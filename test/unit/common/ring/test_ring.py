# Copyright (c) 2010-2012 OpenStack Foundation
#
# Licensed under the Apache License, Version 2.0 (the "License");
# you may not use this file except in compliance with the License.
# You may obtain a copy of the License at
#
#    http://www.apache.org/licenses/LICENSE-2.0
#
# Unless required by applicable law or agreed to in writing, software
# distributed under the License is distributed on an "AS IS" BASIS,
# WITHOUT WARRANTIES OR CONDITIONS OF ANY KIND, either express or
# implied.
# See the License for the specific language governing permissions and
# limitations under the License.

import array
import collections
import json
import pickle
import os
import unittest
import stat
import struct
from contextlib import closing
from gzip import GzipFile
from tempfile import mkdtemp
from shutil import rmtree
from time import sleep, time
import sys
import copy
from unittest import mock
import zlib

from swift.common.exceptions import DevIdBytesTooSmall
from swift.common import ring, utils
from swift.common.ring import io, utils as ring_utils
from swift.common.ring.ring import RING_CODECS


class TestRingBase(unittest.TestCase):
    longMessage = True

    def setUp(self):
        self._orig_hash_suffix = utils.HASH_PATH_SUFFIX
        self._orig_hash_prefix = utils.HASH_PATH_PREFIX
        utils.HASH_PATH_SUFFIX = b'endcap'
        utils.HASH_PATH_PREFIX = b''

    def tearDown(self):
        utils.HASH_PATH_SUFFIX = self._orig_hash_suffix
        utils.HASH_PATH_PREFIX = self._orig_hash_prefix


class TestRingData(unittest.TestCase):

    def setUp(self):
        self.testdir = mkdtemp()

    def tearDown(self):
        rmtree(self.testdir, ignore_errors=1)

    def assert_ring_data_equal(self, rd_expected, rd_got, metadata_only=False):
        self.assertEqual(rd_expected.devs, rd_got.devs)
        self.assertEqual(rd_expected._part_shift, rd_got._part_shift)
        self.assertEqual(rd_expected.next_part_power, rd_got.next_part_power)
        self.assertEqual(rd_expected.version, rd_got.version)
        self.assertEqual(rd_expected.dev_id_bytes, rd_got.dev_id_bytes)
        self.assertEqual(rd_expected.replica_count, rd_got.replica_count)

        if metadata_only:
            self.assertEqual([], rd_got._replica2part2dev_id)
        else:
            self.assertEqual(rd_expected._replica2part2dev_id,
                             rd_got._replica2part2dev_id)

    def test_attrs(self):
        r2p2d = [[0, 1, 0, 1], [0, 1, 0, 1]]
        d = [{'id': 0, 'zone': 0, 'region': 0, 'ip': '10.1.1.0', 'port': 7000,
              'replication_ip': '10.1.1.0', 'replication_port': 7000},
             {'id': 1, 'zone': 1, 'region': 1, 'ip': '10.1.1.1', 'port': 7000,
              'replication_ip': '10.1.1.1', 'replication_port': 7000}]
        s = 30
        rd = ring.RingData(r2p2d, d, s)
        self.assertEqual(rd._replica2part2dev_id, r2p2d)
        self.assertEqual(rd.devs, d)
        self.assertEqual(rd._part_shift, s)

    def test_can_load_pickled_ring_data(self):
        rd = ring.RingData(
            [[0, 1, 0, 1], [0, 1, 0, 1]],
            [{'id': 0, 'zone': 0, 'ip': '10.1.1.0', 'port': 7000},
             {'id': 1, 'zone': 1, 'ip': '10.1.1.1', 'port': 7000}],
            30)
        ring_fname = os.path.join(self.testdir, 'foo.ring.gz')
        for p in range(pickle.HIGHEST_PROTOCOL):
            with closing(GzipFile(ring_fname, 'wb')) as f:
                pickle.dump(rd, f, protocol=p)
            meta_only = ring.RingData.load(ring_fname, metadata_only=True)
            self.assertEqual([
                {'id': 0, 'zone': 0, 'region': 1,
                 'ip': '10.1.1.0', 'port': 7000,
                 'replication_ip': '10.1.1.0', 'replication_port': 7000},
                {'id': 1, 'zone': 1, 'region': 1,
                 'ip': '10.1.1.1', 'port': 7000,
                 'replication_ip': '10.1.1.1', 'replication_port': 7000},
            ], meta_only.devs)
            # Pickled rings can't load only metadata, so you get it all
            self.assert_ring_data_equal(rd, meta_only)
            ring_data = ring.RingData.load(ring_fname)
            self.assert_ring_data_equal(rd, ring_data)

    def test_can_load_pickled_ring_dict(self):
        rd = ring.RingData(
            [[0, 1, 0, 1], [0, 1, 0, 1]],
            [{'id': 0, 'zone': 0, 'ip': '10.1.1.0', 'port': 7000},
             {'id': 1, 'zone': 1, 'ip': '10.1.1.1', 'port': 7000}],
            30)
        ring_fname = os.path.join(self.testdir, 'foo.ring.gz')
        for p in range(pickle.HIGHEST_PROTOCOL):
            with closing(GzipFile(ring_fname, 'wb')) as f:
                pickle.dump(rd.to_dict(), f, protocol=p)
            meta_only = ring.RingData.load(ring_fname, metadata_only=True)
            self.assertEqual([
                {'id': 0, 'zone': 0, 'region': 1,
                 'ip': '10.1.1.0', 'port': 7000,
                 'replication_ip': '10.1.1.0', 'replication_port': 7000},
                {'id': 1, 'zone': 1, 'region': 1,
                 'ip': '10.1.1.1', 'port': 7000,
                 'replication_ip': '10.1.1.1', 'replication_port': 7000},
            ], meta_only.devs)
            # Pickled rings can't load only metadata, so you get it all
            self.assert_ring_data_equal(rd, meta_only)
            ring_data = ring.RingData.load(ring_fname)
            self.assert_ring_data_equal(rd, ring_data)

    def test_roundtrip_serialization(self):
        ring_fname = os.path.join(self.testdir, 'foo.ring.gz')
        rd = ring.RingData(
            [array.array('H', [0, 1, 0, 1]), array.array('H', [0, 1, 0, 1])],
            [{'id': 0, 'zone': 0}, {'id': 1, 'zone': 1}], 30)
        rd.save(ring_fname)

        meta_only = ring.RingData.load(ring_fname, metadata_only=True)
        self.assert_ring_data_equal(rd, meta_only, metadata_only=True)

        rd2 = ring.RingData.load(ring_fname)
        self.assert_ring_data_equal(rd, rd2)

    def test_load_closes_file(self):
        ring_fname = os.path.join(self.testdir, 'foo.ring.gz')
        rd = ring.RingData(
            [array.array('H', [0, 1, 0, 1]), array.array('H', [0, 1, 0, 1])],
            [{'id': 0, 'zone': 0}, {'id': 1, 'zone': 1}], 30)
        rd.save(ring_fname)

        with mock.patch('swift.common.ring.io.open',
                        return_value=open(ring_fname, 'rb')) as mock_open:
            self.assertFalse(mock_open.return_value.closed)  # sanity
            ring.RingData.load(ring_fname)
            self.assertTrue(mock_open.return_value.closed)

    def test_byteswapped_serialization(self):
        # Manually byte swap a ring and write it out, claiming it was written
        # on a different endian machine. Then read it back in and see if it's
        # the same as the non-byte swapped original.

        ring_fname = os.path.join(self.testdir, 'foo.ring.gz')
        data = [array.array('H', [0, 1, 0, 1]), array.array('H', [0, 1, 0, 1])]
        swapped_data = copy.deepcopy(data)
        for x in swapped_data:
            x.byteswap()

        with mock.patch.object(sys, 'byteorder',
                               'big' if sys.byteorder == 'little'
                               else 'little'):
            rds = ring.RingData(swapped_data,
                                [{'id': 0, 'zone': 0}, {'id': 1, 'zone': 1}],
                                30)
            # note that this can only be an issue for v1 rings;
            # v2 rings always write network order
            rds.save(ring_fname, format_version=1)

        rd1 = ring.RingData(data, [{'id': 0, 'zone': 0}, {'id': 1, 'zone': 1}],
                            30)
        rd2 = ring.RingData.load(ring_fname)
        self.assert_ring_data_equal(rd1, rd2)

    def test_deterministic_serialization(self):
        """
        Two identical rings should produce identical .gz files on disk.
        """
        os.mkdir(os.path.join(self.testdir, '1'))
        os.mkdir(os.path.join(self.testdir, '2'))
        # These have to have the same filename (not full path,
        # obviously) since the filename gets encoded in the gzip data.
        ring_fname1 = os.path.join(self.testdir, '1', 'the.ring.gz')
        ring_fname2 = os.path.join(self.testdir, '2', 'the.ring.gz')
        rd = ring.RingData(
            [array.array('H', [0, 1, 0, 1]), array.array('H', [0, 1, 0, 1])],
            [{'id': 0, 'zone': 0}, {'id': 1, 'zone': 1}], 30)
        rd.save(ring_fname1)
        rd.save(ring_fname2)
        with open(ring_fname1, 'rb') as ring1:
            with open(ring_fname2, 'rb') as ring2:
                self.assertEqual(ring1.read(), ring2.read())

    def test_permissions(self):
        ring_fname = os.path.join(self.testdir, 'stat.ring.gz')
        rd = ring.RingData(
            [array.array('H', [0, 1, 0, 1]), array.array('H', [0, 1, 0, 1])],
            [{'id': 0, 'zone': 0}, {'id': 1, 'zone': 1}], 30)
        rd.save(ring_fname)
        ring_mode = stat.S_IMODE(os.stat(ring_fname).st_mode)
        expected_mode = (stat.S_IRUSR | stat.S_IWUSR |
                         stat.S_IRGRP | stat.S_IROTH)
        self.assertEqual(
            ring_mode, expected_mode,
            'Ring has mode 0%o, expected 0%o' % (ring_mode, expected_mode))

    def test_replica_count(self):
        rd = ring.RingData(
            [[0, 1, 0, 1], [0, 1, 0, 1]],
            [{'id': 0, 'zone': 0, 'ip': '10.1.1.0', 'port': 7000},
             {'id': 1, 'zone': 1, 'ip': '10.1.1.1', 'port': 7000}],
            30)
        self.assertEqual(rd.replica_count, 2)

        rd = ring.RingData(
            [[0, 1, 0, 1], [0, 1, 0]],
            [{'id': 0, 'zone': 0, 'ip': '10.1.1.0', 'port': 7000},
             {'id': 1, 'zone': 1, 'ip': '10.1.1.1', 'port': 7000}],
            30)
        self.assertEqual(rd.replica_count, 1.75)

    def test_deserialize_v1(self):
        # First save it as a ring v2 and then try and load it using
        # deserialize_v1
        ring_fname = os.path.join(self.testdir, 'foo.ring.gz')
        rd = ring.RingData(
            [[0, 1, 0, 1], [0, 1, 0, 1]],
            [{'id': 0, 'zone': 0, 'ip': '10.1.1.0', 'port': 7000},
             {'id': 1, 'zone': 1, 'ip': '10.1.1.1', 'port': 7000}],
            30)
        rd.save(ring_fname, format_version=2)

        with self.assertRaises(ValueError) as err:
            ring.RingData.deserialize_v1(io.RingReader(open(ring_fname, 'rb')))
        self.assertIn("unexpected magic:", str(err.exception))

        # Now let's save it as v1 then load it up metadata_only
        rd.save(ring_fname, format_version=1)
        loaded_rd = ring.RingData.deserialize_v1(
            io.RingReader(open(ring_fname, 'rb')),
            metadata_only=True)
        self.assertTrue(loaded_rd['byteorder'])
        expected_devs = [
            {'id': 0, 'ip': '10.1.1.0', 'port': 7000, 'region': 1, 'zone': 0,
             'replication_ip': '10.1.1.0', 'replication_port': 7000},
            {'id': 1, 'ip': '10.1.1.1', 'port': 7000, 'region': 1, 'zone': 1,
             'replication_ip': '10.1.1.1', 'replication_port': 7000}]
        self.assertEqual(loaded_rd['devs'], expected_devs)
        self.assertEqual(loaded_rd['part_shift'], 30)
        self.assertEqual(loaded_rd['replica_count'], 2)
        self.assertEqual(loaded_rd['dev_id_bytes'], 2)

        # but there is no replica2part2dev table
        self.assertFalse(loaded_rd['replica2part2dev_id'])

        # But if we load it up with metadata_only = false
        loaded_rd = ring.RingData.deserialize_v1(
            io.RingReader(open(ring_fname, 'rb')))
        self.assertTrue(loaded_rd['byteorder'])
        self.assertEqual(loaded_rd['devs'], expected_devs)
        self.assertEqual(loaded_rd['part_shift'], 30)
        self.assertEqual(loaded_rd['replica_count'], 2)
        self.assertEqual(loaded_rd['dev_id_bytes'], 2)
        self.assertTrue(loaded_rd['replica2part2dev_id'])

    def test_deserialize_v2(self):
        # First save it as a ring v1 and then try and load it using
        # deserialize_v2
        ring_fname = os.path.join(self.testdir, 'foo.ring.gz')
        rd = ring.RingData(
            [[0, 1, 0, 1], [0, 1, 0, 1]],
            [{'id': 0, 'zone': 0, 'ip': '10.1.1.0', 'port': 7000},
             {'id': 1, 'zone': 1, 'ip': '10.1.1.1', 'port': 7000}],
            30)
        rd.save(ring_fname, format_version=2)
        loaded_rd = ring.RingData.deserialize_v2(
            io.RingReader(open(ring_fname, 'rb')),
            metadata_only=True,
            include_devices=False)
        self.assertEqual(loaded_rd['part_shift'], 30)
        self.assertEqual(loaded_rd['replica_count'], 2)
        # minimum size we use is 2 byte dev ids
        self.assertEqual(loaded_rd['dev_id_bytes'], 2)

        # but there is no replica2part2dev table or devs
        self.assertFalse(loaded_rd['devs'])
        self.assertFalse(loaded_rd['replica2part2dev_id'])

        # Next we load it up with metadata and devs only
        loaded_rd = ring.RingData.deserialize_v2(
            io.RingReader(open(ring_fname, 'rb')),
            metadata_only=True)
        expected_devs = [
            {'id': 0, 'ip': '10.1.1.0', 'port': 7000, 'region': 1, 'zone': 0,
             'replication_ip': '10.1.1.0', 'replication_port': 7000},
            {'id': 1, 'ip': '10.1.1.1', 'port': 7000, 'region': 1, 'zone': 1,
             'replication_ip': '10.1.1.1', 'replication_port': 7000}]
        self.assertEqual(loaded_rd['devs'], expected_devs)
        self.assertEqual(loaded_rd['part_shift'], 30)
        self.assertEqual(loaded_rd['replica_count'], 2)
        self.assertEqual(loaded_rd['dev_id_bytes'], 2)
        self.assertFalse(loaded_rd['replica2part2dev_id'])

        # But if we load it up with metadata_only = false
        loaded_rd = ring.RingData.deserialize_v2(
            io.RingReader(open(ring_fname, 'rb')))
        self.assertEqual(loaded_rd['devs'], expected_devs)
        self.assertEqual(loaded_rd['part_shift'], 30)
        self.assertEqual(loaded_rd['replica_count'], 2)
        self.assertEqual(loaded_rd['dev_id_bytes'], 2)
        self.assertTrue(loaded_rd['replica2part2dev_id'])

    def test_load(self):
        rd = ring.RingData(
            [[0, 1, 0, 1], [0, 1, 0, 1]],
            [{'id': 0, 'zone': 0, 'ip': '10.1.1.0', 'port': 7000},
             {'id': 1, 'zone': 1, 'ip': '10.1.1.1', 'port': 7000}],
            30)
        ring_fname_1 = os.path.join(self.testdir, 'foo-1.ring.gz')
        ring_fname_2 = os.path.join(self.testdir, 'foo-2.ring.gz')
        ring_fname_pickle = os.path.join(self.testdir, 'foo-pickle.ring.gz')
        ring_fname_bad_version = os.path.join(self.testdir, 'foo-bar.ring.gz')
        rd.save(ring_fname_1, format_version=1)
        rd.save(ring_fname_2, format_version=2)
        with io.RingWriter.open(ring_fname_pickle) as writer:
            RING_CODECS[0]['serialize'](rd, writer)
        with io.RingWriter.open(ring_fname_bad_version) as writer:
            writer.write_magic(5)
            with writer.section('foo'):
                writer.write_blob(b'\xde\xad\xbe\xef' * 10240)

        # Loading the bad ring will fail because it's an unknown version
        with self.assertRaises(Exception) as ex:
            ring.RingData.load(ring_fname_bad_version)
        self.assertEqual('Unsupported ring version: 5', str(ex.exception))

        orig_load_index = io.RingReader.load_index

        def mock_load_index(cls):
            cls.version = 5
            orig_load_index(cls)

        with mock.patch('swift.common.ring.io.RingReader.load_index',
                        mock_load_index):
            with self.assertRaises(Exception) as ex:
                ring.RingData.load(ring_fname_1)
        self.assertEqual('Unknown ring format version 5', str(ex.exception))

        expected_r2p2d = [
            array.array('H', [0, 1, 0, 1]),
            array.array('H', [0, 1, 0, 1])]
        expected_rd_dict = {
            'devs': [
                {'id': 0, 'region': 1, 'zone': 0,
                 'ip': '10.1.1.0', 'port': 7000,
                 'replication_ip': '10.1.1.0', 'replication_port': 7000},
                {'id': 1, 'zone': 1, 'region': 1,
                 'ip': '10.1.1.1', 'port': 7000,
                 'replication_ip': '10.1.1.1', 'replication_port': 7000}],
            'replica2part2dev_id': expected_r2p2d,
            'part_shift': 30,
            'next_part_power': None,
            'dev_id_bytes': 2,
            'version': None}

        # version 0
        loaded_rd = ring.RingData.load(ring_fname_pickle)
        self.assertEqual(expected_rd_dict, loaded_rd.to_dict())

        # version 2
        loaded_rd = ring.RingData.load(ring_fname_2)
        self.assertEqual(loaded_rd.to_dict(), expected_rd_dict)

        # version 1
        loaded_rd = ring.RingData.load(ring_fname_1)
        self.assertEqual(loaded_rd.to_dict(), expected_rd_dict)

    def test_load_metadata_only(self):
        rd = ring.RingData(
            [[0, 1, 0, 1], [0, 1, 0, 1]],
            [{'id': 0, 'zone': 0, 'ip': '10.1.1.0', 'port': 7000},
             {'id': 1, 'zone': 1, 'ip': '10.1.1.1', 'port': 7000}],
            30)
        ring_fname_1 = os.path.join(self.testdir, 'foo-1.ring.gz')
        ring_fname_2 = os.path.join(self.testdir, 'foo-2.ring.gz')
        ring_fname_pickle = os.path.join(self.testdir, 'foo-pickle.ring.gz')
        ring_fname_bad_version = os.path.join(self.testdir, 'foo-bar.ring.gz')
        rd.save(ring_fname_1, format_version=1)
        rd.save(ring_fname_2, format_version=2)
        with io.RingWriter.open(ring_fname_pickle) as writer:
            RING_CODECS[0]['serialize'](rd, writer)
        with io.RingWriter.open(ring_fname_bad_version) as writer:
            writer.write_magic(5)
            with writer.section('foo'):
                writer.write_blob(b'\xde\xad\xbe\xef' * 10240)

        # Loading the bad ring will fail because it's an unknown version
        with self.assertRaises(Exception) as ex:
            ring.RingData.load(ring_fname_bad_version)
        self.assertEqual('Unsupported ring version: 5', str(ex.exception))

        orig_load_index = io.RingReader.load_index

        def mock_load_index(cls):
            cls.version = 5
            orig_load_index(cls)

        with mock.patch('swift.common.ring.io.RingReader.load_index',
                        mock_load_index):
            with self.assertRaises(Exception) as ex:
                ring.RingData.load(ring_fname_1)
        self.assertEqual('Unknown ring format version 5', str(ex.exception))

        expected_rd_dict = {
            'devs': [
                {'id': 0, 'region': 1, 'zone': 0,
                 'ip': '10.1.1.0', 'port': 7000,
                 'replication_ip': '10.1.1.0', 'replication_port': 7000},
                {'id': 1, 'zone': 1, 'region': 1,
                 'ip': '10.1.1.1', 'port': 7000,
                 'replication_ip': '10.1.1.1', 'replication_port': 7000}],
            'replica2part2dev_id': [],
            'part_shift': 30,
            'next_part_power': None,
            'dev_id_bytes': 2,
            'version': None}

        # version 0
        loaded_rd = ring.RingData.load(ring_fname_pickle)
        loaded_dict = loaded_rd.to_dict()
        # v0 can't *not* load the assignments
        self.assertEqual(len(loaded_dict['replica2part2dev_id']), 2)
        # clear it so it can meet expectations
        loaded_dict['replica2part2dev_id'] = []
        self.assertEqual(expected_rd_dict, loaded_dict)

        # version 2
        loaded_rd = ring.RingData.load(ring_fname_2, metadata_only=True)
        self.assertEqual(loaded_rd.to_dict(), expected_rd_dict)

        # version 1
        loaded_rd = ring.RingData.load(ring_fname_1, metadata_only=True)
        self.assertEqual(loaded_rd.to_dict(), expected_rd_dict)

    def test_save(self):
        ring_fname = os.path.join(self.testdir, 'foo.ring.gz')
        rd = ring.RingData(
            [[0, 1, 0, 1], [0, 1, 0, 1]],
            [{'id': 0, 'zone': 0, 'ip': '10.1.1.0', 'port': 7000},
             {'id': 1, 'zone': 1, 'ip': '10.1.1.1', 'port': 7000}],
            30)

        # First test the supported versions
        for version in (0, 1, 2):
            rd.save(ring_fname, format_version=version)

        # Now try an unknown version
        with self.assertRaises(ValueError) as err:
            for version in (3, None, "some version"):
                rd.save(ring_fname, format_version=version)
        self.assertEqual("format_version must be one of (0, 1, 2)",
                         str(err.exception))
        # re-serialisation is already handled in test_load.

    def test_save_bad_dev_id_bytes(self):
        ring_fname = os.path.join(self.testdir, 'foo.ring.gz')
        rd = ring.RingData(
            [array.array('I', [0, 1, 0, 1]), array.array('I', [0, 1, 0, 1])],
            [{'id': 0, 'zone': 0, 'ip': '10.1.1.0', 'port': 7000},
             {'id': 1, 'zone': 1, 'ip': '10.1.1.1', 'port': 7000}],
            30)

        # v2 ring can handle wide devices fine
        rd.save(ring_fname, format_version=2)
        # for that matter, so can v0 (!)
        rd.save(ring_fname, format_version=0)
        # but not v1! Only 2-byte dev ids there!
        with self.assertRaises(DevIdBytesTooSmall):
            rd.save(ring_fname, format_version=1)


class TestRing(TestRingBase):
    FORMAT_VERSION = 1

    def setUp(self):
        super(TestRing, self).setUp()
        self.testdir = mkdtemp()
        self.testgz = os.path.join(self.testdir, 'whatever.ring.gz')
        self.intended_replica2part2dev_id = [
            array.array('H', [0, 1, 0, 1]),
            array.array('H', [0, 1, 0, 1]),
            array.array('H', [3, 4, 3, 4])]
        self.intended_devs = [{'id': 0, 'region': 0, 'zone': 0, 'weight': 1.0,
                               'ip': '10.1.1.1', 'port': 6200,
                               'replication_ip': '10.1.0.1',
                               'replication_port': 6066},
                              {'id': 1, 'region': 0, 'zone': 0, 'weight': 1.0,
                               'ip': '10.1.1.1', 'port': 6200,
                               'replication_ip': '10.1.0.2',
                               'replication_port': 6066},
                              None,
                              {'id': 3, 'region': 0, 'zone': 2, 'weight': 1.0,
                               'ip': '10.1.2.1', 'port': 6200,
                               'replication_ip': '10.2.0.1',
                               'replication_port': 6066},
                              {'id': 4, 'region': 0, 'zone': 2, 'weight': 1.0,
                               'ip': '10.1.2.2', 'port': 6200,
                               'replication_ip': '10.2.0.1',
                               'replication_port': 6066}]
        self.intended_part_shift = 30
        self.intended_reload_time = 15
        rd = ring.RingData(
            self.intended_replica2part2dev_id,
            self.intended_devs, self.intended_part_shift)
        rd.save(self.testgz, format_version=self.FORMAT_VERSION)
        self.ring = ring.Ring(
            self.testdir,
            reload_time=self.intended_reload_time, ring_name='whatever')

    def tearDown(self):
        super(TestRing, self).tearDown()
        rmtree(self.testdir, ignore_errors=1)

    def test_creation(self):
        self.assertEqual(self.ring._replica2part2dev_id,
                         self.intended_replica2part2dev_id)
        self.assertEqual(self.ring._part_shift, self.intended_part_shift)
        self.assertEqual(self.ring.devs, self.intended_devs)
        self.assertEqual(self.ring.reload_time, self.intended_reload_time)
        self.assertEqual(self.ring.serialized_path, self.testgz)
        self.assertIsNone(self.ring.version)

        with open(self.testgz, 'rb') as fp:
            expected_size = 0
            for chunk in iter(lambda: fp.read(2 ** 16), b''):
                expected_size += len(chunk)
        self.assertEqual(self.ring.size, expected_size)

        # test invalid endcap
        with mock.patch.object(utils, 'HASH_PATH_SUFFIX', b''), \
                mock.patch.object(utils, 'HASH_PATH_PREFIX', b''), \
                mock.patch.object(utils, 'SWIFT_CONF_FILE', ''):
            self.assertRaises(IOError, ring.Ring, self.testdir, 'whatever')

    def test_replica_count(self):
        self.assertEqual(self.ring.replica_count, 3)
        self.ring._replica2part2dev_id.append([0])
        self.assertEqual(self.ring.replica_count, 3.25)

    def test_has_changed(self):
        self.assertFalse(self.ring.has_changed())
        os.utime(self.testgz, (time() + 60, time() + 60))
        self.assertTrue(self.ring.has_changed())

    def test_reload(self):
        os.utime(self.testgz, (time() - 300, time() - 300))
        self.ring = ring.Ring(self.testdir, reload_time=0.001,
                              ring_name='whatever')
        orig_mtime = self.ring._mtime
        self.assertEqual(len(self.ring.devs), 5)
        self.intended_devs.append(
            {'id': 3, 'region': 0, 'zone': 3, 'weight': 1.0,
             'ip': '10.1.1.1', 'port': 9876})
        ring.RingData(
            self.intended_replica2part2dev_id,
            self.intended_devs, self.intended_part_shift,
        ).save(self.testgz, format_version=self.FORMAT_VERSION)
        sleep(0.1)
        self.ring.get_nodes('a')
        self.assertEqual(len(self.ring.devs), 6)
        self.assertNotEqual(self.ring._mtime, orig_mtime)

        os.utime(self.testgz, (time() - 300, time() - 300))
        self.ring = ring.Ring(self.testdir, reload_time=0.001,
                              ring_name='whatever')
        orig_mtime = self.ring._mtime
        self.assertEqual(len(self.ring.devs), 6)
        self.intended_devs.append(
            {'id': 5, 'region': 0, 'zone': 4, 'weight': 1.0,
             'ip': '10.5.5.5', 'port': 9876})
        ring.RingData(
            self.intended_replica2part2dev_id,
            self.intended_devs, self.intended_part_shift,
        ).save(self.testgz, format_version=self.FORMAT_VERSION)
        sleep(0.1)
        self.ring.get_part_nodes(0)
        self.assertEqual(len(self.ring.devs), 7)
        self.assertNotEqual(self.ring._mtime, orig_mtime)

        os.utime(self.testgz, (time() - 300, time() - 300))
        self.ring = ring.Ring(self.testdir, reload_time=0.001,
                              ring_name='whatever')
        orig_mtime = self.ring._mtime
        part, nodes = self.ring.get_nodes('a')
        self.assertEqual(len(self.ring.devs), 7)
        self.intended_devs.append(
            {'id': 6, 'region': 0, 'zone': 5, 'weight': 1.0,
             'ip': '10.6.6.6', 'port': 6200})
        ring.RingData(
            self.intended_replica2part2dev_id,
            self.intended_devs, self.intended_part_shift,
        ).save(self.testgz, format_version=self.FORMAT_VERSION)
        sleep(0.1)
        next(self.ring.get_more_nodes(part))
        self.assertEqual(len(self.ring.devs), 8)
        self.assertNotEqual(self.ring._mtime, orig_mtime)

        os.utime(self.testgz, (time() - 300, time() - 300))
        self.ring = ring.Ring(self.testdir, reload_time=0.001,
                              ring_name='whatever')
        orig_mtime = self.ring._mtime
        self.assertEqual(len(self.ring.devs), 8)
        self.intended_devs.append(
            {'id': 5, 'region': 0, 'zone': 4, 'weight': 1.0,
             'ip': '10.5.5.5', 'port': 6200})
        ring.RingData(
            self.intended_replica2part2dev_id,
            self.intended_devs, self.intended_part_shift,
        ).save(self.testgz, format_version=self.FORMAT_VERSION)
        sleep(0.1)
        self.assertEqual(len(self.ring.devs), 9)
        self.assertNotEqual(self.ring._mtime, orig_mtime)

    def test_reload_without_replication(self):
        replication_less_devs = [{'id': 0, 'region': 0, 'zone': 0,
                                  'weight': 1.0, 'ip': '10.1.1.1',
                                  'port': 6200},
                                 {'id': 1, 'region': 0, 'zone': 0,
                                  'weight': 1.0, 'ip': '10.1.1.1',
                                  'port': 6200},
                                 None,
                                 {'id': 3, 'region': 0, 'zone': 2,
                                  'weight': 1.0, 'ip': '10.1.2.1',
                                  'port': 6200},
                                 {'id': 4, 'region': 0, 'zone': 2,
                                  'weight': 1.0, 'ip': '10.1.2.2',
                                  'port': 6200}]
        intended_devs = [{'id': 0, 'region': 0, 'zone': 0, 'weight': 1.0,
                          'ip': '10.1.1.1', 'port': 6200,
                          'replication_ip': '10.1.1.1',
                          'replication_port': 6200},
                         {'id': 1, 'region': 0, 'zone': 0, 'weight': 1.0,
                          'ip': '10.1.1.1', 'port': 6200,
                          'replication_ip': '10.1.1.1',
                          'replication_port': 6200},
                         None,
                         {'id': 3, 'region': 0, 'zone': 2, 'weight': 1.0,
                          'ip': '10.1.2.1', 'port': 6200,
                          'replication_ip': '10.1.2.1',
                          'replication_port': 6200},
                         {'id': 4, 'region': 0, 'zone': 2, 'weight': 1.0,
                          'ip': '10.1.2.2', 'port': 6200,
                          'replication_ip': '10.1.2.2',
                          'replication_port': 6200}]
        testgz = os.path.join(self.testdir, 'without_replication.ring.gz')
        ring.RingData(
            self.intended_replica2part2dev_id,
            replication_less_devs, self.intended_part_shift,
        ).save(testgz, format_version=self.FORMAT_VERSION)
        self.ring = ring.Ring(
            self.testdir,
            reload_time=self.intended_reload_time,
            ring_name='without_replication')
        self.assertEqual(self.ring.devs, intended_devs)

    def test_reload_old_style_pickled_ring(self):
        devs = [{'id': 0, 'zone': 0,
                 'weight': 1.0, 'ip': '10.1.1.1',
                 'port': 6200},
                {'id': 1, 'zone': 0,
                 'weight': 1.0, 'ip': '10.1.1.1',
                 'port': 6200},
                None,
                {'id': 3, 'zone': 2,
                 'weight': 1.0, 'ip': '10.1.2.1',
                 'port': 6200},
                {'id': 4, 'zone': 2,
                 'weight': 1.0, 'ip': '10.1.2.2',
                 'port': 6200}]
        intended_devs = [{'id': 0, 'region': 1, 'zone': 0, 'weight': 1.0,
                          'ip': '10.1.1.1', 'port': 6200,
                          'replication_ip': '10.1.1.1',
                          'replication_port': 6200},
                         {'id': 1, 'region': 1, 'zone': 0, 'weight': 1.0,
                          'ip': '10.1.1.1', 'port': 6200,
                          'replication_ip': '10.1.1.1',
                          'replication_port': 6200},
                         None,
                         {'id': 3, 'region': 1, 'zone': 2, 'weight': 1.0,
                          'ip': '10.1.2.1', 'port': 6200,
                          'replication_ip': '10.1.2.1',
                          'replication_port': 6200},
                         {'id': 4, 'region': 1, 'zone': 2, 'weight': 1.0,
                          'ip': '10.1.2.2', 'port': 6200,
                          'replication_ip': '10.1.2.2',
                          'replication_port': 6200}]

        # simulate an old-style pickled ring
        testgz = os.path.join(self.testdir,
                              'without_replication_or_region.ring.gz')
        ring_data = ring.RingData(self.intended_replica2part2dev_id,
                                  devs,
                                  self.intended_part_shift)
        # an old-style pickled ring won't have region data
        for dev in ring_data.devs:
            if dev:
                del dev["region"]
        gz_file = GzipFile(testgz, 'wb')
        pickle.dump(ring_data, gz_file, protocol=2)
        gz_file.close()

        self.ring = ring.Ring(
            self.testdir,
            reload_time=self.intended_reload_time,
            ring_name='without_replication_or_region')
        self.assertEqual(self.ring.devs, intended_devs)

    def test_get_part(self):
        part1 = self.ring.get_part('a')
        nodes1 = self.ring.get_part_nodes(part1)
        part2, nodes2 = self.ring.get_nodes('a')
        self.assertEqual(part1, part2)
        self.assertEqual(nodes1, nodes2)

    def test_get_part_nodes(self):
        part, nodes = self.ring.get_nodes('a')
        self.assertEqual(nodes, self.ring.get_part_nodes(part))

    def test_get_nodes(self):
        # Yes, these tests are deliberately very fragile. We want to make sure
        # that if someones changes the results the ring produces, they know it.
        self.assertRaises(TypeError, self.ring.get_nodes)
        part, nodes = self.ring.get_nodes('a')
        self.assertEqual(part, 0)
        self.assertEqual(nodes, [dict(node, index=i) for i, node in
                         enumerate([self.intended_devs[0],
                                    self.intended_devs[3]])])

        part, nodes = self.ring.get_nodes('a1')
        self.assertEqual(part, 0)
        self.assertEqual(nodes, [dict(node, index=i) for i, node in
                         enumerate([self.intended_devs[0],
                                    self.intended_devs[3]])])

        part, nodes = self.ring.get_nodes('a4')
        self.assertEqual(part, 1)
        self.assertEqual(nodes, [dict(node, index=i) for i, node in
                         enumerate([self.intended_devs[1],
                                    self.intended_devs[4]])])

        part, nodes = self.ring.get_nodes('aa')
        self.assertEqual(part, 1)
        self.assertEqual(nodes, [dict(node, index=i) for i, node in
                         enumerate([self.intended_devs[1],
                                    self.intended_devs[4]])])

        part, nodes = self.ring.get_nodes('a', 'c1')
        self.assertEqual(part, 0)
        self.assertEqual(nodes, [dict(node, index=i) for i, node in
                         enumerate([self.intended_devs[0],
                                    self.intended_devs[3]])])

        part, nodes = self.ring.get_nodes('a', 'c0')
        self.assertEqual(part, 3)
        self.assertEqual(nodes, [dict(node, index=i) for i, node in
                         enumerate([self.intended_devs[1],
                                    self.intended_devs[4]])])

        part, nodes = self.ring.get_nodes('a', 'c3')
        self.assertEqual(part, 2)
        self.assertEqual(nodes, [dict(node, index=i) for i, node in
                         enumerate([self.intended_devs[0],
                                    self.intended_devs[3]])])

        part, nodes = self.ring.get_nodes('a', 'c2')
        self.assertEqual(nodes, [dict(node, index=i) for i, node in
                         enumerate([self.intended_devs[0],
                                    self.intended_devs[3]])])

        part, nodes = self.ring.get_nodes('a', 'c', 'o1')
        self.assertEqual(part, 1)
        self.assertEqual(nodes, [dict(node, index=i) for i, node in
                         enumerate([self.intended_devs[1],
                                    self.intended_devs[4]])])

        part, nodes = self.ring.get_nodes('a', 'c', 'o5')
        self.assertEqual(part, 0)
        self.assertEqual(nodes, [dict(node, index=i) for i, node in
                         enumerate([self.intended_devs[0],
                                    self.intended_devs[3]])])

        part, nodes = self.ring.get_nodes('a', 'c', 'o0')
        self.assertEqual(part, 0)
        self.assertEqual(nodes, [dict(node, index=i) for i, node in
                         enumerate([self.intended_devs[0],
                                    self.intended_devs[3]])])

        part, nodes = self.ring.get_nodes('a', 'c', 'o2')
        self.assertEqual(part, 2)
        self.assertEqual(nodes, [dict(node, index=i) for i, node in
                         enumerate([self.intended_devs[0],
                                    self.intended_devs[3]])])

    def add_dev_to_ring(self, new_dev):
        self.ring.devs.append(new_dev)
        self.ring._rebuild_tier_data()

    def test_get_more_nodes(self):
        # Yes, these tests are deliberately very fragile. We want to make sure
        # that if someone changes the results the ring produces, they know it.
        exp_part = 6
        exp_devs = [102, 39, 93]
        exp_zones = set([8, 9, 4])

        exp_handoffs = [
            69, 10, 22, 35, 56, 83, 100, 42, 92, 25, 50, 74, 61, 4,
            13, 67, 8, 20, 106, 47, 89, 27, 59, 76, 97, 37, 85, 64,
            0, 15, 32, 52, 79, 71, 11, 23, 99, 44, 90, 68, 6, 18,
            96, 36, 84, 103, 41, 95, 33, 54, 81, 24, 48, 72, 60, 3,
            12, 63, 2, 17, 28, 58, 75, 66, 7, 19, 104, 40, 94, 107,
            45, 87, 101, 43, 91, 29, 57, 77, 62, 5, 14, 105, 46, 88,
            98, 38, 86, 70, 9, 21, 65, 1, 16, 34, 55, 82, 31, 53,
            78, 30, 51, 80, 26, 49, 73]

        exp_first_handoffs = [
            28, 34, 101, 99, 35, 62, 69, 65, 71, 67, 60, 34,
            34, 101, 96, 98, 101, 27, 25, 106, 61, 63, 60,
            104, 106, 65, 106, 31, 25, 25, 32, 62, 70, 35, 31,
            99, 35, 33, 33, 64, 64, 32, 98, 69, 60, 102, 68,
            33, 34, 60, 26, 60, 98, 32, 29, 60, 107, 96, 31,
            65, 32, 26, 103, 62, 96, 62, 25, 103, 34, 30, 107,
            104, 25, 97, 32, 65, 102, 24, 67, 97, 70, 63, 35,
            105, 33, 104, 69, 29, 63, 30, 24, 102, 60, 30, 26,
            105, 103, 104, 35, 24, 30, 64, 99, 27, 71, 107,
            30, 25, 34, 33, 32, 62, 100, 103, 32, 33, 34, 99,
            70, 32, 68, 69, 33, 27, 71, 101, 102, 99, 30, 31,
            98, 71, 34, 33, 31, 100, 61, 107, 106, 66, 97,
            106, 96, 101, 34, 33, 33, 28, 106, 30, 64, 96,
            104, 105, 67, 32, 99, 102, 102, 30, 97, 105, 34,
            99, 31, 61, 64, 29, 64, 61, 30, 101, 106, 60, 35,
            34, 64, 61, 65, 101, 65, 62, 69, 60, 102, 107, 30,
            28, 28, 34, 28, 65, 99, 105, 33, 62, 99, 71, 29,
            66, 61, 101, 104, 104, 33, 96, 26, 62, 24, 64, 25,
            99, 97, 35, 103, 32, 67, 70, 102, 26, 99, 102,
            105, 65, 97, 31, 60, 60, 103, 98, 97, 98, 35, 66,
            24, 98, 71, 0, 24, 67, 67, 30, 62, 69, 105, 71,
            64, 101, 65, 32, 102, 35, 31, 34, 29, 105]

        rb = ring.RingBuilder(8, 3, 1)
        next_dev_id = 0
        for zone in range(1, 10):
            for server in range(1, 5):
                for device in range(1, 4):
                    rb.add_dev({'id': next_dev_id,
                                'ip': '1.2.%d.%d' % (zone, server),
                                'port': 1234 + device,
                                'zone': zone, 'region': 0,
                                'weight': 1.0,
                                'device': "d%s" % device})
                    next_dev_id += 1
        rb.rebalance(seed=43)
        rb.get_ring().save(self.testgz, format_version=self.FORMAT_VERSION)
        r = ring.Ring(self.testdir, ring_name='whatever')

        # every part has the same number of handoffs
        part_handoff_counts = set()
        for part in range(r.partition_count):
            part_handoff_counts.add(len(list(r.get_more_nodes(part))))
        self.assertEqual(part_handoff_counts, {105})
        # which less the primaries - is every device in the ring
        self.assertEqual(len(list(rb._iter_devs())) - rb.replicas, 105)

        part, devs = r.get_nodes('a', 'c', 'o')
        primary_zones = set([d['zone'] for d in devs])
        self.assertEqual(part, exp_part)
        self.assertEqual([d['id'] for d in devs], exp_devs)
        self.assertEqual(primary_zones, exp_zones)
        devs = list(r.get_more_nodes(part))
        self.assertEqual(len(devs), len(exp_handoffs))
        dev_ids = [d['id'] for d in devs]
        self.assertEqual(dev_ids, exp_handoffs)
        # We mark handoffs so code consuming extra nodes can reason about how
        # far they've gone
        for i, d in enumerate(devs):
            self.assertEqual(d['handoff_index'], i)

        # The first 6 replicas plus the 3 primary nodes should cover all 9
        # zones in this test
        seen_zones = set(primary_zones)
        seen_zones.update([d['zone'] for d in devs[:6]])
        self.assertEqual(seen_zones, set(range(1, 10)))

        # The first handoff nodes for each partition in the ring
        devs = []
        for part in range(r.partition_count):
            devs.append(next(r.get_more_nodes(part))['id'])
        self.assertEqual(devs, exp_first_handoffs)

        # Add a new device we can handoff to.
        zone = 5
        server = 0
        rb.add_dev({'id': next_dev_id,
                    'ip': '1.2.%d.%d' % (zone, server),
                    'port': 1234, 'zone': zone, 'region': 0, 'weight': 1.0,
                    'device': 'xd0'})
        next_dev_id += 1
        rb.pretend_min_part_hours_passed()
        num_parts_changed, _balance, _removed_dev = rb.rebalance(seed=43)
        rb.get_ring().save(self.testgz, format_version=self.FORMAT_VERSION)
        r = ring.Ring(self.testdir, ring_name='whatever')

        # so now we expect the device list to be longer by one device
        part_handoff_counts = set()
        for part in range(r.partition_count):
            part_handoff_counts.add(len(list(r.get_more_nodes(part))))
        self.assertEqual(part_handoff_counts, {106})
        self.assertEqual(len(list(rb._iter_devs())) - rb.replicas, 106)
        # I don't think there's any special reason this dev goes at this index
        exp_handoffs.insert(33, rb.devs[-1]['id'])

        # We would change expectations here, but in this part only the added
        # device changed at all.
        part, devs = r.get_nodes('a', 'c', 'o')
        primary_zones = set([d['zone'] for d in devs])
        self.assertEqual(part, exp_part)
        self.assertEqual([d['id'] for d in devs], exp_devs)
        self.assertEqual(primary_zones, exp_zones)
        devs = list(r.get_more_nodes(part))
        dev_ids = [d['id'] for d in devs]
        self.assertEqual(len(dev_ids), len(exp_handoffs))
        for index, dev in enumerate(dev_ids):
            self.assertEqual(
                dev, exp_handoffs[index],
                'handoff differs at position %d\n%s\n%s' % (
                    index, dev_ids[index:], exp_handoffs[index:]))

        # The handoffs still cover all the non-primary zones first
        seen_zones = set(primary_zones)
        seen_zones.update([d['zone'] for d in devs[:6]])
        self.assertEqual(seen_zones, set(range(1, 10)))

        # Change expectations for the rest of the parts
        devs = []
        for part in range(r.partition_count):
            devs.append(next(r.get_more_nodes(part))['id'])
        changed_first_handoff = 0
        for part in range(r.partition_count):
            if devs[part] != exp_first_handoffs[part]:
                changed_first_handoff += 1
                exp_first_handoffs[part] = devs[part]
        self.assertEqual(devs, exp_first_handoffs)
        self.assertEqual(changed_first_handoff, num_parts_changed)

        # Remove a device - no need to fluff min_part_hours.
        rb.remove_dev(0)
        num_parts_changed, _balance, _removed_dev = rb.rebalance(seed=87)
        rb.get_ring().save(self.testgz, format_version=self.FORMAT_VERSION)
        r = ring.Ring(self.testdir, ring_name='whatever')

        # so now we expect the device list to be shorter by one device
        part_handoff_counts = set()
        for part in range(r.partition_count):
            part_handoff_counts.add(len(list(r.get_more_nodes(part))))
        self.assertEqual(part_handoff_counts, {105})
        self.assertEqual(len(list(rb._iter_devs())) - rb.replicas, 105)

        # Change expectations for our part
        exp_handoffs.remove(0)
        first_matches = 0
        total_changed = 0
        devs = list(d['id'] for d in r.get_more_nodes(exp_part))
        for i, part in enumerate(devs):
            if exp_handoffs[i] != devs[i]:
                total_changed += 1
                exp_handoffs[i] = devs[i]
            if not total_changed:
                first_matches += 1
        self.assertEqual(devs, exp_handoffs)
        # the first 32 handoffs were the same across the rebalance
        self.assertEqual(first_matches, 32)
        # but as you dig deeper some of the differences show up
        self.assertEqual(total_changed, 27)

        # Change expectations for the rest of the parts
        devs = []
        for part in range(r.partition_count):
            devs.append(next(r.get_more_nodes(part))['id'])
        changed_first_handoff = 0
        for part in range(r.partition_count):
            if devs[part] != exp_first_handoffs[part]:
                changed_first_handoff += 1
                exp_first_handoffs[part] = devs[part]
        self.assertEqual(devs, exp_first_handoffs)
        self.assertEqual(changed_first_handoff, num_parts_changed)

        # Test
        part, devs = r.get_nodes('a', 'c', 'o')
        primary_zones = set([d['zone'] for d in devs])
        self.assertEqual(part, exp_part)
        self.assertEqual([d['id'] for d in devs], exp_devs)
        self.assertEqual(primary_zones, exp_zones)
        devs = list(r.get_more_nodes(part))
        dev_ids = [d['id'] for d in devs]
        self.assertEqual(len(dev_ids), len(exp_handoffs))
        for index, dev in enumerate(dev_ids):
            self.assertEqual(
                dev, exp_handoffs[index],
                'handoff differs at position %d\n%s\n%s' % (
                    index, dev_ids[index:], exp_handoffs[index:]))

        seen_zones = set(primary_zones)
        seen_zones.update([d['zone'] for d in devs[:6]])
        self.assertEqual(seen_zones, set(range(1, 10)))

        devs = []
        for part in range(r.partition_count):
            devs.append(next(r.get_more_nodes(part))['id'])
        for part in range(r.partition_count):
            self.assertEqual(
                devs[part], exp_first_handoffs[part],
                'handoff for partitition %d is now device id %d' % (
                    part, devs[part]))

        # Add a partial replica
        rb.set_replicas(3.5)
        num_parts_changed, _balance, _removed_dev = rb.rebalance(seed=164)
        rb.get_ring().save(self.testgz, format_version=self.FORMAT_VERSION)
        r = ring.Ring(self.testdir, ring_name='whatever')

        # Change expectations

        # We have another replica now
        exp_devs.append(13)
        exp_zones.add(2)
        # and therefore one less handoff
        exp_handoffs = exp_handoffs[:-1]
        # Caused some major changes in the sequence of handoffs for our test
        # partition, but at least the first stayed the same.
        devs = list(d['id'] for d in r.get_more_nodes(exp_part))
        first_matches = 0
        total_changed = 0
        for i, part in enumerate(devs):
            if exp_handoffs[i] != devs[i]:
                total_changed += 1
                exp_handoffs[i] = devs[i]
            if not total_changed:
                first_matches += 1
        # most seeds seem to throw out first handoff stabilization with
        # replica_count change
        self.assertEqual(first_matches, 0)
        # and lots of other handoff changes...
        self.assertEqual(total_changed, 95)

        self.assertEqual(devs, exp_handoffs)

        # Change expectations for the rest of the parts
        devs = []
        for part in range(r.partition_count):
            devs.append(next(r.get_more_nodes(part))['id'])
        changed_first_handoff = 0
        for part in range(r.partition_count):
            if devs[part] != exp_first_handoffs[part]:
                changed_first_handoff += 1
                exp_first_handoffs[part] = devs[part]
        self.assertEqual(devs, exp_first_handoffs)
        self.assertLessEqual(changed_first_handoff, num_parts_changed)

        # Test
        part, devs = r.get_nodes('a', 'c', 'o')
        primary_zones = set([d['zone'] for d in devs])
        self.assertEqual(part, exp_part)
        self.assertEqual([d['id'] for d in devs], exp_devs)
        self.assertEqual(primary_zones, exp_zones)
        devs = list(r.get_more_nodes(part))
        dev_ids = [d['id'] for d in devs]
        self.assertEqual(len(dev_ids), len(exp_handoffs))

        for index, dev in enumerate(dev_ids):
            self.assertEqual(
                dev, exp_handoffs[index],
                'handoff differs at position %d\n%s\n%s' % (
                    index, dev_ids[index:], exp_handoffs[index:]))

        seen_zones = set(primary_zones)
        seen_zones.update([d['zone'] for d in devs[:6]])
        self.assertEqual(seen_zones, set(range(1, 10)))

        devs = []
        for part in range(r.partition_count):
            devs.append(next(r.get_more_nodes(part))['id'])
        for part in range(r.partition_count):
            self.assertEqual(
                devs[part], exp_first_handoffs[part],
                'handoff for partitition %d is now device id %d' % (
                    part, devs[part]))

        # One last test of a partial replica partition
        exp_part2 = 136
        exp_devs2 = [35, 56, 83]
        exp_zones2 = set([3, 5, 7])
        exp_handoffs2 = [
            61, 4, 13, 86, 103, 41, 63, 2, 17, 95, 70, 67, 8, 20,
            106, 100, 11, 23, 87, 47, 51, 42, 30, 24, 48, 72, 27,
            59, 76, 97, 38, 90, 108, 79, 55, 68, 6, 18, 105, 71,
            62, 5, 14, 107, 89, 7, 45, 69, 10, 22, 12, 99, 44, 46,
            88, 74, 39, 15, 102, 93, 85, 34, 98, 29, 57, 77, 84, 9,
            21, 58, 78, 32, 52, 66, 19, 28, 75, 65, 1, 16, 33, 37,
            49, 82, 31, 53, 54, 81, 96, 92, 3, 25, 50, 60, 36, 101,
            43, 104, 40, 94, 64, 80, 26, 73, 91]

        part2, devs2 = r.get_nodes('a', 'c', 'o2')
        primary_zones2 = set([d['zone'] for d in devs2])
        self.assertEqual(part2, exp_part2)
        self.assertEqual([d['id'] for d in devs2], exp_devs2)
        self.assertEqual(primary_zones2, exp_zones2)
        devs2 = list(r.get_more_nodes(part2))
        dev_ids2 = [d['id'] for d in devs2]

        self.assertEqual(len(dev_ids2), len(exp_handoffs2))
        for index, dev in enumerate(dev_ids2):
            self.assertEqual(
                dev, exp_handoffs2[index],
                'handoff differs at position %d\n%s\n%s' % (
                    index, dev_ids2[index:], exp_handoffs2[index:]))

        seen_zones = set(primary_zones2)
        seen_zones.update([d['zone'] for d in devs2[:6]])
        self.assertEqual(seen_zones, set(range(1, 10)))

        # Test distribution across regions
        rb.set_replicas(3)
        for region in range(1, 5):
            rb.add_dev({'id': next_dev_id,
                        'ip': '1.%d.1.%d' % (region, server), 'port': 1234,
                        # 108.0 is the weight of all devices created prior to
                        # this test in region 0; this way all regions have
                        # equal combined weight
                        'zone': 1, 'region': region, 'weight': 108.0,
                        'device': 'sdx'})
            next_dev_id += 1
        rb.pretend_min_part_hours_passed()
        rb.rebalance(seed=1)
        rb.pretend_min_part_hours_passed()
        rb.rebalance(seed=1)
        rb.get_ring().save(self.testgz, format_version=self.FORMAT_VERSION)
        r = ring.Ring(self.testdir, ring_name='whatever')

        # There's 5 regions now, so the primary nodes + first 2 handoffs
        # should span all 5 regions
        part, devs = r.get_nodes('a1', 'c1', 'o1')
        primary_regions = set([d['region'] for d in devs])
        primary_zones = set([(d['region'], d['zone']) for d in devs])
        more_devs = list(r.get_more_nodes(part))

        seen_regions = set(primary_regions)
        seen_regions.update([d['region'] for d in more_devs[:2]])
        self.assertEqual(seen_regions, set(range(0, 5)))

        # There are 13 zones now, so the first 13 nodes should all have
        # distinct zones (that's r0z0, r0z1, ..., r0z8, r1z1, r2z1, r3z1, and
        # r4z1).
        seen_zones = set(primary_zones)
        seen_zones.update([(d['region'], d['zone']) for d in more_devs[:10]])
        self.assertEqual(13, len(seen_zones))

        # Here's a brittle canary-in-the-coalmine test to make sure the region
        # handoff computation didn't change accidentally
        exp_handoffs = [111, 112, 83, 45, 21, 95, 51, 26, 3, 102, 72, 80, 59,
                        61, 14, 89, 105, 31, 1, 39, 90, 16, 86, 75, 49, 42, 35,
                        71, 99, 20, 97, 27, 54, 67, 8, 11, 37, 108, 73, 78, 23,
                        53, 79, 82, 57, 106, 85, 22, 25, 13, 47, 76, 18, 84,
                        81, 12, 32, 17, 103, 41, 19, 50, 52, 4, 94, 64, 48, 63,
                        43, 66, 104, 6, 62, 87, 69, 68, 46, 98, 77, 2, 107, 93,
                        9, 28, 55, 33, 5, 92, 74, 96, 7, 40, 30, 100, 36, 15,
                        88, 58, 24, 56, 34, 101, 60, 10, 38, 29, 70, 44, 91]

        dev_ids = [d['id'] for d in more_devs]

        self.assertEqual(len(dev_ids), len(exp_handoffs))
        for index, dev_id in enumerate(dev_ids):
            self.assertEqual(
                dev_id, exp_handoffs[index],
                'handoff differs at position %d\n%s\n%s' % (
                    index, dev_ids[index:], exp_handoffs[index:]))

    def test_get_more_nodes_with_zero_weight_region(self):
        rb = ring.RingBuilder(8, 3, 1)
        devs = [
            ring_utils.parse_add_value(v) for v in [
                'r1z1-127.0.0.1:6200/d1',
                'r1z1-127.0.0.1:6201/d2',
                'r1z1-127.0.0.1:6202/d3',
                'r1z1-127.0.0.1:6203/d4',
                'r1z2-127.0.0.2:6200/d1',
                'r1z2-127.0.0.2:6201/d2',
                'r1z2-127.0.0.2:6202/d3',
                'r1z2-127.0.0.2:6203/d4',
                'r2z1-127.0.1.1:6200/d1',
                'r2z1-127.0.1.1:6201/d2',
                'r2z1-127.0.1.1:6202/d3',
                'r2z1-127.0.1.1:6203/d4',
                'r2z2-127.0.1.2:6200/d1',
                'r2z2-127.0.1.2:6201/d2',
                'r2z2-127.0.1.2:6202/d3',
                'r2z2-127.0.1.2:6203/d4',
            ]
        ]
        for dev in devs:
            if dev['region'] == 2:
                dev['weight'] = 0.0
            else:
                dev['weight'] = 1.0
            rb.add_dev(dev)
        rb.rebalance()
        rb.get_ring().save(self.testgz, format_version=self.FORMAT_VERSION)
        r = ring.Ring(self.testdir, ring_name='whatever')
        self.assertEqual(r.version, rb.version)

        class CountingRingTable(object):

            def __init__(self, table):
                self.table = table
                self.count = 0

            def __iter__(self):
                self._iter = iter(self.table)
                return self

            def __next__(self):
                self.count += 1
                return next(self._iter)

            def __getitem__(self, key):
                return self.table[key]

        histogram = collections.defaultdict(int)
        for part in range(r.partition_count):
            counting_table = CountingRingTable(r._replica2part2dev_id)
            with mock.patch.object(r, '_replica2part2dev_id', counting_table):
                node_iter = r.get_more_nodes(part)
                next(node_iter)
            histogram[counting_table.count] += 1
        # Don't let our summing muddy our histogram
        histogram = dict(histogram)

        # sanity
        self.assertEqual(1, r._num_regions)
        self.assertEqual(2, r._num_zones)
        self.assertEqual(256, r.partition_count)

        # We always do one loop (including the StopIteration) while getting
        # primaries, so every part should hit next() at least 5 times
        self.assertEqual(sum(histogram.get(x, 0) for x in range(5)), 0,
                         histogram)

        # Most of the parts should find a handoff device in the next partition,
        # but because some of the primary devices may *also* be used for that
        # partition, that means 5, 6, or 7 calls to next().
        self.assertGreater(sum(histogram.get(x, 0) for x in range(8)), 160,
                           histogram)

        # Want 90% confidence that it'll happen within two partitions
        self.assertGreater(sum(histogram.get(x, 0) for x in range(12)), 230,
                           histogram)

        # Tail should fall off fairly quickly
        self.assertLess(sum(histogram.get(x, 0) for x in range(20, 100)), 5,
                        histogram)

        # Hard limit at 50 (we've seen as bad as 41, 45)
        self.assertEqual(sum(histogram.get(x, 0) for x in range(50, 100)), 0,
                         histogram)


class TestRingV2(TestRing):
    FORMAT_VERSION = 2

    def test_4_byte_dev_ids(self):
        ring_file = os.path.join(self.testdir, 'test.ring.gz')
        index = {}
        with GzipFile(ring_file, 'wb') as fp:
            fp.write(b'R1NG\x00\x02')
            fp.flush(zlib.Z_FULL_FLUSH)

            index['swift/ring/metadata'] = [
                os.fstat(fp.fileno()).st_size, fp.tell(),
                None, None, None, None]
            meta = json.dumps({
                "dev_id_bytes": 4,
                "part_shift": 29,
<<<<<<< HEAD
                "replica_count": 3,
=======
                "replica_count": 1.5,
>>>>>>> 9540d35b
            }).encode('ascii')
            fp.write(struct.pack('!Q', len(meta)) + meta)
            fp.flush(zlib.Z_FULL_FLUSH)

            index['swift/ring/devices'] = [
                os.fstat(fp.fileno()).st_size, fp.tell(),
                None, None, None, None]
            devs = json.dumps([
                {"id": 0, "zone": 1, "ip": "127.0.0.1", "port": 6200,
                 "device": "sda", "weight": 1},
                None,
                {"id": 2, "zone": 1, "ip": "127.0.0.1", "port": 6201,
                 "device": "sdb", "weight": 1},
                {"id": 3, "zone": 1, "ip": "127.0.0.1", "port": 6202,
                 "device": "sdc", "weight": 1},
            ]).encode('ascii')
            fp.write(struct.pack('!Q', len(devs)) + devs)
            fp.flush(zlib.Z_FULL_FLUSH)

            index['swift/ring/assignments'] = [
                os.fstat(fp.fileno()).st_size, fp.tell(),
                None, None, None, None]
            fp.write(struct.pack('!Q', 48) + 4 * (
                b'\x00\x00\x00\x03'
                b'\x00\x00\x00\x02'
                b'\x00\x00\x00\x00'))
            fp.flush(zlib.Z_FULL_FLUSH)

            index['swift/index'] = [
                os.fstat(fp.fileno()).st_size, fp.tell(),
                None, None, None, None]
            blob = json.dumps(index).encode('ascii')
            fp.write(struct.pack('!Q', len(blob)) + blob)
            fp.flush(zlib.Z_FULL_FLUSH)

            fp.compress = zlib.compressobj(
                0, zlib.DEFLATED, -zlib.MAX_WBITS, zlib.DEF_MEM_LEVEL, 0)
            fp.write(struct.pack('!Q', index['swift/index'][0]))
            fp.flush(zlib.Z_FULL_FLUSH)

        r = ring.Ring(ring_file)
        self.assertEqual(
            [[d['id'] for d in r.get_part_nodes(p)] for p in range(8)],
            [[3, 0], [2, 3], [0, 2], [3, 0], [2], [0], [3], [2]])


class TestRingV0(TestRing):
    FORMAT_VERSION = 0


<<<<<<< HEAD
class ExtendedRing(ring.RingData):
    extra = b'some super-specific data'

    def to_dict(self):
        ring_data = super(ExtendedRing, self).to_dict()
=======
class ExtendedRingData(ring.RingData):
    extra = b'some super-specific data'

    def to_dict(self):
        ring_data = super().to_dict()
>>>>>>> 9540d35b
        ring_data.setdefault('extra', self.extra)
        return ring_data

    def serialize_v2(self, writer):
<<<<<<< HEAD
        super(ExtendedRing, self).serialize_v2(writer)
=======
        super().serialize_v2(writer)
>>>>>>> 9540d35b
        with writer.section('my-custom-section') as s:
            s.write_blob(self.extra)

    @classmethod
    def deserialize_v2(cls, reader, *args, **kwargs):
<<<<<<< HEAD
        ring_data = super(ExtendedRing, cls).deserialize_v2(
            reader, *args, **kwargs)
        with reader.open_section('my-custom-section') as s:
            ring_data['extra'] = s.read()
=======
        ring_data = super().deserialize_v2(reader, *args, **kwargs)
        # If you're adding custom data to your rings, you probably want an
        # upgrade story that includes that data not being present
        if 'my-custom-section' in reader.index:
            with reader.open_section('my-custom-section') as s:
                ring_data['extra'] = s.read()
>>>>>>> 9540d35b
        return ring_data

    @classmethod
    def from_dict(cls, ring_data):
<<<<<<< HEAD
        obj = super(ExtendedRing, cls).from_dict(ring_data)
=======
        obj = super().from_dict(ring_data)
>>>>>>> 9540d35b
        obj.extra = ring_data.get('extra')
        return obj


class TestRingExtensibility(unittest.TestCase):
    def test(self):
        r2p2d = [[0, 1, 0, 1], [0, 1, 0, 1]]
        d = [{'id': 0, 'zone': 0, 'region': 0, 'ip': '10.1.1.0', 'port': 7000},
             {'id': 1, 'zone': 1, 'region': 1, 'ip': '10.1.1.1', 'port': 7000}]
        s = 30
<<<<<<< HEAD
        rd = ExtendedRing(r2p2d, d, s)
=======
        rd = ExtendedRingData(r2p2d, d, s)
>>>>>>> 9540d35b
        self.assertEqual(rd._replica2part2dev_id, r2p2d)
        self.assertEqual(rd.devs, d)
        self.assertEqual(rd._part_shift, s)
        self.assertEqual(rd.extra, b'some super-specific data')

        # Can update it and round-trip to disk and back
        rd.extra = b'some other value'
        testdir = mkdtemp()
        try:
            ring_fname = os.path.join(testdir, 'foo.ring.gz')
            rd.save(ring_fname, format_version=2)
            bytes_written = os.path.getsize(ring_fname)
<<<<<<< HEAD
            rd2 = ExtendedRing.load(ring_fname)
=======
            rd2 = ExtendedRingData.load(ring_fname)
            # Vanilla Swift can also read the custom ring
            vanilla_ringdata = ring.RingData.load(ring_fname)
>>>>>>> 9540d35b
        finally:
            rmtree(testdir, ignore_errors=1)

        self.assertEqual(rd2._replica2part2dev_id, r2p2d)
        self.assertEqual(rd2.devs, d)
        self.assertEqual(rd2._part_shift, s)
        self.assertEqual(rd2.extra, b'some other value')
        self.assertEqual(rd2.size, bytes_written)

<<<<<<< HEAD
=======
        self.assertEqual(vanilla_ringdata._replica2part2dev_id, r2p2d)
        self.assertEqual(vanilla_ringdata.devs, d)
        self.assertEqual(vanilla_ringdata._part_shift, s)
        self.assertFalse(hasattr(vanilla_ringdata, 'extra'))
        self.assertEqual(vanilla_ringdata.size, bytes_written)

    def test_missing_custom_data(self):
        r2p2d = [[0, 1, 0, 1], [0, 1, 0, 1]]
        d = [{'id': 0, 'zone': 0, 'region': 0, 'ip': '10.1.1.0', 'port': 7000},
             {'id': 1, 'zone': 1, 'region': 1, 'ip': '10.1.1.1', 'port': 7000}]
        s = 30
        rd = ring.RingData(r2p2d, d, s)
        self.assertEqual(rd._replica2part2dev_id, r2p2d)
        self.assertEqual(rd.devs, d)
        self.assertEqual(rd._part_shift, s)
        self.assertFalse(hasattr(rd, 'extra'))

        # Can load a vanilla ring and get some default behavior based on the
        # overridden from_dict
        testdir = mkdtemp()
        try:
            ring_fname = os.path.join(testdir, 'foo.ring.gz')
            rd.save(ring_fname, format_version=2)
            bytes_written = os.path.getsize(ring_fname)
            rd2 = ExtendedRingData.load(ring_fname)
        finally:
            rmtree(testdir, ignore_errors=1)

        self.assertEqual(rd2._replica2part2dev_id, r2p2d)
        self.assertEqual(rd2.devs, d)
        self.assertEqual(rd2._part_shift, s)
        self.assertIsNone(rd2.extra)
        self.assertEqual(rd2.size, bytes_written)

>>>>>>> 9540d35b

if __name__ == '__main__':
    unittest.main()<|MERGE_RESOLUTION|>--- conflicted
+++ resolved
@@ -1301,11 +1301,7 @@
             meta = json.dumps({
                 "dev_id_bytes": 4,
                 "part_shift": 29,
-<<<<<<< HEAD
-                "replica_count": 3,
-=======
                 "replica_count": 1.5,
->>>>>>> 9540d35b
             }).encode('ascii')
             fp.write(struct.pack('!Q', len(meta)) + meta)
             fp.flush(zlib.Z_FULL_FLUSH)
@@ -1356,55 +1352,32 @@
     FORMAT_VERSION = 0
 
 
-<<<<<<< HEAD
-class ExtendedRing(ring.RingData):
-    extra = b'some super-specific data'
-
-    def to_dict(self):
-        ring_data = super(ExtendedRing, self).to_dict()
-=======
 class ExtendedRingData(ring.RingData):
     extra = b'some super-specific data'
 
     def to_dict(self):
         ring_data = super().to_dict()
->>>>>>> 9540d35b
         ring_data.setdefault('extra', self.extra)
         return ring_data
 
     def serialize_v2(self, writer):
-<<<<<<< HEAD
-        super(ExtendedRing, self).serialize_v2(writer)
-=======
         super().serialize_v2(writer)
->>>>>>> 9540d35b
         with writer.section('my-custom-section') as s:
             s.write_blob(self.extra)
 
     @classmethod
     def deserialize_v2(cls, reader, *args, **kwargs):
-<<<<<<< HEAD
-        ring_data = super(ExtendedRing, cls).deserialize_v2(
-            reader, *args, **kwargs)
-        with reader.open_section('my-custom-section') as s:
-            ring_data['extra'] = s.read()
-=======
         ring_data = super().deserialize_v2(reader, *args, **kwargs)
         # If you're adding custom data to your rings, you probably want an
         # upgrade story that includes that data not being present
         if 'my-custom-section' in reader.index:
             with reader.open_section('my-custom-section') as s:
                 ring_data['extra'] = s.read()
->>>>>>> 9540d35b
         return ring_data
 
     @classmethod
     def from_dict(cls, ring_data):
-<<<<<<< HEAD
-        obj = super(ExtendedRing, cls).from_dict(ring_data)
-=======
         obj = super().from_dict(ring_data)
->>>>>>> 9540d35b
         obj.extra = ring_data.get('extra')
         return obj
 
@@ -1415,11 +1388,7 @@
         d = [{'id': 0, 'zone': 0, 'region': 0, 'ip': '10.1.1.0', 'port': 7000},
              {'id': 1, 'zone': 1, 'region': 1, 'ip': '10.1.1.1', 'port': 7000}]
         s = 30
-<<<<<<< HEAD
-        rd = ExtendedRing(r2p2d, d, s)
-=======
         rd = ExtendedRingData(r2p2d, d, s)
->>>>>>> 9540d35b
         self.assertEqual(rd._replica2part2dev_id, r2p2d)
         self.assertEqual(rd.devs, d)
         self.assertEqual(rd._part_shift, s)
@@ -1432,13 +1401,9 @@
             ring_fname = os.path.join(testdir, 'foo.ring.gz')
             rd.save(ring_fname, format_version=2)
             bytes_written = os.path.getsize(ring_fname)
-<<<<<<< HEAD
-            rd2 = ExtendedRing.load(ring_fname)
-=======
             rd2 = ExtendedRingData.load(ring_fname)
             # Vanilla Swift can also read the custom ring
             vanilla_ringdata = ring.RingData.load(ring_fname)
->>>>>>> 9540d35b
         finally:
             rmtree(testdir, ignore_errors=1)
 
@@ -1448,8 +1413,6 @@
         self.assertEqual(rd2.extra, b'some other value')
         self.assertEqual(rd2.size, bytes_written)
 
-<<<<<<< HEAD
-=======
         self.assertEqual(vanilla_ringdata._replica2part2dev_id, r2p2d)
         self.assertEqual(vanilla_ringdata.devs, d)
         self.assertEqual(vanilla_ringdata._part_shift, s)
@@ -1484,7 +1447,6 @@
         self.assertIsNone(rd2.extra)
         self.assertEqual(rd2.size, bytes_written)
 
->>>>>>> 9540d35b
 
 if __name__ == '__main__':
     unittest.main()
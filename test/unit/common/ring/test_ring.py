--- conflicted
+++ resolved
@@ -16,10 +16,7 @@
 import array
 import collections
 from gzip import GzipFile
-<<<<<<< HEAD
-=======
 import hashlib
->>>>>>> 90375b1e
 import json
 import os
 import unittest
@@ -220,14 +217,8 @@
         self.assertEqual(loaded_rd['devs'], expected_devs)
         self.assertEqual(loaded_rd['part_shift'], 30)
         self.assertEqual(loaded_rd['replica_count'], 2)
-<<<<<<< HEAD
-        self.assertEqual(loaded_rd['dev_id_bytes'], 2)
-
-        # but there is no replica2part2dev table
-=======
 
         # but the replica2part2dev table is empty
->>>>>>> 90375b1e
         self.assertFalse(loaded_rd['replica2part2dev_id'])
 
         # But if we load it up with metadata_only = false
@@ -237,10 +228,6 @@
         self.assertEqual(loaded_rd['devs'], expected_devs)
         self.assertEqual(loaded_rd['part_shift'], 30)
         self.assertEqual(loaded_rd['replica_count'], 2)
-<<<<<<< HEAD
-        self.assertEqual(loaded_rd['dev_id_bytes'], 2)
-=======
->>>>>>> 90375b1e
         self.assertTrue(loaded_rd['replica2part2dev_id'])
 
     def test_deserialize_v2(self):
@@ -254,15 +241,12 @@
              {'id': 1, 'region': 1, 'zone': 1, 'ip': '10.1.1.1',
               'port': 7000}],
             30)
-<<<<<<< HEAD
-=======
         rd.save(ring_fname, format_version=1)
         with self.assertRaises(ValueError) as err:
             ring.RingData.deserialize_v2(io.RingReader(open(ring_fname, 'rb')))
         self.assertEqual("No index loaded", str(err.exception))
 
         # Now let's save it as v2 then load it up metadata_only
->>>>>>> 90375b1e
         rd.save(ring_fname, format_version=2)
         loaded_rd = ring.RingData.deserialize_v2(
             io.RingReader(open(ring_fname, 'rb')),
@@ -273,11 +257,7 @@
         # minimum size we use is 2 byte dev ids
         self.assertEqual(loaded_rd['dev_id_bytes'], 2)
 
-<<<<<<< HEAD
-        # but there is no replica2part2dev table or devs
-=======
         # but the replica2part2dev table and devs are both empty
->>>>>>> 90375b1e
         self.assertFalse(loaded_rd['devs'])
         self.assertFalse(loaded_rd['replica2part2dev_id'])
 
@@ -305,8 +285,6 @@
         self.assertEqual(loaded_rd['dev_id_bytes'], 2)
         self.assertTrue(loaded_rd['replica2part2dev_id'])
 
-<<<<<<< HEAD
-=======
         # Can also load up assignments but not devs; idk why you'd want that
         loaded_rd = ring.RingData.deserialize_v2(
             io.RingReader(open(ring_fname, 'rb')),
@@ -318,7 +296,6 @@
         self.assertEqual(loaded_rd['dev_id_bytes'], 2)
         self.assertTrue(loaded_rd['replica2part2dev_id'])
 
->>>>>>> 90375b1e
     def test_load(self):
         rd = ring.RingData(
             [[0, 1, 0, 1], [0, 1, 0, 1]],
@@ -1230,27 +1207,13 @@
             fp.write(b'R1NG\x00\x02')
             fp.flush(zlib.Z_FULL_FLUSH)
 
-<<<<<<< HEAD
-            index['swift/ring/metadata'] = [
-                os.fstat(fp.fileno()).st_size, fp.tell(),
-                None, None, None, None]
-=======
             comp_start = os.fstat(fp.fileno()).st_size
             uncomp_start = fp.tell()
->>>>>>> 90375b1e
             meta = json.dumps({
                 "dev_id_bytes": 4,
                 "part_shift": 29,
                 "replica_count": 1.5,
             }).encode('ascii')
-<<<<<<< HEAD
-            fp.write(struct.pack('!Q', len(meta)) + meta)
-            fp.flush(zlib.Z_FULL_FLUSH)
-
-            index['swift/ring/devices'] = [
-                os.fstat(fp.fileno()).st_size, fp.tell(),
-                None, None, None, None]
-=======
             to_write = struct.pack('!Q', len(meta)) + meta
             fp.write(to_write)
             fp.flush(zlib.Z_FULL_FLUSH)
@@ -1264,7 +1227,6 @@
 
             comp_start = os.fstat(fp.fileno()).st_size
             uncomp_start = fp.tell()
->>>>>>> 90375b1e
             devs = json.dumps([
                 {"id": 0, "region": 1, "zone": 1, "ip": "127.0.0.1",
                  "port": 6200, "device": "sda", "weight": 1},
@@ -1274,23 +1236,6 @@
                 {"id": 3, "region": 1, "zone": 1, "ip": "127.0.0.1",
                  "port": 6202, "device": "sdc", "weight": 1},
             ]).encode('ascii')
-<<<<<<< HEAD
-            fp.write(struct.pack('!Q', len(devs)) + devs)
-            fp.flush(zlib.Z_FULL_FLUSH)
-
-            index['swift/ring/assignments'] = [
-                os.fstat(fp.fileno()).st_size, fp.tell(),
-                None, None, None, None]
-            fp.write(struct.pack('!Q', 48) + 4 * (
-                b'\x00\x00\x00\x03'
-                b'\x00\x00\x00\x02'
-                b'\x00\x00\x00\x00'))
-            fp.flush(zlib.Z_FULL_FLUSH)
-
-            index['swift/index'] = [
-                os.fstat(fp.fileno()).st_size, fp.tell(),
-                None, None, None, None]
-=======
             to_write = struct.pack('!Q', len(devs)) + devs
             fp.write(to_write)
             fp.flush(zlib.Z_FULL_FLUSH)
@@ -1320,20 +1265,15 @@
 
             comp_start = os.fstat(fp.fileno()).st_size
             uncomp_start = fp.tell()
->>>>>>> 90375b1e
             blob = json.dumps(index).encode('ascii')
             fp.write(struct.pack('!Q', len(blob)) + blob)
             fp.flush(zlib.Z_FULL_FLUSH)
 
             fp.compress = zlib.compressobj(
                 0, zlib.DEFLATED, -zlib.MAX_WBITS, zlib.DEF_MEM_LEVEL, 0)
-<<<<<<< HEAD
-            fp.write(struct.pack('!Q', index['swift/index'][0]))
-=======
             fp.write(struct.pack('!Q', uncomp_start))
             fp.flush(zlib.Z_FULL_FLUSH)
             fp.write(struct.pack('!Q', comp_start))
->>>>>>> 90375b1e
             fp.flush(zlib.Z_FULL_FLUSH)
 
         r = ring.Ring(ring_file)

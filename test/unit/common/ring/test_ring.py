# Copyright (c) 2010-2012 OpenStack Foundation
#
# Licensed under the Apache License, Version 2.0 (the "License");
# you may not use this file except in compliance with the License.
# You may obtain a copy of the License at
#
#    http://www.apache.org/licenses/LICENSE-2.0
#
# Unless required by applicable law or agreed to in writing, software
# distributed under the License is distributed on an "AS IS" BASIS,
# WITHOUT WARRANTIES OR CONDITIONS OF ANY KIND, either express or
# implied.
# See the License for the specific language governing permissions and
# limitations under the License.

import array
import collections
import json
import pickle
import os
import unittest
import stat
import struct
from contextlib import closing
from gzip import GzipFile
from tempfile import mkdtemp
from shutil import rmtree
from time import sleep, time
import sys
import copy
from unittest import mock
import zlib

from swift.common.exceptions import DevIdBytesTooSmall
from swift.common import ring, utils
from swift.common.ring import io, utils as ring_utils
from swift.common.ring.ring import RING_CODECS


class TestRingBase(unittest.TestCase):
    longMessage = True

    def setUp(self):
        self._orig_hash_suffix = utils.HASH_PATH_SUFFIX
        self._orig_hash_prefix = utils.HASH_PATH_PREFIX
        utils.HASH_PATH_SUFFIX = b'endcap'
        utils.HASH_PATH_PREFIX = b''

    def tearDown(self):
        utils.HASH_PATH_SUFFIX = self._orig_hash_suffix
        utils.HASH_PATH_PREFIX = self._orig_hash_prefix


class TestRingData(unittest.TestCase):

    def setUp(self):
        self.testdir = os.path.join(os.path.dirname(__file__), 'ring_data')
        rmtree(self.testdir, ignore_errors=1)
        os.mkdir(self.testdir)

    def tearDown(self):
        rmtree(self.testdir, ignore_errors=1)

    def assert_ring_data_equal(self, rd_expected, rd_got, metadata_only=False):
        self.assertEqual(rd_expected.devs, rd_got.devs)
        self.assertEqual(rd_expected._part_shift, rd_got._part_shift)
        self.assertEqual(rd_expected.next_part_power, rd_got.next_part_power)
        self.assertEqual(rd_expected.version, rd_got.version)
        self.assertEqual(rd_expected.dev_id_bytes, rd_got.dev_id_bytes)
        self.assertEqual(rd_expected.replica_count, rd_got.replica_count)

        if metadata_only:
            self.assertEqual([], rd_got._replica2part2dev_id)
        else:
            self.assertEqual(rd_expected._replica2part2dev_id,
                             rd_got._replica2part2dev_id)

    def test_attrs(self):
        r2p2d = [[0, 1, 0, 1], [0, 1, 0, 1]]
        d = [{'id': 0, 'zone': 0, 'region': 0, 'ip': '10.1.1.0', 'port': 7000,
              'replication_ip': '10.1.1.0', 'replication_port': 7000},
             {'id': 1, 'zone': 1, 'region': 1, 'ip': '10.1.1.1', 'port': 7000,
              'replication_ip': '10.1.1.1', 'replication_port': 7000}]
        s = 30
        rd = ring.RingData(r2p2d, d, s)
        self.assertEqual(rd._replica2part2dev_id, r2p2d)
        self.assertEqual(rd.devs, d)
        self.assertEqual(rd._part_shift, s)

    def test_can_load_pickled_ring_data(self):
        rd = ring.RingData(
            [[0, 1, 0, 1], [0, 1, 0, 1]],
            [{'id': 0, 'zone': 0, 'ip': '10.1.1.0', 'port': 7000},
             {'id': 1, 'zone': 1, 'ip': '10.1.1.1', 'port': 7000}],
            30)
        ring_fname = os.path.join(self.testdir, 'foo.ring.gz')
        for p in range(pickle.HIGHEST_PROTOCOL):
            with closing(GzipFile(ring_fname, 'wb')) as f:
                pickle.dump(rd, f, protocol=p)
            meta_only = ring.RingData.load(ring_fname, metadata_only=True)
            self.assertEqual([
                {'id': 0, 'zone': 0, 'region': 1,
                 'ip': '10.1.1.0', 'port': 7000,
                 'replication_ip': '10.1.1.0', 'replication_port': 7000},
                {'id': 1, 'zone': 1, 'region': 1,
                 'ip': '10.1.1.1', 'port': 7000,
                 'replication_ip': '10.1.1.1', 'replication_port': 7000},
            ], meta_only.devs)
            # Pickled rings can't load only metadata, so you get it all
            self.assert_ring_data_equal(rd, meta_only)
            ring_data = ring.RingData.load(ring_fname)
            self.assert_ring_data_equal(rd, ring_data)

    def test_can_load_pickled_ring_dict(self):
        rd = ring.RingData(
            [[0, 1, 0, 1], [0, 1, 0, 1]],
            [{'id': 0, 'zone': 0, 'ip': '10.1.1.0', 'port': 7000},
             {'id': 1, 'zone': 1, 'ip': '10.1.1.1', 'port': 7000}],
            30)
        ring_fname = os.path.join(self.testdir, 'foo.ring.gz')
        for p in range(pickle.HIGHEST_PROTOCOL):
            with closing(GzipFile(ring_fname, 'wb')) as f:
                pickle.dump(rd.to_dict(), f, protocol=p)
            meta_only = ring.RingData.load(ring_fname, metadata_only=True)
            self.assertEqual([
                {'id': 0, 'zone': 0, 'region': 1,
                 'ip': '10.1.1.0', 'port': 7000,
                 'replication_ip': '10.1.1.0', 'replication_port': 7000},
                {'id': 1, 'zone': 1, 'region': 1,
                 'ip': '10.1.1.1', 'port': 7000,
                 'replication_ip': '10.1.1.1', 'replication_port': 7000},
            ], meta_only.devs)
            # Pickled rings can't load only metadata, so you get it all
            self.assert_ring_data_equal(rd, meta_only)
            ring_data = ring.RingData.load(ring_fname)
            self.assert_ring_data_equal(rd, ring_data)

    def test_roundtrip_serialization(self):
        ring_fname = os.path.join(self.testdir, 'foo.ring.gz')
        rd = ring.RingData(
            [array.array('H', [0, 1, 0, 1]), array.array('H', [0, 1, 0, 1])],
            [{'id': 0, 'zone': 0}, {'id': 1, 'zone': 1}], 30)
        rd.save(ring_fname)

        meta_only = ring.RingData.load(ring_fname, metadata_only=True)
        self.assert_ring_data_equal(rd, meta_only, metadata_only=True)

        rd2 = ring.RingData.load(ring_fname)
        self.assert_ring_data_equal(rd, rd2)

    def test_load_closes_file(self):
        ring_fname = os.path.join(self.testdir, 'foo.ring.gz')
        rd = ring.RingData(
            [array.array('H', [0, 1, 0, 1]), array.array('H', [0, 1, 0, 1])],
            [{'id': 0, 'zone': 0}, {'id': 1, 'zone': 1}], 30)
        rd.save(ring_fname)

        with mock.patch('swift.common.ring.io.open',
                        return_value=open(ring_fname, 'rb')) as mock_open:
            self.assertFalse(mock_open.return_value.closed)  # sanity
            ring.RingData.load(ring_fname)
            self.assertTrue(mock_open.return_value.closed)

    def test_byteswapped_serialization(self):
        # Manually byte swap a ring and write it out, claiming it was written
        # on a different endian machine. Then read it back in and see if it's
        # the same as the non-byte swapped original.

        ring_fname = os.path.join(self.testdir, 'foo.ring.gz')
        data = [array.array('H', [0, 1, 0, 1]), array.array('H', [0, 1, 0, 1])]
        swapped_data = copy.deepcopy(data)
        for x in swapped_data:
            x.byteswap()

        with mock.patch.object(sys, 'byteorder',
                               'big' if sys.byteorder == 'little'
                               else 'little'):
            rds = ring.RingData(swapped_data,
                                [{'id': 0, 'zone': 0}, {'id': 1, 'zone': 1}],
                                30)
            # note that this can only be an issue for v1 rings;
            # v2 rings always write network order
            rds.save(ring_fname, format_version=1)

        rd1 = ring.RingData(data, [{'id': 0, 'zone': 0}, {'id': 1, 'zone': 1}],
                            30)
        rd2 = ring.RingData.load(ring_fname)
        self.assert_ring_data_equal(rd1, rd2)

    def test_deterministic_serialization(self):
        """
        Two identical rings should produce identical .gz files on disk.
        """
        os.mkdir(os.path.join(self.testdir, '1'))
        os.mkdir(os.path.join(self.testdir, '2'))
        # These have to have the same filename (not full path,
        # obviously) since the filename gets encoded in the gzip data.
        ring_fname1 = os.path.join(self.testdir, '1', 'the.ring.gz')
        ring_fname2 = os.path.join(self.testdir, '2', 'the.ring.gz')
        rd = ring.RingData(
            [array.array('H', [0, 1, 0, 1]), array.array('H', [0, 1, 0, 1])],
            [{'id': 0, 'zone': 0}, {'id': 1, 'zone': 1}], 30)
        rd.save(ring_fname1)
        rd.save(ring_fname2)
        with open(ring_fname1, 'rb') as ring1:
            with open(ring_fname2, 'rb') as ring2:
                self.assertEqual(ring1.read(), ring2.read())

    def test_permissions(self):
        ring_fname = os.path.join(self.testdir, 'stat.ring.gz')
        rd = ring.RingData(
            [array.array('H', [0, 1, 0, 1]), array.array('H', [0, 1, 0, 1])],
            [{'id': 0, 'zone': 0}, {'id': 1, 'zone': 1}], 30)
        rd.save(ring_fname)
        ring_mode = stat.S_IMODE(os.stat(ring_fname).st_mode)
        expected_mode = (stat.S_IRUSR | stat.S_IWUSR |
                         stat.S_IRGRP | stat.S_IROTH)
        self.assertEqual(
            ring_mode, expected_mode,
            'Ring has mode 0%o, expected 0%o' % (ring_mode, expected_mode))

    def test_replica_count(self):
        rd = ring.RingData(
            [[0, 1, 0, 1], [0, 1, 0, 1]],
            [{'id': 0, 'zone': 0, 'ip': '10.1.1.0', 'port': 7000},
             {'id': 1, 'zone': 1, 'ip': '10.1.1.1', 'port': 7000}],
            30)
        self.assertEqual(rd.replica_count, 2)

        rd = ring.RingData(
            [[0, 1, 0, 1], [0, 1, 0]],
            [{'id': 0, 'zone': 0, 'ip': '10.1.1.0', 'port': 7000},
             {'id': 1, 'zone': 1, 'ip': '10.1.1.1', 'port': 7000}],
            30)
        self.assertEqual(rd.replica_count, 1.75)

    def test_deserialize_v1(self):
        # First save it as a ring v2 and then try and load it using
        # deserialize_v1
        ring_fname = os.path.join(self.testdir, 'foo.ring.gz')
        rd = ring.RingData(
            [[0, 1, 0, 1], [0, 1, 0, 1]],
            [{'id': 0, 'zone': 0, 'ip': '10.1.1.0', 'port': 7000},
             {'id': 1, 'zone': 1, 'ip': '10.1.1.1', 'port': 7000}],
            30)
        rd.save(ring_fname, format_version=2)

        with self.assertRaises(ValueError) as err:
            ring.RingData.deserialize_v1(io.RingReader(open(ring_fname, 'rb')))
        self.assertIn("unexpected magic:", str(err.exception))

        # Now let's save it as v1 then load it up metadata_only
        rd.save(ring_fname, format_version=1)
        loaded_rd = ring.RingData.deserialize_v1(
            io.RingReader(open(ring_fname, 'rb')),
            metadata_only=True)
        self.assertTrue(loaded_rd['byteorder'])
        expected_devs = [
            {'id': 0, 'ip': '10.1.1.0', 'port': 7000, 'region': 1, 'zone': 0,
             'replication_ip': '10.1.1.0', 'replication_port': 7000},
            {'id': 1, 'ip': '10.1.1.1', 'port': 7000, 'region': 1, 'zone': 1,
             'replication_ip': '10.1.1.1', 'replication_port': 7000}]
        self.assertEqual(loaded_rd['devs'], expected_devs)
        self.assertEqual(loaded_rd['part_shift'], 30)
        self.assertEqual(loaded_rd['replica_count'], 2)
        self.assertEqual(loaded_rd['dev_id_bytes'], 2)

        # but there is no replica2part2dev table
        self.assertFalse(loaded_rd['replica2part2dev_id'])

        # But if we load it up with metadata_only = false
        loaded_rd = ring.RingData.deserialize_v1(
            io.RingReader(open(ring_fname, 'rb')))
        self.assertTrue(loaded_rd['byteorder'])
        self.assertEqual(loaded_rd['devs'], expected_devs)
        self.assertEqual(loaded_rd['part_shift'], 30)
        self.assertEqual(loaded_rd['replica_count'], 2)
        self.assertEqual(loaded_rd['dev_id_bytes'], 2)
        self.assertTrue(loaded_rd['replica2part2dev_id'])

    def test_deserialize_v2(self):
        # First save it as a ring v1 and then try and load it using
        # deserialize_v2
        ring_fname = os.path.join(self.testdir, 'foo.ring.gz')
        rd = ring.RingData(
            [[0, 1, 0, 1], [0, 1, 0, 1]],
            [{'id': 0, 'zone': 0, 'ip': '10.1.1.0', 'port': 7000},
             {'id': 1, 'zone': 1, 'ip': '10.1.1.1', 'port': 7000}],
            30)
        rd.save(ring_fname, format_version=2)
        loaded_rd = ring.RingData.deserialize_v2(
            io.RingReader(open(ring_fname, 'rb')),
            metadata_only=True,
            include_devices=False)
        self.assertEqual(loaded_rd['part_shift'], 30)
        self.assertEqual(loaded_rd['replica_count'], 2)
        # minimum size we use is 2 byte dev ids
        self.assertEqual(loaded_rd['dev_id_bytes'], 2)

        # but there is no replica2part2dev table or devs
        self.assertFalse(loaded_rd['devs'])
        self.assertFalse(loaded_rd['replica2part2dev_id'])

        # Next we load it up with metadata and devs only
        loaded_rd = ring.RingData.deserialize_v2(
            io.RingReader(open(ring_fname, 'rb')),
            metadata_only=True)
        expected_devs = [
            {'id': 0, 'ip': '10.1.1.0', 'port': 7000, 'region': 1, 'zone': 0,
             'replication_ip': '10.1.1.0', 'replication_port': 7000},
            {'id': 1, 'ip': '10.1.1.1', 'port': 7000, 'region': 1, 'zone': 1,
             'replication_ip': '10.1.1.1', 'replication_port': 7000}]
        self.assertEqual(loaded_rd['devs'], expected_devs)
        self.assertEqual(loaded_rd['part_shift'], 30)
        self.assertEqual(loaded_rd['replica_count'], 2)
        self.assertEqual(loaded_rd['dev_id_bytes'], 2)
        self.assertFalse(loaded_rd['replica2part2dev_id'])

        # But if we load it up with metadata_only = false
        loaded_rd = ring.RingData.deserialize_v2(
            io.RingReader(open(ring_fname, 'rb')))
        self.assertEqual(loaded_rd['devs'], expected_devs)
        self.assertEqual(loaded_rd['part_shift'], 30)
        self.assertEqual(loaded_rd['replica_count'], 2)
        self.assertEqual(loaded_rd['dev_id_bytes'], 2)
        self.assertTrue(loaded_rd['replica2part2dev_id'])

    def test_load(self):
        rd = ring.RingData(
            [[0, 1, 0, 1], [0, 1, 0, 1]],
            [{'id': 0, 'zone': 0, 'ip': '10.1.1.0', 'port': 7000},
             {'id': 1, 'zone': 1, 'ip': '10.1.1.1', 'port': 7000}],
            30)
        ring_fname_1 = os.path.join(self.testdir, 'foo-1.ring.gz')
        ring_fname_2 = os.path.join(self.testdir, 'foo-2.ring.gz')
        ring_fname_pickle = os.path.join(self.testdir, 'foo-pickle.ring.gz')
        ring_fname_bad_version = os.path.join(self.testdir, 'foo-bar.ring.gz')
        rd.save(ring_fname_1, format_version=1)
        rd.save(ring_fname_2, format_version=2)
        with io.RingWriter.open(ring_fname_pickle) as writer:
            RING_CODECS[0]['serialize'](rd, writer)
        with io.RingWriter.open(ring_fname_bad_version) as writer:
            writer.write_magic(5)
            with writer.section('foo'):
                writer.write_blob(b'\xde\xad\xbe\xef' * 10240)

        # Loading the bad ring will fail because it's an unknown version
        with self.assertRaises(Exception) as ex:
            ring.RingData.load(ring_fname_bad_version)
        self.assertEqual('Unsupported ring version: 5', str(ex.exception))

        orig_load_index = io.RingReader.load_index

        def mock_load_index(cls):
            cls.version = 5
            orig_load_index(cls)

        with mock.patch('swift.common.ring.io.RingReader.load_index',
                        mock_load_index):
            with self.assertRaises(Exception) as ex:
                ring.RingData.load(ring_fname_1)
        self.assertEqual('Unknown ring format version 5', str(ex.exception))

        expected_r2p2d = [
            array.array('H', [0, 1, 0, 1]),
            array.array('H', [0, 1, 0, 1])]
        expected_rd_dict = {
            'devs': [
                {'id': 0, 'region': 1, 'zone': 0,
                 'ip': '10.1.1.0', 'port': 7000,
                 'replication_ip': '10.1.1.0', 'replication_port': 7000},
                {'id': 1, 'zone': 1, 'region': 1,
                 'ip': '10.1.1.1', 'port': 7000,
                 'replication_ip': '10.1.1.1', 'replication_port': 7000}],
            'replica2part2dev_id': expected_r2p2d,
            'part_shift': 30,
            'next_part_power': None,
            'dev_id_bytes': 2,
            'version': None}

        # version 0
        loaded_rd = ring.RingData.load(ring_fname_pickle)
        self.assertEqual(expected_rd_dict, loaded_rd.to_dict())

        # version 2
        loaded_rd = ring.RingData.load(ring_fname_2)
        self.assertEqual(loaded_rd.to_dict(), expected_rd_dict)

        # version 1
        loaded_rd = ring.RingData.load(ring_fname_1)
        self.assertEqual(loaded_rd.to_dict(), expected_rd_dict)

    def test_load_metadata_only(self):
        rd = ring.RingData(
            [[0, 1, 0, 1], [0, 1, 0, 1]],
            [{'id': 0, 'zone': 0, 'ip': '10.1.1.0', 'port': 7000},
             {'id': 1, 'zone': 1, 'ip': '10.1.1.1', 'port': 7000}],
            30)
        ring_fname_1 = os.path.join(self.testdir, 'foo-1.ring.gz')
        ring_fname_2 = os.path.join(self.testdir, 'foo-2.ring.gz')
        ring_fname_pickle = os.path.join(self.testdir, 'foo-pickle.ring.gz')
        ring_fname_bad_version = os.path.join(self.testdir, 'foo-bar.ring.gz')
        rd.save(ring_fname_1, format_version=1)
        rd.save(ring_fname_2, format_version=2)
        with io.RingWriter.open(ring_fname_pickle) as writer:
            RING_CODECS[0]['serialize'](rd, writer)
        with io.RingWriter.open(ring_fname_bad_version) as writer:
            writer.write_magic(5)
            with writer.section('foo'):
                writer.write_blob(b'\xde\xad\xbe\xef' * 10240)

        # Loading the bad ring will fail because it's an unknown version
        with self.assertRaises(Exception) as ex:
            ring.RingData.load(ring_fname_bad_version)
        self.assertEqual('Unsupported ring version: 5', str(ex.exception))

        orig_load_index = io.RingReader.load_index

        def mock_load_index(cls):
            cls.version = 5
            orig_load_index(cls)

        with mock.patch('swift.common.ring.io.RingReader.load_index',
                        mock_load_index):
            with self.assertRaises(Exception) as ex:
                ring.RingData.load(ring_fname_1)
        self.assertEqual('Unknown ring format version 5', str(ex.exception))

        expected_rd_dict = {
            'devs': [
                {'id': 0, 'region': 1, 'zone': 0,
                 'ip': '10.1.1.0', 'port': 7000,
                 'replication_ip': '10.1.1.0', 'replication_port': 7000},
                {'id': 1, 'zone': 1, 'region': 1,
                 'ip': '10.1.1.1', 'port': 7000,
                 'replication_ip': '10.1.1.1', 'replication_port': 7000}],
            'replica2part2dev_id': [],
            'part_shift': 30,
            'next_part_power': None,
            'dev_id_bytes': 2,
            'version': None}

        # version 0
        loaded_rd = ring.RingData.load(ring_fname_pickle)
        loaded_dict = loaded_rd.to_dict()
        # v0 can't *not* load the assignments
        self.assertEqual(len(loaded_dict['replica2part2dev_id']), 2)
        # clear it so it can meet expectations
        loaded_dict['replica2part2dev_id'] = []
        self.assertEqual(expected_rd_dict, loaded_dict)

        # version 2
        loaded_rd = ring.RingData.load(ring_fname_2, metadata_only=True)
        self.assertEqual(loaded_rd.to_dict(), expected_rd_dict)

        # version 1
        loaded_rd = ring.RingData.load(ring_fname_1, metadata_only=True)
        self.assertEqual(loaded_rd.to_dict(), expected_rd_dict)

    def test_save(self):
        ring_fname = os.path.join(self.testdir, 'foo.ring.gz')
        rd = ring.RingData(
            [[0, 1, 0, 1], [0, 1, 0, 1]],
            [{'id': 0, 'zone': 0, 'ip': '10.1.1.0', 'port': 7000},
             {'id': 1, 'zone': 1, 'ip': '10.1.1.1', 'port': 7000}],
            30)

        # First test the supported versions
        for version in (0, 1, 2):
            rd.save(ring_fname, format_version=version)

        # Now try an unknown version
        with self.assertRaises(ValueError) as err:
            for version in (3, None, "some version"):
                rd.save(ring_fname, format_version=version)
        self.assertEqual("format_version must be one of (0, 1, 2)",
                         str(err.exception))
        # re-serialisation is already handled in test_load.

<<<<<<< HEAD
=======
    def test_save_bad_dev_id_bytes(self):
        ring_fname = os.path.join(self.testdir, 'foo.ring.gz')
        rd = ring.RingData(
            [array.array('I', [0, 1, 0, 1]), array.array('I', [0, 1, 0, 1])],
            [{'id': 0, 'zone': 0, 'ip': '10.1.1.0', 'port': 7000},
             {'id': 1, 'zone': 1, 'ip': '10.1.1.1', 'port': 7000}],
            30)

        # v2 ring can handle wide devices fine
        rd.save(ring_fname, format_version=2)
        # for that matter, so can v0 (!)
        rd.save(ring_fname, format_version=0)
        # but not v1! Only 2-byte dev ids there!
        with self.assertRaises(DevIdBytesTooSmall):
            rd.save(ring_fname, format_version=1)

>>>>>>> 24e3d519

class TestRing(TestRingBase):
    FORMAT_VERSION = 1

    def setUp(self):
        super(TestRing, self).setUp()
        self.testdir = mkdtemp()
        self.testgz = os.path.join(self.testdir, 'whatever.ring.gz')
        self.intended_replica2part2dev_id = [
            array.array('H', [0, 1, 0, 1]),
            array.array('H', [0, 1, 0, 1]),
            array.array('H', [3, 4, 3, 4])]
        self.intended_devs = [{'id': 0, 'region': 0, 'zone': 0, 'weight': 1.0,
                               'ip': '10.1.1.1', 'port': 6200,
                               'replication_ip': '10.1.0.1',
                               'replication_port': 6066},
                              {'id': 1, 'region': 0, 'zone': 0, 'weight': 1.0,
                               'ip': '10.1.1.1', 'port': 6200,
                               'replication_ip': '10.1.0.2',
                               'replication_port': 6066},
                              None,
                              {'id': 3, 'region': 0, 'zone': 2, 'weight': 1.0,
                               'ip': '10.1.2.1', 'port': 6200,
                               'replication_ip': '10.2.0.1',
                               'replication_port': 6066},
                              {'id': 4, 'region': 0, 'zone': 2, 'weight': 1.0,
                               'ip': '10.1.2.2', 'port': 6200,
                               'replication_ip': '10.2.0.1',
                               'replication_port': 6066}]
        self.intended_part_shift = 30
        self.intended_reload_time = 15
        rd = ring.RingData(
            self.intended_replica2part2dev_id,
            self.intended_devs, self.intended_part_shift)
        rd.save(self.testgz, format_version=self.FORMAT_VERSION)
        self.ring = ring.Ring(
            self.testdir,
            reload_time=self.intended_reload_time, ring_name='whatever')

    def tearDown(self):
        super(TestRing, self).tearDown()
        rmtree(self.testdir, ignore_errors=1)

    def test_creation(self):
        self.assertEqual(self.ring._replica2part2dev_id,
                         self.intended_replica2part2dev_id)
        self.assertEqual(self.ring._part_shift, self.intended_part_shift)
        self.assertEqual(self.ring.devs, self.intended_devs)
        self.assertEqual(self.ring.reload_time, self.intended_reload_time)
        self.assertEqual(self.ring.serialized_path, self.testgz)
        self.assertIsNone(self.ring.version)

        with open(self.testgz, 'rb') as fp:
            expected_size = 0
            for chunk in iter(lambda: fp.read(2 ** 16), b''):
                expected_size += len(chunk)
        self.assertEqual(self.ring.size, expected_size)

        # test invalid endcap
        with mock.patch.object(utils, 'HASH_PATH_SUFFIX', b''), \
                mock.patch.object(utils, 'HASH_PATH_PREFIX', b''), \
                mock.patch.object(utils, 'SWIFT_CONF_FILE', ''):
            self.assertRaises(IOError, ring.Ring, self.testdir, 'whatever')

    def test_replica_count(self):
        self.assertEqual(self.ring.replica_count, 3)
        self.ring._replica2part2dev_id.append([0])
        self.assertEqual(self.ring.replica_count, 3.25)

    def test_has_changed(self):
        self.assertFalse(self.ring.has_changed())
        os.utime(self.testgz, (time() + 60, time() + 60))
        self.assertTrue(self.ring.has_changed())

    def test_reload(self):
        os.utime(self.testgz, (time() - 300, time() - 300))
        self.ring = ring.Ring(self.testdir, reload_time=0.001,
                              ring_name='whatever')
        orig_mtime = self.ring._mtime
        self.assertEqual(len(self.ring.devs), 5)
        self.intended_devs.append(
            {'id': 3, 'region': 0, 'zone': 3, 'weight': 1.0,
             'ip': '10.1.1.1', 'port': 9876})
        ring.RingData(
            self.intended_replica2part2dev_id,
            self.intended_devs, self.intended_part_shift,
        ).save(self.testgz, format_version=self.FORMAT_VERSION)
        sleep(0.1)
        self.ring.get_nodes('a')
        self.assertEqual(len(self.ring.devs), 6)
        self.assertNotEqual(self.ring._mtime, orig_mtime)

        os.utime(self.testgz, (time() - 300, time() - 300))
        self.ring = ring.Ring(self.testdir, reload_time=0.001,
                              ring_name='whatever')
        orig_mtime = self.ring._mtime
        self.assertEqual(len(self.ring.devs), 6)
        self.intended_devs.append(
            {'id': 5, 'region': 0, 'zone': 4, 'weight': 1.0,
             'ip': '10.5.5.5', 'port': 9876})
        ring.RingData(
            self.intended_replica2part2dev_id,
            self.intended_devs, self.intended_part_shift,
        ).save(self.testgz, format_version=self.FORMAT_VERSION)
        sleep(0.1)
        self.ring.get_part_nodes(0)
        self.assertEqual(len(self.ring.devs), 7)
        self.assertNotEqual(self.ring._mtime, orig_mtime)

        os.utime(self.testgz, (time() - 300, time() - 300))
        self.ring = ring.Ring(self.testdir, reload_time=0.001,
                              ring_name='whatever')
        orig_mtime = self.ring._mtime
        part, nodes = self.ring.get_nodes('a')
        self.assertEqual(len(self.ring.devs), 7)
        self.intended_devs.append(
            {'id': 6, 'region': 0, 'zone': 5, 'weight': 1.0,
             'ip': '10.6.6.6', 'port': 6200})
        ring.RingData(
            self.intended_replica2part2dev_id,
            self.intended_devs, self.intended_part_shift,
        ).save(self.testgz, format_version=self.FORMAT_VERSION)
        sleep(0.1)
        next(self.ring.get_more_nodes(part))
        self.assertEqual(len(self.ring.devs), 8)
        self.assertNotEqual(self.ring._mtime, orig_mtime)

        os.utime(self.testgz, (time() - 300, time() - 300))
        self.ring = ring.Ring(self.testdir, reload_time=0.001,
                              ring_name='whatever')
        orig_mtime = self.ring._mtime
        self.assertEqual(len(self.ring.devs), 8)
        self.intended_devs.append(
            {'id': 5, 'region': 0, 'zone': 4, 'weight': 1.0,
             'ip': '10.5.5.5', 'port': 6200})
        ring.RingData(
            self.intended_replica2part2dev_id,
            self.intended_devs, self.intended_part_shift,
        ).save(self.testgz, format_version=self.FORMAT_VERSION)
        sleep(0.1)
        self.assertEqual(len(self.ring.devs), 9)
        self.assertNotEqual(self.ring._mtime, orig_mtime)

    def test_reload_without_replication(self):
        replication_less_devs = [{'id': 0, 'region': 0, 'zone': 0,
                                  'weight': 1.0, 'ip': '10.1.1.1',
                                  'port': 6200},
                                 {'id': 1, 'region': 0, 'zone': 0,
                                  'weight': 1.0, 'ip': '10.1.1.1',
                                  'port': 6200},
                                 None,
                                 {'id': 3, 'region': 0, 'zone': 2,
                                  'weight': 1.0, 'ip': '10.1.2.1',
                                  'port': 6200},
                                 {'id': 4, 'region': 0, 'zone': 2,
                                  'weight': 1.0, 'ip': '10.1.2.2',
                                  'port': 6200}]
        intended_devs = [{'id': 0, 'region': 0, 'zone': 0, 'weight': 1.0,
                          'ip': '10.1.1.1', 'port': 6200,
                          'replication_ip': '10.1.1.1',
                          'replication_port': 6200},
                         {'id': 1, 'region': 0, 'zone': 0, 'weight': 1.0,
                          'ip': '10.1.1.1', 'port': 6200,
                          'replication_ip': '10.1.1.1',
                          'replication_port': 6200},
                         None,
                         {'id': 3, 'region': 0, 'zone': 2, 'weight': 1.0,
                          'ip': '10.1.2.1', 'port': 6200,
                          'replication_ip': '10.1.2.1',
                          'replication_port': 6200},
                         {'id': 4, 'region': 0, 'zone': 2, 'weight': 1.0,
                          'ip': '10.1.2.2', 'port': 6200,
                          'replication_ip': '10.1.2.2',
                          'replication_port': 6200}]
        testgz = os.path.join(self.testdir, 'without_replication.ring.gz')
        ring.RingData(
            self.intended_replica2part2dev_id,
            replication_less_devs, self.intended_part_shift,
        ).save(testgz, format_version=self.FORMAT_VERSION)
        self.ring = ring.Ring(
            self.testdir,
            reload_time=self.intended_reload_time,
            ring_name='without_replication')
        self.assertEqual(self.ring.devs, intended_devs)

    def test_reload_old_style_pickled_ring(self):
        devs = [{'id': 0, 'zone': 0,
                 'weight': 1.0, 'ip': '10.1.1.1',
                 'port': 6200},
                {'id': 1, 'zone': 0,
                 'weight': 1.0, 'ip': '10.1.1.1',
                 'port': 6200},
                None,
                {'id': 3, 'zone': 2,
                 'weight': 1.0, 'ip': '10.1.2.1',
                 'port': 6200},
                {'id': 4, 'zone': 2,
                 'weight': 1.0, 'ip': '10.1.2.2',
                 'port': 6200}]
        intended_devs = [{'id': 0, 'region': 1, 'zone': 0, 'weight': 1.0,
                          'ip': '10.1.1.1', 'port': 6200,
                          'replication_ip': '10.1.1.1',
                          'replication_port': 6200},
                         {'id': 1, 'region': 1, 'zone': 0, 'weight': 1.0,
                          'ip': '10.1.1.1', 'port': 6200,
                          'replication_ip': '10.1.1.1',
                          'replication_port': 6200},
                         None,
                         {'id': 3, 'region': 1, 'zone': 2, 'weight': 1.0,
                          'ip': '10.1.2.1', 'port': 6200,
                          'replication_ip': '10.1.2.1',
                          'replication_port': 6200},
                         {'id': 4, 'region': 1, 'zone': 2, 'weight': 1.0,
                          'ip': '10.1.2.2', 'port': 6200,
                          'replication_ip': '10.1.2.2',
                          'replication_port': 6200}]

        # simulate an old-style pickled ring
        testgz = os.path.join(self.testdir,
                              'without_replication_or_region.ring.gz')
        ring_data = ring.RingData(self.intended_replica2part2dev_id,
                                  devs,
                                  self.intended_part_shift)
        # an old-style pickled ring won't have region data
        for dev in ring_data.devs:
            if dev:
                del dev["region"]
        gz_file = GzipFile(testgz, 'wb')
        pickle.dump(ring_data, gz_file, protocol=2)
        gz_file.close()

        self.ring = ring.Ring(
            self.testdir,
            reload_time=self.intended_reload_time,
            ring_name='without_replication_or_region')
        self.assertEqual(self.ring.devs, intended_devs)

    def test_get_part(self):
        part1 = self.ring.get_part('a')
        nodes1 = self.ring.get_part_nodes(part1)
        part2, nodes2 = self.ring.get_nodes('a')
        self.assertEqual(part1, part2)
        self.assertEqual(nodes1, nodes2)

    def test_get_part_nodes(self):
        part, nodes = self.ring.get_nodes('a')
        self.assertEqual(nodes, self.ring.get_part_nodes(part))

    def test_get_nodes(self):
        # Yes, these tests are deliberately very fragile. We want to make sure
        # that if someones changes the results the ring produces, they know it.
        self.assertRaises(TypeError, self.ring.get_nodes)
        part, nodes = self.ring.get_nodes('a')
        self.assertEqual(part, 0)
        self.assertEqual(nodes, [dict(node, index=i) for i, node in
                         enumerate([self.intended_devs[0],
                                    self.intended_devs[3]])])

        part, nodes = self.ring.get_nodes('a1')
        self.assertEqual(part, 0)
        self.assertEqual(nodes, [dict(node, index=i) for i, node in
                         enumerate([self.intended_devs[0],
                                    self.intended_devs[3]])])

        part, nodes = self.ring.get_nodes('a4')
        self.assertEqual(part, 1)
        self.assertEqual(nodes, [dict(node, index=i) for i, node in
                         enumerate([self.intended_devs[1],
                                    self.intended_devs[4]])])

        part, nodes = self.ring.get_nodes('aa')
        self.assertEqual(part, 1)
        self.assertEqual(nodes, [dict(node, index=i) for i, node in
                         enumerate([self.intended_devs[1],
                                    self.intended_devs[4]])])

        part, nodes = self.ring.get_nodes('a', 'c1')
        self.assertEqual(part, 0)
        self.assertEqual(nodes, [dict(node, index=i) for i, node in
                         enumerate([self.intended_devs[0],
                                    self.intended_devs[3]])])

        part, nodes = self.ring.get_nodes('a', 'c0')
        self.assertEqual(part, 3)
        self.assertEqual(nodes, [dict(node, index=i) for i, node in
                         enumerate([self.intended_devs[1],
                                    self.intended_devs[4]])])

        part, nodes = self.ring.get_nodes('a', 'c3')
        self.assertEqual(part, 2)
        self.assertEqual(nodes, [dict(node, index=i) for i, node in
                         enumerate([self.intended_devs[0],
                                    self.intended_devs[3]])])

        part, nodes = self.ring.get_nodes('a', 'c2')
        self.assertEqual(nodes, [dict(node, index=i) for i, node in
                         enumerate([self.intended_devs[0],
                                    self.intended_devs[3]])])

        part, nodes = self.ring.get_nodes('a', 'c', 'o1')
        self.assertEqual(part, 1)
        self.assertEqual(nodes, [dict(node, index=i) for i, node in
                         enumerate([self.intended_devs[1],
                                    self.intended_devs[4]])])

        part, nodes = self.ring.get_nodes('a', 'c', 'o5')
        self.assertEqual(part, 0)
        self.assertEqual(nodes, [dict(node, index=i) for i, node in
                         enumerate([self.intended_devs[0],
                                    self.intended_devs[3]])])

        part, nodes = self.ring.get_nodes('a', 'c', 'o0')
        self.assertEqual(part, 0)
        self.assertEqual(nodes, [dict(node, index=i) for i, node in
                         enumerate([self.intended_devs[0],
                                    self.intended_devs[3]])])

        part, nodes = self.ring.get_nodes('a', 'c', 'o2')
        self.assertEqual(part, 2)
        self.assertEqual(nodes, [dict(node, index=i) for i, node in
                         enumerate([self.intended_devs[0],
                                    self.intended_devs[3]])])

    def add_dev_to_ring(self, new_dev):
        self.ring.devs.append(new_dev)
        self.ring._rebuild_tier_data()

    @unittest.skipIf(sys.version_info < (3,),
                     "Seed-specific tests don't work well between python "
                     "versions. This test is now PY3 only")
    def test_get_more_nodes(self):
        # Yes, these tests are deliberately very fragile. We want to make sure
        # that if someone changes the results the ring produces, they know it.
        exp_part = 6
        exp_devs = [102, 39, 93]
        exp_zones = set([8, 9, 4])

        exp_handoffs = [
            69, 10, 22, 35, 56, 83, 100, 42, 92, 25, 50, 74, 61, 4,
            13, 67, 8, 20, 106, 47, 89, 27, 59, 76, 97, 37, 85, 64,
            0, 15, 32, 52, 79, 71, 11, 23, 99, 44, 90, 68, 6, 18,
            96, 36, 84, 103, 41, 95, 33, 54, 81, 24, 48, 72, 60, 3,
            12, 63, 2, 17, 28, 58, 75, 66, 7, 19, 104, 40, 94, 107,
            45, 87, 101, 43, 91, 29, 57, 77, 62, 5, 14, 105, 46, 88,
            98, 38, 86, 70, 9, 21, 65, 1, 16, 34, 55, 82, 31, 53,
            78, 30, 51, 80, 26, 49, 73]

        exp_first_handoffs = [
            28, 34, 101, 99, 35, 62, 69, 65, 71, 67, 60, 34,
            34, 101, 96, 98, 101, 27, 25, 106, 61, 63, 60,
            104, 106, 65, 106, 31, 25, 25, 32, 62, 70, 35, 31,
            99, 35, 33, 33, 64, 64, 32, 98, 69, 60, 102, 68,
            33, 34, 60, 26, 60, 98, 32, 29, 60, 107, 96, 31,
            65, 32, 26, 103, 62, 96, 62, 25, 103, 34, 30, 107,
            104, 25, 97, 32, 65, 102, 24, 67, 97, 70, 63, 35,
            105, 33, 104, 69, 29, 63, 30, 24, 102, 60, 30, 26,
            105, 103, 104, 35, 24, 30, 64, 99, 27, 71, 107,
            30, 25, 34, 33, 32, 62, 100, 103, 32, 33, 34, 99,
            70, 32, 68, 69, 33, 27, 71, 101, 102, 99, 30, 31,
            98, 71, 34, 33, 31, 100, 61, 107, 106, 66, 97,
            106, 96, 101, 34, 33, 33, 28, 106, 30, 64, 96,
            104, 105, 67, 32, 99, 102, 102, 30, 97, 105, 34,
            99, 31, 61, 64, 29, 64, 61, 30, 101, 106, 60, 35,
            34, 64, 61, 65, 101, 65, 62, 69, 60, 102, 107, 30,
            28, 28, 34, 28, 65, 99, 105, 33, 62, 99, 71, 29,
            66, 61, 101, 104, 104, 33, 96, 26, 62, 24, 64, 25,
            99, 97, 35, 103, 32, 67, 70, 102, 26, 99, 102,
            105, 65, 97, 31, 60, 60, 103, 98, 97, 98, 35, 66,
            24, 98, 71, 0, 24, 67, 67, 30, 62, 69, 105, 71,
            64, 101, 65, 32, 102, 35, 31, 34, 29, 105]

        rb = ring.RingBuilder(8, 3, 1)
        next_dev_id = 0
        for zone in range(1, 10):
            for server in range(1, 5):
                for device in range(1, 4):
                    rb.add_dev({'id': next_dev_id,
                                'ip': '1.2.%d.%d' % (zone, server),
                                'port': 1234 + device,
                                'zone': zone, 'region': 0,
                                'weight': 1.0,
                                'device': "d%s" % device})
                    next_dev_id += 1
        rb.rebalance(seed=43)
        rb.get_ring().save(self.testgz, format_version=self.FORMAT_VERSION)
        r = ring.Ring(self.testdir, ring_name='whatever')

        # every part has the same number of handoffs
        part_handoff_counts = set()
        for part in range(r.partition_count):
            part_handoff_counts.add(len(list(r.get_more_nodes(part))))
        self.assertEqual(part_handoff_counts, {105})
        # which less the primaries - is every device in the ring
        self.assertEqual(len(list(rb._iter_devs())) - rb.replicas, 105)

        part, devs = r.get_nodes('a', 'c', 'o')
        primary_zones = set([d['zone'] for d in devs])
        self.assertEqual(part, exp_part)
        self.assertEqual([d['id'] for d in devs], exp_devs)
        self.assertEqual(primary_zones, exp_zones)
        devs = list(r.get_more_nodes(part))
        self.assertEqual(len(devs), len(exp_handoffs))
        dev_ids = [d['id'] for d in devs]
        self.assertEqual(dev_ids, exp_handoffs)
        # We mark handoffs so code consuming extra nodes can reason about how
        # far they've gone
        for i, d in enumerate(devs):
            self.assertEqual(d['handoff_index'], i)

        # The first 6 replicas plus the 3 primary nodes should cover all 9
        # zones in this test
        seen_zones = set(primary_zones)
        seen_zones.update([d['zone'] for d in devs[:6]])
        self.assertEqual(seen_zones, set(range(1, 10)))

        # The first handoff nodes for each partition in the ring
        devs = []
        for part in range(r.partition_count):
            devs.append(next(r.get_more_nodes(part))['id'])
        self.assertEqual(devs, exp_first_handoffs)

        # Add a new device we can handoff to.
        zone = 5
        server = 0
        rb.add_dev({'id': next_dev_id,
                    'ip': '1.2.%d.%d' % (zone, server),
                    'port': 1234, 'zone': zone, 'region': 0, 'weight': 1.0,
                    'device': 'xd0'})
        next_dev_id += 1
        rb.pretend_min_part_hours_passed()
        num_parts_changed, _balance, _removed_dev = rb.rebalance(seed=43)
        rb.get_ring().save(self.testgz, format_version=self.FORMAT_VERSION)
        r = ring.Ring(self.testdir, ring_name='whatever')

        # so now we expect the device list to be longer by one device
        part_handoff_counts = set()
        for part in range(r.partition_count):
            part_handoff_counts.add(len(list(r.get_more_nodes(part))))
        self.assertEqual(part_handoff_counts, {106})
        self.assertEqual(len(list(rb._iter_devs())) - rb.replicas, 106)
        # I don't think there's any special reason this dev goes at this index
        exp_handoffs.insert(33, rb.devs[-1]['id'])

        # We would change expectations here, but in this part only the added
        # device changed at all.
        part, devs = r.get_nodes('a', 'c', 'o')
        primary_zones = set([d['zone'] for d in devs])
        self.assertEqual(part, exp_part)
        self.assertEqual([d['id'] for d in devs], exp_devs)
        self.assertEqual(primary_zones, exp_zones)
        devs = list(r.get_more_nodes(part))
        dev_ids = [d['id'] for d in devs]
        self.assertEqual(len(dev_ids), len(exp_handoffs))
        for index, dev in enumerate(dev_ids):
            self.assertEqual(
                dev, exp_handoffs[index],
                'handoff differs at position %d\n%s\n%s' % (
                    index, dev_ids[index:], exp_handoffs[index:]))

        # The handoffs still cover all the non-primary zones first
        seen_zones = set(primary_zones)
        seen_zones.update([d['zone'] for d in devs[:6]])
        self.assertEqual(seen_zones, set(range(1, 10)))

        # Change expectations for the rest of the parts
        devs = []
        for part in range(r.partition_count):
            devs.append(next(r.get_more_nodes(part))['id'])
        changed_first_handoff = 0
        for part in range(r.partition_count):
            if devs[part] != exp_first_handoffs[part]:
                changed_first_handoff += 1
                exp_first_handoffs[part] = devs[part]
        self.assertEqual(devs, exp_first_handoffs)
        self.assertEqual(changed_first_handoff, num_parts_changed)

        # Remove a device - no need to fluff min_part_hours.
        rb.remove_dev(0)
        num_parts_changed, _balance, _removed_dev = rb.rebalance(seed=87)
        rb.get_ring().save(self.testgz, format_version=self.FORMAT_VERSION)
        r = ring.Ring(self.testdir, ring_name='whatever')

        # so now we expect the device list to be shorter by one device
        part_handoff_counts = set()
        for part in range(r.partition_count):
            part_handoff_counts.add(len(list(r.get_more_nodes(part))))
        self.assertEqual(part_handoff_counts, {105})
        self.assertEqual(len(list(rb._iter_devs())) - rb.replicas, 105)

        # Change expectations for our part
        exp_handoffs.remove(0)
        first_matches = 0
        total_changed = 0
        devs = list(d['id'] for d in r.get_more_nodes(exp_part))
        for i, part in enumerate(devs):
            if exp_handoffs[i] != devs[i]:
                total_changed += 1
                exp_handoffs[i] = devs[i]
            if not total_changed:
                first_matches += 1
        self.assertEqual(devs, exp_handoffs)
        # the first 32 handoffs were the same across the rebalance
        self.assertEqual(first_matches, 32)
        # but as you dig deeper some of the differences show up
        self.assertEqual(total_changed, 27)

        # Change expectations for the rest of the parts
        devs = []
        for part in range(r.partition_count):
            devs.append(next(r.get_more_nodes(part))['id'])
        changed_first_handoff = 0
        for part in range(r.partition_count):
            if devs[part] != exp_first_handoffs[part]:
                changed_first_handoff += 1
                exp_first_handoffs[part] = devs[part]
        self.assertEqual(devs, exp_first_handoffs)
        self.assertEqual(changed_first_handoff, num_parts_changed)

        # Test
        part, devs = r.get_nodes('a', 'c', 'o')
        primary_zones = set([d['zone'] for d in devs])
        self.assertEqual(part, exp_part)
        self.assertEqual([d['id'] for d in devs], exp_devs)
        self.assertEqual(primary_zones, exp_zones)
        devs = list(r.get_more_nodes(part))
        dev_ids = [d['id'] for d in devs]
        self.assertEqual(len(dev_ids), len(exp_handoffs))
        for index, dev in enumerate(dev_ids):
            self.assertEqual(
                dev, exp_handoffs[index],
                'handoff differs at position %d\n%s\n%s' % (
                    index, dev_ids[index:], exp_handoffs[index:]))

        seen_zones = set(primary_zones)
        seen_zones.update([d['zone'] for d in devs[:6]])
        self.assertEqual(seen_zones, set(range(1, 10)))

        devs = []
        for part in range(r.partition_count):
            devs.append(next(r.get_more_nodes(part))['id'])
        for part in range(r.partition_count):
            self.assertEqual(
                devs[part], exp_first_handoffs[part],
                'handoff for partitition %d is now device id %d' % (
                    part, devs[part]))

        # Add a partial replica
        rb.set_replicas(3.5)
        num_parts_changed, _balance, _removed_dev = rb.rebalance(seed=164)
        rb.get_ring().save(self.testgz, format_version=self.FORMAT_VERSION)
        r = ring.Ring(self.testdir, ring_name='whatever')

        # Change expectations

        # We have another replica now
        exp_devs.append(13)
        exp_zones.add(2)
        # and therefore one less handoff
        exp_handoffs = exp_handoffs[:-1]
        # Caused some major changes in the sequence of handoffs for our test
        # partition, but at least the first stayed the same.
        devs = list(d['id'] for d in r.get_more_nodes(exp_part))
        first_matches = 0
        total_changed = 0
        for i, part in enumerate(devs):
            if exp_handoffs[i] != devs[i]:
                total_changed += 1
                exp_handoffs[i] = devs[i]
            if not total_changed:
                first_matches += 1
        # most seeds seem to throw out first handoff stabilization with
        # replica_count change
        self.assertEqual(first_matches, 0)
        # and lots of other handoff changes...
        self.assertEqual(total_changed, 95)

        self.assertEqual(devs, exp_handoffs)

        # Change expectations for the rest of the parts
        devs = []
        for part in range(r.partition_count):
            devs.append(next(r.get_more_nodes(part))['id'])
        changed_first_handoff = 0
        for part in range(r.partition_count):
            if devs[part] != exp_first_handoffs[part]:
                changed_first_handoff += 1
                exp_first_handoffs[part] = devs[part]
        self.assertEqual(devs, exp_first_handoffs)
        self.assertLessEqual(changed_first_handoff, num_parts_changed)

        # Test
        part, devs = r.get_nodes('a', 'c', 'o')
        primary_zones = set([d['zone'] for d in devs])
        self.assertEqual(part, exp_part)
        self.assertEqual([d['id'] for d in devs], exp_devs)
        self.assertEqual(primary_zones, exp_zones)
        devs = list(r.get_more_nodes(part))
        dev_ids = [d['id'] for d in devs]
        self.assertEqual(len(dev_ids), len(exp_handoffs))

        for index, dev in enumerate(dev_ids):
            self.assertEqual(
                dev, exp_handoffs[index],
                'handoff differs at position %d\n%s\n%s' % (
                    index, dev_ids[index:], exp_handoffs[index:]))

        seen_zones = set(primary_zones)
        seen_zones.update([d['zone'] for d in devs[:6]])
        self.assertEqual(seen_zones, set(range(1, 10)))

        devs = []
        for part in range(r.partition_count):
            devs.append(next(r.get_more_nodes(part))['id'])
        for part in range(r.partition_count):
            self.assertEqual(
                devs[part], exp_first_handoffs[part],
                'handoff for partitition %d is now device id %d' % (
                    part, devs[part]))

        # One last test of a partial replica partition
        exp_part2 = 136
        exp_devs2 = [35, 56, 83]
        exp_zones2 = set([3, 5, 7])
        exp_handoffs2 = [
            61, 4, 13, 86, 103, 41, 63, 2, 17, 95, 70, 67, 8, 20,
            106, 100, 11, 23, 87, 47, 51, 42, 30, 24, 48, 72, 27,
            59, 76, 97, 38, 90, 108, 79, 55, 68, 6, 18, 105, 71,
            62, 5, 14, 107, 89, 7, 45, 69, 10, 22, 12, 99, 44, 46,
            88, 74, 39, 15, 102, 93, 85, 34, 98, 29, 57, 77, 84, 9,
            21, 58, 78, 32, 52, 66, 19, 28, 75, 65, 1, 16, 33, 37,
            49, 82, 31, 53, 54, 81, 96, 92, 3, 25, 50, 60, 36, 101,
            43, 104, 40, 94, 64, 80, 26, 73, 91]

        part2, devs2 = r.get_nodes('a', 'c', 'o2')
        primary_zones2 = set([d['zone'] for d in devs2])
        self.assertEqual(part2, exp_part2)
        self.assertEqual([d['id'] for d in devs2], exp_devs2)
        self.assertEqual(primary_zones2, exp_zones2)
        devs2 = list(r.get_more_nodes(part2))
        dev_ids2 = [d['id'] for d in devs2]

        self.assertEqual(len(dev_ids2), len(exp_handoffs2))
        for index, dev in enumerate(dev_ids2):
            self.assertEqual(
                dev, exp_handoffs2[index],
                'handoff differs at position %d\n%s\n%s' % (
                    index, dev_ids2[index:], exp_handoffs2[index:]))

        seen_zones = set(primary_zones2)
        seen_zones.update([d['zone'] for d in devs2[:6]])
        self.assertEqual(seen_zones, set(range(1, 10)))

        # Test distribution across regions
        rb.set_replicas(3)
        for region in range(1, 5):
            rb.add_dev({'id': next_dev_id,
                        'ip': '1.%d.1.%d' % (region, server), 'port': 1234,
                        # 108.0 is the weight of all devices created prior to
                        # this test in region 0; this way all regions have
                        # equal combined weight
                        'zone': 1, 'region': region, 'weight': 108.0,
                        'device': 'sdx'})
            next_dev_id += 1
        rb.pretend_min_part_hours_passed()
        rb.rebalance(seed=1)
        rb.pretend_min_part_hours_passed()
        rb.rebalance(seed=1)
        rb.get_ring().save(self.testgz, format_version=self.FORMAT_VERSION)
        r = ring.Ring(self.testdir, ring_name='whatever')

        # There's 5 regions now, so the primary nodes + first 2 handoffs
        # should span all 5 regions
        part, devs = r.get_nodes('a1', 'c1', 'o1')
        primary_regions = set([d['region'] for d in devs])
        primary_zones = set([(d['region'], d['zone']) for d in devs])
        more_devs = list(r.get_more_nodes(part))

        seen_regions = set(primary_regions)
        seen_regions.update([d['region'] for d in more_devs[:2]])
        self.assertEqual(seen_regions, set(range(0, 5)))

        # There are 13 zones now, so the first 13 nodes should all have
        # distinct zones (that's r0z0, r0z1, ..., r0z8, r1z1, r2z1, r3z1, and
        # r4z1).
        seen_zones = set(primary_zones)
        seen_zones.update([(d['region'], d['zone']) for d in more_devs[:10]])
        self.assertEqual(13, len(seen_zones))

        # Here's a brittle canary-in-the-coalmine test to make sure the region
        # handoff computation didn't change accidentally
        exp_handoffs = [111, 112, 83, 45, 21, 95, 51, 26, 3, 102, 72, 80, 59,
                        61, 14, 89, 105, 31, 1, 39, 90, 16, 86, 75, 49, 42, 35,
                        71, 99, 20, 97, 27, 54, 67, 8, 11, 37, 108, 73, 78, 23,
                        53, 79, 82, 57, 106, 85, 22, 25, 13, 47, 76, 18, 84,
                        81, 12, 32, 17, 103, 41, 19, 50, 52, 4, 94, 64, 48, 63,
                        43, 66, 104, 6, 62, 87, 69, 68, 46, 98, 77, 2, 107, 93,
                        9, 28, 55, 33, 5, 92, 74, 96, 7, 40, 30, 100, 36, 15,
                        88, 58, 24, 56, 34, 101, 60, 10, 38, 29, 70, 44, 91]

        dev_ids = [d['id'] for d in more_devs]

        self.assertEqual(len(dev_ids), len(exp_handoffs))
        for index, dev_id in enumerate(dev_ids):
            self.assertEqual(
                dev_id, exp_handoffs[index],
                'handoff differs at position %d\n%s\n%s' % (
                    index, dev_ids[index:], exp_handoffs[index:]))

    def test_get_more_nodes_with_zero_weight_region(self):
        rb = ring.RingBuilder(8, 3, 1)
        devs = [
            ring_utils.parse_add_value(v) for v in [
                'r1z1-127.0.0.1:6200/d1',
                'r1z1-127.0.0.1:6201/d2',
                'r1z1-127.0.0.1:6202/d3',
                'r1z1-127.0.0.1:6203/d4',
                'r1z2-127.0.0.2:6200/d1',
                'r1z2-127.0.0.2:6201/d2',
                'r1z2-127.0.0.2:6202/d3',
                'r1z2-127.0.0.2:6203/d4',
                'r2z1-127.0.1.1:6200/d1',
                'r2z1-127.0.1.1:6201/d2',
                'r2z1-127.0.1.1:6202/d3',
                'r2z1-127.0.1.1:6203/d4',
                'r2z2-127.0.1.2:6200/d1',
                'r2z2-127.0.1.2:6201/d2',
                'r2z2-127.0.1.2:6202/d3',
                'r2z2-127.0.1.2:6203/d4',
            ]
        ]
        for dev in devs:
            if dev['region'] == 2:
                dev['weight'] = 0.0
            else:
                dev['weight'] = 1.0
            rb.add_dev(dev)
        rb.rebalance()
        rb.get_ring().save(self.testgz, format_version=self.FORMAT_VERSION)
        r = ring.Ring(self.testdir, ring_name='whatever')
        self.assertEqual(r.version, rb.version)

        class CountingRingTable(object):

            def __init__(self, table):
                self.table = table
                self.count = 0

            def __iter__(self):
                self._iter = iter(self.table)
                return self

            def __next__(self):
                self.count += 1
                return next(self._iter)

            def __getitem__(self, key):
                return self.table[key]

        histogram = collections.defaultdict(int)
        for part in range(r.partition_count):
            counting_table = CountingRingTable(r._replica2part2dev_id)
            with mock.patch.object(r, '_replica2part2dev_id', counting_table):
                node_iter = r.get_more_nodes(part)
                next(node_iter)
            histogram[counting_table.count] += 1
        # Don't let our summing muddy our histogram
        histogram = dict(histogram)

        # sanity
        self.assertEqual(1, r._num_regions)
        self.assertEqual(2, r._num_zones)
        self.assertEqual(256, r.partition_count)

        # We always do one loop (including the StopIteration) while getting
        # primaries, so every part should hit next() at least 5 times
        self.assertEqual(sum(histogram.get(x, 0) for x in range(5)), 0,
                         histogram)

        # Most of the parts should find a handoff device in the next partition,
        # but because some of the primary devices may *also* be used for that
        # partition, that means 5, 6, or 7 calls to next().
        self.assertGreater(sum(histogram.get(x, 0) for x in range(8)), 160,
                           histogram)

        # Want 90% confidence that it'll happen within two partitions
        self.assertGreater(sum(histogram.get(x, 0) for x in range(12)), 230,
                           histogram)

        # Tail should fall off fairly quickly
        self.assertLess(sum(histogram.get(x, 0) for x in range(20, 100)), 5,
                        histogram)

        # Hard limit at 50 (we've seen as bad as 41, 45)
        self.assertEqual(sum(histogram.get(x, 0) for x in range(50, 100)), 0,
                         histogram)


class TestRingV2(TestRing):
    FORMAT_VERSION = 2

    def test_4_byte_dev_ids(self):
        ring_file = os.path.join(self.testdir, 'test.ring.gz')
        index = {}
        with GzipFile(ring_file, 'wb') as fp:
            fp.write(b'R1NG\x00\x02')
            fp.flush(zlib.Z_FULL_FLUSH)

            index['swift/ring/metadata'] = [
                os.fstat(fp.fileno()).st_size, fp.tell(),
                None, None, None, None]
            meta = json.dumps({
                "dev_id_bytes": 4,
                "part_shift": 29,
                "replica_count": 3,
            }).encode('ascii')
            fp.write(struct.pack('!Q', len(meta)) + meta)
            fp.flush(zlib.Z_FULL_FLUSH)

            index['swift/ring/devices'] = [
                os.fstat(fp.fileno()).st_size, fp.tell(),
                None, None, None, None]
            devs = json.dumps([
                {"id": 0, "zone": 1, "ip": "127.0.0.1", "port": 6200,
                 "device": "sda", "weight": 1},
                None,
                {"id": 2, "zone": 1, "ip": "127.0.0.1", "port": 6201,
                 "device": "sdb", "weight": 1},
                {"id": 3, "zone": 1, "ip": "127.0.0.1", "port": 6202,
                 "device": "sdc", "weight": 1},
            ]).encode('ascii')
            fp.write(struct.pack('!Q', len(devs)) + devs)
            fp.flush(zlib.Z_FULL_FLUSH)

            index['swift/ring/assignments'] = [
                os.fstat(fp.fileno()).st_size, fp.tell(),
                None, None, None, None]
            fp.write(struct.pack('!Q', 48) + 4 * (
                b'\x00\x00\x00\x03'
                b'\x00\x00\x00\x02'
                b'\x00\x00\x00\x00'))
            fp.flush(zlib.Z_FULL_FLUSH)

            index['swift/index'] = [
                os.fstat(fp.fileno()).st_size, fp.tell(),
                None, None, None, None]
            blob = json.dumps(index).encode('ascii')
            fp.write(struct.pack('!Q', len(blob)) + blob)
            fp.flush(zlib.Z_FULL_FLUSH)

            fp.compress = zlib.compressobj(
                0, zlib.DEFLATED, -zlib.MAX_WBITS, zlib.DEF_MEM_LEVEL, 0)
            fp.write(struct.pack('!Q', index['swift/index'][0]))
            fp.flush(zlib.Z_FULL_FLUSH)

        r = ring.Ring(ring_file)
        self.assertEqual(
            [[d['id'] for d in r.get_part_nodes(p)] for p in range(8)],
            [[3, 0], [2, 3], [0, 2], [3, 0], [2], [0], [3], [2]])


class TestRingV0(TestRing):
    FORMAT_VERSION = 0


class ExtendedRing(ring.RingData):
    extra = b'some super-specific data'

    def to_dict(self):
        ring_data = super(ExtendedRing, self).to_dict()
        ring_data.setdefault('extra', self.extra)
        return ring_data

    def serialize_v2(self, writer):
        super(ExtendedRing, self).serialize_v2(writer)
        with writer.section('my-custom-section') as s:
            s.write_blob(self.extra)

    @classmethod
    def deserialize_v2(cls, reader, *args, **kwargs):
        ring_data = super(ExtendedRing, cls).deserialize_v2(
            reader, *args, **kwargs)
        with reader.open_section('my-custom-section') as s:
            ring_data['extra'] = s.read()
        return ring_data

    @classmethod
    def from_dict(cls, ring_data):
        obj = super(ExtendedRing, cls).from_dict(ring_data)
        obj.extra = ring_data.get('extra')
        return obj


class TestRingExtensibility(unittest.TestCase):
    def test(self):
        r2p2d = [[0, 1, 0, 1], [0, 1, 0, 1]]
        d = [{'id': 0, 'zone': 0, 'region': 0, 'ip': '10.1.1.0', 'port': 7000},
             {'id': 1, 'zone': 1, 'region': 1, 'ip': '10.1.1.1', 'port': 7000}]
        s = 30
        rd = ExtendedRing(r2p2d, d, s)
        self.assertEqual(rd._replica2part2dev_id, r2p2d)
        self.assertEqual(rd.devs, d)
        self.assertEqual(rd._part_shift, s)
        self.assertEqual(rd.extra, b'some super-specific data')

        # Can update it and round-trip to disk and back
        rd.extra = b'some other value'
        testdir = mkdtemp()
        try:
            ring_fname = os.path.join(testdir, 'foo.ring.gz')
            rd.save(ring_fname, format_version=2)
            bytes_written = os.path.getsize(ring_fname)
            rd2 = ExtendedRing.load(ring_fname)
        finally:
            rmtree(testdir, ignore_errors=1)

        self.assertEqual(rd2._replica2part2dev_id, r2p2d)
        self.assertEqual(rd2.devs, d)
        self.assertEqual(rd2._part_shift, s)
        self.assertEqual(rd2.extra, b'some other value')
        self.assertEqual(rd2.size, bytes_written)


if __name__ == '__main__':
    unittest.main()<|MERGE_RESOLUTION|>--- conflicted
+++ resolved
@@ -477,8 +477,6 @@
                          str(err.exception))
         # re-serialisation is already handled in test_load.
 
-<<<<<<< HEAD
-=======
     def test_save_bad_dev_id_bytes(self):
         ring_fname = os.path.join(self.testdir, 'foo.ring.gz')
         rd = ring.RingData(
@@ -495,7 +493,6 @@
         with self.assertRaises(DevIdBytesTooSmall):
             rd.save(ring_fname, format_version=1)
 
->>>>>>> 24e3d519
 
 class TestRing(TestRingBase):
     FORMAT_VERSION = 1

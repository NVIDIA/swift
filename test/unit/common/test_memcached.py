--- conflicted
+++ resolved
@@ -1502,17 +1502,10 @@
         error_logs = self.logger.get_lines_for_level('error')
         self.assertIn('Error talking to memcached: 1.2.3.4:11211: ',
                       error_logs[0])
-<<<<<<< HEAD
-        self.assertIn("with key_prefix shard-updating-v2/acc"
-                      % resp.split(), error_logs[0])
-        self.assertIn('1.2.3.4:11211', memcache_client._errors)
-        self.assertEqual([4003.99], memcache_client._errors['1.2.3.4:11211'])
-=======
         self.assertIn("with key_prefix shard-updating-v2/acc, method incr, "
                       "time_spent 1.0" % resp.split(), error_logs[0])
         self.assertIn('1.2.3.4:11211', memcache_client._errors)
         self.assertEqual([4004.99], memcache_client._errors['1.2.3.4:11211'])
->>>>>>> f37d33cf
 
 
 class ExcConfigParser(object):

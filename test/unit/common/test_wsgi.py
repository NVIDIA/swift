--- conflicted
+++ resolved
@@ -1308,13 +1308,8 @@
         os.write(state_wfd, struct.pack('!I', len(to_write)) + to_write)
         os.close(state_wfd)
         self.assertEqual(self.strategy.reload_pids, {})
-<<<<<<< HEAD
-        os.environ['__SWIFT_SERVER_NOTIFY_FD'] = '%d,%d' % (
-            notify_wfd, state_rfd)
-=======
         os.environ['__SWIFT_SERVER_NOTIFY_FD'] = str(notify_wfd)
         os.environ['__SWIFT_SERVER_CHILD_STATE_FD'] = str(state_rfd)
->>>>>>> efd83649
         with mock.patch('swift.common.wsgi.capture_stdio'), \
                 mock.patch('swift.common.utils.get_ppid') as mock_ppid, \
                 mock.patch('os.kill') as mock_kill, FakeTime() as fake_time:

--- conflicted
+++ resolved
@@ -1992,20 +1992,12 @@
                 self.assertIs(app._pipeline_request_logging_app, logging_app)
                 self.assertIs(app._pipeline_final_app, final_app)
 
-<<<<<<< HEAD
-            # As did the special logging app
-            self.assertIs(logging_app._pipeline, pipeline)
-            self.assertIs(logging_app._pipeline_request_logging_app,
-                          logging_app)
-            self.assertIs(logging_app._pipeline_final_app, final_app)
-=======
             # Special logging app got them, too
             self.assertIs(logging_app._pipeline_request_logging_app,
                           logging_app)
             self.assertIs(logging_app._pipeline_final_app, final_app)
             # Though the pipeline's different -- may or may not matter?
             self.assertEqual(logging_app._pipeline, [logging_app, final_app])
->>>>>>> 812a73e1
 
     def test_proxy_unmodified_wsgi_pipeline(self):
         # Make sure things are sane even when we modify nothing

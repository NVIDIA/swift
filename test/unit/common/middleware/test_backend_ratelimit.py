# Copyright (c) 2022 NVIDIA
#
# Licensed under the Apache License, Version 2.0 (the "License");
# you may not use this file except in compliance with the License.
# You may obtain a copy of the License at
#
#    http://www.apache.org/licenses/LICENSE-2.0
#
# Unless required by applicable law or agreed to in writing, software
# distributed under the License is distributed on an "AS IS" BASIS,
# WITHOUT WARRANTIES OR CONDITIONS OF ANY KIND, either express or
# implied.
# See the License for the specific language governing permissions and
# limitations under the License.

# Used by get_swift_info and register_swift_info to store information about
# the swift cluster.
import os
import shutil
import time
import unittest
from collections import defaultdict
from tempfile import mkdtemp

import mock

from swift.common.middleware import backend_ratelimit
from swift.common.middleware.backend_ratelimit import \
    BackendRateLimitMiddleware
from swift.common.swob import Request, HTTPOk
from test.debug_logger import debug_logger
from test.unit.common.middleware.helpers import FakeSwift


class FakeApp(object):
    def __init__(self):
        self.calls = []

    def __call__(self, env, start_response):
        start_response('200 OK', {})
        return ['']


class TestBackendRatelimitMiddleware(unittest.TestCase):
    def setUp(self):
        super(TestBackendRatelimitMiddleware, self).setUp()
        self.swift = FakeSwift()
        self.tempdir = mkdtemp()
<<<<<<< HEAD
=======
        self.default_req_per_dev_per_sec = dict(
            (key, 0.0) for key in
            (None, 'GET', 'HEAD', 'PUT', 'POST', 'DELETE', 'UPDATE',
             'REPLICATE')
        )
>>>>>>> b73eb6c7

    def tearDown(self):
        shutil.rmtree(self.tempdir, ignore_errors=True)

    def test_init(self):
        conf = {'swift_dir': self.tempdir}
        factory = backend_ratelimit.filter_factory(conf)
        rl = factory(self.swift)
        self.assertEqual(self.default_req_per_dev_per_sec,
                         rl.requests_per_device_per_second)
        self.assertEqual(1.0, rl.requests_per_device_rate_buffer)
        self.assertFalse(rl.is_any_rate_limit_configured)

        conf = {'swift_dir': self.tempdir,
                'requests_per_device_per_second': 1.3,
                'requests_per_device_rate_buffer': 2.4}
        factory = backend_ratelimit.filter_factory(conf)
        rl = factory(self.swift)
        exp_req_per_dev_per_sec = dict(self.default_req_per_dev_per_sec)
        exp_req_per_dev_per_sec[None] = 1.3
        self.assertEqual(exp_req_per_dev_per_sec,
                         rl.requests_per_device_per_second)
        self.assertEqual(2.4, rl.requests_per_device_rate_buffer)
        self.assertTrue(rl.is_any_rate_limit_configured)

        conf = {'requests_per_device_per_second': -1}
        factory = backend_ratelimit.filter_factory(conf)
        with self.assertRaises(ValueError) as cm:
            factory(self.swift)
        self.assertEqual(
            'Value must be a non-negative float number, not "-1.0".',
            str(cm.exception))

        conf = {'requests_per_device_rate_buffer': -1}
        factory = backend_ratelimit.filter_factory(conf)
        with self.assertRaises(ValueError):
            factory(self.swift)
        self.assertEqual(
            'Value must be a non-negative float number, not "-1.0".',
            str(cm.exception))

    def test_init_conf_path(self):
        conf = {}
        factory = backend_ratelimit.filter_factory(conf)
        rl = factory(self.swift)
        self.assertEqual('/etc/swift/backend-ratelimit.conf', rl.conf_path)
        conf = {'backend_ratelimit_conf_path': '/etc/other/rl.conf'}
        factory = backend_ratelimit.filter_factory(conf)
        rl = factory(self.swift)
        self.assertEqual('/etc/other/rl.conf', rl.conf_path)
        conf = {'backend_ratelimit_conf_path': ''}
        factory = backend_ratelimit.filter_factory(conf)
        rl = factory(self.swift)
        self.assertEqual('', rl.conf_path)

    def test_init_conf_reload_interval(self):
        conf = {}
        factory = backend_ratelimit.filter_factory(conf)
        rl = factory(self.swift)
        self.assertEqual(60, rl.config_reload_interval)
        conf = {'config_reload_interval': 600}
        factory = backend_ratelimit.filter_factory(conf)
        rl = factory(self.swift)
        self.assertEqual(600, rl.config_reload_interval)
        conf = {'config_reload_interval': 0}
        factory = backend_ratelimit.filter_factory(conf)
        rl = factory(self.swift)
        self.assertEqual(0, rl.config_reload_interval)

        def test_bad(value):
            with self.assertRaises(ValueError) as cm:
                conf = {'config_reload_interval': value}
                factory = backend_ratelimit.filter_factory(conf)
                factory(self.swift)
            self.assertIn('Value must be a non-negative float number',
                          str(cm.exception))
        test_bad(-1)
        test_bad('auto')

    def test_init_config_file_set_and_missing(self):
        # warn if missing conf file during init (conf_path set)
        def do_test(conf_path):
            conf = {'backend_ratelimit_conf_path': '%s' % conf_path,
                    'requests_per_device_per_second': "1.3"}
            factory = backend_ratelimit.filter_factory(conf)
            with mock.patch(
                    'swift.common.middleware.backend_ratelimit.get_logger',
                    return_value=debug_logger()):
                rl = factory(self.swift)
<<<<<<< HEAD
            self.assertEqual(1.3, rl.requests_per_device_per_second)
            self.assertEqual(1.0, rl.requests_per_device_rate_buffer)
            self.assertEqual([], rl.logger.get_lines_for_level('error'))
            self.assertEqual(
                ['Failed to load config file: Unable to read config from %s'
                 % conf_path], rl.logger.get_lines_for_level('warning'))
=======
            exp_req_per_dev_per_sec = dict(self.default_req_per_dev_per_sec)
            exp_req_per_dev_per_sec.update({None: 1.3})
            self.assertEqual(exp_req_per_dev_per_sec,
                             rl.requests_per_device_per_second)
            self.assertEqual(1.0, rl.requests_per_device_rate_buffer)
            self.assertEqual([], rl.logger.get_lines_for_level('error'))
            self.assertEqual(
                ['Failed to load config file, config unchanged: Unable to '
                 'read config from %s' % conf_path],
                rl.logger.get_lines_for_level('warning'))
>>>>>>> b73eb6c7

        do_test('')
        do_test(os.path.join(self.tempdir, 'backend_rl.conf'))

    def test_init_config_file_unset_and_missing(self):
        # don't warn if missing conf file during init (conf_path not set)
<<<<<<< HEAD
        conf = {'requests_per_device_per_second': "1.3"}
=======
        conf = {'swift_dir': self.tempdir,
                'requests_per_device_per_second': "1.3"}
>>>>>>> b73eb6c7
        factory = backend_ratelimit.filter_factory(conf)
        with mock.patch(
                'swift.common.middleware.backend_ratelimit.get_logger',
                return_value=debug_logger()):
            rl = factory(self.swift)
<<<<<<< HEAD
        self.assertEqual(1.3, rl.requests_per_device_per_second)
=======
        exp_req_per_dev_per_sec = dict(self.default_req_per_dev_per_sec)
        exp_req_per_dev_per_sec[None] = 1.3
        self.assertEqual(exp_req_per_dev_per_sec,
                         rl.requests_per_device_per_second)
>>>>>>> b73eb6c7
        self.assertEqual(1.0, rl.requests_per_device_rate_buffer)
        self.assertEqual([], rl.logger.get_lines_for_level('error'))
        self.assertEqual([], rl.logger.get_lines_for_level('warning'))

    def test_init_config_file_no_section(self):
        # warn and ignore conf file without section
        conf_path = os.path.join(self.tempdir, 'backend_rl.conf')
        with open(conf_path, 'w') as fd:
            fd.write('[DEFAULT]\n'
                     'requests_per_device_per_second = 12.3\n')
        conf = {'backend_ratelimit_conf_path': '%s' % conf_path,
                'requests_per_device_per_second': 1.3}
        factory = backend_ratelimit.filter_factory(conf)
        with mock.patch('swift.common.middleware.backend_ratelimit.get_logger',
                        return_value=debug_logger()):
            rl = factory(self.swift)
<<<<<<< HEAD
        self.assertEqual(1.3, rl.requests_per_device_per_second)
=======
        exp_req_per_dev_per_sec = dict(self.default_req_per_dev_per_sec)
        exp_req_per_dev_per_sec[None] = 1.3
        self.assertEqual(exp_req_per_dev_per_sec,
                         rl.requests_per_device_per_second)
        self.assertEqual(1.0, rl.requests_per_device_rate_buffer)
>>>>>>> b73eb6c7
        lines = rl.logger.get_lines_for_level('warning')
        self.assertEqual(1, len(lines), lines)
        self.assertIn('Invalid config file', lines[0])
        self.assertEqual([], rl.logger.get_lines_for_level('error'))

    def test_read_default_backend_ratelimit_conf(self):
        conf = {'swift_dir': self.tempdir,
                'requests_per_device_per_second': "1.3",
                'requests_per_device_rate_buffer': "2.4",
                # do not set 'backend_ratelimit_conf_path'
                'config_reload_interval': 15}
        # but set it up anyway
        conf_path = os.path.join(self.tempdir, 'backend-ratelimit.conf')
        with open(conf_path, 'w') as fd:
            fd.write('[backend_ratelimit]\n'
                     'requests_per_device_per_second = 12.3\n')
        factory = backend_ratelimit.filter_factory(conf)
        with mock.patch('swift.common.middleware.backend_ratelimit.get_logger',
                        return_value=debug_logger()):
            rl = factory(self.swift)
        # backend-ratelimit.conf overrides options
<<<<<<< HEAD
        self.assertEqual(12.3, rl.requests_per_device_per_second)
        # but only the ones that are listed
        self.assertEqual(2.4, rl.requests_per_device_rate_buffer)
=======
        exp_req_per_dev_per_sec = dict(self.default_req_per_dev_per_sec)
        exp_req_per_dev_per_sec[None] = 12.3
        self.assertEqual(exp_req_per_dev_per_sec,
                         rl.requests_per_device_per_second)
        # but only the ones that are listed
        self.assertEqual(2.4, rl.requests_per_device_rate_buffer)
        self.assertTrue(rl.is_any_rate_limit_configured)
>>>>>>> b73eb6c7
        lines = rl.logger.get_lines_for_level('info')
        self.assertEqual(['Loaded config file %s, config changed' % conf_path],
                         lines)

    def test_config_reload_does_not_override_reload_options(self):
        conf_path = os.path.join(self.tempdir, 'override-ratelimit.conf')
        conf = {'swift_dir': self.tempdir,
                'requests_per_device_per_second': "1.3",
                'requests_per_device_rate_buffer': "2.4",
                'backend_ratelimit_conf_path': conf_path,
                'config_reload_interval': 15}
        with open(conf_path, 'w') as fd:
            fd.write('[backend_ratelimit]\n'
                     'requests_per_device_per_second = 12.3\n'
                     'requests_per_device_rate_buffer = 12.4\n'
                     'backend_ratelimit_conf_path = /etc/swift/ignored.conf\n'
                     'config_reload_interval = 999999\n')
        factory = backend_ratelimit.filter_factory(conf)
        with mock.patch('swift.common.middleware.backend_ratelimit.get_logger',
                        return_value=debug_logger()):
            rl = factory(self.swift)
<<<<<<< HEAD
        # we DO read rate limit options
        self.assertEqual(12.3, rl.requests_per_device_per_second)
        self.assertEqual(12.4, rl.requests_per_device_rate_buffer)
        # but we do NOT read config reload options
=======
        exp_req_per_dev_per_sec = dict(self.default_req_per_dev_per_sec)
        exp_req_per_dev_per_sec[None] = 12.3
        self.assertEqual(exp_req_per_dev_per_sec,
                         rl.requests_per_device_per_second)
        self.assertEqual(12.4, rl.requests_per_device_rate_buffer)
        self.assertTrue(rl.is_any_rate_limit_configured)
        # options related to conf file loading are not loaded from conf file...
>>>>>>> b73eb6c7
        self.assertEqual(conf_path, rl.conf_path)
        self.assertEqual(15, rl.config_reload_interval)
        lines = rl.logger.logger.get_lines_for_level('info')
        self.assertEqual(['Loaded config file %s, config changed' % conf_path],
                         lines)

<<<<<<< HEAD
    def _do_test_config_file_reload(self, filter_conf, exp_reload_time):
        # verify that conf file options are periodically reloaded
        now = time.time()
        # create the actual file
        conf_path = os.path.join(self.tempdir, 'backend-ratelimit.conf')
        with open(conf_path, 'w') as fd:
            fd.write('[backend_ratelimit]\n'
                     'requests_per_device_per_second = 12.3\n'
                     'backend_ratelimit_conf_path = /etc/swift/rl.conf\n'
                     'config_reload_interval = 999999\n')
=======
    def _do_test_init_config_file_overrides_filter_conf(
            self, path_to_actual_conf_file, configured_conf_path):
        # verify that conf file options override filter conf options
        # create the actual file, but no options
        with open(path_to_actual_conf_file, 'w') as fd:
            fd.write('[backend_ratelimit]')
        conf = {'swift_dir': self.tempdir,
                'requests_per_device_per_second': "1.3",
                'requests_per_device_rate_buffer': "2.4",
                'config_reload_interval': 15}
        if configured_conf_path:
            # only configure if given a conf_path
            conf['backend_ratelimit_conf_path'] = configured_conf_path
            exp_configured_conf_path = configured_conf_path
        else:
            # fall back to default
            exp_configured_conf_path = os.path.join(self.tempdir,
                                                    'backend-ratelimit.conf')
        factory = backend_ratelimit.filter_factory(conf)
        rl = factory(self.swift)
        exp_req_per_dev_per_sec = dict(self.default_req_per_dev_per_sec)
        exp_req_per_dev_per_sec[None] = 1.3
        self.assertEqual(exp_req_per_dev_per_sec,
                         rl.requests_per_device_per_second)
        self.assertEqual(2.4, rl.requests_per_device_rate_buffer)
        self.assertTrue(rl.is_any_rate_limit_configured)
        self.assertEqual(exp_configured_conf_path, rl.conf_path)
        self.assertEqual(15, rl.config_reload_interval)

        # create file with option
        with open(path_to_actual_conf_file, 'w') as fd:
            fd.write('[backend_ratelimit]\n'
                     'requests_per_device_per_second = 12.3\n'
                     'backend_ratelimit_conf_path = /etc/swift/ignored.conf\n'
                     'config_reload_interval = 999999\n')
        factory = backend_ratelimit.filter_factory(conf)
        rl = factory(self.swift)
        exp_req_per_dev_per_sec[None] = 12.3
        self.assertEqual(exp_req_per_dev_per_sec,
                         rl.requests_per_device_per_second)
        self.assertEqual(2.4, rl.requests_per_device_rate_buffer)
        self.assertTrue(rl.is_any_rate_limit_configured)
        # options related to conf file loading are not loaded from conf file...
        self.assertEqual(exp_configured_conf_path, rl.conf_path)
        self.assertEqual(15, rl.config_reload_interval)

        with open(path_to_actual_conf_file, 'w') as fd:
            fd.write(
                '[backend_ratelimit]\n'
                'requests_per_device_per_second = 5.3\n'
                'requests_per_device_rate_buffer = 0.5\n'
                'delete_requests_per_device_per_second = 1\n'
                'get_requests_per_device_per_second = 2\n'
                'head_requests_per_device_per_second = 3\n'
                'post_requests_per_device_per_second = 4\n'
                'put_requests_per_device_per_second = 5\n'
                'replicate_requests_per_device_per_second = 6\n'
                'update_requests_per_device_per_second = 7\n'
                'backend_ratelimit_conf_path = /etc/swift/ignored.conf\n'
                'config_reload_interval = 999999\n'
            )
        factory = backend_ratelimit.filter_factory(conf)
        rl = factory(self.swift)
        exp_req_per_dev_per_sec.update(
            {
                None: 5.3,
                'DELETE': 1,
                'GET': 2,
                'HEAD': 3,
                'POST': 4,
                'PUT': 5,
                'REPLICATE': 6,
                'UPDATE': 7,
            }
        )
        self.assertEqual(exp_req_per_dev_per_sec,
                         rl.requests_per_device_per_second)
        self.assertEqual(0.5, rl.requests_per_device_rate_buffer)
        self.assertTrue(rl.is_any_rate_limit_configured)
        # options related to conf file loading are not loaded from conf file...
        self.assertEqual(exp_configured_conf_path, rl.conf_path)
        self.assertEqual(15, rl.config_reload_interval)

    def test_init_config_file_at_default_path_overrides_filter_conf(self):
        # default conf path is loaded if it exists
        default_conf_path = os.path.join(self.tempdir,
                                         'backend-ratelimit.conf')
        self._do_test_init_config_file_overrides_filter_conf(
            path_to_actual_conf_file=default_conf_path,
            configured_conf_path=None)

        self._do_test_init_config_file_overrides_filter_conf(
            path_to_actual_conf_file=default_conf_path,
            configured_conf_path=default_conf_path)

    def test_init_config_file_at_configured_path_overrides_filter_conf(self):
        # explicitly configured conf path is loaded
        custom_conf_path = os.path.join(self.tempdir, 'backend_rl.conf')
        self._do_test_init_config_file_overrides_filter_conf(
            path_to_actual_conf_file=custom_conf_path,
            configured_conf_path=custom_conf_path)

    def _do_test_config_file_reload(self, reload_interval):
        # verify that conf file options are periodically reloaded
        filter_conf = {'swift_dir': self.tempdir,
                       'requests_per_device_per_second': "1.3",
                       'requests_per_device_rate_buffer': "2.4",
                       'head_requests_per_device_per_second': '6.2'}
        if reload_interval:
            filter_conf['config_reload_interval'] = reload_interval

        now = time.time()
        # create the actual file
        conf_path = os.path.join(filter_conf['swift_dir'],
                                 'backend-ratelimit.conf')
        with open(conf_path, 'w') as fd:
            fd.write('[backend_ratelimit]\n'
                     'requests_per_device_per_second = 12.3\n'
                     # conf file cannot re-configure where the conf file is...
                     'backend_ratelimit_conf_path = /etc/ignored\n'
                     'config_reload_interval = also_ignored\n')
>>>>>>> b73eb6c7
        factory = backend_ratelimit.filter_factory(filter_conf)
        with mock.patch('swift.common.middleware.backend_ratelimit.time.time',
                        return_value=now):
            rl = factory(self.swift)
<<<<<<< HEAD
        self.assertEqual(12.3, rl.requests_per_device_per_second)
        self.assertEqual(2.4, rl.requests_per_device_rate_buffer)
=======
        exp_req_per_dev_per_sec = dict(self.default_req_per_dev_per_sec)
        exp_req_per_dev_per_sec.update({None: 12.3, 'HEAD': float(
            filter_conf['head_requests_per_device_per_second'])})
        self.assertEqual(exp_req_per_dev_per_sec,
                         rl.requests_per_device_per_second)
        self.assertEqual(float(filter_conf['requests_per_device_rate_buffer']),
                         rl.requests_per_device_rate_buffer)
>>>>>>> b73eb6c7
        self.assertEqual(conf_path, rl.conf_path)

        # modify the conf file
        with open(conf_path, 'w') as fd:
            fd.write('[backend_ratelimit]\n'
                     'requests_per_device_per_second = 29.3\n'
                     'requests_per_device_rate_buffer = 12.4\n'
<<<<<<< HEAD
                     'backend_ratelimit_conf_path = /etc/swift/rl.conf\n'
                     'config_reload_interval = 999999\n')

        # send some requests, but too soon for config file to be reloaded
        req1 = Request.blank('/sda1/99/a/c/o')
        req2 = Request.blank('/sda2/99/a/c/o')
        self.swift.register(req1.method, req1.path, HTTPOk, {})
        self.swift.register(req2.method, req2.path, HTTPOk, {})
        with mock.patch('swift.common.middleware.backend_ratelimit.time.time',
                        return_value=now + exp_reload_time - 1):
=======
                     'backend_ratelimit_conf_path = /etc/ignored\n'
                     'config_reload_interval = also_ignored\n'
                     'head_requests_per_device_per_second = 5.1\n'
                     'delete_requests_per_device_per_second = 7.3\n'
                     'get_requests_per_device_per_second = 8.4\n')

        # send some requests, but too soon for config file to be reloaded
        req1 = Request.blank('/sda1/99/a/c/o')
        req2 = Request.blank('/sda2/99/a/c/o',
                             environ={'REQUEST_METHOD': 'DELETE'})
        self.swift.register(req1.method, req1.path, HTTPOk, {})
        self.swift.register(req2.method, req2.path, HTTPOk, {})
        with mock.patch('swift.common.middleware.backend_ratelimit.time.time',
                        return_value=now + rl.config_reload_interval - 1):
>>>>>>> b73eb6c7
            resp1 = req1.get_response(rl)
            resp2 = req2.get_response(rl)
        self.assertEqual(200, resp1.status_int)
        self.assertEqual(200, resp2.status_int)
<<<<<<< HEAD
        self.assertEqual(12.3, rl.requests_per_device_per_second)
        self.assertEqual(2.4, rl.requests_per_device_rate_buffer)
        self.assertEqual(conf_path, rl.conf_path)

        # send some requests, time for config file to be reloaded
        with mock.patch('swift.common.middleware.backend_ratelimit.time.time',
                        return_value=now + exp_reload_time):
=======
        self.assertEqual(exp_req_per_dev_per_sec,
                         rl.requests_per_device_per_second)
        self.assertEqual(float(filter_conf['requests_per_device_rate_buffer']),
                         rl.requests_per_device_rate_buffer)
        self.assertEqual(conf_path, rl.conf_path)

        # verify the per dev ratelimiters
        self.assertEqual({('sda1', 'GET'): 0.0,
                          ('sda2', 'DELETE'): 0.0,
                          ('sda1', None): 12.3,
                          ('sda2', None): 12.3},
                         dict((key, val.max_rate)
                              for key, val in rl.rate_limiters.items()))
        for (dev, method), limiter in rl.rate_limiters.items():
            self.assertEqual(2.4 * limiter.clock_accuracy,
                             limiter.rate_buffer_ms, (dev, method))

        # send some requests, time for config file to be reloaded
        with mock.patch('swift.common.middleware.backend_ratelimit.time.time',
                        return_value=now + rl.config_reload_interval + 0.01):
>>>>>>> b73eb6c7
            resp1 = req1.get_response(rl)
            resp2 = req2.get_response(rl)
        self.assertEqual(200, resp1.status_int)
        self.assertEqual(200, resp2.status_int)
<<<<<<< HEAD
        self.assertEqual(29.3, rl.requests_per_device_per_second)
=======
        exp_req_per_dev_per_sec.update({
            None: 29.3,
            'HEAD': 5.1,
            'DELETE': 7.3,
            'GET': 8.4})
        self.assertEqual(exp_req_per_dev_per_sec,
                         rl.requests_per_device_per_second)
>>>>>>> b73eb6c7
        self.assertEqual(12.4, rl.requests_per_device_rate_buffer)
        self.assertEqual(conf_path, rl.conf_path)

        # verify the per dev ratelimiters were updated
<<<<<<< HEAD
        per_dev_rl_rates = [per_dev_rl.max_rate
                            for per_dev_rl in list(rl.rate_limiters.values())]
        self.assertEqual([29.3, 29.3], per_dev_rl_rates)
        per_dev_rl_buffer = [per_dev_rl.rate_buffer_ms
                             for per_dev_rl in list(rl.rate_limiters.values())]
        self.assertEqual([12400, 12400], sorted(per_dev_rl_buffer))

        # modify the config file again
        # remove requests_per_device_per_second option
        with open(conf_path, 'w') as fd:
            fd.write('[backend_ratelimit]\n'
                     'backend_ratelimit_conf_path = /etc/swift/rl.conf\n'
                     'config_reload_interval = 999999\n')

        # send some requests, not yet time for config file to be reloaded
        with mock.patch('swift.common.middleware.backend_ratelimit.time.time',
                        return_value=now + 2 * exp_reload_time - 1):
=======
        self.assertEqual({('sda1', 'GET'): 8.4,
                          ('sda2', 'DELETE'): 7.3,
                          ('sda1', None): 29.3,
                          ('sda2', None): 29.3},
                         dict((key, val.max_rate)
                              for key, val in rl.rate_limiters.items()))
        for (dev, method), limiter in rl.rate_limiters.items():
            self.assertEqual(12.4 * limiter.clock_accuracy,
                             limiter.rate_buffer_ms, (dev, method))

        # modify the config file again
        # remove requests_per_device_per_second option
        # remove [head|delete]_requests_per_device_per_second options
        with open(conf_path, 'w') as fd:
            fd.write('[backend_ratelimit]\n'
                     'backend_ratelimit_conf_path = /etc/ignored\n'
                     'config_reload_interval = also_ignored\n'
                     'requests_per_device_rate_buffer = 0.5\n'
                     'get_requests_per_device_per_second = 9.5\n')

        # send some requests, not yet time for config file to be reloaded
        with mock.patch('swift.common.middleware.backend_ratelimit.time.time',
                        return_value=now + 2 * rl.config_reload_interval - 1):
>>>>>>> b73eb6c7
            resp1 = req1.get_response(rl)
            resp2 = req2.get_response(rl)
        self.assertEqual(200, resp1.status_int)
        self.assertEqual(200, resp2.status_int)
<<<<<<< HEAD
        self.assertEqual(29.3, rl.requests_per_device_per_second)
=======
        self.assertEqual(exp_req_per_dev_per_sec,
                         rl.requests_per_device_per_second)
>>>>>>> b73eb6c7
        self.assertEqual(12.4, rl.requests_per_device_rate_buffer)
        self.assertEqual(conf_path, rl.conf_path)

        # verify the per dev ratelimiters were not updated
<<<<<<< HEAD
        per_dev_rl_rates = [per_dev_rl.max_rate
                            for per_dev_rl in list(rl.rate_limiters.values())]
        self.assertEqual([29.3, 29.3], sorted(per_dev_rl_rates))
        per_dev_rl_buffer = [per_dev_rl.rate_buffer_ms
                             for per_dev_rl in list(rl.rate_limiters.values())]
        self.assertEqual([12400, 12400], sorted(per_dev_rl_buffer))

        # send some requests, time for config file to be reloaded
        with mock.patch('swift.common.middleware.backend_ratelimit.time.time',
                        return_value=now + 2 * exp_reload_time):
=======
        self.assertEqual({('sda1', 'GET'): 8.4,
                          ('sda2', 'DELETE'): 7.3,
                          ('sda1', None): 29.3,
                          ('sda2', None): 29.3},
                         dict((key, val.max_rate)
                              for key, val in rl.rate_limiters.items()))
        for (dev, method), limiter in rl.rate_limiters.items():
            self.assertEqual(12.4 * limiter.clock_accuracy,
                             limiter.rate_buffer_ms, (dev, method))

        # send some requests, time for config file to be reloaded
        with mock.patch(
                'swift.common.middleware.backend_ratelimit.time.time',
                return_value=now + 2 * rl.config_reload_interval + 0.01):
>>>>>>> b73eb6c7
            resp1 = req1.get_response(rl)
            resp2 = req2.get_response(rl)
        self.assertEqual(200, resp1.status_int)
        self.assertEqual(200, resp2.status_int)
        # requests_per_device_per_second option reverts to filter conf
<<<<<<< HEAD
        self.assertEqual(1.3, rl.requests_per_device_per_second)
        self.assertEqual(2.4, rl.requests_per_device_rate_buffer)
        self.assertEqual(conf_path, rl.conf_path)

        # verify the per dev ratelimiters were not updated
        per_dev_rl_rates = [per_dev_rl.max_rate
                            for per_dev_rl in list(rl.rate_limiters.values())]
        self.assertEqual([1.3, 1.3], sorted(per_dev_rl_rates))
        per_dev_rl_buffer = [per_dev_rl.rate_buffer_ms
                             for per_dev_rl in list(rl.rate_limiters.values())]
        self.assertEqual([2400, 2400], sorted(per_dev_rl_buffer))
        return rl

    def test_config_file_reload_default_interval(self):
        filter_conf = {'swift_dir': self.tempdir,
                       'requests_per_device_per_second': "1.3",
                       'requests_per_device_rate_buffer': "2.4"}
        rl = self._do_test_config_file_reload(filter_conf, 60)
        self.assertEqual(60, rl.config_reload_interval)

    def test_config_file_reload_custom_interval(self):
        filter_conf = {'swift_dir': self.tempdir,
                       'config_reload_interval': "30",
                       'requests_per_device_per_second': "1.3",
                       'requests_per_device_rate_buffer': "2.4"}
        rl = self._do_test_config_file_reload(filter_conf, 30)
        self.assertEqual(30, rl.config_reload_interval)
=======
        # delete_requests_per_device_per_second option reverts to default
        # head_requests_per_device_per_second option reverts to filter conf
        exp_req_per_dev_per_sec.update({
            None: 1.3,
            'HEAD': 6.2,
            'DELETE': 0.0,
            'GET': 9.5})
        self.assertEqual(exp_req_per_dev_per_sec,
                         rl.requests_per_device_per_second)
        self.assertEqual(0.5, rl.requests_per_device_rate_buffer)
        self.assertEqual(conf_path, rl.conf_path)

        # verify the per dev ratelimiters were updated
        self.assertEqual({('sda1', 'GET'): 9.5,
                          ('sda2', 'DELETE'): 0.0,
                          ('sda1', None): 1.3,
                          ('sda2', None): 1.3},
                         dict((key, val.max_rate)
                              for key, val in rl.rate_limiters.items()))
        for (dev, method), limiter in rl.rate_limiters.items():
            self.assertEqual(0.5 * limiter.clock_accuracy,
                             limiter.rate_buffer_ms, (dev, method))
        return rl

    def test_config_file_reload_default_interval(self):
        rl = self._do_test_config_file_reload(None)
        self.assertEqual(60, rl.config_reload_interval)

    def test_config_file_reload_custom_interval(self):
        rl = self._do_test_config_file_reload(30.1)
        self.assertEqual(30.1, rl.config_reload_interval)

    def test_config_file_reload_clears_all_limits(self):
        # verify that reloaded config file can disable all rate limits
        now = time.time()
        conf_path = os.path.join(self.tempdir, 'missing')
        filter_conf = {'swift_dir': self.tempdir,
                       # path set so expect warning during init
                       'backend_ratelimit_conf_path': conf_path,
                       'requests_per_device_per_second': "1.3",
                       'head_requests_per_device_per_second = 1.1\n'
                       'requests_per_device_rate_buffer': "2.4"}
        with open(conf_path, 'w') as fd:
            fd.write('[backend_ratelimit]\n'
                     'requests_per_device_per_second = 29.3\n'
                     'head_requests_per_device_per_second = 5.1\n'
                     'get_requests_per_device_per_second = 8.4\n')
        factory = backend_ratelimit.filter_factory(filter_conf)

        # expect warning during init
        with mock.patch('swift.common.middleware.backend_ratelimit.time.time',
                        return_value=now):
            with mock.patch(
                    'swift.common.middleware.backend_ratelimit.get_logger',
                    return_value=debug_logger()):
                rl = factory(self.swift)
        # filter conf has been applied
        exp_req_per_dev_per_sec = dict(self.default_req_per_dev_per_sec)
        exp_req_per_dev_per_sec.update({
            None: 29.3,
            'HEAD': 5.1,
            'GET': 8.4})
        self.assertTrue(rl.is_any_rate_limit_configured)
        self.assertEqual(exp_req_per_dev_per_sec,
                         rl.requests_per_device_per_second)
        self.assertEqual([], rl.logger.get_lines_for_level('warning'))
        self.assertEqual([], rl.logger.get_lines_for_level('error'))

        # write zero rate limits to conf file
        # jump into future, send request, config reload attempted
        with open(conf_path, 'w') as fd:
            fd.write('[backend_ratelimit]\n'
                     'requests_per_device_per_second = 0.0\n'
                     'head_requests_per_device_per_second = 0.0\n'
                     'get_requests_per_device_per_second = 0.0\n')
        req1 = Request.blank('/sda1/99/a/c/o')
        self.swift.register(req1.method, req1.path, HTTPOk, {})
        with mock.patch('swift.common.middleware.backend_ratelimit.time.time',
                        return_value=now + 10000):
            resp1 = req1.get_response(rl)
        self.assertEqual(200, resp1.status_int)
        exp_req_per_dev_per_sec = dict(self.default_req_per_dev_per_sec)
        self.assertFalse(rl.is_any_rate_limit_configured)
        self.assertEqual(exp_req_per_dev_per_sec,
                         rl.requests_per_device_per_second)
        self.assertEqual([], rl.logger.get_lines_for_level('warning'))
        self.assertEqual([], rl.logger.get_lines_for_level('error'))
>>>>>>> b73eb6c7

    def test_config_file_reload_set_and_missing(self):
        now = time.time()
        conf_path = os.path.join(self.tempdir, 'missing')
        filter_conf = {'swift_dir': self.tempdir,
                       # path set so expect warning during init
                       'backend_ratelimit_conf_path': conf_path,
                       'requests_per_device_per_second': "1.3",
                       'requests_per_device_rate_buffer': "2.4"}
        factory = backend_ratelimit.filter_factory(filter_conf)

        # expect warning during init
        with mock.patch('swift.common.middleware.backend_ratelimit.time.time',
                        return_value=now):
            with mock.patch(
                    'swift.common.middleware.backend_ratelimit.get_logger',
                    return_value=debug_logger()):
                rl = factory(self.swift)
        # filter conf has been applied
<<<<<<< HEAD
        self.assertEqual(1.3, rl.requests_per_device_per_second)
        self.assertEqual(2.4, rl.requests_per_device_rate_buffer)
        self.assertEqual(
            ['Failed to load config file: Unable to read config from %s'
             % conf_path], rl.logger.get_lines_for_level('warning'))
=======
        exp_req_per_dev_per_sec = dict(self.default_req_per_dev_per_sec)
        exp_req_per_dev_per_sec[None] = 1.3
        self.assertTrue(rl.is_any_rate_limit_configured)
        self.assertEqual(exp_req_per_dev_per_sec,
                         rl.requests_per_device_per_second)
        self.assertEqual(2.4, rl.requests_per_device_rate_buffer)
        self.assertEqual(
            ['Failed to load config file, config unchanged: Unable to read '
             'config from %s' % conf_path],
            rl.logger.get_lines_for_level('warning'))
>>>>>>> b73eb6c7
        self.assertEqual([], rl.logger.get_lines_for_level('error'))

        # jump into future, send request, config reload attempted
        # no ongoing warning
        rl.logger.logger.clear()
        req1 = Request.blank('/sda1/99/a/c/o')
        self.swift.register(req1.method, req1.path, HTTPOk, {})
        with mock.patch('swift.common.middleware.backend_ratelimit.time.time',
                        return_value=now + 10000):
            resp1 = req1.get_response(rl)
        self.assertEqual(200, resp1.status_int)
<<<<<<< HEAD
        self.assertEqual(1.3, rl.requests_per_device_per_second)
=======
        self.assertTrue(rl.is_any_rate_limit_configured)
        self.assertEqual(exp_req_per_dev_per_sec,
                         rl.requests_per_device_per_second)
>>>>>>> b73eb6c7
        self.assertEqual(2.4, rl.requests_per_device_rate_buffer)
        self.assertEqual([], rl.logger.get_lines_for_level('warning'))
        self.assertEqual([], rl.logger.get_lines_for_level('error'))

    def test_config_file_reload_unset_and_missing(self):
        now = time.time()
        filter_conf = {'swift_dir': self.tempdir,
                       # conf path not set so expect no warnings
                       'requests_per_device_per_second': "1.3",
                       'requests_per_device_rate_buffer': "2.4"}
        factory = backend_ratelimit.filter_factory(filter_conf)

        # expect NO warning during init
        with mock.patch('swift.common.middleware.backend_ratelimit.time.time',
                        return_value=now):
            with mock.patch(
                    'swift.common.middleware.backend_ratelimit.get_logger',
                    return_value=debug_logger()):
                rl = factory(self.swift)
        # filter conf has been applied
<<<<<<< HEAD
        self.assertEqual(1.3, rl.requests_per_device_per_second)
=======
        exp_req_per_dev_per_sec = dict(self.default_req_per_dev_per_sec)
        exp_req_per_dev_per_sec[None] = 1.3
        self.assertEqual(exp_req_per_dev_per_sec,
                         rl.requests_per_device_per_second)
>>>>>>> b73eb6c7
        self.assertEqual(2.4, rl.requests_per_device_rate_buffer)
        self.assertEqual([], rl.logger.get_lines_for_level('warning'))
        self.assertEqual([], rl.logger.get_lines_for_level('error'))

        # jump into future, send request, config reload attempted
        # no ongoing warning
        req1 = Request.blank('/sda1/99/a/c/o')
        self.swift.register(req1.method, req1.path, HTTPOk, {})
        with mock.patch('swift.common.middleware.backend_ratelimit.time.time',
                        return_value=now + 10000):
            resp1 = req1.get_response(rl)
        self.assertEqual(200, resp1.status_int)
        # previous conf file value has been retained
<<<<<<< HEAD
        self.assertEqual(1.3, rl.requests_per_device_per_second)
=======
        self.assertEqual(exp_req_per_dev_per_sec,
                         rl.requests_per_device_per_second)
>>>>>>> b73eb6c7
        self.assertEqual(2.4, rl.requests_per_device_rate_buffer)
        self.assertEqual([], rl.logger.get_lines_for_level('warning'))
        self.assertEqual([], rl.logger.get_lines_for_level('error'))

    def test_config_file_reload_empty_section(self):
        # verify that empty section is OK
        now = time.time()
        filter_conf = {'swift_dir': self.tempdir,
                       'requests_per_device_per_second': "1.3",
                       'requests_per_device_rate_buffer': "2.4"}
        # create the actual file
        conf_path = os.path.join(self.tempdir, 'backend-ratelimit.conf')
        with open(conf_path, 'w') as fd:
            fd.write('[backend_ratelimit]\n')
        factory = backend_ratelimit.filter_factory(filter_conf)
        with mock.patch('swift.common.middleware.backend_ratelimit.time.time',
                        return_value=now):
            with mock.patch(
                    'swift.common.middleware.backend_ratelimit.get_logger',
                    return_value=debug_logger()):
                rl = factory(self.swift)
        # conf file value has been applied
<<<<<<< HEAD
        self.assertEqual(1.3, rl.requests_per_device_per_second)
=======
        exp_req_per_dev_per_sec = dict(self.default_req_per_dev_per_sec)
        exp_req_per_dev_per_sec[None] = 1.3
        self.assertEqual(exp_req_per_dev_per_sec,
                         rl.requests_per_device_per_second)
>>>>>>> b73eb6c7
        self.assertEqual(2.4, rl.requests_per_device_rate_buffer)
        self.assertEqual([], rl.logger.get_lines_for_level('warning'))
        self.assertEqual([], rl.logger.get_lines_for_level('error'))

    def test_config_file_reload_error(self):
        # verify that current config is preserved if reload fails
        now = time.time()
        filter_conf = {'swift_dir': self.tempdir,
                       'requests_per_device_per_second': "1.3",
                       'requests_per_device_rate_buffer': "2.4"}
        # create the actual file
        conf_path = os.path.join(self.tempdir, 'backend-ratelimit.conf')
        with open(conf_path, 'w') as fd:
            fd.write('[backend_ratelimit]\n'
                     'requests_per_device_per_second = 12.3\n')
        factory = backend_ratelimit.filter_factory(filter_conf)
        with mock.patch('swift.common.middleware.backend_ratelimit.time.time',
                        return_value=now):
            with mock.patch(
                    'swift.common.middleware.backend_ratelimit.get_logger',
                    return_value=debug_logger()):
                rl = factory(self.swift)
        # conf file value has been applied
<<<<<<< HEAD
        self.assertEqual(12.3, rl.requests_per_device_per_second)
=======
        exp_req_per_dev_per_sec = dict(self.default_req_per_dev_per_sec)
        exp_req_per_dev_per_sec[None] = 12.3
        self.assertEqual(exp_req_per_dev_per_sec,
                         rl.requests_per_device_per_second)
>>>>>>> b73eb6c7
        self.assertEqual(2.4, rl.requests_per_device_rate_buffer)
        self.assertEqual([], rl.logger.get_lines_for_level('warning'))
        self.assertEqual([], rl.logger.get_lines_for_level('error'))

        with open(conf_path, 'w') as fd:
            fd.write('[backend_ratelimit]\n'
                     'requests_per_device_per_second = 29.3\n')

        # jump into future, send request, config reload attempted but fails
        req1 = Request.blank('/sda1/99/a/c/o')
        self.swift.register(req1.method, req1.path, HTTPOk, {})
        with mock.patch('swift.common.middleware.backend_ratelimit.time.time',
                        return_value=now + 10000):
            with mock.patch(
                    'swift.common.middleware.backend_ratelimit.readconf',
                    side_effect=ValueError('BOOM')
            ) as mock_readconf:
                resp1 = req1.get_response(rl)
        self.assertEqual(200, resp1.status_int)
        # previous conf file value has been retained
<<<<<<< HEAD
        self.assertEqual(12.3, rl.requests_per_device_per_second)
        self.assertEqual(2.4, rl.requests_per_device_rate_buffer)
        mock_readconf.assert_called_once()
        self.assertEqual(['Invalid config file %s: BOOM' % conf_path],
                         rl.logger.get_lines_for_level('warning'))
=======
        self.assertEqual(exp_req_per_dev_per_sec,
                         rl.requests_per_device_per_second)
        self.assertEqual(2.4, rl.requests_per_device_rate_buffer)
        mock_readconf.assert_called_once()
        self.assertEqual(
            ['Invalid config file %s, config unchanged: BOOM' % conf_path],
            rl.logger.get_lines_for_level('warning'))
>>>>>>> b73eb6c7
        self.assertEqual([], rl.logger.get_lines_for_level('error'))

        # the reload is not tried again immediately
        rl.logger = debug_logger()
        with mock.patch('swift.common.middleware.backend_ratelimit.time.time',
                        return_value=now + 10059):
            resp1 = req1.get_response(rl)
        self.assertEqual(200, resp1.status_int)
        # previous conf file value has been retained
<<<<<<< HEAD
        self.assertEqual(12.3, rl.requests_per_device_per_second)
=======
        self.assertEqual(exp_req_per_dev_per_sec,
                         rl.requests_per_device_per_second)
>>>>>>> b73eb6c7
        self.assertEqual(2.4, rl.requests_per_device_rate_buffer)
        self.assertEqual([], rl.logger.get_lines_for_level('warning'))
        self.assertEqual([], rl.logger.get_lines_for_level('error'))

        # ..but will be retried after reload interval
        rl.logger = debug_logger()
        with mock.patch('swift.common.middleware.backend_ratelimit.time.time',
                        return_value=now + 10060):
            resp1 = req1.get_response(rl)
        self.assertEqual(200, resp1.status_int)
<<<<<<< HEAD
        # updated conf file value is applied
        self.assertEqual(29.3, rl.requests_per_device_per_second)
=======
        # previous conf file value has been retained
        exp_req_per_dev_per_sec.update({None: 29.3})
        self.assertEqual(exp_req_per_dev_per_sec,
                         rl.requests_per_device_per_second)
>>>>>>> b73eb6c7
        self.assertEqual(2.4, rl.requests_per_device_rate_buffer)
        self.assertEqual([], rl.logger.get_lines_for_level('warning'))
        self.assertEqual([], rl.logger.get_lines_for_level('error'))

    def test_config_file_reload_logging(self):
        # verify that config reload is logged when config changes
        now = time.time()
        filter_conf = {'swift_dir': self.tempdir,
                       'requests_per_device_per_second': "1.3",
                       'requests_per_device_rate_buffer': "2.4"}
        # create the actual file
        conf_path = os.path.join(self.tempdir, 'backend-ratelimit.conf')
        with open(conf_path, 'w') as fd:
            fd.write('[backend_ratelimit]\n'
                     'requests_per_device_per_second = 12.3\n')
        factory = backend_ratelimit.filter_factory(filter_conf)
        with mock.patch('swift.common.middleware.backend_ratelimit.time.time',
                        return_value=now):
            with mock.patch(
                    'swift.common.middleware.backend_ratelimit.get_logger',
                    return_value=debug_logger()):
                rl = factory(self.swift)
        # conf file value has been applied
<<<<<<< HEAD
        self.assertEqual(12.3, rl.requests_per_device_per_second)
=======
        exp_req_per_dev_per_sec = dict(self.default_req_per_dev_per_sec)
        exp_req_per_dev_per_sec[None] = 12.3
        self.assertEqual(exp_req_per_dev_per_sec,
                         rl.requests_per_device_per_second)
>>>>>>> b73eb6c7
        self.assertEqual(2.4, rl.requests_per_device_rate_buffer)
        lines = rl.logger.get_lines_for_level('info')
        self.assertEqual(['Loaded config file %s, config changed' % conf_path],
                         lines)

        # jump into future, send request, config reload attempted, no change
        rl.logger.logger.clear()
        req1 = Request.blank('/sda1/99/a/c/o')
        self.swift.register(req1.method, req1.path, HTTPOk, {})
        with mock.patch('swift.common.middleware.backend_ratelimit.time.time',
                        return_value=now + 10000):
            resp1 = req1.get_response(rl)
        self.assertEqual(200, resp1.status_int)
<<<<<<< HEAD
        self.assertEqual(12.3, rl.requests_per_device_per_second)
=======
        self.assertEqual(exp_req_per_dev_per_sec,
                         rl.requests_per_device_per_second)
>>>>>>> b73eb6c7
        self.assertEqual(2.4, rl.requests_per_device_rate_buffer)
        lines = rl.logger.get_lines_for_level('info')
        self.assertEqual([], lines)

        # modify config file, jump into future, change logged
        with open(conf_path, 'w') as fd:
            fd.write('[backend_ratelimit]\n'
                     'requests_per_device_per_second = 23.4\n')
        rl.logger = debug_logger()
        with mock.patch('swift.common.middleware.backend_ratelimit.time.time',
                        return_value=now + 10060):
            resp1 = req1.get_response(rl)
        self.assertEqual(200, resp1.status_int)
        # previous conf file value has been retained
<<<<<<< HEAD
        self.assertEqual(23.4, rl.requests_per_device_per_second)
=======
        exp_req_per_dev_per_sec.update({None: 23.4})
        self.assertEqual(exp_req_per_dev_per_sec,
                         rl.requests_per_device_per_second)
>>>>>>> b73eb6c7
        self.assertEqual(2.4, rl.requests_per_device_rate_buffer)
        lines = rl.logger.get_lines_for_level('info')
        self.assertEqual(['Loaded config file %s, config changed' % conf_path],
                         lines)

<<<<<<< HEAD
=======
    def test_config_file_disappears_appears_logging(self):
        # verify that config reload is logged when file reappears
        now = time.time()
        filter_conf = {'swift_dir': self.tempdir,
                       'requests_per_device_per_second': "1.3",
                       'requests_per_device_rate_buffer': "2.4"}
        # create the actual file
        conf_path = os.path.join(self.tempdir, 'backend-ratelimit.conf')
        conf_str = ('[backend_ratelimit]\n'
                    'requests_per_device_per_second = 12.3\n')
        with open(conf_path, 'w') as fd:
            fd.write(conf_str)
        factory = backend_ratelimit.filter_factory(filter_conf)
        with mock.patch('swift.common.middleware.backend_ratelimit.time.time',
                        return_value=now):
            with mock.patch(
                    'swift.common.middleware.backend_ratelimit.get_logger',
                    return_value=debug_logger()):
                rl = factory(self.swift)
        # conf file value has been applied
        self.assertEqual(12.3, rl.requests_per_device_per_second)
        self.assertEqual(2.4, rl.requests_per_device_rate_buffer)
        lines = rl.logger.get_lines_for_level('info')
        self.assertEqual(
            ['Loaded config file %s, config changed' % conf_path],
            lines)
        lines = rl.logger.get_lines_for_level('warning')
        self.assertFalse(lines)

        def do_request(now):
            rl.logger.logger.clear()
            req1 = Request.blank('/sda1/99/a/c/o')
            self.swift.register(req1.method, req1.path, HTTPOk, {})
            with mock.patch(
                    'swift.common.middleware.backend_ratelimit.time.time',
                    return_value=now):
                resp = req1.get_response(rl)
            self.assertEqual(200, resp.status_int)
            info_lines = rl.logger.get_lines_for_level('info')
            warning_lines = rl.logger.get_lines_for_level('warning')
            return info_lines, warning_lines

        # jump into future, send request, config reload fails - warning
        os.unlink(conf_path)
        now += 100
        info_lines, warning_lines = do_request(now)
        self.assertFalse(info_lines)
        self.assertEqual(
            ['Failed to load config file, config unchanged: Unable to '
             'read config from %s' % conf_path], warning_lines)

        # jump into future, send request, config reload fails - no warning
        now += 100
        info_lines, warning_lines = do_request(now)
        self.assertFalse(info_lines)
        self.assertFalse(warning_lines)

        # reinstate conf file
        with open(conf_path, 'w') as fd:
            fd.write(conf_str)

        # jump into future, send request, config reload succeeds - logged
        now += 100
        info_lines, warning_lines = do_request(now)
        self.assertEqual('Loaded new config file %s, config unchanged'
                         % conf_path, info_lines[0])
        self.assertFalse(warning_lines)

        # jump into future, send request, config reload succeeds - not logged
        now += 100
        info_lines, warning_lines = do_request(now)
        self.assertFalse(info_lines)
        self.assertFalse(warning_lines)

>>>>>>> b73eb6c7
    def test_config_file_reload_disabled(self):
        # verify that conf file options are not periodically reloaded when
        # interval is zero
        now = time.time()
        filter_conf = {'swift_dir': self.tempdir,
                       'requests_per_device_per_second': "1.3",
                       'requests_per_device_rate_buffer': "2.4",
                       'config_reload_interval': 0}
        conf_path = os.path.join(self.tempdir, 'backend-ratelimit.conf')
        with open(conf_path, 'w') as fd:
            fd.write('[backend_ratelimit]\n'
                     'requests_per_device_per_second = 12.3\n')
        factory = backend_ratelimit.filter_factory(filter_conf)
        with mock.patch('swift.common.middleware.backend_ratelimit.time.time',
                        return_value=now):
            rl = factory(self.swift)
<<<<<<< HEAD
        self.assertEqual(12.3, rl.requests_per_device_per_second)
=======
        exp_req_per_dev_per_sec = dict(self.default_req_per_dev_per_sec)
        exp_req_per_dev_per_sec[None] = 12.3
        self.assertEqual(exp_req_per_dev_per_sec,
                         rl.requests_per_device_per_second)
>>>>>>> b73eb6c7
        self.assertEqual(2.4, rl.requests_per_device_rate_buffer)

        with open(conf_path, 'w') as fd:
            fd.write('[backend_ratelimit]\n'
                     'requests_per_device_per_second = 29.3\n')

        req = Request.blank('/sda1/99/a/c/o')
        self.swift.register(req.method, req.path, HTTPOk, {})
        # jump way into the future...
        with mock.patch('swift.common.middleware.backend_ratelimit.time.time',
                        return_value=now + 100000):
            resp = req.get_response(rl)
        self.assertEqual(200, resp.status_int)
        # no change
<<<<<<< HEAD
        self.assertEqual(12.3, rl.requests_per_device_per_second)
        self.assertEqual(2.4, rl.requests_per_device_rate_buffer)

    def _do_test_ratelimit(self, method, req_per_sec, rate_buffer):
=======
        exp_req_per_dev_per_sec = dict(self.default_req_per_dev_per_sec)
        exp_req_per_dev_per_sec[None] = 12.3
        self.assertEqual(exp_req_per_dev_per_sec,
                         rl.requests_per_device_per_second)
        self.assertEqual(2.4, rl.requests_per_device_rate_buffer)

    def _do_test_ratelimit(self, method, req_per_sec, rate_buffer,
                           extra_conf=None):
>>>>>>> b73eb6c7
        # send 20 requests, time increments by 0.01 between each request
        start = time.time()
        fake_time = [start]

        def mock_time():
            return fake_time[0]

        app = FakeSwift()
        logger = debug_logger()
        # apply a ratelimit
        conf = {'swift_dir': self.tempdir,
                'requests_per_device_per_second': req_per_sec,
                'requests_per_device_rate_buffer': rate_buffer}
        if extra_conf:
            conf.update(extra_conf)
        rl = BackendRateLimitMiddleware(app, conf, logger)
        success = defaultdict(int)
        ratelimited = 0

        with mock.patch('swift.common.utils.time.time', mock_time):
            for i in range(20):
                for dev in ['sda1', 'sda2', 'sda3']:
                    req = Request.blank('/%s/99/a/c/o' % dev,
                                        environ={'REQUEST_METHOD': method})
                    app.register(method, req.path, HTTPOk, {})
                    resp = req.get_response(rl)
                    if resp.status_int == 200:
                        success[dev] += 1
                    else:
                        self.assertEqual(529, resp.status_int)
                        self.assertTrue(resp.status.startswith(
                            '529 Too Many Backend Requests'))
                        ratelimited += 1
                fake_time[0] += 0.01
        self.assertEqual(
            ratelimited,
            logger.statsd_client.get_increment_counts().get(
                'backend.ratelimit', 0))
        return success

    def test_method_ratelimited(self):
        def do_test_ratelimit(method):
            # no rate-limiting
            success_per_dev = self._do_test_ratelimit(method, 0, 0)
            self.assertEqual([20] * 3, list(success_per_dev.values()))

            # global rate-limited
            success_per_dev = self._do_test_ratelimit(method, 1, 0)
            self.assertEqual([1] * 3, list(success_per_dev.values()))

            success_per_dev = self._do_test_ratelimit(method, 10, 0)
            self.assertEqual([2] * 3, list(success_per_dev.values()))

            success_per_dev = self._do_test_ratelimit(method, 101, 0)
            self.assertEqual([20] * 3, list(success_per_dev.values()))

            # startup burst of 1 seconds allowance plus current allowance...
            success_per_dev = self._do_test_ratelimit(method, 1, 1)
            self.assertEqual([2] * 3, list(success_per_dev.values()))
            success_per_dev = self._do_test_ratelimit(method, 10, 1)
            self.assertEqual([12] * 3, list(success_per_dev.values()))

            # method rate-limited
            extra_conf = {
                '%s_requests_per_device_per_second' % method.lower(): 1
            }
            success_per_dev = self._do_test_ratelimit(method, 0, 0, extra_conf)
            self.assertEqual([1] * 3, list(success_per_dev.values()))

            # method not rate-limited, global rate limited
            extra_conf = {
                '%s_requests_per_device_per_second' % method.lower(): 100
            }
            success_per_dev = self._do_test_ratelimit(method, 1, 0, extra_conf)
            self.assertEqual([1] * 3, list(success_per_dev.values()))

        do_test_ratelimit('GET')
        do_test_ratelimit('HEAD')
        do_test_ratelimit('PUT')
        do_test_ratelimit('POST')
        do_test_ratelimit('DELETE')
        do_test_ratelimit('UPDATE')
        do_test_ratelimit('REPLICATE')

    def test_method_not_ratelimited(self):
        def do_test_no_ratelimit(method):
            # verify no rate-limiting
            success_per_dev = self._do_test_ratelimit(method, 1, 0)
            self.assertEqual([20] * 3, list(success_per_dev.values()))

        do_test_no_ratelimit('OPTIONS')
        do_test_no_ratelimit('SSYNC')

    def test_no_ratelimiting_configured(self):
        # verify shortcut path when no ratelimiting is configured
        with mock.patch(
                'swift.common.middleware.backend_ratelimit.'
                'BackendRateLimitMiddleware._is_allowed') as mock_is_allowed:
            success_per_dev = self._do_test_ratelimit('GET', 0, 0)
        self.assertEqual([20] * 3, list(success_per_dev.values()))
        mock_is_allowed.assert_not_called()

    def test_unhandled_request(self):
        app = FakeSwift()
        logger = debug_logger()
        conf = {'requests_per_device_per_second': 1,
                'requests_per_device_rate_buffer': 1}

        def do_test(path):
            rl = BackendRateLimitMiddleware(app, conf, logger)
            req = Request.blank(path)
            app.register('GET', req.path, HTTPOk, {})
            for i in range(10):
                resp = req.get_response(rl)
                self.assertEqual(200, resp.status_int)
            self.assertEqual(
                0, logger.statsd_client.get_increment_counts().get(
                    'backend.ratelimit', 0))

        do_test('/recon/version')
        do_test('/healthcheck')
        do_test('/v1/a/c/o')<|MERGE_RESOLUTION|>--- conflicted
+++ resolved
@@ -46,14 +46,11 @@
         super(TestBackendRatelimitMiddleware, self).setUp()
         self.swift = FakeSwift()
         self.tempdir = mkdtemp()
-<<<<<<< HEAD
-=======
         self.default_req_per_dev_per_sec = dict(
             (key, 0.0) for key in
             (None, 'GET', 'HEAD', 'PUT', 'POST', 'DELETE', 'UPDATE',
              'REPLICATE')
         )
->>>>>>> b73eb6c7
 
     def tearDown(self):
         shutil.rmtree(self.tempdir, ignore_errors=True)
@@ -143,14 +140,6 @@
                     'swift.common.middleware.backend_ratelimit.get_logger',
                     return_value=debug_logger()):
                 rl = factory(self.swift)
-<<<<<<< HEAD
-            self.assertEqual(1.3, rl.requests_per_device_per_second)
-            self.assertEqual(1.0, rl.requests_per_device_rate_buffer)
-            self.assertEqual([], rl.logger.get_lines_for_level('error'))
-            self.assertEqual(
-                ['Failed to load config file: Unable to read config from %s'
-                 % conf_path], rl.logger.get_lines_for_level('warning'))
-=======
             exp_req_per_dev_per_sec = dict(self.default_req_per_dev_per_sec)
             exp_req_per_dev_per_sec.update({None: 1.3})
             self.assertEqual(exp_req_per_dev_per_sec,
@@ -161,32 +150,23 @@
                 ['Failed to load config file, config unchanged: Unable to '
                  'read config from %s' % conf_path],
                 rl.logger.get_lines_for_level('warning'))
->>>>>>> b73eb6c7
 
         do_test('')
         do_test(os.path.join(self.tempdir, 'backend_rl.conf'))
 
     def test_init_config_file_unset_and_missing(self):
         # don't warn if missing conf file during init (conf_path not set)
-<<<<<<< HEAD
-        conf = {'requests_per_device_per_second': "1.3"}
-=======
         conf = {'swift_dir': self.tempdir,
                 'requests_per_device_per_second': "1.3"}
->>>>>>> b73eb6c7
         factory = backend_ratelimit.filter_factory(conf)
         with mock.patch(
                 'swift.common.middleware.backend_ratelimit.get_logger',
                 return_value=debug_logger()):
             rl = factory(self.swift)
-<<<<<<< HEAD
-        self.assertEqual(1.3, rl.requests_per_device_per_second)
-=======
         exp_req_per_dev_per_sec = dict(self.default_req_per_dev_per_sec)
         exp_req_per_dev_per_sec[None] = 1.3
         self.assertEqual(exp_req_per_dev_per_sec,
                          rl.requests_per_device_per_second)
->>>>>>> b73eb6c7
         self.assertEqual(1.0, rl.requests_per_device_rate_buffer)
         self.assertEqual([], rl.logger.get_lines_for_level('error'))
         self.assertEqual([], rl.logger.get_lines_for_level('warning'))
@@ -203,15 +183,11 @@
         with mock.patch('swift.common.middleware.backend_ratelimit.get_logger',
                         return_value=debug_logger()):
             rl = factory(self.swift)
-<<<<<<< HEAD
-        self.assertEqual(1.3, rl.requests_per_device_per_second)
-=======
         exp_req_per_dev_per_sec = dict(self.default_req_per_dev_per_sec)
         exp_req_per_dev_per_sec[None] = 1.3
         self.assertEqual(exp_req_per_dev_per_sec,
                          rl.requests_per_device_per_second)
         self.assertEqual(1.0, rl.requests_per_device_rate_buffer)
->>>>>>> b73eb6c7
         lines = rl.logger.get_lines_for_level('warning')
         self.assertEqual(1, len(lines), lines)
         self.assertIn('Invalid config file', lines[0])
@@ -233,19 +209,13 @@
                         return_value=debug_logger()):
             rl = factory(self.swift)
         # backend-ratelimit.conf overrides options
-<<<<<<< HEAD
-        self.assertEqual(12.3, rl.requests_per_device_per_second)
+        exp_req_per_dev_per_sec = dict(self.default_req_per_dev_per_sec)
+        exp_req_per_dev_per_sec[None] = 12.3
+        self.assertEqual(exp_req_per_dev_per_sec,
+                         rl.requests_per_device_per_second)
         # but only the ones that are listed
         self.assertEqual(2.4, rl.requests_per_device_rate_buffer)
-=======
-        exp_req_per_dev_per_sec = dict(self.default_req_per_dev_per_sec)
-        exp_req_per_dev_per_sec[None] = 12.3
-        self.assertEqual(exp_req_per_dev_per_sec,
-                         rl.requests_per_device_per_second)
-        # but only the ones that are listed
-        self.assertEqual(2.4, rl.requests_per_device_rate_buffer)
         self.assertTrue(rl.is_any_rate_limit_configured)
->>>>>>> b73eb6c7
         lines = rl.logger.get_lines_for_level('info')
         self.assertEqual(['Loaded config file %s, config changed' % conf_path],
                          lines)
@@ -267,12 +237,6 @@
         with mock.patch('swift.common.middleware.backend_ratelimit.get_logger',
                         return_value=debug_logger()):
             rl = factory(self.swift)
-<<<<<<< HEAD
-        # we DO read rate limit options
-        self.assertEqual(12.3, rl.requests_per_device_per_second)
-        self.assertEqual(12.4, rl.requests_per_device_rate_buffer)
-        # but we do NOT read config reload options
-=======
         exp_req_per_dev_per_sec = dict(self.default_req_per_dev_per_sec)
         exp_req_per_dev_per_sec[None] = 12.3
         self.assertEqual(exp_req_per_dev_per_sec,
@@ -280,25 +244,12 @@
         self.assertEqual(12.4, rl.requests_per_device_rate_buffer)
         self.assertTrue(rl.is_any_rate_limit_configured)
         # options related to conf file loading are not loaded from conf file...
->>>>>>> b73eb6c7
         self.assertEqual(conf_path, rl.conf_path)
         self.assertEqual(15, rl.config_reload_interval)
         lines = rl.logger.logger.get_lines_for_level('info')
         self.assertEqual(['Loaded config file %s, config changed' % conf_path],
                          lines)
 
-<<<<<<< HEAD
-    def _do_test_config_file_reload(self, filter_conf, exp_reload_time):
-        # verify that conf file options are periodically reloaded
-        now = time.time()
-        # create the actual file
-        conf_path = os.path.join(self.tempdir, 'backend-ratelimit.conf')
-        with open(conf_path, 'w') as fd:
-            fd.write('[backend_ratelimit]\n'
-                     'requests_per_device_per_second = 12.3\n'
-                     'backend_ratelimit_conf_path = /etc/swift/rl.conf\n'
-                     'config_reload_interval = 999999\n')
-=======
     def _do_test_init_config_file_overrides_filter_conf(
             self, path_to_actual_conf_file, configured_conf_path):
         # verify that conf file options override filter conf options
@@ -420,15 +371,10 @@
                      # conf file cannot re-configure where the conf file is...
                      'backend_ratelimit_conf_path = /etc/ignored\n'
                      'config_reload_interval = also_ignored\n')
->>>>>>> b73eb6c7
         factory = backend_ratelimit.filter_factory(filter_conf)
         with mock.patch('swift.common.middleware.backend_ratelimit.time.time',
                         return_value=now):
             rl = factory(self.swift)
-<<<<<<< HEAD
-        self.assertEqual(12.3, rl.requests_per_device_per_second)
-        self.assertEqual(2.4, rl.requests_per_device_rate_buffer)
-=======
         exp_req_per_dev_per_sec = dict(self.default_req_per_dev_per_sec)
         exp_req_per_dev_per_sec.update({None: 12.3, 'HEAD': float(
             filter_conf['head_requests_per_device_per_second'])})
@@ -436,7 +382,6 @@
                          rl.requests_per_device_per_second)
         self.assertEqual(float(filter_conf['requests_per_device_rate_buffer']),
                          rl.requests_per_device_rate_buffer)
->>>>>>> b73eb6c7
         self.assertEqual(conf_path, rl.conf_path)
 
         # modify the conf file
@@ -444,18 +389,6 @@
             fd.write('[backend_ratelimit]\n'
                      'requests_per_device_per_second = 29.3\n'
                      'requests_per_device_rate_buffer = 12.4\n'
-<<<<<<< HEAD
-                     'backend_ratelimit_conf_path = /etc/swift/rl.conf\n'
-                     'config_reload_interval = 999999\n')
-
-        # send some requests, but too soon for config file to be reloaded
-        req1 = Request.blank('/sda1/99/a/c/o')
-        req2 = Request.blank('/sda2/99/a/c/o')
-        self.swift.register(req1.method, req1.path, HTTPOk, {})
-        self.swift.register(req2.method, req2.path, HTTPOk, {})
-        with mock.patch('swift.common.middleware.backend_ratelimit.time.time',
-                        return_value=now + exp_reload_time - 1):
-=======
                      'backend_ratelimit_conf_path = /etc/ignored\n'
                      'config_reload_interval = also_ignored\n'
                      'head_requests_per_device_per_second = 5.1\n'
@@ -470,20 +403,10 @@
         self.swift.register(req2.method, req2.path, HTTPOk, {})
         with mock.patch('swift.common.middleware.backend_ratelimit.time.time',
                         return_value=now + rl.config_reload_interval - 1):
->>>>>>> b73eb6c7
             resp1 = req1.get_response(rl)
             resp2 = req2.get_response(rl)
         self.assertEqual(200, resp1.status_int)
         self.assertEqual(200, resp2.status_int)
-<<<<<<< HEAD
-        self.assertEqual(12.3, rl.requests_per_device_per_second)
-        self.assertEqual(2.4, rl.requests_per_device_rate_buffer)
-        self.assertEqual(conf_path, rl.conf_path)
-
-        # send some requests, time for config file to be reloaded
-        with mock.patch('swift.common.middleware.backend_ratelimit.time.time',
-                        return_value=now + exp_reload_time):
-=======
         self.assertEqual(exp_req_per_dev_per_sec,
                          rl.requests_per_device_per_second)
         self.assertEqual(float(filter_conf['requests_per_device_rate_buffer']),
@@ -504,14 +427,10 @@
         # send some requests, time for config file to be reloaded
         with mock.patch('swift.common.middleware.backend_ratelimit.time.time',
                         return_value=now + rl.config_reload_interval + 0.01):
->>>>>>> b73eb6c7
             resp1 = req1.get_response(rl)
             resp2 = req2.get_response(rl)
         self.assertEqual(200, resp1.status_int)
         self.assertEqual(200, resp2.status_int)
-<<<<<<< HEAD
-        self.assertEqual(29.3, rl.requests_per_device_per_second)
-=======
         exp_req_per_dev_per_sec.update({
             None: 29.3,
             'HEAD': 5.1,
@@ -519,30 +438,10 @@
             'GET': 8.4})
         self.assertEqual(exp_req_per_dev_per_sec,
                          rl.requests_per_device_per_second)
->>>>>>> b73eb6c7
         self.assertEqual(12.4, rl.requests_per_device_rate_buffer)
         self.assertEqual(conf_path, rl.conf_path)
 
         # verify the per dev ratelimiters were updated
-<<<<<<< HEAD
-        per_dev_rl_rates = [per_dev_rl.max_rate
-                            for per_dev_rl in list(rl.rate_limiters.values())]
-        self.assertEqual([29.3, 29.3], per_dev_rl_rates)
-        per_dev_rl_buffer = [per_dev_rl.rate_buffer_ms
-                             for per_dev_rl in list(rl.rate_limiters.values())]
-        self.assertEqual([12400, 12400], sorted(per_dev_rl_buffer))
-
-        # modify the config file again
-        # remove requests_per_device_per_second option
-        with open(conf_path, 'w') as fd:
-            fd.write('[backend_ratelimit]\n'
-                     'backend_ratelimit_conf_path = /etc/swift/rl.conf\n'
-                     'config_reload_interval = 999999\n')
-
-        # send some requests, not yet time for config file to be reloaded
-        with mock.patch('swift.common.middleware.backend_ratelimit.time.time',
-                        return_value=now + 2 * exp_reload_time - 1):
-=======
         self.assertEqual({('sda1', 'GET'): 8.4,
                           ('sda2', 'DELETE'): 7.3,
                           ('sda1', None): 29.3,
@@ -566,33 +465,16 @@
         # send some requests, not yet time for config file to be reloaded
         with mock.patch('swift.common.middleware.backend_ratelimit.time.time',
                         return_value=now + 2 * rl.config_reload_interval - 1):
->>>>>>> b73eb6c7
             resp1 = req1.get_response(rl)
             resp2 = req2.get_response(rl)
         self.assertEqual(200, resp1.status_int)
         self.assertEqual(200, resp2.status_int)
-<<<<<<< HEAD
-        self.assertEqual(29.3, rl.requests_per_device_per_second)
-=======
-        self.assertEqual(exp_req_per_dev_per_sec,
-                         rl.requests_per_device_per_second)
->>>>>>> b73eb6c7
+        self.assertEqual(exp_req_per_dev_per_sec,
+                         rl.requests_per_device_per_second)
         self.assertEqual(12.4, rl.requests_per_device_rate_buffer)
         self.assertEqual(conf_path, rl.conf_path)
 
         # verify the per dev ratelimiters were not updated
-<<<<<<< HEAD
-        per_dev_rl_rates = [per_dev_rl.max_rate
-                            for per_dev_rl in list(rl.rate_limiters.values())]
-        self.assertEqual([29.3, 29.3], sorted(per_dev_rl_rates))
-        per_dev_rl_buffer = [per_dev_rl.rate_buffer_ms
-                             for per_dev_rl in list(rl.rate_limiters.values())]
-        self.assertEqual([12400, 12400], sorted(per_dev_rl_buffer))
-
-        # send some requests, time for config file to be reloaded
-        with mock.patch('swift.common.middleware.backend_ratelimit.time.time',
-                        return_value=now + 2 * exp_reload_time):
-=======
         self.assertEqual({('sda1', 'GET'): 8.4,
                           ('sda2', 'DELETE'): 7.3,
                           ('sda1', None): 29.3,
@@ -607,41 +489,11 @@
         with mock.patch(
                 'swift.common.middleware.backend_ratelimit.time.time',
                 return_value=now + 2 * rl.config_reload_interval + 0.01):
->>>>>>> b73eb6c7
             resp1 = req1.get_response(rl)
             resp2 = req2.get_response(rl)
         self.assertEqual(200, resp1.status_int)
         self.assertEqual(200, resp2.status_int)
         # requests_per_device_per_second option reverts to filter conf
-<<<<<<< HEAD
-        self.assertEqual(1.3, rl.requests_per_device_per_second)
-        self.assertEqual(2.4, rl.requests_per_device_rate_buffer)
-        self.assertEqual(conf_path, rl.conf_path)
-
-        # verify the per dev ratelimiters were not updated
-        per_dev_rl_rates = [per_dev_rl.max_rate
-                            for per_dev_rl in list(rl.rate_limiters.values())]
-        self.assertEqual([1.3, 1.3], sorted(per_dev_rl_rates))
-        per_dev_rl_buffer = [per_dev_rl.rate_buffer_ms
-                             for per_dev_rl in list(rl.rate_limiters.values())]
-        self.assertEqual([2400, 2400], sorted(per_dev_rl_buffer))
-        return rl
-
-    def test_config_file_reload_default_interval(self):
-        filter_conf = {'swift_dir': self.tempdir,
-                       'requests_per_device_per_second': "1.3",
-                       'requests_per_device_rate_buffer': "2.4"}
-        rl = self._do_test_config_file_reload(filter_conf, 60)
-        self.assertEqual(60, rl.config_reload_interval)
-
-    def test_config_file_reload_custom_interval(self):
-        filter_conf = {'swift_dir': self.tempdir,
-                       'config_reload_interval': "30",
-                       'requests_per_device_per_second': "1.3",
-                       'requests_per_device_rate_buffer': "2.4"}
-        rl = self._do_test_config_file_reload(filter_conf, 30)
-        self.assertEqual(30, rl.config_reload_interval)
-=======
         # delete_requests_per_device_per_second option reverts to default
         # head_requests_per_device_per_second option reverts to filter conf
         exp_req_per_dev_per_sec.update({
@@ -729,7 +581,6 @@
                          rl.requests_per_device_per_second)
         self.assertEqual([], rl.logger.get_lines_for_level('warning'))
         self.assertEqual([], rl.logger.get_lines_for_level('error'))
->>>>>>> b73eb6c7
 
     def test_config_file_reload_set_and_missing(self):
         now = time.time()
@@ -749,13 +600,6 @@
                     return_value=debug_logger()):
                 rl = factory(self.swift)
         # filter conf has been applied
-<<<<<<< HEAD
-        self.assertEqual(1.3, rl.requests_per_device_per_second)
-        self.assertEqual(2.4, rl.requests_per_device_rate_buffer)
-        self.assertEqual(
-            ['Failed to load config file: Unable to read config from %s'
-             % conf_path], rl.logger.get_lines_for_level('warning'))
-=======
         exp_req_per_dev_per_sec = dict(self.default_req_per_dev_per_sec)
         exp_req_per_dev_per_sec[None] = 1.3
         self.assertTrue(rl.is_any_rate_limit_configured)
@@ -766,7 +610,6 @@
             ['Failed to load config file, config unchanged: Unable to read '
              'config from %s' % conf_path],
             rl.logger.get_lines_for_level('warning'))
->>>>>>> b73eb6c7
         self.assertEqual([], rl.logger.get_lines_for_level('error'))
 
         # jump into future, send request, config reload attempted
@@ -778,13 +621,9 @@
                         return_value=now + 10000):
             resp1 = req1.get_response(rl)
         self.assertEqual(200, resp1.status_int)
-<<<<<<< HEAD
-        self.assertEqual(1.3, rl.requests_per_device_per_second)
-=======
         self.assertTrue(rl.is_any_rate_limit_configured)
         self.assertEqual(exp_req_per_dev_per_sec,
                          rl.requests_per_device_per_second)
->>>>>>> b73eb6c7
         self.assertEqual(2.4, rl.requests_per_device_rate_buffer)
         self.assertEqual([], rl.logger.get_lines_for_level('warning'))
         self.assertEqual([], rl.logger.get_lines_for_level('error'))
@@ -805,14 +644,10 @@
                     return_value=debug_logger()):
                 rl = factory(self.swift)
         # filter conf has been applied
-<<<<<<< HEAD
-        self.assertEqual(1.3, rl.requests_per_device_per_second)
-=======
         exp_req_per_dev_per_sec = dict(self.default_req_per_dev_per_sec)
         exp_req_per_dev_per_sec[None] = 1.3
         self.assertEqual(exp_req_per_dev_per_sec,
                          rl.requests_per_device_per_second)
->>>>>>> b73eb6c7
         self.assertEqual(2.4, rl.requests_per_device_rate_buffer)
         self.assertEqual([], rl.logger.get_lines_for_level('warning'))
         self.assertEqual([], rl.logger.get_lines_for_level('error'))
@@ -826,12 +661,8 @@
             resp1 = req1.get_response(rl)
         self.assertEqual(200, resp1.status_int)
         # previous conf file value has been retained
-<<<<<<< HEAD
-        self.assertEqual(1.3, rl.requests_per_device_per_second)
-=======
-        self.assertEqual(exp_req_per_dev_per_sec,
-                         rl.requests_per_device_per_second)
->>>>>>> b73eb6c7
+        self.assertEqual(exp_req_per_dev_per_sec,
+                         rl.requests_per_device_per_second)
         self.assertEqual(2.4, rl.requests_per_device_rate_buffer)
         self.assertEqual([], rl.logger.get_lines_for_level('warning'))
         self.assertEqual([], rl.logger.get_lines_for_level('error'))
@@ -854,14 +685,10 @@
                     return_value=debug_logger()):
                 rl = factory(self.swift)
         # conf file value has been applied
-<<<<<<< HEAD
-        self.assertEqual(1.3, rl.requests_per_device_per_second)
-=======
         exp_req_per_dev_per_sec = dict(self.default_req_per_dev_per_sec)
         exp_req_per_dev_per_sec[None] = 1.3
         self.assertEqual(exp_req_per_dev_per_sec,
                          rl.requests_per_device_per_second)
->>>>>>> b73eb6c7
         self.assertEqual(2.4, rl.requests_per_device_rate_buffer)
         self.assertEqual([], rl.logger.get_lines_for_level('warning'))
         self.assertEqual([], rl.logger.get_lines_for_level('error'))
@@ -885,14 +712,10 @@
                     return_value=debug_logger()):
                 rl = factory(self.swift)
         # conf file value has been applied
-<<<<<<< HEAD
-        self.assertEqual(12.3, rl.requests_per_device_per_second)
-=======
         exp_req_per_dev_per_sec = dict(self.default_req_per_dev_per_sec)
         exp_req_per_dev_per_sec[None] = 12.3
         self.assertEqual(exp_req_per_dev_per_sec,
                          rl.requests_per_device_per_second)
->>>>>>> b73eb6c7
         self.assertEqual(2.4, rl.requests_per_device_rate_buffer)
         self.assertEqual([], rl.logger.get_lines_for_level('warning'))
         self.assertEqual([], rl.logger.get_lines_for_level('error'))
@@ -913,13 +736,6 @@
                 resp1 = req1.get_response(rl)
         self.assertEqual(200, resp1.status_int)
         # previous conf file value has been retained
-<<<<<<< HEAD
-        self.assertEqual(12.3, rl.requests_per_device_per_second)
-        self.assertEqual(2.4, rl.requests_per_device_rate_buffer)
-        mock_readconf.assert_called_once()
-        self.assertEqual(['Invalid config file %s: BOOM' % conf_path],
-                         rl.logger.get_lines_for_level('warning'))
-=======
         self.assertEqual(exp_req_per_dev_per_sec,
                          rl.requests_per_device_per_second)
         self.assertEqual(2.4, rl.requests_per_device_rate_buffer)
@@ -927,7 +743,6 @@
         self.assertEqual(
             ['Invalid config file %s, config unchanged: BOOM' % conf_path],
             rl.logger.get_lines_for_level('warning'))
->>>>>>> b73eb6c7
         self.assertEqual([], rl.logger.get_lines_for_level('error'))
 
         # the reload is not tried again immediately
@@ -937,12 +752,8 @@
             resp1 = req1.get_response(rl)
         self.assertEqual(200, resp1.status_int)
         # previous conf file value has been retained
-<<<<<<< HEAD
-        self.assertEqual(12.3, rl.requests_per_device_per_second)
-=======
-        self.assertEqual(exp_req_per_dev_per_sec,
-                         rl.requests_per_device_per_second)
->>>>>>> b73eb6c7
+        self.assertEqual(exp_req_per_dev_per_sec,
+                         rl.requests_per_device_per_second)
         self.assertEqual(2.4, rl.requests_per_device_rate_buffer)
         self.assertEqual([], rl.logger.get_lines_for_level('warning'))
         self.assertEqual([], rl.logger.get_lines_for_level('error'))
@@ -953,15 +764,10 @@
                         return_value=now + 10060):
             resp1 = req1.get_response(rl)
         self.assertEqual(200, resp1.status_int)
-<<<<<<< HEAD
-        # updated conf file value is applied
-        self.assertEqual(29.3, rl.requests_per_device_per_second)
-=======
         # previous conf file value has been retained
         exp_req_per_dev_per_sec.update({None: 29.3})
         self.assertEqual(exp_req_per_dev_per_sec,
                          rl.requests_per_device_per_second)
->>>>>>> b73eb6c7
         self.assertEqual(2.4, rl.requests_per_device_rate_buffer)
         self.assertEqual([], rl.logger.get_lines_for_level('warning'))
         self.assertEqual([], rl.logger.get_lines_for_level('error'))
@@ -985,14 +791,10 @@
                     return_value=debug_logger()):
                 rl = factory(self.swift)
         # conf file value has been applied
-<<<<<<< HEAD
-        self.assertEqual(12.3, rl.requests_per_device_per_second)
-=======
         exp_req_per_dev_per_sec = dict(self.default_req_per_dev_per_sec)
         exp_req_per_dev_per_sec[None] = 12.3
         self.assertEqual(exp_req_per_dev_per_sec,
                          rl.requests_per_device_per_second)
->>>>>>> b73eb6c7
         self.assertEqual(2.4, rl.requests_per_device_rate_buffer)
         lines = rl.logger.get_lines_for_level('info')
         self.assertEqual(['Loaded config file %s, config changed' % conf_path],
@@ -1006,12 +808,8 @@
                         return_value=now + 10000):
             resp1 = req1.get_response(rl)
         self.assertEqual(200, resp1.status_int)
-<<<<<<< HEAD
-        self.assertEqual(12.3, rl.requests_per_device_per_second)
-=======
-        self.assertEqual(exp_req_per_dev_per_sec,
-                         rl.requests_per_device_per_second)
->>>>>>> b73eb6c7
+        self.assertEqual(exp_req_per_dev_per_sec,
+                         rl.requests_per_device_per_second)
         self.assertEqual(2.4, rl.requests_per_device_rate_buffer)
         lines = rl.logger.get_lines_for_level('info')
         self.assertEqual([], lines)
@@ -1026,20 +824,14 @@
             resp1 = req1.get_response(rl)
         self.assertEqual(200, resp1.status_int)
         # previous conf file value has been retained
-<<<<<<< HEAD
-        self.assertEqual(23.4, rl.requests_per_device_per_second)
-=======
         exp_req_per_dev_per_sec.update({None: 23.4})
         self.assertEqual(exp_req_per_dev_per_sec,
                          rl.requests_per_device_per_second)
->>>>>>> b73eb6c7
         self.assertEqual(2.4, rl.requests_per_device_rate_buffer)
         lines = rl.logger.get_lines_for_level('info')
         self.assertEqual(['Loaded config file %s, config changed' % conf_path],
                          lines)
 
-<<<<<<< HEAD
-=======
     def test_config_file_disappears_appears_logging(self):
         # verify that config reload is logged when file reappears
         now = time.time()
@@ -1114,7 +906,6 @@
         self.assertFalse(info_lines)
         self.assertFalse(warning_lines)
 
->>>>>>> b73eb6c7
     def test_config_file_reload_disabled(self):
         # verify that conf file options are not periodically reloaded when
         # interval is zero
@@ -1131,14 +922,10 @@
         with mock.patch('swift.common.middleware.backend_ratelimit.time.time',
                         return_value=now):
             rl = factory(self.swift)
-<<<<<<< HEAD
-        self.assertEqual(12.3, rl.requests_per_device_per_second)
-=======
         exp_req_per_dev_per_sec = dict(self.default_req_per_dev_per_sec)
         exp_req_per_dev_per_sec[None] = 12.3
         self.assertEqual(exp_req_per_dev_per_sec,
                          rl.requests_per_device_per_second)
->>>>>>> b73eb6c7
         self.assertEqual(2.4, rl.requests_per_device_rate_buffer)
 
         with open(conf_path, 'w') as fd:
@@ -1153,12 +940,6 @@
             resp = req.get_response(rl)
         self.assertEqual(200, resp.status_int)
         # no change
-<<<<<<< HEAD
-        self.assertEqual(12.3, rl.requests_per_device_per_second)
-        self.assertEqual(2.4, rl.requests_per_device_rate_buffer)
-
-    def _do_test_ratelimit(self, method, req_per_sec, rate_buffer):
-=======
         exp_req_per_dev_per_sec = dict(self.default_req_per_dev_per_sec)
         exp_req_per_dev_per_sec[None] = 12.3
         self.assertEqual(exp_req_per_dev_per_sec,
@@ -1167,7 +948,6 @@
 
     def _do_test_ratelimit(self, method, req_per_sec, rate_buffer,
                            extra_conf=None):
->>>>>>> b73eb6c7
         # send 20 requests, time increments by 0.01 between each request
         start = time.time()
         fake_time = [start]

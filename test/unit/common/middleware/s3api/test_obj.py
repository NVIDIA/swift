--- conflicted
+++ resolved
@@ -1748,23 +1748,13 @@
         })
 
     def test_cors_headers(self):
-<<<<<<< HEAD
-=======
         # note: Access-Control-Allow-Methods would normally be expected in
         # response to an OPTIONS request but its included here in GET/PUT tests
         # to check that it is always passed back in S3Response
->>>>>>> 952946b6
         cors_headers = {
             'Access-Control-Allow-Origin': '*',
             'Access-Control-Allow-Methods': ('GET, PUT, POST, COPY, '
                                              'DELETE, PUT, OPTIONS'),
-<<<<<<< HEAD
-            'Access-Control-Expose-Headers': 'x-object-meta-test, etag',
-        }
-        self.swift.register(
-            'GET', '/v1/AUTH_test/bucket/cors-object', swob.HTTPOk,
-            dict(self.response_headers, **cors_headers),
-=======
             'Access-Control-Expose-Headers':
                 'x-object-meta-test, x-object-meta-test=5funderscore, etag',
         }
@@ -1773,18 +1763,13 @@
         self.swift.register(
             'GET', '/v1/AUTH_test/bucket/cors-object', swob.HTTPOk,
             dict(get_resp_headers, **cors_headers),
->>>>>>> 952946b6
             self.object_body)
         self.swift.register(
             'PUT', '/v1/AUTH_test/bucket/cors-object', swob.HTTPCreated,
             dict({'etag': self.etag,
                   'last-modified': self.last_modified,
-<<<<<<< HEAD
-                  'x-object-meta-something': 'oh hai'},
-=======
                   'x-object-meta-something': 'oh hai',
                   'x-object-meta-test=5funderscore': 'underscored'},
->>>>>>> 952946b6
                  **cors_headers),
             None)
 
@@ -1803,21 +1788,14 @@
         self.assertIn('Access-Control-Expose-Headers', headers)
         self.assertEqual(
             headers['Access-Control-Expose-Headers'],
-<<<<<<< HEAD
-            'x-amz-meta-test, etag, x-amz-request-id, x-amz-id-2')
-=======
             'x-amz-meta-test, x-amz-meta-test_underscore, etag, '
             'x-amz-request-id, x-amz-id-2')
->>>>>>> 952946b6
         self.assertIn('Access-Control-Allow-Methods', headers)
         self.assertEqual(
             headers['Access-Control-Allow-Methods'],
             'GET, PUT, POST, DELETE, PUT, OPTIONS')
-<<<<<<< HEAD
-=======
         self.assertIn('x-amz-meta-test_underscore', headers)
         self.assertEqual('underscored', headers['x-amz-meta-test_underscore'])
->>>>>>> 952946b6
 
         req = Request.blank(
             '/bucket/cors-object',
@@ -1834,20 +1812,13 @@
         self.assertIn('Access-Control-Expose-Headers', headers)
         self.assertEqual(
             headers['Access-Control-Expose-Headers'],
-<<<<<<< HEAD
-            'x-amz-meta-test, etag, x-amz-request-id, x-amz-id-2')
-=======
             'x-amz-meta-test, x-amz-meta-test_underscore, etag, '
             'x-amz-request-id, x-amz-id-2')
->>>>>>> 952946b6
         self.assertIn('Access-Control-Allow-Methods', headers)
         self.assertEqual(
             headers['Access-Control-Allow-Methods'],
             'GET, PUT, POST, DELETE, PUT, OPTIONS')
-<<<<<<< HEAD
-=======
         self.assertEqual('underscored', headers['x-amz-meta-test_underscore'])
->>>>>>> 952946b6
 
 
 class TestS3ApiObjNonUTC(TestS3ApiObj):

--- conflicted
+++ resolved
@@ -438,8 +438,6 @@
         self.assertEqual(body, b'')
         body = self._do_test_non_slo_object_part_num_invalid('HEAD', 'foo')
         self.assertEqual(body, b'')
-<<<<<<< HEAD
-=======
 
     def test_non_slo_object_GET_part_num_and_range(self):
         req = Request.blank('/bucket/object',
@@ -478,7 +476,6 @@
         req.method = 'HEAD'
         status, headers, body = self.call_s3api(req)
         self.assertEqual(status.split()[0], '400')
->>>>>>> b73eb6c7
 
     def test_object_GET_Range(self):
         req = Request.blank('/bucket/object',

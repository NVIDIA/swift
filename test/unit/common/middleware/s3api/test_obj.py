--- conflicted
+++ resolved
@@ -73,22 +73,12 @@
                              'x-object-meta-something': 'oh hai'},
                             None)
 
-<<<<<<< HEAD
-    @patch_policies([
-        StoragePolicy(0, 'gold', is_default=True),
-        StoragePolicy(1, 'silver')])
-    def _test_object_GETorHEAD(self, method):
-        bucket_policy_index = 1
-        self._register_bucket_policy_index_head('bucket', bucket_policy_index)
-        req = Request.blank('/bucket/object',
-=======
         self.bucket_policy_index = 1
         self._register_bucket_policy_index_head(
             'bucket', self.bucket_policy_index)
 
     def _test_object_GETorHEAD(self, method, query=''):
         req = Request.blank('/bucket/object' + query,
->>>>>>> 49b6325b
                             environ={'REQUEST_METHOD': method},
                             headers={'Authorization': 'AWS test:tester:hmac',
                                      'Date': self.get_date_header()})
@@ -813,43 +803,6 @@
                    return_value=timestamp):
             return self.call_s3api(req)
 
-<<<<<<< HEAD
-    @patch_policies([
-        StoragePolicy(0, 'gold', is_default=True),
-        StoragePolicy(1, 'silver')])
-    def test_simple_object_copy(self):
-        src_policy_index = 0
-        self._register_bucket_policy_index_head('some', src_policy_index)
-        dst_policy_index = 1
-        self._register_bucket_policy_index_head('bucket', dst_policy_index)
-        self.swift.register('HEAD', '/v1/AUTH_test/some/source',
-                            swob.HTTPOk, {}, None)
-        req = Request.blank(
-            '/bucket/object', method='PUT',
-            headers={
-                'Authorization': 'AWS test:tester:hmac',
-                'X-Amz-Copy-Source': '/some/source',
-                'Date': self.get_date_header(),
-            },
-        )
-        self.assertNotIn('X-Backend-Storage-Policy-Index', req.headers)
-        timestamp = time.time()
-        with patch('swift.common.middleware.s3api.utils.time.time',
-                   return_value=timestamp):
-            status, headers, body = self.call_s3api(req)
-        self.assertEqual(status.split()[0], '200')
-        self._assert_policy_index(req.headers, headers, dst_policy_index)
-        self.assertEqual('/v1/AUTH_test/bucket/object',
-                         req.environ['swift.backend_path'])
-
-        head_call, put_call = self.swift.calls_with_headers
-        self.assertNotIn('x-backend-storage-policy-index', head_call.headers)
-        self.assertNotIn('x-backend-storage-policy-index', put_call.headers)
-        self.assertEqual(put_call.headers['x-copy-from'], '/some/source')
-
-    @s3acl
-=======
->>>>>>> 49b6325b
     def test_object_PUT_copy(self):
         def do_test(src_path):
             date_header = self.get_date_header()
@@ -1636,7 +1589,6 @@
             ('HEAD', '/v1/AUTH_test/bucket'),
             ('DELETE', '/v1/AUTH_test/bucket/object'),
         ], self.swift.calls)
-<<<<<<< HEAD
 
         self.assertEqual('1574360804.34906', headers.get('x-amz-version-id'))
         self.assertEqual('true', headers.get('x-amz-delete-marker'))
@@ -1671,268 +1623,6 @@
 
         self.assertEqual('1574701081.61553', headers.get('x-amz-version-id'))
 
-    @s3acl
-    def test_object_DELETE_multipart(self):
-        req = Request.blank('/bucket/object',
-                            environ={'REQUEST_METHOD': 'DELETE'},
-                            headers={'Authorization': 'AWS test:tester:hmac',
-                                     'Date': self.get_date_header()})
-        status, headers, body = self.call_s3api(req)
-        self.assertEqual(status.split()[0], '204')
-
-        self.assertIn(('HEAD', '/v1/AUTH_test/bucket/object'),
-                      self.swift.calls)
-        self.assertEqual(('DELETE', '/v1/AUTH_test/bucket/object'),
-                         self.swift.calls[-1])
-        _, path = self.swift.calls[-1]
-        self.assertEqual(path.count('?'), 0)
-
-    @s3acl
-    def test_object_DELETE_missing(self):
-        self.swift.register('HEAD', '/v1/AUTH_test/bucket/object',
-                            swob.HTTPNotFound, {}, None)
-        req = Request.blank('/bucket/object',
-                            environ={'REQUEST_METHOD': 'DELETE'},
-                            headers={'Authorization': 'AWS test:tester:hmac',
-                                     'Date': self.get_date_header()})
-        status, headers, body = self.call_s3api(req)
-        self.assertEqual(status.split()[0], '204')
-
-        self.assertEqual(('HEAD', '/v1/AUTH_test/bucket/object'),
-                         self.swift.calls[0])
-        # the s3acl retests w/ a get_container_info HEAD @ self.swift.calls[1]
-        self.assertEqual(('DELETE', '/v1/AUTH_test/bucket/object'),
-                         self.swift.calls[-1])
-
-    @s3acl
-    def test_slo_object_DELETE(self):
-        self.swift.register('HEAD', '/v1/AUTH_test/bucket/object',
-                            swob.HTTPOk,
-                            {'x-static-large-object': 'True'},
-                            None)
-        self.swift.register('DELETE', '/v1/AUTH_test/bucket/object',
-                            swob.HTTPOk, {}, '<SLO delete results>')
-        req = Request.blank('/bucket/object',
-                            environ={'REQUEST_METHOD': 'DELETE'},
-                            headers={'Authorization': 'AWS test:tester:hmac',
-                                     'Date': self.get_date_header(),
-                                     'Content-Type': 'foo/bar'})
-        status, headers, body = self.call_s3api(req)
-        self.assertEqual(status.split()[0], '204')
-        self.assertEqual(body, b'')
-
-        self.assertIn(('HEAD', '/v1/AUTH_test/bucket/object'),
-                      self.swift.calls)
-        self.assertIn(('DELETE', '/v1/AUTH_test/bucket/object'
-                                 '?multipart-manifest=delete'),
-                      self.swift.calls)
-        _, path, headers = self.swift.calls_with_headers[-1]
-        path, query_string = path.split('?', 1)
-        query = {}
-        for q in query_string.split('&'):
-            key, arg = q.split('=')
-            query[key] = arg
-        self.assertEqual(query['multipart-manifest'], 'delete')
-        # HEAD did not indicate that it was an S3 MPU, so no async delete
-        self.assertNotIn('async', query)
-        self.assertNotIn('Content-Type', headers)
-
-    @s3acl
-    def test_slo_object_async_DELETE(self):
-        self.swift.register('HEAD', '/v1/AUTH_test/bucket/object',
-                            swob.HTTPOk,
-                            {'x-static-large-object': 'True',
-                             'x-object-sysmeta-s3api-etag': 's3-style-etag'},
-                            None)
-        self.swift.register('DELETE', '/v1/AUTH_test/bucket/object',
-                            swob.HTTPNoContent, {}, '')
-        req = Request.blank('/bucket/object',
-                            environ={'REQUEST_METHOD': 'DELETE'},
-                            headers={'Authorization': 'AWS test:tester:hmac',
-                                     'Date': self.get_date_header(),
-                                     'Content-Type': 'foo/bar'})
-        status, headers, body = self.call_s3api(req)
-        self.assertEqual(status.split()[0], '204')
-        self.assertEqual(body, b'')
-
-        self.assertIn(('HEAD', '/v1/AUTH_test/bucket/object?symlink=get'),
-                      self.swift.calls)
-        self.assertIn(('DELETE', '/v1/AUTH_test/bucket/object'
-                                 '?async=on&multipart-manifest=delete'),
-                      self.swift.calls)
-        _, path, headers = self.swift.calls_with_headers[-1]
-        path, query_string = path.split('?', 1)
-        query = {}
-        for q in query_string.split('&'):
-            key, arg = q.split('=')
-            query[key] = arg
-        self.assertEqual(query['multipart-manifest'], 'delete')
-        self.assertEqual(query['async'], 'on')
-        self.assertNotIn('Content-Type', headers)
-
-    def _test_object_for_s3acl(self, method, account):
-        req = Request.blank('/bucket/object',
-                            environ={'REQUEST_METHOD': method},
-                            headers={'Authorization': 'AWS %s:hmac' % account,
-                                     'Date': self.get_date_header()})
-        return self.call_s3api(req)
-
-    def _test_set_container_permission(self, account, permission):
-        grants = [Grant(User(account), permission)]
-        headers = \
-            encode_acl('container',
-                       ACL(Owner('test:tester', 'test:tester'), grants))
-        self.swift.register('HEAD', '/v1/AUTH_test/bucket',
-                            swob.HTTPNoContent, headers, None)
-
-    @s3acl(s3acl_only=True)
-    def test_object_GET_without_permission(self):
-        status, headers, body = self._test_object_for_s3acl('GET',
-                                                            'test:other')
-        self.assertEqual(self._get_error_code(body), 'AccessDenied')
-
-    @s3acl(s3acl_only=True)
-    def test_object_GET_with_read_permission(self):
-        status, headers, body = self._test_object_for_s3acl('GET',
-                                                            'test:read')
-        self.assertEqual(status.split()[0], '200')
-
-    @s3acl(s3acl_only=True)
-    def test_object_GET_with_fullcontrol_permission(self):
-        status, headers, body = \
-            self._test_object_for_s3acl('GET', 'test:full_control')
-        self.assertEqual(status.split()[0], '200')
-
-    @s3acl(s3acl_only=True)
-    def test_object_PUT_without_permission(self):
-        status, headers, body = self._test_object_for_s3acl('PUT',
-                                                            'test:other')
-        self.assertEqual(self._get_error_code(body), 'AccessDenied')
-
-    @s3acl(s3acl_only=True)
-    def test_object_PUT_with_owner_permission(self):
-        status, headers, body = self._test_object_for_s3acl('PUT',
-                                                            'test:tester')
-        self.assertEqual(status.split()[0], '200')
-
-    @s3acl(s3acl_only=True)
-    def test_object_PUT_with_write_permission(self):
-        account = 'test:other'
-        self._test_set_container_permission(account, 'WRITE')
-        status, headers, body = self._test_object_for_s3acl('PUT', account)
-        self.assertEqual(status.split()[0], '200')
-
-    @s3acl(s3acl_only=True)
-    def test_object_PUT_with_fullcontrol_permission(self):
-        account = 'test:other'
-        self._test_set_container_permission(account, 'FULL_CONTROL')
-        status, headers, body = \
-            self._test_object_for_s3acl('PUT', account)
-        self.assertEqual(status.split()[0], '200')
-
-    @s3acl(s3acl_only=True)
-    def test_object_DELETE_without_permission(self):
-        account = 'test:other'
-        status, headers, body = self._test_object_for_s3acl('DELETE',
-                                                            account)
-        self.assertEqual(self._get_error_code(body), 'AccessDenied')
-
-    @s3acl(s3acl_only=True)
-    def test_object_DELETE_with_owner_permission(self):
-        status, headers, body = self._test_object_for_s3acl('DELETE',
-                                                            'test:tester')
-        self.assertEqual(status.split()[0], '204')
-
-    @s3acl(s3acl_only=True)
-    def test_object_DELETE_with_write_permission(self):
-        account = 'test:other'
-        self._test_set_container_permission(account, 'WRITE')
-        status, headers, body = self._test_object_for_s3acl('DELETE',
-                                                            account)
-        self.assertEqual(status.split()[0], '204')
-
-    @s3acl(s3acl_only=True)
-    def test_object_DELETE_with_fullcontrol_permission(self):
-        account = 'test:other'
-        self._test_set_container_permission(account, 'FULL_CONTROL')
-        status, headers, body = self._test_object_for_s3acl('DELETE', account)
-        self.assertEqual(status.split()[0], '204')
-
-    def _test_object_copy_for_s3acl(self, account, src_permission=None,
-                                    src_path='/src_bucket/src_obj'):
-        owner = 'test:tester'
-        grants = [Grant(User(account), src_permission)] \
-            if src_permission else [Grant(User(owner), 'FULL_CONTROL')]
-        src_o_headers = \
-            encode_acl('object', ACL(Owner(owner, owner), grants))
-        src_o_headers.update({'last-modified': self.last_modified})
-        self.swift.register(
-            'HEAD', join('/v1/AUTH_test', src_path.lstrip('/')),
-            swob.HTTPOk, src_o_headers, None)
-
-        req = Request.blank(
-            '/bucket/object',
-            environ={'REQUEST_METHOD': 'PUT'},
-            headers={'Authorization': 'AWS %s:hmac' % account,
-                     'X-Amz-Copy-Source': src_path,
-                     'Date': self.get_date_header()})
-
-        return self.call_s3api(req)
-
-    @s3acl(s3acl_only=True)
-    def test_object_PUT_copy_with_owner_permission(self):
-        status, headers, body = \
-            self._test_object_copy_for_s3acl('test:tester')
-        self.assertEqual(status.split()[0], '200')
-
-    @s3acl(s3acl_only=True)
-    def test_object_PUT_copy_with_fullcontrol_permission(self):
-        status, headers, body = \
-            self._test_object_copy_for_s3acl('test:full_control',
-                                             'FULL_CONTROL')
-        self.assertEqual(status.split()[0], '200')
-
-    @s3acl(s3acl_only=True)
-    def test_object_PUT_copy_with_grantee_permission(self):
-        status, headers, body = \
-            self._test_object_copy_for_s3acl('test:write', 'READ')
-        self.assertEqual(status.split()[0], '200')
-=======
->>>>>>> 49b6325b
-
-        self.assertEqual('1574360804.34906', headers.get('x-amz-version-id'))
-        self.assertEqual('true', headers.get('x-amz-delete-marker'))
-
-    def test_object_DELETE_in_versioned_container_with_version_id(self):
-        resp_headers = {
-            'X-Object-Version-Id': '1574701081.61553'}
-        self.swift.register('DELETE', '/v1/AUTH_test/bucket/object',
-                            swob.HTTPNoContent, resp_headers, None)
-        self.swift.register('HEAD', '/v1/AUTH_test/bucket/object',
-                            swob.HTTPNotFound, self.response_headers, None)
-        req = Request.blank('/bucket/object?versionId=1574701081.61553',
-                            method='DELETE', headers={
-                                'Authorization': 'AWS test:tester:hmac',
-                                'Date': self.get_date_header()})
-        fake_info = {
-            'status': 204,
-            'sysmeta': {
-                'versions-container': '\x00versions\x00bucket',
-            }
-        }
-        with patch('swift.common.middleware.s3api.s3request.'
-                   'get_container_info', return_value=fake_info):
-            status, headers, body = self.call_s3api(req)
-        self.assertEqual(status.split()[0], '204')
-        self.assertEqual([
-            ('HEAD', '/v1/AUTH_test/bucket/object'
-             '?symlink=get&version-id=1574701081.61553'),
-            ('DELETE', '/v1/AUTH_test/bucket/object'
-             '?symlink=get&version-id=1574701081.61553'),
-        ], self.swift.calls)
-
-        self.assertEqual('1574701081.61553', headers.get('x-amz-version-id'))
-
     def test_cors_preflight(self):
         req = Request.blank(
             '/bucket/cors-object',

# Copyright (c) 2014 OpenStack Foundation
#
# Licensed under the Apache License, Version 2.0 (the "License");
# you may not use this file except in compliance with the License.
# You may obtain a copy of the License at
#
#    http://www.apache.org/licenses/LICENSE-2.0
#
# Unless required by applicable law or agreed to in writing, software
# distributed under the License is distributed on an "AS IS" BASIS,
# WITHOUT WARRANTIES OR CONDITIONS OF ANY KIND, either express or
# implied.
# See the License for the specific language governing permissions and
# limitations under the License.

import binascii
import unittest
from datetime import datetime
from hashlib import sha256
import os
from os.path import join
import time
from mock import patch
import six
import json

from swift.common import swob
from swift.common.swob import Request
from swift.common.middleware.proxy_logging import ProxyLoggingMiddleware

from test.unit.common.middleware.s3api import S3ApiTestCase
from test.unit.common.middleware.s3api.test_s3_acl import s3acl
from swift.common.middleware.s3api.s3request import SigV4Request
from swift.common.middleware.s3api.subresource import ACL, User, encode_acl, \
    Owner, Grant
from swift.common.middleware.s3api.etree import fromstring
from swift.common.middleware.s3api.utils import mktime, S3Timestamp
from swift.common.middleware.versioned_writes.object_versioning import \
    DELETE_MARKER_CONTENT_TYPE
from swift.common.utils import md5


class TestS3ApiObj(S3ApiTestCase):

    def setUp(self):
        super(TestS3ApiObj, self).setUp()

        self.object_body = b'hello'
        self.etag = md5(self.object_body, usedforsecurity=False).hexdigest()
        self.last_modified = 'Fri, 01 Apr 2014 12:00:00 GMT'

        self.response_headers = {'Content-Type': 'text/html',
                                 'Content-Length': len(self.object_body),
                                 'Content-Disposition': 'inline',
                                 'Content-Language': 'en',
                                 'x-object-meta-test': 'swift',
                                 'etag': self.etag,
                                 'last-modified': self.last_modified,
                                 'expires': 'Mon, 21 Sep 2015 12:00:00 GMT',
                                 'x-robots-tag': 'nofollow',
                                 'cache-control': 'private'}

        self.swift.register('GET', '/v1/AUTH_test/bucket/object',
                            swob.HTTPOk, self.response_headers,
                            self.object_body)
        self.swift.register('PUT', '/v1/AUTH_test/bucket/object',
                            swob.HTTPCreated,
                            {'etag': self.etag,
                             'last-modified': self.last_modified,
                             'x-object-meta-something': 'oh hai'},
                            None)

    def _test_object_GETorHEAD(self, method):
        req = Request.blank('/bucket/object',
                            environ={'REQUEST_METHOD': method},
                            headers={'Authorization': 'AWS test:tester:hmac',
                                     'Date': self.get_date_header()})
        status, headers, body = self.call_s3api(req)
        self.assertEqual(status.split()[0], '200')
        # we'll want this for logging
        self.assertEqual(req.headers['X-Backend-Storage-Policy-Index'], '2')

        unexpected_headers = []
        for key, val in self.response_headers.items():
            if key in ('Content-Length', 'Content-Type', 'content-encoding',
                       'last-modified', 'cache-control', 'Content-Disposition',
                       'Content-Language', 'expires', 'x-robots-tag'):
                self.assertIn(key, headers)
                self.assertEqual(headers[key], str(val))

            elif key == 'etag':
                self.assertEqual(headers[key], '"%s"' % val)

            elif key.startswith('x-object-meta-'):
                self.assertIn('x-amz-meta-' + key[14:], headers)
                self.assertEqual(headers['x-amz-meta-' + key[14:]], val)

            else:
                unexpected_headers.append((key, val))

        if unexpected_headers:
            self.fail('unexpected headers: %r' % unexpected_headers)

        self.assertEqual(headers['etag'],
                         '"%s"' % self.response_headers['etag'])

        if method == 'GET':
            self.assertEqual(body, self.object_body)

    @s3acl
    def test_object_HEAD_error(self):
        # HEAD does not return the body even an error response in the
        # specifications of the REST API.
        # So, check the response code for error test of HEAD.
        req = Request.blank('/bucket/object',
                            environ={'REQUEST_METHOD': 'HEAD'},
                            headers={'Authorization': 'AWS test:tester:hmac',
                                     'Date': self.get_date_header()})
        self.swift.register('HEAD', '/v1/AUTH_test/bucket/object',
                            swob.HTTPUnauthorized, {}, None)
        status, headers, body = self.call_s3api(req)
        self.assertEqual(status.split()[0], '403')
        self.assertEqual(body, b'')  # sanity

        req = Request.blank('/bucket/object',
                            environ={'REQUEST_METHOD': 'HEAD'},
                            headers={'Authorization': 'AWS test:tester:hmac',
                                     'Date': self.get_date_header()})
        self.swift.register('HEAD', '/v1/AUTH_test/bucket/object',
                            swob.HTTPForbidden, {}, None)
        status, headers, body = self.call_s3api(req)
        self.assertEqual(status.split()[0], '403')
        self.assertEqual(body, b'')  # sanity

        req = Request.blank('/bucket/object',
                            environ={'REQUEST_METHOD': 'HEAD'},
                            headers={'Authorization': 'AWS test:tester:hmac',
                                     'Date': self.get_date_header()})
        self.swift.register('HEAD', '/v1/AUTH_test/bucket/object',
                            swob.HTTPNotFound, {}, None)
        status, headers, body = self.call_s3api(req)
        self.assertEqual(status.split()[0], '404')
        self.assertEqual(body, b'')  # sanity

        req = Request.blank('/bucket/object',
                            environ={'REQUEST_METHOD': 'HEAD'},
                            headers={'Authorization': 'AWS test:tester:hmac',
                                     'Date': self.get_date_header()})
        self.swift.register('HEAD', '/v1/AUTH_test/bucket/object',
                            swob.HTTPPreconditionFailed, {}, None)
        status, headers, body = self.call_s3api(req)
        self.assertEqual(status.split()[0], '412')
        self.assertEqual(body, b'')  # sanity

        req = Request.blank('/bucket/object',
                            environ={'REQUEST_METHOD': 'HEAD'},
                            headers={'Authorization': 'AWS test:tester:hmac',
                                     'Date': self.get_date_header()})
        self.swift.register('HEAD', '/v1/AUTH_test/bucket/object',
                            swob.HTTPServerError, {}, None)
        status, headers, body = self.call_s3api(req)
        self.assertEqual(status.split()[0], '500')
        self.assertEqual(body, b'')  # sanity

        req = Request.blank('/bucket/object',
                            environ={'REQUEST_METHOD': 'HEAD'},
                            headers={'Authorization': 'AWS test:tester:hmac',
                                     'Date': self.get_date_header()})
        self.swift.register('HEAD', '/v1/AUTH_test/bucket/object',
                            swob.HTTPServiceUnavailable, {}, None)
        status, headers, body = self.call_s3api(req)
        self.assertEqual(status.split()[0], '503')
        self.assertEqual(body, b'')  # sanity

    def test_object_HEAD(self):
        self._test_object_GETorHEAD('HEAD')

    def test_object_policy_index_logging(self):
        req = Request.blank('/bucket/object',
                            headers={'Authorization': 'AWS test:tester:hmac',
                                     'Date': self.get_date_header()})
        self.s3api = ProxyLoggingMiddleware(self.s3api, {}, logger=self.logger)
        status, headers, body = self.call_s3api(req)
        access_lines = self.logger.get_lines_for_level('info')
        self.assertEqual(1, len(access_lines))
        parts = access_lines[0].split()
        self.assertEqual(' '.join(parts[3:7]),
                         'GET /bucket/object HTTP/1.0 200')
        self.assertEqual(parts[-1], '2')

    def _test_object_HEAD_Range(self, range_value):
        req = Request.blank('/bucket/object',
                            environ={'REQUEST_METHOD': 'HEAD'},
                            headers={'Authorization': 'AWS test:tester:hmac',
                                     'Range': range_value,
                                     'Date': self.get_date_header()})
        return self.call_s3api(req)

    @s3acl
    def test_object_HEAD_Range_with_invalid_value(self):
        range_value = ''
        status, headers, body = self._test_object_HEAD_Range(range_value)
        self.assertEqual(status.split()[0], '200')
        self.assertTrue('content-length' in headers)
        self.assertEqual(headers['content-length'], '5')
        self.assertTrue('content-range' not in headers)

        range_value = 'hoge'
        status, headers, body = self._test_object_HEAD_Range(range_value)
        self.assertEqual(status.split()[0], '200')
        self.assertTrue('content-length' in headers)
        self.assertEqual(headers['content-length'], '5')
        self.assertTrue('content-range' not in headers)

        range_value = 'bytes='
        status, headers, body = self._test_object_HEAD_Range(range_value)
        self.assertEqual(status.split()[0], '200')
        self.assertTrue('content-length' in headers)
        self.assertEqual(headers['content-length'], '5')
        self.assertTrue('content-range' not in headers)

        range_value = 'bytes=1'
        status, headers, body = self._test_object_HEAD_Range(range_value)
        self.assertEqual(status.split()[0], '200')
        self.assertTrue('content-length' in headers)
        self.assertEqual(headers['content-length'], '5')
        self.assertTrue('content-range' not in headers)

        range_value = 'bytes=5-1'
        status, headers, body = self._test_object_HEAD_Range(range_value)
        self.assertEqual(status.split()[0], '200')
        self.assertTrue('content-length' in headers)
        self.assertEqual(headers['content-length'], '5')
        self.assertTrue('content-range' not in headers)

        range_value = 'bytes=5-10'
        status, headers, body = self._test_object_HEAD_Range(range_value)
        self.assertEqual(status.split()[0], '416')

    @s3acl
    def test_object_HEAD_Range(self):
        # update response headers
        self.swift.register('HEAD', '/v1/AUTH_test/bucket/object',
                            swob.HTTPOk, self.response_headers,
                            self.object_body)
        range_value = 'bytes=0-3'
        status, headers, body = self._test_object_HEAD_Range(range_value)
        self.assertEqual(status.split()[0], '206')
        self.assertTrue('content-length' in headers)
        self.assertEqual(headers['content-length'], '4')
        self.assertTrue('content-range' in headers)
        self.assertTrue(headers['content-range'].startswith('bytes 0-3'))
        self.assertTrue('x-amz-meta-test' in headers)
        self.assertEqual('swift', headers['x-amz-meta-test'])

        range_value = 'bytes=3-3'
        status, headers, body = self._test_object_HEAD_Range(range_value)
        self.assertEqual(status.split()[0], '206')
        self.assertTrue('content-length' in headers)
        self.assertEqual(headers['content-length'], '1')
        self.assertTrue('content-range' in headers)
        self.assertTrue(headers['content-range'].startswith('bytes 3-3'))
        self.assertTrue('x-amz-meta-test' in headers)
        self.assertEqual('swift', headers['x-amz-meta-test'])

        range_value = 'bytes=1-'
        status, headers, body = self._test_object_HEAD_Range(range_value)
        self.assertEqual(status.split()[0], '206')
        self.assertTrue('content-length' in headers)
        self.assertEqual(headers['content-length'], '4')
        self.assertTrue('content-range' in headers)
        self.assertTrue(headers['content-range'].startswith('bytes 1-4'))
        self.assertTrue('x-amz-meta-test' in headers)
        self.assertEqual('swift', headers['x-amz-meta-test'])

        range_value = 'bytes=-3'
        status, headers, body = self._test_object_HEAD_Range(range_value)
        self.assertEqual(status.split()[0], '206')
        self.assertTrue('content-length' in headers)
        self.assertEqual(headers['content-length'], '3')
        self.assertTrue('content-range' in headers)
        self.assertTrue(headers['content-range'].startswith('bytes 2-4'))
        self.assertTrue('x-amz-meta-test' in headers)
        self.assertEqual('swift', headers['x-amz-meta-test'])

    @s3acl
    def test_object_GET_error(self):
        code = self._test_method_error('GET', '/bucket/object',
                                       swob.HTTPUnauthorized)
        self.assertEqual(code, 'SignatureDoesNotMatch')
        code = self._test_method_error('GET', '/bucket/object',
                                       swob.HTTPForbidden)
        self.assertEqual(code, 'AccessDenied')
        code = self._test_method_error('GET', '/bucket/object',
                                       swob.HTTPNotFound)
        self.assertEqual(code, 'NoSuchKey')
        code = self._test_method_error('GET', '/bucket/object',
                                       swob.HTTPServerError)
        self.assertEqual(code, 'InternalError')
        code = self._test_method_error('GET', '/bucket/object',
                                       swob.HTTPPreconditionFailed)
        self.assertEqual(code, 'PreconditionFailed')
        code = self._test_method_error('GET', '/bucket/object',
                                       swob.HTTPServiceUnavailable)
        self.assertEqual(code, 'ServiceUnavailable')

    @s3acl
    def test_object_GET(self):
        self._test_object_GETorHEAD('GET')

    @s3acl(s3acl_only=True)
    def test_object_GET_with_s3acl_and_unknown_user(self):
        self.swift.remote_user = None
        req = Request.blank('/bucket/object',
                            environ={'REQUEST_METHOD': 'GET'},
                            headers={'Authorization': 'AWS test:tester:hmac',
                                     'Date': self.get_date_header()})
        status, headers, body = self.call_s3api(req)
        self.assertEqual(status, '403 Forbidden')
        self.assertEqual(self._get_error_code(body), 'SignatureDoesNotMatch')

    @s3acl(s3acl_only=True)
    def test_object_GET_with_s3acl_and_keystone(self):
        # for passing keystone authentication root
        orig_auth = self.swift._fake_auth_middleware
        calls = []

        def wrapped_auth(env):
            calls.append((env['REQUEST_METHOD'], 's3api.auth_details' in env))
            orig_auth(env)

        with patch.object(self.swift, '_fake_auth_middleware', wrapped_auth):
            self._test_object_GETorHEAD('GET')
        self.assertEqual(calls, [
            ('TEST', True),
            ('HEAD', False),
            ('GET', False),
        ])

    @s3acl
    def test_object_GET_Range(self):
        req = Request.blank('/bucket/object',
                            environ={'REQUEST_METHOD': 'GET'},
                            headers={'Authorization': 'AWS test:tester:hmac',
                                     'Range': 'bytes=0-3',
                                     'Date': self.get_date_header()})
        status, headers, body = self.call_s3api(req)
        self.assertEqual(status.split()[0], '206')

        self.assertTrue('content-range' in headers)
        self.assertTrue(headers['content-range'].startswith('bytes 0-3'))

    @s3acl
    def test_object_GET_Range_error(self):
        code = self._test_method_error('GET', '/bucket/object',
                                       swob.HTTPRequestedRangeNotSatisfiable)
        self.assertEqual(code, 'InvalidRange')

    @s3acl
    def test_object_GET_Response(self):
        req = Request.blank('/bucket/object',
                            environ={'REQUEST_METHOD': 'GET',
                                     'QUERY_STRING':
                                     'response-content-type=%s&'
                                     'response-content-language=%s&'
                                     'response-expires=%s&'
                                     'response-cache-control=%s&'
                                     'response-content-disposition=%s&'
                                     'response-content-encoding=%s&'
                                     % ('text/plain', 'en',
                                        'Fri, 01 Apr 2014 12:00:00 GMT',
                                        'no-cache',
                                        'attachment',
                                        'gzip')},
                            headers={'Authorization': 'AWS test:tester:hmac',
                                     'Date': self.get_date_header()})
        status, headers, body = self.call_s3api(req)
        self.assertEqual(status.split()[0], '200')

        self.assertTrue('content-type' in headers)
        self.assertEqual(headers['content-type'], 'text/plain')
        self.assertTrue('content-language' in headers)
        self.assertEqual(headers['content-language'], 'en')
        self.assertTrue('expires' in headers)
        self.assertEqual(headers['expires'], 'Fri, 01 Apr 2014 12:00:00 GMT')
        self.assertTrue('cache-control' in headers)
        self.assertEqual(headers['cache-control'], 'no-cache')
        self.assertTrue('content-disposition' in headers)
        self.assertEqual(headers['content-disposition'],
                         'attachment')
        self.assertTrue('content-encoding' in headers)
        self.assertEqual(headers['content-encoding'], 'gzip')

    @s3acl
    def test_object_GET_version_id_not_implemented(self):
        # GET version that is not null
        req = Request.blank('/bucket/object?versionId=2',
                            environ={'REQUEST_METHOD': 'GET'},
                            headers={'Authorization': 'AWS test:tester:hmac',
                                     'Date': self.get_date_header()})

        with patch('swift.common.middleware.s3api.controllers.obj.'
                   'get_swift_info', return_value={}):
            status, headers, body = self.call_s3api(req)
            self.assertEqual(status.split()[0], '501', body)

        # GET current version
        req = Request.blank('/bucket/object?versionId=null',
                            environ={'REQUEST_METHOD': 'GET'},
                            headers={'Authorization': 'AWS test:tester:hmac',
                                     'Date': self.get_date_header()})
        with patch('swift.common.middleware.s3api.controllers.obj.'
                   'get_swift_info', return_value={}):
            status, headers, body = self.call_s3api(req)
            self.assertEqual(status.split()[0], '200', body)
            self.assertEqual(body, self.object_body)

    @s3acl
    def test_object_GET_version_id(self):
        # GET current version
        req = Request.blank('/bucket/object?versionId=null',
                            environ={'REQUEST_METHOD': 'GET'},
                            headers={'Authorization': 'AWS test:tester:hmac',
                                     'Date': self.get_date_header()})
        status, headers, body = self.call_s3api(req)
        self.assertEqual(status.split()[0], '200', body)
        self.assertEqual(body, self.object_body)

        # GET current version that is not null
        req = Request.blank('/bucket/object?versionId=2',
                            environ={'REQUEST_METHOD': 'GET'},
                            headers={'Authorization': 'AWS test:tester:hmac',
                                     'Date': self.get_date_header()})
        status, headers, body = self.call_s3api(req)
        self.assertEqual(status.split()[0], '200', body)
        self.assertEqual(body, self.object_body)

        # GET version in archive
        headers = self.response_headers.copy()
        headers['Content-Length'] = 6
        account = 'test:tester'
        grants = [Grant(User(account), 'FULL_CONTROL')]
        headers.update(
            encode_acl('object', ACL(Owner(account, account), grants)))
        self.swift.register(
            'HEAD', '/v1/AUTH_test/bucket/object?version-id=1', swob.HTTPOk,
            headers, None)
        self.swift.register(
            'GET', '/v1/AUTH_test/bucket/object?version-id=1', swob.HTTPOk,
            headers, 'hello1')
        req = Request.blank('/bucket/object?versionId=1',
                            environ={'REQUEST_METHOD': 'GET'},
                            headers={'Authorization': 'AWS test:tester:hmac',
                                     'Date': self.get_date_header()})
        status, headers, body = self.call_s3api(req)
        self.assertEqual(status.split()[0], '200', body)
        self.assertEqual(body, b'hello1')

        # Version not found
        self.swift.register(
            'GET', '/v1/AUTH_test/bucket/object?version-id=A',
            swob.HTTPNotFound, {}, None)
        req = Request.blank('/bucket/object?versionId=A',
                            environ={'REQUEST_METHOD': 'GET'},
                            headers={'Authorization': 'AWS test:tester:hmac',
                                     'Date': self.get_date_header()})
        status, headers, body = self.call_s3api(req)
        self.assertEqual(status.split()[0], '404')

    @s3acl(versioning_enabled=False)
    def test_object_GET_with_version_id_but_not_enabled(self):
        # Version not found
        self.swift.register(
            'HEAD', '/v1/AUTH_test/bucket',
            swob.HTTPNoContent, {}, None)
        req = Request.blank('/bucket/object?versionId=A',
                            environ={'REQUEST_METHOD': 'GET'},
                            headers={'Authorization': 'AWS test:tester:hmac',
                                     'Date': self.get_date_header()})
        status, headers, body = self.call_s3api(req)
        self.assertEqual(status.split()[0], '404')
        elem = fromstring(body, 'Error')
        self.assertEqual(elem.find('Code').text, 'NoSuchVersion')
        self.assertEqual(elem.find('Key').text, 'object')
        self.assertEqual(elem.find('VersionId').text, 'A')
        expected_calls = []
        # NB: No actual backend GET!
        self.assertEqual(expected_calls, self.swift.calls)

    @s3acl
    def test_object_PUT_error(self):
        code = self._test_method_error('PUT', '/bucket/object',
                                       swob.HTTPUnauthorized)
        self.assertEqual(code, 'SignatureDoesNotMatch')
        code = self._test_method_error('PUT', '/bucket/object',
                                       swob.HTTPForbidden)
        self.assertEqual(code, 'AccessDenied')
        code = self._test_method_error('PUT', '/bucket/object',
                                       swob.HTTPNotFound)
        self.assertEqual(code, 'NoSuchBucket')
        code = self._test_method_error('PUT', '/bucket/object',
                                       swob.HTTPRequestEntityTooLarge)
        self.assertEqual(code, 'EntityTooLarge')
        code = self._test_method_error('PUT', '/bucket/object',
                                       swob.HTTPServerError)
        self.assertEqual(code, 'InternalError')
        code = self._test_method_error('PUT', '/bucket/object',
                                       swob.HTTPUnprocessableEntity)
        self.assertEqual(code, 'BadDigest')
        code = self._test_method_error('PUT', '/bucket/object',
                                       swob.HTTPLengthRequired)
        self.assertEqual(code, 'MissingContentLength')
        code = self._test_method_error('PUT', '/bucket/object',
                                       swob.HTTPPreconditionFailed)
        self.assertEqual(code, 'PreconditionFailed')
        code = self._test_method_error('PUT', '/bucket/object',
                                       swob.HTTPServiceUnavailable)
        self.assertEqual(code, 'ServiceUnavailable')
        code = self._test_method_error('PUT', '/bucket/object',
                                       swob.HTTPCreated,
                                       {'X-Amz-Copy-Source': ''})
        self.assertEqual(code, 'InvalidArgument')
        code = self._test_method_error('PUT', '/bucket/object',
                                       swob.HTTPCreated,
                                       {'X-Amz-Copy-Source': '/'})
        self.assertEqual(code, 'InvalidArgument')
        code = self._test_method_error('PUT', '/bucket/object',
                                       swob.HTTPCreated,
                                       {'X-Amz-Copy-Source': '/bucket'})
        self.assertEqual(code, 'InvalidArgument')
        code = self._test_method_error('PUT', '/bucket/object',
                                       swob.HTTPCreated,
                                       {'X-Amz-Copy-Source': '/bucket/'})
        self.assertEqual(code, 'InvalidArgument')
        code = self._test_method_error(
            'PUT', '/bucket/object',
            swob.HTTPCreated,
            {'X-Amz-Copy-Source': '/bucket/src_obj?foo=bar'})
        self.assertEqual(code, 'InvalidArgument')
        # adding other query paramerters will cause an error
        code = self._test_method_error(
            'PUT', '/bucket/object',
            swob.HTTPCreated,
            {'X-Amz-Copy-Source': '/bucket/src_obj?versionId=foo&bar=baz'})
        self.assertEqual(code, 'InvalidArgument')
        # ...even versionId appears in the last
        code = self._test_method_error(
            'PUT', '/bucket/object',
            swob.HTTPCreated,
            {'X-Amz-Copy-Source': '/bucket/src_obj?bar=baz&versionId=foo'})
        self.assertEqual(code, 'InvalidArgument')
        code = self._test_method_error(
            'PUT', '/bucket/object',
            swob.HTTPCreated,
            {'X-Amz-Copy-Source': '/src_bucket/src_object',
             'X-Amz-Copy-Source-Range': 'bytes=0-0'})
        self.assertEqual(code, 'InvalidArgument')
        code = self._test_method_error('PUT', '/bucket/object',
                                       swob.HTTPRequestTimeout)
        self.assertEqual(code, 'RequestTimeout')

    def test_object_PUT_with_version(self):
        self.swift.register('GET',
                            '/v1/AUTH_test/bucket/src_obj?version-id=foo',
                            swob.HTTPOk, self.response_headers,
                            self.object_body)
        self.swift.register('PUT', '/v1/AUTH_test/bucket/object',
                            swob.HTTPCreated, {
                                'etag': self.etag,
                                'last-modified': self.last_modified,
                            }, None)

        req = Request.blank('/bucket/object', method='PUT', body='', headers={
            'Authorization': 'AWS test:tester:hmac',
            'Date': self.get_date_header(),
            'X-Amz-Copy-Source': '/bucket/src_obj?versionId=foo',
        })
        status, headers, body = self.call_s3api(req)

        self.assertEqual('200 OK', status)
        elem = fromstring(body, 'CopyObjectResult')
        self.assertEqual(elem.find('ETag').text, '"%s"' % self.etag)

        self.assertEqual(self.swift.calls, [
            ('HEAD', '/v1/AUTH_test/bucket/src_obj?version-id=foo'),
            ('PUT', '/v1/AUTH_test/bucket/object?version-id=foo'),
        ])
        _, _, headers = self.swift.calls_with_headers[-1]
        self.assertEqual(headers['x-copy-from'], '/bucket/src_obj')

    @s3acl
    def test_object_PUT(self):
        etag = self.response_headers['etag']
        content_md5 = binascii.b2a_base64(binascii.a2b_hex(etag)).strip()
        if not six.PY2:
            content_md5 = content_md5.decode('ascii')

        req = Request.blank(
            '/bucket/object',
            environ={'REQUEST_METHOD': 'PUT'},
            headers={'Authorization': 'AWS test:tester:hmac',
                     'x-amz-storage-class': 'STANDARD',
                     'Content-MD5': content_md5,
                     'Date': self.get_date_header()},
            body=self.object_body)
        req.date = datetime.now()
        req.content_type = 'text/plain'
        status, headers, body = self.call_s3api(req)
        self.assertEqual(status.split()[0], '200')
        # Check that s3api returns an etag header.
        self.assertEqual(headers['etag'], '"%s"' % etag)

        _, _, headers = self.swift.calls_with_headers[-1]
        # Check that s3api converts a Content-MD5 header into an etag.
        self.assertEqual(headers['etag'], etag)

    @s3acl
    def test_object_PUT_quota_exceeded(self):
        etag = self.response_headers['etag']
        content_md5 = binascii.b2a_base64(binascii.a2b_hex(etag)).strip()
        if not six.PY2:
            content_md5 = content_md5.decode('ascii')

        self.swift.register(
            'PUT', '/v1/AUTH_test/bucket/object',
            swob.HTTPRequestEntityTooLarge, {}, 'Upload exceeds quota.')
        req = Request.blank(
            '/bucket/object',
            environ={'REQUEST_METHOD': 'PUT'},
            headers={'Authorization': 'AWS test:tester:hmac',
                     'x-amz-storage-class': 'STANDARD',
                     'Content-MD5': content_md5,
                     'Date': self.get_date_header()},
            body=self.object_body)
        req.date = datetime.now()
        req.content_type = 'text/plain'
        status, headers, body = self.call_s3api(req)
        self.assertEqual(status.split()[0], '400')
        self.assertIn(b'<Code>EntityTooLarge</Code>', body)
        self.assertIn(b'<Message>Upload exceeds quota.</Message', body)

    @s3acl
    def test_object_PUT_v4(self):
        body_sha = sha256(self.object_body).hexdigest()
        req = Request.blank(
            '/bucket/object',
            environ={'REQUEST_METHOD': 'PUT'},
            headers={
                'Authorization':
                    'AWS4-HMAC-SHA256 '
                    'Credential=test:tester/%s/us-east-1/s3/aws4_request, '
                    'SignedHeaders=host;x-amz-date, '
                    'Signature=hmac' % (
                        self.get_v4_amz_date_header().split('T', 1)[0]),
                'x-amz-date': self.get_v4_amz_date_header(),
                'x-amz-storage-class': 'STANDARD',
                'x-amz-content-sha256': body_sha,
                'Date': self.get_date_header()},
            body=self.object_body)
        req.date = datetime.now()
        req.content_type = 'text/plain'
        status, headers, body = self.call_s3api(req)
        self.assertEqual(status.split()[0], '200')
        # Check that s3api returns an etag header.
        self.assertEqual(headers['etag'],
                         '"%s"' % self.response_headers['etag'])

        _, _, headers = self.swift.calls_with_headers[-1]
        # No way to determine ETag to send
        self.assertNotIn('etag', headers)

    @s3acl
    def test_object_PUT_v4_bad_hash(self):
        req = Request.blank(
            '/bucket/object',
            environ={'REQUEST_METHOD': 'PUT'},
            headers={
                'Authorization':
                    'AWS4-HMAC-SHA256 '
                    'Credential=test:tester/%s/us-east-1/s3/aws4_request, '
                    'SignedHeaders=host;x-amz-date, '
                    'Signature=hmac' % (
                        self.get_v4_amz_date_header().split('T', 1)[0]),
                'x-amz-date': self.get_v4_amz_date_header(),
                'x-amz-storage-class': 'STANDARD',
                'x-amz-content-sha256': 'not the hash',
                'Date': self.get_date_header()},
            body=self.object_body)
        req.date = datetime.now()
        req.content_type = 'text/plain'
        status, headers, body = self.call_s3api(req)
        self.assertEqual(status.split()[0], '400')
        self.assertEqual(self._get_error_code(body), 'BadDigest')

    @s3acl
    def test_object_PUT_v4_unsigned_payload(self):
        req = Request.blank(
            '/bucket/object',
            environ={'REQUEST_METHOD': 'PUT'},
            headers={
                'Authorization':
                    'AWS4-HMAC-SHA256 '
                    'Credential=test:tester/%s/us-east-1/s3/aws4_request, '
                    'SignedHeaders=host;x-amz-date, '
                    'Signature=hmac' % (
                        self.get_v4_amz_date_header().split('T', 1)[0]),
                'x-amz-date': self.get_v4_amz_date_header(),
                'x-amz-storage-class': 'STANDARD',
                'x-amz-content-sha256': 'UNSIGNED-PAYLOAD',
                'Date': self.get_date_header()},
            body=self.object_body)
        req.date = datetime.now()
        req.content_type = 'text/plain'
        status, headers, body = self.call_s3api(req)
        self.assertEqual(status.split()[0], '200')
        # Check that s3api returns an etag header.
        self.assertEqual(headers['etag'],
                         '"%s"' % self.response_headers['etag'])

        _, _, headers = self.swift.calls_with_headers[-1]
        # No way to determine ETag to send
        self.assertNotIn('etag', headers)
        self.assertIn(b'UNSIGNED-PAYLOAD', SigV4Request(
            req.environ, self.s3api.conf)._canonical_request())

    def test_object_PUT_headers(self):
        content_md5 = binascii.b2a_base64(binascii.a2b_hex(self.etag)).strip()
        if not six.PY2:
            content_md5 = content_md5.decode('ascii')

        self.swift.register('HEAD', '/v1/AUTH_test/some/source',
                            swob.HTTPOk, {'last-modified': self.last_modified},
                            None)
        req = Request.blank(
            '/bucket/object',
            environ={'REQUEST_METHOD': 'PUT'},
            headers={'Authorization': 'AWS test:tester:hmac',
                     'X-Amz-Storage-Class': 'STANDARD',
                     'X-Amz-Meta-Something': 'oh hai',
                     'X-Amz-Meta-Unreadable-Prefix': '\x04w',
                     'X-Amz-Meta-Unreadable-Suffix': 'h\x04',
                     'X-Amz-Meta-Lots-Of-Unprintable': 5 * '\x04',
                     'X-Amz-Copy-Source': '/some/source',
                     'Content-MD5': content_md5,
                     'Date': self.get_date_header()},
            body=self.object_body)
        req.date = datetime.now()
        req.content_type = 'text/plain'
        status, headers, body = self.call_s3api(req)
        self.assertEqual('200 ', status[:4], body)
        # Check that s3api does not return an etag header,
        # specified copy source.
        self.assertNotIn('etag', headers)
        # Check that s3api does not return custom metadata in response
        self.assertNotIn('x-amz-meta-something', headers)

        _, _, headers = self.swift.calls_with_headers[-1]
        # Check that s3api converts a Content-MD5 header into an etag.
        self.assertEqual(headers['ETag'], self.etag)
        # Check that metadata is omited if no directive is specified
        self.assertIsNone(headers.get('X-Object-Meta-Something'))
        self.assertIsNone(headers.get('X-Object-Meta-Unreadable-Prefix'))
        self.assertIsNone(headers.get('X-Object-Meta-Unreadable-Suffix'))
        self.assertIsNone(headers.get('X-Object-Meta-Lots-Of-Unprintable'))

        self.assertEqual(headers['X-Copy-From'], '/some/source')
        self.assertEqual(headers['Content-Length'], '0')

    def _test_object_PUT_copy(self, head_resp, put_header=None,
                              src_path='/some/source', timestamp=None):
        account = 'test:tester'
        grants = [Grant(User(account), 'FULL_CONTROL')]
        head_headers = \
            encode_acl('object',
                       ACL(Owner(account, account), grants))
        head_headers.update({'last-modified': self.last_modified})
        self.swift.register('HEAD', '/v1/AUTH_test/some/source',
                            head_resp, head_headers, None)
        put_header = put_header or {}
        return self._call_object_copy(src_path, put_header, timestamp)

    def _test_object_PUT_copy_self(self, head_resp,
                                   put_header=None, timestamp=None):
        account = 'test:tester'
        grants = [Grant(User(account), 'FULL_CONTROL')]
        head_headers = \
            encode_acl('object',
                       ACL(Owner(account, account), grants))
        head_headers.update({'last-modified': self.last_modified})
        self.swift.register('HEAD', '/v1/AUTH_test/bucket/object',
                            head_resp, head_headers, None)
        put_header = put_header or {}
        return self._call_object_copy('/bucket/object', put_header, timestamp)

    def _call_object_copy(self, src_path, put_header, timestamp=None):
        put_headers = {'Authorization': 'AWS test:tester:hmac',
                       'X-Amz-Copy-Source': src_path,
                       'Date': self.get_date_header()}
        put_headers.update(put_header)

        req = Request.blank('/bucket/object',
                            environ={'REQUEST_METHOD': 'PUT'},
                            headers=put_headers)

        req.date = datetime.now()
        req.content_type = 'text/plain'
        timestamp = timestamp or time.time()
        with patch('swift.common.middleware.s3api.utils.time.time',
                   return_value=timestamp):
            return self.call_s3api(req)

    @s3acl
    def test_object_PUT_copy(self):
        def do_test(src_path):
            date_header = self.get_date_header()
            timestamp = mktime(date_header)
            allowed_last_modified = [S3Timestamp(timestamp).s3xmlformat]
            status, headers, body = self._test_object_PUT_copy(
                swob.HTTPOk, put_header={'Date': date_header},
                timestamp=timestamp, src_path=src_path)
            # may have gotten unlucky and had the clock roll over
            date_header = self.get_date_header()
            timestamp = mktime(date_header)
            allowed_last_modified.append(S3Timestamp(timestamp).s3xmlformat)

            self.assertEqual(status.split()[0], '200')
            self.assertEqual(headers['Content-Type'], 'application/xml')

            self.assertTrue(headers.get('etag') is None)
            self.assertTrue(headers.get('x-amz-meta-something') is None)
            elem = fromstring(body, 'CopyObjectResult')
            self.assertIn(elem.find('LastModified').text,
                          allowed_last_modified)
            self.assertEqual(elem.find('ETag').text, '"%s"' % self.etag)

            _, _, headers = self.swift.calls_with_headers[-1]
            self.assertEqual(headers['X-Copy-From'], '/some/source')
            self.assertTrue(headers.get('X-Fresh-Metadata') is None)
            self.assertEqual(headers['Content-Length'], '0')

        do_test('/some/source')
        do_test('/some/source?')
        do_test('/some/source?versionId=null')
        # Some clients (like Boto) don't include the leading slash;
        # AWS seems to tolerate this so we should, too
        do_test('some/source')

    @s3acl
    def test_object_PUT_copy_metadata_replace(self):
        date_header = self.get_date_header()
        timestamp = mktime(date_header)
        allowed_last_modified = [S3Timestamp(timestamp).s3xmlformat]
        status, headers, body = \
            self._test_object_PUT_copy(
                swob.HTTPOk,
                {'X-Amz-Metadata-Directive': 'REPLACE',
                 'X-Amz-Meta-Something': 'oh hai',
                 'X-Amz-Meta-Unreadable-Prefix': '\x04w',
                 'X-Amz-Meta-Unreadable-Suffix': 'h\x04',
                 'X-Amz-Meta-Lots-Of-Unprintable': 5 * '\x04',
                 'Cache-Control': 'hello',
                 'content-disposition': 'how are you',
                 'content-encoding': 'good and you',
                 'content-language': 'great',
                 'content-type': 'so',
                 'expires': 'yeah',
                 'x-robots-tag': 'bye'})
        date_header = self.get_date_header()
        timestamp = mktime(date_header)
        allowed_last_modified.append(S3Timestamp(timestamp).s3xmlformat)

        self.assertEqual(status.split()[0], '200')
        self.assertEqual(headers['Content-Type'], 'application/xml')
        self.assertIsNone(headers.get('etag'))
        elem = fromstring(body, 'CopyObjectResult')
        self.assertIn(elem.find('LastModified').text, allowed_last_modified)
        self.assertEqual(elem.find('ETag').text, '"%s"' % self.etag)

        _, _, headers = self.swift.calls_with_headers[-1]
        self.assertEqual(headers['X-Copy-From'], '/some/source')
        # Check that metadata is included if replace directive is specified
        # and that Fresh Metadata is set
        self.assertTrue(headers.get('X-Fresh-Metadata') == 'True')
        self.assertEqual(headers['X-Object-Meta-Something'], 'oh hai')
        self.assertEqual(headers['X-Object-Meta-Unreadable-Prefix'],
                         '=?UTF-8?Q?=04w?=')
        self.assertEqual(headers['X-Object-Meta-Unreadable-Suffix'],
                         '=?UTF-8?Q?h=04?=')
        self.assertEqual(headers['X-Object-Meta-Lots-Of-Unprintable'],
                         '=?UTF-8?B?BAQEBAQ=?=')
        # Check other metadata is set
        self.assertEqual(headers['Cache-Control'], 'hello')
        self.assertEqual(headers['Content-Disposition'], 'how are you')
        self.assertEqual(headers['Content-Encoding'], 'good and you')
        self.assertEqual(headers['Content-Language'], 'great')
        self.assertEqual(headers['Content-Type'], 'so')
        self.assertEqual(headers['Expires'], 'yeah')
        self.assertEqual(headers['X-Robots-Tag'], 'bye')

        self.assertEqual(headers['Content-Length'], '0')

    @s3acl
    def test_object_PUT_copy_metadata_copy(self):
        date_header = self.get_date_header()
        timestamp = mktime(date_header)
        allowed_last_modified = [S3Timestamp(timestamp).s3xmlformat]
        status, headers, body = \
            self._test_object_PUT_copy(
                swob.HTTPOk,
                {'X-Amz-Metadata-Directive': 'COPY',
                 'X-Amz-Meta-Something': 'oh hai',
                 'X-Amz-Meta-Unreadable-Prefix': '\x04w',
                 'X-Amz-Meta-Unreadable-Suffix': 'h\x04',
                 'X-Amz-Meta-Lots-Of-Unprintable': 5 * '\x04',
                 'Cache-Control': 'hello',
                 'content-disposition': 'how are you',
                 'content-encoding': 'good and you',
                 'content-language': 'great',
                 'content-type': 'so',
                 'expires': 'yeah',
                 'x-robots-tag': 'bye'})
        date_header = self.get_date_header()
        timestamp = mktime(date_header)
        allowed_last_modified.append(S3Timestamp(timestamp).s3xmlformat)

        self.assertEqual(status.split()[0], '200')
        self.assertEqual(headers['Content-Type'], 'application/xml')
        self.assertIsNone(headers.get('etag'))

        elem = fromstring(body, 'CopyObjectResult')
        self.assertIn(elem.find('LastModified').text, allowed_last_modified)
        self.assertEqual(elem.find('ETag').text, '"%s"' % self.etag)

        _, _, headers = self.swift.calls_with_headers[-1]
        self.assertEqual(headers['X-Copy-From'], '/some/source')
        # Check that metadata is omited if COPY directive is specified
        self.assertIsNone(headers.get('X-Fresh-Metadata'))
        self.assertIsNone(headers.get('X-Object-Meta-Something'))
        self.assertIsNone(headers.get('X-Object-Meta-Unreadable-Prefix'))
        self.assertIsNone(headers.get('X-Object-Meta-Unreadable-Suffix'))
        self.assertIsNone(headers.get('X-Object-Meta-Lots-Of-Unprintable'))
        self.assertIsNone(headers.get('Cache-Control'))
        self.assertIsNone(headers.get('Content-Disposition'))
        self.assertIsNone(headers.get('Content-Encoding'))
        self.assertIsNone(headers.get('Content-Language'))
        self.assertIsNone(headers.get('Content-Type'))
        self.assertIsNone(headers.get('Expires'))
        self.assertIsNone(headers.get('X-Robots-Tag'))

        self.assertEqual(headers['Content-Length'], '0')

    @s3acl
    def test_object_PUT_copy_self(self):
        status, headers, body = \
            self._test_object_PUT_copy_self(swob.HTTPOk)
        self.assertEqual(status.split()[0], '400')
        elem = fromstring(body, 'Error')
        err_msg = ("This copy request is illegal because it is trying to copy "
                   "an object to itself without changing the object's "
                   "metadata, storage class, website redirect location or "
                   "encryption attributes.")
        self.assertEqual(elem.find('Code').text, 'InvalidRequest')
        self.assertEqual(elem.find('Message').text, err_msg)

    @s3acl
    def test_object_PUT_copy_self_metadata_copy(self):
        header = {'x-amz-metadata-directive': 'COPY'}
        status, headers, body = \
            self._test_object_PUT_copy_self(swob.HTTPOk, header)
        self.assertEqual(status.split()[0], '400')
        elem = fromstring(body, 'Error')
        err_msg = ("This copy request is illegal because it is trying to copy "
                   "an object to itself without changing the object's "
                   "metadata, storage class, website redirect location or "
                   "encryption attributes.")
        self.assertEqual(elem.find('Code').text, 'InvalidRequest')
        self.assertEqual(elem.find('Message').text, err_msg)

    @s3acl
    def test_object_PUT_copy_self_metadata_replace(self):
        date_header = self.get_date_header()
        timestamp = mktime(date_header)
        allowed_last_modified = [S3Timestamp(timestamp).s3xmlformat]
        header = {'x-amz-metadata-directive': 'REPLACE',
                  'Date': date_header}
        status, headers, body = self._test_object_PUT_copy_self(
            swob.HTTPOk, header, timestamp=timestamp)
        date_header = self.get_date_header()
        timestamp = mktime(date_header)
        allowed_last_modified.append(S3Timestamp(timestamp).s3xmlformat)

        self.assertEqual(status.split()[0], '200')
        self.assertEqual(headers['Content-Type'], 'application/xml')
        self.assertTrue(headers.get('etag') is None)
        elem = fromstring(body, 'CopyObjectResult')
        self.assertIn(elem.find('LastModified').text, allowed_last_modified)
        self.assertEqual(elem.find('ETag').text, '"%s"' % self.etag)

        _, _, headers = self.swift.calls_with_headers[-1]
        self.assertEqual(headers['X-Copy-From'], '/bucket/object')
        self.assertEqual(headers['Content-Length'], '0')

    @s3acl
    def test_object_PUT_copy_headers_error(self):
        etag = '7dfa07a8e59ddbcd1dc84d4c4f82aea1'
        last_modified_since = 'Fri, 01 Apr 2014 12:00:00 GMT'

        header = {'X-Amz-Copy-Source-If-Match': etag,
                  'Date': self.get_date_header()}
        status, header, body = \
            self._test_object_PUT_copy(swob.HTTPPreconditionFailed,
                                       header)
        self.assertEqual(self._get_error_code(body), 'PreconditionFailed')

        header = {'X-Amz-Copy-Source-If-None-Match': etag}
        status, header, body = \
            self._test_object_PUT_copy(swob.HTTPNotModified,
                                       header)
        self.assertEqual(self._get_error_code(body), 'PreconditionFailed')

        header = {'X-Amz-Copy-Source-If-Modified-Since': last_modified_since}
        status, header, body = \
            self._test_object_PUT_copy(swob.HTTPNotModified,
                                       header)
        self.assertEqual(self._get_error_code(body), 'PreconditionFailed')

        header = \
            {'X-Amz-Copy-Source-If-Unmodified-Since': last_modified_since}
        status, header, body = \
            self._test_object_PUT_copy(swob.HTTPPreconditionFailed,
                                       header)
        self.assertEqual(self._get_error_code(body), 'PreconditionFailed')

    def test_object_PUT_copy_headers_with_match(self):
        etag = '7dfa07a8e59ddbcd1dc84d4c4f82aea1'
        last_modified_since = 'Fri, 01 Apr 2014 11:00:00 GMT'

        header = {'X-Amz-Copy-Source-If-Match': etag,
                  'X-Amz-Copy-Source-If-Modified-Since': last_modified_since,
                  'Date': self.get_date_header()}
        status, header, body = \
            self._test_object_PUT_copy(swob.HTTPOk, header)
        self.assertEqual(status.split()[0], '200')
        self.assertEqual(len(self.swift.calls_with_headers), 2)
        _, _, headers = self.swift.calls_with_headers[-1]
        self.assertTrue(headers.get('If-Match') is None)
        self.assertTrue(headers.get('If-Modified-Since') is None)
        _, _, headers = self.swift.calls_with_headers[0]
        self.assertEqual(headers['If-Match'], etag)
        self.assertEqual(headers['If-Modified-Since'], last_modified_since)

    @s3acl(s3acl_only=True)
    def test_object_PUT_copy_headers_with_match_and_s3acl(self):
        etag = '7dfa07a8e59ddbcd1dc84d4c4f82aea1'
        last_modified_since = 'Fri, 01 Apr 2014 11:00:00 GMT'

        header = {'X-Amz-Copy-Source-If-Match': etag,
                  'X-Amz-Copy-Source-If-Modified-Since': last_modified_since,
                  'Date': self.get_date_header()}
        status, header, body = \
            self._test_object_PUT_copy(swob.HTTPOk, header)

        self.assertEqual(status.split()[0], '200')
        self.assertEqual(len(self.swift.calls_with_headers), 3)
        # After the check of the copy source in the case of s3acl is valid,
        # s3api check the bucket write permissions of the destination.
        _, _, headers = self.swift.calls_with_headers[-2]
        self.assertTrue(headers.get('If-Match') is None)
        self.assertTrue(headers.get('If-Modified-Since') is None)
        _, _, headers = self.swift.calls_with_headers[-1]
        self.assertTrue(headers.get('If-Match') is None)
        self.assertTrue(headers.get('If-Modified-Since') is None)
        _, _, headers = self.swift.calls_with_headers[0]
        self.assertEqual(headers['If-Match'], etag)
        self.assertEqual(headers['If-Modified-Since'], last_modified_since)

    def test_object_PUT_copy_headers_with_not_match(self):
        etag = '7dfa07a8e59ddbcd1dc84d4c4f82aea1'
        last_modified_since = 'Fri, 01 Apr 2014 12:00:00 GMT'

        header = {'X-Amz-Copy-Source-If-None-Match': etag,
                  'X-Amz-Copy-Source-If-Unmodified-Since': last_modified_since,
                  'Date': self.get_date_header()}
        status, header, body = \
            self._test_object_PUT_copy(swob.HTTPOk, header)

        self.assertEqual(status.split()[0], '200')
        self.assertEqual(len(self.swift.calls_with_headers), 2)
        _, _, headers = self.swift.calls_with_headers[-1]
        self.assertTrue(headers.get('If-None-Match') is None)
        self.assertTrue(headers.get('If-Unmodified-Since') is None)
        _, _, headers = self.swift.calls_with_headers[0]
        self.assertEqual(headers['If-None-Match'], etag)
        self.assertEqual(headers['If-Unmodified-Since'], last_modified_since)

    @s3acl(s3acl_only=True)
    def test_object_PUT_copy_headers_with_not_match_and_s3acl(self):
        etag = '7dfa07a8e59ddbcd1dc84d4c4f82aea1'
        last_modified_since = 'Fri, 01 Apr 2014 12:00:00 GMT'

        header = {'X-Amz-Copy-Source-If-None-Match': etag,
                  'X-Amz-Copy-Source-If-Unmodified-Since': last_modified_since,
                  'Date': self.get_date_header()}
        status, header, body = \
            self._test_object_PUT_copy(swob.HTTPOk, header)
        self.assertEqual(status.split()[0], '200')
        # After the check of the copy source in the case of s3acl is valid,
        # s3api check the bucket write permissions of the destination.
        self.assertEqual(len(self.swift.calls_with_headers), 3)
        _, _, headers = self.swift.calls_with_headers[-1]
        self.assertTrue(headers.get('If-None-Match') is None)
        self.assertTrue(headers.get('If-Unmodified-Since') is None)
        _, _, headers = self.swift.calls_with_headers[0]
        self.assertEqual(headers['If-None-Match'], etag)
        self.assertEqual(headers['If-Unmodified-Since'], last_modified_since)

    @s3acl
    def test_object_POST_error(self):
        code = self._test_method_error('POST', '/bucket/object', None)
        self.assertEqual(code, 'NotImplemented')

    @s3acl
    def test_object_DELETE_error(self):
        code = self._test_method_error('DELETE', '/bucket/object',
                                       swob.HTTPUnauthorized)
        self.assertEqual(code, 'SignatureDoesNotMatch')
        code = self._test_method_error('DELETE', '/bucket/object',
                                       swob.HTTPForbidden)
        self.assertEqual(code, 'AccessDenied')
        code = self._test_method_error('DELETE', '/bucket/object',
                                       swob.HTTPServerError)
        self.assertEqual(code, 'InternalError')
        code = self._test_method_error('DELETE', '/bucket/object',
                                       swob.HTTPServiceUnavailable)
        self.assertEqual(code, 'ServiceUnavailable')

        with patch(
                'swift.common.middleware.s3api.s3request.get_container_info',
                return_value={'status': 404}):
            code = self._test_method_error('DELETE', '/bucket/object',
                                           swob.HTTPNotFound)
            self.assertEqual(code, 'NoSuchBucket')

    @s3acl
    def test_object_DELETE_no_multipart(self):
        self.s3api.conf.allow_multipart_uploads = False
        req = Request.blank('/bucket/object',
                            environ={'REQUEST_METHOD': 'DELETE'},
                            headers={'Authorization': 'AWS test:tester:hmac',
                                     'Date': self.get_date_header()})
        status, headers, body = self.call_s3api(req)
        self.assertEqual(status.split()[0], '204')

        self.assertNotIn(('HEAD', '/v1/AUTH_test/bucket/object'),
                         self.swift.calls)
        self.assertIn(('DELETE', '/v1/AUTH_test/bucket/object'),
                      self.swift.calls)
        _, path = self.swift.calls[-1]
        self.assertEqual(path.count('?'), 0)

    def test_object_DELETE_old_version_id(self):
        self.swift.register('HEAD', '/v1/AUTH_test/bucket/object',
                            swob.HTTPOk, self.response_headers, None)
        resp_headers = {'X-Object-Current-Version-Id': '1574360804.34906'}
        self.swift.register('DELETE', '/v1/AUTH_test/bucket/object'
                            '?symlink=get&version-id=1574358170.12293',
                            swob.HTTPNoContent, resp_headers, None)
        req = Request.blank('/bucket/object?versionId=1574358170.12293',
                            method='DELETE', headers={
                                'Authorization': 'AWS test:tester:hmac',
                                'Date': self.get_date_header()})
        fake_info = {
            'status': 204,
            'sysmeta': {
                'versions-container': '\x00versions\x00bucket',
            }
        }
        with patch('swift.common.middleware.s3api.s3request.'
                   'get_container_info', return_value=fake_info):
            status, headers, body = self.call_s3api(req)
        self.assertEqual(status.split()[0], '204')
        self.assertEqual([
            ('HEAD', '/v1/AUTH_test/bucket/object'
             '?symlink=get&version-id=1574358170.12293'),
            ('DELETE', '/v1/AUTH_test/bucket/object'
             '?symlink=get&version-id=1574358170.12293')
        ], self.swift.calls)

    def test_object_DELETE_current_version_id(self):
        self.swift.register('HEAD', '/v1/AUTH_test/bucket/object',
                            swob.HTTPOk, self.response_headers, None)
        resp_headers = {'X-Object-Current-Version-Id': 'null'}
        self.swift.register('DELETE', '/v1/AUTH_test/bucket/object'
                            '?symlink=get&version-id=1574358170.12293',
                            swob.HTTPNoContent, resp_headers, None)
        old_versions = [{
            'name': 'object',
            'version_id': '1574341899.21751',
            'content_type': 'application/found',
        }, {
            'name': 'object',
            'version_id': '1574333192.15190',
            'content_type': 'application/older',
        }]
        self.swift.register('GET', '/v1/AUTH_test/bucket', swob.HTTPOk, {},
                            json.dumps(old_versions))
        req = Request.blank('/bucket/object?versionId=1574358170.12293',
                            method='DELETE', headers={
                                'Authorization': 'AWS test:tester:hmac',
                                'Date': self.get_date_header()})
        fake_info = {
            'status': 204,
            'sysmeta': {
                'versions-container': '\x00versions\x00bucket',
            }
        }
        with patch('swift.common.middleware.s3api.s3request.'
                   'get_container_info', return_value=fake_info):
            status, headers, body = self.call_s3api(req)
        self.assertEqual(status.split()[0], '204')
        self.assertEqual([
            ('HEAD', '/v1/AUTH_test/bucket/object'
             '?symlink=get&version-id=1574358170.12293'),
            ('DELETE', '/v1/AUTH_test/bucket/object'
             '?symlink=get&version-id=1574358170.12293'),
            ('GET', '/v1/AUTH_test/bucket'
             '?prefix=object&versions=True'),
            ('PUT', '/v1/AUTH_test/bucket/object'
             '?version-id=1574341899.21751'),
        ], self.swift.calls)

    @s3acl(versioning_enabled=False)
    def test_object_DELETE_with_version_id_but_not_enabled(self):
        self.swift.register('HEAD', '/v1/AUTH_test/bucket',
                            swob.HTTPNoContent, {}, None)
        req = Request.blank('/bucket/object?versionId=1574358170.12293',
                            method='DELETE', headers={
                                'Authorization': 'AWS test:tester:hmac',
                                'Date': self.get_date_header()})
        status, headers, body = self.call_s3api(req)
        self.assertEqual(status.split()[0], '204')
        expected_calls = []
        # NB: No actual backend DELETE!
        self.assertEqual(expected_calls, self.swift.calls)

    def test_object_DELETE_version_id_not_implemented(self):
        req = Request.blank('/bucket/object?versionId=1574358170.12293',
                            method='DELETE', headers={
                                'Authorization': 'AWS test:tester:hmac',
                                'Date': self.get_date_header()})

        with patch('swift.common.middleware.s3api.controllers.obj.'
                   'get_swift_info', return_value={}):
            status, headers, body = self.call_s3api(req)
            self.assertEqual(status.split()[0], '501', body)

    def test_object_DELETE_current_version_id_is_delete_marker(self):
        self.swift.register('HEAD', '/v1/AUTH_test/bucket/object',
                            swob.HTTPOk, self.response_headers, None)
        resp_headers = {'X-Object-Current-Version-Id': 'null'}
        self.swift.register('DELETE', '/v1/AUTH_test/bucket/object'
                            '?symlink=get&version-id=1574358170.12293',
                            swob.HTTPNoContent, resp_headers, None)
        old_versions = [{
            'name': 'object',
            'version_id': '1574341899.21751',
            'content_type': 'application/x-deleted;swift_versions_deleted=1',
        }]
        self.swift.register('GET', '/v1/AUTH_test/bucket', swob.HTTPOk, {},
                            json.dumps(old_versions))
        req = Request.blank('/bucket/object?versionId=1574358170.12293',
                            method='DELETE', headers={
                                'Authorization': 'AWS test:tester:hmac',
                                'Date': self.get_date_header()})
        fake_info = {
            'status': 204,
            'sysmeta': {
                'versions-container': '\x00versions\x00bucket',
            }
        }
        with patch('swift.common.middleware.s3api.s3request.'
                   'get_container_info', return_value=fake_info):
            status, headers, body = self.call_s3api(req)
        self.assertEqual(status.split()[0], '204')
        self.assertEqual([
            ('HEAD', '/v1/AUTH_test/bucket/object'
             '?symlink=get&version-id=1574358170.12293'),
            ('DELETE', '/v1/AUTH_test/bucket/object'
             '?symlink=get&version-id=1574358170.12293'),
            ('GET', '/v1/AUTH_test/bucket'
             '?prefix=object&versions=True'),
        ], self.swift.calls)

    def test_object_DELETE_current_version_id_is_missing(self):
        self.swift.register('HEAD', '/v1/AUTH_test/bucket/object',
                            swob.HTTPOk, self.response_headers, None)
        resp_headers = {'X-Object-Current-Version-Id': 'null'}
        self.swift.register('DELETE', '/v1/AUTH_test/bucket/object'
                            '?symlink=get&version-id=1574358170.12293',
                            swob.HTTPNoContent, resp_headers, None)
        old_versions = [{
            'name': 'object',
            'version_id': '1574341899.21751',
            'content_type': 'application/missing',
        }, {
            'name': 'object',
            'version_id': '1574333192.15190',
            'content_type': 'application/found',
        }]
        self.swift.register('GET', '/v1/AUTH_test/bucket', swob.HTTPOk, {},
                            json.dumps(old_versions))
        self.swift.register('PUT', '/v1/AUTH_test/bucket/object'
                            '?version-id=1574341899.21751',
                            swob.HTTPPreconditionFailed, {}, None)
        self.swift.register('PUT', '/v1/AUTH_test/bucket/object'
                            '?version-id=1574333192.15190',
                            swob.HTTPCreated, {}, None)
        req = Request.blank('/bucket/object?versionId=1574358170.12293',
                            method='DELETE', headers={
                                'Authorization': 'AWS test:tester:hmac',
                                'Date': self.get_date_header()})
        fake_info = {
            'status': 204,
            'sysmeta': {
                'versions-container': '\x00versions\x00bucket',
            }
        }
        with patch('swift.common.middleware.s3api.s3request.'
                   'get_container_info', return_value=fake_info):
            status, headers, body = self.call_s3api(req)
        self.assertEqual(status.split()[0], '204')
        self.assertEqual([
            ('HEAD', '/v1/AUTH_test/bucket/object'
             '?symlink=get&version-id=1574358170.12293'),
            ('DELETE', '/v1/AUTH_test/bucket/object'
             '?symlink=get&version-id=1574358170.12293'),
            ('GET', '/v1/AUTH_test/bucket'
             '?prefix=object&versions=True'),
            ('PUT', '/v1/AUTH_test/bucket/object'
             '?version-id=1574341899.21751'),
            ('PUT', '/v1/AUTH_test/bucket/object'
             '?version-id=1574333192.15190'),
        ], self.swift.calls)

    def test_object_DELETE_current_version_id_GET_error(self):
        self.swift.register('HEAD', '/v1/AUTH_test/bucket/object',
                            swob.HTTPOk, self.response_headers, None)
        resp_headers = {'X-Object-Current-Version-Id': 'null'}
        self.swift.register('DELETE', '/v1/AUTH_test/bucket/object'
                            '?symlink=get&version-id=1574358170.12293',
                            swob.HTTPNoContent, resp_headers, None)
        self.swift.register('GET', '/v1/AUTH_test/bucket',
                            swob.HTTPServerError, {}, '')
        req = Request.blank('/bucket/object?versionId=1574358170.12293',
                            method='DELETE', headers={
                                'Authorization': 'AWS test:tester:hmac',
                                'Date': self.get_date_header()})
        fake_info = {
            'status': 204,
            'sysmeta': {
                'versions-container': '\x00versions\x00bucket',
            }
        }
        with patch('swift.common.middleware.s3api.s3request.'
                   'get_container_info', return_value=fake_info):
            status, headers, body = self.call_s3api(req)
        self.assertEqual(status.split()[0], '500')
        self.assertEqual([
            ('HEAD', '/v1/AUTH_test/bucket/object'
             '?symlink=get&version-id=1574358170.12293'),
            ('DELETE', '/v1/AUTH_test/bucket/object'
             '?symlink=get&version-id=1574358170.12293'),
            ('GET', '/v1/AUTH_test/bucket'
             '?prefix=object&versions=True'),
        ], self.swift.calls)

    def test_object_DELETE_current_version_id_PUT_error(self):
        self.swift.register('HEAD', '/v1/AUTH_test/bucket/object',
                            swob.HTTPOk, self.response_headers, None)
        resp_headers = {'X-Object-Current-Version-Id': 'null'}
        self.swift.register('DELETE', '/v1/AUTH_test/bucket/object'
                            '?symlink=get&version-id=1574358170.12293',
                            swob.HTTPNoContent, resp_headers, None)
        old_versions = [{
            'name': 'object',
            'version_id': '1574341899.21751',
            'content_type': 'application/foo',
        }]
        self.swift.register('GET', '/v1/AUTH_test/bucket', swob.HTTPOk, {},
                            json.dumps(old_versions))
        self.swift.register('PUT', '/v1/AUTH_test/bucket/object'
                            '?version-id=1574341899.21751',
                            swob.HTTPServerError, {}, None)
        req = Request.blank('/bucket/object?versionId=1574358170.12293',
                            method='DELETE', headers={
                                'Authorization': 'AWS test:tester:hmac',
                                'Date': self.get_date_header()})
        fake_info = {
            'status': 204,
            'sysmeta': {
                'versions-container': '\x00versions\x00bucket',
            }
        }
        with patch('swift.common.middleware.s3api.s3request.'
                   'get_container_info', return_value=fake_info):
            status, headers, body = self.call_s3api(req)
        self.assertEqual(status.split()[0], '500')
        self.assertEqual([
            ('HEAD', '/v1/AUTH_test/bucket/object'
             '?symlink=get&version-id=1574358170.12293'),
            ('DELETE', '/v1/AUTH_test/bucket/object'
             '?symlink=get&version-id=1574358170.12293'),
            ('GET', '/v1/AUTH_test/bucket'
             '?prefix=object&versions=True'),
            ('PUT', '/v1/AUTH_test/bucket/object'
             '?version-id=1574341899.21751'),
        ], self.swift.calls)

    def test_object_DELETE_in_versioned_container_without_version(self):
        resp_headers = {
            'X-Object-Version-Id': '1574360804.34906',
            'X-Backend-Content-Type': DELETE_MARKER_CONTENT_TYPE}
        self.swift.register('DELETE', '/v1/AUTH_test/bucket/object',
                            swob.HTTPNoContent, resp_headers, None)
        self.swift.register('HEAD', '/v1/AUTH_test/bucket',
                            swob.HTTPNoContent, {
                                'X-Container-Sysmeta-Versions-Enabled': True},
                            None)
        self.swift.register('HEAD', '/v1/AUTH_test/bucket/object',
                            swob.HTTPNotFound, self.response_headers, None)
        req = Request.blank('/bucket/object', method='DELETE', headers={
            'Authorization': 'AWS test:tester:hmac',
            'Date': self.get_date_header()})
        status, headers, body = self.call_s3api(req)
        self.assertEqual(status.split()[0], '204')
        self.assertEqual([
            ('HEAD', '/v1/AUTH_test/bucket/object'),
            ('HEAD', '/v1/AUTH_test'),
            ('HEAD', '/v1/AUTH_test/bucket'),
            ('DELETE', '/v1/AUTH_test/bucket/object'),
        ], self.swift.calls)

        self.assertEqual('1574360804.34906', headers.get('x-amz-version-id'))
        self.assertEqual('true', headers.get('x-amz-delete-marker'))

    def test_object_DELETE_in_versioned_container_with_version_id(self):
        resp_headers = {
            'X-Object-Version-Id': '1574701081.61553'}
        self.swift.register('DELETE', '/v1/AUTH_test/bucket/object',
                            swob.HTTPNoContent, resp_headers, None)
        self.swift.register('HEAD', '/v1/AUTH_test/bucket/object',
                            swob.HTTPNotFound, self.response_headers, None)
        req = Request.blank('/bucket/object?versionId=1574701081.61553',
                            method='DELETE', headers={
                                'Authorization': 'AWS test:tester:hmac',
                                'Date': self.get_date_header()})
        fake_info = {
            'status': 204,
            'sysmeta': {
                'versions-container': '\x00versions\x00bucket',
            }
        }
        with patch('swift.common.middleware.s3api.s3request.'
                   'get_container_info', return_value=fake_info):
            status, headers, body = self.call_s3api(req)
        self.assertEqual(status.split()[0], '204')
        self.assertEqual([
            ('HEAD', '/v1/AUTH_test/bucket/object'
             '?symlink=get&version-id=1574701081.61553'),
            ('DELETE', '/v1/AUTH_test/bucket/object'
             '?symlink=get&version-id=1574701081.61553'),
        ], self.swift.calls)

        self.assertEqual('1574701081.61553', headers.get('x-amz-version-id'))

    @s3acl
    def test_object_DELETE_multipart(self):
        req = Request.blank('/bucket/object',
                            environ={'REQUEST_METHOD': 'DELETE'},
                            headers={'Authorization': 'AWS test:tester:hmac',
                                     'Date': self.get_date_header()})
        status, headers, body = self.call_s3api(req)
        self.assertEqual(status.split()[0], '204')

        self.assertIn(('HEAD', '/v1/AUTH_test/bucket/object'),
                      self.swift.calls)
        self.assertEqual(('DELETE', '/v1/AUTH_test/bucket/object'),
                         self.swift.calls[-1])
        _, path = self.swift.calls[-1]
        self.assertEqual(path.count('?'), 0)

    @s3acl
    def test_object_DELETE_missing(self):
        self.swift.register('HEAD', '/v1/AUTH_test/bucket/object',
                            swob.HTTPNotFound, {}, None)
        req = Request.blank('/bucket/object',
                            environ={'REQUEST_METHOD': 'DELETE'},
                            headers={'Authorization': 'AWS test:tester:hmac',
                                     'Date': self.get_date_header()})
        status, headers, body = self.call_s3api(req)
        self.assertEqual(status.split()[0], '204')

        self.assertEqual(('HEAD', '/v1/AUTH_test/bucket/object'),
                         self.swift.calls[0])
        # the s3acl retests w/ a get_container_info HEAD @ self.swift.calls[1]
        self.assertEqual(('DELETE', '/v1/AUTH_test/bucket/object'),
                         self.swift.calls[-1])

    @s3acl
    def test_slo_object_DELETE(self):
        self.swift.register('HEAD', '/v1/AUTH_test/bucket/object',
                            swob.HTTPOk,
                            {'x-static-large-object': 'True'},
                            None)
        self.swift.register('DELETE', '/v1/AUTH_test/bucket/object',
                            swob.HTTPOk, {}, '<SLO delete results>')
        req = Request.blank('/bucket/object',
                            environ={'REQUEST_METHOD': 'DELETE'},
                            headers={'Authorization': 'AWS test:tester:hmac',
                                     'Date': self.get_date_header(),
                                     'Content-Type': 'foo/bar'})
        status, headers, body = self.call_s3api(req)
        self.assertEqual(status.split()[0], '204')
        self.assertEqual(body, b'')

        self.assertIn(('HEAD', '/v1/AUTH_test/bucket/object'),
                      self.swift.calls)
        self.assertIn(('DELETE', '/v1/AUTH_test/bucket/object'
                                 '?multipart-manifest=delete'),
                      self.swift.calls)
        _, path, headers = self.swift.calls_with_headers[-1]
        path, query_string = path.split('?', 1)
        query = {}
        for q in query_string.split('&'):
            key, arg = q.split('=')
            query[key] = arg
        self.assertEqual(query['multipart-manifest'], 'delete')
        # HEAD did not indicate that it was an S3 MPU, so no async delete
        self.assertNotIn('async', query)
        self.assertNotIn('Content-Type', headers)

    @s3acl
    def test_slo_object_async_DELETE(self):
        self.swift.register('HEAD', '/v1/AUTH_test/bucket/object',
                            swob.HTTPOk,
                            {'x-static-large-object': 'True',
                             'x-object-sysmeta-s3api-etag': 's3-style-etag'},
                            None)
        self.swift.register('DELETE', '/v1/AUTH_test/bucket/object',
                            swob.HTTPOk, {}, '<SLO delete results>')
        req = Request.blank('/bucket/object',
                            environ={'REQUEST_METHOD': 'DELETE'},
                            headers={'Authorization': 'AWS test:tester:hmac',
                                     'Date': self.get_date_header(),
                                     'Content-Type': 'foo/bar'})
        status, headers, body = self.call_s3api(req)
        self.assertEqual(status.split()[0], '204')
        self.assertEqual(body, b'')

        self.assertIn(('HEAD', '/v1/AUTH_test/bucket/object?symlink=get'),
                      self.swift.calls)
        self.assertIn(('DELETE', '/v1/AUTH_test/bucket/object'
                                 '?async=on&multipart-manifest=delete'),
                      self.swift.calls)
        _, path, headers = self.swift.calls_with_headers[-1]
        path, query_string = path.split('?', 1)
        query = {}
        for q in query_string.split('&'):
            key, arg = q.split('=')
            query[key] = arg
        self.assertEqual(query['multipart-manifest'], 'delete')
        self.assertEqual(query['async'], 'on')
        self.assertNotIn('Content-Type', headers)

    def _test_object_for_s3acl(self, method, account):
        req = Request.blank('/bucket/object',
                            environ={'REQUEST_METHOD': method},
                            headers={'Authorization': 'AWS %s:hmac' % account,
                                     'Date': self.get_date_header()})
        return self.call_s3api(req)

    def _test_set_container_permission(self, account, permission):
        grants = [Grant(User(account), permission)]
        headers = \
            encode_acl('container',
                       ACL(Owner('test:tester', 'test:tester'), grants))
        self.swift.register('HEAD', '/v1/AUTH_test/bucket',
                            swob.HTTPNoContent, headers, None)

    @s3acl(s3acl_only=True)
    def test_object_GET_without_permission(self):
        status, headers, body = self._test_object_for_s3acl('GET',
                                                            'test:other')
        self.assertEqual(self._get_error_code(body), 'AccessDenied')

    @s3acl(s3acl_only=True)
    def test_object_GET_with_read_permission(self):
        status, headers, body = self._test_object_for_s3acl('GET',
                                                            'test:read')
        self.assertEqual(status.split()[0], '200')

    @s3acl(s3acl_only=True)
    def test_object_GET_with_fullcontrol_permission(self):
        status, headers, body = \
            self._test_object_for_s3acl('GET', 'test:full_control')
        self.assertEqual(status.split()[0], '200')

    @s3acl(s3acl_only=True)
    def test_object_PUT_without_permission(self):
        status, headers, body = self._test_object_for_s3acl('PUT',
                                                            'test:other')
        self.assertEqual(self._get_error_code(body), 'AccessDenied')

    @s3acl(s3acl_only=True)
    def test_object_PUT_with_owner_permission(self):
        status, headers, body = self._test_object_for_s3acl('PUT',
                                                            'test:tester')
        self.assertEqual(status.split()[0], '200')

    @s3acl(s3acl_only=True)
    def test_object_PUT_with_write_permission(self):
        account = 'test:other'
        self._test_set_container_permission(account, 'WRITE')
        status, headers, body = self._test_object_for_s3acl('PUT', account)
        self.assertEqual(status.split()[0], '200')

    @s3acl(s3acl_only=True)
    def test_object_PUT_with_fullcontrol_permission(self):
        account = 'test:other'
        self._test_set_container_permission(account, 'FULL_CONTROL')
        status, headers, body = \
            self._test_object_for_s3acl('PUT', account)
        self.assertEqual(status.split()[0], '200')

    @s3acl(s3acl_only=True)
    def test_object_DELETE_without_permission(self):
        account = 'test:other'
        status, headers, body = self._test_object_for_s3acl('DELETE',
                                                            account)
        self.assertEqual(self._get_error_code(body), 'AccessDenied')

    @s3acl(s3acl_only=True)
    def test_object_DELETE_with_owner_permission(self):
        status, headers, body = self._test_object_for_s3acl('DELETE',
                                                            'test:tester')
        self.assertEqual(status.split()[0], '204')

    @s3acl(s3acl_only=True)
    def test_object_DELETE_with_write_permission(self):
        account = 'test:other'
        self._test_set_container_permission(account, 'WRITE')
        status, headers, body = self._test_object_for_s3acl('DELETE',
                                                            account)
        self.assertEqual(status.split()[0], '204')

    @s3acl(s3acl_only=True)
    def test_object_DELETE_with_fullcontrol_permission(self):
        account = 'test:other'
        self._test_set_container_permission(account, 'FULL_CONTROL')
        status, headers, body = self._test_object_for_s3acl('DELETE', account)
        self.assertEqual(status.split()[0], '204')

    def _test_object_copy_for_s3acl(self, account, src_permission=None,
                                    src_path='/src_bucket/src_obj'):
        owner = 'test:tester'
        grants = [Grant(User(account), src_permission)] \
            if src_permission else [Grant(User(owner), 'FULL_CONTROL')]
        src_o_headers = \
            encode_acl('object', ACL(Owner(owner, owner), grants))
        src_o_headers.update({'last-modified': self.last_modified})
        self.swift.register(
            'HEAD', join('/v1/AUTH_test', src_path.lstrip('/')),
            swob.HTTPOk, src_o_headers, None)

        req = Request.blank(
            '/bucket/object',
            environ={'REQUEST_METHOD': 'PUT'},
            headers={'Authorization': 'AWS %s:hmac' % account,
                     'X-Amz-Copy-Source': src_path,
                     'Date': self.get_date_header()})

        return self.call_s3api(req)

    @s3acl(s3acl_only=True)
    def test_object_PUT_copy_with_owner_permission(self):
        status, headers, body = \
            self._test_object_copy_for_s3acl('test:tester')
        self.assertEqual(status.split()[0], '200')

    @s3acl(s3acl_only=True)
    def test_object_PUT_copy_with_fullcontrol_permission(self):
        status, headers, body = \
            self._test_object_copy_for_s3acl('test:full_control',
                                             'FULL_CONTROL')
        self.assertEqual(status.split()[0], '200')

    @s3acl(s3acl_only=True)
    def test_object_PUT_copy_with_grantee_permission(self):
        status, headers, body = \
            self._test_object_copy_for_s3acl('test:write', 'READ')
        self.assertEqual(status.split()[0], '200')

    @s3acl(s3acl_only=True)
    def test_object_PUT_copy_without_src_obj_permission(self):
        status, headers, body = \
            self._test_object_copy_for_s3acl('test:write')
        self.assertEqual(status.split()[0], '403')

    @s3acl(s3acl_only=True)
    def test_object_PUT_copy_without_dst_container_permission(self):
        status, headers, body = \
            self._test_object_copy_for_s3acl('test:other', 'READ')
        self.assertEqual(status.split()[0], '403')

    @s3acl(s3acl_only=True)
    def test_object_PUT_copy_empty_src_path(self):
        self.swift.register('PUT', '/v1/AUTH_test/bucket/object',
                            swob.HTTPPreconditionFailed, {}, None)
        status, headers, body = self._test_object_copy_for_s3acl(
            'test:write', 'READ', src_path='')
        self.assertEqual(status.split()[0], '400')

    def test_cors_preflight(self):
        req = Request.blank(
            '/bucket/cors-object',
            environ={'REQUEST_METHOD': 'OPTIONS'},
            headers={'Origin': 'http://example.com',
                     'Access-Control-Request-Method': 'GET',
                     'Access-Control-Request-Headers': 'authorization'})
        self.s3api.conf.cors_preflight_allow_origin = ['*']
        status, headers, body = self.call_s3api(req)
        self.assertEqual(status, '200 OK')
        self.assertDictEqual(headers, {
            'Allow': 'GET, HEAD, PUT, POST, DELETE, OPTIONS',
            'Access-Control-Allow-Origin': 'http://example.com',
            'Access-Control-Allow-Methods': ('GET, HEAD, PUT, POST, DELETE, '
                                             'OPTIONS'),
            'Access-Control-Allow-Headers': 'authorization',
            'Vary': 'Origin, Access-Control-Request-Headers',
        })

<<<<<<< HEAD
=======
        # test more allow_origins
        self.s3api.conf.cors_preflight_allow_origin = ['http://example.com',
                                                       'http://other.com']
        status, headers, body = self.call_s3api(req)
        self.assertEqual(status, '200 OK')
        self.assertDictEqual(headers, {
            'Allow': 'GET, HEAD, PUT, POST, DELETE, OPTIONS',
            'Access-Control-Allow-Origin': 'http://example.com',
            'Access-Control-Allow-Methods': ('GET, HEAD, PUT, POST, DELETE, '
                                             'OPTIONS'),
            'Access-Control-Allow-Headers': 'authorization',
            'Vary': 'Origin, Access-Control-Request-Headers',
        })

>>>>>>> b87a4447
        # Wrong protocol
        self.s3api.conf.cors_preflight_allow_origin = ['https://example.com']
        status, headers, body = self.call_s3api(req)
        self.assertEqual(status, '401 Unauthorized')
        self.assertEqual(headers, {
            'Allow': 'GET, HEAD, PUT, POST, DELETE, OPTIONS',
        })

    def test_cors_headers(self):
        # note: Access-Control-Allow-Methods would normally be expected in
        # response to an OPTIONS request but its included here in GET/PUT tests
        # to check that it is always passed back in S3Response
        cors_headers = {
            'Access-Control-Allow-Origin': '*',
            'Access-Control-Allow-Methods': ('GET, PUT, POST, COPY, '
                                             'DELETE, PUT, OPTIONS'),
            'Access-Control-Expose-Headers':
                'x-object-meta-test, x-object-meta-test=5funderscore, etag',
        }
        get_resp_headers = self.response_headers
        get_resp_headers['x-object-meta-test=5funderscore'] = 'underscored'
        self.swift.register(
            'GET', '/v1/AUTH_test/bucket/cors-object', swob.HTTPOk,
            dict(get_resp_headers, **cors_headers),
            self.object_body)
        self.swift.register(
            'PUT', '/v1/AUTH_test/bucket/cors-object', swob.HTTPCreated,
            dict({'etag': self.etag,
                  'last-modified': self.last_modified,
                  'x-object-meta-something': 'oh hai',
                  'x-object-meta-test=5funderscore': 'underscored'},
                 **cors_headers),
            None)

        req = Request.blank(
            '/bucket/cors-object',
            environ={'REQUEST_METHOD': 'GET'},
            headers={'Authorization': 'AWS test:tester:hmac',
                     'Date': self.get_date_header(),
                     'Origin': 'http://example.com',
                     'Access-Control-Request-Method': 'GET',
                     'Access-Control-Request-Headers': 'authorization'})
        status, headers, body = self.call_s3api(req)
        self.assertEqual(status, '200 OK')
        self.assertIn('Access-Control-Allow-Origin', headers)
        self.assertEqual(headers['Access-Control-Allow-Origin'], '*')
        self.assertIn('Access-Control-Expose-Headers', headers)
        self.assertEqual(
            headers['Access-Control-Expose-Headers'],
            'x-amz-meta-test, x-amz-meta-test_underscore, etag, '
            'x-amz-request-id, x-amz-id-2')
        self.assertIn('Access-Control-Allow-Methods', headers)
        self.assertEqual(
            headers['Access-Control-Allow-Methods'],
            'GET, PUT, POST, DELETE, PUT, OPTIONS')
        self.assertIn('x-amz-meta-test_underscore', headers)
        self.assertEqual('underscored', headers['x-amz-meta-test_underscore'])

        req = Request.blank(
            '/bucket/cors-object',
            environ={'REQUEST_METHOD': 'PUT'},
            headers={'Authorization': 'AWS test:tester:hmac',
                     'Date': self.get_date_header(),
                     'Origin': 'http://example.com',
                     'Access-Control-Request-Method': 'PUT',
                     'Access-Control-Request-Headers': 'authorization'})
        status, headers, body = self.call_s3api(req)
        self.assertEqual(status, '200 OK')
        self.assertIn('Access-Control-Allow-Origin', headers)
        self.assertEqual(headers['Access-Control-Allow-Origin'], '*')
        self.assertIn('Access-Control-Expose-Headers', headers)
        self.assertEqual(
            headers['Access-Control-Expose-Headers'],
            'x-amz-meta-test, x-amz-meta-test_underscore, etag, '
            'x-amz-request-id, x-amz-id-2')
        self.assertIn('Access-Control-Allow-Methods', headers)
        self.assertEqual(
            headers['Access-Control-Allow-Methods'],
            'GET, PUT, POST, DELETE, PUT, OPTIONS')
        self.assertEqual('underscored', headers['x-amz-meta-test_underscore'])


class TestS3ApiObjNonUTC(TestS3ApiObj):
    def setUp(self):
        self.orig_tz = os.environ.get('TZ', '')
        os.environ['TZ'] = 'EST+05EDT,M4.1.0,M10.5.0'
        time.tzset()
        super(TestS3ApiObjNonUTC, self).setUp()

    def tearDown(self):
        super(TestS3ApiObjNonUTC, self).tearDown()
        os.environ['TZ'] = self.orig_tz
        time.tzset()


if __name__ == '__main__':
    unittest.main()<|MERGE_RESOLUTION|>--- conflicted
+++ resolved
@@ -1739,8 +1739,6 @@
             'Vary': 'Origin, Access-Control-Request-Headers',
         })
 
-<<<<<<< HEAD
-=======
         # test more allow_origins
         self.s3api.conf.cors_preflight_allow_origin = ['http://example.com',
                                                        'http://other.com']
@@ -1755,7 +1753,6 @@
             'Vary': 'Origin, Access-Control-Request-Headers',
         })
 
->>>>>>> b87a4447
         # Wrong protocol
         self.s3api.conf.cors_preflight_allow_origin = ['https://example.com']
         status, headers, body = self.call_s3api(req)

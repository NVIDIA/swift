--- conflicted
+++ resolved
@@ -438,72 +438,6 @@
         self.assertEqual(body, b'')
         body = self._do_test_non_slo_object_part_num_invalid('HEAD', 'foo')
         self.assertEqual(body, b'')
-<<<<<<< HEAD
-
-    def test_non_slo_object_GET_part_num(self):
-        self._test_object_GETorHEAD('GET', query='?partNumber=1')
-
-    def test_non_slo_object_HEAD_part_num(self):
-        self._test_object_GETorHEAD('HEAD', query='?partNumber=1')
-
-    def _do_test_non_slo_object_part_num_not_satisfiable(self, method,
-                                                         part_number):
-        req = Request.blank('/bucket/object',
-                            params={'partNumber': part_number},
-                            headers={'Authorization': 'AWS test:tester:hmac',
-                                     'Date': self.get_date_header()})
-        req.method = method
-        status, headers, body = self.call_s3api(req)
-        self.assertEqual(status.split()[0], '416')
-        return body
-
-    def test_non_slo_object_GET_part_num_not_satisfiable(self):
-        body = self._do_test_non_slo_object_part_num_not_satisfiable(
-            'GET', '2')
-        self.assertEqual(self._get_error_code(body), 'InvalidPartNumber')
-        body = self._do_test_non_slo_object_part_num_not_satisfiable(
-            'GET', '10000')
-        self.assertEqual(self._get_error_code(body), 'InvalidPartNumber')
-
-    def test_non_slo_object_HEAD_part_num_not_satisfiable(self):
-        body = self._do_test_non_slo_object_part_num_not_satisfiable(
-            'HEAD', '2')
-        self.assertEqual(body, b'')
-        body = self._do_test_non_slo_object_part_num_not_satisfiable(
-            'HEAD', '10000')
-        self.assertEqual(body, b'')
-
-    def _do_test_non_slo_object_part_num_invalid(self, method, part_number):
-        req = Request.blank('/bucket/object',
-                            params={'partNumber': part_number},
-                            headers={'Authorization': 'AWS test:tester:hmac',
-                                     'Date': self.get_date_header()})
-        req.method = method
-        status, headers, body = self.call_s3api(req)
-        self.assertEqual(status.split()[0], '400')
-        return body
-
-    def test_non_slo_object_GET_part_num_invalid(self):
-        body = self._do_test_non_slo_object_part_num_invalid('GET', '0')
-        self.assertEqual(self._get_error_code(body), 'InvalidArgument')
-        body = self._do_test_non_slo_object_part_num_invalid('GET', '-1')
-        self.assertEqual(self._get_error_code(body), 'InvalidArgument')
-        body = self._do_test_non_slo_object_part_num_invalid('GET', '10001')
-        self.assertEqual(self._get_error_code(body), 'InvalidArgument')
-        body = self._do_test_non_slo_object_part_num_invalid('GET', 'foo')
-        self.assertEqual(self._get_error_code(body), 'InvalidArgument')
-
-    def test_non_slo_object_HEAD_part_num_invalid(self):
-        body = self._do_test_non_slo_object_part_num_invalid('HEAD', '0')
-        self.assertEqual(body, b'')
-        body = self._do_test_non_slo_object_part_num_invalid('HEAD', '-1')
-        self.assertEqual(body, b'')
-        body = self._do_test_non_slo_object_part_num_invalid('HEAD', '10001')
-        self.assertEqual(body, b'')
-        body = self._do_test_non_slo_object_part_num_invalid('HEAD', 'foo')
-        self.assertEqual(body, b'')
-=======
->>>>>>> 1d6a0548
 
     def test_object_GET_Range(self):
         req = Request.blank('/bucket/object',

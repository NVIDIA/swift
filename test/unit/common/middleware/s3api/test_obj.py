# Copyright (c) 2014 OpenStack Foundation
#
# Licensed under the Apache License, Version 2.0 (the "License");
# you may not use this file except in compliance with the License.
# You may obtain a copy of the License at
#
#    http://www.apache.org/licenses/LICENSE-2.0
#
# Unless required by applicable law or agreed to in writing, software
# distributed under the License is distributed on an "AS IS" BASIS,
# WITHOUT WARRANTIES OR CONDITIONS OF ANY KIND, either express or
# implied.
# See the License for the specific language governing permissions and
# limitations under the License.

import binascii
import unittest
from datetime import datetime
import functools
from hashlib import sha256
import os
from os.path import join
import time
from mock import patch
import six
import json

from swift.common import swob
from swift.common.storage_policy import StoragePolicy
from swift.common.swob import Request
from swift.common.middleware.proxy_logging import ProxyLoggingMiddleware
from test.unit import mock_timestamp_now, patch_policies

from test.unit.common.middleware.s3api import S3ApiTestCase
from test.unit.common.middleware.s3api.test_s3_acl import s3acl
from swift.common.middleware.s3api.s3request import SigV4Request
from swift.common.middleware.s3api.subresource import ACL, User, encode_acl, \
    Owner, Grant
from swift.common.middleware.s3api.etree import fromstring
from swift.common.middleware.s3api.utils import mktime, S3Timestamp
from swift.common.middleware.versioned_writes.object_versioning import \
    DELETE_MARKER_CONTENT_TYPE
from swift.common.utils import md5


class TestS3ApiObj(S3ApiTestCase):

    def setUp(self):
        super(TestS3ApiObj, self).setUp()

        self.object_body = b'hello'
        self.etag = md5(self.object_body, usedforsecurity=False).hexdigest()
        self.last_modified = 'Fri, 01 Apr 2014 12:00:00 GMT'

        self.response_headers = {'Content-Type': 'text/html',
                                 'Content-Length': len(self.object_body),
                                 'Accept-Ranges': 'bytes',
                                 'Content-Disposition': 'inline',
                                 'Content-Language': 'en',
                                 'x-object-meta-test': 'swift',
                                 'etag': self.etag,
                                 'last-modified': self.last_modified,
                                 'expires': 'Mon, 21 Sep 2015 12:00:00 GMT',
                                 'x-robots-tag': 'nofollow',
                                 'cache-control': 'private'}

        self.swift.register('GET', '/v1/AUTH_test/bucket/object',
                            swob.HTTPOk, self.response_headers,
                            self.object_body)
        self.swift.register('PUT', '/v1/AUTH_test/bucket/object',
                            swob.HTTPCreated,
                            {'etag': self.etag,
                             'last-modified': self.last_modified,
                             'x-object-meta-something': 'oh hai'},
                            None)

    @patch_policies([
        StoragePolicy(0, 'gold', is_default=True),
        StoragePolicy(1, 'silver')])
    def _test_object_GETorHEAD(self, method):
        bucket_policy_index = 1
<<<<<<< HEAD
        self._register_bucket_policy('bucket', bucket_policy_index)
=======
        self._register_bucket_head('bucket', bucket_policy_index)
>>>>>>> 7a84e5f1
        req = Request.blank('/bucket/object',
                            environ={'REQUEST_METHOD': method},
                            headers={'Authorization': 'AWS test:tester:hmac',
                                     'Date': self.get_date_header()})
        self.assertNotIn('X-Backend-Storage-Policy-Index', req.headers)
        status, headers, body = self.call_s3api(req)
        self.assertEqual(status.split()[0], '200')
        # we'll want this for logging
        self._assert_policy_index(req.headers, headers, bucket_policy_index)

        unexpected_headers = []
        for key, val in self.response_headers.items():
            if key in ('Content-Length', 'Content-Type', 'content-encoding',
                       'last-modified', 'cache-control', 'Content-Disposition',
                       'Content-Language', 'expires', 'x-robots-tag',
                       'Accept-Ranges'):
                self.assertIn(key, headers)
                self.assertEqual(headers[key], str(val))

            elif key == 'etag':
                self.assertEqual(headers[key], '"%s"' % val)

            elif key.startswith('x-object-meta-'):
                self.assertIn('x-amz-meta-' + key[14:], headers)
                self.assertEqual(headers['x-amz-meta-' + key[14:]], val)

            else:
                unexpected_headers.append((key, val))

        if unexpected_headers:
            self.fail('unexpected headers: %r' % unexpected_headers)

        self.assertEqual(headers['etag'],
                         '"%s"' % self.response_headers['etag'])

        if method == 'GET':
            self.assertEqual(body, self.object_body)

    @s3acl
    def test_object_HEAD_error(self):
        # HEAD does not return the body even an error response in the
        # specifications of the REST API.
        # So, check the response code for error test of HEAD.
        req = Request.blank('/bucket/object',
                            environ={'REQUEST_METHOD': 'HEAD'},
                            headers={'Authorization': 'AWS test:tester:hmac',
                                     'Date': self.get_date_header()})
        self.swift.register('HEAD', '/v1/AUTH_test/bucket/object',
                            swob.HTTPUnauthorized, {}, None)
        status, headers, body = self.call_s3api(req)
        self.assertEqual(status.split()[0], '403')
        self.assertEqual(body, b'')  # sanity

        req = Request.blank('/bucket/object',
                            environ={'REQUEST_METHOD': 'HEAD'},
                            headers={'Authorization': 'AWS test:tester:hmac',
                                     'Date': self.get_date_header()})
        self.swift.register('HEAD', '/v1/AUTH_test/bucket/object',
                            swob.HTTPForbidden, {}, None)
        status, headers, body = self.call_s3api(req)
        self.assertEqual(status.split()[0], '403')
        self.assertEqual(body, b'')  # sanity

        req = Request.blank('/bucket/object',
                            environ={'REQUEST_METHOD': 'HEAD'},
                            headers={'Authorization': 'AWS test:tester:hmac',
                                     'Date': self.get_date_header()})
        self.swift.register('HEAD', '/v1/AUTH_test/bucket/object',
                            swob.HTTPNotFound, {}, None)
        status, headers, body = self.call_s3api(req)
        self.assertEqual(status.split()[0], '404')
        self.assertEqual(body, b'')  # sanity

        req = Request.blank('/bucket/object',
                            environ={'REQUEST_METHOD': 'HEAD'},
                            headers={'Authorization': 'AWS test:tester:hmac',
                                     'Date': self.get_date_header()})
        self.swift.register('HEAD', '/v1/AUTH_test/bucket/object',
                            swob.HTTPPreconditionFailed, {}, None)
        status, headers, body = self.call_s3api(req)
        self.assertEqual(status.split()[0], '412')
        self.assertEqual(body, b'')  # sanity

        req = Request.blank('/bucket/object',
                            environ={'REQUEST_METHOD': 'HEAD'},
                            headers={'Authorization': 'AWS test:tester:hmac',
                                     'Date': self.get_date_header()})
        self.swift.register('HEAD', '/v1/AUTH_test/bucket/object',
                            swob.HTTPServerError, {}, None)
        status, headers, body = self.call_s3api(req)
        self.assertEqual(status.split()[0], '500')
        self.assertEqual(body, b'')  # sanity

        req = Request.blank('/bucket/object',
                            environ={'REQUEST_METHOD': 'HEAD'},
                            headers={'Authorization': 'AWS test:tester:hmac',
                                     'Date': self.get_date_header()})
        self.swift.register('HEAD', '/v1/AUTH_test/bucket/object',
                            swob.HTTPServiceUnavailable, {}, None)
        status, headers, body = self.call_s3api(req)
        self.assertEqual(status.split()[0], '503')
        self.assertEqual(body, b'')  # sanity

    def test_object_HEAD(self):
        self._test_object_GETorHEAD('HEAD')

    def _do_test_object_policy_index_logging(self, bucket_policy_index):
        self.logger.clear()
<<<<<<< HEAD
        self._register_bucket_policy('bucket', bucket_policy_index)
=======
        self._register_bucket_head('bucket', bucket_policy_index)
>>>>>>> 7a84e5f1
        req = Request.blank('/bucket/object',
                            headers={'Authorization': 'AWS test:tester:hmac',
                                     'Date': self.get_date_header()})
        self.assertNotIn('X-Backend-Storage-Policy-Index', req.headers)
        self.s3api = ProxyLoggingMiddleware(self.s3api, {}, logger=self.logger)
        status, headers, body = self.call_s3api(req)
        self._assert_policy_index(req.headers, headers, bucket_policy_index)
        self.assertEqual('/v1/AUTH_test/bucket/object',
                         req.environ['swift.backend_path'])
        access_lines = self.logger.get_lines_for_level('info')
        self.assertEqual(1, len(access_lines))
        parts = access_lines[0].split()
        self.assertEqual(' '.join(parts[3:7]),
                         'GET /bucket/object HTTP/1.0 200')
        self.assertEqual(parts[-1], str(bucket_policy_index))

    @patch_policies([
        StoragePolicy(0, 'gold', is_default=True),
        StoragePolicy(1, 'silver')])
    def test_object_policy_index_logging(self):
        self._do_test_object_policy_index_logging(0)
        self._do_test_object_policy_index_logging(1)

    def _test_object_HEAD_Range(self, range_value):
        req = Request.blank('/bucket/object',
                            environ={'REQUEST_METHOD': 'HEAD'},
                            headers={'Authorization': 'AWS test:tester:hmac',
                                     'Range': range_value,
                                     'Date': self.get_date_header()})
        return self.call_s3api(req)

    @s3acl
    def test_object_HEAD_Range_with_invalid_value(self):
        range_value = ''
        status, headers, body = self._test_object_HEAD_Range(range_value)
        self.assertEqual(status.split()[0], '200')
        self.assertTrue('content-length' in headers)
        self.assertEqual(headers['content-length'], '5')
        self.assertTrue('content-range' not in headers)

        range_value = 'hoge'
        status, headers, body = self._test_object_HEAD_Range(range_value)
        self.assertEqual(status.split()[0], '200')
        self.assertTrue('content-length' in headers)
        self.assertEqual(headers['content-length'], '5')
        self.assertTrue('content-range' not in headers)

        range_value = 'bytes='
        status, headers, body = self._test_object_HEAD_Range(range_value)
        self.assertEqual(status.split()[0], '200')
        self.assertTrue('content-length' in headers)
        self.assertEqual(headers['content-length'], '5')
        self.assertTrue('content-range' not in headers)

        range_value = 'bytes=1'
        status, headers, body = self._test_object_HEAD_Range(range_value)
        self.assertEqual(status.split()[0], '200')
        self.assertTrue('content-length' in headers)
        self.assertEqual(headers['content-length'], '5')
        self.assertTrue('content-range' not in headers)

        range_value = 'bytes=5-1'
        status, headers, body = self._test_object_HEAD_Range(range_value)
        self.assertEqual(status.split()[0], '200')
        self.assertTrue('content-length' in headers)
        self.assertEqual(headers['content-length'], '5')
        self.assertTrue('content-range' not in headers)

        range_value = 'bytes=5-10'
        status, headers, body = self._test_object_HEAD_Range(range_value)
        self.assertEqual(status.split()[0], '416')

    @s3acl
    def test_object_HEAD_Range(self):
        # update response headers
        self.swift.register('HEAD', '/v1/AUTH_test/bucket/object',
                            swob.HTTPOk, self.response_headers,
                            self.object_body)
        range_value = 'bytes=0-3'
        status, headers, body = self._test_object_HEAD_Range(range_value)
        self.assertEqual(status.split()[0], '206')
        self.assertTrue('content-length' in headers)
        self.assertEqual(headers['content-length'], '4')
        self.assertTrue('content-range' in headers)
        self.assertTrue(headers['content-range'].startswith('bytes 0-3'))
        self.assertTrue('x-amz-meta-test' in headers)
        self.assertEqual('swift', headers['x-amz-meta-test'])

        range_value = 'bytes=3-3'
        status, headers, body = self._test_object_HEAD_Range(range_value)
        self.assertEqual(status.split()[0], '206')
        self.assertTrue('content-length' in headers)
        self.assertEqual(headers['content-length'], '1')
        self.assertTrue('content-range' in headers)
        self.assertTrue(headers['content-range'].startswith('bytes 3-3'))
        self.assertTrue('x-amz-meta-test' in headers)
        self.assertEqual('swift', headers['x-amz-meta-test'])

        range_value = 'bytes=1-'
        status, headers, body = self._test_object_HEAD_Range(range_value)
        self.assertEqual(status.split()[0], '206')
        self.assertTrue('content-length' in headers)
        self.assertEqual(headers['content-length'], '4')
        self.assertTrue('content-range' in headers)
        self.assertTrue(headers['content-range'].startswith('bytes 1-4'))
        self.assertTrue('x-amz-meta-test' in headers)
        self.assertEqual('swift', headers['x-amz-meta-test'])

        range_value = 'bytes=-3'
        status, headers, body = self._test_object_HEAD_Range(range_value)
        self.assertEqual(status.split()[0], '206')
        self.assertTrue('content-length' in headers)
        self.assertEqual(headers['content-length'], '3')
        self.assertTrue('content-range' in headers)
        self.assertTrue(headers['content-range'].startswith('bytes 2-4'))
        self.assertTrue('x-amz-meta-test' in headers)
        self.assertEqual('swift', headers['x-amz-meta-test'])

    @s3acl
    def test_object_GET_error(self):
        code = self._test_method_error('GET', '/bucket/object',
                                       swob.HTTPUnauthorized)
        self.assertEqual(code, 'SignatureDoesNotMatch')
        code = self._test_method_error('GET', '/bucket/object',
                                       swob.HTTPForbidden)
        self.assertEqual(code, 'AccessDenied')
        code = self._test_method_error('GET', '/bucket/object',
                                       swob.HTTPNotFound)
        self.assertEqual(code, 'NoSuchKey')
        code = self._test_method_error('GET', '/bucket/object',
                                       swob.HTTPServerError)
        self.assertEqual(code, 'InternalError')
        code = self._test_method_error('GET', '/bucket/object',
                                       swob.HTTPPreconditionFailed)
        self.assertEqual(code, 'PreconditionFailed')
        code = self._test_method_error('GET', '/bucket/object',
                                       swob.HTTPServiceUnavailable)
        self.assertEqual(code, 'ServiceUnavailable')
        code = self._test_method_error('GET', '/bucket/object',
                                       swob.HTTPConflict)
        self.assertEqual(code, 'BrokenMPU')

        code = self._test_method_error(
            'GET', '/bucket/object',
            functools.partial(swob.Response, status='498 Rate Limited'),
            expected_status='503 Slow Down')
        self.assertEqual(code, 'SlowDown')

        with patch.object(self.s3api.conf, 'ratelimit_as_client_error', True):
            code = self._test_method_error(
                'GET', '/bucket/object',
                functools.partial(swob.Response, status='498 Rate Limited'),
                expected_status='429 Slow Down')
            self.assertEqual(code, 'SlowDown')

    @s3acl
    def test_object_GET(self):
        self._test_object_GETorHEAD('GET')

    @s3acl(s3acl_only=True)
    def test_object_GET_with_s3acl_and_unknown_user(self):
        self.swift.remote_user = None
        req = Request.blank('/bucket/object',
                            environ={'REQUEST_METHOD': 'GET'},
                            headers={'Authorization': 'AWS test:tester:hmac',
                                     'Date': self.get_date_header()})
        status, headers, body = self.call_s3api(req)
        self.assertEqual(status, '403 Forbidden')
        self.assertEqual(self._get_error_code(body), 'SignatureDoesNotMatch')

    @s3acl(s3acl_only=True)
    def test_object_GET_with_s3acl_and_keystone(self):
        # for passing keystone authentication root
        orig_auth = self.swift._fake_auth_middleware
        calls = []

        def wrapped_auth(env):
            calls.append((env['REQUEST_METHOD'], 's3api.auth_details' in env))
            orig_auth(env)

        with patch.object(self.swift, '_fake_auth_middleware', wrapped_auth):
            self._test_object_GETorHEAD('GET')
        self.assertEqual(calls, [
            ('TEST', True),
            ('HEAD', False),
            ('GET', False),
        ])

    @s3acl
    def test_object_GET_Range(self):
        req = Request.blank('/bucket/object',
                            environ={'REQUEST_METHOD': 'GET'},
                            headers={'Authorization': 'AWS test:tester:hmac',
                                     'Range': 'bytes=0-3',
                                     'Date': self.get_date_header()})
        status, headers, body = self.call_s3api(req)
        self.assertEqual(status.split()[0], '206')

        self.assertTrue('content-range' in headers)
        self.assertTrue(headers['content-range'].startswith('bytes 0-3'))

    @s3acl
    def test_object_GET_Range_error(self):
        code = self._test_method_error('GET', '/bucket/object',
                                       swob.HTTPRequestedRangeNotSatisfiable)
        self.assertEqual(code, 'InvalidRange')

    @s3acl
    def test_object_GET_Response(self):
        req = Request.blank('/bucket/object',
                            environ={'REQUEST_METHOD': 'GET',
                                     'QUERY_STRING':
                                     'response-content-type=%s&'
                                     'response-content-language=%s&'
                                     'response-expires=%s&'
                                     'response-cache-control=%s&'
                                     'response-content-disposition=%s&'
                                     'response-content-encoding=%s&'
                                     % ('text/plain', 'en',
                                        'Fri, 01 Apr 2014 12:00:00 GMT',
                                        'no-cache',
                                        'attachment',
                                        'gzip')},
                            headers={'Authorization': 'AWS test:tester:hmac',
                                     'Date': self.get_date_header()})
        status, headers, body = self.call_s3api(req)
        self.assertEqual(status.split()[0], '200')

        self.assertTrue('content-type' in headers)
        self.assertEqual(headers['content-type'], 'text/plain')
        self.assertTrue('content-language' in headers)
        self.assertEqual(headers['content-language'], 'en')
        self.assertTrue('expires' in headers)
        self.assertEqual(headers['expires'], 'Fri, 01 Apr 2014 12:00:00 GMT')
        self.assertTrue('cache-control' in headers)
        self.assertEqual(headers['cache-control'], 'no-cache')
        self.assertTrue('content-disposition' in headers)
        self.assertTrue('accept-ranges' in headers)
        self.assertEqual(headers['accept-ranges'], 'bytes')
        self.assertEqual(headers['content-disposition'],
                         'attachment')
        self.assertTrue('content-encoding' in headers)
        self.assertEqual(headers['content-encoding'], 'gzip')

    @s3acl
    def test_object_GET_version_id_not_implemented(self):
        # GET version that is not null
        req = Request.blank('/bucket/object?versionId=2',
                            environ={'REQUEST_METHOD': 'GET'},
                            headers={'Authorization': 'AWS test:tester:hmac',
                                     'Date': self.get_date_header()})

        with patch('swift.common.middleware.s3api.controllers.obj.'
                   'get_swift_info', return_value={}):
            status, headers, body = self.call_s3api(req)
            self.assertEqual(status.split()[0], '501', body)

        # GET current version
        req = Request.blank('/bucket/object?versionId=null',
                            environ={'REQUEST_METHOD': 'GET'},
                            headers={'Authorization': 'AWS test:tester:hmac',
                                     'Date': self.get_date_header()})
        with patch('swift.common.middleware.s3api.controllers.obj.'
                   'get_swift_info', return_value={}):
            status, headers, body = self.call_s3api(req)
            self.assertEqual(status.split()[0], '200', body)
            self.assertEqual(body, self.object_body)
            self.assertTrue('accept-ranges' in headers)
            self.assertEqual(headers['accept-ranges'], 'bytes')

    @s3acl
    def test_object_GET_version_id(self):
        # GET current version
        req = Request.blank('/bucket/object?versionId=null',
                            environ={'REQUEST_METHOD': 'GET'},
                            headers={'Authorization': 'AWS test:tester:hmac',
                                     'Date': self.get_date_header()})
        status, headers, body = self.call_s3api(req)
        self.assertEqual(status.split()[0], '200', body)
        self.assertEqual(body, self.object_body)

        # GET current version that is not null
        req = Request.blank('/bucket/object?versionId=2',
                            environ={'REQUEST_METHOD': 'GET'},
                            headers={'Authorization': 'AWS test:tester:hmac',
                                     'Date': self.get_date_header()})
        status, headers, body = self.call_s3api(req)
        self.assertEqual(status.split()[0], '200', body)
        self.assertEqual(body, self.object_body)
        self.assertTrue('accept-ranges' in headers)
        self.assertEqual(headers['accept-ranges'], 'bytes')

        # GET version in archive
        headers = self.response_headers.copy()
        headers['Content-Length'] = 6
        account = 'test:tester'
        grants = [Grant(User(account), 'FULL_CONTROL')]
        headers.update(
            encode_acl('object', ACL(Owner(account, account), grants)))
        self.swift.register(
            'HEAD', '/v1/AUTH_test/bucket/object?version-id=1', swob.HTTPOk,
            headers, None)
        self.swift.register(
            'GET', '/v1/AUTH_test/bucket/object?version-id=1', swob.HTTPOk,
            headers, 'hello1')
        req = Request.blank('/bucket/object?versionId=1',
                            environ={'REQUEST_METHOD': 'GET'},
                            headers={'Authorization': 'AWS test:tester:hmac',
                                     'Date': self.get_date_header()})
        status, headers, body = self.call_s3api(req)
        self.assertEqual(status.split()[0], '200', body)
        self.assertEqual(body, b'hello1')

        # Version not found
        self.swift.register(
            'GET', '/v1/AUTH_test/bucket/object?version-id=A',
            swob.HTTPNotFound, {}, None)
        req = Request.blank('/bucket/object?versionId=A',
                            environ={'REQUEST_METHOD': 'GET'},
                            headers={'Authorization': 'AWS test:tester:hmac',
                                     'Date': self.get_date_header()})
        status, headers, body = self.call_s3api(req)
        self.assertEqual(status.split()[0], '404')

    @s3acl(versioning_enabled=False)
    def test_object_GET_with_version_id_but_not_enabled(self):
        # Version not found
        self.swift.register(
            'HEAD', '/v1/AUTH_test/bucket',
            swob.HTTPNoContent, {}, None)
        req = Request.blank('/bucket/object?versionId=A',
                            environ={'REQUEST_METHOD': 'GET'},
                            headers={'Authorization': 'AWS test:tester:hmac',
                                     'Date': self.get_date_header()})
        status, headers, body = self.call_s3api(req)
        self.assertEqual(status.split()[0], '404')
        elem = fromstring(body, 'Error')
        self.assertEqual(elem.find('Code').text, 'NoSuchVersion')
        self.assertEqual(elem.find('Key').text, 'object')
        self.assertEqual(elem.find('VersionId').text, 'A')
        expected_calls = []
        # NB: No actual backend GET!
        self.assertEqual(expected_calls, self.swift.calls)

    @s3acl
    def test_object_PUT_error(self):
        code = self._test_method_error('PUT', '/bucket/object',
                                       swob.HTTPUnauthorized)
        self.assertEqual(code, 'SignatureDoesNotMatch')
        code = self._test_method_error('PUT', '/bucket/object',
                                       swob.HTTPForbidden)
        self.assertEqual(code, 'AccessDenied')
        code = self._test_method_error('PUT', '/bucket/object',
                                       swob.HTTPNotFound)
        self.assertEqual(code, 'NoSuchBucket')
        code = self._test_method_error('PUT', '/bucket/object',
                                       swob.HTTPRequestEntityTooLarge)
        self.assertEqual(code, 'EntityTooLarge')
        code = self._test_method_error('PUT', '/bucket/object',
                                       swob.HTTPServerError)
        self.assertEqual(code, 'InternalError')
        code = self._test_method_error('PUT', '/bucket/object',
                                       swob.HTTPUnprocessableEntity)
        self.assertEqual(code, 'BadDigest')
        code = self._test_method_error('PUT', '/bucket/object',
                                       swob.HTTPLengthRequired)
        self.assertEqual(code, 'MissingContentLength')
        code = self._test_method_error('PUT', '/bucket/object',
                                       swob.HTTPPreconditionFailed)
        self.assertEqual(code, 'PreconditionFailed')
        code = self._test_method_error('PUT', '/bucket/object',
                                       swob.HTTPServiceUnavailable)
        self.assertEqual(code, 'ServiceUnavailable')
        code = self._test_method_error('PUT', '/bucket/object',
                                       swob.HTTPCreated,
                                       {'X-Amz-Copy-Source': ''})
        self.assertEqual(code, 'InvalidArgument')
        code = self._test_method_error('PUT', '/bucket/object',
                                       swob.HTTPCreated,
                                       {'X-Amz-Copy-Source': '/'})
        self.assertEqual(code, 'InvalidArgument')
        code = self._test_method_error('PUT', '/bucket/object',
                                       swob.HTTPCreated,
                                       {'X-Amz-Copy-Source': '/bucket'})
        self.assertEqual(code, 'InvalidArgument')
        code = self._test_method_error('PUT', '/bucket/object',
                                       swob.HTTPCreated,
                                       {'X-Amz-Copy-Source': '/bucket/'})
        self.assertEqual(code, 'InvalidArgument')
        code = self._test_method_error(
            'PUT', '/bucket/object',
            swob.HTTPCreated,
            {'X-Amz-Copy-Source': '/bucket/src_obj?foo=bar'})
        self.assertEqual(code, 'InvalidArgument')
        # adding other query paramerters will cause an error
        code = self._test_method_error(
            'PUT', '/bucket/object',
            swob.HTTPCreated,
            {'X-Amz-Copy-Source': '/bucket/src_obj?versionId=foo&bar=baz'})
        self.assertEqual(code, 'InvalidArgument')
        # ...even versionId appears in the last
        code = self._test_method_error(
            'PUT', '/bucket/object',
            swob.HTTPCreated,
            {'X-Amz-Copy-Source': '/bucket/src_obj?bar=baz&versionId=foo'})
        self.assertEqual(code, 'InvalidArgument')
        code = self._test_method_error(
            'PUT', '/bucket/object',
            swob.HTTPCreated,
            {'X-Amz-Copy-Source': '/src_bucket/src_object',
             'X-Amz-Copy-Source-Range': 'bytes=0-0'})
        self.assertEqual(code, 'InvalidArgument')
        code = self._test_method_error('PUT', '/bucket/object',
                                       swob.HTTPRequestTimeout)
        self.assertEqual(code, 'RequestTimeout')
        code = self._test_method_error('PUT', '/bucket/object',
                                       swob.HTTPClientDisconnect,
                                       {})
        self.assertEqual(code, 'RequestTimeout')

    def test_object_PUT_with_version(self):
        self.swift.register('GET',
                            '/v1/AUTH_test/bucket/src_obj?version-id=foo',
                            swob.HTTPOk, self.response_headers,
                            self.object_body)
        self.swift.register('PUT', '/v1/AUTH_test/bucket/object',
                            swob.HTTPCreated, {
                                'etag': self.etag,
                                'last-modified': self.last_modified,
                            }, None)

        req = Request.blank('/bucket/object', method='PUT', body='', headers={
            'Authorization': 'AWS test:tester:hmac',
            'Date': self.get_date_header(),
            'X-Amz-Copy-Source': '/bucket/src_obj?versionId=foo',
        })
        status, headers, body = self.call_s3api(req)

        self.assertEqual('200 OK', status)
        elem = fromstring(body, 'CopyObjectResult')
        self.assertEqual(elem.find('ETag').text, '"%s"' % self.etag)

        self.assertEqual(self.swift.calls, [
            ('HEAD', '/v1/AUTH_test/bucket/src_obj?version-id=foo'),
            ('PUT', '/v1/AUTH_test/bucket/object?version-id=foo'),
        ])
        _, _, headers = self.swift.calls_with_headers[-1]
        self.assertEqual(headers['x-copy-from'], '/bucket/src_obj')

    @s3acl
    def test_object_PUT(self):
        etag = self.response_headers['etag']
        content_md5 = binascii.b2a_base64(binascii.a2b_hex(etag)).strip()
        if not six.PY2:
            content_md5 = content_md5.decode('ascii')

        req = Request.blank(
            '/bucket/object',
            environ={'REQUEST_METHOD': 'PUT'},
            headers={'Authorization': 'AWS test:tester:hmac',
                     'x-amz-storage-class': 'STANDARD',
                     'Content-MD5': content_md5,
                     'Date': self.get_date_header()},
            body=self.object_body)
        req.date = datetime.now()
        req.content_type = 'text/plain'
        status, headers, body = self.call_s3api(req)
        self.assertEqual(status.split()[0], '200')
        # Check that s3api returns an etag header.
        self.assertEqual(headers['etag'], '"%s"' % etag)

        _, _, headers = self.swift.calls_with_headers[-1]
        # Check that s3api converts a Content-MD5 header into an etag.
        self.assertEqual(headers['etag'], etag)

    @s3acl
    def test_object_PUT_quota_exceeded(self):
        etag = self.response_headers['etag']
        content_md5 = binascii.b2a_base64(binascii.a2b_hex(etag)).strip()
        if not six.PY2:
            content_md5 = content_md5.decode('ascii')

        self.swift.register(
            'PUT', '/v1/AUTH_test/bucket/object',
            swob.HTTPRequestEntityTooLarge, {}, 'Upload exceeds quota.')
        req = Request.blank(
            '/bucket/object',
            environ={'REQUEST_METHOD': 'PUT'},
            headers={'Authorization': 'AWS test:tester:hmac',
                     'x-amz-storage-class': 'STANDARD',
                     'Content-MD5': content_md5,
                     'Date': self.get_date_header()},
            body=self.object_body)
        req.date = datetime.now()
        req.content_type = 'text/plain'
        status, headers, body = self.call_s3api(req)
        self.assertEqual(status.split()[0], '400')
        self.assertIn(b'<Code>EntityTooLarge</Code>', body)
        self.assertIn(b'<Message>Upload exceeds quota.</Message', body)

    @s3acl
    def test_object_PUT_v4(self):
        body_sha = sha256(self.object_body).hexdigest()
        req = Request.blank(
            '/bucket/object',
            environ={'REQUEST_METHOD': 'PUT'},
            headers={
                'Authorization':
                    'AWS4-HMAC-SHA256 '
                    'Credential=test:tester/%s/us-east-1/s3/aws4_request, '
                    'SignedHeaders=host;x-amz-date, '
                    'Signature=hmac' % (
                        self.get_v4_amz_date_header().split('T', 1)[0]),
                'x-amz-date': self.get_v4_amz_date_header(),
                'x-amz-storage-class': 'STANDARD',
                'x-amz-content-sha256': body_sha,
                'Date': self.get_date_header()},
            body=self.object_body)
        req.date = datetime.now()
        req.content_type = 'text/plain'
        status, headers, body = self.call_s3api(req)
        self.assertEqual(status.split()[0], '200')
        # Check that s3api returns an etag header.
        self.assertEqual(headers['etag'],
                         '"%s"' % self.response_headers['etag'])

        _, _, headers = self.swift.calls_with_headers[-1]
        # No way to determine ETag to send
        self.assertNotIn('etag', headers)
        self.assertEqual('/v1/AUTH_test/bucket/object',
                         req.environ.get('swift.backend_path'))

    @s3acl
    def test_object_PUT_v4_bad_hash(self):
        req = Request.blank(
            '/bucket/object',
            environ={'REQUEST_METHOD': 'PUT'},
            headers={
                'Authorization':
                    'AWS4-HMAC-SHA256 '
                    'Credential=test:tester/%s/us-east-1/s3/aws4_request, '
                    'SignedHeaders=host;x-amz-date, '
                    'Signature=hmac' % (
                        self.get_v4_amz_date_header().split('T', 1)[0]),
                'x-amz-date': self.get_v4_amz_date_header(),
                'x-amz-storage-class': 'STANDARD',
                'x-amz-content-sha256': 'not the hash',
                'Date': self.get_date_header()},
            body=self.object_body)
        req.date = datetime.now()
        req.content_type = 'text/plain'
        status, headers, body = self.call_s3api(req)
        self.assertEqual(status.split()[0], '400')
        self.assertEqual(self._get_error_code(body), 'BadDigest')
        self.assertEqual('/v1/AUTH_test/bucket/object',
                         req.environ.get('swift.backend_path'))

    @s3acl
    def test_object_PUT_v4_unsigned_payload(self):
        req = Request.blank(
            '/bucket/object',
            environ={'REQUEST_METHOD': 'PUT'},
            headers={
                'Authorization':
                    'AWS4-HMAC-SHA256 '
                    'Credential=test:tester/%s/us-east-1/s3/aws4_request, '
                    'SignedHeaders=host;x-amz-date, '
                    'Signature=hmac' % (
                        self.get_v4_amz_date_header().split('T', 1)[0]),
                'x-amz-date': self.get_v4_amz_date_header(),
                'x-amz-storage-class': 'STANDARD',
                'x-amz-content-sha256': 'UNSIGNED-PAYLOAD',
                'Date': self.get_date_header()},
            body=self.object_body)
        req.date = datetime.now()
        req.content_type = 'text/plain'
        status, headers, body = self.call_s3api(req)
        self.assertEqual(status.split()[0], '200')
        # Check that s3api returns an etag header.
        self.assertEqual(headers['etag'],
                         '"%s"' % self.response_headers['etag'])

        _, _, headers = self.swift.calls_with_headers[-1]
        # No way to determine ETag to send
        self.assertNotIn('etag', headers)
        self.assertIn(b'UNSIGNED-PAYLOAD', SigV4Request(
            req.environ, self.s3api.conf)._canonical_request())

    def test_object_PUT_headers(self):
        content_md5 = binascii.b2a_base64(binascii.a2b_hex(self.etag)).strip()
        if not six.PY2:
            content_md5 = content_md5.decode('ascii')

        self.swift.register('HEAD', '/v1/AUTH_test/some/source',
                            swob.HTTPOk, {'last-modified': self.last_modified},
                            None)
        req = Request.blank(
            '/bucket/object',
            environ={'REQUEST_METHOD': 'PUT'},
            headers={'Authorization': 'AWS test:tester:hmac',
                     'X-Amz-Storage-Class': 'STANDARD',
                     'X-Amz-Meta-Something': 'oh hai',
                     'X-Amz-Meta-Unreadable-Prefix': '\x04w',
                     'X-Amz-Meta-Unreadable-Suffix': 'h\x04',
                     'X-Amz-Meta-Lots-Of-Unprintable': 5 * '\x04',
                     'X-Amz-Copy-Source': '/some/source',
                     'Content-MD5': content_md5,
                     'Date': self.get_date_header()},
            body=self.object_body)
        req.date = datetime.now()
        req.content_type = 'text/plain'
        status, headers, body = self.call_s3api(req)
        self.assertEqual('200 ', status[:4], body)
        # Check that s3api does not return an etag header,
        # specified copy source.
        self.assertNotIn('etag', headers)
        # Check that s3api does not return custom metadata in response
        self.assertNotIn('x-amz-meta-something', headers)

        _, _, headers = self.swift.calls_with_headers[-1]
        # Check that s3api converts a Content-MD5 header into an etag.
        self.assertEqual(headers['ETag'], self.etag)
        # Check that metadata is omited if no directive is specified
        self.assertIsNone(headers.get('X-Object-Meta-Something'))
        self.assertIsNone(headers.get('X-Object-Meta-Unreadable-Prefix'))
        self.assertIsNone(headers.get('X-Object-Meta-Unreadable-Suffix'))
        self.assertIsNone(headers.get('X-Object-Meta-Lots-Of-Unprintable'))

        self.assertEqual(headers['X-Copy-From'], '/some/source')
        self.assertEqual(headers['Content-Length'], '0')

    def _test_object_PUT_copy(self, head_resp, put_header=None,
                              src_path='/some/source', timestamp=None):
        account = 'test:tester'
        grants = [Grant(User(account), 'FULL_CONTROL')]
        head_headers = \
            encode_acl('object',
                       ACL(Owner(account, account), grants))
        head_headers.update({'last-modified': self.last_modified})
        self.swift.register('HEAD', '/v1/AUTH_test/some/source',
                            head_resp, head_headers, None)
        put_header = put_header or {}
        return self._call_object_copy(src_path, put_header, timestamp)

    def _test_object_PUT_copy_self(self, head_resp,
                                   put_header=None, timestamp=None):
        account = 'test:tester'
        grants = [Grant(User(account), 'FULL_CONTROL')]
        head_headers = \
            encode_acl('object',
                       ACL(Owner(account, account), grants))
        head_headers.update({'last-modified': self.last_modified})
        self.swift.register('HEAD', '/v1/AUTH_test/bucket/object',
                            head_resp, head_headers, None)
        put_header = put_header or {}
        return self._call_object_copy('/bucket/object', put_header, timestamp)

    def _call_object_copy(self, src_path, put_header, timestamp=None):
        put_headers = {'Authorization': 'AWS test:tester:hmac',
                       'X-Amz-Copy-Source': src_path,
                       'Date': self.get_date_header()}
        put_headers.update(put_header)

        req = Request.blank('/bucket/object',
                            environ={'REQUEST_METHOD': 'PUT'},
                            headers=put_headers)

        req.date = datetime.now()
        req.content_type = 'text/plain'
        timestamp = timestamp or time.time()
        with patch('swift.common.middleware.s3api.utils.time.time',
                   return_value=timestamp):
            return self.call_s3api(req)

    @patch_policies([
        StoragePolicy(0, 'gold', is_default=True),
        StoragePolicy(1, 'silver')])
    def test_simple_object_copy(self):
        src_policy_index = 0
<<<<<<< HEAD
        self._register_bucket_policy('some', src_policy_index)
        dst_policy_index = 1
        self._register_bucket_policy('bucket', dst_policy_index)
=======
        self._register_bucket_head('some', src_policy_index)
        dst_policy_index = 1
        self._register_bucket_head('bucket', dst_policy_index)
>>>>>>> 7a84e5f1
        self.swift.register('HEAD', '/v1/AUTH_test/some/source',
                            swob.HTTPOk, {}, None)
        req = Request.blank(
            '/bucket/object', method='PUT',
            headers={
                'Authorization': 'AWS test:tester:hmac',
                'X-Amz-Copy-Source': '/some/source',
                'Date': self.get_date_header(),
            },
        )
        self.assertNotIn('X-Backend-Storage-Policy-Index', req.headers)
        timestamp = time.time()
        with patch('swift.common.middleware.s3api.utils.time.time',
                   return_value=timestamp):
            status, headers, body = self.call_s3api(req)
        self.assertEqual(status.split()[0], '200')
        self._assert_policy_index(req.headers, headers, dst_policy_index)
        self.assertEqual('/v1/AUTH_test/bucket/object',
                         req.environ['swift.backend_path'])

        head_call, put_call = self.swift.calls_with_headers
        self.assertNotIn('x-backend-storage-policy-index', head_call.headers)
<<<<<<< HEAD
        self.assertEqual(put_call.headers['x-copy-from'], '/some/source')
        self.assertNotIn('x-backend-storage-policy-index', put_call.headers)
        head_call, put_call = self.swift.updated_calls_with_headers
        self.assertEqual(
            head_call.headers['x-backend-storage-policy-index'],
            str(src_policy_index))
        self.assertEqual(
            put_call.headers['x-backend-storage-policy-index'],
            str(dst_policy_index))
=======
        self.assertNotIn('x-backend-storage-policy-index', put_call.headers)
        self.assertEqual(put_call.headers['x-copy-from'], '/some/source')
>>>>>>> 7a84e5f1

    @s3acl
    def test_object_PUT_copy(self):
        def do_test(src_path):
            date_header = self.get_date_header()
            timestamp = mktime(date_header)
            allowed_last_modified = [S3Timestamp(timestamp).s3xmlformat]
            status, headers, body = self._test_object_PUT_copy(
                swob.HTTPOk, put_header={'Date': date_header},
                timestamp=timestamp, src_path=src_path)
            # may have gotten unlucky and had the clock roll over
            date_header = self.get_date_header()
            timestamp = mktime(date_header)
            allowed_last_modified.append(S3Timestamp(timestamp).s3xmlformat)

            self.assertEqual(status.split()[0], '200')
            self.assertEqual(headers['Content-Type'], 'application/xml')

            self.assertTrue(headers.get('etag') is None)
            self.assertTrue(headers.get('x-amz-meta-something') is None)
            elem = fromstring(body, 'CopyObjectResult')
            self.assertIn(elem.find('LastModified').text,
                          allowed_last_modified)
            self.assertEqual(elem.find('ETag').text, '"%s"' % self.etag)

            _, _, headers = self.swift.calls_with_headers[-1]
            self.assertEqual(headers['X-Copy-From'], '/some/source')
            self.assertTrue(headers.get('X-Fresh-Metadata') is None)
            self.assertEqual(headers['Content-Length'], '0')

        do_test('/some/source')
        do_test('/some/source?')
        do_test('/some/source?versionId=null')
        # Some clients (like Boto) don't include the leading slash;
        # AWS seems to tolerate this so we should, too
        do_test('some/source')

    @s3acl
    def test_object_PUT_copy_metadata_replace(self):
        with mock_timestamp_now(klass=S3Timestamp) as now:
            status, headers, body = \
                self._test_object_PUT_copy(
                    swob.HTTPOk,
                    {'X-Amz-Metadata-Directive': 'REPLACE',
                     'X-Amz-Meta-Something': 'oh hai',
                     'X-Amz-Meta-Unreadable-Prefix': '\x04w',
                     'X-Amz-Meta-Unreadable-Suffix': 'h\x04',
                     'X-Amz-Meta-Lots-Of-Unprintable': 5 * '\x04',
                     'Cache-Control': 'hello',
                     'content-disposition': 'how are you',
                     'content-encoding': 'good and you',
                     'content-language': 'great',
                     'content-type': 'so',
                     'expires': 'yeah',
                     'x-robots-tag': 'bye'})

        self.assertEqual(status.split()[0], '200')
        self.assertEqual(headers['Content-Type'], 'application/xml')
        self.assertIsNone(headers.get('etag'))
        elem = fromstring(body, 'CopyObjectResult')
        self.assertEqual(S3Timestamp(now.ceil()).s3xmlformat,
                         elem.find('LastModified').text)
        self.assertEqual(elem.find('ETag').text, '"%s"' % self.etag)

        _, _, headers = self.swift.calls_with_headers[-1]
        self.assertEqual(headers['X-Copy-From'], '/some/source')
        # Check that metadata is included if replace directive is specified
        # and that Fresh Metadata is set
        self.assertTrue(headers.get('X-Fresh-Metadata') == 'True')
        self.assertEqual(headers['X-Object-Meta-Something'], 'oh hai')
        self.assertEqual(headers['X-Object-Meta-Unreadable-Prefix'],
                         '=?UTF-8?Q?=04w?=')
        self.assertEqual(headers['X-Object-Meta-Unreadable-Suffix'],
                         '=?UTF-8?Q?h=04?=')
        self.assertEqual(headers['X-Object-Meta-Lots-Of-Unprintable'],
                         '=?UTF-8?B?BAQEBAQ=?=')
        # Check other metadata is set
        self.assertEqual(headers['Cache-Control'], 'hello')
        self.assertEqual(headers['Content-Disposition'], 'how are you')
        self.assertEqual(headers['Content-Encoding'], 'good and you')
        self.assertEqual(headers['Content-Language'], 'great')
        self.assertEqual(headers['Content-Type'], 'so')
        self.assertEqual(headers['Expires'], 'yeah')
        self.assertEqual(headers['X-Robots-Tag'], 'bye')

        self.assertEqual(headers['Content-Length'], '0')

    @s3acl
    def test_object_PUT_copy_metadata_copy(self):
        with mock_timestamp_now(klass=S3Timestamp) as now:
            status, headers, body = \
                self._test_object_PUT_copy(
                    swob.HTTPOk,
                    {'X-Amz-Metadata-Directive': 'COPY',
                     'X-Amz-Meta-Something': 'oh hai',
                     'X-Amz-Meta-Unreadable-Prefix': '\x04w',
                     'X-Amz-Meta-Unreadable-Suffix': 'h\x04',
                     'X-Amz-Meta-Lots-Of-Unprintable': 5 * '\x04',
                     'Cache-Control': 'hello',
                     'content-disposition': 'how are you',
                     'content-encoding': 'good and you',
                     'content-language': 'great',
                     'content-type': 'so',
                     'expires': 'yeah',
                     'x-robots-tag': 'bye'})

        self.assertEqual(status.split()[0], '200')
        self.assertEqual(headers['Content-Type'], 'application/xml')
        self.assertIsNone(headers.get('etag'))

        elem = fromstring(body, 'CopyObjectResult')
        self.assertEqual(S3Timestamp(now.ceil()).s3xmlformat,
                         elem.find('LastModified').text)
        self.assertEqual(elem.find('ETag').text, '"%s"' % self.etag)

        _, _, headers = self.swift.calls_with_headers[-1]
        self.assertEqual(headers['X-Copy-From'], '/some/source')
        # Check that metadata is omited if COPY directive is specified
        self.assertIsNone(headers.get('X-Fresh-Metadata'))
        self.assertIsNone(headers.get('X-Object-Meta-Something'))
        self.assertIsNone(headers.get('X-Object-Meta-Unreadable-Prefix'))
        self.assertIsNone(headers.get('X-Object-Meta-Unreadable-Suffix'))
        self.assertIsNone(headers.get('X-Object-Meta-Lots-Of-Unprintable'))
        self.assertIsNone(headers.get('Cache-Control'))
        self.assertIsNone(headers.get('Content-Disposition'))
        self.assertIsNone(headers.get('Content-Encoding'))
        self.assertIsNone(headers.get('Content-Language'))
        self.assertIsNone(headers.get('Content-Type'))
        self.assertIsNone(headers.get('Expires'))
        self.assertIsNone(headers.get('X-Robots-Tag'))

        self.assertEqual(headers['Content-Length'], '0')

    @s3acl
    def test_object_PUT_copy_self(self):
        status, headers, body = \
            self._test_object_PUT_copy_self(swob.HTTPOk)
        self.assertEqual(status.split()[0], '400')
        elem = fromstring(body, 'Error')
        err_msg = ("This copy request is illegal because it is trying to copy "
                   "an object to itself without changing the object's "
                   "metadata, storage class, website redirect location or "
                   "encryption attributes.")
        self.assertEqual(elem.find('Code').text, 'InvalidRequest')
        self.assertEqual(elem.find('Message').text, err_msg)

    @s3acl
    def test_object_PUT_copy_self_metadata_copy(self):
        header = {'x-amz-metadata-directive': 'COPY'}
        status, headers, body = \
            self._test_object_PUT_copy_self(swob.HTTPOk, header)
        self.assertEqual(status.split()[0], '400')
        elem = fromstring(body, 'Error')
        err_msg = ("This copy request is illegal because it is trying to copy "
                   "an object to itself without changing the object's "
                   "metadata, storage class, website redirect location or "
                   "encryption attributes.")
        self.assertEqual(elem.find('Code').text, 'InvalidRequest')
        self.assertEqual(elem.find('Message').text, err_msg)

    @s3acl
    def test_object_PUT_copy_self_metadata_replace(self):
        date_header = self.get_date_header()
        timestamp = mktime(date_header)
        allowed_last_modified = [S3Timestamp(timestamp).s3xmlformat]
        header = {'x-amz-metadata-directive': 'REPLACE',
                  'Date': date_header}
        status, headers, body = self._test_object_PUT_copy_self(
            swob.HTTPOk, header, timestamp=timestamp)
        date_header = self.get_date_header()
        timestamp = mktime(date_header)
        allowed_last_modified.append(S3Timestamp(timestamp).s3xmlformat)

        self.assertEqual(status.split()[0], '200')
        self.assertEqual(headers['Content-Type'], 'application/xml')
        self.assertTrue(headers.get('etag') is None)
        elem = fromstring(body, 'CopyObjectResult')
        self.assertIn(elem.find('LastModified').text, allowed_last_modified)
        self.assertEqual(elem.find('ETag').text, '"%s"' % self.etag)

        _, _, headers = self.swift.calls_with_headers[-1]
        self.assertEqual(headers['X-Copy-From'], '/bucket/object')
        self.assertEqual(headers['Content-Length'], '0')

    @s3acl
    def test_object_PUT_copy_headers_error(self):
        etag = '7dfa07a8e59ddbcd1dc84d4c4f82aea1'
        last_modified_since = 'Fri, 01 Apr 2014 12:00:00 GMT'

        header = {'X-Amz-Copy-Source-If-Match': etag,
                  'Date': self.get_date_header()}
        status, header, body = \
            self._test_object_PUT_copy(swob.HTTPPreconditionFailed,
                                       header)
        self.assertEqual(self._get_error_code(body), 'PreconditionFailed')

        header = {'X-Amz-Copy-Source-If-None-Match': etag}
        status, header, body = \
            self._test_object_PUT_copy(swob.HTTPNotModified,
                                       header)
        self.assertEqual(self._get_error_code(body), 'PreconditionFailed')

        header = {'X-Amz-Copy-Source-If-Modified-Since': last_modified_since}
        status, header, body = \
            self._test_object_PUT_copy(swob.HTTPNotModified,
                                       header)
        self.assertEqual(self._get_error_code(body), 'PreconditionFailed')

        header = \
            {'X-Amz-Copy-Source-If-Unmodified-Since': last_modified_since}
        status, header, body = \
            self._test_object_PUT_copy(swob.HTTPPreconditionFailed,
                                       header)
        self.assertEqual(self._get_error_code(body), 'PreconditionFailed')

    def test_object_PUT_copy_headers_with_match(self):
        etag = '7dfa07a8e59ddbcd1dc84d4c4f82aea1'
        last_modified_since = 'Fri, 01 Apr 2014 11:00:00 GMT'

        header = {'X-Amz-Copy-Source-If-Match': etag,
                  'X-Amz-Copy-Source-If-Modified-Since': last_modified_since,
                  'Date': self.get_date_header()}
        status, header, body = \
            self._test_object_PUT_copy(swob.HTTPOk, header)
        self.assertEqual(status.split()[0], '200')
        self.assertEqual(len(self.swift.calls_with_headers), 2)
        _, _, headers = self.swift.calls_with_headers[-1]
        self.assertTrue(headers.get('If-Match') is None)
        self.assertTrue(headers.get('If-Modified-Since') is None)
        _, _, headers = self.swift.calls_with_headers[0]
        self.assertEqual(headers['If-Match'], etag)
        self.assertEqual(headers['If-Modified-Since'], last_modified_since)

    @s3acl(s3acl_only=True)
    def test_object_PUT_copy_headers_with_match_and_s3acl(self):
        etag = '7dfa07a8e59ddbcd1dc84d4c4f82aea1'
        last_modified_since = 'Fri, 01 Apr 2014 11:00:00 GMT'

        header = {'X-Amz-Copy-Source-If-Match': etag,
                  'X-Amz-Copy-Source-If-Modified-Since': last_modified_since,
                  'Date': self.get_date_header()}
        status, header, body = \
            self._test_object_PUT_copy(swob.HTTPOk, header)

        self.assertEqual(status.split()[0], '200')
        self.assertEqual(len(self.swift.calls_with_headers), 3)
        # After the check of the copy source in the case of s3acl is valid,
        # s3api check the bucket write permissions of the destination.
        _, _, headers = self.swift.calls_with_headers[-2]
        self.assertTrue(headers.get('If-Match') is None)
        self.assertTrue(headers.get('If-Modified-Since') is None)
        _, _, headers = self.swift.calls_with_headers[-1]
        self.assertTrue(headers.get('If-Match') is None)
        self.assertTrue(headers.get('If-Modified-Since') is None)
        _, _, headers = self.swift.calls_with_headers[0]
        self.assertEqual(headers['If-Match'], etag)
        self.assertEqual(headers['If-Modified-Since'], last_modified_since)

    def test_object_PUT_copy_headers_with_not_match(self):
        etag = '7dfa07a8e59ddbcd1dc84d4c4f82aea1'
        last_modified_since = 'Fri, 01 Apr 2014 12:00:00 GMT'

        header = {'X-Amz-Copy-Source-If-None-Match': etag,
                  'X-Amz-Copy-Source-If-Unmodified-Since': last_modified_since,
                  'Date': self.get_date_header()}
        status, header, body = \
            self._test_object_PUT_copy(swob.HTTPOk, header)

        self.assertEqual(status.split()[0], '200')
        self.assertEqual(len(self.swift.calls_with_headers), 2)
        _, _, headers = self.swift.calls_with_headers[-1]
        self.assertTrue(headers.get('If-None-Match') is None)
        self.assertTrue(headers.get('If-Unmodified-Since') is None)
        _, _, headers = self.swift.calls_with_headers[0]
        self.assertEqual(headers['If-None-Match'], etag)
        self.assertEqual(headers['If-Unmodified-Since'], last_modified_since)

    @s3acl(s3acl_only=True)
    def test_object_PUT_copy_headers_with_not_match_and_s3acl(self):
        etag = '7dfa07a8e59ddbcd1dc84d4c4f82aea1'
        last_modified_since = 'Fri, 01 Apr 2014 12:00:00 GMT'

        header = {'X-Amz-Copy-Source-If-None-Match': etag,
                  'X-Amz-Copy-Source-If-Unmodified-Since': last_modified_since,
                  'Date': self.get_date_header()}
        status, header, body = \
            self._test_object_PUT_copy(swob.HTTPOk, header)
        self.assertEqual(status.split()[0], '200')
        # After the check of the copy source in the case of s3acl is valid,
        # s3api check the bucket write permissions of the destination.
        self.assertEqual(len(self.swift.calls_with_headers), 3)
        _, _, headers = self.swift.calls_with_headers[-1]
        self.assertTrue(headers.get('If-None-Match') is None)
        self.assertTrue(headers.get('If-Unmodified-Since') is None)
        _, _, headers = self.swift.calls_with_headers[0]
        self.assertEqual(headers['If-None-Match'], etag)
        self.assertEqual(headers['If-Unmodified-Since'], last_modified_since)

    @s3acl
    def test_object_POST_error(self):
        code = self._test_method_error('POST', '/bucket/object', None)
        self.assertEqual(code, 'NotImplemented')

    @s3acl
    def test_object_DELETE_error(self):
        code = self._test_method_error('DELETE', '/bucket/object',
                                       swob.HTTPUnauthorized)
        self.assertEqual(code, 'SignatureDoesNotMatch')
        code = self._test_method_error('DELETE', '/bucket/object',
                                       swob.HTTPForbidden)
        self.assertEqual(code, 'AccessDenied')
        code = self._test_method_error('DELETE', '/bucket/object',
                                       swob.HTTPServerError)
        self.assertEqual(code, 'InternalError')
        code = self._test_method_error('DELETE', '/bucket/object',
                                       swob.HTTPServiceUnavailable)
        self.assertEqual(code, 'ServiceUnavailable')

        with patch(
                'swift.common.middleware.s3api.s3request.get_container_info',
                return_value={'status': 404}):
            code = self._test_method_error('DELETE', '/bucket/object',
                                           swob.HTTPNotFound)
            self.assertEqual(code, 'NoSuchBucket')

    @s3acl
    def test_object_DELETE_no_multipart(self):
        self.s3api.conf.allow_multipart_uploads = False
        req = Request.blank('/bucket/object',
                            environ={'REQUEST_METHOD': 'DELETE'},
                            headers={'Authorization': 'AWS test:tester:hmac',
                                     'Date': self.get_date_header()})
        status, headers, body = self.call_s3api(req)
        self.assertEqual(status.split()[0], '204')

        self.assertNotIn(('HEAD', '/v1/AUTH_test/bucket/object'),
                         self.swift.calls)
        self.assertIn(('DELETE', '/v1/AUTH_test/bucket/object'),
                      self.swift.calls)
        _, path = self.swift.calls[-1]
        self.assertEqual(path.count('?'), 0)

    def test_object_DELETE_old_version_id(self):
        self.swift.register('HEAD', '/v1/AUTH_test/bucket/object',
                            swob.HTTPOk, self.response_headers, None)
        resp_headers = {'X-Object-Current-Version-Id': '1574360804.34906'}
        self.swift.register('DELETE', '/v1/AUTH_test/bucket/object'
                            '?symlink=get&version-id=1574358170.12293',
                            swob.HTTPNoContent, resp_headers, None)
        req = Request.blank('/bucket/object?versionId=1574358170.12293',
                            method='DELETE', headers={
                                'Authorization': 'AWS test:tester:hmac',
                                'Date': self.get_date_header()})
        fake_info = {
            'status': 204,
            'sysmeta': {
                'versions-container': '\x00versions\x00bucket',
            }
        }
        with patch('swift.common.middleware.s3api.s3request.'
                   'get_container_info', return_value=fake_info):
            status, headers, body = self.call_s3api(req)
        self.assertEqual(status.split()[0], '204')
        self.assertEqual([
            ('HEAD', '/v1/AUTH_test/bucket/object'
             '?symlink=get&version-id=1574358170.12293'),
            ('DELETE', '/v1/AUTH_test/bucket/object'
             '?symlink=get&version-id=1574358170.12293')
        ], self.swift.calls)

    def test_object_DELETE_current_version_id(self):
        self.swift.register('HEAD', '/v1/AUTH_test/bucket/object',
                            swob.HTTPOk, self.response_headers, None)
        resp_headers = {'X-Object-Current-Version-Id': 'null'}
        self.swift.register('DELETE', '/v1/AUTH_test/bucket/object'
                            '?symlink=get&version-id=1574358170.12293',
                            swob.HTTPNoContent, resp_headers, None)
        old_versions = [{
            'name': 'object',
            'version_id': '1574341899.21751',
            'content_type': 'application/found',
        }, {
            'name': 'object',
            'version_id': '1574333192.15190',
            'content_type': 'application/older',
        }]
        self.swift.register('GET', '/v1/AUTH_test/bucket', swob.HTTPOk, {},
                            json.dumps(old_versions))
        req = Request.blank('/bucket/object?versionId=1574358170.12293',
                            method='DELETE', headers={
                                'Authorization': 'AWS test:tester:hmac',
                                'Date': self.get_date_header()})
        fake_info = {
            'status': 204,
            'sysmeta': {
                'versions-container': '\x00versions\x00bucket',
            }
        }
        with patch('swift.common.middleware.s3api.s3request.'
                   'get_container_info', return_value=fake_info):
            status, headers, body = self.call_s3api(req)
        self.assertEqual(status.split()[0], '204')
        self.assertEqual([
            ('HEAD', '/v1/AUTH_test/bucket/object'
             '?symlink=get&version-id=1574358170.12293'),
            ('DELETE', '/v1/AUTH_test/bucket/object'
             '?symlink=get&version-id=1574358170.12293'),
            ('GET', '/v1/AUTH_test/bucket'
             '?prefix=object&versions=True'),
            ('PUT', '/v1/AUTH_test/bucket/object'
             '?version-id=1574341899.21751'),
        ], self.swift.calls)

    @s3acl(versioning_enabled=False)
    def test_object_DELETE_with_version_id_but_not_enabled(self):
        self.swift.register('HEAD', '/v1/AUTH_test/bucket',
                            swob.HTTPNoContent, {}, None)
        req = Request.blank('/bucket/object?versionId=1574358170.12293',
                            method='DELETE', headers={
                                'Authorization': 'AWS test:tester:hmac',
                                'Date': self.get_date_header()})
        status, headers, body = self.call_s3api(req)
        self.assertEqual(status.split()[0], '204')
        expected_calls = []
        # NB: No actual backend DELETE!
        self.assertEqual(expected_calls, self.swift.calls)

    def test_object_DELETE_version_id_not_implemented(self):
        req = Request.blank('/bucket/object?versionId=1574358170.12293',
                            method='DELETE', headers={
                                'Authorization': 'AWS test:tester:hmac',
                                'Date': self.get_date_header()})

        with patch('swift.common.middleware.s3api.controllers.obj.'
                   'get_swift_info', return_value={}):
            status, headers, body = self.call_s3api(req)
            self.assertEqual(status.split()[0], '501', body)

    def test_object_DELETE_current_version_id_is_delete_marker(self):
        self.swift.register('HEAD', '/v1/AUTH_test/bucket/object',
                            swob.HTTPOk, self.response_headers, None)
        resp_headers = {'X-Object-Current-Version-Id': 'null'}
        self.swift.register('DELETE', '/v1/AUTH_test/bucket/object'
                            '?symlink=get&version-id=1574358170.12293',
                            swob.HTTPNoContent, resp_headers, None)
        old_versions = [{
            'name': 'object',
            'version_id': '1574341899.21751',
            'content_type': 'application/x-deleted;swift_versions_deleted=1',
        }]
        self.swift.register('GET', '/v1/AUTH_test/bucket', swob.HTTPOk, {},
                            json.dumps(old_versions))
        req = Request.blank('/bucket/object?versionId=1574358170.12293',
                            method='DELETE', headers={
                                'Authorization': 'AWS test:tester:hmac',
                                'Date': self.get_date_header()})
        fake_info = {
            'status': 204,
            'sysmeta': {
                'versions-container': '\x00versions\x00bucket',
            }
        }
        with patch('swift.common.middleware.s3api.s3request.'
                   'get_container_info', return_value=fake_info):
            status, headers, body = self.call_s3api(req)
        self.assertEqual(status.split()[0], '204')
        self.assertEqual([
            ('HEAD', '/v1/AUTH_test/bucket/object'
             '?symlink=get&version-id=1574358170.12293'),
            ('DELETE', '/v1/AUTH_test/bucket/object'
             '?symlink=get&version-id=1574358170.12293'),
            ('GET', '/v1/AUTH_test/bucket'
             '?prefix=object&versions=True'),
        ], self.swift.calls)

    def test_object_DELETE_current_version_id_is_missing(self):
        self.swift.register('HEAD', '/v1/AUTH_test/bucket/object',
                            swob.HTTPOk, self.response_headers, None)
        resp_headers = {'X-Object-Current-Version-Id': 'null'}
        self.swift.register('DELETE', '/v1/AUTH_test/bucket/object'
                            '?symlink=get&version-id=1574358170.12293',
                            swob.HTTPNoContent, resp_headers, None)
        old_versions = [{
            'name': 'object',
            'version_id': '1574341899.21751',
            'content_type': 'application/missing',
        }, {
            'name': 'object',
            'version_id': '1574333192.15190',
            'content_type': 'application/found',
        }]
        self.swift.register('GET', '/v1/AUTH_test/bucket', swob.HTTPOk, {},
                            json.dumps(old_versions))
        self.swift.register('PUT', '/v1/AUTH_test/bucket/object'
                            '?version-id=1574341899.21751',
                            swob.HTTPPreconditionFailed, {}, None)
        self.swift.register('PUT', '/v1/AUTH_test/bucket/object'
                            '?version-id=1574333192.15190',
                            swob.HTTPCreated, {}, None)
        req = Request.blank('/bucket/object?versionId=1574358170.12293',
                            method='DELETE', headers={
                                'Authorization': 'AWS test:tester:hmac',
                                'Date': self.get_date_header()})
        fake_info = {
            'status': 204,
            'sysmeta': {
                'versions-container': '\x00versions\x00bucket',
            }
        }
        with patch('swift.common.middleware.s3api.s3request.'
                   'get_container_info', return_value=fake_info):
            status, headers, body = self.call_s3api(req)
        self.assertEqual(status.split()[0], '204')
        self.assertEqual([
            ('HEAD', '/v1/AUTH_test/bucket/object'
             '?symlink=get&version-id=1574358170.12293'),
            ('DELETE', '/v1/AUTH_test/bucket/object'
             '?symlink=get&version-id=1574358170.12293'),
            ('GET', '/v1/AUTH_test/bucket'
             '?prefix=object&versions=True'),
            ('PUT', '/v1/AUTH_test/bucket/object'
             '?version-id=1574341899.21751'),
            ('PUT', '/v1/AUTH_test/bucket/object'
             '?version-id=1574333192.15190'),
        ], self.swift.calls)

    def test_object_DELETE_current_version_id_GET_error(self):
        self.swift.register('HEAD', '/v1/AUTH_test/bucket/object',
                            swob.HTTPOk, self.response_headers, None)
        resp_headers = {'X-Object-Current-Version-Id': 'null'}
        self.swift.register('DELETE', '/v1/AUTH_test/bucket/object'
                            '?symlink=get&version-id=1574358170.12293',
                            swob.HTTPNoContent, resp_headers, None)
        self.swift.register('GET', '/v1/AUTH_test/bucket',
                            swob.HTTPServerError, {}, '')
        req = Request.blank('/bucket/object?versionId=1574358170.12293',
                            method='DELETE', headers={
                                'Authorization': 'AWS test:tester:hmac',
                                'Date': self.get_date_header()})
        fake_info = {
            'status': 204,
            'sysmeta': {
                'versions-container': '\x00versions\x00bucket',
            }
        }
        with patch('swift.common.middleware.s3api.s3request.'
                   'get_container_info', return_value=fake_info):
            status, headers, body = self.call_s3api(req)
        self.assertEqual(status.split()[0], '500')
        self.assertEqual([
            ('HEAD', '/v1/AUTH_test/bucket/object'
             '?symlink=get&version-id=1574358170.12293'),
            ('DELETE', '/v1/AUTH_test/bucket/object'
             '?symlink=get&version-id=1574358170.12293'),
            ('GET', '/v1/AUTH_test/bucket'
             '?prefix=object&versions=True'),
        ], self.swift.calls)

    def test_object_DELETE_current_version_id_PUT_error(self):
        self.swift.register('HEAD', '/v1/AUTH_test/bucket/object',
                            swob.HTTPOk, self.response_headers, None)
        resp_headers = {'X-Object-Current-Version-Id': 'null'}
        self.swift.register('DELETE', '/v1/AUTH_test/bucket/object'
                            '?symlink=get&version-id=1574358170.12293',
                            swob.HTTPNoContent, resp_headers, None)
        old_versions = [{
            'name': 'object',
            'version_id': '1574341899.21751',
            'content_type': 'application/foo',
        }]
        self.swift.register('GET', '/v1/AUTH_test/bucket', swob.HTTPOk, {},
                            json.dumps(old_versions))
        self.swift.register('PUT', '/v1/AUTH_test/bucket/object'
                            '?version-id=1574341899.21751',
                            swob.HTTPServerError, {}, None)
        req = Request.blank('/bucket/object?versionId=1574358170.12293',
                            method='DELETE', headers={
                                'Authorization': 'AWS test:tester:hmac',
                                'Date': self.get_date_header()})
        fake_info = {
            'status': 204,
            'sysmeta': {
                'versions-container': '\x00versions\x00bucket',
            }
        }
        with patch('swift.common.middleware.s3api.s3request.'
                   'get_container_info', return_value=fake_info):
            status, headers, body = self.call_s3api(req)
        self.assertEqual(status.split()[0], '500')
        self.assertEqual([
            ('HEAD', '/v1/AUTH_test/bucket/object'
             '?symlink=get&version-id=1574358170.12293'),
            ('DELETE', '/v1/AUTH_test/bucket/object'
             '?symlink=get&version-id=1574358170.12293'),
            ('GET', '/v1/AUTH_test/bucket'
             '?prefix=object&versions=True'),
            ('PUT', '/v1/AUTH_test/bucket/object'
             '?version-id=1574341899.21751'),
        ], self.swift.calls)

    def test_object_DELETE_in_versioned_container_without_version(self):
        resp_headers = {
            'X-Object-Version-Id': '1574360804.34906',
            'X-Backend-Content-Type': DELETE_MARKER_CONTENT_TYPE}
        self.swift.register('DELETE', '/v1/AUTH_test/bucket/object',
                            swob.HTTPNoContent, resp_headers, None)
        self.swift.register('HEAD', '/v1/AUTH_test/bucket',
                            swob.HTTPNoContent, {
                                'X-Container-Sysmeta-Versions-Enabled': True},
                            None)
        self.swift.register('HEAD', '/v1/AUTH_test/bucket/object',
                            swob.HTTPNotFound, self.response_headers, None)
        req = Request.blank('/bucket/object', method='DELETE', headers={
            'Authorization': 'AWS test:tester:hmac',
            'Date': self.get_date_header()})
        status, headers, body = self.call_s3api(req)
        self.assertEqual(status.split()[0], '204')
        self.assertEqual([
            ('HEAD', '/v1/AUTH_test/bucket/object'),
            ('HEAD', '/v1/AUTH_test'),
            ('HEAD', '/v1/AUTH_test/bucket'),
            ('DELETE', '/v1/AUTH_test/bucket/object'),
        ], self.swift.calls)

        self.assertEqual('1574360804.34906', headers.get('x-amz-version-id'))
        self.assertEqual('true', headers.get('x-amz-delete-marker'))

    def test_object_DELETE_in_versioned_container_with_version_id(self):
        resp_headers = {
            'X-Object-Version-Id': '1574701081.61553'}
        self.swift.register('DELETE', '/v1/AUTH_test/bucket/object',
                            swob.HTTPNoContent, resp_headers, None)
        self.swift.register('HEAD', '/v1/AUTH_test/bucket/object',
                            swob.HTTPNotFound, self.response_headers, None)
        req = Request.blank('/bucket/object?versionId=1574701081.61553',
                            method='DELETE', headers={
                                'Authorization': 'AWS test:tester:hmac',
                                'Date': self.get_date_header()})
        fake_info = {
            'status': 204,
            'sysmeta': {
                'versions-container': '\x00versions\x00bucket',
            }
        }
        with patch('swift.common.middleware.s3api.s3request.'
                   'get_container_info', return_value=fake_info):
            status, headers, body = self.call_s3api(req)
        self.assertEqual(status.split()[0], '204')
        self.assertEqual([
            ('HEAD', '/v1/AUTH_test/bucket/object'
             '?symlink=get&version-id=1574701081.61553'),
            ('DELETE', '/v1/AUTH_test/bucket/object'
             '?symlink=get&version-id=1574701081.61553'),
        ], self.swift.calls)

        self.assertEqual('1574701081.61553', headers.get('x-amz-version-id'))

    @s3acl
    def test_object_DELETE_multipart(self):
        req = Request.blank('/bucket/object',
                            environ={'REQUEST_METHOD': 'DELETE'},
                            headers={'Authorization': 'AWS test:tester:hmac',
                                     'Date': self.get_date_header()})
        status, headers, body = self.call_s3api(req)
        self.assertEqual(status.split()[0], '204')

        self.assertIn(('HEAD', '/v1/AUTH_test/bucket/object'),
                      self.swift.calls)
        self.assertEqual(('DELETE', '/v1/AUTH_test/bucket/object'),
                         self.swift.calls[-1])
        _, path = self.swift.calls[-1]
        self.assertEqual(path.count('?'), 0)

    @s3acl
    def test_object_DELETE_missing(self):
        self.swift.register('HEAD', '/v1/AUTH_test/bucket/object',
                            swob.HTTPNotFound, {}, None)
        req = Request.blank('/bucket/object',
                            environ={'REQUEST_METHOD': 'DELETE'},
                            headers={'Authorization': 'AWS test:tester:hmac',
                                     'Date': self.get_date_header()})
        status, headers, body = self.call_s3api(req)
        self.assertEqual(status.split()[0], '204')

        self.assertEqual(('HEAD', '/v1/AUTH_test/bucket/object'),
                         self.swift.calls[0])
        # the s3acl retests w/ a get_container_info HEAD @ self.swift.calls[1]
        self.assertEqual(('DELETE', '/v1/AUTH_test/bucket/object'),
                         self.swift.calls[-1])

    @s3acl
    def test_slo_object_DELETE(self):
        self.swift.register('HEAD', '/v1/AUTH_test/bucket/object',
                            swob.HTTPOk,
                            {'x-static-large-object': 'True'},
                            None)
        self.swift.register('DELETE', '/v1/AUTH_test/bucket/object',
                            swob.HTTPOk, {}, '<SLO delete results>')
        req = Request.blank('/bucket/object',
                            environ={'REQUEST_METHOD': 'DELETE'},
                            headers={'Authorization': 'AWS test:tester:hmac',
                                     'Date': self.get_date_header(),
                                     'Content-Type': 'foo/bar'})
        status, headers, body = self.call_s3api(req)
        self.assertEqual(status.split()[0], '204')
        self.assertEqual(body, b'')

        self.assertIn(('HEAD', '/v1/AUTH_test/bucket/object'),
                      self.swift.calls)
        self.assertIn(('DELETE', '/v1/AUTH_test/bucket/object'
                                 '?multipart-manifest=delete'),
                      self.swift.calls)
        _, path, headers = self.swift.calls_with_headers[-1]
        path, query_string = path.split('?', 1)
        query = {}
        for q in query_string.split('&'):
            key, arg = q.split('=')
            query[key] = arg
        self.assertEqual(query['multipart-manifest'], 'delete')
        # HEAD did not indicate that it was an S3 MPU, so no async delete
        self.assertNotIn('async', query)
        self.assertNotIn('Content-Type', headers)

    @s3acl
    def test_slo_object_async_DELETE(self):
        self.swift.register('HEAD', '/v1/AUTH_test/bucket/object',
                            swob.HTTPOk,
                            {'x-static-large-object': 'True',
                             'x-object-sysmeta-s3api-etag': 's3-style-etag'},
                            None)
        self.swift.register('DELETE', '/v1/AUTH_test/bucket/object',
                            swob.HTTPNoContent, {}, '')
        req = Request.blank('/bucket/object',
                            environ={'REQUEST_METHOD': 'DELETE'},
                            headers={'Authorization': 'AWS test:tester:hmac',
                                     'Date': self.get_date_header(),
                                     'Content-Type': 'foo/bar'})
        status, headers, body = self.call_s3api(req)
        self.assertEqual(status.split()[0], '204')
        self.assertEqual(body, b'')

        self.assertIn(('HEAD', '/v1/AUTH_test/bucket/object?symlink=get'),
                      self.swift.calls)
        self.assertIn(('DELETE', '/v1/AUTH_test/bucket/object'
                                 '?async=on&multipart-manifest=delete'),
                      self.swift.calls)
        _, path, headers = self.swift.calls_with_headers[-1]
        path, query_string = path.split('?', 1)
        query = {}
        for q in query_string.split('&'):
            key, arg = q.split('=')
            query[key] = arg
        self.assertEqual(query['multipart-manifest'], 'delete')
        self.assertEqual(query['async'], 'on')
        self.assertNotIn('Content-Type', headers)

    def _test_object_for_s3acl(self, method, account):
        req = Request.blank('/bucket/object',
                            environ={'REQUEST_METHOD': method},
                            headers={'Authorization': 'AWS %s:hmac' % account,
                                     'Date': self.get_date_header()})
        return self.call_s3api(req)

    def _test_set_container_permission(self, account, permission):
        grants = [Grant(User(account), permission)]
        headers = \
            encode_acl('container',
                       ACL(Owner('test:tester', 'test:tester'), grants))
        self.swift.register('HEAD', '/v1/AUTH_test/bucket',
                            swob.HTTPNoContent, headers, None)

    @s3acl(s3acl_only=True)
    def test_object_GET_without_permission(self):
        status, headers, body = self._test_object_for_s3acl('GET',
                                                            'test:other')
        self.assertEqual(self._get_error_code(body), 'AccessDenied')

    @s3acl(s3acl_only=True)
    def test_object_GET_with_read_permission(self):
        status, headers, body = self._test_object_for_s3acl('GET',
                                                            'test:read')
        self.assertEqual(status.split()[0], '200')

    @s3acl(s3acl_only=True)
    def test_object_GET_with_fullcontrol_permission(self):
        status, headers, body = \
            self._test_object_for_s3acl('GET', 'test:full_control')
        self.assertEqual(status.split()[0], '200')

    @s3acl(s3acl_only=True)
    def test_object_PUT_without_permission(self):
        status, headers, body = self._test_object_for_s3acl('PUT',
                                                            'test:other')
        self.assertEqual(self._get_error_code(body), 'AccessDenied')

    @s3acl(s3acl_only=True)
    def test_object_PUT_with_owner_permission(self):
        status, headers, body = self._test_object_for_s3acl('PUT',
                                                            'test:tester')
        self.assertEqual(status.split()[0], '200')

    @s3acl(s3acl_only=True)
    def test_object_PUT_with_write_permission(self):
        account = 'test:other'
        self._test_set_container_permission(account, 'WRITE')
        status, headers, body = self._test_object_for_s3acl('PUT', account)
        self.assertEqual(status.split()[0], '200')

    @s3acl(s3acl_only=True)
    def test_object_PUT_with_fullcontrol_permission(self):
        account = 'test:other'
        self._test_set_container_permission(account, 'FULL_CONTROL')
        status, headers, body = \
            self._test_object_for_s3acl('PUT', account)
        self.assertEqual(status.split()[0], '200')

    @s3acl(s3acl_only=True)
    def test_object_DELETE_without_permission(self):
        account = 'test:other'
        status, headers, body = self._test_object_for_s3acl('DELETE',
                                                            account)
        self.assertEqual(self._get_error_code(body), 'AccessDenied')

    @s3acl(s3acl_only=True)
    def test_object_DELETE_with_owner_permission(self):
        status, headers, body = self._test_object_for_s3acl('DELETE',
                                                            'test:tester')
        self.assertEqual(status.split()[0], '204')

    @s3acl(s3acl_only=True)
    def test_object_DELETE_with_write_permission(self):
        account = 'test:other'
        self._test_set_container_permission(account, 'WRITE')
        status, headers, body = self._test_object_for_s3acl('DELETE',
                                                            account)
        self.assertEqual(status.split()[0], '204')

    @s3acl(s3acl_only=True)
    def test_object_DELETE_with_fullcontrol_permission(self):
        account = 'test:other'
        self._test_set_container_permission(account, 'FULL_CONTROL')
        status, headers, body = self._test_object_for_s3acl('DELETE', account)
        self.assertEqual(status.split()[0], '204')

    def _test_object_copy_for_s3acl(self, account, src_permission=None,
                                    src_path='/src_bucket/src_obj'):
        owner = 'test:tester'
        grants = [Grant(User(account), src_permission)] \
            if src_permission else [Grant(User(owner), 'FULL_CONTROL')]
        src_o_headers = \
            encode_acl('object', ACL(Owner(owner, owner), grants))
        src_o_headers.update({'last-modified': self.last_modified})
        self.swift.register(
            'HEAD', join('/v1/AUTH_test', src_path.lstrip('/')),
            swob.HTTPOk, src_o_headers, None)

        req = Request.blank(
            '/bucket/object',
            environ={'REQUEST_METHOD': 'PUT'},
            headers={'Authorization': 'AWS %s:hmac' % account,
                     'X-Amz-Copy-Source': src_path,
                     'Date': self.get_date_header()})

        return self.call_s3api(req)

    @s3acl(s3acl_only=True)
    def test_object_PUT_copy_with_owner_permission(self):
        status, headers, body = \
            self._test_object_copy_for_s3acl('test:tester')
        self.assertEqual(status.split()[0], '200')

    @s3acl(s3acl_only=True)
    def test_object_PUT_copy_with_fullcontrol_permission(self):
        status, headers, body = \
            self._test_object_copy_for_s3acl('test:full_control',
                                             'FULL_CONTROL')
        self.assertEqual(status.split()[0], '200')

    @s3acl(s3acl_only=True)
    def test_object_PUT_copy_with_grantee_permission(self):
        status, headers, body = \
            self._test_object_copy_for_s3acl('test:write', 'READ')
        self.assertEqual(status.split()[0], '200')

    @s3acl(s3acl_only=True)
    def test_object_PUT_copy_without_src_obj_permission(self):
        status, headers, body = \
            self._test_object_copy_for_s3acl('test:write')
        self.assertEqual(status.split()[0], '403')

    @s3acl(s3acl_only=True)
    def test_object_PUT_copy_without_dst_container_permission(self):
        status, headers, body = \
            self._test_object_copy_for_s3acl('test:other', 'READ')
        self.assertEqual(status.split()[0], '403')

    @s3acl(s3acl_only=True)
    def test_object_PUT_copy_empty_src_path(self):
        self.swift.register('PUT', '/v1/AUTH_test/bucket/object',
                            swob.HTTPPreconditionFailed, {}, None)
        status, headers, body = self._test_object_copy_for_s3acl(
            'test:write', 'READ', src_path='')
        self.assertEqual(status.split()[0], '400')

    def test_cors_preflight(self):
        req = Request.blank(
            '/bucket/cors-object',
            environ={'REQUEST_METHOD': 'OPTIONS'},
            headers={'Origin': 'http://example.com',
                     'Access-Control-Request-Method': 'GET',
                     'Access-Control-Request-Headers': 'authorization'})
        self.s3api.conf.cors_preflight_allow_origin = ['*']
        status, headers, body = self.call_s3api(req)
        self.assertEqual(status, '200 OK')
        self.assertDictEqual(headers, {
            'Allow': 'GET, HEAD, PUT, POST, DELETE, OPTIONS',
            'Access-Control-Allow-Origin': 'http://example.com',
            'Access-Control-Allow-Methods': ('GET, HEAD, PUT, POST, DELETE, '
                                             'OPTIONS'),
            'Access-Control-Allow-Headers': 'authorization',
            'Vary': 'Origin, Access-Control-Request-Headers',
        })

        # test more allow_origins
        self.s3api.conf.cors_preflight_allow_origin = ['http://example.com',
                                                       'http://other.com']
        status, headers, body = self.call_s3api(req)
        self.assertEqual(status, '200 OK')
        self.assertDictEqual(headers, {
            'Allow': 'GET, HEAD, PUT, POST, DELETE, OPTIONS',
            'Access-Control-Allow-Origin': 'http://example.com',
            'Access-Control-Allow-Methods': ('GET, HEAD, PUT, POST, DELETE, '
                                             'OPTIONS'),
            'Access-Control-Allow-Headers': 'authorization',
            'Vary': 'Origin, Access-Control-Request-Headers',
        })

        # test presigned urls
        req = Request.blank(
            '/bucket/cors-object?AWSAccessKeyId=test%3Atester&'
            'Expires=1621558415&Signature=MKMdW3FpYcoFEJlTLF3EhP7AJgc%3D',
            environ={'REQUEST_METHOD': 'OPTIONS'},
            headers={'Origin': 'http://example.com',
                     'Access-Control-Request-Method': 'PUT'})
        status, headers, body = self.call_s3api(req)
        self.assertEqual(status, '200 OK')
        self.assertDictEqual(headers, {
            'Allow': 'GET, HEAD, PUT, POST, DELETE, OPTIONS',
            'Access-Control-Allow-Origin': 'http://example.com',
            'Access-Control-Allow-Methods': ('GET, HEAD, PUT, POST, DELETE, '
                                             'OPTIONS'),
            'Vary': 'Origin, Access-Control-Request-Headers',
        })
        req = Request.blank(
            '/bucket/cors-object?X-Amz-Algorithm=AWS4-HMAC-SHA256&'
            'X-Amz-Credential=test%3Atester%2F20210521%2Fus-east-1%2Fs3%2F'
            'aws4_request&X-Amz-Date=20210521T003835Z&X-Amz-Expires=900&'
            'X-Amz-Signature=e413549f2cbeddb457c5fddb2d28820ce58de514bb900'
            '5d588800d7ebb1a6a2d&X-Amz-SignedHeaders=host',
            environ={'REQUEST_METHOD': 'OPTIONS'},
            headers={'Origin': 'http://example.com',
                     'Access-Control-Request-Method': 'DELETE'})
        status, headers, body = self.call_s3api(req)
        self.assertEqual(status, '200 OK')
        self.assertDictEqual(headers, {
            'Allow': 'GET, HEAD, PUT, POST, DELETE, OPTIONS',
            'Access-Control-Allow-Origin': 'http://example.com',
            'Access-Control-Allow-Methods': ('GET, HEAD, PUT, POST, DELETE, '
                                             'OPTIONS'),
            'Vary': 'Origin, Access-Control-Request-Headers',
        })

        # Wrong protocol
        self.s3api.conf.cors_preflight_allow_origin = ['https://example.com']
        status, headers, body = self.call_s3api(req)
        self.assertEqual(status, '401 Unauthorized')
        self.assertEqual(headers, {
            'Allow': 'GET, HEAD, PUT, POST, DELETE, OPTIONS',
        })

    def test_cors_headers(self):
        # note: Access-Control-Allow-Methods would normally be expected in
        # response to an OPTIONS request but its included here in GET/PUT tests
        # to check that it is always passed back in S3Response
        cors_headers = {
            'Access-Control-Allow-Origin': '*',
            'Access-Control-Allow-Methods': ('GET, PUT, POST, COPY, '
                                             'DELETE, PUT, OPTIONS'),
            'Access-Control-Expose-Headers':
                'x-object-meta-test, x-object-meta-test=5funderscore, etag',
        }
        get_resp_headers = self.response_headers
        get_resp_headers['x-object-meta-test=5funderscore'] = 'underscored'
        self.swift.register(
            'GET', '/v1/AUTH_test/bucket/cors-object', swob.HTTPOk,
            dict(get_resp_headers, **cors_headers),
            self.object_body)
        self.swift.register(
            'PUT', '/v1/AUTH_test/bucket/cors-object', swob.HTTPCreated,
            dict({'etag': self.etag,
                  'last-modified': self.last_modified,
                  'x-object-meta-something': 'oh hai',
                  'x-object-meta-test=5funderscore': 'underscored'},
                 **cors_headers),
            None)

        req = Request.blank(
            '/bucket/cors-object',
            environ={'REQUEST_METHOD': 'GET'},
            headers={'Authorization': 'AWS test:tester:hmac',
                     'Date': self.get_date_header(),
                     'Origin': 'http://example.com',
                     'Access-Control-Request-Method': 'GET',
                     'Access-Control-Request-Headers': 'authorization'})
        status, headers, body = self.call_s3api(req)
        self.assertEqual(status, '200 OK')
        self.assertIn('Access-Control-Allow-Origin', headers)
        self.assertEqual(headers['Access-Control-Allow-Origin'], '*')
        self.assertIn('Access-Control-Expose-Headers', headers)
        self.assertEqual(
            headers['Access-Control-Expose-Headers'],
            'x-amz-meta-test, x-amz-meta-test_underscore, etag, '
            'x-amz-request-id, x-amz-id-2')
        self.assertIn('Access-Control-Allow-Methods', headers)
        self.assertEqual(
            headers['Access-Control-Allow-Methods'],
            'GET, PUT, POST, DELETE, PUT, OPTIONS')
        self.assertIn('x-amz-meta-test_underscore', headers)
        self.assertEqual('underscored', headers['x-amz-meta-test_underscore'])

        req = Request.blank(
            '/bucket/cors-object',
            environ={'REQUEST_METHOD': 'PUT'},
            headers={'Authorization': 'AWS test:tester:hmac',
                     'Date': self.get_date_header(),
                     'Origin': 'http://example.com',
                     'Access-Control-Request-Method': 'PUT',
                     'Access-Control-Request-Headers': 'authorization'})
        status, headers, body = self.call_s3api(req)
        self.assertEqual(status, '200 OK')
        self.assertIn('Access-Control-Allow-Origin', headers)
        self.assertEqual(headers['Access-Control-Allow-Origin'], '*')
        self.assertIn('Access-Control-Expose-Headers', headers)
        self.assertEqual(
            headers['Access-Control-Expose-Headers'],
            'x-amz-meta-test, x-amz-meta-test_underscore, etag, '
            'x-amz-request-id, x-amz-id-2')
        self.assertIn('Access-Control-Allow-Methods', headers)
        self.assertEqual(
            headers['Access-Control-Allow-Methods'],
            'GET, PUT, POST, DELETE, PUT, OPTIONS')
        self.assertEqual('underscored', headers['x-amz-meta-test_underscore'])


class TestS3ApiObjNonUTC(TestS3ApiObj):
    def setUp(self):
        self.orig_tz = os.environ.get('TZ', '')
        os.environ['TZ'] = 'EST+05EDT,M4.1.0,M10.5.0'
        time.tzset()
        super(TestS3ApiObjNonUTC, self).setUp()

    def tearDown(self):
        super(TestS3ApiObjNonUTC, self).tearDown()
        os.environ['TZ'] = self.orig_tz
        time.tzset()


if __name__ == '__main__':
    unittest.main()<|MERGE_RESOLUTION|>--- conflicted
+++ resolved
@@ -79,11 +79,7 @@
         StoragePolicy(1, 'silver')])
     def _test_object_GETorHEAD(self, method):
         bucket_policy_index = 1
-<<<<<<< HEAD
-        self._register_bucket_policy('bucket', bucket_policy_index)
-=======
         self._register_bucket_head('bucket', bucket_policy_index)
->>>>>>> 7a84e5f1
         req = Request.blank('/bucket/object',
                             environ={'REQUEST_METHOD': method},
                             headers={'Authorization': 'AWS test:tester:hmac',
@@ -192,11 +188,7 @@
 
     def _do_test_object_policy_index_logging(self, bucket_policy_index):
         self.logger.clear()
-<<<<<<< HEAD
-        self._register_bucket_policy('bucket', bucket_policy_index)
-=======
         self._register_bucket_head('bucket', bucket_policy_index)
->>>>>>> 7a84e5f1
         req = Request.blank('/bucket/object',
                             headers={'Authorization': 'AWS test:tester:hmac',
                                      'Date': self.get_date_header()})
@@ -876,15 +868,9 @@
         StoragePolicy(1, 'silver')])
     def test_simple_object_copy(self):
         src_policy_index = 0
-<<<<<<< HEAD
-        self._register_bucket_policy('some', src_policy_index)
-        dst_policy_index = 1
-        self._register_bucket_policy('bucket', dst_policy_index)
-=======
         self._register_bucket_head('some', src_policy_index)
         dst_policy_index = 1
         self._register_bucket_head('bucket', dst_policy_index)
->>>>>>> 7a84e5f1
         self.swift.register('HEAD', '/v1/AUTH_test/some/source',
                             swob.HTTPOk, {}, None)
         req = Request.blank(
@@ -907,20 +893,8 @@
 
         head_call, put_call = self.swift.calls_with_headers
         self.assertNotIn('x-backend-storage-policy-index', head_call.headers)
-<<<<<<< HEAD
-        self.assertEqual(put_call.headers['x-copy-from'], '/some/source')
-        self.assertNotIn('x-backend-storage-policy-index', put_call.headers)
-        head_call, put_call = self.swift.updated_calls_with_headers
-        self.assertEqual(
-            head_call.headers['x-backend-storage-policy-index'],
-            str(src_policy_index))
-        self.assertEqual(
-            put_call.headers['x-backend-storage-policy-index'],
-            str(dst_policy_index))
-=======
         self.assertNotIn('x-backend-storage-policy-index', put_call.headers)
         self.assertEqual(put_call.headers['x-copy-from'], '/some/source')
->>>>>>> 7a84e5f1
 
     @s3acl
     def test_object_PUT_copy(self):


# Copyright (c) 2011-2014 OpenStack Foundation.
#
# Licensed under the Apache License, Version 2.0 (the "License");
# you may not use this file except in compliance with the License.
# You may obtain a copy of the License at
#
#    http://www.apache.org/licenses/LICENSE-2.0
#
# Unless required by applicable law or agreed to in writing, software
# distributed under the License is distributed on an "AS IS" BASIS,
# WITHOUT WARRANTIES OR CONDITIONS OF ANY KIND, either express or
# implied.
# See the License for the specific language governing permissions and
# limitations under the License.

import base64
import hashlib
<<<<<<< HEAD
import unittest

from mock import patch, MagicMock
=======
import io
import unittest
from unittest.mock import patch, MagicMock
>>>>>>> 3a6f0d52
import calendar
from datetime import datetime
from unittest import mock
import requests
import json
from paste.deploy import loadwsgi
from urllib.parse import unquote, quote

import swift.common.middleware.s3api
from swift.common.middleware.proxy_logging import ProxyLoggingMiddleware
from swift.common.middleware.s3api.s3response import ErrorResponse, \
    AccessDenied
from swift.common.middleware.s3api.utils import Config
from swift.common.middleware.keystoneauth import KeystoneAuth
from swift.common import swob, registry
from swift.common.request_helpers import get_log_info
from swift.common.swob import Request
from swift.common.utils import md5, get_logger, UTC, SHA256_OF_EMPTY_STRING

from keystonemiddleware.auth_token import AuthProtocol
from keystoneauth1.access import AccessInfoV2

from test.debug_logger import debug_logger, FakeStatsdClient, \
    FakeLabeledStatsdClient
from test.unit.common.middleware.s3api import S3ApiTestCase
from test.unit.common.middleware.helpers import FakeSwift
from test.unit.common.middleware.s3api.test_s3token import \
    GOOD_RESPONSE_V2, GOOD_RESPONSE_V3
from swift.common.middleware.s3api.s3request import SigV4Request, S3Request
from swift.common.middleware.s3api.etree import fromstring
from swift.common.middleware.s3api.s3api import filter_factory, \
    S3ApiMiddleware
from swift.common.middleware.s3api.s3token import S3Token


class TestListingMiddleware(S3ApiTestCase):
    def test_s3_etag_in_json(self):
        # This translation happens all the time, even on normal swift requests
        body_data = json.dumps([
            {'name': 'obj1', 'hash': '0123456789abcdef0123456789abcdef'},
            {'name': 'obj2', 'hash': 'swiftetag; s3_etag=mu-etag'},
            {'name': 'obj2', 'hash': 'swiftetag; something=else'},
            {'subdir': 'path/'},
        ]).encode('ascii')
        self.swift.register(
            'GET', '/v1/a/c', swob.HTTPOk,
            {'Content-Type': 'application/json; charset=UTF-8'},
            body_data)

        req = Request.blank('/v1/a/c')
        status, headers, body = self.call_s3api(req)
        self.assertEqual(json.loads(body), [
            {'name': 'obj1', 'hash': '0123456789abcdef0123456789abcdef'},
            {'name': 'obj2', 'hash': 'swiftetag', 's3_etag': '"mu-etag"'},
            {'name': 'obj2', 'hash': 'swiftetag; something=else'},
            {'subdir': 'path/'},
        ])

    def test_s3_etag_non_json(self):
        self.swift.register(
            'GET', '/v1/a/c', swob.HTTPOk,
            {'Content-Type': 'application/json; charset=UTF-8'},
            b'Not actually JSON')
        req = Request.blank('/v1/a/c')
        status, headers, body = self.call_s3api(req)
        self.assertEqual(body, b'Not actually JSON')

        # Yes JSON, but wrong content-type
        body_data = json.dumps([
            {'name': 'obj1', 'hash': '0123456789abcdef0123456789abcdef'},
            {'name': 'obj2', 'hash': 'swiftetag; s3_etag=mu-etag'},
            {'name': 'obj2', 'hash': 'swiftetag; something=else'},
            {'subdir': 'path/'},
        ]).encode('ascii')
        self.swift.register(
            'GET', '/v1/a/c', swob.HTTPOk,
            {'Content-Type': 'text/plain; charset=UTF-8'},
            body_data)
        req = Request.blank('/v1/a/c')
        status, headers, body = self.call_s3api(req)
        self.assertEqual(body, body_data)


class TestS3ApiMiddleware(S3ApiTestCase):
    def setUp(self):
        super(TestS3ApiMiddleware, self).setUp()

        self.swift.register('GET', '/something', swob.HTTPOk, {}, 'FAKE APP')

    def test_init_config(self):
        # verify config loading
        # note: test confs do not have __file__ attribute so check_pipeline
        # will be short-circuited

        # check all defaults
        expected = dict(Config())
        expected.update({
            'auth_pipeline_check': True,
            'check_bucket_owner': False,
            'max_bucket_listing': 1000,
            'max_multi_delete_objects': 1000,
            'max_parts_listing': 1000,
            'max_upload_part_num': 1000,
            'min_segment_size': 5242880,
            'multi_delete_concurrency': 2,
            's3_acl': False,
            'use_async_delete': False,
            'cors_preflight_allow_origin': [],
            'ratelimit_as_client_error': False,
            's3_inventory_allowed_paths': ['*'],
            's3_inventory_enabled': False,
        })
        s3api = S3ApiMiddleware(None, {})
        self.assertEqual(expected, s3api.conf)

        # check all non-defaults are loaded
        conf = {
            'storage_domain': 'somewhere,some.other.where',
            'location': 'us-west-1',
            'force_swift_request_proxy_log': True,
            'dns_compliant_bucket_names': False,
            'allow_multipart_uploads': False,
            'allow_no_owner': True,
            'allowable_clock_skew': 300,
            'auth_pipeline_check': False,
            'check_bucket_owner': True,
            'max_bucket_listing': 500,
            'max_multi_delete_objects': 600,
            'max_parts_listing': 70,
            'max_upload_part_num': 800,
            'min_segment_size': 1000000,
            'multi_delete_concurrency': 1,
            's3_acl': True,
            'use_async_delete': False,
            'cors_preflight_allow_origin': 'foo.example.com,bar.example.com',
            'ratelimit_as_client_error': True,
            's3_inventory_allowed_paths': 'a/path,  another/path',
            's3_inventory_enabled': True,
        }
        s3api = S3ApiMiddleware(None, conf)
        conf['cors_preflight_allow_origin'] = \
            conf['cors_preflight_allow_origin'].split(',')
        conf['storage_domains'] = conf.pop('storage_domain').split(',')
        conf['s3_inventory_allowed_paths'] = ['a/path', 'another/path']
        self.assertEqual(conf, s3api.conf)

        # test allow_origin list with a '*' fails.
        conf = {
            'storage_domain': 'somewhere',
            'location': 'us-west-1',
            'force_swift_request_proxy_log': True,
            'dns_compliant_bucket_names': False,
            'allow_multipart_uploads': False,
            'allow_no_owner': True,
            'allowable_clock_skew': 300,
            'auth_pipeline_check': False,
            'check_bucket_owner': True,
            'max_bucket_listing': 500,
            'max_multi_delete_objects': 600,
            'max_parts_listing': 70,
            'max_upload_part_num': 800,
            'min_segment_size': 1000000,
            'multi_delete_concurrency': 1,
            's3_acl': True,
            'cors_preflight_allow_origin': 'foo.example.com,bar.example.com,*',
        }
        with self.assertRaises(ValueError) as ex:
            S3ApiMiddleware(None, conf)
        self.assertIn("if cors_preflight_allow_origin should include all "
                      "domains, * must be the only entry", str(ex.exception))

        def check_bad_positive_ints(**kwargs):
            bad_conf = dict(conf, **kwargs)
            self.assertRaises(ValueError, S3ApiMiddleware, None, bad_conf)

        check_bad_positive_ints(allowable_clock_skew=-100)
        check_bad_positive_ints(allowable_clock_skew=0)
        check_bad_positive_ints(max_bucket_listing=-100)
        check_bad_positive_ints(max_bucket_listing=0)
        check_bad_positive_ints(max_multi_delete_objects=-100)
        check_bad_positive_ints(max_multi_delete_objects=0)
        check_bad_positive_ints(max_parts_listing=-100)
        check_bad_positive_ints(max_parts_listing=0)
        check_bad_positive_ints(max_upload_part_num=-100)
        check_bad_positive_ints(max_upload_part_num=0)
        check_bad_positive_ints(min_segment_size=-100)
        check_bad_positive_ints(min_segment_size=0)
        check_bad_positive_ints(multi_delete_concurrency=-100)
        check_bad_positive_ints(multi_delete_concurrency=0)

    def test_init_passes_wsgi_conf_file_to_check_pipeline(self):
        # verify that check_pipeline is called during init: add __file__ attr
        # to test config to make it more representative of middleware being
        # init'd by wgsi
        context = mock.Mock()
        with patch("swift.common.middleware.s3api.s3api.loadcontext",
                   return_value=context) as loader, \
                patch("swift.common.middleware.s3api.s3api.PipelineWrapper") \
                as pipeline:
            conf = dict(self.conf,
                        auth_pipeline_check=True,
                        __file__='proxy-conf-file')
            pipeline.return_value = 's3api tempauth proxy-server'
            self.s3api = S3ApiMiddleware(None, conf)
            loader.assert_called_with(loadwsgi.APP, 'proxy-conf-file')
            pipeline.assert_called_with(context)

    def test_init_logger(self):
        proxy_logger = get_logger({}, log_route='proxy-server').logger

        s3api = S3ApiMiddleware(None, {})
        self.assertEqual('s3api', s3api.logger.name)
        self.assertEqual('s3api', s3api.logger.logger.name)
        self.assertIsNot(s3api.logger.logger, proxy_logger)
        self.assertEqual('swift', s3api.logger.server)
        # there's a stats client, but with no host, it can't send anything
        self.assertIsNone(s3api.logger.logger.statsd_client._host)

        with mock.patch('swift.common.statsd_client.StatsdClient',
                        FakeStatsdClient):
            s3api = S3ApiMiddleware(None, {'log_name': 'proxy-server',
                                           'log_statsd_host': '1.2.3.4'})
            s3api.logger.increment('test-metric')
        self.assertEqual('s3api', s3api.logger.name)
        self.assertEqual('s3api', s3api.logger.logger.name)
        self.assertIsNot(s3api.logger.logger, proxy_logger)
        self.assertEqual('proxy-server', s3api.logger.server)
        self.assertEqual('s3api.', s3api.logger.logger.statsd_client._prefix)
        client = s3api.logger.logger.statsd_client
        self.assertEqual({'test-metric': 1}, client.get_stats_counts())
        self.assertEqual([(b's3api.test-metric:1|c', ('1.2.3.4', 8125))],
                         client.sendto_calls)

<<<<<<< HEAD
=======
    def test_init_logs_checksum_implementation(self):
        with mock.patch('swift.common.middleware.s3api.s3api.get_logger',
                        return_value=self.logger), \
                mock.patch('swift.common.utils.checksum.crc32c_isal') \
                as mock_crc32c, \
                mock.patch('swift.common.utils.checksum.crc64nvme_isal') \
                as mock_crc64nvme:
            mock_crc32c.__name__ = 'crc32c_isal'
            mock_crc64nvme.__name__ = 'crc64nvme_isal'
            S3ApiMiddleware(None, {})
        self.assertEqual(
            {
                'debug': [
                    'Labeled statsd mode: disabled (fake-swift)',
                ],
                'info': [
                    'Using crc32c_isal implementation for CRC32C.',
                    'Using crc64nvme_isal implementation for CRC64NVME.',
                ],
            },
            self.logger.all_log_lines())

>>>>>>> 3a6f0d52
    def test_init_statsd_options_user_labels(self):
        conf = {
            'log_statsd_host': 'example.com',
            'log_statsd_port': '1234',
            'statsd_label_mode': 'dogstatsd',
            'statsd_emit_legacy': False,
            'statsd_user_label_userdefined': 'whatever',
        }
        with mock.patch('swift.common.statsd_client.LabeledStatsdClient',
                        FakeLabeledStatsdClient):
            s3api = S3ApiMiddleware(None, conf)

        statsd = s3api.statsd
        self.assertIsInstance(statsd, FakeLabeledStatsdClient)
        statsd.increment('baz', labels={'label_foo': 'foo'})
        self.assertEqual(
            [(b'baz:1|c|#label_foo:foo,user_userdefined:whatever',
             ('example.com', 1234))],
            statsd.sendto_calls)

    def test_non_s3_request_passthrough(self):
        req = Request.blank('/something')
        status, headers, body = self.call_s3api(req)
        self.assertEqual(body, b'FAKE APP')
        self.assertFalse(self.statsd.calls['increment'])

    def test_bad_format_authorization(self):
        req = Request.blank('/something',
                            headers={'Authorization': 'hoge',
                                     'Date': self.get_date_header()})
        status, headers, body = self.call_s3api(req)
        self.assertEqual(self._get_error_code(body), 'AccessDenied')
        self.assertEqual(
            {'403.AccessDenied.invalid_header_auth': 1},
            self.s3api.logger.logger.statsd_client.get_stats_counts())
        self.assertEqual('s3:err:AccessDenied.invalid_header_auth',
                         get_log_info(req.environ))

    def test_bad_method(self):
        req = Request.blank('/',
                            environ={'REQUEST_METHOD': 'PUT'},
                            headers={'Authorization': 'AWS test:tester:hmac',
                                     'Date': self.get_date_header()})
        status, headers, body = self.call_s3api(req)
        self.assertEqual(self._get_error_code(body), 'MethodNotAllowed')
        self.assertEqual(
            {'405.MethodNotAllowed': 1},
            self.s3api.logger.logger.statsd_client.get_stats_counts())
        self.assertEqual('s3:err:MethodNotAllowed',
                         get_log_info(req.environ))

    def test_bad_method_but_method_exists_in_controller(self):
        req = Request.blank(
            '/bucket',
            environ={'REQUEST_METHOD': '_delete_segments_bucket'},
            headers={'Authorization': 'AWS test:tester:hmac',
                     'Date': self.get_date_header()})
        status, headers, body = self.call_s3api(req)
        self.assertEqual(self._get_error_code(body), 'MethodNotAllowed')
        self.assertEqual(
            {'405.MethodNotAllowed': 1},
            self.s3api.logger.logger.statsd_client.get_stats_counts())
        self.assertEqual('s3:err:MethodNotAllowed',
                         get_log_info(req.environ))

    def test_path_info_encode(self):
        bucket_name = 'b%75cket'
        object_name = 'ob%6aect:1'
        self.swift.register('GET', '/v1/AUTH_test/bucket/object:1',
                            swob.HTTPOk, {}, None)
        req = Request.blank('/%s/%s' % (bucket_name, object_name),
                            environ={'REQUEST_METHOD': 'GET'},
                            headers={'Authorization': 'AWS test:tester:hmac',
                                     'Date': self.get_date_header()})
        status, headers, body = self.call_s3api(req)
        raw_path_info = "/%s/%s" % (bucket_name, object_name)
        path_info = req.environ['PATH_INFO']
        self.assertEqual(path_info, unquote(raw_path_info))
        self.assertEqual(req.path, quote(path_info))
        self.assertIn('swift.backend_path', req.environ)
        self.assertEqual('/v1/AUTH_test/bucket/object:1',
                         req.environ['swift.backend_path'])

    def test_canonical_string_v2(self):
        """
        The hashes here were generated by running the same requests against
        boto.utils.canonical_string
        """
        def canonical_string(path, headers):
            if '?' in path:
                path, query_string = path.split('?', 1)
            else:
                query_string = ''
            env = {
                'REQUEST_METHOD': 'GET',
                'PATH_INFO': path,
                'QUERY_STRING': query_string,
                'HTTP_AUTHORIZATION': 'AWS X:Y:Z',
                'wsgi.input': io.BytesIO(),
            }
            for header, value in headers.items():
                header = 'HTTP_' + header.replace('-', '_').upper()
                if header in ('HTTP_CONTENT_TYPE', 'HTTP_CONTENT_LENGTH'):
                    header = header[5:]
                env[header] = value

            with patch('swift.common.middleware.s3api.s3request.'
                       'S3Request._validate_headers'), \
                    patch('swift.common.middleware.s3api.s3request.'
                          'S3Request._validate_dates'):
                req = S3Request(env)
            return req.environ['s3api.auth_details']['string_to_sign']

        def verify(hash, path, headers):
            s = canonical_string(path, headers)
            self.assertEqual(hash, md5(s, usedforsecurity=False).hexdigest())

        verify('6dd08c75e42190a1ce9468d1fd2eb787', '/bucket/object',
               {'Content-Type': 'text/plain', 'X-Amz-Something': 'test',
                'Date': 'whatever'})

        verify('c8447135da232ae7517328f3429df481', '/bucket/object',
               {'Content-Type': 'text/plain', 'X-Amz-Something': 'test'})

        verify('bf49304103a4de5c325dce6384f2a4a2', '/bucket/object',
               {'content-type': 'text/plain'})

        verify('be01bd15d8d47f9fe5e2d9248cc6f180', '/bucket/object', {})

        verify('e9ec7dca45eef3e2c7276af23135e896', '/bucket/object',
               {'Content-MD5': 'somestuff'})

        verify('a822deb31213ad09af37b5a7fe59e55e', '/bucket/object?acl', {})

        verify('cce5dd1016595cb706c93f28d3eaa18f', '/bucket/object',
               {'Content-Type': 'text/plain', 'X-Amz-A': 'test',
                'X-Amz-Z': 'whatever', 'X-Amz-B': 'lalala',
                'X-Amz-Y': 'lalalalalalala'})

        verify('7506d97002c7d2de922cc0ec34af8846', '/bucket/object',
               {'Content-Type': None, 'X-Amz-Something': 'test'})

        verify('28f76d6162444a193b612cd6cb20e0be', '/bucket/object',
               {'Content-Type': None,
                'X-Amz-Date': 'Mon, 11 Jul 2011 10:52:57 +0000',
                'Date': 'Tue, 12 Jul 2011 10:52:57 +0000'})

        verify('ed6971e3eca5af4ee361f05d7c272e49', '/bucket/object',
               {'Content-Type': None,
                'Date': 'Tue, 12 Jul 2011 10:52:57 +0000'})

        verify('41ecd87e7329c33fea27826c1c9a6f91', '/bucket/object?cors', {})

        verify('d91b062f375d8fab407d6dab41fd154e', '/bucket/object?tagging',
               {})

        verify('ebab878a96814b30eb178e27efb3973f', '/bucket/object?restore',
               {})

        verify('f6bf1b2d92b054350d3679d28739fc69', '/bucket/object?'
               'response-cache-control&response-content-disposition&'
               'response-content-encoding&response-content-language&'
               'response-content-type&response-expires', {})

        str1 = canonical_string('/', headers={'Content-Type': None,
                                              'X-Amz-Something': 'test'})
        str2 = canonical_string('/', headers={'Content-Type': '',
                                              'X-Amz-Something': 'test'})
        str3 = canonical_string('/', headers={'X-Amz-Something': 'test'})

        self.assertEqual(str1, str2)
        self.assertEqual(str2, str3)

        # Note that boto does not do proper stripping (as of 2.42.0).
        # These were determined by examining the StringToSignBytes element of
        # resulting SignatureDoesNotMatch errors from AWS.
        str1 = canonical_string('/', {'Content-Type': 'text/plain',
                                      'Content-MD5': '##'})
        str2 = canonical_string('/', {'Content-Type': '\x01\x02text/plain',
                                      'Content-MD5': '\x1f ##'})
        str3 = canonical_string('/', {'Content-Type': 'text/plain \x10',
                                      'Content-MD5': '##\x18'})

        self.assertEqual(str1, str2)
        self.assertEqual(str2, str3)

    def test_signed_urls_expired(self):
        expire = '1000000000'
        req = Request.blank('/bucket/object?Signature=X&Expires=%s&'
                            'AWSAccessKeyId=test:tester' % expire,
                            environ={'REQUEST_METHOD': 'GET'},
                            headers={'Date': self.get_date_header()})
        req.headers['Date'] = datetime.now(UTC)
        req.content_type = 'text/plain'
        status, headers, body = self.call_s3api(req)
        self.assertEqual(self._get_error_code(body), 'AccessDenied')
        self.assertEqual(
            {'403.AccessDenied.expired': 1},
            self.s3api.logger.logger.statsd_client.get_stats_counts())
        self.assertEqual('s3:err:AccessDenied.expired',
                         get_log_info(req.environ))

    def test_signed_urls(self):
        # Set expire to last 32b timestamp value
        # This number can't be higher, because it breaks tests on 32b systems
        expire = '2147483647'  # 19 Jan 2038 03:14:07
        utc_date = datetime.now(UTC)
        req = Request.blank('/bucket/object?Signature=X&Expires=%s&'
                            'AWSAccessKeyId=test:tester&Timestamp=%s' %
                            (expire, utc_date.isoformat().rsplit('.')[0]),
                            environ={'REQUEST_METHOD': 'GET'},
                            headers={'Date': self.get_date_header()})
        req.content_type = 'text/plain'
        status, headers, body = self.call_s3api(req)
        self.assertEqual(status.split()[0], '200')
        self.assertIn('swift.backend_path', req.environ)
        self.assertEqual('/v1/AUTH_test/bucket/object',
                         req.environ['swift.backend_path'])
        for _, path, headers in self.swift.calls_with_headers:
            self.assertNotIn('Authorization', headers)

    def test_signed_urls_no_timestamp(self):
        expire = '2147483647'  # 19 Jan 2038 03:14:07
        req = Request.blank('/bucket/object?Signature=X&Expires=%s&'
                            'AWSAccessKeyId=test:tester' % expire,
                            environ={'REQUEST_METHOD': 'GET'})
        req.content_type = 'text/plain'
        status, headers, body = self.call_s3api(req)
        # Curious! But actually S3 doesn't verify any x-amz-date/date headers
        # for signed_url access and it also doesn't check timestamp
        self.assertEqual(status.split()[0], '200')
        self.assertIn('swift.backend_path', req.environ)
        self.assertEqual('/v1/AUTH_test/bucket/object',
                         req.environ['swift.backend_path'])
        for _, _, headers in self.swift.calls_with_headers:
            self.assertNotIn('Authorization', headers)

    def test_signed_urls_invalid_expire(self):
        expire = 'invalid'
        req = Request.blank('/bucket/object?Signature=X&Expires=%s&'
                            'AWSAccessKeyId=test:tester' % expire,
                            environ={'REQUEST_METHOD': 'GET'},
                            headers={'Date': self.get_date_header()})
        req.headers['Date'] = datetime.now(UTC)
        req.content_type = 'text/plain'
        status, headers, body = self.call_s3api(req)
        self.assertEqual(self._get_error_code(body), 'AccessDenied')
        self.assertEqual(
            {'403.AccessDenied.invalid_expires': 1},
            self.s3api.logger.logger.statsd_client.get_stats_counts())
        self.assertEqual('s3:err:AccessDenied.invalid_expires',
                         get_log_info(req.environ))

    def test_signed_urls_no_sign(self):
        expire = '2147483647'  # 19 Jan 2038 03:14:07
        req = Request.blank('/bucket/object?Expires=%s&'
                            'AWSAccessKeyId=test:tester' % expire,
                            environ={'REQUEST_METHOD': 'GET'},
                            headers={'Date': self.get_date_header()})
        req.headers['Date'] = datetime.now(UTC)
        req.content_type = 'text/plain'
        status, headers, body = self.call_s3api(req)
        self.assertEqual(self._get_error_code(body), 'AccessDenied')
        self.assertEqual(
            {'403.AccessDenied.invalid_query_auth': 1},
            self.s3api.logger.logger.statsd_client.get_stats_counts())
        self.assertEqual('s3:err:AccessDenied.invalid_query_auth',
                         get_log_info(req.environ))

    def test_signed_urls_no_access(self):
        expire = '2147483647'  # 19 Jan 2038 03:14:07
        req = Request.blank('/bucket/object?Expires=%s&'
                            'AWSAccessKeyId=' % expire,
                            environ={'REQUEST_METHOD': 'GET'})
        req.headers['Date'] = datetime.now(UTC)
        req.content_type = 'text/plain'
        status, headers, body = self.call_s3api(req)
        self.assertEqual(self._get_error_code(body), 'AccessDenied')
        self.assertEqual(
            {'403.AccessDenied.invalid_query_auth': 1},
            self.s3api.logger.logger.statsd_client.get_stats_counts())
        self.assertEqual('s3:err:AccessDenied.invalid_query_auth',
                         get_log_info(req.environ))

    def test_signed_urls_v4(self):
        req = Request.blank(
            '/bucket/object'
            '?X-Amz-Algorithm=AWS4-HMAC-SHA256'
            '&X-Amz-Credential=test:tester/%s/us-east-1/s3/aws4_request'
            '&X-Amz-Date=%s'
            '&X-Amz-Expires=1000'
            '&X-Amz-SignedHeaders=host'
            '&X-Amz-Signature=X' % (
                self.get_v4_amz_date_header().split('T', 1)[0],
                self.get_v4_amz_date_header()),
            headers={'Date': self.get_date_header()},
            environ={'REQUEST_METHOD': 'GET'})
        req.content_type = 'text/plain'
        status, headers, body = self.call_s3api(req)
        self.assertIn('swift.backend_path', req.environ)
        self.assertEqual('/v1/AUTH_test/bucket/object',
                         req.environ['swift.backend_path'])
        self.assertEqual(status.split()[0], '200', body)
        for _, _, headers in self.swift.calls_with_headers:
            self.assertNotIn('Authorization', headers)
            self.assertNotIn('X-Auth-Token', headers)

    def test_signed_urls_v4_bad_credential(self):
        def test(credential, message, extra=b''):
            req = Request.blank(
                '/bucket/object'
                '?X-Amz-Algorithm=AWS4-HMAC-SHA256'
                '&X-Amz-Credential=%s'
                '&X-Amz-Date=%s'
                '&X-Amz-Expires=1000'
                '&X-Amz-SignedHeaders=host'
                '&X-Amz-Signature=X' % (
                    credential,
                    self.get_v4_amz_date_header()),
                headers={'Date': self.get_date_header()},
                environ={'REQUEST_METHOD': 'GET'})
            req.content_type = 'text/plain'
            self.s3api.logger.logger.clear()
            status, headers, body = self.call_s3api(req)
            self.assertEqual(status.split()[0], '400', body)
            self.assertEqual(self._get_error_code(body),
                             'AuthorizationQueryParametersError')
            self.assertEqual(self._get_error_message(body), message)
            self.assertIn(extra, body)
            self.assertEqual(
                {'400.AuthorizationQueryParametersError': 1},
                self.s3api.logger.logger.statsd_client.get_stats_counts())
            self.assertEqual('s3:err:AuthorizationQueryParametersError',
                             get_log_info(req.environ))

        dt = self.get_v4_amz_date_header().split('T', 1)[0]
        test('test:tester/not-a-date/us-east-1/s3/aws4_request',
             'Invalid credential date "not-a-date". This date is not the same '
             'as X-Amz-Date: "%s".' % dt)
        test('test:tester/%s/us-west-1/s3/aws4_request' % dt,
             "Error parsing the X-Amz-Credential parameter; the region "
             "'us-west-1' is wrong; expecting 'us-east-1'",
             b'<Region>us-east-1</Region>')
        test('test:tester/%s/us-east-1/not-s3/aws4_request' % dt,
             'Error parsing the X-Amz-Credential parameter; incorrect service '
             '"not-s3". This endpoint belongs to "s3".')
        test('test:tester/%s/us-east-1/s3/not-aws4_request' % dt,
             'Error parsing the X-Amz-Credential parameter; incorrect '
             'terminal "not-aws4_request". This endpoint uses "aws4_request".')

    def test_signed_urls_v4_missing_x_amz_date(self):
        req = Request.blank(
            '/bucket/object'
            '?X-Amz-Algorithm=AWS4-HMAC-SHA256'
            '&X-Amz-Credential=test/20T20Z/us-east-1/s3/aws4_request'
            '&X-Amz-Expires=1000'
            '&X-Amz-SignedHeaders=host'
            '&X-Amz-Signature=X',
            environ={'REQUEST_METHOD': 'GET'})
        req.content_type = 'text/plain'
        status, headers, body = self.call_s3api(req)
        self.assertEqual(self._get_error_code(body), 'AccessDenied')
        self.assertEqual(
            {'403.AccessDenied.invalid_date': 1},
            self.s3api.logger.logger.statsd_client.get_stats_counts())
        self.assertEqual('s3:err:AccessDenied.invalid_date',
                         get_log_info(req.environ))

    def test_signed_urls_v4_invalid_algorithm(self):
        req = Request.blank(
            '/bucket/object'
            '?X-Amz-Algorithm=FAKE'
            '&X-Amz-Credential=test/20T20Z/us-east-1/s3/aws4_request'
            '&X-Amz-Date=%s'
            '&X-Amz-Expires=1000'
            '&X-Amz-SignedHeaders=host'
            '&X-Amz-Signature=X' %
            self.get_v4_amz_date_header(),
            environ={'REQUEST_METHOD': 'GET'})
        req.content_type = 'text/plain'
        status, headers, body = self.call_s3api(req)
        self.assertEqual(self._get_error_code(body), 'InvalidArgument')
        self.assertEqual(
            {'400.InvalidArgument': 1},
            self.s3api.logger.logger.statsd_client.get_stats_counts())
        self.assertEqual('s3:err:InvalidArgument',
                         get_log_info(req.environ))

    def test_signed_urls_v4_missing_signed_headers(self):
        req = Request.blank(
            '/bucket/object'
            '?X-Amz-Algorithm=AWS4-HMAC-SHA256'
            '&X-Amz-Credential=test/20T20Z/us-east-1/s3/aws4_request'
            '&X-Amz-Date=%s'
            '&X-Amz-Expires=1000'
            '&X-Amz-Signature=X' %
            self.get_v4_amz_date_header(),
            environ={'REQUEST_METHOD': 'GET'})
        req.content_type = 'text/plain'
        status, headers, body = self.call_s3api(req)
        self.assertEqual(self._get_error_code(body),
                         'AuthorizationHeaderMalformed')
        self.assertEqual(
            {'400.AuthorizationHeaderMalformed': 1},
            self.s3api.logger.logger.statsd_client.get_stats_counts())
        self.assertEqual('s3:err:AuthorizationHeaderMalformed',
                         get_log_info(req.environ))

    def test_signed_urls_v4_invalid_credentials(self):
        req = Request.blank('/bucket/object'
                            '?X-Amz-Algorithm=AWS4-HMAC-SHA256'
                            '&X-Amz-Credential=test'
                            '&X-Amz-Date=%s'
                            '&X-Amz-Expires=1000'
                            '&X-Amz-SignedHeaders=host'
                            '&X-Amz-Signature=X' %
                            self.get_v4_amz_date_header(),
                            environ={'REQUEST_METHOD': 'GET'})
        req.content_type = 'text/plain'
        status, headers, body = self.call_s3api(req)
        self.assertEqual(self._get_error_code(body), 'AccessDenied')
        self.assertEqual(
            {'403.AccessDenied.invalid_credential': 1},
            self.s3api.logger.logger.statsd_client.get_stats_counts())
        self.assertEqual('s3:err:AccessDenied.invalid_credential',
                         get_log_info(req.environ))

    def test_signed_urls_v4_missing_signature(self):
        req = Request.blank(
            '/bucket/object'
            '?X-Amz-Algorithm=AWS4-HMAC-SHA256'
            '&X-Amz-Credential=test/20T20Z/us-east-1/s3/aws4_request'
            '&X-Amz-Date=%s'
            '&X-Amz-Expires=1000'
            '&X-Amz-SignedHeaders=host' %
            self.get_v4_amz_date_header(),
            environ={'REQUEST_METHOD': 'GET'})
        req.content_type = 'text/plain'
        status, headers, body = self.call_s3api(req)
        self.assertEqual(self._get_error_code(body), 'AccessDenied')
        self.assertEqual(
            {'403.AccessDenied.invalid_query_auth': 1},
            self.s3api.logger.logger.statsd_client.get_stats_counts())
        self.assertEqual('s3:err:AccessDenied.invalid_query_auth',
                         get_log_info(req.environ))

    def test_bucket_virtual_hosted_style(self):
        req = Request.blank(
            '/',
            environ={'HTTP_HOST': 'bucket.localhost:80',
                     'REQUEST_METHOD': 'HEAD',
                     'HTTP_AUTHORIZATION':
                         'AWS test:tester:hmac'},
            headers={'Date': self.get_date_header(),
                     'X-Amz-Content-SHA256': SHA256_OF_EMPTY_STRING})
        status, headers, body = self.call_s3api(req)
        self.assertEqual(status.split()[0], '200')
        self.assertIn('swift.backend_path', req.environ)
        self.assertEqual('/v1/AUTH_test/bucket',
                         req.environ['swift.backend_path'])
<<<<<<< HEAD
        self.assertEqual([(('swift_s3_checksum_algo_request', mock.ANY), {})],
                         self.statsd.calls['increment'])
        labels = self.statsd.calls['increment'][0][0][1]
        self.assertEqual({'account': 'AUTH_test',
                          'container': 'bucket',
                          'method': 'HEAD',
                          'type': 'container',
                          'status': 200,
                          'header_x_amz_content_sha256': 'hash_64'},
                         labels)
=======
        exp_labels = {'account': 'AUTH_test',
                      'container': 'bucket',
                      'method': 'HEAD',
                      'type': 'container',
                      'status': 200,
                      'header_x_amz_content_sha256': 'hash_64'}
        self.assertEqual([(('swift_s3_checksum_algo_request',),
                           {'labels': exp_labels})],
                         self.statsd.calls['increment'])
>>>>>>> 3a6f0d52

    def test_object_virtual_hosted_style(self):
        req = Request.blank(
            '/object',
            environ={'HTTP_HOST': 'bucket.localhost:80',
                     'REQUEST_METHOD': 'HEAD',
                     'HTTP_AUTHORIZATION':
                         'AWS test:tester:hmac'},
            headers={'Date': self.get_date_header(),
                     'X-Amz-Content-SHA256': SHA256_OF_EMPTY_STRING})
        status, headers, body = self.call_s3api(req)
        self.assertEqual(status.split()[0], '200')
        self.assertIn('swift.backend_path', req.environ)
        self.assertEqual('/v1/AUTH_test/bucket/object',
                         req.environ['swift.backend_path'])
<<<<<<< HEAD
        labels = self.statsd.calls['increment'][0][0][1]
        self.assertEqual({'account': 'AUTH_test',
                          'container': 'bucket',
                          'method': 'HEAD',
                          'type': 'object',
                          'status': 200,
                          'header_x_amz_content_sha256': 'hash_64'},
                         labels)
=======
        exp_labels = {'account': 'AUTH_test',
                      'container': 'bucket',
                      'method': 'HEAD',
                      'type': 'object',
                      'status': 200,
                      'header_x_amz_content_sha256': 'hash_64'}
        self.assertEqual([(('swift_s3_checksum_algo_request',),
                           {'labels': exp_labels})],
                         self.statsd.calls['increment'])
>>>>>>> 3a6f0d52

    def test_token_generation(self):
        self.swift.register('HEAD', '/v1/AUTH_test/bucket+segments/'
                                    'object/123456789abcdef',
                            swob.HTTPOk, {}, None)
        self.swift.register('PUT', '/v1/AUTH_test/bucket+segments/'
                                   'object/123456789abcdef/1',
                            swob.HTTPCreated, {}, None)
        req = Request.blank('/bucket/object?uploadId=123456789abcdef'
                            '&partNumber=1',
                            environ={'REQUEST_METHOD': 'PUT'})
        req.headers['Authorization'] = 'AWS test:tester:hmac'
        date_header = self.get_date_header()
        req.headers['Date'] = date_header
        with mock.patch('swift.common.middleware.s3api.s3request.'
                        'SigCheckerV2.check_signature') as mock_cs:
            status, headers, body = self.call_s3api(req)
            self.assertIn('swift.backend_path', req.environ)
            self.assertEqual(
                '/v1/AUTH_test/bucket+segments/object/123456789abcdef/1',
                req.environ['swift.backend_path'])

        _, _, headers = self.swift.calls_with_headers[-1]
        self.assertEqual(req.environ['s3api.auth_details'], {
            'access_key': 'test:tester',
            'signature': 'hmac',
            'string_to_sign': b'\n'.join([
                b'PUT', b'', b'', date_header.encode('ascii'),
                b'/bucket/object?partNumber=1&uploadId=123456789abcdef']),
            'check_signature': mock_cs})

    def test_non_ascii_user(self):
        self.swift.register('HEAD', '/v1/AUTH_test/bucket+segments/'
                                    'object/123456789abcdef',
                            swob.HTTPOk, {}, None)
        self.swift.register('PUT', '/v1/AUTH_test/bucket+segments/'
                                   'object/123456789abcdef/1',
                            swob.HTTPCreated, {}, None)
        req = Request.blank('/bucket/object?uploadId=123456789abcdef'
                            '&partNumber=1',
                            environ={'REQUEST_METHOD': 'PUT'})
        # NB: WSGI string for a snowman
        req.headers['Authorization'] = 'AWS test:\xe2\x98\x83:sig'
        date_header = self.get_date_header()
        req.headers['Date'] = date_header
        with mock.patch('swift.common.middleware.s3api.s3request.'
                        'SigCheckerV2.check_signature') as mock_cs:
            status, headers, body = self.call_s3api(req)
            self.assertIn('swift.backend_path', req.environ)
            self.assertEqual(
                '/v1/AUTH_test/bucket+segments/object/123456789abcdef/1',
                req.environ['swift.backend_path'])

        _, _, headers = self.swift.calls_with_headers[-1]
        self.assertEqual(req.environ['s3api.auth_details'], {
            'access_key': u'test:\N{SNOWMAN}',
            'signature': 'sig',
            'string_to_sign': b'\n'.join([
                b'PUT', b'', b'', date_header.encode('ascii'),
                b'/bucket/object?partNumber=1&uploadId=123456789abcdef']),
            'check_signature': mock_cs})

    def test_invalid_uri(self):
        req = Request.blank('/bucket/invalid\xffname',
                            environ={'REQUEST_METHOD': 'GET'},
                            headers={'Authorization': 'AWS test:tester:hmac',
                                     'Date': self.get_date_header()})
        status, headers, body = self.call_s3api(req)
        self.assertEqual(self._get_error_code(body), 'InvalidURI')
        self.assertEqual(
            {'400.InvalidURI': 1},
            self.s3api.logger.logger.statsd_client.get_stats_counts())
        self.assertEqual('s3:err:InvalidURI', get_log_info(req.environ))

    def test_object_create_bad_md5_unreadable(self):
        req = Request.blank('/bucket/object',
                            environ={'REQUEST_METHOD': 'PUT',
                                     'HTTP_AUTHORIZATION': 'AWS X:Y:Z',
                                     'HTTP_CONTENT_MD5': '#'},
                            headers={'Date': self.get_date_header()})
        status, headers, body = self.call_s3api(req)
        self.assertEqual(self._get_error_code(body), 'InvalidDigest')
        self.assertEqual(
            {'400.InvalidDigest': 1},
            self.s3api.logger.logger.statsd_client.get_stats_counts())
        self.assertEqual('s3:err:InvalidDigest', get_log_info(req.environ))

    def test_object_create_bad_md5_too_short(self):
        too_short_digest = md5(b'hey', usedforsecurity=False).digest()[:-1]
        md5_str = base64.b64encode(too_short_digest).strip().decode('ascii')
        req = Request.blank(
            '/bucket/object',
            environ={'REQUEST_METHOD': 'PUT',
                     'HTTP_AUTHORIZATION': 'AWS X:Y:Z',
                     'HTTP_CONTENT_MD5': md5_str},
            headers={'Date': self.get_date_header()})
        status, headers, body = self.call_s3api(req)
        self.assertEqual(self._get_error_code(body), 'InvalidDigest')
        self.assertEqual(
            {'400.InvalidDigest': 1},
            self.s3api.logger.logger.statsd_client.get_stats_counts())
        self.assertEqual('s3:err:InvalidDigest', get_log_info(req.environ))

    def test_object_create_bad_md5_bad_padding(self):
        too_short_digest = md5(b'hey', usedforsecurity=False).digest()
        md5_str = base64.b64encode(too_short_digest).strip(
            b'=\n').decode('ascii')
        req = Request.blank(
            '/bucket/object',
            environ={'REQUEST_METHOD': 'PUT',
                     'HTTP_AUTHORIZATION': 'AWS X:Y:Z',
                     'HTTP_CONTENT_MD5': md5_str},
            headers={'Date': self.get_date_header()})
        status, headers, body = self.call_s3api(req)
        self.assertEqual(self._get_error_code(body), 'InvalidDigest')
        self.assertEqual(
            {'400.InvalidDigest': 1},
            self.s3api.logger.logger.statsd_client.get_stats_counts())
        self.assertEqual('s3:err:InvalidDigest', get_log_info(req.environ))

    def test_object_create_bad_md5_too_long(self):
        too_long_digest = md5(
            b'hey', usedforsecurity=False).digest() + b'suffix'
        md5_str = base64.b64encode(too_long_digest).strip().decode('ascii')
        req = Request.blank(
            '/bucket/object',
            environ={'REQUEST_METHOD': 'PUT',
                     'HTTP_AUTHORIZATION': 'AWS X:Y:Z',
                     'HTTP_CONTENT_MD5': md5_str},
            headers={'Date': self.get_date_header()})
        status, headers, body = self.call_s3api(req)
        self.assertEqual(self._get_error_code(body), 'InvalidDigest')
        self.assertEqual(
            {'400.InvalidDigest': 1},
            self.s3api.logger.logger.statsd_client.get_stats_counts())
        self.assertEqual('s3:err:InvalidDigest', get_log_info(req.environ))

    def test_invalid_metadata_directive(self):
        req = Request.blank('/',
                            environ={'REQUEST_METHOD': 'GET',
                                     'HTTP_AUTHORIZATION': 'AWS X:Y:Z',
                                     'HTTP_X_AMZ_METADATA_DIRECTIVE':
                                     'invalid'},
                            headers={'Date': self.get_date_header()})
        status, headers, body = self.call_s3api(req)
        self.assertEqual(self._get_error_code(body), 'InvalidArgument')
        self.assertEqual(
            {'400.InvalidArgument': 1},
            self.s3api.logger.logger.statsd_client.get_stats_counts())
        self.assertEqual('s3:err:InvalidArgument',
                         get_log_info(req.environ))

    def test_invalid_storage_class(self):
        req = Request.blank('/',
                            environ={'REQUEST_METHOD': 'GET',
                                     'HTTP_AUTHORIZATION': 'AWS X:Y:Z',
                                     'HTTP_X_AMZ_STORAGE_CLASS': 'INVALID'},
                            headers={'Date': self.get_date_header()})
        status, headers, body = self.call_s3api(req)
        self.assertEqual(self._get_error_code(body), 'InvalidStorageClass')
        self.assertEqual(
            {'400.InvalidStorageClass': 1},
            self.s3api.logger.logger.statsd_client.get_stats_counts())
        self.assertEqual('s3:err:InvalidStorageClass',
                         get_log_info(req.environ))

    def test_invalid_ssc(self):
        req = Request.blank('/',
                            environ={'REQUEST_METHOD': 'GET',
                                     'HTTP_AUTHORIZATION': 'AWS X:Y:Z'},
                            headers={'x-amz-server-side-encryption': 'invalid',
                                     'Date': self.get_date_header()})
        status, headers, body = self.call_s3api(req)
        self.assertEqual(self._get_error_code(body), 'InvalidArgument')
        self.assertEqual(
            {'400.InvalidArgument': 1},
            self.s3api.logger.logger.statsd_client.get_stats_counts())
        self.assertEqual('s3:err:InvalidArgument',
                         get_log_info(req.environ))

    def _test_unsupported_header(self, header, value=None):
        if value is None:
            value = 'value'
        req = Request.blank('/error',
                            environ={'REQUEST_METHOD': 'GET',
                                     'HTTP_AUTHORIZATION': 'AWS X:Y:Z'},
                            headers={header: value,
                                     'Date': self.get_date_header()})
        self.s3api.logger.logger.clear()
        status, headers, body = self.call_s3api(req)
        self.assertEqual(self._get_error_code(body), 'NotImplemented')
        self.assertEqual(
            {'501.NotImplemented': 1},
            self.s3api.logger.logger.statsd_client.get_stats_counts())
        self.assertEqual('s3:err:NotImplemented',
                         get_log_info(req.environ))

    def test_mfa(self):
        self._test_unsupported_header('x-amz-mfa')

    @mock.patch.object(registry, '_swift_admin_info', dict())
    def test_server_side_encryption(self):
        sse_header = 'x-amz-server-side-encryption'
        self._test_unsupported_header(sse_header, 'AES256')
        self._test_unsupported_header(sse_header, 'aws:kms')
        registry.register_swift_info('encryption', admin=True, enabled=False)
        self._test_unsupported_header(sse_header, 'AES256')
        self._test_unsupported_header(sse_header, 'aws:kms')
        registry.register_swift_info('encryption', admin=True, enabled=True)
        # AES256 now works
        self.swift.register('PUT', '/v1/AUTH_X/bucket/object',
                            swob.HTTPCreated, {}, None)
        req = Request.blank('/bucket/object',
                            environ={'REQUEST_METHOD': 'PUT',
                                     'HTTP_AUTHORIZATION': 'AWS X:Y:Z'},
                            headers={sse_header: 'AES256',
                                     'Date': self.get_date_header()})
        status, headers, body = self.call_s3api(req)
        self.assertEqual(status, '200 OK')
        self.assertIn('swift.backend_path', req.environ)
        self.assertEqual('/v1/AUTH_X/bucket/object',
                         req.environ['swift.backend_path'])
        # ...but aws:kms continues to fail
        self._test_unsupported_header(sse_header, 'aws:kms')

    def test_website_redirect_location(self):
        self._test_unsupported_header('x-amz-website-redirect-location')

    def test_object_tagging(self):
        self._test_unsupported_header('x-amz-tagging')

    def _test_unsupported_resource(self, resource):
        req = Request.blank('/error?' + resource,
                            environ={'REQUEST_METHOD': 'GET',
                                     'HTTP_AUTHORIZATION': 'AWS X:Y:Z'},
                            headers={'Date': self.get_date_header()})
        status, headers, body = self.call_s3api(req)
        self.assertEqual(self._get_error_code(body), 'NotImplemented')
        self.assertEqual(
            {'501.NotImplemented': 1},
            self.s3api.logger.logger.statsd_client.get_stats_counts())
        self.assertEqual('s3:err:NotImplemented',
                         get_log_info(req.environ))

    def test_notification(self):
        self._test_unsupported_resource('notification')

    def test_policy(self):
        self._test_unsupported_resource('policy')

    def test_request_payment(self):
        self._test_unsupported_resource('requestPayment')

    def test_torrent(self):
        self._test_unsupported_resource('torrent')

    def test_website(self):
        self._test_unsupported_resource('website')

    def test_cors(self):
        self._test_unsupported_resource('cors')

    def test_tagging(self):
        req = Request.blank('/bucket?tagging',
                            environ={'REQUEST_METHOD': 'GET'},
                            headers={'Authorization': 'AWS test:tester:hmac',
                                     'Date': self.get_date_header()})
        status, headers, body = self.call_s3api(req)
        self.assertEqual(status.split()[0], '200')
        self.assertEqual(
            {},
            self.s3api.logger.logger.statsd_client.get_stats_counts())

        req = Request.blank('/bucket?tagging',
                            environ={'REQUEST_METHOD': 'PUT'},
                            headers={'Authorization': 'AWS test:tester:hmac',
                                     'Date': self.get_date_header()})
        self.s3api.logger.logger.clear()
        status, headers, body = self.call_s3api(req)
        self.assertEqual(self._get_error_code(body), 'NotImplemented')
        self.assertEqual(
            {'501.NotImplemented': 1},
            self.s3api.logger.logger.statsd_client.get_stats_counts())
        self.assertEqual('s3:err:NotImplemented',
                         get_log_info(req.environ))

        req = Request.blank('/bucket?tagging',
                            environ={'REQUEST_METHOD': 'DELETE'},
                            headers={'Authorization': 'AWS test:tester:hmac',
                                     'Date': self.get_date_header()})
        self.s3api.logger.logger.clear()
        status, headers, body = self.call_s3api(req)
        self.assertEqual(self._get_error_code(body), 'NotImplemented')
        self.assertEqual(
            {'501.NotImplemented': 1},
            self.s3api.logger.logger.statsd_client.get_stats_counts())
        self.assertEqual('s3:err:NotImplemented',
                         get_log_info(req.environ))

    def test_restore(self):
        self._test_unsupported_resource('restore')

    def test_unsupported_method(self):
        req = Request.blank('/bucket?acl',
                            environ={'REQUEST_METHOD': 'POST'},
                            headers={'Authorization': 'AWS test:tester:hmac',
                                     'Date': self.get_date_header()})
        status, headers, body = self.call_s3api(req)
        elem = fromstring(body, 'Error')
        self.assertEqual(elem.find('./Code').text, 'MethodNotAllowed')
        self.assertEqual(elem.find('./Method').text, 'POST')
        self.assertEqual(elem.find('./ResourceType').text, 'ACL')
        self.assertEqual(
            {'405.MethodNotAllowed': 1},
            self.s3api.logger.logger.statsd_client.get_stats_counts())
        self.assertEqual('s3:err:MethodNotAllowed',
                         get_log_info(req.environ))

    @mock.patch.object(registry, '_sensitive_headers', set())
    @mock.patch.object(registry, '_sensitive_params', set())
    def test_registered_sensitive_info(self):
        self.assertFalse(registry.get_sensitive_headers())
        self.assertFalse(registry.get_sensitive_params())
        filter_factory(self.conf)
        sensitive = registry.get_sensitive_headers()
        self.assertIn('authorization', sensitive)
        sensitive = registry.get_sensitive_params()
        self.assertIn('X-Amz-Signature', sensitive)
        self.assertIn('Signature', sensitive)

    @mock.patch.object(registry, '_swift_info', dict())
    def test_registered_defaults(self):
        conf_from_file = {k: str(v) for k, v in self.conf.items()}
        filter_factory(conf_from_file)
        swift_info = registry.get_swift_info()
        self.assertTrue('s3api' in swift_info)
        registered_keys = [
            'max_bucket_listing', 'max_parts_listing', 'max_upload_part_num',
            'max_multi_delete_objects', 'allow_multipart_uploads',
            'min_segment_size', 's3_acl', 's3_inventory_enabled']
        expected = dict((k, self.conf[k]) for k in registered_keys)
        self.assertEqual(expected, swift_info['s3api'])

    def test_check_pipeline(self):
        with patch("swift.common.middleware.s3api.s3api.loadcontext"), \
                patch("swift.common.middleware.s3api.s3api.PipelineWrapper") \
                as pipeline:
            # cause check_pipeline to not return early...
            self.conf['__file__'] = ''
            # ...and enable pipeline auth checking
            self.s3api.conf.auth_pipeline_check = True

            pipeline.return_value = 's3api tempauth proxy-server'
            self.s3api.check_pipeline(self.conf)

            # This *should* still work; authtoken will remove our auth details,
            # but the X-Auth-Token we drop in will remain
            # if we found one in the response
            pipeline.return_value = 's3api s3token authtoken keystoneauth ' \
                'proxy-server'
            self.s3api.check_pipeline(self.conf)

            # This should work now; no more doubled-up requests to keystone!
            pipeline.return_value = 's3api s3token keystoneauth proxy-server'
            self.s3api.check_pipeline(self.conf)

            # Note that authtoken would need to have delay_auth_decision=True
            pipeline.return_value = 's3api authtoken s3token keystoneauth ' \
                'proxy-server'
            self.s3api.check_pipeline(self.conf)

            pipeline.return_value = 's3api proxy-server'
            with self.assertRaises(ValueError) as cm:
                self.s3api.check_pipeline(self.conf)
            self.assertIn('expected auth between s3api and proxy-server',
                          cm.exception.args[0])

            pipeline.return_value = 'proxy-server'
            with self.assertRaises(ValueError) as cm:
                self.s3api.check_pipeline(self.conf)
            self.assertIn("missing filters ['s3api']",
                          cm.exception.args[0])

    def test_s3api_initialization_with_disabled_pipeline_check(self):
        with patch("swift.common.middleware.s3api.s3api.loadcontext"), \
                patch("swift.common.middleware.s3api.s3api.PipelineWrapper") \
                as pipeline:
            # cause check_pipeline to not return early...
            self.conf['__file__'] = ''
            # ...but disable pipeline auth checking
            self.s3api.conf.auth_pipeline_check = False

            pipeline.return_value = 's3api tempauth proxy-server'
            self.s3api.check_pipeline(self.conf)

            pipeline.return_value = 's3api s3token authtoken keystoneauth ' \
                'proxy-server'
            self.s3api.check_pipeline(self.conf)

            pipeline.return_value = 's3api authtoken s3token keystoneauth ' \
                'proxy-server'
            self.s3api.check_pipeline(self.conf)

            pipeline.return_value = 's3api proxy-server'
            self.s3api.check_pipeline(self.conf)

            pipeline.return_value = 'proxy-server'
            with self.assertRaises(ValueError):
                self.s3api.check_pipeline(self.conf)

    def test_signature_v4(self):
        environ = {
            'REQUEST_METHOD': 'GET'}
        authz_header = 'AWS4-HMAC-SHA256 ' + ', '.join([
            'Credential=test:tester/%s/us-east-1/s3/aws4_request' %
            self.get_v4_amz_date_header().split('T', 1)[0],
            'SignedHeaders=host;x-amz-date',
            'Signature=X',
        ])
        headers = {
            'Authorization': authz_header,
            'X-Amz-Date': self.get_v4_amz_date_header(),
            'X-Amz-Content-SHA256': '0' * 64}
        req = Request.blank('/bucket/object', environ=environ, headers=headers)
        req.content_type = 'text/plain'
        status, headers, body = self.call_s3api(req)
        self.assertEqual(status.split()[0], '200', body)
        self.assertIn('swift.backend_path', req.environ)
        self.assertEqual('/v1/AUTH_test/bucket/object',
                         req.environ['swift.backend_path'])
        for _, _, headers in self.swift.calls_with_headers:
            self.assertEqual(authz_header, headers['Authorization'])
            self.assertNotIn('X-Auth-Token', headers)

    def test_signature_v4_no_date(self):
        environ = {
            'REQUEST_METHOD': 'GET'}
        headers = {
            'Authorization':
                'AWS4-HMAC-SHA256 '
                'Credential=test:tester/20130524/us-east-1/s3/aws4_request, '
                'SignedHeaders=host;range;x-amz-date,'
                'Signature=X',
            'X-Amz-Content-SHA256': '0123456789'}
        req = Request.blank('/bucket/object', environ=environ, headers=headers)
        req.content_type = 'text/plain'
        status, headers, body = self.call_s3api(req)
        self.assertEqual(status.split()[0], '403')
        self.assertEqual(self._get_error_code(body), 'AccessDenied')
        self.assertEqual(
            {'403.AccessDenied.invalid_date': 1},
            self.s3api.logger.logger.statsd_client.get_stats_counts())
        self.assertEqual('s3:err:AccessDenied.invalid_date',
                         get_log_info(req.environ))

    def test_signature_v4_no_payload(self):
        environ = {
            'REQUEST_METHOD': 'GET'}
        headers = {
            'Authorization':
                'AWS4-HMAC-SHA256 '
                'Credential=test:tester/%s/us-east-1/s3/aws4_request, '
                'SignedHeaders=host;x-amz-date,'
                'Signature=X' % self.get_v4_amz_date_header().split('T', 1)[0],
            'X-Amz-Date': self.get_v4_amz_date_header()}
        req = Request.blank('/bucket/object', environ=environ, headers=headers)
        req.content_type = 'text/plain'
        status, headers, body = self.call_s3api(req)
        self.assertEqual(status.split()[0], '400')
        self.assertEqual(self._get_error_code(body), 'InvalidRequest')
        self.assertEqual(
            self._get_error_message(body),
            'Missing required header for this request: x-amz-content-sha256')
        self.assertEqual(
            {'400.InvalidRequest': 1},
            self.s3api.logger.logger.statsd_client.get_stats_counts())
        self.assertEqual('s3:err:InvalidRequest',
                         get_log_info(req.environ))

    def test_signature_v4_bad_authorization_string(self):
        def test(auth_str, error, msg, metric, extra=b''):
            environ = {
                'REQUEST_METHOD': 'GET'}
            headers = {
                'Authorization': auth_str,
                'X-Amz-Date': self.get_v4_amz_date_header(),
                'X-Amz-Content-SHA256': '0123456789'}
            req = Request.blank('/bucket/object', environ=environ,
                                headers=headers)
            req.content_type = 'text/plain'
            self.s3api.logger.logger.clear()
            status, headers, body = self.call_s3api(req)
            self.assertEqual(self._get_error_code(body), error)
            self.assertEqual(self._get_error_message(body), msg)
            self.assertIn(extra, body)
            self.assertEqual(
                {metric: 1},
                self.s3api.logger.logger.statsd_client.get_stats_counts())
            self.assertEqual('s3:err:%s' % metric[4:],
                             get_log_info(req.environ))

        auth_str = ('AWS4-HMAC-SHA256 '
                    'SignedHeaders=host;x-amz-date,'
                    'Signature=X')
        test(auth_str, 'AccessDenied', 'Access Denied.',
             '403.AccessDenied.invalid_credential')

        auth_str = (
            'AWS4-HMAC-SHA256 '
            'Credential=test:tester/20130524/us-east-1/s3/aws4_request, '
            'Signature=X')
        test(auth_str, 'AuthorizationHeaderMalformed',
             'The authorization header is malformed; the authorization '
             'header requires three components: Credential, SignedHeaders, '
             'and Signature.', '400.AuthorizationHeaderMalformed')

        auth_str = ('AWS4-HMAC-SHA256 '
                    'Credential=test:tester/%s/us-west-2/s3/aws4_request, '
                    'Signature=X, SignedHeaders=host;x-amz-date' %
                    self.get_v4_amz_date_header().split('T', 1)[0])
        test(auth_str, 'AuthorizationHeaderMalformed',
             "The authorization header is malformed; "
             "the region 'us-west-2' is wrong; expecting 'us-east-1'",
             '400.AuthorizationHeaderMalformed', b'<Region>us-east-1</Region>')

        auth_str = ('AWS4-HMAC-SHA256 '
                    'Credential=test:tester/%s/us-east-1/not-s3/aws4_request, '
                    'Signature=X, SignedHeaders=host;x-amz-date' %
                    self.get_v4_amz_date_header().split('T', 1)[0])
        test(auth_str, 'AuthorizationHeaderMalformed',
             'The authorization header is malformed; '
             'incorrect service "not-s3". This endpoint belongs to "s3".',
             '400.AuthorizationHeaderMalformed')

        auth_str = ('AWS4-HMAC-SHA256 '
                    'Credential=test:tester/%s/us-east-1/s3/not-aws4_request, '
                    'Signature=X, SignedHeaders=host;x-amz-date' %
                    self.get_v4_amz_date_header().split('T', 1)[0])
        test(auth_str, 'AuthorizationHeaderMalformed',
             'The authorization header is malformed; '
             'incorrect terminal "not-aws4_request". '
             'This endpoint uses "aws4_request".',
             '400.AuthorizationHeaderMalformed')

        auth_str = (
            'AWS4-HMAC-SHA256 '
            'Credential=test:tester/20130524/us-east-1/s3/aws4_request, '
            'SignedHeaders=host;x-amz-date')
        test(auth_str, 'AccessDenied', 'Access Denied.',
             '403.AccessDenied.invalid_header_auth')

    def test_canonical_string_v4(self):
        def _get_req(path, environ):
            if '?' in path:
                path, query_string = path.split('?', 1)
            else:
                query_string = ''

            env = {
                'REQUEST_METHOD': 'GET',
                'PATH_INFO': path,
                'QUERY_STRING': query_string,
                'HTTP_DATE': 'Mon, 09 Sep 2011 23:36:00 GMT',
                'HTTP_X_AMZ_CONTENT_SHA256':
                    'e3b0c44298fc1c149afbf4c8996fb924'
                    '27ae41e4649b934ca495991b7852b855',
                'HTTP_AUTHORIZATION':
                    'AWS4-HMAC-SHA256 '
                    'Credential=X:Y/20110909/us-east-1/s3/aws4_request, '
                    'SignedHeaders=content-md5;content-type;date, '
                    'Signature=x',
                'wsgi.input': io.BytesIO(),
            }
            fake_time = calendar.timegm((2011, 9, 9, 23, 36, 0))
            env.update(environ)
            with patch('swift.common.middleware.s3api.s3request.'
                       'S3Request._validate_headers'), \
                    patch('swift.common.middleware.s3api.utils.time.time',
                          return_value=fake_time):
                req = SigV4Request(env, conf=self.s3api.conf)
            return req

        def canonical_string(path, environ):
            return _get_req(path, environ)._canonical_request()

        def verify(hash_val, path, environ):
            # See http://docs.aws.amazon.com/general/latest/gr
            # /signature-v4-test-suite.html for where location, service, and
            # signing key came from
            with patch.object(self.s3api.conf, 'location', 'us-east-1'), \
                    patch.object(swift.common.middleware.s3api.s3request,
                                 'SERVICE', 'host'):
                req = _get_req(path, environ)
                hash_in_sts = req.sig_checker._string_to_sign().split(b'\n')[3]
                self.assertEqual(hash_val, hash_in_sts.decode('ascii'))
                self.assertTrue(req.sig_checker.check_signature(
                    'wJalrXUtnFEMI/K7MDENG+bPxRfiCYEXAMPLEKEY'))

        # all next data got from aws4_testsuite from Amazon
        # http://docs.aws.amazon.com/general/latest/gr/samples
        # /aws4_testsuite.zip
        # Each *expected* hash value is the 4th line in <test-name>.sts in the
        # test suite.

        # get-vanilla
        env = {
            'HTTP_AUTHORIZATION': (
                'AWS4-HMAC-SHA256 '
                'Credential=AKIDEXAMPLE/20110909/us-east-1/host/aws4_request, '
                'SignedHeaders=date;host, '
                'Signature=b27ccfbfa7df52a200ff74193ca6e32d'
                '4b48b8856fab7ebf1c595d0670a7e470'),
            'HTTP_HOST': 'host.foo.com'}
        verify('366b91fb121d72a00f46bbe8d395f53a'
               '102b06dfb7e79636515208ed3fa606b1',
               '/', env)

        # get-header-value-trim
        env = {
            'REQUEST_METHOD': 'POST',
            'HTTP_AUTHORIZATION': (
                'AWS4-HMAC-SHA256 '
                'Credential=AKIDEXAMPLE/20110909/us-east-1/host/aws4_request, '
                'SignedHeaders=date;host;p, '
                'Signature=debf546796015d6f6ded8626f5ce9859'
                '7c33b47b9164cf6b17b4642036fcb592'),
            'HTTP_HOST': 'host.foo.com',
            'HTTP_P': 'phfft'}
        verify('dddd1902add08da1ac94782b05f9278c'
               '08dc7468db178a84f8950d93b30b1f35',
               '/', env)

        # get-utf8 (not exact)
        env = {
            'HTTP_AUTHORIZATION': (
                'AWS4-HMAC-SHA256 '
                'Credential=AKIDEXAMPLE/20110909/us-east-1/host/aws4_request, '
                'SignedHeaders=date;host, '
                'Signature=8d6634c189aa8c75c2e51e106b6b5121'
                'bed103fdb351f7d7d4381c738823af74'),
            'HTTP_HOST': 'host.foo.com',
            'RAW_PATH_INFO': '/%E1%88%B4'}

        # This might look weird because actually S3 doesn't care about utf-8
        # encoded multi-byte bucket name from bucket-in-host name constraint.
        # However, aws4_testsuite has only a sample hash with utf-8 *bucket*
        # name to make sure the correctness (probably it can be used in other
        # aws resource except s3) so, to test also utf-8, skip the bucket name
        # validation in the following test.

        # NOTE: eventlet's PATH_INFO is unquoted
        with patch('swift.common.middleware.s3api.s3request.'
                   'validate_bucket_name'):
            verify('27ba31df5dbc6e063d8f87d62eb07143'
                   'f7f271c5330a917840586ac1c85b6f6b',
                   swob.wsgi_unquote('/%E1%88%B4'), env)

        # get-vanilla-query-order-key
        env = {
            'HTTP_AUTHORIZATION': (
                'AWS4-HMAC-SHA256 '
                'Credential=AKIDEXAMPLE/20110909/us-east-1/host/aws4_request, '
                'SignedHeaders=date;host, '
                'Signature=0dc122f3b28b831ab48ba65cb47300de'
                '53fbe91b577fe113edac383730254a3b'),
            'HTTP_HOST': 'host.foo.com'}
        verify('2f23d14fe13caebf6dfda346285c6d9c'
               '14f49eaca8f5ec55c627dd7404f7a727',
               '/?a=foo&b=foo', env)

        # post-header-value-case
        env = {
            'REQUEST_METHOD': 'POST',
            'HTTP_AUTHORIZATION': (
                'AWS4-HMAC-SHA256 '
                'Credential=AKIDEXAMPLE/20110909/us-east-1/host/aws4_request, '
                'SignedHeaders=date;host;zoo, '
                'Signature=273313af9d0c265c531e11db70bbd653'
                'f3ba074c1009239e8559d3987039cad7'),
            'HTTP_HOST': 'host.foo.com',
            'HTTP_ZOO': 'ZOOBAR'}
        verify('3aae6d8274b8c03e2cc96fc7d6bda4b9'
               'bd7a0a184309344470b2c96953e124aa',
               '/', env)

        # post-x-www-form-urlencoded-parameters
        env = {
            'REQUEST_METHOD': 'POST',
            'HTTP_AUTHORIZATION': (
                'AWS4-HMAC-SHA256 '
                'Credential=AKIDEXAMPLE/20110909/us-east-1/host/aws4_request, '
                'SignedHeaders=date;host;content-type, '
                'Signature=b105eb10c6d318d2294de9d49dd8b031'
                'b55e3c3fe139f2e637da70511e9e7b71'),
            'HTTP_HOST': 'host.foo.com',
            'HTTP_X_AMZ_CONTENT_SHA256':
                '3ba8907e7a252327488df390ed517c45'
                'b96dead033600219bdca7107d1d3f88a',
            'CONTENT_TYPE':
                'application/x-www-form-urlencoded; charset=utf8'}
        verify('c4115f9e54b5cecf192b1eaa23b8e88e'
               'd8dc5391bd4fde7b3fff3d9c9fe0af1f',
               '/', env)

        # post-x-www-form-urlencoded
        env = {
            'REQUEST_METHOD': 'POST',
            'HTTP_AUTHORIZATION': (
                'AWS4-HMAC-SHA256 '
                'Credential=AKIDEXAMPLE/20110909/us-east-1/host/aws4_request, '
                'SignedHeaders=date;host;content-type, '
                'Signature=5a15b22cf462f047318703b92e6f4f38'
                '884e4a7ab7b1d6426ca46a8bd1c26cbc'),
            'HTTP_HOST': 'host.foo.com',
            'HTTP_X_AMZ_CONTENT_SHA256':
                '3ba8907e7a252327488df390ed517c45'
                'b96dead033600219bdca7107d1d3f88a',
            'CONTENT_TYPE':
                'application/x-www-form-urlencoded'}
        verify('4c5c6e4b52fb5fb947a8733982a8a5a6'
               '1b14f04345cbfe6e739236c76dd48f74',
               '/', env)

        # Note that boto does not do proper stripping (as of 2.42.0).
        # These were determined by examining the StringToSignBytes element of
        # resulting SignatureDoesNotMatch errors from AWS.
        str1 = canonical_string('/', {'CONTENT_TYPE': 'text/plain',
                                      'HTTP_CONTENT_MD5': '##'})
        str2 = canonical_string('/', {'CONTENT_TYPE': '\x01\x02text/plain',
                                      'HTTP_CONTENT_MD5': '\x1f ##'})
        str3 = canonical_string('/', {'CONTENT_TYPE': 'text/plain \x10',
                                      'HTTP_CONTENT_MD5': '##\x18'})

        self.assertEqual(str1, str2)
        self.assertEqual(str2, str3)

    def test_mixture_param_v4(self):
        # now we have an Authorization header
        headers = {
            'Authorization':
                'AWS4-HMAC-SHA256 '
                'Credential=test/20130524/us-east-1/s3/aws4_request_A, '
                'SignedHeaders=hostA;rangeA;x-amz-dateA,'
                'Signature=X',
            'X-Amz-Date': self.get_v4_amz_date_header(),
            'X-Amz-Content-SHA256': '0123456789'}

        # and then, different auth info (Credential, SignedHeaders, Signature)
        # in query
        req = Request.blank(
            '/bucket/object'
            '?X-Amz-Algorithm=AWS4-HMAC-SHA256'
            '&X-Amz-Credential=test/20T20Z/us-east-1/s3/aws4_requestB'
            '&X-Amz-SignedHeaders=hostB'
            '&X-Amz-Signature=Y',
            environ={'REQUEST_METHOD': 'GET'},
            headers=headers)
        req.content_type = 'text/plain'
        status, headers, body = self.call_s3api(req)
        # FIXME: should this failed as 400 or pass via query auth?
        # for now, 403 forbidden for safety
        self.assertEqual(status.split()[0], '403', body)
        self.assertEqual(
            {'403.AccessDenied.invalid_expires': 1},
            self.s3api.logger.logger.statsd_client.get_stats_counts())
        self.assertEqual('s3:err:AccessDenied.invalid_expires',
                         get_log_info(req.environ))

        # But if we are missing Signature in query param
        req = Request.blank(
            '/bucket/object'
            '?X-Amz-Algorithm=AWS4-HMAC-SHA256'
            '&X-Amz-Credential=test/20T20Z/us-east-1/s3/aws4_requestB'
            '&X-Amz-SignedHeaders=hostB',
            environ={'REQUEST_METHOD': 'GET'},
            headers=headers)
        req.content_type = 'text/plain'
        self.s3api.logger.logger.clear()
        status, headers, body = self.call_s3api(req)
        self.assertEqual(status.split()[0], '403', body)
        self.assertEqual(
            {'403.AccessDenied.invalid_expires': 1},
            self.s3api.logger.logger.statsd_client.get_stats_counts())
        self.assertEqual('s3:err:AccessDenied.invalid_expires',
                         get_log_info(req.environ))

    def test_s3api_with_only_s3_token(self):
        self.swift = FakeSwift()
        self.keystone_auth = KeystoneAuth(
            self.swift, {'operator_roles': 'swift-user'})
        self.s3_token = S3Token(
            self.keystone_auth, {'auth_uri': 'https://fakehost/identity'})
        self.s3api = S3ApiMiddleware(self.s3_token, self.conf)
        self.s3api.logger = debug_logger()
        req = Request.blank(
            '/bucket',
            environ={'REQUEST_METHOD': 'PUT'},
            headers={'Authorization': 'AWS access:signature',
                     'Date': self.get_date_header()})
        self.swift.register('PUT', '/v1/AUTH_TENANT_ID/bucket',
                            swob.HTTPCreated, {}, None)
        self.swift.register('HEAD', '/v1/AUTH_TENANT_ID',
                            swob.HTTPOk, {}, None)
        with patch.object(self.s3_token, '_json_request') as mock_req:
            mock_resp = requests.Response()
            mock_resp._content = json.dumps(GOOD_RESPONSE_V2).encode('ascii')
            mock_resp.status_code = 201
            mock_req.return_value = mock_resp

            status, headers, body = self.call_s3api(req)
            self.assertEqual(body, b'')
            self.assertEqual(1, mock_req.call_count)
            self.assertIn('swift.backend_path', req.environ)
            self.assertEqual('/v1/AUTH_TENANT_ID/bucket',
                             req.environ['swift.backend_path'])

    def test_s3api_with_only_s3_token_v3(self):
        self.swift = FakeSwift()
        self.keystone_auth = KeystoneAuth(
            self.swift, {'operator_roles': 'swift-user'})
        self.s3_token = S3Token(
            self.keystone_auth, {'auth_uri': 'https://fakehost/identity'})
        self.s3api = S3ApiMiddleware(self.s3_token, self.conf)
        self.s3api.logger = debug_logger()
        req = Request.blank(
            '/bucket',
            environ={'REQUEST_METHOD': 'PUT'},
            headers={'Authorization': 'AWS access:signature',
                     'Date': self.get_date_header()})
        self.swift.register('PUT', '/v1/AUTH_PROJECT_ID/bucket',
                            swob.HTTPCreated, {}, None)
        self.swift.register('HEAD', '/v1/AUTH_PROJECT_ID',
                            swob.HTTPOk, {}, None)
        with patch.object(self.s3_token, '_json_request') as mock_req:
            mock_resp = requests.Response()
            mock_resp._content = json.dumps(GOOD_RESPONSE_V3).encode('ascii')
            mock_resp.status_code = 200
            mock_req.return_value = mock_resp

            status, headers, body = self.call_s3api(req)
            self.assertEqual(body, b'')
            self.assertEqual(1, mock_req.call_count)
            self.assertIn('swift.backend_path', req.environ)
            self.assertEqual('/v1/AUTH_PROJECT_ID/bucket',
                             req.environ['swift.backend_path'])

    def test_s3api_with_s3_token_and_auth_token(self):
        self.swift = FakeSwift()
        self.keystone_auth = KeystoneAuth(
            self.swift, {'operator_roles': 'swift-user'})
        self.auth_token = AuthProtocol(
            self.keystone_auth, {'delay_auth_decision': 'True'})
        self.s3_token = S3Token(
            self.auth_token, {'auth_uri': 'https://fakehost/identity'})
        self.s3api = S3ApiMiddleware(self.s3_token, self.conf)
        self.s3api.logger = debug_logger()
        req = Request.blank(
            '/bucket',
            environ={'REQUEST_METHOD': 'PUT'},
            headers={'Authorization': 'AWS access:signature',
                     'Date': self.get_date_header()})
        self.swift.register('PUT', '/v1/AUTH_TENANT_ID/bucket',
                            swob.HTTPCreated, {}, None)
        self.swift.register('HEAD', '/v1/AUTH_TENANT_ID',
                            swob.HTTPOk, {}, None)
        with patch.object(self.s3_token, '_json_request') as mock_req:
            with patch.object(self.auth_token,
                              '_do_fetch_token') as mock_fetch:
                # sanity check
                self.assertIn('id', GOOD_RESPONSE_V2['access']['token'])
                mock_resp = requests.Response()
                mock_resp._content = json.dumps(
                    GOOD_RESPONSE_V2).encode('ascii')
                mock_resp.status_code = 201
                mock_req.return_value = mock_resp

                mock_access_info = AccessInfoV2(GOOD_RESPONSE_V2)
                mock_access_info.will_expire_soon = \
                    lambda stale_duration: False
                mock_fetch.return_value = (MagicMock(), mock_access_info)

                status, headers, body = self.call_s3api(req)
                # Even though s3token got a token back from keystone, we drop
                # it on the floor, resulting in a 401 Unauthorized at
                # `swift.common.middleware.keystoneauth` because
                # keystonemiddleware's auth_token strips out all auth headers,
                # significantly 'X-Identity-Status'. Without a token, it then
                # sets 'X-Identity-Status: Invalid' and never contacts
                # Keystone.
                self.assertEqual('403 Forbidden', status)
                self.assertIn('swift.backend_path', req.environ)
                self.assertEqual('/v1/AUTH_TENANT_ID/bucket',
                                 req.environ['swift.backend_path'])
                self.assertEqual(1, mock_req.call_count)
                # it never even tries to contact keystone
                self.assertEqual(0, mock_fetch.call_count)
                statsd_client = self.s3api.logger.logger.statsd_client
                self.assertEqual(
                    {'403.SignatureDoesNotMatch': 1},
                    statsd_client.get_stats_counts())
            self.assertEqual('s3:err:SignatureDoesNotMatch',
                             get_log_info(req.environ))

    def test_s3api_with_only_s3_token_in_s3acl(self):
        self.swift = FakeSwift()
        self.keystone_auth = KeystoneAuth(
            self.swift, {'operator_roles': 'swift-user'})
        self.s3_token = S3Token(
            self.keystone_auth, {'auth_uri': 'https://fakehost/identity'})

        self.conf['s3_acl'] = True
        self.s3api = S3ApiMiddleware(self.s3_token, self.conf)
        self.s3api.logger = debug_logger()
        req = Request.blank(
            '/bucket',
            environ={'REQUEST_METHOD': 'PUT'},
            headers={'Authorization': 'AWS access:signature',
                     'Date': self.get_date_header()})
        self.swift.register('PUT', '/v1/AUTH_TENANT_ID/bucket',
                            swob.HTTPCreated, {}, None)
        # For now, s3 acl commits the bucket owner acl via POST
        # after PUT container so we need to register the resposne here
        self.swift.register('POST', '/v1/AUTH_TENANT_ID/bucket',
                            swob.HTTPNoContent, {}, None)
        with patch.object(self.s3_token, '_json_request') as mock_req:
            mock_resp = requests.Response()
            mock_resp._content = json.dumps(GOOD_RESPONSE_V2).encode('ascii')
            mock_resp.status_code = 201
            mock_req.return_value = mock_resp

            status, headers, body = self.call_s3api(req)
            self.assertEqual(body, b'')
            self.assertIn('swift.backend_path', req.environ)
            self.assertEqual('/v1/AUTH_TENANT_ID/bucket',
                             req.environ['swift.backend_path'])
            self.assertEqual(1, mock_req.call_count)

    def test_s3api_with_time_skew(self):
        def do_test(skew):
            req = Request.blank(
                '/object',
                environ={'HTTP_HOST': 'bucket.localhost:80',
                         'REQUEST_METHOD': 'GET',
                         'HTTP_AUTHORIZATION':
                             'AWS test:tester:hmac'},
                headers={'Date': self.get_date_header(skew=skew)})
            self.s3api.logger.logger.clear()
            status, headers, body = self.call_s3api(req)
            return req, status, headers, body

        req, status, _, body = do_test(800)
        self.assertEqual('200 OK', status)
        self.assertFalse(
            self.s3api.logger.logger.statsd_client.get_stats_counts())

        req, status, _, body = do_test(-800)
        self.assertEqual('200 OK', status)
        self.assertFalse(
            self.s3api.logger.logger.statsd_client.get_stats_counts())

        req, status, _, body = do_test(1000)
        self.assertEqual('403 Forbidden', status)
        self.assertEqual(self._get_error_code(body), 'RequestTimeTooSkewed')
        self.assertEqual(
            {'403.RequestTimeTooSkewed': 1},
            self.s3api.logger.logger.statsd_client.get_stats_counts())
        self.assertEqual('s3:err:RequestTimeTooSkewed',
                         get_log_info(req.environ))

        req, status, _, body = do_test(-1000)
        self.assertEqual('403 Forbidden', status)
        self.assertEqual(self._get_error_code(body), 'RequestTimeTooSkewed')
        self.assertEqual(
            {'403.RequestTimeTooSkewed': 1},
            self.s3api.logger.logger.statsd_client.get_stats_counts())
        self.assertEqual('s3:err:RequestTimeTooSkewed',
                         get_log_info(req.environ))

        self.s3api.conf.allowable_clock_skew = 100
        req, status, _, body = do_test(800)
        self.assertEqual('403 Forbidden', status)
        self.assertEqual(self._get_error_code(body), 'RequestTimeTooSkewed')
        self.assertEqual(
            {'403.RequestTimeTooSkewed': 1},
            self.s3api.logger.logger.statsd_client.get_stats_counts())
        self.assertEqual('s3:err:RequestTimeTooSkewed',
                         get_log_info(req.environ))

    def test_s3api_error_metric(self):
        class KaboomResponse(ErrorResponse):
            _code = 'ka boom'

        def do_test(err_response):
            req = Request.blank(
                '/object',
                environ={'HTTP_HOST': 'bucket.localhost:80',
                         'REQUEST_METHOD': 'GET',
                         'HTTP_AUTHORIZATION':
                             'AWS test:tester:hmac'},
                headers={'Date': self.get_date_header()})
            self.s3api.logger.logger.clear()
            with mock.patch.object(
                    self.s3api, 'handle_request', side_effect=err_response):
                self.call_s3api(req)
            return req

        req = do_test(ErrorResponse(status=403, msg='not good', reason='bad'))
        self.assertEqual(
            {'403.ErrorResponse.bad': 1},
            self.s3api.logger.logger.statsd_client.get_stats_counts())
        self.assertEqual('s3:err:ErrorResponse.bad',
                         get_log_info(req.environ))

        req = do_test(AccessDenied(msg='no entry', reason='invalid_date'))
        self.assertEqual(
            {'403.AccessDenied.invalid_date': 1},
            self.s3api.logger.logger.statsd_client.get_stats_counts())
        self.assertEqual('s3:err:AccessDenied.invalid_date',
                         get_log_info(req.environ))

        # check whitespace replaced with underscore
        req = do_test(KaboomResponse(status=400, msg='boom',
                                     reason='boom boom'))
        self.assertEqual(
            {'400.ka_boom.boom_boom': 1},
            self.s3api.logger.logger.statsd_client.get_stats_counts())
        self.assertEqual('s3:err:ka_boom.boom_boom',
                         get_log_info(req.environ))

    def test_error_response_reason_logging(self):
        # verify that proxy logging gets error reason in log_info
        environ = {'REQUEST_METHOD': 'HEAD'}
        headers = {
            'Authorization':
                'AWS4-HMAC-SHA256 SignedHeaders=host;x-amz-date,Signature=X',
            'X-Amz-Date': self.get_v4_amz_date_header(),
            # invalid sha
            'X-Amz-Content-SHA256': '0123456789'}
        req = Request.blank('/bucket/object', environ=environ,
                            headers=headers)
        req.content_type = 'text/plain'
        log_conf = {'log_msg_template': '{method} {path} {log_info}'}
        app = ProxyLoggingMiddleware(self.s3api, log_conf, self.logger)
        status, headers, body = self.call_app(req, app=app)

        self.assertEqual(
            ['403.AccessDenied.invalid_credential'],
            self.s3api.logger.statsd_client.get_increments())
        self.assertEqual('s3:err:AccessDenied.invalid_credential',
                         get_log_info(req.environ))
        self.assertEqual(
            ['HEAD /bucket/object s3:err:AccessDenied.invalid_credential'],
            self.logger.get_lines_for_level('info'))

    def _do_test_emit_header_stats(self, extra_headers,
                                   method='PUT',
                                   path='/bucket/object'):
        authz_header = 'AWS4-HMAC-SHA256 ' + ', '.join([
            'Credential=test:tester/%s/us-east-1/s3/aws4_request' %
            self.get_v4_amz_date_header().split('T', 1)[0],
            'SignedHeaders=host;x-amz-date',
            'Signature=X',
        ])
        headers = {
            'Authorization': authz_header,
            'X-Amz-Date': self.get_v4_amz_date_header(),
            'Content-Type': 'text/plain',
<<<<<<< HEAD
=======
            'Content-Length': '0',
>>>>>>> 3a6f0d52
        }
        headers.update(extra_headers)
        req = Request.blank(path, headers=headers, body='')
        req.method = method
        self.statsd.clear()
<<<<<<< HEAD
        self.call_s3api(req)
        self.assertEqual([(('swift_s3_checksum_algo_request', mock.ANY), {})],
                         self.statsd.calls['increment'])
        labels = self.statsd.calls['increment'][0][0][1]
        return labels
=======

        # verify that request headers are sampled before request is handled by
        # mocking the controller to mutate the request headers
        orig_get_response = S3Request.get_response
        captured_envs = []

        def mock_handler(req, *args, **kwargs):
            # note: only requests that succeed in constructing an S3Request
            # will reach this handler
            captured_envs.append(req)
            resp = orig_get_response(req, *args, **kwargs)
            for k in extra_headers:
                req.headers.pop(k, None)
            return resp

        with mock.patch('swift.common.middleware.s3api.s3request.S3Request.'
                        'get_response', mock_handler):
            _, _, body = self.call_s3api(req)
        self.assertEqual([(('swift_s3_checksum_algo_request',), mock.ANY)],
                         self.statsd.calls['increment'])
        kwargs = self.statsd.calls['increment'][0][1]
        self.assertIn('labels', kwargs)
        return kwargs['labels']
>>>>>>> 3a6f0d52

    def test_emit_stats_x_amx_content_sha256_real_hash(self):
        headers = {'X-Amz-Content-SHA256': SHA256_OF_EMPTY_STRING}
        labels = self._do_test_emit_header_stats(headers)
        self.assertEqual({'account': 'AUTH_test',
                          'container': 'bucket',
                          'method': 'PUT',
                          'type': 'object',
                          'status': 200,
                          'header_x_amz_content_sha256': 'hash_64'},
                         labels)

    def test_emit_stats_x_amx_content_sha256_real_hash_GET(self):
        # boto3 sends this header with GETs...
        headers = {'X-Amz-Content-SHA256': SHA256_OF_EMPTY_STRING}
        resp_body = json.dumps([]).encode('ascii')
        self.swift.register('GET', '/v1/AUTH_test', swob.HTTPOk, {}, resp_body)
        labels = self._do_test_emit_header_stats(headers,
                                                 method='GET',
                                                 path='/')
        self.assertEqual({'account': 'AUTH_test',
                          'method': 'GET',
                          'type': 'account',
                          'status': 200,
                          'header_x_amz_content_sha256': 'hash_64'},
                         labels)

        self.swift.register('GET', '/v1/AUTH_test/bucket', swob.HTTPOk, {},
                            resp_body)
        labels = self._do_test_emit_header_stats(headers,
                                                 method='GET',
                                                 path='/bucket')
        self.assertEqual({'account': 'AUTH_test',
                          'container': 'bucket',
                          'method': 'GET',
                          'type': 'container',
                          'status': 200,
                          'header_x_amz_content_sha256': 'hash_64'},
                         labels)

        labels = self._do_test_emit_header_stats(headers,
                                                 method='GET',
                                                 path='/bucket/object')
        self.assertEqual({'account': 'AUTH_test',
                          'container': 'bucket',
                          'method': 'GET',
                          'type': 'object',
                          'status': 200,
                          'header_x_amz_content_sha256': 'hash_64'},
                         labels)

        self.swift.register('GET', '/v1/AUTH_test/bucket/object',
                            swob.HTTPNotFound, {}, "")
        labels = self._do_test_emit_header_stats(headers,
                                                 method='GET',
                                                 path='/bucket/object')
        self.assertEqual({'account': 'AUTH_test',
                          'container': 'bucket',
                          'method': 'GET',
                          'type': 'object',
                          'status': 404,
                          'header_x_amz_content_sha256': 'hash_64'},
                         labels)

    def test_emit_stats_x_amx_checksum_sha256_real_hash(self):
        headers = {'X-Amz-Checksum-SHA256': base64.b64encode(
            hashlib.sha256().digest())}
        labels = self._do_test_emit_header_stats(headers)
        self.assertEqual({'method': 'PUT',
                          'type': 'UNKNOWN',
                          'status': 400,
                          'header_x_amz_checksum_sha256': 'b64_44'},
                         labels)

    def test_emit_stats_x_amx_content_sha256_supported_aliases(self):
        def do_test(alias):
            headers = {'X-Amz-Content-SHA256': alias}
            labels = self._do_test_emit_header_stats(headers)
            self.assertEqual({'account': 'AUTH_test',
                              'container': 'bucket',
                              'method': 'PUT',
                              'type': 'object',
                              'status': 200,
                              'header_x_amz_content_sha256': alias},
                             labels)

        do_test('UNSIGNED-PAYLOAD')

<<<<<<< HEAD
    def test_emit_stats_x_amx_content_sha256_unsupported_aliases(self):
        def do_test(alias):
            headers = {'X-Amz-Content-SHA256': alias}
            labels = self._do_test_emit_header_stats(headers)
            self.assertEqual({'method': 'PUT',
                              'type': 'UNKNOWN',
                              'status': 400,
=======
    def test_emit_stats_x_amx_content_sha256_supported_streaming_aliases(self):
        def do_test(alias):
            headers = {'X-Amz-Content-SHA256': alias,
                       'x-amz-decoded-content-length': '0'}
            labels = self._do_test_emit_header_stats(headers)
            self.assertEqual({'account': 'AUTH_test',
                              'container': 'bucket',
                              'method': 'PUT',
                              'type': 'object',
                              'status': 400,  # incomplete payload
                              'header_x_amz_decoded_content_length': True,
>>>>>>> 3a6f0d52
                              'header_x_amz_content_sha256': alias},
                             labels)

        do_test('STREAMING-UNSIGNED-PAYLOAD-TRAILER')
        do_test('STREAMING-AWS4-HMAC-SHA256-PAYLOAD')
        do_test('STREAMING-AWS4-HMAC-SHA256-PAYLOAD-TRAILER')
<<<<<<< HEAD
=======

    def test_emit_stats_x_amx_content_sha256_unsupported_aliases(self):
        def do_test(alias):
            headers = {'X-Amz-Content-SHA256': alias,
                       'x-amz-decoded-content-length': '0'}
            labels = self._do_test_emit_header_stats(headers)
            self.assertEqual({'method': 'PUT',
                              'type': 'UNKNOWN',
                              'status': 501,
                              'header_x_amz_decoded_content_length': True,
                              'header_x_amz_content_sha256': alias},
                             labels)

>>>>>>> 3a6f0d52
        do_test('STREAMING-AWS4-ECDSA-P256-SHA256-PAYLOAD')
        do_test('STREAMING-AWS4-ECDSA-P256-SHA256-PAYLOAD-TRAILER')

    def test_emit_stats_x_amx_content_sha256_invalid(self):
        def do_test(value):
            headers = {'X-Amz-Content-SHA256': value}
            labels = self._do_test_emit_header_stats(headers)
            self.assertEqual({'method': 'PUT',
                              'type': 'UNKNOWN',
                              'status': 400,
                              'header_x_amz_content_sha256': 'unknown'},
                             labels)
        do_test('0' * 63)
        do_test('UNSIGNED-NONSENSE')

    def test_emit_stats_content_md5(self):
        headers = {'Content-MD5': base64.b64encode(md5(b'').digest()),
                   # X-Amz-Content-SHA256 is required
                   'X-Amz-Content-SHA256': SHA256_OF_EMPTY_STRING}
        labels = self._do_test_emit_header_stats(headers)
        self.assertEqual({'account': 'AUTH_test',
                          'container': 'bucket',
                          'method': 'PUT',
                          'type': 'object',
                          'status': 200,
                          'header_content_md5': 'b64_24',
                          'header_x_amz_content_sha256': 'hash_64'},
                         labels)

        headers = {'Content-MD5': 'nonsense',
                   'X-Amz-Content-SHA256': SHA256_OF_EMPTY_STRING}
        labels = self._do_test_emit_header_stats(headers)
        self.assertEqual({'method': 'PUT',
                          'type': 'UNKNOWN',
                          'status': 400,
                          'header_content_md5': 'b64_8',
                          'header_x_amz_content_sha256': 'hash_64'},
                         labels)

    def test_emit_stats_content_encoding(self):
        headers = {'Content-Encoding': 'aws-chunked',
                   'X-Amz-Content-SHA256': SHA256_OF_EMPTY_STRING}
        labels = self._do_test_emit_header_stats(headers)
<<<<<<< HEAD
        self.assertEqual({'method': 'PUT',
                          'type': 'UNKNOWN',
                          'status': 501,
=======
        self.assertEqual({'account': 'AUTH_test',
                          'container': 'bucket',
                          'method': 'PUT',
                          'type': 'object',
                          'status': 200,
>>>>>>> 3a6f0d52
                          'header_content_encoding': 'aws-chunked',
                          'header_x_amz_content_sha256': 'hash_64'},
                         labels)

        headers = {'Content-Encoding': 'aws-chunked,gzip',
                   'X-Amz-Content-SHA256': SHA256_OF_EMPTY_STRING}
        labels = self._do_test_emit_header_stats(headers)
<<<<<<< HEAD
        self.assertEqual({'method': 'PUT',
                          'type': 'UNKNOWN',
                          'status': 501,
=======
        self.assertEqual({'account': 'AUTH_test',
                          'container': 'bucket',
                          'method': 'PUT',
                          'type': 'object',
                          'status': 200,
>>>>>>> 3a6f0d52
                          'header_content_encoding': 'aws-chunked',
                          'header_x_amz_content_sha256': 'hash_64'},
                         labels)

        # s3api sees 'aws-chunked' in 'not-aws-chunked' and treats the
        # request as unsupported rather than ignoring 'not-aws-chunked' !
        headers = {'Content-Encoding': 'not-aws-chunked',
                   'X-Amz-Content-SHA256': SHA256_OF_EMPTY_STRING}
        labels = self._do_test_emit_header_stats(headers)
<<<<<<< HEAD
        self.assertEqual({'method': 'PUT',
                          'type': 'UNKNOWN',
                          'status': 501,
=======
        self.assertEqual({'account': 'AUTH_test',
                          'container': 'bucket',
                          'method': 'PUT',
                          'type': 'object',
                          'status': 200,
>>>>>>> 3a6f0d52
                          'header_x_amz_content_sha256': 'hash_64'},
                         labels)

    def test_emit_stats_transfer_encoding(self):
        headers = {'Transfer-Encoding': 'chunked',
                   'X-Amz-Content-SHA256': SHA256_OF_EMPTY_STRING}
        labels = self._do_test_emit_header_stats(headers)
        self.assertEqual({'account': 'AUTH_test',
                          'container': 'bucket',
                          'type': 'object',
                          'method': 'PUT',
                          'status': 200,
                          'header_transfer_encoding': 'chunked',
                          'header_x_amz_content_sha256': 'hash_64'},
                         labels)

        headers = {'Transfer-Encoding': 'chunked,gzip',
                   'X-Amz-Content-SHA256': SHA256_OF_EMPTY_STRING}
        labels = self._do_test_emit_header_stats(headers)
        self.assertEqual({'account': 'AUTH_test',
                          'container': 'bucket',
                          'type': 'object',
                          'method': 'PUT',
                          'status': 200,
                          'header_transfer_encoding': 'chunked',
                          'header_x_amz_content_sha256': 'hash_64'},
                         labels)

        headers = {'Transfer-Encoding': 'aws-chunked',
                   'X-Amz-Content-SHA256': SHA256_OF_EMPTY_STRING}
        labels = self._do_test_emit_header_stats(headers)
        self.assertEqual({'account': 'AUTH_test',
                          'container': 'bucket',
                          'type': 'object',
                          'method': 'PUT',
                          'status': 200,
                          'header_x_amz_content_sha256': 'hash_64'},
                         labels)

    def test_emit_stats_x_amz_decoded_content_length(self):
        headers = {'X-Amz-Decoded-Content-Length': '123',
                   'X-Amz-Content-SHA256': SHA256_OF_EMPTY_STRING}
        labels = self._do_test_emit_header_stats(headers)
<<<<<<< HEAD
        self.assertEqual({'method': 'PUT',
                          'type': 'UNKNOWN',
                          'status': 501,
=======
        self.assertEqual({'account': 'AUTH_test',
                          'container': 'bucket',
                          'method': 'PUT',
                          'type': 'object',
                          'status': 200,
>>>>>>> 3a6f0d52
                          'header_x_amz_decoded_content_length': True,
                          'header_x_amz_content_sha256': 'hash_64'},
                         labels)

    def test_emit_stats_x_amz_checksum_crc32(self):
        headers = {'X-Amz-Checksum-Crc32': base64.b64encode(b'1234'),
                   'X-Amz-Content-SHA256': SHA256_OF_EMPTY_STRING}
        labels = self._do_test_emit_header_stats(headers)
        self.assertEqual({'account': 'AUTH_test',
                          'container': 'bucket',
                          'method': 'PUT',
                          'type': 'object',
<<<<<<< HEAD
                          'status': 200,
=======
                          'status': 400,  # bad digest
>>>>>>> 3a6f0d52
                          'header_x_amz_checksum_crc32': 'b64_8',
                          'header_x_amz_content_sha256': 'hash_64'},
                         labels)

        headers = {'X-Amz-Checksum-Crc32': base64.b64encode(b'123'),  # bad
                   'X-Amz-Content-SHA256': SHA256_OF_EMPTY_STRING}
        labels = self._do_test_emit_header_stats(headers)
<<<<<<< HEAD
        self.assertEqual({'account': 'AUTH_test',
                          'container': 'bucket',
                          'method': 'PUT',
                          'type': 'object',
                          'status': 200,
=======
        self.assertEqual({'method': 'PUT',
                          'type': 'UNKNOWN',
                          'status': 400,
>>>>>>> 3a6f0d52
                          'header_x_amz_checksum_crc32': 'unknown',
                          'header_x_amz_content_sha256': 'hash_64'},
                         labels)

    def test_emit_stats_x_amz_checksum_crc32c(self):
        headers = {'X-Amz-Checksum-Crc32c': base64.b64encode(b'1234'),
                   'X-Amz-Content-SHA256': SHA256_OF_EMPTY_STRING}
        labels = self._do_test_emit_header_stats(headers)
        self.assertEqual({'account': 'AUTH_test',
                          'container': 'bucket',
                          'method': 'PUT',
                          'type': 'object',
<<<<<<< HEAD
                          'status': 200,
=======
                          'status': 400,  # bad digest
>>>>>>> 3a6f0d52
                          'header_x_amz_checksum_crc32c': 'b64_8',
                          'header_x_amz_content_sha256': 'hash_64'},
                         labels)

        headers = {'X-Amz-Checksum-Crc32c': base64.b64encode(b'123'),  # bad
                   'X-Amz-Content-SHA256': SHA256_OF_EMPTY_STRING}
        labels = self._do_test_emit_header_stats(headers)
<<<<<<< HEAD
        self.assertEqual({'account': 'AUTH_test',
                          'container': 'bucket',
                          'method': 'PUT',
                          'type': 'object',
                          'status': 200,
=======
        self.assertEqual({'method': 'PUT',
                          'type': 'UNKNOWN',
                          'status': 400,
>>>>>>> 3a6f0d52
                          'header_x_amz_checksum_crc32c': 'unknown',
                          'header_x_amz_content_sha256': 'hash_64'},
                         labels)

    def test_emit_stats_x_amz_checksum_crc64nvme(self):
        headers = {'X-Amz-Checksum-Crc32c': base64.b64encode(b'12345678'),
                   'X-Amz-Content-SHA256': SHA256_OF_EMPTY_STRING}
        labels = self._do_test_emit_header_stats(headers)
<<<<<<< HEAD
        self.assertEqual({'account': 'AUTH_test',
                          'container': 'bucket',
                          'method': 'PUT',
                          'type': 'object',
                          'status': 200,
=======
        self.assertEqual({'type': 'UNKNOWN',
                          'method': 'PUT',
                          'status': 400,  # bad digest
>>>>>>> 3a6f0d52
                          'header_x_amz_checksum_crc32c': 'b64_12',
                          'header_x_amz_content_sha256': 'hash_64'},
                         labels)

    def test_emit_stats_x_amz_checksum_sha1(self):
        headers = {'X-Amz-Checksum-SHA1': base64.b64encode(b'1234' * 5),
                   'X-Amz-Content-SHA256': SHA256_OF_EMPTY_STRING}
        labels = self._do_test_emit_header_stats(headers)
        self.assertEqual({'account': 'AUTH_test',
                          'container': 'bucket',
                          'method': 'PUT',
                          'type': 'object',
<<<<<<< HEAD
                          'status': 200,
=======
                          'status': 400,  # bad digest
>>>>>>> 3a6f0d52
                          'header_x_amz_checksum_sha1': 'b64_28',
                          'header_x_amz_content_sha256': 'hash_64'},
                         labels)

        headers = {'X-Amz-Checksum-SHA1': base64.b64encode(b'123' * 5),  # bad
                   'X-Amz-Content-SHA256': SHA256_OF_EMPTY_STRING}
        labels = self._do_test_emit_header_stats(headers)
<<<<<<< HEAD
        self.assertEqual({'account': 'AUTH_test',
                          'container': 'bucket',
                          'method': 'PUT',
                          'type': 'object',
                          'status': 200,
=======
        self.assertEqual({'method': 'PUT',
                          'type': 'UNKNOWN',
                          'status': 400,  # invalid header value
>>>>>>> 3a6f0d52
                          'header_x_amz_checksum_sha1': 'unknown',
                          'header_x_amz_content_sha256': 'hash_64'},
                         labels)

    def test_emit_stats_multiple_x_amz_checksums(self):
        headers = {'X-Amz-Checksum-SHA1': base64.b64encode(b'1234' * 5),
                   'X-Amz-Checksum-CRC32': base64.b64encode(b'1234'),
                   'X-Amz-Content-SHA256': SHA256_OF_EMPTY_STRING}
        labels = self._do_test_emit_header_stats(headers)
<<<<<<< HEAD
        self.assertEqual({'account': 'AUTH_test',
                          'container': 'bucket',
                          'method': 'PUT',
                          'type': 'object',
                          'status': 200,
=======
        self.assertEqual({'type': 'UNKNOWN',
                          'status': 400,
                          'method': 'PUT',
>>>>>>> 3a6f0d52
                          'header_x_amz_checksum_crc32': 'b64_8',
                          'header_x_amz_checksum_sha1': 'b64_28',
                          'header_x_amz_content_sha256': 'hash_64'},
                         labels)

<<<<<<< HEAD
    def test_emit_stats_x_amz_trailer(self):
        headers = {
            'X-Amz-Trailer': 'content-md5,x-amx-checksum-sha256',
            'X-Amz-Content-SHA256': 'STREAMING-UNSIGNED-PAYLOAD-TRAILER',
        }
        labels = self._do_test_emit_header_stats(headers)
        self.assertEqual({'method': 'PUT',
                          'type': 'UNKNOWN',
                          'status': 400,
                          'header_x_amz_trailer': True,
                          'header_x_amz_content_sha256':
                              'STREAMING-UNSIGNED-PAYLOAD-TRAILER'},
                         labels)
=======
    def test_emit_stats_x_amz_trailer_unknown(self):
        def do_test(header_value):
            headers = {
                'X-Amz-Trailer': header_value,
                'X-Amz-Content-SHA256': 'STREAMING-UNSIGNED-PAYLOAD-TRAILER',
                'x-amz-decoded-content-length': '0'
            }
            labels = self._do_test_emit_header_stats(headers)
            self.assertEqual({'method': 'PUT',
                              'type': 'UNKNOWN',
                              'status': 400,
                              'header_x_amz_decoded_content_length': True,
                              'header_x_amz_trailer': 'unknown',
                              'header_x_amz_content_sha256':
                                  'STREAMING-UNSIGNED-PAYLOAD-TRAILER'},
                             labels)

        do_test('content-md5')
        do_test('x-amz-checksum-sha2')
        do_test('content-md5,x-amz-checksum-sha256')
        do_test('x-amz-checksum-sha256,x-amz-checksum-crc32')

    def test_emit_stats_x_amz_trailer(self):
        def do_test(header_value):
            headers = {
                'X-Amz-Trailer': header_value,
                'X-Amz-Content-SHA256': 'STREAMING-UNSIGNED-PAYLOAD-TRAILER',
                'x-amz-decoded-content-length': '0'
            }
            labels = self._do_test_emit_header_stats(headers)
            self.assertEqual({'account': 'AUTH_test',
                              'container': 'bucket',
                              'method': 'PUT',
                              'type': 'object',
                              'status': 400,  # IncompleteBody
                              'header_x_amz_decoded_content_length': True,
                              'header_x_amz_trailer': header_value,
                              'header_x_amz_content_sha256':
                                  'STREAMING-UNSIGNED-PAYLOAD-TRAILER'},
                             labels)

        do_test('x-amz-checksum-crc32')
        do_test('x-amz-checksum-crc32c')
        with mock.patch('swift.common.utils.checksum.crc64nvme_isal') \
                as mock_crc64nvme:
            mock_crc64nvme.__name__ = 'crc64nvme_isal'
            do_test('x-amz-checksum-crc64nvme')
        do_test('x-amz-checksum-sha1')
        do_test('x-amz-checksum-sha256')
>>>>>>> 3a6f0d52

    def test_emit_stats_x_amz_checksum_algorithm(self):
        def do_test(algo):
            headers = {
                'X-Amz-Checksum-Algorithm': algo,
            }
            labels = self._do_test_emit_header_stats(headers)
            self.assertEqual({'method': 'PUT',
                              'type': 'UNKNOWN',
                              'status': 400,
                              'header_x_amz_checksum_algorithm': algo},
                             labels)
        do_test('CRC32')
        do_test('CRC32C')
        do_test('CRC64NVME')
        do_test('SHA1')
        do_test('SHA256')
        do_test('CRC-32')
        do_test('CRC-32C')
        do_test('CRC-64NVME')
        do_test('SHA-1')
        do_test('SHA-256')

    def test_emit_stats_x_amz_checksum_algorithm_unknown(self):
        headers = {
            'X-Amz-Checksum-Algorithm': 'CRC128',
        }
        labels = self._do_test_emit_header_stats(headers)
        self.assertEqual({'method': 'PUT',
                          'type': 'UNKNOWN',
                          'status': 400,
                          'header_x_amz_checksum_algorithm': 'unknown'},
                         labels)


if __name__ == '__main__':
    unittest.main()<|MERGE_RESOLUTION|>--- conflicted
+++ resolved
@@ -16,15 +16,9 @@
 
 import base64
 import hashlib
-<<<<<<< HEAD
-import unittest
-
-from mock import patch, MagicMock
-=======
 import io
 import unittest
 from unittest.mock import patch, MagicMock
->>>>>>> 3a6f0d52
 import calendar
 from datetime import datetime
 from unittest import mock
@@ -258,8 +252,6 @@
         self.assertEqual([(b's3api.test-metric:1|c', ('1.2.3.4', 8125))],
                          client.sendto_calls)
 
-<<<<<<< HEAD
-=======
     def test_init_logs_checksum_implementation(self):
         with mock.patch('swift.common.middleware.s3api.s3api.get_logger',
                         return_value=self.logger), \
@@ -282,7 +274,6 @@
             },
             self.logger.all_log_lines())
 
->>>>>>> 3a6f0d52
     def test_init_statsd_options_user_labels(self):
         conf = {
             'log_statsd_host': 'example.com',
@@ -743,18 +734,6 @@
         self.assertIn('swift.backend_path', req.environ)
         self.assertEqual('/v1/AUTH_test/bucket',
                          req.environ['swift.backend_path'])
-<<<<<<< HEAD
-        self.assertEqual([(('swift_s3_checksum_algo_request', mock.ANY), {})],
-                         self.statsd.calls['increment'])
-        labels = self.statsd.calls['increment'][0][0][1]
-        self.assertEqual({'account': 'AUTH_test',
-                          'container': 'bucket',
-                          'method': 'HEAD',
-                          'type': 'container',
-                          'status': 200,
-                          'header_x_amz_content_sha256': 'hash_64'},
-                         labels)
-=======
         exp_labels = {'account': 'AUTH_test',
                       'container': 'bucket',
                       'method': 'HEAD',
@@ -764,7 +743,6 @@
         self.assertEqual([(('swift_s3_checksum_algo_request',),
                            {'labels': exp_labels})],
                          self.statsd.calls['increment'])
->>>>>>> 3a6f0d52
 
     def test_object_virtual_hosted_style(self):
         req = Request.blank(
@@ -780,16 +758,6 @@
         self.assertIn('swift.backend_path', req.environ)
         self.assertEqual('/v1/AUTH_test/bucket/object',
                          req.environ['swift.backend_path'])
-<<<<<<< HEAD
-        labels = self.statsd.calls['increment'][0][0][1]
-        self.assertEqual({'account': 'AUTH_test',
-                          'container': 'bucket',
-                          'method': 'HEAD',
-                          'type': 'object',
-                          'status': 200,
-                          'header_x_amz_content_sha256': 'hash_64'},
-                         labels)
-=======
         exp_labels = {'account': 'AUTH_test',
                       'container': 'bucket',
                       'method': 'HEAD',
@@ -799,7 +767,6 @@
         self.assertEqual([(('swift_s3_checksum_algo_request',),
                            {'labels': exp_labels})],
                          self.statsd.calls['increment'])
->>>>>>> 3a6f0d52
 
     def test_token_generation(self):
         self.swift.register('HEAD', '/v1/AUTH_test/bucket+segments/'
@@ -1867,22 +1834,12 @@
             'Authorization': authz_header,
             'X-Amz-Date': self.get_v4_amz_date_header(),
             'Content-Type': 'text/plain',
-<<<<<<< HEAD
-=======
             'Content-Length': '0',
->>>>>>> 3a6f0d52
         }
         headers.update(extra_headers)
         req = Request.blank(path, headers=headers, body='')
         req.method = method
         self.statsd.clear()
-<<<<<<< HEAD
-        self.call_s3api(req)
-        self.assertEqual([(('swift_s3_checksum_algo_request', mock.ANY), {})],
-                         self.statsd.calls['increment'])
-        labels = self.statsd.calls['increment'][0][0][1]
-        return labels
-=======
 
         # verify that request headers are sampled before request is handled by
         # mocking the controller to mutate the request headers
@@ -1906,7 +1863,6 @@
         kwargs = self.statsd.calls['increment'][0][1]
         self.assertIn('labels', kwargs)
         return kwargs['labels']
->>>>>>> 3a6f0d52
 
     def test_emit_stats_x_amx_content_sha256_real_hash(self):
         headers = {'X-Amz-Content-SHA256': SHA256_OF_EMPTY_STRING}
@@ -1995,15 +1951,6 @@
 
         do_test('UNSIGNED-PAYLOAD')
 
-<<<<<<< HEAD
-    def test_emit_stats_x_amx_content_sha256_unsupported_aliases(self):
-        def do_test(alias):
-            headers = {'X-Amz-Content-SHA256': alias}
-            labels = self._do_test_emit_header_stats(headers)
-            self.assertEqual({'method': 'PUT',
-                              'type': 'UNKNOWN',
-                              'status': 400,
-=======
     def test_emit_stats_x_amx_content_sha256_supported_streaming_aliases(self):
         def do_test(alias):
             headers = {'X-Amz-Content-SHA256': alias,
@@ -2015,15 +1962,12 @@
                               'type': 'object',
                               'status': 400,  # incomplete payload
                               'header_x_amz_decoded_content_length': True,
->>>>>>> 3a6f0d52
                               'header_x_amz_content_sha256': alias},
                              labels)
 
         do_test('STREAMING-UNSIGNED-PAYLOAD-TRAILER')
         do_test('STREAMING-AWS4-HMAC-SHA256-PAYLOAD')
         do_test('STREAMING-AWS4-HMAC-SHA256-PAYLOAD-TRAILER')
-<<<<<<< HEAD
-=======
 
     def test_emit_stats_x_amx_content_sha256_unsupported_aliases(self):
         def do_test(alias):
@@ -2037,7 +1981,6 @@
                               'header_x_amz_content_sha256': alias},
                              labels)
 
->>>>>>> 3a6f0d52
         do_test('STREAMING-AWS4-ECDSA-P256-SHA256-PAYLOAD')
         do_test('STREAMING-AWS4-ECDSA-P256-SHA256-PAYLOAD-TRAILER')
 
@@ -2081,17 +2024,11 @@
         headers = {'Content-Encoding': 'aws-chunked',
                    'X-Amz-Content-SHA256': SHA256_OF_EMPTY_STRING}
         labels = self._do_test_emit_header_stats(headers)
-<<<<<<< HEAD
-        self.assertEqual({'method': 'PUT',
-                          'type': 'UNKNOWN',
-                          'status': 501,
-=======
         self.assertEqual({'account': 'AUTH_test',
                           'container': 'bucket',
                           'method': 'PUT',
                           'type': 'object',
                           'status': 200,
->>>>>>> 3a6f0d52
                           'header_content_encoding': 'aws-chunked',
                           'header_x_amz_content_sha256': 'hash_64'},
                          labels)
@@ -2099,17 +2036,11 @@
         headers = {'Content-Encoding': 'aws-chunked,gzip',
                    'X-Amz-Content-SHA256': SHA256_OF_EMPTY_STRING}
         labels = self._do_test_emit_header_stats(headers)
-<<<<<<< HEAD
-        self.assertEqual({'method': 'PUT',
-                          'type': 'UNKNOWN',
-                          'status': 501,
-=======
         self.assertEqual({'account': 'AUTH_test',
                           'container': 'bucket',
                           'method': 'PUT',
                           'type': 'object',
                           'status': 200,
->>>>>>> 3a6f0d52
                           'header_content_encoding': 'aws-chunked',
                           'header_x_amz_content_sha256': 'hash_64'},
                          labels)
@@ -2119,17 +2050,11 @@
         headers = {'Content-Encoding': 'not-aws-chunked',
                    'X-Amz-Content-SHA256': SHA256_OF_EMPTY_STRING}
         labels = self._do_test_emit_header_stats(headers)
-<<<<<<< HEAD
-        self.assertEqual({'method': 'PUT',
-                          'type': 'UNKNOWN',
-                          'status': 501,
-=======
         self.assertEqual({'account': 'AUTH_test',
                           'container': 'bucket',
                           'method': 'PUT',
                           'type': 'object',
                           'status': 200,
->>>>>>> 3a6f0d52
                           'header_x_amz_content_sha256': 'hash_64'},
                          labels)
 
@@ -2173,17 +2098,11 @@
         headers = {'X-Amz-Decoded-Content-Length': '123',
                    'X-Amz-Content-SHA256': SHA256_OF_EMPTY_STRING}
         labels = self._do_test_emit_header_stats(headers)
-<<<<<<< HEAD
-        self.assertEqual({'method': 'PUT',
-                          'type': 'UNKNOWN',
-                          'status': 501,
-=======
         self.assertEqual({'account': 'AUTH_test',
                           'container': 'bucket',
                           'method': 'PUT',
                           'type': 'object',
                           'status': 200,
->>>>>>> 3a6f0d52
                           'header_x_amz_decoded_content_length': True,
                           'header_x_amz_content_sha256': 'hash_64'},
                          labels)
@@ -2196,11 +2115,7 @@
                           'container': 'bucket',
                           'method': 'PUT',
                           'type': 'object',
-<<<<<<< HEAD
-                          'status': 200,
-=======
                           'status': 400,  # bad digest
->>>>>>> 3a6f0d52
                           'header_x_amz_checksum_crc32': 'b64_8',
                           'header_x_amz_content_sha256': 'hash_64'},
                          labels)
@@ -2208,17 +2123,9 @@
         headers = {'X-Amz-Checksum-Crc32': base64.b64encode(b'123'),  # bad
                    'X-Amz-Content-SHA256': SHA256_OF_EMPTY_STRING}
         labels = self._do_test_emit_header_stats(headers)
-<<<<<<< HEAD
-        self.assertEqual({'account': 'AUTH_test',
-                          'container': 'bucket',
-                          'method': 'PUT',
-                          'type': 'object',
-                          'status': 200,
-=======
         self.assertEqual({'method': 'PUT',
                           'type': 'UNKNOWN',
                           'status': 400,
->>>>>>> 3a6f0d52
                           'header_x_amz_checksum_crc32': 'unknown',
                           'header_x_amz_content_sha256': 'hash_64'},
                          labels)
@@ -2231,11 +2138,7 @@
                           'container': 'bucket',
                           'method': 'PUT',
                           'type': 'object',
-<<<<<<< HEAD
-                          'status': 200,
-=======
                           'status': 400,  # bad digest
->>>>>>> 3a6f0d52
                           'header_x_amz_checksum_crc32c': 'b64_8',
                           'header_x_amz_content_sha256': 'hash_64'},
                          labels)
@@ -2243,17 +2146,9 @@
         headers = {'X-Amz-Checksum-Crc32c': base64.b64encode(b'123'),  # bad
                    'X-Amz-Content-SHA256': SHA256_OF_EMPTY_STRING}
         labels = self._do_test_emit_header_stats(headers)
-<<<<<<< HEAD
-        self.assertEqual({'account': 'AUTH_test',
-                          'container': 'bucket',
-                          'method': 'PUT',
-                          'type': 'object',
-                          'status': 200,
-=======
         self.assertEqual({'method': 'PUT',
                           'type': 'UNKNOWN',
                           'status': 400,
->>>>>>> 3a6f0d52
                           'header_x_amz_checksum_crc32c': 'unknown',
                           'header_x_amz_content_sha256': 'hash_64'},
                          labels)
@@ -2262,17 +2157,9 @@
         headers = {'X-Amz-Checksum-Crc32c': base64.b64encode(b'12345678'),
                    'X-Amz-Content-SHA256': SHA256_OF_EMPTY_STRING}
         labels = self._do_test_emit_header_stats(headers)
-<<<<<<< HEAD
-        self.assertEqual({'account': 'AUTH_test',
-                          'container': 'bucket',
-                          'method': 'PUT',
-                          'type': 'object',
-                          'status': 200,
-=======
         self.assertEqual({'type': 'UNKNOWN',
                           'method': 'PUT',
                           'status': 400,  # bad digest
->>>>>>> 3a6f0d52
                           'header_x_amz_checksum_crc32c': 'b64_12',
                           'header_x_amz_content_sha256': 'hash_64'},
                          labels)
@@ -2285,11 +2172,7 @@
                           'container': 'bucket',
                           'method': 'PUT',
                           'type': 'object',
-<<<<<<< HEAD
-                          'status': 200,
-=======
                           'status': 400,  # bad digest
->>>>>>> 3a6f0d52
                           'header_x_amz_checksum_sha1': 'b64_28',
                           'header_x_amz_content_sha256': 'hash_64'},
                          labels)
@@ -2297,17 +2180,9 @@
         headers = {'X-Amz-Checksum-SHA1': base64.b64encode(b'123' * 5),  # bad
                    'X-Amz-Content-SHA256': SHA256_OF_EMPTY_STRING}
         labels = self._do_test_emit_header_stats(headers)
-<<<<<<< HEAD
-        self.assertEqual({'account': 'AUTH_test',
-                          'container': 'bucket',
-                          'method': 'PUT',
-                          'type': 'object',
-                          'status': 200,
-=======
         self.assertEqual({'method': 'PUT',
                           'type': 'UNKNOWN',
                           'status': 400,  # invalid header value
->>>>>>> 3a6f0d52
                           'header_x_amz_checksum_sha1': 'unknown',
                           'header_x_amz_content_sha256': 'hash_64'},
                          labels)
@@ -2317,37 +2192,14 @@
                    'X-Amz-Checksum-CRC32': base64.b64encode(b'1234'),
                    'X-Amz-Content-SHA256': SHA256_OF_EMPTY_STRING}
         labels = self._do_test_emit_header_stats(headers)
-<<<<<<< HEAD
-        self.assertEqual({'account': 'AUTH_test',
-                          'container': 'bucket',
-                          'method': 'PUT',
-                          'type': 'object',
-                          'status': 200,
-=======
         self.assertEqual({'type': 'UNKNOWN',
                           'status': 400,
                           'method': 'PUT',
->>>>>>> 3a6f0d52
                           'header_x_amz_checksum_crc32': 'b64_8',
                           'header_x_amz_checksum_sha1': 'b64_28',
                           'header_x_amz_content_sha256': 'hash_64'},
                          labels)
 
-<<<<<<< HEAD
-    def test_emit_stats_x_amz_trailer(self):
-        headers = {
-            'X-Amz-Trailer': 'content-md5,x-amx-checksum-sha256',
-            'X-Amz-Content-SHA256': 'STREAMING-UNSIGNED-PAYLOAD-TRAILER',
-        }
-        labels = self._do_test_emit_header_stats(headers)
-        self.assertEqual({'method': 'PUT',
-                          'type': 'UNKNOWN',
-                          'status': 400,
-                          'header_x_amz_trailer': True,
-                          'header_x_amz_content_sha256':
-                              'STREAMING-UNSIGNED-PAYLOAD-TRAILER'},
-                         labels)
-=======
     def test_emit_stats_x_amz_trailer_unknown(self):
         def do_test(header_value):
             headers = {
@@ -2397,7 +2249,6 @@
             do_test('x-amz-checksum-crc64nvme')
         do_test('x-amz-checksum-sha1')
         do_test('x-amz-checksum-sha256')
->>>>>>> 3a6f0d52
 
     def test_emit_stats_x_amz_checksum_algorithm(self):
         def do_test(algo):

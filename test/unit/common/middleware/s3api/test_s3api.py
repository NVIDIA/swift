--- conflicted
+++ resolved
@@ -2281,8 +2281,6 @@
         do_test('x-amz-checksum-sha1')
         do_test('x-amz-checksum-sha256')
 
-<<<<<<< HEAD
-=======
     def test_emit_stats_x_amz_sdk_checksum_algorithm(self):
         def do_test(algo):
             headers = {
@@ -2306,7 +2304,6 @@
         do_test('SHA-1')
         do_test('SHA-256')
 
->>>>>>> 3c33b510
     def test_emit_stats_x_amz_checksum_algorithm(self):
         def do_test(algo):
             headers = {
@@ -2316,12 +2313,8 @@
             self.assertEqual({'method': 'PUT',
                               'type': 'UNKNOWN',
                               'status': 400,
-<<<<<<< HEAD
-                              'header_x_amz_checksum_algorithm': algo},
-=======
                               'header_x_amz_checksum_algorithm':
                                   algo.replace('-', '')},
->>>>>>> 3c33b510
                              labels)
         do_test('CRC32')
         do_test('CRC32C')

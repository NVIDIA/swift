--- conflicted
+++ resolved
@@ -162,15 +162,9 @@
 
     def _do_test_bucket_upload_part_success(self, bucket_policy_index,
                                             segment_bucket_policy_index):
-<<<<<<< HEAD
-        self._register_bucket_head('bucket', bucket_policy_index)
-        self._register_bucket_head('bucket+segments',
-                                   segment_bucket_policy_index)
-=======
         self._register_bucket_policy_index_head('bucket', bucket_policy_index)
         self._register_bucket_policy_index_head('bucket+segments',
                                                 segment_bucket_policy_index)
->>>>>>> efd83649
         req = Request.blank('/bucket/object?partNumber=1&uploadId=X',
                             method='PUT',
                             headers={'Authorization': 'AWS test:tester:hmac',
@@ -759,15 +753,9 @@
             expected_write_acl=None):
         if segment_bucket_policy_index is None:
             segment_bucket_policy_index = bucket_policy_index
-<<<<<<< HEAD
-        self._register_bucket_head('bucket', bucket_policy_index)
-        self._register_bucket_head('bucket+segments',
-                                   segment_bucket_policy_index)
-=======
         self._register_bucket_policy_index_head('bucket', bucket_policy_index)
         self._register_bucket_policy_index_head('bucket+segments',
                                                 segment_bucket_policy_index)
->>>>>>> efd83649
         headers.update({
             'Authorization': 'AWS test:tester:hmac',
             'Date': self.get_date_header(),
@@ -953,19 +941,12 @@
         container_headers = encode_acl('container', ACL(
             Owner('test:tester', 'test:tester'),
             [Grant(User('test:tester'), 'FULL_CONTROL')]))
-<<<<<<< HEAD
-        self._register_bucket_head('bucket', bucket_policy_index,
-                                   headers=container_headers)
-        self._register_bucket_head('bucket+segments',
-                                   segment_bucket_policy_index)
-=======
         container_headers['X-Backend-Storage-Policy-Index'] = \
             bucket_policy_index
         self.swift.register('HEAD', '/v1/AUTH_test/bucket',
                             swob.HTTPNoContent, container_headers, None)
         self._register_bucket_policy_index_head('bucket+segments',
                                                 segment_bucket_policy_index)
->>>>>>> efd83649
         cache.store[get_cache_key('AUTH_test')] = {'status': 204}
 
         req = Request.blank('/bucket/object?uploads',
@@ -1158,15 +1139,9 @@
                             body=XML)
         if segment_bucket_policy_index is None:
             segment_bucket_policy_index = bucket_policy_index
-<<<<<<< HEAD
-        self._register_bucket_head('bucket', bucket_policy_index)
-        self._register_bucket_head('bucket+segments',
-                                   segment_bucket_policy_index)
-=======
         self._register_bucket_policy_index_head('bucket', bucket_policy_index)
         self._register_bucket_policy_index_head('bucket+segments',
                                                 segment_bucket_policy_index)
->>>>>>> efd83649
         status, headers, body = self.call_s3api(req)
         elem = fromstring(body, 'CompleteMultipartUploadResult')
         self.assertNotIn('Etag', headers)
@@ -1285,15 +1260,9 @@
             segment_bucket_policy_index=None):
         if segment_bucket_policy_index is None:
             segment_bucket_policy_index = bucket_policy_index
-<<<<<<< HEAD
-        self._register_bucket_head('bucket', bucket_policy_index)
-        self._register_bucket_head('bucket+segments',
-                                   segment_bucket_policy_index)
-=======
         self._register_bucket_policy_index_head('bucket', bucket_policy_index)
         self._register_bucket_policy_index_head('bucket+segments',
                                                 segment_bucket_policy_index)
->>>>>>> efd83649
         content_md5 = base64.b64encode(md5(
             XML.encode('ascii'), usedforsecurity=False).digest())
         self.swift.register('HEAD', '/v1/AUTH_test/bucket+segments/object/X',

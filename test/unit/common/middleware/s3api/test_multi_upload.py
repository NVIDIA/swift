# Copyright (c) 2014 OpenStack Foundation
#
# Licensed under the Apache License, Version 2.0 (the "License");
# you may not use this file except in compliance with the License.
# You may obtain a copy of the License at
#
#    http://www.apache.org/licenses/LICENSE-2.0
#
# Unless required by applicable law or agreed to in writing, software
# distributed under the License is distributed on an "AS IS" BASIS,
# WITHOUT WARRANTIES OR CONDITIONS OF ANY KIND, either express or
# implied.
# See the License for the specific language governing permissions and
# limitations under the License.

import base64
import binascii
import hashlib
from mock import patch
import os
import time
import unittest
from six.moves.urllib.parse import parse_qs, quote, quote_plus

from swift.common import swob
from swift.common.swob import Request
from swift.common.utils import json, md5, Timestamp

from test.unit import FakeMemcache, patch_policies
from test.unit.common.middleware.s3api import S3ApiTestCase, S3ApiTestCaseAcl
from test.unit.common.middleware.s3api.helpers import UnreadableInput
from swift.common.middleware.s3api.etree import fromstring, tostring
from swift.common.middleware.s3api.subresource import Owner, Grant, User, \
    ACL, encode_acl, decode_acl, ACLPublicRead
from swift.common.middleware.s3api.utils import sysmeta_header, mktime, \
    S3Timestamp
from swift.common.middleware.s3api.s3request import MAX_32BIT_INT
from swift.common.storage_policy import StoragePolicy, POLICIES
from swift.proxy.controllers.base import get_cache_key

XML = '<CompleteMultipartUpload>' \
    '<Part>' \
    '<PartNumber>1</PartNumber>' \
    '<ETag>0123456789abcdef0123456789abcdef</ETag>' \
    '</Part>' \
    '<Part>' \
    '<PartNumber>2</PartNumber>' \
    '<ETag>"fedcba9876543210fedcba9876543210"</ETag>' \
    '</Part>' \
    '</CompleteMultipartUpload>'

OBJECTS_TEMPLATE = \
    (('object/X/1', '2014-05-07T19:47:51.592270', '0123456789abcdef', 100,
      '2014-05-07T19:47:52.000Z'),
     ('object/X/2', '2014-05-07T19:47:52.592270', 'fedcba9876543210', 200,
      '2014-05-07T19:47:53.000Z'))

MULTIPARTS_TEMPLATE = \
    (('object/X', '2014-05-07T19:47:50.592270', 'HASH', 1,
      '2014-05-07T19:47:51.000Z'),
     ('object/X/1', '2014-05-07T19:47:51.592270', '0123456789abcdef', 11,
      '2014-05-07T19:47:52.000Z'),
     ('object/X/2', '2014-05-07T19:47:52.592270', 'fedcba9876543210', 21,
      '2014-05-07T19:47:53.000Z'),
     ('object/Y', '2014-05-07T19:47:53.592270', 'HASH', 2,
      '2014-05-07T19:47:54.000Z'),
     ('object/Y/1', '2014-05-07T19:47:54.592270', '0123456789abcdef', 12,
      '2014-05-07T19:47:55.000Z'),
     ('object/Y/2', '2014-05-07T19:47:55.592270', 'fedcba9876543210', 22,
      '2014-05-07T19:47:56.000Z'),
     ('object/Z', '2014-05-07T19:47:56.592270', 'HASH', 3,
      '2014-05-07T19:47:57.000Z'),
     ('object/Z/1', '2014-05-07T19:47:57.592270', '0123456789abcdef', 13,
      '2014-05-07T19:47:58.000Z'),
     ('object/Z/2', '2014-05-07T19:47:58.592270', 'fedcba9876543210', 23,
      '2014-05-07T19:47:59.000Z'),
     ('subdir/object/Z', '2014-05-07T19:47:58.592270', 'HASH', 4,
      '2014-05-07T19:47:59.000Z'),
     ('subdir/object/Z/1', '2014-05-07T19:47:58.592270', '0123456789abcdef',
      41, '2014-05-07T19:47:59.000Z'),
     ('subdir/object/Z/2', '2014-05-07T19:47:58.592270', 'fedcba9876543210',
      41, '2014-05-07T19:47:59.000Z'),
     # NB: wsgi strings
     ('subdir/object/completed\xe2\x98\x83/W/1', '2014-05-07T19:47:58.592270',
      '0123456789abcdef', 41, '2014-05-07T19:47:59.000Z'),
     ('subdir/object/completed\xe2\x98\x83/W/2', '2014-05-07T19:47:58.592270',
      'fedcba9876543210', 41, '2014-05-07T19:47:59'))

S3_ETAG = '"%s-2"' % md5(binascii.a2b_hex(
    '0123456789abcdef0123456789abcdef'
    'fedcba9876543210fedcba9876543210'), usedforsecurity=False).hexdigest()


class BaseS3ApiMultiUpload(object):

    def setUp(self):
        super(BaseS3ApiMultiUpload, self).setUp()

        self.segment_bucket = '/v1/AUTH_test/bucket+segments'
        self.etag = '7dfa07a8e59ddbcd1dc84d4c4f82aea1'
        self.last_modified = 'Fri, 01 Apr 2014 12:00:00 GMT'
        put_headers = {'etag': self.etag, 'last-modified': self.last_modified}

        self.s3api.conf.min_segment_size = 1

        objects = [{'name': item[0], 'last_modified': item[1],
                    'hash': item[2], 'bytes': item[3]}
                   for item in OBJECTS_TEMPLATE]

        self.swift.register('PUT', self.segment_bucket,
                            swob.HTTPAccepted, {}, None)
        # default to just returning everybody...
        self.swift.register('GET', self.segment_bucket, swob.HTTPOk, {},
                            json.dumps(objects))
        self.swift.register('GET', '%s?format=json&marker=%s' % (
                            self.segment_bucket, objects[-1]['name']),
                            swob.HTTPOk, {}, json.dumps([]))
        # but for the listing when aborting an upload, break it up into pages
        self.swift.register(
            'GET', '%s?delimiter=/&format=json&marker=&prefix=object/X/' % (
                self.segment_bucket, ),
            swob.HTTPOk, {}, json.dumps(objects[:1]))
        self.swift.register(
            'GET', '%s?delimiter=/&format=json&marker=%s&prefix=object/X/' % (
                self.segment_bucket, objects[0]['name']),
            swob.HTTPOk, {}, json.dumps(objects[1:]))
        self.swift.register(
            'GET', '%s?delimiter=/&format=json&marker=%s&prefix=object/X/' % (
                self.segment_bucket, objects[-1]['name']),
            swob.HTTPOk, {}, '[]')
        self.swift.register('HEAD', self.segment_bucket + '/object/X',
                            swob.HTTPOk,
                            {'x-object-meta-foo': 'bar',
                             'content-type': 'application/directory',
                             'x-object-sysmeta-s3api-has-content-type': 'yes',
                             'x-object-sysmeta-s3api-content-type':
                             'baz/quux'}, None)
        self.swift.register('PUT', self.segment_bucket + '/object/X',
                            swob.HTTPCreated, {}, None)
        self.swift.register('DELETE', self.segment_bucket + '/object/X',
                            swob.HTTPNoContent, {}, None)
        self.swift.register('GET', self.segment_bucket + '/object/invalid',
                            swob.HTTPNotFound, {}, None)
        self.swift.register('PUT', self.segment_bucket + '/object/X/1',
                            swob.HTTPCreated, put_headers, None)
        self.swift.register('DELETE', self.segment_bucket + '/object/X/1',
                            swob.HTTPNoContent, {}, None)
        self.swift.register('DELETE', self.segment_bucket + '/object/X/2',
                            swob.HTTPNoContent, {}, None)

    def test_bucket_upload_part_missing_key(self):
        req = Request.blank('/bucket?partNumber=1&uploadId=x',
                            environ={'REQUEST_METHOD': 'PUT'},
                            headers={'Authorization': 'AWS test:tester:hmac',
                                     'Date': self.get_date_header()})
        status, headers, body = self.call_s3api(req)
        self.assertEqual(self._get_error_code(body), 'InvalidRequest')
        self.assertEqual([], self.swift.calls)
        self.assertNotIn('X-Backend-Storage-Policy-Index', headers)

<<<<<<< HEAD
    def _do_test_bucket_upload_part_success(self, bucket_policy_index,
                                            segment_bucket_policy_index):
        self._register_bucket_policy_index_head('bucket', bucket_policy_index)
        self._register_bucket_policy_index_head('bucket+segments',
                                                segment_bucket_policy_index)
        req = Request.blank('/bucket/object?partNumber=1&uploadId=X',
                            method='PUT',
                            headers={'Authorization': 'AWS test:tester:hmac',
                                     'Date': self.get_date_header()})
        self.assertNotIn('X-Backend-Storage-Policy-Index', req.headers)
        with patch('swift.common.middleware.s3api.s3request.'
                   'get_container_info',
                   lambda env, app, swift_source: {'status': 204}):
            status, headers, body = self.call_s3api(req)
        self.assertEqual(status, '200 OK')
        self.assertEqual([
            ('HEAD', '/v1/AUTH_test/bucket+segments/object/X'),
            ('PUT', '/v1/AUTH_test/bucket+segments/object/X/1'),
        ], self.swift.calls)
        self.assertEqual(req.environ.get('swift.backend_path'),
                         '/v1/AUTH_test/bucket+segments/object/X/1')
        self._assert_policy_index(req.headers, headers,
                                  segment_bucket_policy_index)

    def test_bucket_upload_part_success(self):
        self._do_test_bucket_upload_part_success(0, 0)

    def test_bucket_upload_part_success_mixed_policy(self):
        self._do_test_bucket_upload_part_success(0, 1)

    def test_bucket_upload_part_v4_bad_hash(self):
        authz_header = 'AWS4-HMAC-SHA256 ' + ', '.join([
            'Credential=test:tester/%s/us-east-1/s3/aws4_request' %
            self.get_v4_amz_date_header().split('T', 1)[0],
            'SignedHeaders=host;x-amz-date',
            'Signature=X',
        ])
        req = Request.blank(
            '/bucket/object?partNumber=1&uploadId=X',
            method='PUT',
            headers={'Authorization': authz_header,
                     'X-Amz-Date': self.get_v4_amz_date_header(),
                     'X-Amz-Content-SHA256': 'not_the_hash'},
            body=b'test')
        with patch('swift.common.middleware.s3api.s3request.'
                   'get_container_info',
                   lambda env, app, swift_source: {'status': 204}):
            status, headers, body = self.call_s3api(req)
        self.assertEqual(status, '400 Bad Request')
        self.assertEqual(self._get_error_code(body), 'BadDigest')
        self.assertEqual([
            ('HEAD', '/v1/AUTH_test/bucket+segments/object/X'),
            ('PUT', '/v1/AUTH_test/bucket+segments/object/X/1'),
        ], self.swift.calls)
        self.assertEqual('/v1/AUTH_test/bucket+segments/object/X/1',
                         req.environ.get('swift.backend_path'))

    @s3acl
=======
>>>>>>> 49b6325b
    def test_object_multipart_uploads_list(self):
        req = Request.blank('/bucket/object?uploads',
                            environ={'REQUEST_METHOD': 'GET'},
                            headers={'Authorization': 'AWS test:tester:hmac',
                                     'Date': self.get_date_header()})
        status, headers, body = self.call_s3api(req)
        self.assertEqual(self._get_error_code(body), 'InvalidRequest')

    def test_bucket_multipart_uploads_initiate(self):
        req = Request.blank('/bucket?uploads',
                            environ={'REQUEST_METHOD': 'POST'},
                            headers={'Authorization': 'AWS test:tester:hmac',
                                     'Date': self.get_date_header()})
        status, headers, body = self.call_s3api(req)
        self.assertEqual(self._get_error_code(body), 'InvalidRequest')

    def test_bucket_list_parts(self):
        req = Request.blank('/bucket?uploadId=x',
                            environ={'REQUEST_METHOD': 'GET'},
                            headers={'Authorization': 'AWS test:tester:hmac',
                                     'Date': self.get_date_header()})
        status, headers, body = self.call_s3api(req)
        self.assertEqual(self._get_error_code(body), 'InvalidRequest')

    def test_bucket_multipart_uploads_abort(self):
        req = Request.blank('/bucket?uploadId=x',
                            environ={'REQUEST_METHOD': 'DELETE'},
                            headers={'Authorization': 'AWS test:tester:hmac',
                                     'Date': self.get_date_header()})
        status, headers, body = self.call_s3api(req)
        self.assertEqual(self._get_error_code(body), 'InvalidRequest')
        self.assertEqual(self._get_error_message(body),
                         'A key must be specified')

    def test_bucket_multipart_uploads_complete(self):
        req = Request.blank('/bucket?uploadId=x',
                            environ={'REQUEST_METHOD': 'POST'},
                            headers={'Authorization': 'AWS test:tester:hmac',
                                     'Date': self.get_date_header()})
        status, headers, body = self.call_s3api(req)
        self.assertEqual(self._get_error_code(body), 'InvalidRequest')

    def _test_bucket_multipart_uploads_GET(self, query='',
                                           multiparts=None):
        objects = multiparts or MULTIPARTS_TEMPLATE
        objects = [{'name': item[0], 'last_modified': item[1],
                    'hash': item[2], 'bytes': item[3]}
                   for item in objects]
        object_list = json.dumps(objects).encode('ascii')
        query_parts = parse_qs(query)
        swift_query = {'format': 'json'}
        if 'upload-id-marker' in query_parts and 'key-marker' in query_parts:
            swift_query['marker'] = '%s/%s' % (
                query_parts['key-marker'][0],
                query_parts['upload-id-marker'][0])
        elif 'key-marker' in query_parts:
            swift_query['marker'] = '%s/~' % (query_parts['key-marker'][0])
        if 'prefix' in query_parts:
            swift_query['prefix'] = query_parts['prefix'][0]

        self.swift.register(
            'GET', '%s?%s' % (self.segment_bucket,
                              '&'.join(['%s=%s' % (k, v)
                                        for k, v in swift_query.items()])),
            swob.HTTPOk, {}, object_list)
        swift_query['marker'] = objects[-1]['name']
        self.swift.register(
            'GET', '%s?%s' % (self.segment_bucket,
                              '&'.join(['%s=%s' % (k, v)
                                        for k, v in swift_query.items()])),
            swob.HTTPOk, {}, json.dumps([]))

        query = '?uploads&' + query if query else '?uploads'
        req = Request.blank('/bucket/%s' % query,
                            environ={'REQUEST_METHOD': 'GET'},
                            headers={'Authorization': 'AWS test:tester:hmac',
                                     'Date': self.get_date_header()})
        return self.call_s3api(req)

    def test_bucket_multipart_uploads_GET(self):
        status, headers, body = self._test_bucket_multipart_uploads_GET()
        elem = fromstring(body, 'ListMultipartUploadsResult')
        self.assertEqual(elem.find('Bucket').text, 'bucket')
        self.assertIsNone(elem.find('KeyMarker').text)
        self.assertIsNone(elem.find('UploadIdMarker').text)
        self.assertEqual(elem.find('NextUploadIdMarker').text, 'Z')
        self.assertEqual(elem.find('MaxUploads').text, '1000')
        self.assertEqual(elem.find('IsTruncated').text, 'false')
        self.assertEqual(len(elem.findall('Upload')), 4)
        objects = [(o[0], o[4]) for o in MULTIPARTS_TEMPLATE]
        for u in elem.findall('Upload'):
            name = u.find('Key').text + '/' + u.find('UploadId').text
            initiated = u.find('Initiated').text
            self.assertTrue((name, initiated) in objects)
            self.assertEqual(u.find('Initiator/ID').text, 'test:tester')
            self.assertEqual(u.find('Initiator/DisplayName').text,
                             'test:tester')
            self.assertEqual(u.find('Owner/ID').text, 'test:tester')
            self.assertEqual(u.find('Owner/DisplayName').text, 'test:tester')
            self.assertEqual(u.find('StorageClass').text, 'STANDARD')
        self.assertEqual(status.split()[0], '200')

    def test_bucket_multipart_uploads_GET_without_segment_bucket(self):
        segment_bucket = '/v1/AUTH_test/bucket+segments'
        self.swift.register('GET', segment_bucket, swob.HTTPNotFound, {}, '')

        req = Request.blank('/bucket?uploads',
                            environ={'REQUEST_METHOD': 'GET'},
                            headers={'Authorization': 'AWS test:tester:hmac',
                                     'Date': self.get_date_header()})

        status, haeaders, body = self.call_s3api(req)

        self.assertEqual(status.split()[0], '200')
        elem = fromstring(body, 'ListMultipartUploadsResult')
        self.assertEqual(elem.find('Bucket').text, 'bucket')
        self.assertIsNone(elem.find('KeyMarker').text)
        self.assertIsNone(elem.find('UploadIdMarker').text)
        self.assertIsNone(elem.find('NextUploadIdMarker').text)
        self.assertEqual(elem.find('MaxUploads').text, '1000')
        self.assertEqual(elem.find('IsTruncated').text, 'false')
        self.assertEqual(len(elem.findall('Upload')), 0)

    @patch('swift.common.middleware.s3api.s3request.get_container_info',
           lambda env, app, swift_source: {'status': 404})
    def test_bucket_multipart_uploads_GET_without_bucket(self):
        self.s3acl_response_modified = True
        self.swift.register('HEAD', '/v1/AUTH_test/bucket',
                            swob.HTTPNotFound, {}, '')
        req = Request.blank('/bucket?uploads',
                            environ={'REQUEST_METHOD': 'GET'},
                            headers={'Authorization': 'AWS test:tester:hmac',
                                     'Date': self.get_date_header()})
        status, haeaders, body = self.call_s3api(req)
        self.assertEqual(status.split()[0], '404')
        self.assertEqual(self._get_error_code(body), 'NoSuchBucket')

    def test_bucket_multipart_uploads_GET_encoding_type_error(self):
        query = 'encoding-type=xml'
        status, headers, body = \
            self._test_bucket_multipart_uploads_GET(query)
        self.assertEqual(self._get_error_code(body), 'InvalidArgument')

    def test_bucket_multipart_uploads_GET_maxuploads(self):
        query = 'max-uploads=2'
        status, headers, body = \
            self._test_bucket_multipart_uploads_GET(query)
        elem = fromstring(body, 'ListMultipartUploadsResult')
        self.assertEqual(len(elem.findall('Upload/UploadId')), 2)
        self.assertEqual(elem.find('NextKeyMarker').text, 'object')
        self.assertEqual(elem.find('NextUploadIdMarker').text, 'Y')
        self.assertEqual(elem.find('MaxUploads').text, '2')
        self.assertEqual(elem.find('IsTruncated').text, 'true')
        self.assertEqual(status.split()[0], '200')

    def test_bucket_multipart_uploads_GET_str_maxuploads(self):
        query = 'max-uploads=invalid'
        status, headers, body = \
            self._test_bucket_multipart_uploads_GET(query)
        self.assertEqual(self._get_error_code(body), 'InvalidArgument')

    def test_bucket_multipart_uploads_GET_negative_maxuploads(self):
        query = 'max-uploads=-1'
        status, headers, body = \
            self._test_bucket_multipart_uploads_GET(query)
        self.assertEqual(self._get_error_code(body), 'InvalidArgument')

    def test_bucket_multipart_uploads_GET_maxuploads_over_default(self):
        query = 'max-uploads=1001'
        status, headers, body = \
            self._test_bucket_multipart_uploads_GET(query)
        elem = fromstring(body, 'ListMultipartUploadsResult')
        self.assertEqual(len(elem.findall('Upload/UploadId')), 4)
        self.assertEqual(elem.find('NextKeyMarker').text, 'subdir/object')
        self.assertEqual(elem.find('NextUploadIdMarker').text, 'Z')
        self.assertEqual(elem.find('MaxUploads').text, '1000')
        self.assertEqual(elem.find('IsTruncated').text, 'false')
        self.assertEqual(status.split()[0], '200')

    def test_bucket_multipart_uploads_GET_maxuploads_over_max_32bit_int(self):
        query = 'max-uploads=%s' % (MAX_32BIT_INT + 1)
        status, headers, body = \
            self._test_bucket_multipart_uploads_GET(query)
        self.assertEqual(self._get_error_code(body), 'InvalidArgument')

    def test_bucket_multipart_uploads_GET_with_id_and_key_marker(self):
        query = 'upload-id-marker=Y&key-marker=object'
        multiparts = \
            (('object/Y', '2014-05-07T19:47:53.592270', 'HASH', 2,
              '2014-05-07T19:47:54.000Z'),
             ('object/Y/1', '2014-05-07T19:47:54.592270', 'HASH', 12,
              '2014-05-07T19:47:55.000Z'),
             ('object/Y/2', '2014-05-07T19:47:55.592270', 'HASH', 22,
              '2014-05-07T19:47:56.000Z'))

        status, headers, body = \
            self._test_bucket_multipart_uploads_GET(query, multiparts)
        elem = fromstring(body, 'ListMultipartUploadsResult')
        self.assertEqual(elem.find('KeyMarker').text, 'object')
        self.assertEqual(elem.find('UploadIdMarker').text, 'Y')
        self.assertEqual(len(elem.findall('Upload')), 1)
        objects = [(o[0], o[4]) for o in multiparts]
        for u in elem.findall('Upload'):
            name = u.find('Key').text + '/' + u.find('UploadId').text
            initiated = u.find('Initiated').text
            self.assertTrue((name, initiated) in objects)
        self.assertEqual(status.split()[0], '200')

        _, path, _ = self.swift.calls_with_headers[-1]
        path, query_string = path.split('?', 1)
        query = {}
        for q in query_string.split('&'):
            key, arg = q.split('=')
            query[key] = arg
        self.assertEqual(query['format'], 'json')
        self.assertEqual(query['marker'], quote_plus('object/Y/2'))

    def test_bucket_multipart_uploads_GET_with_key_marker(self):
        query = 'key-marker=object'
        multiparts = \
            (('object/X', '2014-05-07T19:47:50.592270', 'HASH', 1,
              '2014-05-07T19:47:51.000Z'),
             ('object/X/1', '2014-05-07T19:47:51.592270', 'HASH', 11,
              '2014-05-07T19:47:52.000Z'),
             ('object/X/2', '2014-05-07T19:47:52.592270', 'HASH', 21,
              '2014-05-07T19:47:53.000Z'),
             ('object/Y', '2014-05-07T19:47:53.592270', 'HASH', 2,
              '2014-05-07T19:47:54.000Z'),
             ('object/Y/1', '2014-05-07T19:47:54.592270', 'HASH', 12,
              '2014-05-07T19:47:55.000Z'),
             ('object/Y/2', '2014-05-07T19:47:55.592270', 'HASH', 22,
              '2014-05-07T19:47:56.000Z'))
        status, headers, body = \
            self._test_bucket_multipart_uploads_GET(query, multiparts)
        elem = fromstring(body, 'ListMultipartUploadsResult')
        self.assertEqual(elem.find('KeyMarker').text, 'object')
        self.assertEqual(elem.find('NextKeyMarker').text, 'object')
        self.assertEqual(elem.find('NextUploadIdMarker').text, 'Y')
        self.assertEqual(len(elem.findall('Upload')), 2)
        objects = [(o[0], o[4]) for o in multiparts]
        for u in elem.findall('Upload'):
            name = u.find('Key').text + '/' + u.find('UploadId').text
            initiated = u.find('Initiated').text
            self.assertIn((name, initiated), objects)
        self.assertEqual(status.split()[0], '200')

        _, path, _ = self.swift.calls_with_headers[-1]
        path, query_string = path.split('?', 1)
        query = {}
        for q in query_string.split('&'):
            key, arg = q.split('=')
            query[key] = arg
        self.assertEqual(query['format'], 'json')
        self.assertEqual(query['marker'], quote_plus('object/Y/2'))

    def test_bucket_multipart_uploads_GET_with_prefix(self):
        query = 'prefix=X'
        multiparts = \
            (('object/X', '2014-05-07T19:47:50.592270', 'HASH', 1,
              '2014-05-07T19:47:51.000Z'),
             ('object/X/1', '2014-05-07T19:47:51.592270', 'HASH', 11,
              '2014-05-07T19:47:52.000Z'),
             ('object/X/2', '2014-05-07T19:47:52.592270', 'HASH', 21,
              '2014-05-07T19:47:53.000Z'))
        status, headers, body = \
            self._test_bucket_multipart_uploads_GET(query, multiparts)
        elem = fromstring(body, 'ListMultipartUploadsResult')
        self.assertEqual(len(elem.findall('Upload')), 1)
        objects = [(o[0], o[4]) for o in multiparts]
        for u in elem.findall('Upload'):
            name = u.find('Key').text + '/' + u.find('UploadId').text
            initiated = u.find('Initiated').text
            self.assertTrue((name, initiated) in objects)
        self.assertEqual(status.split()[0], '200')

        _, path, _ = self.swift.calls_with_headers[-1]
        path, query_string = path.split('?', 1)
        query = {}
        for q in query_string.split('&'):
            key, arg = q.split('=')
            query[key] = arg
        self.assertEqual(query['format'], 'json')
        self.assertEqual(query['prefix'], 'X')

    def test_bucket_multipart_uploads_GET_with_delimiter(self):
        query = 'delimiter=/'
        multiparts = \
            (('object/X', '2014-05-07T19:47:50.592270', 'HASH', 1,
              '2014-05-07T19:47:51.000Z'),
             ('object/X/1', '2014-05-07T19:47:51.592270', 'HASH', 11,
              '2014-05-07T19:47:52.000Z'),
             ('object/X/2', '2014-05-07T19:47:52.592270', 'HASH', 21,
              '2014-05-07T19:47:53.000Z'),
             ('object/Y', '2014-05-07T19:47:50.592270', 'HASH', 2,
              '2014-05-07T19:47:51.000Z'),
             ('object/Y/1', '2014-05-07T19:47:51.592270', 'HASH', 21,
              '2014-05-07T19:47:52.000Z'),
             ('object/Y/2', '2014-05-07T19:47:52.592270', 'HASH', 22,
              '2014-05-07T19:47:53.000Z'),
             ('object/Z', '2014-05-07T19:47:50.592270', 'HASH', 3,
              '2014-05-07T19:47:51.000Z'),
             ('object/Z/1', '2014-05-07T19:47:51.592270', 'HASH', 31,
              '2014-05-07T19:47:52.000Z'),
             ('object/Z/2', '2014-05-07T19:47:52.592270', 'HASH', 32,
              '2014-05-07T19:47:53.000Z'),
             ('subdir/object/X', '2014-05-07T19:47:50.592270', 'HASH', 4,
              '2014-05-07T19:47:51.000Z'),
             ('subdir/object/X/1', '2014-05-07T19:47:51.592270', 'HASH', 41,
              '2014-05-07T19:47:52.000Z'),
             ('subdir/object/X/2', '2014-05-07T19:47:52.592270', 'HASH', 42,
              '2014-05-07T19:47:53.000Z'),
             ('subdir/object/Y', '2014-05-07T19:47:50.592270', 'HASH', 5,
              '2014-05-07T19:47:51.000Z'),
             ('subdir/object/Y/1', '2014-05-07T19:47:51.592270', 'HASH', 51,
              '2014-05-07T19:47:52.000Z'),
             ('subdir/object/Y/2', '2014-05-07T19:47:52.592270', 'HASH', 52,
              '2014-05-07T19:47:53.000Z'),
             ('subdir2/object/Z', '2014-05-07T19:47:50.592270', 'HASH', 6,
              '2014-05-07T19:47:51.000Z'),
             ('subdir2/object/Z/1', '2014-05-07T19:47:51.592270', 'HASH', 61,
              '2014-05-07T19:47:52.000Z'),
             ('subdir2/object/Z/2', '2014-05-07T19:47:52.592270', 'HASH', 62,
              '2014-05-07T19:47:53.000Z'))

        status, headers, body = \
            self._test_bucket_multipart_uploads_GET(query, multiparts)
        elem = fromstring(body, 'ListMultipartUploadsResult')
        self.assertEqual(len(elem.findall('Upload')), 3)
        self.assertEqual(len(elem.findall('CommonPrefixes')), 2)
        objects = [(o[0], o[4]) for o in multiparts
                   if o[0].startswith('o')]
        prefixes = set([o[0].split('/')[0] + '/' for o in multiparts
                       if o[0].startswith('s')])
        for u in elem.findall('Upload'):
            name = u.find('Key').text + '/' + u.find('UploadId').text
            initiated = u.find('Initiated').text
            self.assertIn((name, initiated), objects)
        for p in elem.findall('CommonPrefixes'):
            prefix = p.find('Prefix').text
            self.assertTrue(prefix in prefixes)

        self.assertEqual(status.split()[0], '200')
        _, path, _ = self.swift.calls_with_headers[-1]
        path, query_string = path.split('?', 1)
        query = {}
        for q in query_string.split('&'):
            key, arg = q.split('=')
            query[key] = arg
        self.assertEqual(query['format'], 'json')
        self.assertTrue(query.get('delimiter') is None)

    def test_bucket_multipart_uploads_GET_with_multi_chars_delimiter(self):
        query = 'delimiter=subdir'
        multiparts = \
            (('object/X', '2014-05-07T19:47:50.592270', 'HASH', 1,
              '2014-05-07T19:47:51.000Z'),
             ('object/X/1', '2014-05-07T19:47:51.592270', 'HASH', 11,
              '2014-05-07T19:47:52.000Z'),
             ('object/X/2', '2014-05-07T19:47:52.592270', 'HASH', 21,
              '2014-05-07T19:47:53.000Z'),
             ('dir/subdir/object/X', '2014-05-07T19:47:50.592270',
              'HASH', 3, '2014-05-07T19:47:51.000Z'),
             ('dir/subdir/object/X/1', '2014-05-07T19:47:51.592270',
              'HASH', 31, '2014-05-07T19:47:52.000Z'),
             ('dir/subdir/object/X/2', '2014-05-07T19:47:52.592270',
              'HASH', 32, '2014-05-07T19:47:53.000Z'),
             ('subdir/object/X', '2014-05-07T19:47:50.592270', 'HASH', 4,
              '2014-05-07T19:47:51.000Z'),
             ('subdir/object/X/1', '2014-05-07T19:47:51.592270', 'HASH', 41,
              '2014-05-07T19:47:52.000Z'),
             ('subdir/object/X/2', '2014-05-07T19:47:52.592270', 'HASH', 42,
              '2014-05-07T19:47:53.000Z'),
             ('subdir/object/Y', '2014-05-07T19:47:50.592270', 'HASH', 5,
              '2014-05-07T19:47:51.000Z'),
             ('subdir/object/Y/1', '2014-05-07T19:47:51.592270', 'HASH', 51,
              '2014-05-07T19:47:52.000Z'),
             ('subdir/object/Y/2', '2014-05-07T19:47:52.592270', 'HASH', 52,
              '2014-05-07T19:47:53.000Z'),
             ('subdir2/object/Z', '2014-05-07T19:47:50.592270', 'HASH', 6,
              '2014-05-07T19:47:51.000Z'),
             ('subdir2/object/Z/1', '2014-05-07T19:47:51.592270', 'HASH', 61,
              '2014-05-07T19:47:52.000Z'),
             ('subdir2/object/Z/2', '2014-05-07T19:47:52.592270', 'HASH', 62,
              '2014-05-07T19:47:53.000Z'))

        status, headers, body = \
            self._test_bucket_multipart_uploads_GET(query, multiparts)
        elem = fromstring(body, 'ListMultipartUploadsResult')
        self.assertEqual(len(elem.findall('Upload')), 1)
        self.assertEqual(len(elem.findall('CommonPrefixes')), 2)
        objects = [(o[0], o[4]) for o in multiparts
                   if o[0].startswith('object')]
        prefixes = ('dir/subdir', 'subdir')
        for u in elem.findall('Upload'):
            name = u.find('Key').text + '/' + u.find('UploadId').text
            initiated = u.find('Initiated').text
            self.assertTrue((name, initiated) in objects)
        for p in elem.findall('CommonPrefixes'):
            prefix = p.find('Prefix').text
            self.assertTrue(prefix in prefixes)

        self.assertEqual(status.split()[0], '200')
        _, path, _ = self.swift.calls_with_headers[-1]
        path, query_string = path.split('?', 1)
        query = {}
        for q in query_string.split('&'):
            key, arg = q.split('=')
            query[key] = arg
        self.assertEqual(query['format'], 'json')
        self.assertTrue(query.get('delimiter') is None)

    def test_bucket_multipart_uploads_GET_with_prefix_and_delimiter(self):
        query = 'prefix=dir/&delimiter=/'
        multiparts = \
            (('dir/subdir/object/X', '2014-05-07T19:47:50.592270',
              'HASH', 4, '2014-05-07T19:47:51.000Z'),
             ('dir/subdir/object/X/1', '2014-05-07T19:47:51.592270',
              'HASH', 41, '2014-05-07T19:47:52.000Z'),
             ('dir/subdir/object/X/2', '2014-05-07T19:47:52.592270',
              'HASH', 42, '2014-05-07T19:47:53.000Z'),
             ('dir/object/X', '2014-05-07T19:47:50.592270', 'HASH', 5,
              '2014-05-07T19:47:51.000Z'),
             ('dir/object/X/1', '2014-05-07T19:47:51.592270', 'HASH', 51,
              '2014-05-07T19:47:52.000Z'),
             ('dir/object/X/2', '2014-05-07T19:47:52.592270', 'HASH', 52,
              '2014-05-07T19:47:53.000Z'))

        status, headers, body = \
            self._test_bucket_multipart_uploads_GET(query, multiparts)
        elem = fromstring(body, 'ListMultipartUploadsResult')
        self.assertEqual(len(elem.findall('Upload')), 1)
        self.assertEqual(len(elem.findall('CommonPrefixes')), 1)
        objects = [(o[0], o[4]) for o in multiparts
                   if o[0].startswith('dir/o')]
        prefixes = ['dir/subdir/']
        for u in elem.findall('Upload'):
            name = u.find('Key').text + '/' + u.find('UploadId').text
            initiated = u.find('Initiated').text
            self.assertIn((name, initiated), objects)
        for p in elem.findall('CommonPrefixes'):
            prefix = p.find('Prefix').text
            self.assertTrue(prefix in prefixes)

        self.assertEqual(status.split()[0], '200')
        _, path, _ = self.swift.calls_with_headers[-1]
        path, query_string = path.split('?', 1)
        query = {}
        for q in query_string.split('&'):
            key, arg = q.split('=')
            query[key] = arg
        self.assertEqual(query['format'], 'json')
        self.assertEqual(query['prefix'], quote_plus('dir/'))
        self.assertTrue(query.get('delimiter') is None)

<<<<<<< HEAD
    @patch('swift.common.middleware.s3api.controllers.'
           'multi_upload.unique_id', lambda: 'X')
    def _test_object_multipart_upload_initiate(
            self, headers, cache=None, bucket_exists=True,
            bucket_policy_index=int(POLICIES.default),
            segment_bucket_policy_index=None,
            expected_read_acl=None,
            expected_write_acl=None):
        if segment_bucket_policy_index is None:
            segment_bucket_policy_index = bucket_policy_index
        self._register_bucket_policy_index_head('bucket', bucket_policy_index)
        self._register_bucket_policy_index_head('bucket+segments',
                                                segment_bucket_policy_index)
        headers.update({
            'Authorization': 'AWS test:tester:hmac',
            'Date': self.get_date_header(),
            'x-amz-meta-foo': 'bar',
            'content-encoding': 'gzip',
        })
        req = Request.blank('/bucket/object?uploads',
                            environ={'REQUEST_METHOD': 'POST',
                                     'swift.cache': cache},
                            headers=headers)
        self.assertNotIn('X-Backend-Storage-Policy-Index', req.headers)
=======
    def test_object_multipart_upload_complete_error(self):
        malformed_xml = 'malformed_XML'
        req = Request.blank('/bucket/object?uploadId=X',
                            environ={'REQUEST_METHOD': 'POST'},
                            headers={'Authorization': 'AWS test:tester:hmac',
                                     'Date': self.get_date_header()},
                            body=malformed_xml)
>>>>>>> 49b6325b
        status, headers, body = self.call_s3api(req)
        self.assertEqual(self._get_error_code(body), 'MalformedXML')

        # without target bucket
        req = Request.blank('/nobucket/object?uploadId=X',
                            environ={'REQUEST_METHOD': 'POST'},
                            headers={'Authorization': 'AWS test:tester:hmac',
                                     'Date': self.get_date_header(), },
                            body=XML)
        with patch(
                'swift.common.middleware.s3api.s3request.get_container_info',
                lambda env, app, swift_source: {'status': 404}):
            self.swift.register('HEAD', '/v1/AUTH_test/nobucket',
                                swob.HTTPNotFound, {}, None)
            status, headers, body = self.call_s3api(req)
        self.assertEqual(self._get_error_code(body), 'NoSuchBucket')

    def test_object_multipart_upload_abort_error(self):
        req = Request.blank('/bucket/object?uploadId=invalid',
                            environ={'REQUEST_METHOD': 'DELETE'},
                            headers={'Authorization': 'AWS test:tester:hmac',
                                     'Date': self.get_date_header()})
        status, headers, body = self.call_s3api(req)
        self.assertEqual(self._get_error_code(body), 'NoSuchUpload')

        # without target bucket
        req = Request.blank('/nobucket/object?uploadId=X',
                            environ={'REQUEST_METHOD': 'DELETE'},
                            headers={'Authorization': 'AWS test:tester:hmac',
                                     'Date': self.get_date_header()})
        with patch(
                'swift.common.middleware.s3api.s3request.get_container_info',
                lambda env, app, swift_source: {'status': 404}):
            self.swift.register('HEAD', '/v1/AUTH_test/nobucket',
                                swob.HTTPNotFound, {}, None)
            status, headers, body = self.call_s3api(req)
        self.assertEqual(self._get_error_code(body), 'NoSuchBucket')

    def test_object_multipart_upload_abort(self):
        req = Request.blank('/bucket/object?uploadId=X',
                            environ={'REQUEST_METHOD': 'DELETE'},
                            headers={'Authorization': 'AWS test:tester:hmac',
                                     'Date': self.get_date_header()})
        status, headers, body = self.call_s3api(req)
        self.assertEqual(status.split()[0], '204')

    @patch('swift.common.middleware.s3api.s3request.get_container_info',
           lambda env, app, swift_source: {'status': 204})
    def test_object_upload_part_error(self):
        # without upload id
        req = Request.blank('/bucket/object?partNumber=1',
                            environ={'REQUEST_METHOD': 'PUT'},
                            headers={'Authorization': 'AWS test:tester:hmac',
                                     'Date': self.get_date_header()},
                            body='part object')
        status, headers, body = self.call_s3api(req)
        self.assertEqual(self._get_error_code(body), 'InvalidArgument')

        # invalid part number
        req = Request.blank('/bucket/object?partNumber=invalid&uploadId=X',
                            environ={'REQUEST_METHOD': 'PUT'},
                            headers={'Authorization': 'AWS test:tester:hmac',
                                     'Date': self.get_date_header()},
                            body='part object')
        status, headers, body = self.call_s3api(req)
        self.assertEqual(self._get_error_code(body), 'InvalidArgument')

        # part number must be > 0
        req = Request.blank('/bucket/object?partNumber=0&uploadId=X',
                            environ={'REQUEST_METHOD': 'PUT'},
                            headers={'Authorization': 'AWS test:tester:hmac',
                                     'Date': self.get_date_header()},
                            body='part object')
        status, headers, body = self.call_s3api(req)
        self.assertEqual(self._get_error_code(body), 'InvalidArgument')

        # part number must be < 10001
        req = Request.blank('/bucket/object?partNumber=10001&uploadId=X',
                            environ={'REQUEST_METHOD': 'PUT'},
                            headers={'Authorization': 'AWS test:tester:hmac',
                                     'Date': self.get_date_header()},
                            body='part object')
        status, headers, body = self.call_s3api(req)
        self.assertEqual(self._get_error_code(body), 'InvalidArgument')

        # without target bucket
        req = Request.blank('/nobucket/object?partNumber=1&uploadId=X',
                            environ={'REQUEST_METHOD': 'PUT'},
                            headers={'Authorization': 'AWS test:tester:hmac',
                                     'Date': self.get_date_header()},
                            body='part object')
        with patch(
                'swift.common.middleware.s3api.s3request.get_container_info',
                lambda env, app, swift_source: {'status': 404}):
            self.swift.register('HEAD', '/v1/AUTH_test/nobucket',
                                swob.HTTPNotFound, {}, None)
            status, headers, body = self.call_s3api(req)
        self.assertEqual(self._get_error_code(body), 'NoSuchBucket')

    def test_object_upload_part(self):
        req = Request.blank('/bucket/object?partNumber=1&uploadId=X',
                            environ={'REQUEST_METHOD': 'PUT'},
                            headers={'Authorization': 'AWS test:tester:hmac',
                                     'Date': self.get_date_header()},
                            body='part object')
        status, headers, body = self.call_s3api(req)
        self.assertEqual(status.split()[0], '200')

    def test_object_list_parts_error(self):
        req = Request.blank('/bucket/object?uploadId=invalid',
                            environ={'REQUEST_METHOD': 'GET'},
                            headers={'Authorization': 'AWS test:tester:hmac',
                                     'Date': self.get_date_header()})
        status, headers, body = self.call_s3api(req)
        self.assertEqual(self._get_error_code(body), 'NoSuchUpload')

        # without target bucket
        req = Request.blank('/nobucket/object?uploadId=X',
                            environ={'REQUEST_METHOD': 'GET'},
                            headers={'Authorization': 'AWS test:tester:hmac',
                                     'Date': self.get_date_header()})
        with patch(
                'swift.common.middleware.s3api.s3request.get_container_info',
                lambda env, app, swift_source: {'status': 404}):
            self.swift.register('HEAD', '/v1/AUTH_test/nobucket',
                                swob.HTTPNotFound, {}, None)
            status, headers, body = self.call_s3api(req)
        self.assertEqual(self._get_error_code(body), 'NoSuchBucket')

    def test_object_list_parts(self):
        swift_parts = [
            {'name': 'object/X/%d' % i,
             'last_modified': '2014-05-07T19:47:%02d.592270' % (i % 60),
             'hash': hex(i),
             'bytes': 100 * i}
            for i in range(1, 2000)]
        ceil_last_modified = ['2014-05-07T19:%02d:%02d.000Z'
                              % (47 if (i + 1) % 60 else 48, (i + 1) % 60)
                              for i in range(1, 2000)]
        swift_sorted = sorted(swift_parts, key=lambda part: part['name'])
        self.swift.register('GET',
                            "%s?delimiter=/&format=json&marker=&"
                            "prefix=object/X/" % self.segment_bucket,
                            swob.HTTPOk, {}, json.dumps(swift_sorted))
        self.swift.register('GET',
                            "%s?delimiter=/&format=json&marker=object/X/999&"
                            "prefix=object/X/" % self.segment_bucket,
                            swob.HTTPOk, {}, json.dumps({}))
        req = Request.blank('/bucket/object?uploadId=X',
                            environ={'REQUEST_METHOD': 'GET'},
                            headers={'Authorization': 'AWS test:tester:hmac',
                                     'Date': self.get_date_header()})
        status, headers, body = self.call_s3api(req)
        elem = fromstring(body, 'ListPartsResult')
        self.assertEqual(elem.find('Bucket').text, 'bucket')
        self.assertEqual(elem.find('Key').text, 'object')
        self.assertEqual(elem.find('UploadId').text, 'X')
        self.assertEqual(elem.find('Initiator/ID').text, 'test:tester')
        self.assertEqual(elem.find('Initiator/ID').text, 'test:tester')
        self.assertEqual(elem.find('Owner/ID').text, 'test:tester')
        self.assertEqual(elem.find('Owner/ID').text, 'test:tester')
        self.assertEqual(elem.find('StorageClass').text, 'STANDARD')
        self.assertEqual(elem.find('PartNumberMarker').text, '0')
        self.assertEqual(elem.find('NextPartNumberMarker').text, '1000')
        self.assertEqual(elem.find('MaxParts').text, '1000')
        self.assertEqual(elem.find('IsTruncated').text, 'true')
        self.assertEqual(len(elem.findall('Part')), 1000)
        s3_parts = []
        for p in elem.findall('Part'):
            partnum = int(p.find('PartNumber').text)
            s3_parts.append(partnum)
            self.assertEqual(
                p.find('LastModified').text,
                ceil_last_modified[partnum - 1])
            self.assertEqual(p.find('ETag').text.strip(),
                             '"%s"' % swift_parts[partnum - 1]['hash'])
            self.assertEqual(p.find('Size').text,
                             str(swift_parts[partnum - 1]['bytes']))
        self.assertEqual(status.split()[0], '200')
        self.assertEqual(s3_parts, list(range(1, 1001)))

    def _test_copy_for_s3acl(self, account, src_permission=None,
                             src_path='/src_bucket/src_obj', src_headers=None,
                             head_resp=swob.HTTPOk, put_header=None,
                             timestamp=None):
        owner = 'test:tester'
        grants = [Grant(User(account), src_permission)] \
            if src_permission else [Grant(User(owner), 'FULL_CONTROL')]
        src_o_headers = encode_acl('object', ACL(Owner(owner, owner), grants))
        src_o_headers.update({'last-modified': self.last_modified})
        src_o_headers.update(src_headers or {})
        self.swift.register('HEAD', '/v1/AUTH_test/%s' % src_path.lstrip('/'),
                            head_resp, src_o_headers, None)
        put_header = put_header or {}
        put_headers = {'Authorization': 'AWS %s:hmac' % account,
                       'Date': self.get_date_header(),
                       'X-Amz-Copy-Source': src_path}
        put_headers.update(put_header)
        req = Request.blank(
            '/bucket/object?partNumber=1&uploadId=X',
            environ={'REQUEST_METHOD': 'PUT'},
            headers=put_headers)
        timestamp = timestamp or time.time()
        with patch('swift.common.middleware.s3api.utils.time.time',
                   return_value=timestamp):
            return self.call_s3api(req)

    def test_upload_part_copy(self):
        date_header = self.get_date_header()
        timestamp = mktime(date_header)
        last_modified = S3Timestamp(timestamp).s3xmlformat
        status, headers, body = self._test_copy_for_s3acl(
            'test:tester', put_header={'Date': date_header},
            timestamp=timestamp)
        self.assertEqual(status.split()[0], '200')
        self.assertEqual(headers['Content-Type'], 'application/xml')
        self.assertTrue(headers.get('etag') is None)
        elem = fromstring(body, 'CopyPartResult')
        self.assertEqual(elem.find('LastModified').text, last_modified)
        self.assertEqual(elem.find('ETag').text, '"%s"' % self.etag)

        _, _, headers = self.swift.calls_with_headers[-1]
        self.assertEqual(headers['X-Copy-From'], '/src_bucket/src_obj')
        self.assertEqual(headers['Content-Length'], '0')
        # Some headers *need* to get cleared in case we're copying from
        # another multipart upload
        for header in (
            'X-Object-Sysmeta-S3api-Etag',
            'X-Object-Sysmeta-Slo-Etag',
            'X-Object-Sysmeta-Slo-Size',
            'X-Object-Sysmeta-Container-Update-Override-Etag',
            'X-Object-Sysmeta-Swift3-Etag',
        ):
            self.assertEqual(headers[header], '')

    def test_upload_part_copy_headers_error(self):
        account = 'test:tester'
        etag = '7dfa07a8e59ddbcd1dc84d4c4f82aea1'
        last_modified_since = 'Fri, 01 Apr 2014 12:00:00 GMT'

        header = {'X-Amz-Copy-Source-If-Match': etag}
        status, header, body = \
            self._test_copy_for_s3acl(account,
                                      head_resp=swob.HTTPPreconditionFailed,
                                      put_header=header)
        self.assertEqual(self._get_error_code(body), 'PreconditionFailed')

        header = {'X-Amz-Copy-Source-If-None-Match': etag}
        status, header, body = \
            self._test_copy_for_s3acl(account,
                                      head_resp=swob.HTTPNotModified,
                                      put_header=header)
        self.assertEqual(self._get_error_code(body), 'PreconditionFailed')

        header = {'X-Amz-Copy-Source-If-Modified-Since': last_modified_since}
        status, header, body = \
            self._test_copy_for_s3acl(account,
                                      head_resp=swob.HTTPNotModified,
                                      put_header=header)
        self.assertEqual(self._get_error_code(body), 'PreconditionFailed')

        header = \
            {'X-Amz-Copy-Source-If-Unmodified-Since': last_modified_since}
        status, header, body = \
            self._test_copy_for_s3acl(account,
                                      head_resp=swob.HTTPPreconditionFailed,
                                      put_header=header)
        self.assertEqual(self._get_error_code(body), 'PreconditionFailed')

    def _test_no_body(self, use_content_length=False,
                      use_transfer_encoding=False, string_to_md5=b''):
        raw_md5 = md5(string_to_md5, usedforsecurity=False).digest()
        content_md5 = base64.b64encode(raw_md5).strip()
        with UnreadableInput(self) as fake_input:
            req = Request.blank(
                '/bucket/object?uploadId=X',
                environ={
                    'REQUEST_METHOD': 'POST',
                    'wsgi.input': fake_input},
                headers={
                    'Authorization': 'AWS test:tester:hmac',
                    'Date': self.get_date_header(),
                    'Content-MD5': content_md5},
                body='')
            if not use_content_length:
                req.environ.pop('CONTENT_LENGTH')
            if use_transfer_encoding:
                req.environ['HTTP_TRANSFER_ENCODING'] = 'chunked'
            status, headers, body = self.call_s3api(req)
        self.assertEqual(status, '400 Bad Request')
        self.assertEqual(self._get_error_code(body), 'InvalidRequest')
        self.assertEqual(self._get_error_message(body),
                         'You must specify at least one part')

    def test_object_multi_upload_empty_body(self):
        self._test_no_body()
        self._test_no_body(string_to_md5=b'test')
        self._test_no_body(use_content_length=True)
        self._test_no_body(use_content_length=True, string_to_md5=b'test')
        self._test_no_body(use_transfer_encoding=True)
        self._test_no_body(use_transfer_encoding=True, string_to_md5=b'test')


class TestS3ApiMultiUpload(BaseS3ApiMultiUpload, S3ApiTestCase):

    def _do_test_bucket_upload_part_success(self, bucket_policy_index,
                                            segment_bucket_policy_index):
        self._register_bucket_policy_index_head('bucket', bucket_policy_index)
        self._register_bucket_policy_index_head('bucket+segments',
                                                segment_bucket_policy_index)
        req = Request.blank('/bucket/object?partNumber=1&uploadId=X',
                            method='PUT',
                            headers={'Authorization': 'AWS test:tester:hmac',
                                     'Date': self.get_date_header()})
        with patch('swift.common.middleware.s3api.s3request.'
                   'get_container_info',
                   lambda env, app, swift_source: {'status': 204}):
            status, headers, body = self.call_s3api(req)
        self.assertEqual(status, '200 OK')
        self.assertEqual([
            ('HEAD', '/v1/AUTH_test/bucket+segments/object/X'),
            ('PUT', '/v1/AUTH_test/bucket+segments/object/X/1'),
        ], self.swift.calls)
        self.assertEqual(req.environ.get('swift.backend_path'),
                         '/v1/AUTH_test/bucket+segments/object/X/1')
        self._assert_policy_index(req.headers, headers,
                                  segment_bucket_policy_index)

    def test_bucket_upload_part_success(self):
        self._do_test_bucket_upload_part_success(0, 0)

    def test_bucket_upload_part_success_mixed_policy(self):
        self._do_test_bucket_upload_part_success(0, 1)

    def test_bucket_upload_part_v4_bad_hash(self):
        authz_header = 'AWS4-HMAC-SHA256 ' + ', '.join([
            'Credential=test:tester/%s/us-east-1/s3/aws4_request' %
            self.get_v4_amz_date_header().split('T', 1)[0],
            'SignedHeaders=host;x-amz-date',
            'Signature=X',
        ])
        req = Request.blank(
            '/bucket/object?partNumber=1&uploadId=X',
            method='PUT',
            headers={'Authorization': authz_header,
                     'X-Amz-Date': self.get_v4_amz_date_header(),
                     'X-Amz-Content-SHA256': 'not_the_hash'},
            body=b'test')
        with patch('swift.common.middleware.s3api.s3request.'
                   'get_container_info',
                   lambda env, app, swift_source: {'status': 204}):
            status, headers, body = self.call_s3api(req)
        self.assertEqual(status, '400 Bad Request')
        self.assertEqual(self._get_error_code(body), 'BadDigest')
        self.assertEqual([
            ('HEAD', '/v1/AUTH_test/bucket+segments/object/X'),
            ('PUT', '/v1/AUTH_test/bucket+segments/object/X/1'),
        ], self.swift.calls)
        self.assertEqual('/v1/AUTH_test/bucket+segments/object/X/1',
                         req.environ.get('swift.backend_path'))

    def test_bucket_multipart_uploads_GET_paginated(self):
        uploads = [
            ['object/abc'] + ['object/abc/%d' % i for i in range(1, 1000)],
            ['object/def'] + ['object/def/%d' % i for i in range(1, 1000)],
            ['object/ghi'] + ['object/ghi/%d' % i for i in range(1, 1000)],
        ]

        objects = [
            {'name': name, 'last_modified': '2014-05-07T19:47:50.592270',
             'hash': 'HASH', 'bytes': 42}
            for upload in uploads for name in upload
        ]
        end = 1000
        while True:
            if end == 1000:
                self.swift.register(
                    'GET', '%s?format=json' % (self.segment_bucket),
                    swob.HTTPOk, {}, json.dumps(objects[:end]))
            else:
                self.swift.register(
                    'GET', '%s?format=json&marker=%s' % (
                        self.segment_bucket, objects[end - 1001]['name']),
                    swob.HTTPOk, {}, json.dumps(objects[end - 1000:end]))
            if not objects[end - 1000:end]:
                break
            end += 1000
        req = Request.blank('/bucket/?uploads',
                            environ={'REQUEST_METHOD': 'GET'},
                            headers={'Authorization': 'AWS test:tester:hmac',
                                     'Date': self.get_date_header()})
        status, headers, body = self.call_s3api(req)
        elem = fromstring(body, 'ListMultipartUploadsResult')
        self.assertEqual(elem.find('Bucket').text, 'bucket')
        self.assertIsNone(elem.find('KeyMarker').text)
        self.assertIsNone(elem.find('UploadIdMarker').text)
        self.assertEqual(elem.find('NextUploadIdMarker').text, 'ghi')
        self.assertEqual(elem.find('MaxUploads').text, '1000')
        self.assertEqual(elem.find('IsTruncated').text, 'false')
        self.assertEqual(len(elem.findall('Upload')), len(uploads))
        expected_uploads = [(upload[0], '2014-05-07T19:47:51.000Z')
                            for upload in uploads]
        for u in elem.findall('Upload'):
            name = u.find('Key').text + '/' + u.find('UploadId').text
            initiated = u.find('Initiated').text
            self.assertIn((name, initiated), expected_uploads)
            self.assertEqual(u.find('Initiator/ID').text, 'test:tester')
            self.assertEqual(u.find('Initiator/DisplayName').text,
                             'test:tester')
            self.assertEqual(u.find('Owner/ID').text, 'test:tester')
            self.assertEqual(u.find('Owner/DisplayName').text, 'test:tester')
            self.assertEqual(u.find('StorageClass').text, 'STANDARD')
        self.assertEqual(status.split()[0], '200')

    @patch('swift.common.middleware.s3api.controllers.'
           'multi_upload.unique_id', lambda: 'X')
    def _test_object_multipart_upload_initiate(
            self, headers, cache=None, bucket_exists=True,
            bucket_policy_index=int(POLICIES.default),
            segment_bucket_policy_index=None,
            expected_read_acl=None,
            expected_write_acl=None):
        if segment_bucket_policy_index is None:
            segment_bucket_policy_index = bucket_policy_index
        self._register_bucket_policy_index_head('bucket', bucket_policy_index)
        self._register_bucket_policy_index_head('bucket+segments',
                                                segment_bucket_policy_index)
        headers.update({
            'Authorization': 'AWS test:tester:hmac',
            'Date': self.get_date_header(),
            'x-amz-meta-foo': 'bar',
            'content-encoding': 'gzip',
        })
        req = Request.blank('/bucket/object?uploads',
                            environ={'REQUEST_METHOD': 'POST',
                                     'swift.cache': cache},
                            headers=headers)
        status, headers, body = self.call_s3api(req)
        fromstring(body, 'InitiateMultipartUploadResult')
        self.assertEqual(status.split()[0], '200')

        self.assertEqual(req.environ['swift.backend_path'],
                         '/v1/AUTH_test/bucket+segments/object/X')
        self._assert_policy_index(req.headers, headers,
                                  segment_bucket_policy_index)

        _, _, req_headers = self.swift.calls_with_headers[-1]
        self.assertEqual(req_headers.get('X-Object-Meta-Foo'), 'bar')
        self.assertEqual(req_headers.get('Content-Encoding'), 'gzip')
        self.assertNotIn('Etag', req_headers)
        self.assertNotIn('Content-MD5', req_headers)
        if bucket_exists:
            self.assertEqual([
                ('PUT', '/v1/AUTH_test/bucket+segments/object/X'),
            ], self.swift.calls)
        else:
            self.assertEqual([
                ('PUT', '/v1/AUTH_test/bucket+segments'),
                ('PUT', '/v1/AUTH_test/bucket+segments/object/X'),
            ], self.swift.calls)
            expected_policy = POLICIES[bucket_policy_index].name
            _, _, req_headers = self.swift.calls_with_headers[-2]
            self.assertEqual(req_headers.get('X-Storage-Policy'),
                             expected_policy)

            if expected_read_acl:
                _, _, req_headers = self.swift.calls_with_headers[-2]
                self.assertEqual(req_headers.get('X-Container-Read'),
                                 expected_read_acl)
            else:
                self.assertNotIn('X-Container-Read', req_headers)

            if expected_write_acl:
                _, _, req_headers = self.swift.calls_with_headers[-2]
                self.assertEqual(req_headers.get('X-Container-Write'),
                                 expected_write_acl)
            else:
                self.assertNotIn('X-Container-Write', req_headers)
        self.swift.clear_calls()

    def test_object_multipart_upload_initiate_with_segment_bucket(self):
        fake_memcache = FakeMemcache()
        fake_memcache.store[get_cache_key(
            'AUTH_test', 'bucket+segments')] = {'status': 204}
        fake_memcache.store[get_cache_key(
            'AUTH_test', 'bucket')] = {'status': 204}
        self._test_object_multipart_upload_initiate({}, fake_memcache)
        self._test_object_multipart_upload_initiate({'Etag': 'blahblahblah'},
                                                    fake_memcache)
        self._test_object_multipart_upload_initiate({
            'Content-MD5': base64.b64encode(b'blahblahblahblah').strip()},
            fake_memcache)

    def test_object_mpu_initiate_with_segment_bucket_mixed_policy(self):
        fake_memcache = FakeMemcache()
        fake_memcache.store[get_cache_key(
            'AUTH_test', 'bucket+segments')] = {'status': 204}
        fake_memcache.store[get_cache_key(
            'AUTH_test', 'bucket')] = {'status': 204}
        self._test_object_multipart_upload_initiate(
            {}, fake_memcache, bucket_policy_index=0,
            segment_bucket_policy_index=1)

    def test_object_multipart_upload_initiate_without_segment_bucket(self):
        self.swift.register('PUT', '/v1/AUTH_test/bucket+segments',
                            swob.HTTPCreated, {}, None)
        fake_memcache = FakeMemcache()
        fake_memcache.store[get_cache_key(
            'AUTH_test', 'bucket')] = {'status': 204}
        fake_memcache.store[get_cache_key(
            'AUTH_test', 'bucket+segments')] = {'status': 404}
        self._test_object_multipart_upload_initiate({}, fake_memcache,
                                                    bucket_exists=False)
        self._test_object_multipart_upload_initiate({'Etag': 'blahblahblah'},
                                                    fake_memcache,
                                                    bucket_exists=False)
        self._test_object_multipart_upload_initiate(
            {'Content-MD5': base64.b64encode(b'blahblahblahblah').strip()},
            fake_memcache,
            bucket_exists=False)

    @patch_policies([
        StoragePolicy(0, 'gold', is_default=True),
        StoragePolicy(1, 'silver')])
    def test_object_mpu_initiate_without_segment_bucket_same_policy(self):
        self.swift.register('PUT', '/v1/AUTH_test/bucket+segments',
                            swob.HTTPCreated,
                            {'X-Storage-Policy': 'silver'}, None)
        fake_memcache = FakeMemcache()
        fake_memcache.store[get_cache_key(
            'AUTH_test', 'bucket')] = {'status': 204,
                                       'storage_policy': '1'}
        fake_memcache.store[get_cache_key(
            'AUTH_test', 'bucket+segments')] = {'status': 404}
        self.s3api.conf.derived_container_policy_use_default = False
        self._test_object_multipart_upload_initiate({}, fake_memcache,
                                                    bucket_exists=False,
                                                    bucket_policy_index=1)
        self._test_object_multipart_upload_initiate({'Etag': 'blahblahblah'},
                                                    fake_memcache,
                                                    bucket_exists=False,
                                                    bucket_policy_index=1)
        self._test_object_multipart_upload_initiate(
            {'Content-MD5': base64.b64encode(b'blahblahblahblah').strip()},
            fake_memcache,
            bucket_exists=False,
            bucket_policy_index=1)

    def test_object_mpu_initiate_without_segment_bucket_same_acls(self):
        self.swift.register('PUT', '/v1/AUTH_test/bucket+segments',
                            swob.HTTPCreated, {}, None)
        fake_memcache = FakeMemcache()
        fake_memcache.store[get_cache_key(
            'AUTH_test', 'bucket')] = {'status': 204,
                                       'read_acl': 'alice,bob',
                                       'write_acl': 'bob,charles'}
        fake_memcache.store[get_cache_key(
            'AUTH_test', 'bucket+segments')] = {'status': 404}
        self.s3api.conf.derived_container_policy_use_default = False
        self._test_object_multipart_upload_initiate(
            {}, fake_memcache,
            bucket_exists=False,
            expected_read_acl='alice,bob', expected_write_acl='bob,charles')
        self._test_object_multipart_upload_initiate(
            {'Etag': 'blahblahblah'}, fake_memcache,
            bucket_exists=False,
            expected_read_acl='alice,bob', expected_write_acl='bob,charles')
        self._test_object_multipart_upload_initiate(
            {'Content-MD5': base64.b64encode(b'blahblahblahblah').strip()},
            fake_memcache,
            bucket_exists=False,
            expected_read_acl='alice,bob', expected_write_acl='bob,charles')

    def test_object_mpu_initiate_without_segment_bucket_make_public(self):
        self.swift.register('PUT', '/v1/AUTH_test/bucket+segments',
                            swob.HTTPCreated, {}, None)
        fake_memcache = FakeMemcache()
        fake_memcache.store[get_cache_key(
            'AUTH_test', 'bucket')] = {'status': 204,
                                       'read_acl': '.r:*,.rlistings'}
        fake_memcache.store[get_cache_key(
            'AUTH_test', 'bucket+segments')] = {'status': 404}
        self.s3api.conf.derived_container_policy_use_default = False
        self._test_object_multipart_upload_initiate(
            {}, fake_memcache,
            bucket_exists=False,
            expected_read_acl='.r:*,.rlistings')
        self._test_object_multipart_upload_initiate(
            {'Etag': 'blahblahblah'}, fake_memcache,
            bucket_exists=False,
            expected_read_acl='.r:*,.rlistings')
        self._test_object_multipart_upload_initiate(
            {'Content-MD5': base64.b64encode(b'blahblahblahblah').strip()},
            fake_memcache,
            bucket_exists=False,
            expected_read_acl='.r:*,.rlistings')

    @patch('swift.common.middleware.s3api.controllers.multi_upload.'
           'unique_id', lambda: 'X')
    def _test_object_multipart_upload_initiate_s3acl(
            self, cache, existance_cached, should_head, should_put,
            bucket_policy_index=int(POLICIES.default),
            segment_bucket_policy_index=None):
        if segment_bucket_policy_index is None:
            segment_bucket_policy_index = bucket_policy_index
        # N.B. this s3acl test does NOT use the common S3ApiTestAcl setUp
        self.s3api.conf.s3_acl = True
        container_headers = encode_acl('container', ACL(
            Owner('test:tester', 'test:tester'),
            [Grant(User('test:tester'), 'FULL_CONTROL')]))
        container_headers['X-Backend-Storage-Policy-Index'] = \
            bucket_policy_index
        self.swift.register('HEAD', '/v1/AUTH_test/bucket',
                            swob.HTTPNoContent, container_headers, None)
        self._register_bucket_policy_index_head('bucket+segments',
                                                segment_bucket_policy_index)
        cache.store[get_cache_key('AUTH_test')] = {'status': 204}

        req = Request.blank('/bucket/object?uploads',
                            environ={'REQUEST_METHOD': 'POST',
                                     'swift.cache': cache},
                            headers={'Authorization':
                                     'AWS test:tester:hmac',
                                     'Date': self.get_date_header(),
                                     'x-amz-acl': 'public-read',
                                     'x-amz-meta-foo': 'bar',
                                     'Content-Type': 'cat/picture'})
        status, headers, body = self.call_s3api(req)
        fromstring(body, 'InitiateMultipartUploadResult')
        self.assertEqual(status.split()[0], '200')
        self.assertEqual(req.environ['swift.backend_path'],
                         '/v1/AUTH_test/bucket+segments/object/X')
        self._assert_policy_index(req.headers, headers,
                                  segment_bucket_policy_index)
        # This is the get_container_info existance check :'(
        expected = []
        if not existance_cached:
            expected.append(('HEAD', '/v1/AUTH_test/bucket'))
        if should_head:
            expected.append(('HEAD', '/v1/AUTH_test/bucket+segments'))
        # XXX: For some reason check ACLs always does second HEAD (???)
        expected.append(('HEAD', '/v1/AUTH_test/bucket'))
        if should_put:
            expected.append(('PUT', '/v1/AUTH_test/bucket+segments'))
        expected.append(('PUT', '/v1/AUTH_test/bucket+segments/object/X'))
        self.assertEqual(expected, self.swift.calls)

        _, _, req_headers = self.swift.calls_with_headers[-1]
        self.assertEqual(req_headers.get('X-Object-Meta-Foo'), 'bar')
        self.assertEqual(req_headers.get(
            'X-Object-Sysmeta-S3api-Has-Content-Type'), 'yes')
        self.assertEqual(req_headers.get(
            'X-Object-Sysmeta-S3api-Content-Type'), 'cat/picture')
        tmpacl_header = req_headers.get(sysmeta_header('object', 'tmpacl'))
        self.assertTrue(tmpacl_header)
        acl_header = encode_acl('object',
                                ACLPublicRead(Owner('test:tester',
                                                    'test:tester')))
        self.assertEqual(acl_header.get(sysmeta_header('object', 'acl')),
                         tmpacl_header)

    def test_object_mpu_initiate_s3acl_with_segment_bucket(self):
        kwargs = {
            'existance_cached': False,
            'should_head': True,
            'should_put': False,
        }
        self._test_object_multipart_upload_initiate_s3acl(
            FakeMemcache(), **kwargs)

    def test_object_mpu_initiate_s3acl_with_segment_bucket_mixed_policy(self):
        kwargs = {
            'existance_cached': False,
            'should_head': True,
            'should_put': False,
        }
        self._test_object_multipart_upload_initiate_s3acl(
            FakeMemcache(), bucket_policy_index=0,
            segment_bucket_policy_index=1, **kwargs)

    def test_object_multipart_upload_initiate_s3acl_with_cached_seg_buck(self):
        fake_memcache = FakeMemcache()
        fake_memcache.store.update({
            get_cache_key('AUTH_test', 'bucket'): {'status': 204},
            get_cache_key('AUTH_test', 'bucket+segments'): {'status': 204},
        })
        kwargs = {
            'existance_cached': True,
            'should_head': False,
            'should_put': False,
        }
        self._test_object_multipart_upload_initiate_s3acl(
            fake_memcache, **kwargs)

    def test_object_mpu_initiate_s3acl_without_segment_bucket(
            self):
        fake_memcache = FakeMemcache()
        fake_memcache.store.update({
            get_cache_key('AUTH_test', 'bucket'): {'status': 204},
            get_cache_key('AUTH_test', 'bucket+segments'): {'status': 404},
        })
        self.swift.register('PUT', '/v1/AUTH_test/bucket+segments',
                            swob.HTTPCreated, {}, None)
        kwargs = {
            'existance_cached': True,
            'should_head': False,
            'should_put': True,
        }
        self._test_object_multipart_upload_initiate_s3acl(
            fake_memcache, **kwargs)

    def test_object_mpu_initiate_s3acl_without_segment_bucket_mixed_policy(
            self):
        fake_memcache = FakeMemcache()
        fake_memcache.store.update({
            get_cache_key('AUTH_test', 'bucket'): {'status': 204},
            get_cache_key('AUTH_test', 'bucket+segments'): {'status': 404},
        })
        self.swift.register('PUT', '/v1/AUTH_test/bucket+segments',
                            swob.HTTPCreated, {}, None)
        kwargs = {
            'existance_cached': True,
            'should_head': False,
            'should_put': True,
        }
        self._test_object_multipart_upload_initiate_s3acl(
            fake_memcache, bucket_policy_index=0,
            segment_bucket_policy_index=0, **kwargs)

    @patch('swift.common.middleware.s3api.controllers.'
           'multi_upload.unique_id', lambda: 'X')
    def test_object_multipart_upload_initiate_without_bucket(self):
        self.swift.register('HEAD', '/v1/AUTH_test/bucket',
                            swob.HTTPNotFound, {}, None)
        req = Request.blank('/bucket/object?uploads',
                            environ={'REQUEST_METHOD': 'POST'},
                            headers={'Authorization':
                                     'AWS test:tester:hmac',
                                     'Date': self.get_date_header()})
        status, headers, body = self.call_s3api(req)
        self.assertEqual(status.split()[0], '404')
        self.assertEqual(self._get_error_code(body), 'NoSuchBucket')

    def _do_test_object_multipart_upload_complete(
            self, bucket_policy_index=int(POLICIES.default),
            segment_bucket_policy_index=None):
        content_md5 = base64.b64encode(md5(
            XML.encode('ascii'), usedforsecurity=False).digest())
        req = Request.blank('/bucket/object?uploadId=X',
                            environ={'REQUEST_METHOD': 'POST'},
                            headers={'Authorization': 'AWS test:tester:hmac',
                                     'Date': self.get_date_header(),
                                     'Content-MD5': content_md5, },
                            body=XML)
        if segment_bucket_policy_index is None:
            segment_bucket_policy_index = bucket_policy_index
        self._register_bucket_policy_index_head('bucket', bucket_policy_index)
        self._register_bucket_policy_index_head('bucket+segments',
                                                segment_bucket_policy_index)
        status, headers, body = self.call_s3api(req)
        elem = fromstring(body, 'CompleteMultipartUploadResult')
        self.assertNotIn('Etag', headers)
        self.assertEqual(elem.find('ETag').text, S3_ETAG)
        self.assertEqual(status.split()[0], '200')

        self.assertEqual(self.swift.calls, [
            # Bucket exists
            ('HEAD', '/v1/AUTH_test'),
            ('HEAD', '/v1/AUTH_test/bucket'),
            # Upload marker exists
            ('HEAD', '/v1/AUTH_test/bucket+segments/object/X'),
            # Create the SLO
            ('PUT', '/v1/AUTH_test/bucket/object'
                    '?heartbeat=on&multipart-manifest=put'),
            # Delete the in-progress-upload marker
            ('DELETE', '/v1/AUTH_test/bucket+segments/object/X')
        ])
        self.assertEqual(req.environ['swift.backend_path'],
                         '/v1/AUTH_test/bucket+segments/object/X')
        self._assert_policy_index(req.headers, headers,
                                  segment_bucket_policy_index)

        _, _, headers = self.swift.calls_with_headers[-2]
        self.assertEqual(headers.get('X-Object-Meta-Foo'), 'bar')
        self.assertEqual(headers.get('Content-Type'), 'baz/quux')
        # SLO will provide a base value
        override_etag = '; s3_etag=%s' % S3_ETAG.strip('"')
        h = 'X-Object-Sysmeta-Container-Update-Override-Etag'
        self.assertEqual(headers.get(h), override_etag)
        self.assertEqual(headers.get('X-Object-Sysmeta-S3Api-Upload-Id'), 'X')

        # s3api doesn't set storage policy index on backend requests
        spi = [hdrs.get('X-Backend-Storage-Policy-Index')
               for _, _, hdrs in self.swift.calls_with_headers]
        self.assertEqual(spi, [None] * 5)

    def test_object_multipart_upload_complete(self):
        self._do_test_object_multipart_upload_complete()

    def test_object_multipart_upload_complete_mixed_policy(self):
        self._do_test_object_multipart_upload_complete(
            bucket_policy_index=0, segment_bucket_policy_index=1
        )

    def test_object_multipart_upload_complete_other_headers(self):
        headers = {'x-object-meta-foo': 'bar',
                   'content-type': 'application/directory',
                   'x-object-sysmeta-s3api-has-content-type': 'yes',
                   'x-object-sysmeta-s3api-content-type': 'baz/quux',
                   'content-encoding': 'gzip',
                   'content-language': 'de-DE',
                   'content-disposition': 'attachment',
                   'expires': 'Fri, 25 Mar 2022 09:34:00 GMT',
                   'cache-control': 'no-cache'
                   }
        self.swift.register('HEAD', self.segment_bucket + '/object/X',
                            swob.HTTPOk, headers, None)
        self._do_test_object_multipart_upload_complete()
        _, _, headers = self.swift.calls_with_headers[-2]
        self.assertEqual('gzip', headers.get('Content-Encoding'))
        self.assertEqual('de-DE', headers.get('Content-Language'))
        self.assertEqual('attachment', headers.get('Content-Disposition'))
        self.assertEqual('Fri, 25 Mar 2022 09:34:00 GMT',
                         headers.get('Expires'))
        self.assertEqual('no-cache', headers.get('Cache-Control'))

    def test_object_multipart_upload_complete_non_ascii(self):
        wsgi_snowman = '\xe2\x98\x83'

        self.swift.register(
            'HEAD', '/v1/AUTH_test/bucket+segments/%s/X' % wsgi_snowman,
            swob.HTTPOk, {}, None)
        self.swift.register('PUT', '/v1/AUTH_test/bucket/%s' % wsgi_snowman,
                            swob.HTTPCreated, {}, None)
        self.swift.register(
            'DELETE', '/v1/AUTH_test/bucket+segments/%s/X' % wsgi_snowman,
            swob.HTTPOk, {}, None)

        content_md5 = base64.b64encode(md5(
            XML.encode('ascii'), usedforsecurity=False).digest())
        req = Request.blank('/bucket/%s?uploadId=X' % wsgi_snowman,
                            environ={'REQUEST_METHOD': 'POST'},
                            headers={'Authorization': 'AWS test:tester:hmac',
                                     'Date': self.get_date_header(),
                                     'Content-MD5': content_md5, },
                            body=XML)
        status, headers, body = self.call_s3api(req)
        elem = fromstring(body, 'CompleteMultipartUploadResult')
        self.assertNotIn('Etag', headers)
        self.assertEqual(elem.find('ETag').text, S3_ETAG)
        self.assertEqual(status.split()[0], '200')

        self.assertEqual(self.swift.calls, [
            # Bucket exists
            ('HEAD', '/v1/AUTH_test'),
            ('HEAD', '/v1/AUTH_test/bucket'),
            # Upload marker exists
            ('HEAD', '/v1/AUTH_test/bucket+segments/%s/X' % wsgi_snowman),
            # Create the SLO
            ('PUT', '/v1/AUTH_test/bucket/%s'
                    '?heartbeat=on&multipart-manifest=put' % wsgi_snowman),
            # Delete the in-progress-upload marker
            ('DELETE', '/v1/AUTH_test/bucket+segments/%s/X' % wsgi_snowman)
        ])

        self.assertEqual(json.loads(self.swift.req_bodies[-2]), [
            {"path": u"/bucket+segments/\N{SNOWMAN}/X/1",
             "etag": "0123456789abcdef0123456789abcdef"},
            {"path": u"/bucket+segments/\N{SNOWMAN}/X/2",
             "etag": "fedcba9876543210fedcba9876543210"},
        ])

    def _do_test_object_multipart_upload_retry_complete(
            self, bucket_policy_index=int(POLICIES.default),
            segment_bucket_policy_index=None):
        if segment_bucket_policy_index is None:
            segment_bucket_policy_index = bucket_policy_index
        self._register_bucket_policy_index_head('bucket', bucket_policy_index)
        self._register_bucket_policy_index_head('bucket+segments',
                                                segment_bucket_policy_index)
        content_md5 = base64.b64encode(md5(
            XML.encode('ascii'), usedforsecurity=False).digest())
        self.swift.register('HEAD', '/v1/AUTH_test/bucket+segments/object/X',
                            swob.HTTPNotFound, {}, None)
        recent_ts = S3Timestamp.now(delta=-1000000).internal  # 10s ago
        self.swift.register('HEAD', '/v1/AUTH_test/bucket/object',
                            swob.HTTPOk,
                            {'x-object-meta-foo': 'bar',
                             'content-type': 'baz/quux',
                             'x-object-sysmeta-s3api-upload-id': 'X',
                             'x-object-sysmeta-s3api-etag': S3_ETAG.strip('"'),
                             'x-timestamp': recent_ts}, None)
        req = Request.blank('/bucket/object?uploadId=X',
                            environ={'REQUEST_METHOD': 'POST'},
                            headers={'Authorization': 'AWS test:tester:hmac',
                                     'Date': self.get_date_header(),
                                     'Content-MD5': content_md5, },
                            body=XML)
        self.assertNotIn('X-Backend-Storage-Policy-Index', req.headers)
        status, headers, body = self.call_s3api(req)
        elem = fromstring(body, 'CompleteMultipartUploadResult')
        self.assertNotIn('Etag', headers)
        self.assertEqual(elem.find('ETag').text, S3_ETAG)
        self.assertEqual(status.split()[0], '200')

        self.assertEqual(self.swift.calls, [
            # Bucket exists
            ('HEAD', '/v1/AUTH_test'),
            ('HEAD', '/v1/AUTH_test/bucket'),
            # Upload marker does not exist
            ('HEAD', '/v1/AUTH_test/bucket+segments/object/X'),
            # But the object does, and with the same upload ID
            ('HEAD', '/v1/AUTH_test/bucket/object'),
            # So no PUT necessary
        ])
        self.assertEqual(req.environ['swift.backend_path'],
                         '/v1/AUTH_test/bucket+segments/object/X')
        self._assert_policy_index(req.headers, headers,
                                  segment_bucket_policy_index)

    def test_object_multipart_upload_retry_complete(self):
        self._do_test_object_multipart_upload_retry_complete()

    def test_object_multipart_upload_retry_complete_mixed_policy(self):
        self._do_test_object_multipart_upload_retry_complete(
            bucket_policy_index=0, segment_bucket_policy_index=1)

    def test_object_multipart_upload_retry_complete_etag_mismatch(self):
        content_md5 = base64.b64encode(md5(
            XML.encode('ascii'), usedforsecurity=False).digest())
        self.swift.register('HEAD', '/v1/AUTH_test/bucket+segments/object/X',
                            swob.HTTPNotFound, {}, None)
        recent_ts = S3Timestamp.now(delta=-1000000).internal
        self.swift.register('HEAD', '/v1/AUTH_test/bucket/object',
                            swob.HTTPOk,
                            {'x-object-meta-foo': 'bar',
                             'content-type': 'baz/quux',
                             'x-object-sysmeta-s3api-upload-id': 'X',
                             'x-object-sysmeta-s3api-etag': 'not-the-etag',
                             'x-timestamp': recent_ts}, None)
        req = Request.blank('/bucket/object?uploadId=X',
                            environ={'REQUEST_METHOD': 'POST'},
                            headers={'Authorization': 'AWS test:tester:hmac',
                                     'Date': self.get_date_header(),
                                     'Content-MD5': content_md5, },
                            body=XML)
        status, headers, body = self.call_s3api(req)
        elem = fromstring(body, 'CompleteMultipartUploadResult')
        self.assertNotIn('Etag', headers)
        self.assertEqual(elem.find('ETag').text, S3_ETAG)
        self.assertEqual(status.split()[0], '200')

        self.assertEqual(self.swift.calls, [
            # Bucket exists
            ('HEAD', '/v1/AUTH_test'),
            ('HEAD', '/v1/AUTH_test/bucket'),
            # Upload marker does not exist
            ('HEAD', '/v1/AUTH_test/bucket+segments/object/X'),
            # But the object does, and with the same upload ID
            ('HEAD', '/v1/AUTH_test/bucket/object'),
            # Create the SLO
            ('PUT', '/v1/AUTH_test/bucket/object'
                    '?heartbeat=on&multipart-manifest=put'),
            # Retry deleting the marker for the sake of completeness
            ('DELETE', '/v1/AUTH_test/bucket+segments/object/X')
        ])
        self.assertEqual(req.environ['swift.backend_path'],
                         '/v1/AUTH_test/bucket+segments/object/X')

        _, _, headers = self.swift.calls_with_headers[-2]
        self.assertEqual(headers.get('X-Object-Meta-Foo'), 'bar')
        self.assertEqual(headers.get('Content-Type'), 'baz/quux')
        # SLO will provide a base value
        override_etag = '; s3_etag=%s' % S3_ETAG.strip('"')
        h = 'X-Object-Sysmeta-Container-Update-Override-Etag'
        self.assertEqual(headers.get(h), override_etag)
        self.assertEqual(headers.get('X-Object-Sysmeta-S3Api-Upload-Id'), 'X')

    def test_object_multipart_upload_retry_complete_upload_id_mismatch(self):
        content_md5 = base64.b64encode(md5(
            XML.encode('ascii'), usedforsecurity=False).digest())
        self.swift.register('HEAD', '/v1/AUTH_test/bucket+segments/object/X',
                            swob.HTTPNotFound, {}, None)
        recent_ts = S3Timestamp.now(delta=-1000000).internal
        self.swift.register('HEAD', '/v1/AUTH_test/bucket/object',
                            swob.HTTPOk,
                            {'x-object-meta-foo': 'bar',
                             'content-type': 'baz/quux',
                             'x-object-sysmeta-s3api-upload-id': 'Y',
                             'x-object-sysmeta-s3api-etag': S3_ETAG.strip('"'),
                             'x-timestamp': recent_ts}, None)
        req = Request.blank('/bucket/object?uploadId=X',
                            environ={'REQUEST_METHOD': 'POST'},
                            headers={'Authorization': 'AWS test:tester:hmac',
                                     'Date': self.get_date_header(),
                                     'Content-MD5': content_md5, },
                            body=XML)
        status, headers, body = self.call_s3api(req)
        elem = fromstring(body, 'Error')
        self.assertEqual(elem.find('Code').text, 'NoSuchUpload')
        self.assertEqual(status.split()[0], '404')

        self.assertEqual(self.swift.calls, [
            # Bucket exists
            ('HEAD', '/v1/AUTH_test'),
            ('HEAD', '/v1/AUTH_test/bucket'),
            # Upload marker does not exist
            ('HEAD', '/v1/AUTH_test/bucket+segments/object/X'),
            # But the object does, and with the same upload ID
            ('HEAD', '/v1/AUTH_test/bucket/object'),
        ])
        self.assertEqual(req.environ['swift.backend_path'],
                         '/v1/AUTH_test/bucket+segments/object/X')

    def test_object_multipart_upload_retry_complete_nothing_there(self):
        content_md5 = base64.b64encode(md5(
            XML.encode('ascii'), usedforsecurity=False).digest())
        self.swift.register('HEAD', '/v1/AUTH_test/bucket+segments/object/X',
                            swob.HTTPNotFound, {}, None)
        self.swift.register('HEAD', '/v1/AUTH_test/bucket/object',
                            swob.HTTPNotFound, {}, None)
        req = Request.blank('/bucket/object?uploadId=X',
                            environ={'REQUEST_METHOD': 'POST'},
                            headers={'Authorization': 'AWS test:tester:hmac',
                                     'Date': self.get_date_header(),
                                     'Content-MD5': content_md5, },
                            body=XML)
        status, headers, body = self.call_s3api(req)
        elem = fromstring(body, 'Error')
        self.assertEqual(elem.find('Code').text, 'NoSuchUpload')
        self.assertEqual(status.split()[0], '404')

        self.assertEqual(self.swift.calls, [
            # Bucket exists
            ('HEAD', '/v1/AUTH_test'),
            ('HEAD', '/v1/AUTH_test/bucket'),
            # Upload marker does not exist
            ('HEAD', '/v1/AUTH_test/bucket+segments/object/X'),
            # Neither does the object
            ('HEAD', '/v1/AUTH_test/bucket/object'),
        ])
        self.assertEqual(req.environ['swift.backend_path'],
                         '/v1/AUTH_test/bucket+segments/object/X')

    def test_object_multipart_upload_invalid_md5(self):
        bad_md5 = base64.b64encode(md5(
            XML.encode('ascii') + b'some junk', usedforsecurity=False)
            .digest())
        req = Request.blank('/bucket/object?uploadId=X',
                            environ={'REQUEST_METHOD': 'POST'},
                            headers={'Authorization': 'AWS test:tester:hmac',
                                     'Date': self.get_date_header(),
                                     'Content-MD5': bad_md5, },
                            body=XML)
        status, headers, body = self.call_s3api(req)
        self.assertEqual('400 Bad Request', status)
        self.assertEqual(self._get_error_code(body), 'BadDigest')

    def test_object_multipart_upload_invalid_sha256(self):
        bad_sha = hashlib.sha256(
            XML.encode('ascii') + b'some junk').hexdigest()
        authz_header = 'AWS4-HMAC-SHA256 ' + ', '.join([
            'Credential=test:tester/%s/us-east-1/s3/aws4_request' %
            self.get_v4_amz_date_header().split('T', 1)[0],
            'SignedHeaders=host;x-amz-date',
            'Signature=X',
        ])
        req = Request.blank(
            '/bucket/object?uploadId=X',
            environ={'REQUEST_METHOD': 'POST'},
            headers={'Authorization': authz_header,
                     'X-Amz-Date': self.get_v4_amz_date_header(),
                     'X-Amz-Content-SHA256': bad_sha, },
            body=XML)
        status, headers, body = self.call_s3api(req)
        self.assertEqual('400 Bad Request', status)
        self.assertEqual(self._get_error_code(body), 'BadDigest')
        self.assertEqual('/v1/AUTH_test/bucket+segments/object/X',
                         req.environ.get('swift.backend_path'))

    def test_object_multipart_upload_upper_sha256(self):
        upper_sha = hashlib.sha256(
            XML.encode('ascii')).hexdigest().upper()
        authz_header = 'AWS4-HMAC-SHA256 ' + ', '.join([
            'Credential=test:tester/%s/us-east-1/s3/aws4_request' %
            self.get_v4_amz_date_header().split('T', 1)[0],
            'SignedHeaders=host;x-amz-date',
            'Signature=X',
        ])
        req = Request.blank(
            '/bucket/object?uploadId=X',
            environ={'REQUEST_METHOD': 'POST'},
            headers={'Authorization': authz_header,
                     'X-Amz-Date': self.get_v4_amz_date_header(),
                     'X-Amz-Content-SHA256': upper_sha, },
            body=XML)
        status, headers, body = self.call_s3api(req)
        self.assertEqual('200 OK', status)

    @patch('swift.common.middleware.s3api.controllers.multi_upload.time')
    def test_object_multipart_upload_complete_with_heartbeat(self, mock_time):
        self.swift.register(
            'HEAD', '/v1/AUTH_test/bucket+segments/heartbeat-ok/X',
            swob.HTTPOk, {}, None)
        self.swift.register(
            'GET', '/v1/AUTH_test/bucket+segments', swob.HTTPOk, {},
            json.dumps([
                {'name': item[0].replace('object', 'heartbeat-ok'),
                 'last_modified': item[1], 'hash': item[2], 'bytes': item[3]}
                for item in OBJECTS_TEMPLATE
            ]))
        self.swift.register(
            'PUT', '/v1/AUTH_test/bucket/heartbeat-ok',
            swob.HTTPAccepted, {}, [b' ', b' ', b' ', json.dumps({
                'Etag': '"slo-etag"',
                'Response Status': '201 Created',
                'Errors': [],
            }).encode('ascii')])
        mock_time.time.side_effect = (
            1,  # start_time
            12,  # first whitespace
            13,  # second...
            14,  # third...
            15,  # JSON body
        )
        self.swift.register(
            'DELETE', '/v1/AUTH_test/bucket+segments/heartbeat-ok/X',
            swob.HTTPNoContent, {}, None)

        req = Request.blank('/bucket/heartbeat-ok?uploadId=X',
                            environ={'REQUEST_METHOD': 'POST'},
                            headers={'Authorization': 'AWS test:tester:hmac',
                                     'Date': self.get_date_header(), },
                            body=XML)
        status, headers, body = self.call_s3api(req)
        lines = body.split(b'\n')
        self.assertTrue(lines[0].startswith(b'<?xml '))
        self.assertTrue(lines[1])
        self.assertFalse(lines[1].strip())
        fromstring(body, 'CompleteMultipartUploadResult')
        self.assertEqual(status.split()[0], '200')
        # NB: S3_ETAG includes quotes
        self.assertIn(('<ETag>%s</ETag>' % S3_ETAG).encode('ascii'), body)
        self.assertEqual(self.swift.calls, [
            ('HEAD', '/v1/AUTH_test'),
            ('HEAD', '/v1/AUTH_test/bucket'),
            ('HEAD', '/v1/AUTH_test/bucket+segments/heartbeat-ok/X'),
            ('PUT', '/v1/AUTH_test/bucket/heartbeat-ok?'
                    'heartbeat=on&multipart-manifest=put'),
            ('DELETE', '/v1/AUTH_test/bucket+segments/heartbeat-ok/X'),
        ])

    @patch('swift.common.middleware.s3api.controllers.multi_upload.time')
    def test_object_multipart_upload_complete_failure_with_heartbeat(
            self, mock_time):
        self.swift.register(
            'HEAD', '/v1/AUTH_test/bucket+segments/heartbeat-fail/X',
            swob.HTTPOk, {}, None)
        self.swift.register(
            'GET', '/v1/AUTH_test/bucket+segments', swob.HTTPOk, {},
            json.dumps([
                {'name': item[0].replace('object', 'heartbeat-fail'),
                 'last_modified': item[1], 'hash': item[2], 'bytes': item[3]}
                for item in OBJECTS_TEMPLATE
            ]))
        self.swift.register(
            'PUT', '/v1/AUTH_test/bucket/heartbeat-fail',
            swob.HTTPAccepted, {}, [b' ', b' ', b' ', json.dumps({
                'Response Status': '400 Bad Request',
                'Errors': [['some/object', '403 Forbidden']],
            }).encode('ascii')])
        mock_time.time.side_effect = (
            1,  # start_time
            12,  # first whitespace
            13,  # second...
            14,  # third...
            15,  # JSON body
        )

        req = Request.blank('/bucket/heartbeat-fail?uploadId=X',
                            environ={'REQUEST_METHOD': 'POST'},
                            headers={'Authorization': 'AWS test:tester:hmac',
                                     'Date': self.get_date_header(), },
                            body=XML)
        status, headers, body = self.call_s3api(req)
        lines = body.split(b'\n')
        self.assertTrue(lines[0].startswith(b'<?xml '), (status, lines))
        self.assertTrue(lines[1])
        self.assertFalse(lines[1].strip())
        fromstring(body, 'Error')
        self.assertEqual(status.split()[0], '200')
        self.assertEqual(self._get_error_code(body), 'InvalidRequest')
        self.assertEqual(self._get_error_message(body),
                         'some/object: 403 Forbidden')
        self.assertEqual(self.swift.calls, [
            ('HEAD', '/v1/AUTH_test'),
            ('HEAD', '/v1/AUTH_test/bucket'),
            ('HEAD', '/v1/AUTH_test/bucket+segments/heartbeat-fail/X'),
            ('PUT', '/v1/AUTH_test/bucket/heartbeat-fail?'
                    'heartbeat=on&multipart-manifest=put'),
        ])

    @patch('swift.common.middleware.s3api.controllers.multi_upload.time')
    def test_object_multipart_upload_missing_part_with_heartbeat(
            self, mock_time):
        self.swift.register(
            'HEAD', '/v1/AUTH_test/bucket+segments/heartbeat-fail/X',
            swob.HTTPOk, {}, None)
        self.swift.register(
            'GET', '/v1/AUTH_test/bucket+segments', swob.HTTPOk, {},
            json.dumps([
                {'name': item[0].replace('object', 'heartbeat-fail'),
                 'last_modified': item[1], 'hash': item[2], 'bytes': item[3]}
                for item in OBJECTS_TEMPLATE
            ]))
        self.swift.register(
            'PUT', '/v1/AUTH_test/bucket/heartbeat-fail',
            swob.HTTPAccepted, {}, [b' ', b' ', b' ', json.dumps({
                'Response Status': '400 Bad Request',
                'Errors': [['some/object', '404 Not Found']],
            }).encode('ascii')])
        mock_time.time.side_effect = (
            1,  # start_time
            12,  # first whitespace
            13,  # second...
            14,  # third...
            15,  # JSON body
        )

        req = Request.blank('/bucket/heartbeat-fail?uploadId=X',
                            environ={'REQUEST_METHOD': 'POST'},
                            headers={'Authorization': 'AWS test:tester:hmac',
                                     'Date': self.get_date_header(), },
                            body=XML)
        status, headers, body = self.call_s3api(req)
        lines = body.split(b'\n')
        self.assertTrue(lines[0].startswith(b'<?xml '))
        self.assertTrue(lines[1])
        self.assertFalse(lines[1].strip())
        fromstring(body, 'Error')
        self.assertEqual(status.split()[0], '200')
        self.assertEqual(self._get_error_code(body), 'InvalidPart')
        self.assertIn('One or more of the specified parts could not be found',
                      self._get_error_message(body))
        self.assertEqual(self.swift.calls, [
            ('HEAD', '/v1/AUTH_test'),
            ('HEAD', '/v1/AUTH_test/bucket'),
            ('HEAD', '/v1/AUTH_test/bucket+segments/heartbeat-fail/X'),
            ('PUT', '/v1/AUTH_test/bucket/heartbeat-fail?'
                    'heartbeat=on&multipart-manifest=put'),
        ])

    def test_object_multipart_upload_complete_404_on_marker_delete(self):
        segment_bucket = '/v1/AUTH_test/bucket+segments'
        self.swift.register('DELETE', segment_bucket + '/object/X',
                            swob.HTTPNotFound, {}, None)
        req = Request.blank('/bucket/object?uploadId=X',
                            environ={'REQUEST_METHOD': 'POST'},
                            headers={'Authorization': 'AWS test:tester:hmac',
                                     'Date': self.get_date_header(), },
                            body=XML)
        status, headers, body = self.call_s3api(req)
        self.assertEqual(status.split()[0], '200')
        fromstring(body, 'CompleteMultipartUploadResult')

        _, _, headers = self.swift.calls_with_headers[-2]
        self.assertEqual(headers.get('X-Object-Meta-Foo'), 'bar')
        self.assertEqual(headers.get('Content-Type'), 'baz/quux')

    def _do_test_object_multipart_upload_complete_marker_in_future(
            self, marker_timestamp, now_timestamp):
        # verify that clock skew is detected before manifest is created and
        # results in a 503
        segment_bucket = '/v1/AUTH_test/bucket+segments'
        self.swift.register('HEAD', segment_bucket + '/object/X',
                            swob.HTTPOk,
                            {'x-object-meta-foo': 'bar',
                             'content-type': 'application/directory',
                             'x-object-sysmeta-s3api-has-content-type': 'yes',
                             'x-object-sysmeta-s3api-content-type':
                                 'baz/quux',
                             'X-Backend-Timestamp': marker_timestamp.internal},
                            None)
        req = Request.blank('/bucket/object?uploadId=X',
                            environ={'REQUEST_METHOD': 'POST'},
                            headers={'Authorization': 'AWS test:tester:hmac',
                                     'Date': self.get_date_header(skew=100), },
                            body=XML)

        # marker created in the future
        with patch('swift.common.middleware.s3api.controllers.multi_upload.'
                   'Timestamp.now', return_value=now_timestamp):
            status, headers, body = self.call_s3api(req)
        self.assertEqual(status.split()[0], '503')
        self.assertEqual('ServiceUnavailable', self._get_error_code(body))
        self.assertEqual(self.swift.calls, [
            ('HEAD', '/v1/AUTH_test'),
            ('HEAD', '/v1/AUTH_test/bucket'),
            ('HEAD', '/v1/AUTH_test/bucket+segments/object/X')])

    def test_object_multipart_upload_complete_marker_ts_now(self):
        marker_timestamp = now_timestamp = Timestamp.now()
        self._do_test_object_multipart_upload_complete_marker_in_future(
            marker_timestamp, now_timestamp)

    def test_object_multipart_upload_complete_marker_ts_in_future(self):
        marker_timestamp = Timestamp.now()
        now_timestamp = Timestamp(float(marker_timestamp) - 1)
        self._do_test_object_multipart_upload_complete_marker_in_future(
            marker_timestamp, now_timestamp)

    def test_object_multipart_upload_complete_409_on_marker_delete(self):
        # verify that clock skew preventing an upload marker DELETE results in
        # a 503 (this would be unexpected because there's a check for clock
        # skew before the manifest PUT and marker DELETE)
        segment_bucket = '/v1/AUTH_test/bucket+segments'
        self.swift.register('DELETE', segment_bucket + '/object/X',
                            swob.HTTPConflict, {}, None)
        req = Request.blank('/bucket/object?uploadId=X',
                            environ={'REQUEST_METHOD': 'POST'},
                            headers={'Authorization': 'AWS test:tester:hmac',
                                     'Date': self.get_date_header(), },
                            body=XML)
        status, headers, body = self.call_s3api(req)
        self.assertEqual(status.split()[0], '503')
        self.assertEqual('ServiceUnavailable', self._get_error_code(body))

    def test_object_multipart_upload_complete_old_content_type(self):
        self.swift.register(
            'HEAD', '/v1/AUTH_test/bucket+segments/object/X',
            swob.HTTPOk, {"Content-Type": "thingy/dingy"}, None)

        req = Request.blank('/bucket/object?uploadId=X',
                            environ={'REQUEST_METHOD': 'POST'},
                            headers={'Authorization': 'AWS test:tester:hmac',
                                     'Date': self.get_date_header(), },
                            body=XML)
        status, headers, body = self.call_s3api(req)
        fromstring(body, 'CompleteMultipartUploadResult')
        self.assertEqual(status.split()[0], '200')

        _, _, headers = self.swift.calls_with_headers[-2]
        self.assertEqual(headers.get('Content-Type'), 'thingy/dingy')

    def test_object_multipart_upload_complete_no_content_type(self):
        self.swift.register(
            'HEAD', '/v1/AUTH_test/bucket+segments/object/X',
            swob.HTTPOk, {"X-Object-Sysmeta-S3api-Has-Content-Type": "no"},
            None)

        req = Request.blank('/bucket/object?uploadId=X',
                            environ={'REQUEST_METHOD': 'POST'},
                            headers={'Authorization': 'AWS test:tester:hmac',
                                     'Date': self.get_date_header(), },
                            body=XML)
        status, headers, body = self.call_s3api(req)
        fromstring(body, 'CompleteMultipartUploadResult')
        self.assertEqual(status.split()[0], '200')

        _, _, headers = self.swift.calls_with_headers[-2]
        self.assertNotIn('Content-Type', headers)

    def test_object_multipart_upload_complete_weird_host_name(self):
        # This happens via boto signature v4
        req = Request.blank('/bucket/object?uploadId=X',
                            environ={'REQUEST_METHOD': 'POST',
                                     'HTTP_HOST': 'localhost:8080:8080'},
                            headers={'Authorization': 'AWS test:tester:hmac',
                                     'Date': self.get_date_header(), },
                            body=XML)
        status, headers, body = self.call_s3api(req)
        fromstring(body, 'CompleteMultipartUploadResult')
        self.assertEqual(status.split()[0], '200')

        _, _, headers = self.swift.calls_with_headers[-2]
        self.assertEqual(headers.get('X-Object-Meta-Foo'), 'bar')

    def test_object_multipart_upload_complete_segment_too_small(self):
        msg = ('some/path: s3api requires that each segment be at least '
               '%d bytes') % self.s3api.conf.min_segment_size
        self.swift.register('PUT', '/v1/AUTH_test/bucket/object',
                            swob.HTTPBadRequest, {}, msg)
        req = Request.blank(
            '/bucket/object?uploadId=X',
            environ={'REQUEST_METHOD': 'POST'},
            headers={'Authorization': 'AWS test:tester:hmac',
                     'Date': self.get_date_header(), },
            body=XML)

        status, headers, body = self.call_s3api(req)
        self.assertEqual(status.split()[0], '400')
        self.assertEqual(self._get_error_code(body), 'EntityTooSmall')
        self.assertEqual(self._get_error_message(body), msg)
        # We punt to SLO to do the validation
        self.assertEqual(self.swift.calls, [
            ('HEAD', '/v1/AUTH_test'),
            ('HEAD', '/v1/AUTH_test/bucket'),
            ('HEAD', '/v1/AUTH_test/bucket+segments/object/X'),
            ('PUT', '/v1/AUTH_test/bucket/object'
             '?heartbeat=on&multipart-manifest=put'),
        ])

        self.swift.clear_calls()
        self.s3api.conf.min_segment_size = 5242880
        msg = ('some/path: s3api requires that each segment be at least '
               '%d bytes') % self.s3api.conf.min_segment_size
        self.swift.register('PUT', '/v1/AUTH_test/bucket/object',
                            swob.HTTPBadRequest, {}, msg)
        req = Request.blank(
            '/bucket/object?uploadId=X',
            environ={'REQUEST_METHOD': 'POST'},
            headers={'Authorization': 'AWS test:tester:hmac',
                     'Date': self.get_date_header(), },
            body=XML)

        status, headers, body = self.call_s3api(req)
        self.assertEqual(status.split()[0], '400')
        self.assertEqual(self._get_error_code(body), 'EntityTooSmall')
        self.assertEqual(self._get_error_message(body), msg)
        # Again, we punt to SLO to do the validation
        self.assertEqual(self.swift.calls, [
            ('HEAD', '/v1/AUTH_test'),
            ('HEAD', '/v1/AUTH_test/bucket'),
            ('HEAD', '/v1/AUTH_test/bucket+segments/object/X'),
            ('PUT', '/v1/AUTH_test/bucket/object'
             '?heartbeat=on&multipart-manifest=put'),
        ])

    def test_object_multipart_upload_complete_zero_segments(self):
        segment_bucket = '/v1/AUTH_test/empty-bucket+segments'

        object_list = [{
            'name': 'object/X/1',
            'last_modified': self.last_modified,
            'hash': 'd41d8cd98f00b204e9800998ecf8427e',
            'bytes': '0',
        }]

        self.swift.register('GET', segment_bucket, swob.HTTPOk, {},
                            json.dumps(object_list))
        self.swift.register('HEAD', '/v1/AUTH_test/empty-bucket',
                            swob.HTTPNoContent, {}, None)
        self.swift.register('HEAD', segment_bucket + '/object/X',
                            swob.HTTPOk, {'x-object-meta-foo': 'bar',
                                          'content-type': 'baz/quux'}, None)
        self.swift.register('PUT', '/v1/AUTH_test/empty-bucket/object',
                            swob.HTTPCreated, {}, None)
        self.swift.register('DELETE', segment_bucket + '/object/X/1',
                            swob.HTTPOk, {}, None)
        self.swift.register('DELETE', segment_bucket + '/object/X',
                            swob.HTTPOk, {}, None)

        xml = '<CompleteMultipartUpload></CompleteMultipartUpload>'

        req = Request.blank('/empty-bucket/object?uploadId=X',
                            environ={'REQUEST_METHOD': 'POST'},
                            headers={'Authorization': 'AWS test:tester:hmac',
                                     'Date': self.get_date_header(), },
                            body=xml)
        status, headers, body = self.call_s3api(req)
        self.assertEqual(status.split()[0], '400')
        fromstring(body, 'Error')

        self.assertEqual(self.swift.calls, [
            ('HEAD', '/v1/AUTH_test'),
            ('HEAD', '/v1/AUTH_test/empty-bucket'),
            ('HEAD', '/v1/AUTH_test/empty-bucket+segments/object/X'),
        ])

    def test_object_multipart_upload_complete_single_zero_length_segment(self):
        segment_bucket = '/v1/AUTH_test/empty-bucket+segments'
        put_headers = {'etag': self.etag, 'last-modified': self.last_modified}

        object_list = [{
            'name': 'object/X/1',
            'last_modified': self.last_modified,
            'hash': 'd41d8cd98f00b204e9800998ecf8427e',
            'bytes': '0',
        }]

        self.swift.register('GET', segment_bucket, swob.HTTPOk, {},
                            json.dumps(object_list))
        self.swift.register('HEAD', '/v1/AUTH_test/empty-bucket',
                            swob.HTTPNoContent, {}, None)
        self.swift.register('HEAD', segment_bucket + '/object/X',
                            swob.HTTPOk, {'x-object-meta-foo': 'bar',
                                          'content-type': 'baz/quux'}, None)
        self.swift.register('PUT', '/v1/AUTH_test/empty-bucket/object',
                            swob.HTTPCreated, {}, None)
        self.swift.register('DELETE', segment_bucket + '/object/X/1',
                            swob.HTTPOk, {}, None)
        self.swift.register('DELETE', segment_bucket + '/object/X',
                            swob.HTTPOk, {}, None)

        xml = '<CompleteMultipartUpload>' \
            '<Part>' \
            '<PartNumber>1</PartNumber>' \
            '<ETag>d41d8cd98f00b204e9800998ecf8427e</ETag>' \
            '</Part>' \
            '</CompleteMultipartUpload>'

        req = Request.blank('/empty-bucket/object?uploadId=X',
                            environ={'REQUEST_METHOD': 'POST'},
                            headers={'Authorization': 'AWS test:tester:hmac',
                                     'Date': self.get_date_header(), },
                            body=xml)
        status, headers, body = self.call_s3api(req)
        fromstring(body, 'CompleteMultipartUploadResult')
        self.assertEqual(status.split()[0], '200')

        self.assertEqual(self.swift.calls, [
            ('HEAD', '/v1/AUTH_test'),
            ('HEAD', '/v1/AUTH_test/empty-bucket'),
            ('HEAD', '/v1/AUTH_test/empty-bucket+segments/object/X'),
            ('PUT', '/v1/AUTH_test/empty-bucket/object?'
                    'heartbeat=on&multipart-manifest=put'),
            ('DELETE', '/v1/AUTH_test/empty-bucket+segments/object/X'),
        ])
        _, _, put_headers = self.swift.calls_with_headers[-2]
        self.assertEqual(put_headers.get('X-Object-Meta-Foo'), 'bar')
        self.assertEqual(put_headers.get('Content-Type'), 'baz/quux')

    def test_object_multipart_upload_complete_zero_length_final_segment(self):
        segment_bucket = '/v1/AUTH_test/bucket+segments'

        object_list = [{
            'name': 'object/X/1',
            'last_modified': self.last_modified,
            'hash': '0123456789abcdef0123456789abcdef',
            'bytes': '100',
        }, {
            'name': 'object/X/2',
            'last_modified': self.last_modified,
            'hash': 'fedcba9876543210fedcba9876543210',
            'bytes': '1',
        }, {
            'name': 'object/X/3',
            'last_modified': self.last_modified,
            'hash': 'd41d8cd98f00b204e9800998ecf8427e',
            'bytes': '0',
        }]

        self.swift.register('GET', segment_bucket, swob.HTTPOk, {},
                            json.dumps(object_list))
        self.swift.register('HEAD', '/v1/AUTH_test/bucket',
                            swob.HTTPNoContent, {}, None)
        self.swift.register('HEAD', segment_bucket + '/object/X',
                            swob.HTTPOk, {'x-object-meta-foo': 'bar',
                                          'content-type': 'baz/quux'}, None)
        self.swift.register('DELETE', segment_bucket + '/object/X/3',
                            swob.HTTPNoContent, {}, None)

        xml = '<CompleteMultipartUpload>' \
            '<Part>' \
            '<PartNumber>1</PartNumber>' \
            '<ETag>0123456789abcdef0123456789abcdef</ETag>' \
            '</Part>' \
            '<Part>' \
            '<PartNumber>2</PartNumber>' \
            '<ETag>fedcba9876543210fedcba9876543210</ETag>' \
            '</Part>' \
            '<Part>' \
            '<PartNumber>3</PartNumber>' \
            '<ETag>d41d8cd98f00b204e9800998ecf8427e</ETag>' \
            '</Part>' \
            '</CompleteMultipartUpload>'

        req = Request.blank('/bucket/object?uploadId=X',
                            environ={'REQUEST_METHOD': 'POST'},
                            headers={'Authorization': 'AWS test:tester:hmac',
                                     'Date': self.get_date_header(), },
                            body=xml)
        status, headers, body = self.call_s3api(req)
        self.assertEqual(status.split()[0], '200')
        elem = fromstring(body, 'CompleteMultipartUploadResult')
        self.assertNotIn('Etag', headers)
        expected_etag = ('"%s-3"' % md5(binascii.unhexlify(''.join(
            x['hash'] for x in object_list)), usedforsecurity=False)
            .hexdigest())
        self.assertEqual(elem.find('ETag').text, expected_etag)

        self.assertEqual(self.swift.calls, [
            ('HEAD', '/v1/AUTH_test'),
            ('HEAD', '/v1/AUTH_test/bucket'),
            ('HEAD', '/v1/AUTH_test/bucket+segments/object/X'),
            ('PUT', '/v1/AUTH_test/bucket/object?'
                    'heartbeat=on&multipart-manifest=put'),
            ('DELETE', '/v1/AUTH_test/bucket+segments/object/X'),
        ])

        _, _, headers = self.swift.calls_with_headers[-2]
        # SLO will provide a base value
        override_etag = '; s3_etag=%s' % expected_etag.strip('"')
        h = 'X-Object-Sysmeta-Container-Update-Override-Etag'
        self.assertEqual(headers.get(h), override_etag)

    def test_object_list_parts_encoding_type(self):
        self.swift.register('HEAD', '/v1/AUTH_test/bucket+segments/object@@/X',
                            swob.HTTPOk, {}, None)
        self.swift.register('GET', "%s?delimiter=/&format=json&"
                            "marker=object/X/2&prefix=object@@/X/"
                            % self.segment_bucket, swob.HTTPOk, {},
                            json.dumps({}))
        req = Request.blank('/bucket/object@@?uploadId=X&encoding-type=url',
                            environ={'REQUEST_METHOD': 'GET'},
                            headers={'Authorization': 'AWS test:tester:hmac',
                                     'Date': self.get_date_header()})
        status, headers, body = self.call_s3api(req)
        elem = fromstring(body, 'ListPartsResult')
        self.assertEqual(elem.find('Key').text, quote('object@@'))
        self.assertEqual(elem.find('EncodingType').text, 'url')
        self.assertEqual(status.split()[0], '200')

    def test_object_list_parts_without_encoding_type(self):
        self.swift.register('HEAD', '/v1/AUTH_test/bucket+segments/object@@/X',
                            swob.HTTPOk, {}, None)
        self.swift.register('GET', "%s?delimiter=/&format=json&"
                            "marker=object/X/2&prefix=object@@/X/"
                            % self.segment_bucket, swob.HTTPOk, {},
                            json.dumps({}))
        req = Request.blank('/bucket/object@@?uploadId=X',
                            environ={'REQUEST_METHOD': 'GET'},
                            headers={'Authorization': 'AWS test:tester:hmac',
                                     'Date': self.get_date_header()})
        status, headers, body = self.call_s3api(req)
        elem = fromstring(body, 'ListPartsResult')
        self.assertEqual(elem.find('Key').text, 'object@@')
        self.assertEqual(status.split()[0], '200')

    def test_object_list_parts_encoding_type_error(self):
        req = Request.blank('/bucket/object?uploadId=X&encoding-type=xml',
                            environ={'REQUEST_METHOD': 'GET'},
                            headers={'Authorization': 'AWS test:tester:hmac',
                                     'Date': self.get_date_header()})
        status, headers, body = self.call_s3api(req)
        self.assertEqual(self._get_error_code(body), 'InvalidArgument')

    def test_object_list_parts_max_parts(self):
        req = Request.blank('/bucket/object?uploadId=X&max-parts=1',
                            environ={'REQUEST_METHOD': 'GET'},
                            headers={'Authorization': 'AWS test:tester:hmac',
                                     'Date': self.get_date_header()})
        status, headers, body = self.call_s3api(req)
        elem = fromstring(body, 'ListPartsResult')
        self.assertEqual(elem.find('IsTruncated').text, 'true')
        self.assertEqual(len(elem.findall('Part')), 1)
        self.assertEqual(status.split()[0], '200')

    def test_object_list_parts_str_max_parts(self):
        req = Request.blank('/bucket/object?uploadId=X&max-parts=invalid',
                            environ={'REQUEST_METHOD': 'GET'},
                            headers={'Authorization': 'AWS test:tester:hmac',
                                     'Date': self.get_date_header()})
        status, headers, body = self.call_s3api(req)
        self.assertEqual(self._get_error_code(body), 'InvalidArgument')

    def test_object_list_parts_negative_max_parts(self):
        req = Request.blank('/bucket/object?uploadId=X&max-parts=-1',
                            environ={'REQUEST_METHOD': 'GET'},
                            headers={'Authorization': 'AWS test:tester:hmac',
                                     'Date': self.get_date_header()})
        status, headers, body = self.call_s3api(req)
        self.assertEqual(self._get_error_code(body), 'InvalidArgument')

    def test_object_list_parts_over_max_parts(self):
        req = Request.blank('/bucket/object?uploadId=X&max-parts=%d' %
                            (self.s3api.conf.max_parts_listing + 1),
                            environ={'REQUEST_METHOD': 'GET'},
                            headers={'Authorization': 'AWS test:tester:hmac',
                                     'Date': self.get_date_header()})
        status, headers, body = self.call_s3api(req)
        elem = fromstring(body, 'ListPartsResult')
        self.assertEqual(elem.find('Bucket').text, 'bucket')
        self.assertEqual(elem.find('Key').text, 'object')
        self.assertEqual(elem.find('UploadId').text, 'X')
        self.assertEqual(elem.find('Initiator/ID').text, 'test:tester')
        self.assertEqual(elem.find('Owner/ID').text, 'test:tester')
        self.assertEqual(elem.find('StorageClass').text, 'STANDARD')
        self.assertEqual(elem.find('PartNumberMarker').text, '0')
        self.assertEqual(elem.find('NextPartNumberMarker').text, '2')
        self.assertEqual(elem.find('MaxParts').text, '1000')
        self.assertEqual(elem.find('IsTruncated').text, 'false')
        self.assertEqual(len(elem.findall('Part')), 2)
        for p in elem.findall('Part'):
            partnum = int(p.find('PartNumber').text)
            self.assertEqual(p.find('LastModified').text,
                             OBJECTS_TEMPLATE[partnum - 1][4])
            self.assertEqual(p.find('ETag').text,
                             '"%s"' % OBJECTS_TEMPLATE[partnum - 1][2])
            self.assertEqual(p.find('Size').text,
                             str(OBJECTS_TEMPLATE[partnum - 1][3]))
        self.assertEqual(status.split()[0], '200')

    def test_object_list_parts_over_max_32bit_int(self):
        req = Request.blank('/bucket/object?uploadId=X&max-parts=%d' %
                            (MAX_32BIT_INT + 1),
                            environ={'REQUEST_METHOD': 'GET'},
                            headers={'Authorization': 'AWS test:tester:hmac',
                                     'Date': self.get_date_header()})
        status, headers, body = self.call_s3api(req)
        self.assertEqual(self._get_error_code(body), 'InvalidArgument')

    def test_object_list_parts_with_part_number_marker(self):
        req = Request.blank('/bucket/object?uploadId=X&'
                            'part-number-marker=1',
                            environ={'REQUEST_METHOD': 'GET'},
                            headers={'Authorization': 'AWS test:tester:hmac',
                                     'Date': self.get_date_header()})
        status, headers, body = self.call_s3api(req)
        elem = fromstring(body, 'ListPartsResult')
        self.assertEqual(len(elem.findall('Part')), 1)
        self.assertEqual(elem.find('Part/PartNumber').text, '2')
        self.assertEqual(elem.find('PartNumberMarker').text, '1')
        self.assertEqual(status.split()[0], '200')

    def test_object_list_parts_str_part_number_marker(self):
        req = Request.blank('/bucket/object?uploadId=X&part-number-marker='
                            'invalid',
                            environ={'REQUEST_METHOD': 'GET'},
                            headers={'Authorization': 'AWS test:tester:hmac',
                                     'Date': self.get_date_header()})
        status, headers, body = self.call_s3api(req)
        self.assertEqual(self._get_error_code(body), 'InvalidArgument')

    def test_object_list_parts_negative_part_number_marker(self):
        req = Request.blank('/bucket/object?uploadId=X&part-number-marker='
                            '-1',
                            environ={'REQUEST_METHOD': 'GET'},
                            headers={'Authorization': 'AWS test:tester:hmac',
                                     'Date': self.get_date_header()})
        status, headers, body = self.call_s3api(req)
        self.assertEqual(self._get_error_code(body), 'InvalidArgument')

    def test_object_list_parts_over_part_number_marker(self):
        part_number_marker = str(self.s3api.conf.max_upload_part_num + 1)
        req = Request.blank('/bucket/object?uploadId=X&'
                            'part-number-marker=%s' % part_number_marker,
                            environ={'REQUEST_METHOD': 'GET'},
                            headers={'Authorization': 'AWS test:tester:hmac',
                                     'Date': self.get_date_header()})
        status, headers, body = self.call_s3api(req)
        elem = fromstring(body, 'ListPartsResult')
        self.assertEqual(len(elem.findall('Part')), 0)
        self.assertEqual(elem.find('PartNumberMarker').text,
                         part_number_marker)
        self.assertEqual(status.split()[0], '200')

    def test_object_list_parts_over_max_32bit_int_part_number_marker(self):
        req = Request.blank('/bucket/object?uploadId=X&part-number-marker='
                            '%s' % ((MAX_32BIT_INT + 1)),
                            environ={'REQUEST_METHOD': 'GET'},
                            headers={'Authorization': 'AWS test:tester:hmac',
                                     'Date': self.get_date_header()})
        status, headers, body = self.call_s3api(req)
        self.assertEqual(self._get_error_code(body), 'InvalidArgument')

    def test_object_list_parts_same_max_marts_as_objects_num(self):
        req = Request.blank('/bucket/object?uploadId=X&max-parts=2',
                            environ={'REQUEST_METHOD': 'GET'},
                            headers={'Authorization': 'AWS test:tester:hmac',
                                     'Date': self.get_date_header()})
        status, headers, body = self.call_s3api(req)
        elem = fromstring(body, 'ListPartsResult')
        self.assertEqual(len(elem.findall('Part')), 2)
        self.assertEqual(status.split()[0], '200')

    def test_upload_part_copy_headers_with_match(self):
        account = 'test:tester'
        etag = '7dfa07a8e59ddbcd1dc84d4c4f82aea1'
        last_modified_since = 'Fri, 01 Apr 2014 11:00:00 GMT'

        header = {'X-Amz-Copy-Source-If-Match': etag,
                  'X-Amz-Copy-Source-If-Modified-Since': last_modified_since}
        status, header, body = \
            self._test_copy_for_s3acl(account, put_header=header)

        self.assertEqual(status.split()[0], '200')

        self.assertEqual(self.swift.calls, [
            ('HEAD', '/v1/AUTH_test'),
            ('HEAD', '/v1/AUTH_test/bucket'),
            ('HEAD', '/v1/AUTH_test/bucket+segments/object/X'),
            ('HEAD', '/v1/AUTH_test/src_bucket/src_obj'),
            ('PUT', '/v1/AUTH_test/bucket+segments/object/X/1'),
        ])
        _, _, headers = self.swift.calls_with_headers[-2]
        self.assertEqual(headers['If-Match'], etag)
        self.assertEqual(headers['If-Modified-Since'], last_modified_since)
        _, _, headers = self.swift.calls_with_headers[-1]
        self.assertTrue(headers.get('If-Match') is None)
        self.assertTrue(headers.get('If-Modified-Since') is None)
        _, _, headers = self.swift.calls_with_headers[0]
        self.assertTrue(headers.get('If-Match') is None)
        self.assertTrue(headers.get('If-Modified-Since') is None)

    def test_upload_part_copy_headers_with_not_match(self):
        account = 'test:tester'
        etag = '7dfa07a8e59ddbcd1dc84d4c4f82aea1'
        last_modified_since = 'Fri, 01 Apr 2014 12:00:00 GMT'

        header = {'X-Amz-Copy-Source-If-None-Match': etag,
                  'X-Amz-Copy-Source-If-Unmodified-Since': last_modified_since}
        status, header, body = \
            self._test_copy_for_s3acl(account, put_header=header)

        self.assertEqual(status.split()[0], '200')
        self.assertEqual(self.swift.calls, [
            ('HEAD', '/v1/AUTH_test'),
            ('HEAD', '/v1/AUTH_test/bucket'),
            ('HEAD', '/v1/AUTH_test/bucket+segments/object/X'),
            ('HEAD', '/v1/AUTH_test/src_bucket/src_obj'),
            ('PUT', '/v1/AUTH_test/bucket+segments/object/X/1'),
        ])
        _, _, headers = self.swift.calls_with_headers[-2]
        self.assertEqual(headers['If-None-Match'], etag)
        self.assertEqual(headers['If-Unmodified-Since'], last_modified_since)
        _, _, headers = self.swift.calls_with_headers[-1]
        self.assertTrue(headers.get('If-None-Match') is None)
        self.assertTrue(headers.get('If-Unmodified-Since') is None)
        _, _, headers = self.swift.calls_with_headers[0]
        self.assertTrue(headers.get('If-None-Match') is None)
        self.assertTrue(headers.get('If-Unmodified-Since') is None)

    def test_upload_part_copy_range_unsatisfiable(self):
        account = 'test:tester'

        header = {'X-Amz-Copy-Source-Range': 'bytes=1000-'}
        status, header, body = self._test_copy_for_s3acl(
            account, src_headers={'Content-Length': '10'}, put_header=header)

        self.assertEqual(status.split()[0], '400')
        self.assertIn(b'Range specified is not valid for '
                      b'source object of size: 10', body)

        self.assertEqual([
            ('HEAD', '/v1/AUTH_test'),
            ('HEAD', '/v1/AUTH_test/bucket'),
            ('HEAD', '/v1/AUTH_test/bucket+segments/object/X'),
            ('HEAD', '/v1/AUTH_test/src_bucket/src_obj'),
        ], self.swift.calls)

    def test_upload_part_copy_range_invalid(self):
        account = 'test:tester'

        header = {'X-Amz-Copy-Source-Range': '0-9'}
        status, header, body = \
            self._test_copy_for_s3acl(account, put_header=header)

        self.assertEqual(status.split()[0], '400', body)

        header = {'X-Amz-Copy-Source-Range': 'asdf'}
        status, header, body = \
            self._test_copy_for_s3acl(account, put_header=header)

        self.assertEqual(status.split()[0], '400', body)

    def test_upload_part_copy_range(self):
        account = 'test:tester'

        header = {'X-Amz-Copy-Source-Range': 'bytes=0-9'}
        status, header, body = self._test_copy_for_s3acl(
            account, src_headers={'Content-Length': '20'}, put_header=header)

        self.assertEqual(status.split()[0], '200', body)

        self.assertEqual([
            ('HEAD', '/v1/AUTH_test'),
            ('HEAD', '/v1/AUTH_test/bucket'),
            ('HEAD', '/v1/AUTH_test/bucket+segments/object/X'),
            ('HEAD', '/v1/AUTH_test/src_bucket/src_obj'),
            ('PUT', '/v1/AUTH_test/bucket+segments/object/X/1'),
        ], self.swift.calls)
        put_headers = self.swift.calls_with_headers[-1][2]
        self.assertEqual('bytes=0-9', put_headers['Range'])
        self.assertEqual('/src_bucket/src_obj', put_headers['X-Copy-From'])


class TestS3ApiMultiUploadNonUTC(TestS3ApiMultiUpload):
    def setUp(self):
        self.orig_tz = os.environ.get('TZ', '')
        os.environ['TZ'] = 'EST+05EDT,M4.1.0,M10.5.0'
        time.tzset()
        super(TestS3ApiMultiUploadNonUTC, self).setUp()

    def tearDown(self):
        super(TestS3ApiMultiUploadNonUTC, self).tearDown()
        os.environ['TZ'] = self.orig_tz
        time.tzset()


class TestS3ApiMultiUploadAcl(BaseS3ApiMultiUpload, S3ApiTestCaseAcl):

    @patch('swift.common.middleware.s3api.controllers.'
           'multi_upload.unique_id', lambda: 'X')
    def test_object_multipart_upload_initiate_no_content_type(self):
        req = Request.blank('/bucket/object?uploads',
                            environ={'REQUEST_METHOD': 'POST'},
                            headers={'Authorization':
                                     'AWS test:tester:hmac',
                                     'Date': self.get_date_header(),
                                     'x-amz-acl': 'public-read',
                                     'x-amz-meta-foo': 'bar'})
        status, headers, body = self.call_s3api(req)
        fromstring(body, 'InitiateMultipartUploadResult')
        self.assertEqual(status.split()[0], '200')

        _, _, req_headers = self.swift.calls_with_headers[-1]
        self.assertEqual(req_headers.get('X-Object-Meta-Foo'), 'bar')
        self.assertEqual(req_headers.get(
            'X-Object-Sysmeta-S3api-Has-Content-Type'), 'no')
        tmpacl_header = req_headers.get(sysmeta_header('object', 'tmpacl'))
        self.assertTrue(tmpacl_header)
        acl_header = encode_acl('object',
                                ACLPublicRead(Owner('test:tester',
                                                    'test:tester')))
        self.assertEqual(acl_header.get(sysmeta_header('object', 'acl')),
                         tmpacl_header)

    def test_object_multipart_upload_complete_s3acl(self):
        acl_headers = encode_acl('object', ACLPublicRead(Owner('test:tester',
                                                               'test:tester')))
        headers = {}
        headers[sysmeta_header('object', 'tmpacl')] = \
            acl_headers.get(sysmeta_header('object', 'acl'))
        headers['X-Object-Meta-Foo'] = 'bar'
        headers['Content-Type'] = 'baz/quux'
        self.swift.register('HEAD', '/v1/AUTH_test/bucket+segments/object/X',
                            swob.HTTPOk, headers, None)
        req = Request.blank('/bucket/object?uploadId=X',
                            environ={'REQUEST_METHOD': 'POST'},
                            headers={'Authorization': 'AWS test:tester:hmac',
                                     'Date': self.get_date_header()},
                            body=XML)
        status, headers, body = self.call_s3api(req)
        fromstring(body, 'CompleteMultipartUploadResult')
        self.assertEqual(status.split()[0], '200')

        _, _, headers = self.swift.calls_with_headers[-2]
        self.assertEqual(headers.get('X-Object-Meta-Foo'), 'bar')
        self.assertEqual(headers.get('Content-Type'), 'baz/quux')
        self.assertEqual(
            tostring(ACLPublicRead(Owner('test:tester',
                                         'test:tester')).elem()),
            tostring(decode_acl('object', headers, False).elem()))

    def _test_for_s3acl(self, method, query, account, hasObj=True, body=None):
        path = '/bucket%s' % ('/object' + query if hasObj else query)
        req = Request.blank(path,
                            environ={'REQUEST_METHOD': method},
                            headers={'Authorization': 'AWS %s:hmac' % account,
                                     'Date': self.get_date_header()},
                            body=body)
        return self.call_s3api(req)

    def test_upload_part_acl_without_permission(self):
        status, headers, body = \
            self._test_for_s3acl('PUT', '?partNumber=1&uploadId=X',
                                 'test:other')
        self.assertEqual(status.split()[0], '403')

    def test_upload_part_acl_with_write_permission(self):
        status, headers, body = \
            self._test_for_s3acl('PUT', '?partNumber=1&uploadId=X',
                                 'test:write')
        self.assertEqual(status.split()[0], '200')

    def test_upload_part_acl_with_fullcontrol_permission(self):
        status, headers, body = \
            self._test_for_s3acl('PUT', '?partNumber=1&uploadId=X',
                                 'test:full_control')
        self.assertEqual(status.split()[0], '200')

    def test_list_multipart_uploads_acl_without_permission(self):
        status, headers, body = \
            self._test_for_s3acl('GET', '?uploads', 'test:other',
                                 hasObj=False)
        self.assertEqual(status.split()[0], '403')

    def test_list_multipart_uploads_acl_with_read_permission(self):
        status, headers, body = \
            self._test_for_s3acl('GET', '?uploads', 'test:read',
                                 hasObj=False)
        self.assertEqual(status.split()[0], '200')

    def test_list_multipart_uploads_acl_with_fullcontrol_permission(self):
        status, headers, body = \
            self._test_for_s3acl('GET', '?uploads', 'test:full_control',
                                 hasObj=False)
        self.assertEqual(status.split()[0], '200')

    @patch('swift.common.middleware.s3api.controllers.'
           'multi_upload.unique_id', lambda: 'X')
    def test_initiate_multipart_upload_acl_without_permission(self):
        status, headers, body = \
            self._test_for_s3acl('POST', '?uploads', 'test:other')
        self.assertEqual(status.split()[0], '403')

    @patch('swift.common.middleware.s3api.controllers.'
           'multi_upload.unique_id', lambda: 'X')
    def test_initiate_multipart_upload_acl_with_write_permission(self):
        status, headers, body = \
            self._test_for_s3acl('POST', '?uploads', 'test:write')
        self.assertEqual(status.split()[0], '200')

    @patch('swift.common.middleware.s3api.controllers.'
           'multi_upload.unique_id', lambda: 'X')
    def test_initiate_multipart_upload_acl_with_fullcontrol_permission(self):
        status, headers, body = \
            self._test_for_s3acl('POST', '?uploads', 'test:full_control')
        self.assertEqual(status.split()[0], '200')

    def test_list_parts_acl_without_permission(self):
        status, headers, body = \
            self._test_for_s3acl('GET', '?uploadId=X', 'test:other')
        self.assertEqual(status.split()[0], '403')

    def test_list_parts_acl_with_read_permission(self):
        status, headers, body = \
            self._test_for_s3acl('GET', '?uploadId=X', 'test:read')
        self.assertEqual(status.split()[0], '200')

    def test_list_parts_acl_with_fullcontrol_permission(self):
        status, headers, body = \
            self._test_for_s3acl('GET', '?uploadId=X', 'test:full_control')
        self.assertEqual(status.split()[0], '200')

    def test_abort_multipart_upload_acl_without_permission(self):
        status, headers, body = \
            self._test_for_s3acl('DELETE', '?uploadId=X', 'test:other')
        self.assertEqual(status.split()[0], '403')

    def test_abort_multipart_upload_acl_with_write_permission(self):
        status, headers, body = \
            self._test_for_s3acl('DELETE', '?uploadId=X', 'test:write')
        self.assertEqual(status.split()[0], '204')

    def test_abort_multipart_upload_acl_with_fullcontrol_permission(self):
        status, headers, body = \
            self._test_for_s3acl('DELETE', '?uploadId=X', 'test:full_control')
        self.assertEqual(status.split()[0], '204')
        self.assertEqual([
            path for method, path in self.swift.calls if method == 'DELETE'
        ], [
            '/v1/AUTH_test/bucket+segments/object/X',
            '/v1/AUTH_test/bucket+segments/object/X/1',
            '/v1/AUTH_test/bucket+segments/object/X/2',
        ])

    def test_complete_multipart_upload_acl_without_permission(self):
        status, headers, body = \
            self._test_for_s3acl('POST', '?uploadId=X', 'test:other',
                                 body=XML)
        self.assertEqual(status.split()[0], '403')

    def test_complete_multipart_upload_acl_with_write_permission(self):
        status, headers, body = \
            self._test_for_s3acl('POST', '?uploadId=X', 'test:write',
                                 body=XML)
        self.assertEqual(status.split()[0], '200')

    def test_complete_multipart_upload_acl_with_fullcontrol_permission(self):
        status, headers, body = \
            self._test_for_s3acl('POST', '?uploadId=X', 'test:full_control',
                                 body=XML)
        self.assertEqual(status.split()[0], '200')

    def test_upload_part_copy_acl_with_owner_permission(self):
        status, headers, body = \
            self._test_copy_for_s3acl('test:tester')
        self.assertEqual(status.split()[0], '200')

    def test_upload_part_copy_acl_without_permission(self):
        status, headers, body = \
            self._test_copy_for_s3acl('test:other', 'READ')
        self.assertEqual(status.split()[0], '403')

    def test_upload_part_copy_acl_with_write_permission(self):
        status, headers, body = \
            self._test_copy_for_s3acl('test:write', 'READ')
        self.assertEqual(status.split()[0], '200')

    def test_upload_part_copy_acl_with_fullcontrol_permission(self):
        status, headers, body = \
            self._test_copy_for_s3acl('test:full_control', 'READ')
        self.assertEqual(status.split()[0], '200')

    def test_upload_part_copy_acl_without_src_permission(self):
        status, headers, body = \
            self._test_copy_for_s3acl('test:write', 'WRITE')
        self.assertEqual(status.split()[0], '403')

    def test_upload_part_copy_acl_invalid_source(self):
        self.s3acl_response_modified = True
        status, headers, body = \
            self._test_copy_for_s3acl('test:write', 'WRITE', '')
        self.assertEqual(status.split()[0], '400')

        status, headers, body = \
            self._test_copy_for_s3acl('test:write', 'WRITE', '/')
        self.assertEqual(status.split()[0], '400')

        status, headers, body = \
            self._test_copy_for_s3acl('test:write', 'WRITE', '/bucket')
        self.assertEqual(status.split()[0], '400')

        status, headers, body = \
            self._test_copy_for_s3acl('test:write', 'WRITE', '/bucket/')
        self.assertEqual(status.split()[0], '400')

    def test_upload_part_copy_headers_with_match_and_s3acl(self):
        account = 'test:tester'
        etag = '7dfa07a8e59ddbcd1dc84d4c4f82aea1'
        last_modified_since = 'Fri, 01 Apr 2014 11:00:00 GMT'

        header = {'X-Amz-Copy-Source-If-Match': etag,
                  'X-Amz-Copy-Source-If-Modified-Since': last_modified_since}
        with self.stubbed_container_info():
            status, header, body = \
                self._test_copy_for_s3acl(account, put_header=header)

        self.assertEqual(status.split()[0], '200')
        self.assertEqual(len(self.swift.calls_with_headers), 4)
        # Before the check of the copy source in the case of s3acl is valid,
        # s3api check the bucket write permissions and the object existence
        # of the destination.
        _, _, headers = self.swift.calls_with_headers[-3]
        self.assertTrue(headers.get('If-Match') is None)
        self.assertTrue(headers.get('If-Modified-Since') is None)
        _, _, headers = self.swift.calls_with_headers[-2]
        self.assertEqual(headers['If-Match'], etag)
        self.assertEqual(headers['If-Modified-Since'], last_modified_since)
        _, _, headers = self.swift.calls_with_headers[-1]
        self.assertTrue(headers.get('If-Match') is None)
        self.assertTrue(headers.get('If-Modified-Since') is None)
        _, _, headers = self.swift.calls_with_headers[0]
        self.assertTrue(headers.get('If-Match') is None)
        self.assertTrue(headers.get('If-Modified-Since') is None)

    def test_upload_part_copy_headers_with_not_match_and_s3acl(self):
        account = 'test:tester'
        etag = '7dfa07a8e59ddbcd1dc84d4c4f82aea1'
        last_modified_since = 'Fri, 01 Apr 2014 12:00:00 GMT'

        header = {'X-Amz-Copy-Source-If-None-Match': etag,
                  'X-Amz-Copy-Source-If-Unmodified-Since': last_modified_since}
        with self.stubbed_container_info():
            status, header, body = \
                self._test_copy_for_s3acl(account, put_header=header)

        self.assertEqual(status.split()[0], '200')
        self.assertEqual(len(self.swift.calls_with_headers), 4)
        # Before the check of the copy source in the case of s3acl is valid,
        # s3api check the bucket write permissions and the object existence
        # of the destination.
        _, _, headers = self.swift.calls_with_headers[-3]
        self.assertTrue(headers.get('If-Match') is None)
        self.assertTrue(headers.get('If-Modified-Since') is None)
        _, _, headers = self.swift.calls_with_headers[-2]
        self.assertEqual(headers['If-None-Match'], etag)
        self.assertEqual(headers['If-Unmodified-Since'], last_modified_since)
        self.assertTrue(headers.get('If-Match') is None)
        self.assertTrue(headers.get('If-Modified-Since') is None)
        _, _, headers = self.swift.calls_with_headers[-1]
        self.assertTrue(headers.get('If-None-Match') is None)
        self.assertTrue(headers.get('If-Unmodified-Since') is None)
        _, _, headers = self.swift.calls_with_headers[0]


class TestS3ApiMultiUploadAclNonUTC(TestS3ApiMultiUploadAcl):
    def setUp(self):
        self.orig_tz = os.environ.get('TZ', '')
        os.environ['TZ'] = 'EST+05EDT,M4.1.0,M10.5.0'
        time.tzset()
        super(TestS3ApiMultiUploadAclNonUTC, self).setUp()

    def tearDown(self):
        super(TestS3ApiMultiUploadAclNonUTC, self).tearDown()
        os.environ['TZ'] = self.orig_tz
        time.tzset()


if __name__ == '__main__':
    unittest.main()<|MERGE_RESOLUTION|>--- conflicted
+++ resolved
@@ -158,67 +158,6 @@
         self.assertEqual([], self.swift.calls)
         self.assertNotIn('X-Backend-Storage-Policy-Index', headers)
 
-<<<<<<< HEAD
-    def _do_test_bucket_upload_part_success(self, bucket_policy_index,
-                                            segment_bucket_policy_index):
-        self._register_bucket_policy_index_head('bucket', bucket_policy_index)
-        self._register_bucket_policy_index_head('bucket+segments',
-                                                segment_bucket_policy_index)
-        req = Request.blank('/bucket/object?partNumber=1&uploadId=X',
-                            method='PUT',
-                            headers={'Authorization': 'AWS test:tester:hmac',
-                                     'Date': self.get_date_header()})
-        self.assertNotIn('X-Backend-Storage-Policy-Index', req.headers)
-        with patch('swift.common.middleware.s3api.s3request.'
-                   'get_container_info',
-                   lambda env, app, swift_source: {'status': 204}):
-            status, headers, body = self.call_s3api(req)
-        self.assertEqual(status, '200 OK')
-        self.assertEqual([
-            ('HEAD', '/v1/AUTH_test/bucket+segments/object/X'),
-            ('PUT', '/v1/AUTH_test/bucket+segments/object/X/1'),
-        ], self.swift.calls)
-        self.assertEqual(req.environ.get('swift.backend_path'),
-                         '/v1/AUTH_test/bucket+segments/object/X/1')
-        self._assert_policy_index(req.headers, headers,
-                                  segment_bucket_policy_index)
-
-    def test_bucket_upload_part_success(self):
-        self._do_test_bucket_upload_part_success(0, 0)
-
-    def test_bucket_upload_part_success_mixed_policy(self):
-        self._do_test_bucket_upload_part_success(0, 1)
-
-    def test_bucket_upload_part_v4_bad_hash(self):
-        authz_header = 'AWS4-HMAC-SHA256 ' + ', '.join([
-            'Credential=test:tester/%s/us-east-1/s3/aws4_request' %
-            self.get_v4_amz_date_header().split('T', 1)[0],
-            'SignedHeaders=host;x-amz-date',
-            'Signature=X',
-        ])
-        req = Request.blank(
-            '/bucket/object?partNumber=1&uploadId=X',
-            method='PUT',
-            headers={'Authorization': authz_header,
-                     'X-Amz-Date': self.get_v4_amz_date_header(),
-                     'X-Amz-Content-SHA256': 'not_the_hash'},
-            body=b'test')
-        with patch('swift.common.middleware.s3api.s3request.'
-                   'get_container_info',
-                   lambda env, app, swift_source: {'status': 204}):
-            status, headers, body = self.call_s3api(req)
-        self.assertEqual(status, '400 Bad Request')
-        self.assertEqual(self._get_error_code(body), 'BadDigest')
-        self.assertEqual([
-            ('HEAD', '/v1/AUTH_test/bucket+segments/object/X'),
-            ('PUT', '/v1/AUTH_test/bucket+segments/object/X/1'),
-        ], self.swift.calls)
-        self.assertEqual('/v1/AUTH_test/bucket+segments/object/X/1',
-                         req.environ.get('swift.backend_path'))
-
-    @s3acl
-=======
->>>>>>> 49b6325b
     def test_object_multipart_uploads_list(self):
         req = Request.blank('/bucket/object?uploads',
                             environ={'REQUEST_METHOD': 'GET'},
@@ -673,32 +612,6 @@
         self.assertEqual(query['prefix'], quote_plus('dir/'))
         self.assertTrue(query.get('delimiter') is None)
 
-<<<<<<< HEAD
-    @patch('swift.common.middleware.s3api.controllers.'
-           'multi_upload.unique_id', lambda: 'X')
-    def _test_object_multipart_upload_initiate(
-            self, headers, cache=None, bucket_exists=True,
-            bucket_policy_index=int(POLICIES.default),
-            segment_bucket_policy_index=None,
-            expected_read_acl=None,
-            expected_write_acl=None):
-        if segment_bucket_policy_index is None:
-            segment_bucket_policy_index = bucket_policy_index
-        self._register_bucket_policy_index_head('bucket', bucket_policy_index)
-        self._register_bucket_policy_index_head('bucket+segments',
-                                                segment_bucket_policy_index)
-        headers.update({
-            'Authorization': 'AWS test:tester:hmac',
-            'Date': self.get_date_header(),
-            'x-amz-meta-foo': 'bar',
-            'content-encoding': 'gzip',
-        })
-        req = Request.blank('/bucket/object?uploads',
-                            environ={'REQUEST_METHOD': 'POST',
-                                     'swift.cache': cache},
-                            headers=headers)
-        self.assertNotIn('X-Backend-Storage-Policy-Index', req.headers)
-=======
     def test_object_multipart_upload_complete_error(self):
         malformed_xml = 'malformed_XML'
         req = Request.blank('/bucket/object?uploadId=X',
@@ -706,7 +619,6 @@
                             headers={'Authorization': 'AWS test:tester:hmac',
                                      'Date': self.get_date_header()},
                             body=malformed_xml)
->>>>>>> 49b6325b
         status, headers, body = self.call_s3api(req)
         self.assertEqual(self._get_error_code(body), 'MalformedXML')
 

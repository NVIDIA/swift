--- conflicted
+++ resolved
@@ -160,22 +160,11 @@
         self.assertEqual([], self.swift.calls)
         self.assertNotIn('X-Backend-Storage-Policy-Index', headers)
 
-<<<<<<< HEAD
-    @patch_policies([
-        StoragePolicy(0, 'gold', is_default=True),
-        StoragePolicy(1, 'silver')])
-    def _do_test_bucket_upload_part_success(self, bucket_policy_index,
-                                            segment_bucket_policy_index):
-        self._register_bucket_policy('bucket', bucket_policy_index)
-        self._register_bucket_policy('bucket+segments',
-                                     segment_bucket_policy_index)
-=======
     def _do_test_bucket_upload_part_success(self, bucket_policy_index,
                                             segment_bucket_policy_index):
         self._register_bucket_head('bucket', bucket_policy_index)
         self._register_bucket_head('bucket+segments',
                                    segment_bucket_policy_index)
->>>>>>> 7a84e5f1
         req = Request.blank('/bucket/object?partNumber=1&uploadId=X',
                             method='PUT',
                             headers={'Authorization': 'AWS test:tester:hmac',
@@ -764,15 +753,9 @@
             expected_write_acl=None):
         if segment_bucket_policy_index is None:
             segment_bucket_policy_index = bucket_policy_index
-<<<<<<< HEAD
-        self._register_bucket_policy('bucket', bucket_policy_index)
-        self._register_bucket_policy('bucket+segments',
-                                     segment_bucket_policy_index)
-=======
         self._register_bucket_head('bucket', bucket_policy_index)
         self._register_bucket_head('bucket+segments',
                                    segment_bucket_policy_index)
->>>>>>> 7a84e5f1
         headers.update({
             'Authorization': 'AWS test:tester:hmac',
             'Date': self.get_date_header(),
@@ -840,12 +823,6 @@
             'Content-MD5': base64.b64encode(b'blahblahblahblah').strip()},
             fake_memcache)
 
-<<<<<<< HEAD
-    @patch_policies([
-        StoragePolicy(0, 'gold', is_default=True),
-        StoragePolicy(1, 'silver')])
-=======
->>>>>>> 7a84e5f1
     def test_object_mpu_initiate_with_segment_bucket_mixed_policy(self):
         fake_memcache = FakeMemcache()
         fake_memcache.store[get_cache_key(
@@ -1160,16 +1137,9 @@
                             body=XML)
         if segment_bucket_policy_index is None:
             segment_bucket_policy_index = bucket_policy_index
-<<<<<<< HEAD
-        self._register_bucket_policy('bucket', bucket_policy_index)
-        self._register_bucket_policy('bucket+segments',
-                                     segment_bucket_policy_index)
-        self.assertNotIn('X-Backend-Storage-Policy-Index', req.headers)
-=======
         self._register_bucket_head('bucket', bucket_policy_index)
         self._register_bucket_head('bucket+segments',
                                    segment_bucket_policy_index)
->>>>>>> 7a84e5f1
         status, headers, body = self.call_s3api(req)
         elem = fromstring(body, 'CompleteMultipartUploadResult')
         self.assertNotIn('Etag', headers)
@@ -1210,12 +1180,6 @@
     def test_object_multipart_upload_complete(self):
         self._do_test_object_multipart_upload_complete()
 
-<<<<<<< HEAD
-    @patch_policies([
-        StoragePolicy(0, 'gold', is_default=True),
-        StoragePolicy(1, 'silver')])
-=======
->>>>>>> 7a84e5f1
     def test_object_multipart_upload_complete_mixed_policy(self):
         self._do_test_object_multipart_upload_complete(
             bucket_policy_index=0, segment_bucket_policy_index=1
@@ -1294,15 +1258,9 @@
             segment_bucket_policy_index=None):
         if segment_bucket_policy_index is None:
             segment_bucket_policy_index = bucket_policy_index
-<<<<<<< HEAD
-        self._register_bucket_policy('bucket', bucket_policy_index)
-        self._register_bucket_policy('bucket+segments',
-                                     segment_bucket_policy_index)
-=======
         self._register_bucket_head('bucket', bucket_policy_index)
         self._register_bucket_head('bucket+segments',
                                    segment_bucket_policy_index)
->>>>>>> 7a84e5f1
         content_md5 = base64.b64encode(md5(
             XML.encode('ascii'), usedforsecurity=False).digest())
         self.swift.register('HEAD', '/v1/AUTH_test/bucket+segments/object/X',
@@ -1346,12 +1304,6 @@
     def test_object_multipart_upload_retry_complete(self):
         self._do_test_object_multipart_upload_retry_complete()
 
-<<<<<<< HEAD
-    @patch_policies([
-        StoragePolicy(0, 'gold', is_default=True),
-        StoragePolicy(1, 'silver')])
-=======
->>>>>>> 7a84e5f1
     def test_object_multipart_upload_retry_complete_mixed_policy(self):
         self._do_test_object_multipart_upload_retry_complete(
             bucket_policy_index=0, segment_bucket_policy_index=1)

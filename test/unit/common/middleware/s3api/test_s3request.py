# Copyright (c) 2014 OpenStack Foundation
#
# Licensed under the Apache License, Version 2.0 (the "License");
# you may not use this file except in compliance with the License.
# You may obtain a copy of the License at
#
#    http://www.apache.org/licenses/LICENSE-2.0
#
# Unless required by applicable law or agreed to in writing, software
# distributed under the License is distributed on an "AS IS" BASIS,
# WITHOUT WARRANTIES OR CONDITIONS OF ANY KIND, either express or
# implied.
# See the License for the specific language governing permissions and
# limitations under the License.
import base64
import io
from datetime import timedelta
import hashlib
from unittest.mock import patch, MagicMock
import unittest
import unittest.mock as mock

from io import BytesIO

from swift.common import swob
from swift.common.middleware.s3api import s3request, s3response, controllers
from swift.common.middleware.s3api.exception import S3InputChecksumMismatch
from swift.common.swob import Request, HTTPNoContent
from swift.common.middleware.s3api.utils import mktime, Config
from swift.common.middleware.s3api.acl_handlers import get_acl_handler
from swift.common.middleware.s3api.subresource import ACL, User, Owner, \
    Grant, encode_acl
from swift.common.middleware.s3api.s3request import S3Request, \
    S3AclRequest, SigV4Request, SIGV4_X_AMZ_DATE_FORMAT, HashingInput, \
    ChunkReader, StreamingInput, S3InputSHA256Mismatch, \
    S3InputChunkSignatureMismatch, _get_checksum_hasher
from swift.common.middleware.s3api.s3response import InvalidArgument, \
    NoSuchBucket, InternalError, ServiceUnavailable, \
    AccessDenied, SignatureDoesNotMatch, RequestTimeTooSkewed, \
    InvalidPartArgument, InvalidPartNumber, InvalidRequest, \
    XAmzContentSHA256Mismatch, ErrorResponse, S3NotImplemented
from swift.common.utils import checksum
from test.debug_logger import debug_logger
from test.unit import requires_crc32c, requires_crc64nvme
from test.unit.common.middleware.s3api.test_s3api import S3ApiTestCase

Fake_ACL_MAP = {
    # HEAD Bucket
    ('HEAD', 'HEAD', 'container'):
    {'Resource': 'container',
     'Permission': 'READ'},
    # GET Bucket
    ('GET', 'GET', 'container'):
    {'Resource': 'container',
     'Permission': 'READ'},
    # HEAD Object
    ('HEAD', 'HEAD', 'object'):
    {'Resource': 'object',
     'Permission': 'READ'},
    # GET Object
    ('GET', 'GET', 'object'):
    {'Resource': 'object',
     'Permission': 'READ'},
}


def _gen_test_acl_header(owner, permission=None, grantee=None,
                         resource='container'):
    if permission is None:
        return ACL(owner, [])

    if grantee is None:
        grantee = User('test:tester')
    return encode_acl(resource, ACL(owner, [Grant(grantee, permission)]))


class FakeResponse(object):
    def __init__(self, s3_acl):
        self.sysmeta_headers = {}
        if s3_acl:
            owner = Owner(id='test:tester', name='test:tester')
            self.sysmeta_headers.update(
                _gen_test_acl_header(owner, 'FULL_CONTROL',
                                     resource='container'))
            self.sysmeta_headers.update(
                _gen_test_acl_header(owner, 'FULL_CONTROL',
                                     resource='object'))


class FakeSwiftResponse(object):
    def __init__(self):
        self.environ = {
            'PATH_INFO': '/v1/AUTH_test',
            'HTTP_X_TENANT_NAME': 'test',
            'HTTP_X_USER_NAME': 'tester',
            'HTTP_X_AUTH_TOKEN': 'token',
        }


class TestRequest(S3ApiTestCase):

    def setUp(self):
        super(TestRequest, self).setUp()
        self.s3api.conf.s3_acl = True
        s3request.SIGV4_CHUNK_MIN_SIZE = 2

    @patch('swift.common.middleware.s3api.acl_handlers.ACL_MAP', Fake_ACL_MAP)
    @patch('swift.common.middleware.s3api.s3request.S3AclRequest.authenticate',
           lambda x, y: None)
    def _test_get_response(self, method, container='bucket', obj=None,
                           permission=None, skip_check=False,
                           req_klass=S3Request, fake_swift_resp=None):
        path = '/' + container + ('/' + obj if obj else '')
        req = Request.blank(path,
                            environ={'REQUEST_METHOD': method},
                            headers={'Authorization': 'AWS test:tester:hmac',
                                     'Date': self.get_date_header()})
        s3_req = req_klass(req.environ, conf=self.s3api.conf)
        s3_req.set_acl_handler(
            get_acl_handler(s3_req.controller_name)(s3_req, debug_logger()))
        with patch('swift.common.middleware.s3api.s3request.S3Request.'
                   '_get_response') as mock_get_resp, \
                patch('swift.common.middleware.s3api.subresource.ACL.'
                      'check_permission') as m_check_permission:
            mock_get_resp.return_value = fake_swift_resp \
                or FakeResponse(self.s3api.conf.s3_acl)
            return mock_get_resp, m_check_permission, \
                s3_req.get_response(self.s3api)

    def test_get_response_without_s3_acl(self):
        self.s3api.conf.s3_acl = False
        mock_get_resp, m_check_permission, s3_resp = \
            self._test_get_response('HEAD')
        self.assertFalse(hasattr(s3_resp, 'bucket_acl'))
        self.assertFalse(hasattr(s3_resp, 'object_acl'))
        self.assertEqual(mock_get_resp.call_count, 1)
        self.assertEqual(m_check_permission.call_count, 0)

    def test_get_response_without_match_ACL_MAP(self):
        with self.assertRaises(Exception) as e:
            self._test_get_response('POST', req_klass=S3AclRequest)
        self.assertEqual(e.exception.args[0],
                         'No permission to be checked exists')

    def test_get_response_without_duplication_HEAD_request(self):
        obj = 'object'
        mock_get_resp, m_check_permission, s3_resp = \
            self._test_get_response('HEAD', obj=obj,
                                    req_klass=S3AclRequest)
        self.assertTrue(s3_resp.bucket_acl is not None)
        self.assertTrue(s3_resp.object_acl is not None)
        self.assertEqual(mock_get_resp.call_count, 1)
        args, kargs = mock_get_resp.call_args_list[0]
        get_resp_obj = args[3]
        self.assertEqual(get_resp_obj, obj)
        self.assertEqual(m_check_permission.call_count, 1)
        args, kargs = m_check_permission.call_args
        permission = args[1]
        self.assertEqual(permission, 'READ')

    def test_get_response_with_check_object_permission(self):
        obj = 'object'
        mock_get_resp, m_check_permission, s3_resp = \
            self._test_get_response('GET', obj=obj,
                                    req_klass=S3AclRequest)
        self.assertTrue(s3_resp.bucket_acl is not None)
        self.assertTrue(s3_resp.object_acl is not None)
        self.assertEqual(mock_get_resp.call_count, 2)
        args, kargs = mock_get_resp.call_args_list[0]
        get_resp_obj = args[3]
        self.assertEqual(get_resp_obj, obj)
        self.assertEqual(m_check_permission.call_count, 1)
        args, kargs = m_check_permission.call_args
        permission = args[1]
        self.assertEqual(permission, 'READ')

    def test_get_response_with_check_container_permission(self):
        mock_get_resp, m_check_permission, s3_resp = \
            self._test_get_response('GET',
                                    req_klass=S3AclRequest)
        self.assertTrue(s3_resp.bucket_acl is not None)
        self.assertTrue(s3_resp.object_acl is not None)
        self.assertEqual(mock_get_resp.call_count, 2)
        args, kargs = mock_get_resp.call_args_list[0]
        get_resp_obj = args[3]
        self.assertEqual(get_resp_obj, '')
        self.assertEqual(m_check_permission.call_count, 1)
        args, kargs = m_check_permission.call_args
        permission = args[1]
        self.assertEqual(permission, 'READ')

    def test_get_validate_param(self):
        def create_s3request_with_param(param, value):
            req = Request.blank(
                '/bucket?%s=%s' % (param, value),
                environ={'REQUEST_METHOD': 'GET'},
                headers={'Authorization': 'AWS test:tester:hmac',
                         'Date': self.get_date_header()})
            return S3Request(req.environ)

        s3req = create_s3request_with_param('max-keys', '1')

        # a param in the range
        self.assertEqual(s3req.get_validated_param('max-keys', 1000, 1000), 1)
        self.assertEqual(s3req.get_validated_param('max-keys', 0, 1), 1)

        # a param in the out of the range
        self.assertEqual(s3req.get_validated_param('max-keys', 0, 0), 0)

        # a param in the out of the integer range
        s3req = create_s3request_with_param('max-keys', '1' * 30)
        with self.assertRaises(InvalidArgument) as result:
            s3req.get_validated_param('max-keys', 1)
        self.assertIn(
            b'not an integer or within integer range', result.exception.body)
        self.assertEqual(
            result.exception.headers['content-type'], 'application/xml')

        # a param is negative integer
        s3req = create_s3request_with_param('max-keys', '-1')
        with self.assertRaises(InvalidArgument) as result:
            s3req.get_validated_param('max-keys', 1)
        self.assertIn(
            b'must be an integer between 0 and', result.exception.body)
        self.assertEqual(
            result.exception.headers['content-type'], 'application/xml')

        # a param is not integer
        s3req = create_s3request_with_param('max-keys', 'invalid')
        with self.assertRaises(InvalidArgument) as result:
            s3req.get_validated_param('max-keys', 1)
        self.assertIn(
            b'not an integer or within integer range', result.exception.body)
        self.assertEqual(
            result.exception.headers['content-type'], 'application/xml')

    def test_authenticate_delete_Authorization_from_s3req(self):
        req = Request.blank('/bucket/obj',
                            environ={'REQUEST_METHOD': 'GET'},
                            headers={'Authorization': 'AWS test:tester:hmac',
                                     'Date': self.get_date_header()})
        with patch.object(Request, 'get_response') as m_swift_resp, \
                patch.object(Request, 'remote_user', 'authorized'):

            m_swift_resp.return_value = FakeSwiftResponse()
            s3_req = S3AclRequest(req.environ, self.s3api.conf, None)
            self.assertNotIn('s3api.auth_details', s3_req.environ)

    def test_to_swift_req_Authorization_not_exist_in_swreq(self):
        # the difference from
        # test_authenticate_delete_Authorization_from_s3req_headers above is
        # this method asserts *to_swift_req* method.
        container = 'bucket'
        obj = 'obj'
        method = 'GET'
        req = Request.blank('/%s/%s' % (container, obj),
                            environ={'REQUEST_METHOD': method},
                            headers={'Authorization': 'AWS test:tester:hmac',
                                     'Date': self.get_date_header()})
        with patch.object(Request, 'get_response') as m_swift_resp, \
                patch.object(Request, 'remote_user', 'authorized'):

            m_swift_resp.return_value = FakeSwiftResponse()
            s3_req = S3AclRequest(req.environ)
            # Yes, we *want* to assert this
            sw_req = s3_req.to_swift_req(method, container, obj)
            # So since the result of S3AclRequest init tests and with this
            # result to_swift_req doesn't add Authorization header and token
            self.assertNotIn('s3api.auth_details', sw_req.environ)
            self.assertNotIn('X-Auth-Token', sw_req.headers)

    def test_to_swift_req_subrequest_proxy_access_log(self):
        container = 'bucket'
        obj = 'obj'
        method = 'GET'

        # force_swift_request_proxy_log is True
        req = Request.blank('/%s/%s' % (container, obj),
                            environ={'REQUEST_METHOD': method,
                                     'swift.proxy_access_log_made': True},
                            headers={'Authorization': 'AWS test:tester:hmac',
                                     'Date': self.get_date_header()})
        with patch.object(Request, 'get_response') as m_swift_resp, \
                patch.object(Request, 'remote_user', 'authorized'):
            m_swift_resp.return_value = FakeSwiftResponse()
            s3_req = S3AclRequest(
                req.environ,
                conf=Config({'force_swift_request_proxy_log': True}))
            sw_req = s3_req.to_swift_req(method, container, obj)
            self.assertFalse(sw_req.environ['swift.proxy_access_log_made'])

        # force_swift_request_proxy_log is False
        req = Request.blank('/%s/%s' % (container, obj),
                            environ={'REQUEST_METHOD': method,
                                     'swift.proxy_access_log_made': True},
                            headers={'Authorization': 'AWS test:tester:hmac',
                                     'Date': self.get_date_header()})
        with patch.object(Request, 'get_response') as m_swift_resp, \
                patch.object(Request, 'remote_user', 'authorized'):
            m_swift_resp.return_value = FakeSwiftResponse()
            s3_req = S3AclRequest(
                req.environ,
                conf=Config({'force_swift_request_proxy_log': False}))
            sw_req = s3_req.to_swift_req(method, container, obj)
            self.assertTrue(sw_req.environ['swift.proxy_access_log_made'])

    def test_get_container_info(self):
        s3api_acl = '{"Owner":"owner","Grant":'\
            '[{"Grantee":"owner","Permission":"FULL_CONTROL"}]}'
        self.swift.register('HEAD', '/v1/AUTH_test/bucket', HTTPNoContent,
                            {'x-container-read': 'foo',
                             'X-container-object-count': '5',
                             'x-container-sysmeta-versions-location':
                                'bucket2',
                             'x-container-sysmeta-s3api-acl': s3api_acl,
                             'X-container-meta-foo': 'bar'}, None)
        req = Request.blank('/bucket', environ={'REQUEST_METHOD': 'GET'},
                            headers={'Authorization': 'AWS test:tester:hmac',
                                     'Date': self.get_date_header()})
        s3_req = S3Request(req.environ)
        # first, call get_response('HEAD')
        info = s3_req.get_container_info(self.app)
        self.assertTrue('status' in info)  # sanity
        self.assertEqual(204, info['status'])  # sanity
        self.assertEqual('foo', info['read_acl'])  # sanity
        self.assertEqual(5, info['object_count'])  # sanity
        self.assertEqual(
            'bucket2', info['sysmeta']['versions-location'])  # sanity
        self.assertEqual(s3api_acl, info['sysmeta']['s3api-acl'])  # sanity
        self.assertEqual({'foo': 'bar'}, info['meta'])  # sanity
        with patch(
                'swift.common.middleware.s3api.s3request.get_container_info',
                return_value={'status': 204}) as mock_info:
            # Then all calls goes to get_container_info
            for x in range(10):
                info = s3_req.get_container_info(self.swift)
                self.assertTrue('status' in info)  # sanity
                self.assertEqual(204, info['status'])  # sanity
            self.assertEqual(10, mock_info.call_count)

        expected_errors = [(404, NoSuchBucket), (0, InternalError),
                           (503, ServiceUnavailable)]
        for status, expected_error in expected_errors:
            with patch('swift.common.middleware.s3api.s3request.'
                       'get_container_info',
                       return_value={'status': status}):
                self.assertRaises(
                    expected_error, s3_req.get_container_info, MagicMock())

    def test_date_header_missing(self):
        self.swift.register('HEAD', '/v1/AUTH_test/nojunk', swob.HTTPNotFound,
                            {}, None)
        req = Request.blank('/nojunk',
                            environ={'REQUEST_METHOD': 'HEAD'},
                            headers={'Authorization': 'AWS test:tester:hmac'})
        status, headers, body = self.call_s3api(req)
        self.assertEqual(status.split()[0], '403')
        self.assertEqual(body, b'')

    def test_date_header_expired(self):
        self.swift.register('HEAD', '/v1/AUTH_test/nojunk', swob.HTTPNotFound,
                            {}, None)
        req = Request.blank('/nojunk',
                            environ={'REQUEST_METHOD': 'HEAD'},
                            headers={'Authorization': 'AWS test:tester:hmac',
                                     'Date': 'Fri, 01 Apr 2014 12:00:00 GMT'})

        status, headers, body = self.call_s3api(req)
        self.assertEqual(status.split()[0], '403')
        self.assertEqual(body, b'')

    def test_date_header_with_x_amz_date_valid(self):
        self.swift.register('HEAD', '/v1/AUTH_test/nojunk', swob.HTTPNotFound,
                            {}, None)
        req = Request.blank('/nojunk',
                            environ={'REQUEST_METHOD': 'HEAD'},
                            headers={'Authorization': 'AWS test:tester:hmac',
                                     'Date': 'Fri, 01 Apr 2014 12:00:00 GMT',
                                     'x-amz-date': self.get_date_header()})

        status, headers, body = self.call_s3api(req)
        self.assertEqual(status.split()[0], '404')
        self.assertEqual(body, b'')

    def test_date_header_with_x_amz_date_expired(self):
        self.swift.register('HEAD', '/v1/AUTH_test/nojunk', swob.HTTPNotFound,
                            {}, None)
        req = Request.blank('/nojunk',
                            environ={'REQUEST_METHOD': 'HEAD'},
                            headers={'Authorization': 'AWS test:tester:hmac',
                                     'Date': self.get_date_header(),
                                     'x-amz-date':
                                     'Fri, 01 Apr 2014 12:00:00 GMT'})

        status, headers, body = self.call_s3api(req)
        self.assertEqual(status.split()[0], '403')
        self.assertEqual(body, b'')

    def test_put_object_if_none_match(self):
        req = Request.blank('/bucket/object', method='PUT',
                            headers={'If-None-Match': 'asdf',
                                     'Authorization': 'AWS test:tester:hmac',
                                     'Date': self.get_date_header()})
        with self.assertRaises(s3response.S3NotImplemented) as cm:
            S3Request(req.environ, self.s3api.conf)._validate_headers()
        self.assertIn('501 Not Implemented', str(cm.exception))

    def test_put_object_if_match(self):
        req = Request.blank('/bucket/object', method='PUT',
                            headers={'If-Match': '*',
                                     'Authorization': 'AWS test:tester:hmac',
                                     'Date': self.get_date_header()})
        with self.assertRaises(s3response.S3NotImplemented) as cm:
            S3Request(req.environ, self.s3api.conf)._validate_headers()
        self.assertIn('501 Not Implemented', str(cm.exception))

    def test_put_object_if_modified_since(self):
        req = Request.blank('/bucket/object', method='PUT',
                            headers={'If-Modified-Since':
                                     'Sat, 27 Jun 2015 00:00:00 GMT',
                                     'Authorization': 'AWS test:tester:hmac',
                                     'Date': self.get_date_header()})
        with self.assertRaises(s3response.S3NotImplemented) as cm:
            S3Request(req.environ, self.s3api.conf)._validate_headers()
        self.assertIn('501 Not Implemented', str(cm.exception))

    def test_put_object_if_unmodified_since(self):
        req = Request.blank('/bucket/object', method='PUT',
                            headers={'If-Unmodified-Since':
                                     'Sat, 27 Jun 2015 00:00:00 GMT',
                                     'Authorization': 'AWS test:tester:hmac',
                                     'Date': self.get_date_header()})
        with self.assertRaises(s3response.S3NotImplemented) as cm:
            S3Request(req.environ, self.s3api.conf)._validate_headers()
        self.assertIn('501 Not Implemented', str(cm.exception))

    def test_put_object_if_none_match_star(self):
        # This is the only allowed case, should NOT raise
        req = Request.blank('/bucket/object', method='PUT',
                            headers={'If-None-Match': '*',
                                     'Authorization': 'AWS test:tester:hmac',
                                     'Date': self.get_date_header()})
        try:
            S3Request(req.environ, self.s3api.conf)._validate_headers()
        except ErrorResponse as err:
            self.fail('Unexpected exception raised: %s' % err)

    def _test_request_timestamp_sigv4(self, date_header):
        # signature v4 here
        environ = {
            'REQUEST_METHOD': 'GET'}

        if 'X-Amz-Date' in date_header:
            included_header = 'x-amz-date'
            scope_date = date_header['X-Amz-Date'].split('T', 1)[0]
        elif 'Date' in date_header:
            included_header = 'date'
            scope_date = self.get_v4_amz_date_header().split('T', 1)[0]
        else:
            self.fail('Invalid date header specified as test')

        headers = {
            'Authorization':
                'AWS4-HMAC-SHA256 '
                'Credential=test/%s/us-east-1/s3/aws4_request, '
                'SignedHeaders=%s,'
                'Signature=X' % (
                    scope_date,
                    ';'.join(sorted(['host', included_header]))),
            'X-Amz-Content-SHA256': '0' * 64}

        headers.update(date_header)
        req = Request.blank('/', environ=environ, headers=headers)
        sigv4_req = SigV4Request(req.environ, conf=self.s3api.conf)

        if 'X-Amz-Date' in date_header:
            timestamp = mktime(
                date_header['X-Amz-Date'], SIGV4_X_AMZ_DATE_FORMAT)
        elif 'Date' in date_header:
            timestamp = mktime(date_header['Date'])

        self.assertEqual(timestamp, int(sigv4_req.timestamp))

    def test_request_timestamp_sigv4(self):
        access_denied_message = \
            b'AWS authentication requires a valid Date or x-amz-date header'

        # normal X-Amz-Date header
        date_header = {'X-Amz-Date': self.get_v4_amz_date_header()}
        self._test_request_timestamp_sigv4(date_header)

        # normal Date header
        date_header = {'Date': self.get_date_header()}
        self._test_request_timestamp_sigv4(date_header)

        # mangled X-Amz-Date header
        date_header = {'X-Amz-Date': self.get_v4_amz_date_header()[:-1]}
        with self.assertRaises(AccessDenied) as cm:
            self._test_request_timestamp_sigv4(date_header)

        self.assertEqual('403 Forbidden', cm.exception.args[0])
        self.assertIn(access_denied_message, cm.exception.body)

        # mangled Date header
        date_header = {'Date': self.get_date_header()[20:]}
        with self.assertRaises(AccessDenied) as cm:
            self._test_request_timestamp_sigv4(date_header)

        self.assertEqual('403 Forbidden', cm.exception.args[0])
        self.assertIn(access_denied_message, cm.exception.body)

        # Negative timestamp
        date_header = {'X-Amz-Date': '00160523T054055Z'}
        with self.assertRaises(AccessDenied) as cm:
            self._test_request_timestamp_sigv4(date_header)

        self.assertEqual('403 Forbidden', cm.exception.args[0])
        self.assertIn(access_denied_message, cm.exception.body)

        # far-past Date header
        date_header = {'Date': 'Tue, 07 Jul 999 21:53:04 GMT'}
        with self.assertRaises(AccessDenied) as cm:
            self._test_request_timestamp_sigv4(date_header)

        self.assertEqual('403 Forbidden', cm.exception.args[0])
        self.assertIn(access_denied_message, cm.exception.body)

        # near-past X-Amz-Date headers
        date_header = {'X-Amz-Date': self.get_v4_amz_date_header(
            timedelta(minutes=-10)
        )}
        self._test_request_timestamp_sigv4(date_header)

        date_header = {'X-Amz-Date': self.get_v4_amz_date_header(
            timedelta(minutes=-10)
        )}
        with self.assertRaises(RequestTimeTooSkewed) as cm, \
                patch.object(self.s3api.conf, 'allowable_clock_skew', 300):
            self._test_request_timestamp_sigv4(date_header)

        # near-future X-Amz-Date headers
        date_header = {'X-Amz-Date': self.get_v4_amz_date_header(
            timedelta(minutes=10)
        )}
        self._test_request_timestamp_sigv4(date_header)

        date_header = {'X-Amz-Date': self.get_v4_amz_date_header(
            timedelta(minutes=10)
        )}
        with self.assertRaises(RequestTimeTooSkewed) as cm, \
                patch.object(self.s3api.conf, 'allowable_clock_skew', 300):
            self._test_request_timestamp_sigv4(date_header)

        date_header = {'X-Amz-Date': self.get_v4_amz_date_header(
            timedelta(days=1)
        )}
        with self.assertRaises(RequestTimeTooSkewed) as cm:
            self._test_request_timestamp_sigv4(date_header)

        # far-future Date header
        date_header = {'Date': 'Tue, 07 Jul 9999 21:53:04 GMT'}
        with self.assertRaises(RequestTimeTooSkewed) as cm:
            self._test_request_timestamp_sigv4(date_header)

        self.assertEqual('403 Forbidden', cm.exception.args[0])
        self.assertIn(b'The difference between the request time and the '
                      b'current time is too large.', cm.exception.body)

    def _test_request_timestamp_sigv2(self, date_header):
        # signature v4 here
        environ = {
            'REQUEST_METHOD': 'GET'}

        headers = {'Authorization': 'AWS test:tester:hmac'}
        headers.update(date_header)
        req = Request.blank('/', environ=environ, headers=headers)
        sigv2_req = S3Request(req.environ)

        if 'X-Amz-Date' in date_header:
            timestamp = mktime(req.headers.get('X-Amz-Date'))
        elif 'Date' in date_header:
            timestamp = mktime(req.headers.get('Date'))
        else:
            self.fail('Invalid date header specified as test')
        self.assertEqual(timestamp, int(sigv2_req.timestamp))

    def test_request_timestamp_sigv2(self):
        access_denied_message = \
            b'AWS authentication requires a valid Date or x-amz-date header'

        # In v2 format, normal X-Amz-Date header is same
        date_header = {'X-Amz-Date': self.get_date_header()}
        self._test_request_timestamp_sigv2(date_header)

        # normal Date header
        date_header = {'Date': self.get_date_header()}
        self._test_request_timestamp_sigv2(date_header)

        # mangled X-Amz-Date header
        date_header = {'X-Amz-Date': self.get_date_header()[:-20]}
        with self.assertRaises(AccessDenied) as cm:
            self._test_request_timestamp_sigv2(date_header)

        self.assertEqual('403 Forbidden', cm.exception.args[0])
        self.assertIn(access_denied_message, cm.exception.body)

        # mangled Date header
        date_header = {'Date': self.get_date_header()[:-20]}
        with self.assertRaises(AccessDenied) as cm:
            self._test_request_timestamp_sigv2(date_header)

        self.assertEqual('403 Forbidden', cm.exception.args[0])
        self.assertIn(access_denied_message, cm.exception.body)

        # Negative timestamp
        date_header = {'X-Amz-Date': '00160523T054055Z'}
        with self.assertRaises(AccessDenied) as cm:
            self._test_request_timestamp_sigv2(date_header)

        self.assertEqual('403 Forbidden', cm.exception.args[0])
        self.assertIn(access_denied_message, cm.exception.body)

        # far-past Date header
        date_header = {'Date': 'Tue, 07 Jul 999 21:53:04 GMT'}
        with self.assertRaises(AccessDenied) as cm:
            self._test_request_timestamp_sigv2(date_header)

        self.assertEqual('403 Forbidden', cm.exception.args[0])
        self.assertIn(access_denied_message, cm.exception.body)

        # far-future Date header
        date_header = {'Date': 'Tue, 07 Jul 9999 21:53:04 GMT'}
        with self.assertRaises(RequestTimeTooSkewed) as cm:
            self._test_request_timestamp_sigv2(date_header)

        self.assertEqual('403 Forbidden', cm.exception.args[0])
        self.assertIn(b'The difference between the request time and the '
                      b'current time is too large.', cm.exception.body)

    def test_headers_to_sign_sigv4(self):
        environ = {
            'REQUEST_METHOD': 'GET'}

        # host and x-amz-date
        x_amz_date = self.get_v4_amz_date_header()
        headers = {
            'Authorization':
                'AWS4-HMAC-SHA256 '
                'Credential=test/%s/us-east-1/s3/aws4_request, '
                'SignedHeaders=host;x-amz-content-sha256;x-amz-date,'
                'Signature=X' % self.get_v4_amz_date_header().split('T', 1)[0],
            'X-Amz-Content-SHA256': '0' * 64,
            'Date': self.get_date_header(),
            'X-Amz-Date': x_amz_date}

        req = Request.blank('/', environ=environ, headers=headers)
        sigv4_req = SigV4Request(req.environ)

        headers_to_sign = sigv4_req._headers_to_sign()
        self.assertEqual(headers_to_sign, [
            ('host', 'localhost:80'),
            ('x-amz-content-sha256', '0' * 64),
            ('x-amz-date', x_amz_date)])

        # no x-amz-date
        headers = {
            'Authorization':
                'AWS4-HMAC-SHA256 '
                'Credential=test/%s/us-east-1/s3/aws4_request, '
                'SignedHeaders=host;x-amz-content-sha256,'
                'Signature=X' % self.get_v4_amz_date_header().split('T', 1)[0],
            'X-Amz-Content-SHA256': '1' * 64,
            'Date': self.get_date_header()}

        req = Request.blank('/', environ=environ, headers=headers)
        sigv4_req = SigV4Request(req.environ)

        headers_to_sign = sigv4_req._headers_to_sign()
        self.assertEqual(headers_to_sign, [
            ('host', 'localhost:80'),
            ('x-amz-content-sha256', '1' * 64)])

        # SignedHeaders says, host and x-amz-date included but there is not
        # X-Amz-Date header
        headers = {
            'Authorization':
                'AWS4-HMAC-SHA256 '
                'Credential=test/%s/us-east-1/s3/aws4_request, '
                'SignedHeaders=host;x-amz-content-sha256;x-amz-date,'
                'Signature=X' % self.get_v4_amz_date_header().split('T', 1)[0],
            'X-Amz-Content-SHA256': '2' * 64,
            'Date': self.get_date_header()}

        req = Request.blank('/', environ=environ, headers=headers)
        with self.assertRaises(SignatureDoesNotMatch):
            sigv4_req = SigV4Request(req.environ)
            sigv4_req._headers_to_sign()

    def test_canonical_uri_sigv2(self):
        environ = {
            'HTTP_HOST': 'bucket1.s3.test.com',
            'REQUEST_METHOD': 'GET'}

        headers = {'Authorization': 'AWS test:tester:hmac',
                   'X-Amz-Date': self.get_date_header()}

        # Virtual hosted-style
        req = Request.blank('/', environ=environ, headers=headers)
        sigv2_req = S3Request(
            req.environ, conf=Config({'storage_domains': ['s3.test.com']}))
        uri = sigv2_req._canonical_uri()
        self.assertEqual(uri, '/bucket1/')
        self.assertEqual(req.environ['PATH_INFO'], '/')

        req = Request.blank('/obj1', environ=environ, headers=headers)
        sigv2_req = S3Request(
            req.environ, conf=Config({'storage_domains': ['s3.test.com']}))
        uri = sigv2_req._canonical_uri()
        self.assertEqual(uri, '/bucket1/obj1')
        self.assertEqual(req.environ['PATH_INFO'], '/obj1')

        req = Request.blank('/obj2', environ=environ, headers=headers)
        sigv2_req = S3Request(
            req.environ, conf=Config({
                'storage_domains': ['alternate.domain', 's3.test.com']}))
        uri = sigv2_req._canonical_uri()
        self.assertEqual(uri, '/bucket1/obj2')
        self.assertEqual(req.environ['PATH_INFO'], '/obj2')

        # Now check the other storage_domain
        environ = {
            'HTTP_HOST': 'bucket1.alternate.domain',
            'REQUEST_METHOD': 'GET'}
        req = Request.blank('/obj2', environ=environ, headers=headers)
        sigv2_req = S3Request(
            req.environ, conf=Config({
                'storage_domains': ['alternate.domain', 's3.test.com']}))
        uri = sigv2_req._canonical_uri()
        self.assertEqual(uri, '/bucket1/obj2')
        self.assertEqual(req.environ['PATH_INFO'], '/obj2')

        # Non existent storage_domain means we can't find the  container
        environ = {
            'HTTP_HOST': 'bucket1.incorrect.domain',
            'REQUEST_METHOD': 'GET'}
        req = Request.blank('/obj2', environ=environ, headers=headers)
        sigv2_req = S3Request(
            req.environ, conf=Config({
                'storage_domains': ['alternate.domain', 's3.test.com']}))
        uri = sigv2_req._canonical_uri()
        # uo oh, no bucket
        self.assertEqual(uri, '/obj2')
        self.assertEqual(sigv2_req.container_name, 'obj2')

        environ = {
            'HTTP_HOST': 's3.test.com',
            'REQUEST_METHOD': 'GET'}

        # Path-style
        req = Request.blank('/', environ=environ, headers=headers)
        sigv2_req = S3Request(req.environ)
        uri = sigv2_req._canonical_uri()

        self.assertEqual(uri, '/')
        self.assertEqual(req.environ['PATH_INFO'], '/')

        req = Request.blank('/bucket1/obj1',
                            environ=environ,
                            headers=headers)
        sigv2_req = S3Request(req.environ)
        uri = sigv2_req._canonical_uri()
        self.assertEqual(uri, '/bucket1/obj1')
        self.assertEqual(req.environ['PATH_INFO'], '/bucket1/obj1')

    def test_canonical_uri_sigv4(self):
        environ = {
            'HTTP_HOST': 'bucket.s3.test.com',
            'REQUEST_METHOD': 'GET'}

        # host and x-amz-date
        x_amz_date = self.get_v4_amz_date_header()
        headers = {
            'Authorization':
                'AWS4-HMAC-SHA256 '
                'Credential=test/%s/us-east-1/s3/aws4_request, '
                'SignedHeaders=host;x-amz-content-sha256;x-amz-date,'
                'Signature=X' % self.get_v4_amz_date_header().split('T', 1)[0],
            'X-Amz-Content-SHA256': '0' * 64,
            'Date': self.get_date_header(),
            'X-Amz-Date': x_amz_date}

        # Virtual hosted-style
        self.s3api.conf.storage_domains = ['s3.test.com']
        req = Request.blank('/', environ=environ, headers=headers)
        sigv4_req = SigV4Request(req.environ)
        uri = sigv4_req._canonical_uri()

        self.assertEqual(uri, b'/')
        self.assertEqual(req.environ['PATH_INFO'], '/')

        req = Request.blank('/obj1', environ=environ, headers=headers)
        sigv4_req = SigV4Request(req.environ)
        uri = sigv4_req._canonical_uri()

        self.assertEqual(uri, b'/obj1')
        self.assertEqual(req.environ['PATH_INFO'], '/obj1')

        environ = {
            'HTTP_HOST': 's3.test.com',
            'REQUEST_METHOD': 'GET'}

        # Path-style
        self.s3api.conf.storage_domains = []
        req = Request.blank('/', environ=environ, headers=headers)
        sigv4_req = SigV4Request(req.environ)
        uri = sigv4_req._canonical_uri()

        self.assertEqual(uri, b'/')
        self.assertEqual(req.environ['PATH_INFO'], '/')

        req = Request.blank('/bucket/obj1',
                            environ=environ,
                            headers=headers)
        sigv4_req = SigV4Request(req.environ)
        uri = sigv4_req._canonical_uri()

        self.assertEqual(uri, b'/bucket/obj1')
        self.assertEqual(req.environ['PATH_INFO'], '/bucket/obj1')

    @patch.object(S3Request, '_validate_dates', lambda *a: None)
    def _test_check_signature_sigv2(self, secret):
        # See https://web.archive.org/web/20151226025049/http://
        # docs.aws.amazon.com//AmazonS3/latest/dev/RESTAuthentication.html
        req = Request.blank('/photos/puppy.jpg', headers={
            'Host': 'johnsmith.s3.amazonaws.com',
            'Date': 'Tue, 27 Mar 2007 19:36:42 +0000',
            'Authorization': ('AWS AKIAIOSFODNN7EXAMPLE:'
                              'bWq2s1WEIj+Ydj0vQ697zp+IXMU='),
        })
        sigv2_req = S3Request(req.environ, conf=Config({
            'storage_domains': ['s3.amazonaws.com']}))
        expected_sts = b'\n'.join([
            b'GET',
            b'',
            b'',
            b'Tue, 27 Mar 2007 19:36:42 +0000',
            b'/johnsmith/photos/puppy.jpg',
        ])
        self.assertEqual(expected_sts, sigv2_req.sig_checker.string_to_sign)
        self.assertTrue(sigv2_req.sig_checker.check_signature(secret))

        req = Request.blank('/photos/puppy.jpg', method='PUT', headers={
            'Content-Type': 'image/jpeg',
            'Content-Length': '94328',
            'Host': 'johnsmith.s3.amazonaws.com',
            'Date': 'Tue, 27 Mar 2007 21:15:45 +0000',
            'Authorization': ('AWS AKIAIOSFODNN7EXAMPLE:'
                              'MyyxeRY7whkBe+bq8fHCL/2kKUg='),
        })
        sigv2_req = S3Request(req.environ, conf=Config({
            'storage_domains': ['s3.amazonaws.com']}))
        expected_sts = b'\n'.join([
            b'PUT',
            b'',
            b'image/jpeg',
            b'Tue, 27 Mar 2007 21:15:45 +0000',
            b'/johnsmith/photos/puppy.jpg',
        ])
        self.assertEqual(expected_sts, sigv2_req.sig_checker.string_to_sign)
        self.assertTrue(sigv2_req.sig_checker.check_signature(secret))

        req = Request.blank(
            '/?prefix=photos&max-keys=50&marker=puppy',
            headers={
                'User-Agent': 'Mozilla/5.0',
                'Host': 'johnsmith.s3.amazonaws.com',
                'Date': 'Tue, 27 Mar 2007 19:42:41 +0000',
                'Authorization': ('AWS AKIAIOSFODNN7EXAMPLE:'
                                  'htDYFYduRNen8P9ZfE/s9SuKy0U='),
            })
        sigv2_req = S3Request(req.environ, conf=Config({
            'storage_domains': ['s3.amazonaws.com']}))
        expected_sts = b'\n'.join([
            b'GET',
            b'',
            b'',
            b'Tue, 27 Mar 2007 19:42:41 +0000',
            b'/johnsmith/',
        ])
        self.assertEqual(expected_sts, sigv2_req.sig_checker.string_to_sign)
        self.assertTrue(sigv2_req.sig_checker.check_signature(secret))

        with patch('swift.common.middleware.s3api.s3request.streq_const_time',
                   return_value=True) as mock_eq:
            self.assertTrue(sigv2_req.sig_checker.check_signature(secret))
        mock_eq.assert_called_once()

    def test_check_signature_sigv2(self):
        self._test_check_signature_sigv2(
            'wJalrXUtnFEMI/K7MDENG/bPxRfiCYEXAMPLEKEY')

    def test_check_signature_sigv2_unicode_string(self):
        self._test_check_signature_sigv2(
            u'wJalrXUtnFEMI/K7MDENG/bPxRfiCYEXAMPLEKEY')

    @patch.object(S3Request, '_validate_dates', lambda *a: None)
    def test_check_signature_multi_bytes_secret_failure(self):
        # Test v2 check_signature with multi bytes invalid secret
        req = Request.blank('/photos/puppy.jpg', headers={
            'Host': 'johnsmith.s3.amazonaws.com',
            'Date': 'Tue, 27 Mar 2007 19:36:42 +0000',
            'Authorization': ('AWS AKIAIOSFODNN7EXAMPLE:'
                              'bWq2s1WEIj+Ydj0vQ697zp+IXMU='),
        })
        sigv2_req = S3Request(req.environ, Config({
            'storage_domains': ['s3.amazonaws.com']}))
        # This is a failure case with utf-8 non-ascii multi-bytes charactor
        # but we expect to return just False instead of exceptions
        self.assertFalse(sigv2_req.sig_checker.check_signature(
            u'\u30c9\u30e9\u30b4\u30f3'))

        # Test v4 check_signature with multi bytes invalid secret
        amz_date_header = self.get_v4_amz_date_header()
        req = Request.blank('/photos/puppy.jpg', headers={
            'Authorization':
                'AWS4-HMAC-SHA256 '
                'Credential=test/%s/us-east-1/s3/aws4_request, '
                'SignedHeaders=host;x-amz-content-sha256;x-amz-date,'
                'Signature=X' % amz_date_header.split('T', 1)[0],
            'X-Amz-Content-SHA256': '0' * 64,
            'X-Amz-Date': amz_date_header
        })
        sigv4_req = SigV4Request(
            req.environ, Config({'storage_domains': ['s3.amazonaws.com']}))
        self.assertFalse(sigv4_req.sig_checker.check_signature(
            u'\u30c9\u30e9\u30b4\u30f3'))

        with patch('swift.common.middleware.s3api.s3request.streq_const_time',
                   return_value=False) as mock_eq:
            self.assertFalse(sigv4_req.sig_checker.check_signature(
                u'\u30c9\u30e9\u30b4\u30f3'))
        mock_eq.assert_called_once()

    @patch.object(S3Request, '_validate_dates', lambda *a: None)
    def test_check_signature_sigv4_unsigned_payload(self):
        environ = {
            'HTTP_HOST': 'bucket.s3.test.com',
            'REQUEST_METHOD': 'GET'}
        headers = {
            'Authorization':
                'AWS4-HMAC-SHA256 '
                'Credential=test/20210104/us-east-1/s3/aws4_request, '
                'SignedHeaders=host;x-amz-content-sha256;x-amz-date,'
                'Signature=f721a7941d5b7710344bc62cc45f87e66f4bb1dd00d9075ee61'
                '5b1a5c72b0f8c',
            'X-Amz-Content-SHA256': 'UNSIGNED-PAYLOAD',
            'Date': 'Mon, 04 Jan 2021 10:26:23 -0000',
            'X-Amz-Date': '20210104T102623Z'}

        # Virtual hosted-style
        self.s3api.conf.storage_domains = ['s3.test.com']
        req = Request.blank('/', environ=environ, headers=headers)
        sigv4_req = SigV4Request(req.environ)
        self.assertTrue(
            sigv4_req._canonical_request().endswith(b'UNSIGNED-PAYLOAD'))
        self.assertTrue(sigv4_req.sig_checker.check_signature('secret'))

    @patch.object(S3Request, '_validate_dates', lambda *a: None)
    def test_check_signature_sigv4_url_encode(self):
        environ = {
            'HTTP_HOST': 'bucket.s3.test.com',
            'REQUEST_METHOD': 'PUT',
            'RAW_PATH_INFO': '/test/~/file,1_1:1-1'}
        headers = {
            'Authorization':
                'AWS4-HMAC-SHA256 '
                'Credential=test/20210104/us-east-1/s3/aws4_request, '
                'SignedHeaders=host;x-amz-content-sha256;x-amz-date,'
                'Signature=06559fbf839b7ceac19d69f510a2d3b7dcb569c8df310965cc1'
                '6a1dc55b3394a',
            'X-Amz-Content-SHA256': 'UNSIGNED-PAYLOAD',
            'Date': 'Mon, 04 Jan 2021 10:26:23 -0000',
            'X-Amz-Date': '20210104T102623Z'}

        # Virtual hosted-style
        self.s3api.conf.storage_domain = 's3.test.com'
        req = Request.blank(
            environ['RAW_PATH_INFO'], environ=environ, headers=headers)
        sigv4_req = SigV4Request(req.environ)
        canonical_req = sigv4_req._canonical_request()
        self.assertIn(b'PUT\n/test/~/file%2C1_1%3A1-1\n', canonical_req)
        self.assertTrue(canonical_req.endswith(b'UNSIGNED-PAYLOAD'))
        self.assertTrue(sigv4_req.sig_checker.check_signature('secret'))

    @patch.object(S3Request, '_validate_dates', lambda *a: None)
    def test_check_sigv4_req_zero_content_length_sha256(self):
        # Virtual hosted-style
        self.s3api.conf.storage_domains = ['s3.test.com']

        # bad sha256 -- but note that SHAs are not checked for GET/HEAD!
        environ = {
            'HTTP_HOST': 'bucket.s3.test.com',
            'REQUEST_METHOD': 'PUT'}
        headers = {
            'Authorization':
                'AWS4-HMAC-SHA256 '
                'Credential=test/20210104/us-east-1/s3/aws4_request, '
                'SignedHeaders=host;x-amz-content-sha256;x-amz-date,'
                'Signature=5f31c77dbc63e7c6ffc84dae60a9261c57c44884fe7927baeb9'
                '84f418d4d511a',
            'X-Amz-Content-SHA256': '0' * 64,
            'Date': 'Mon, 04 Jan 2021 10:26:23 -0000',
            'X-Amz-Date': '20210104T102623Z',
            'Content-Length': 0,
        }

        # lowercase sha256
        req = Request.blank('/', environ=environ, headers=headers)
        self.assertRaises(XAmzContentSHA256Mismatch, SigV4Request, req.environ)
        sha256_of_nothing = hashlib.sha256().hexdigest().encode('ascii')
        headers = {
            'Authorization':
                'AWS4-HMAC-SHA256 '
                'Credential=test/20210104/us-east-1/s3/aws4_request, '
                'SignedHeaders=host;x-amz-content-sha256;x-amz-date,'
                'Signature=96df261d8f0b617b7c6368e0c5d96ee61f1ec84005e826ece65'
                'c0e0f97eba945',
            'X-Amz-Content-SHA256': sha256_of_nothing,
            'Date': 'Mon, 04 Jan 2021 10:26:23 -0000',
            'X-Amz-Date': '20210104T102623Z',
            'Content-Length': 0,
        }
        req = Request.blank('/', environ=environ, headers=headers)
        sigv4_req = SigV4Request(req.environ)
        self.assertTrue(
            sigv4_req._canonical_request().endswith(sha256_of_nothing))
        self.assertTrue(sigv4_req.sig_checker.check_signature('secret'))

        # uppercase sha256 -- signature changes, but content's valid
        headers = {
            'Authorization':
                'AWS4-HMAC-SHA256 '
                'Credential=test/20210104/us-east-1/s3/aws4_request, '
                'SignedHeaders=host;x-amz-content-sha256;x-amz-date,'
                'Signature=7a3c396fd6043fb397888e6f4d6acc294a99636ff0bb57b283d'
                '9e075ed87fce2',
            'X-Amz-Content-SHA256': sha256_of_nothing.upper(),
            'Date': 'Mon, 04 Jan 2021 10:26:23 -0000',
            'X-Amz-Date': '20210104T102623Z',
            'Content-Length': 0,
        }
        req = Request.blank('/', environ=environ, headers=headers)
        sigv4_req = SigV4Request(req.environ)
        self.assertTrue(
            sigv4_req._canonical_request().endswith(sha256_of_nothing.upper()))
        self.assertTrue(sigv4_req.sig_checker.check_signature('secret'))

    @patch.object(S3Request, '_validate_dates', lambda *a: None)
    def test_v4_req_xmz_content_sha256_mismatch(self):
        # Virtual hosted-style
        def fake_app(environ, start_response):
            environ['wsgi.input'].read()

        self.s3api.conf.storage_domains = ['s3.test.com']
        environ = {
            'HTTP_HOST': 'bucket.s3.test.com',
            'REQUEST_METHOD': 'PUT'}
        sha256_of_body = hashlib.sha256(b'body').hexdigest()
        headers = {
            'Authorization':
                'AWS4-HMAC-SHA256 '
                'Credential=test/20210104/us-east-1/s3/aws4_request, '
                'SignedHeaders=host;x-amz-date,'
                'Signature=5f31c77dbc63e7c6ffc84dae60a9261c57c44884fe7927baeb9'
                '84f418d4d511a',
            'Date': 'Mon, 04 Jan 2021 10:26:23 -0000',
            'X-Amz-Date': '20210104T102623Z',
            'Content-Length': 4,
            'X-Amz-Content-SHA256': sha256_of_body,
        }
        req = Request.blank('/', environ=environ, headers=headers,
                            body=b'not_body')
        with self.assertRaises(XAmzContentSHA256Mismatch) as caught:
            SigV4Request(req.environ).get_response(fake_app)
        self.assertIn(b'<Code>XAmzContentSHA256Mismatch</Code>',
                      caught.exception.body)
        self.assertIn(
            ('<ClientComputedContentSHA256>%s</ClientComputedContentSHA256>'
             % sha256_of_body).encode('ascii'),
            caught.exception.body)
        self.assertIn(
            ('<S3ComputedContentSHA256>%s</S3ComputedContentSHA256>'
             % hashlib.sha256(b'not_body').hexdigest()).encode('ascii'),
            caught.exception.body)

    @patch.object(S3Request, '_validate_dates', lambda *a: None)
    def test_v4_req_amz_content_sha256_missing(self):
        # Virtual hosted-style
        self.s3api.conf.storage_domains = ['s3.test.com']
        environ = {
            'HTTP_HOST': 'bucket.s3.test.com',
            'REQUEST_METHOD': 'PUT'}
        headers = {
            'Authorization':
                'AWS4-HMAC-SHA256 '
                'Credential=test/20210104/us-east-1/s3/aws4_request, '
                'SignedHeaders=host;x-amz-date,'
                'Signature=5f31c77dbc63e7c6ffc84dae60a9261c57c44884fe7927baeb9'
                '84f418d4d511a',
            'Date': 'Mon, 04 Jan 2021 10:26:23 -0000',
            'X-Amz-Date': '20210104T102623Z',
            'Content-Length': 0,
        }
        req = Request.blank('/', environ=environ, headers=headers)
        self.assertRaises(InvalidRequest, SigV4Request, req.environ)

    @patch.object(S3Request, '_validate_dates', lambda *a: None)
    def test_v4_req_x_mz_content_sha256_bad_format(self):
        # Virtual hosted-style
        self.s3api.conf.storage_domains = ['s3.test.com']
        environ = {
            'HTTP_HOST': 'bucket.s3.test.com',
            'REQUEST_METHOD': 'PUT'}
        headers = {
            'Authorization':
                'AWS4-HMAC-SHA256 '
                'Credential=test/20210104/us-east-1/s3/aws4_request, '
                'SignedHeaders=host;x-amz-date,'
                'Signature=5f31c77dbc63e7c6ffc84dae60a9261c57c44884fe7927baeb9'
                '84f418d4d511a',
            'Date': 'Mon, 04 Jan 2021 10:26:23 -0000',
            'X-Amz-Date': '20210104T102623Z',
            'Content-Length': 0,
            'X-Amz-Content-SHA256': '0' * 63  # too short
        }
        req = Request.blank('/', environ=environ, headers=headers)
        self.assertRaises(InvalidArgument, SigV4Request, req.environ)

        headers['X-Amz-Content-SHA256'] = '0' * 63 + 'x'  # bad character
        req = Request.blank('/', environ=environ, headers=headers)
        self.assertRaises(InvalidArgument, SigV4Request, req.environ)

    def test_validate_part_number(self):
        sw_req = Request.blank('/nojunk',
                               environ={'REQUEST_METHOD': 'GET'},
                               headers={
                                   'Authorization': 'AWS test:tester:hmac',
                                   'Date': self.get_date_header()})
        req = S3Request(sw_req.environ)
        self.assertIsNone(req.validate_part_number())

        # ok
        sw_req = Request.blank('/nojunk?partNumber=102',
                               environ={'REQUEST_METHOD': 'GET'},
                               headers={
                                   'Authorization': 'AWS test:tester:hmac',
                                   'Date': self.get_date_header()})
        req = S3Request(sw_req.environ)
        self.assertEqual(102, req.validate_part_number())
        req = S3Request(sw_req.environ,
                        conf=Config({'max_upload_part_num': 100}))
        self.assertEqual(102, req.validate_part_number(102))
        req = S3Request(sw_req.environ,
                        conf=Config({'max_upload_part_num': 102}))
        self.assertEqual(102, req.validate_part_number(102))

    def test_validate_part_number_invalid_argument(self):
        def check_invalid_argument(part_num, max_parts, parts_count, exp_max):
            sw_req = Request.blank('/nojunk?partNumber=%s' % part_num,
                                   environ={'REQUEST_METHOD': 'GET'},
                                   headers={
                                       'Authorization': 'AWS test:tester:hmac',
                                       'Date': self.get_date_header()})
            req = S3Request(sw_req.environ,
                            conf=Config({'max_upload_part_num': max_parts}))
            with self.assertRaises(InvalidPartArgument) as cm:
                req.validate_part_number(parts_count=parts_count)
            self.assertEqual('400 Bad Request', str(cm.exception))
            self.assertIn(
                b'Part number must be an integer between 1 and %d' % exp_max,
                cm.exception.body)

        check_invalid_argument(102, 99, None, 99)
        check_invalid_argument(102, 100, 99, 100)
        check_invalid_argument(102, 100, 101, 101)
        check_invalid_argument(102, 101, 100, 101)
        check_invalid_argument(102, 101, 101, 101)
        check_invalid_argument('banana', 1000, None, 1000)
        check_invalid_argument(0, 10000, None, 10000)

    def test_validate_part_number_invalid_part_number(self):
        def check_invalid_part_num(part_num, max_parts, parts_count):
            sw_req = Request.blank('/nojunk?partNumber=%s' % part_num,
                                   environ={'REQUEST_METHOD': 'GET'},
                                   headers={
                                       'Authorization': 'AWS test:tester:hmac',
                                       'Date': self.get_date_header()})
            req = S3Request(sw_req.environ,
                            conf=Config({'max_upload_part_num': max_parts}))
            with self.assertRaises(InvalidPartNumber) as cm:
                req.validate_part_number(parts_count=parts_count)
            self.assertEqual('416 Requested Range Not Satisfiable',
                             str(cm.exception))
            self.assertIn(b'The requested partnumber is not satisfiable',
                          cm.exception.body)

        check_invalid_part_num(102, 10000, 1)
        check_invalid_part_num(102, 102, 101)
        check_invalid_part_num(102, 10000, 101)

    def test_validate_part_number_with_range_header(self):
        sw_req = Request.blank('/nojunk?partNumber=1',
                               environ={'REQUEST_METHOD': 'GET'},
                               headers={
                                   'Range': 'bytes=1-2',
                                   'Authorization': 'AWS test:tester:hmac',
                                   'Date': self.get_date_header()})
        req = S3Request(sw_req.environ)
        with self.assertRaises(InvalidRequest) as cm:
            req.validate_part_number()
        self.assertEqual('400 Bad Request',
                         str(cm.exception))
        self.assertIn(b'Cannot specify both Range header and partNumber query '
                      b'parameter', cm.exception.body)

        # bad part number AND Range header
        sw_req = Request.blank('/nojunk?partNumber=0',
                               environ={'REQUEST_METHOD': 'GET'},
                               headers={
                                   'Range': 'bytes=1-2',
                                   'Authorization': 'AWS test:tester:hmac',
                                   'Date': self.get_date_header()})
        req = S3Request(sw_req.environ)
        with self.assertRaises(InvalidRequest) as cm:
            req.validate_part_number()
        self.assertEqual('400 Bad Request',
                         str(cm.exception))
        self.assertIn(b'Cannot specify both Range header and partNumber query '
                      b'parameter', cm.exception.body)

    @mock.patch('swift.common.middleware.s3api.subresource.ACL.check_owner')
    def test_sigv2_content_sha256_ok(self, mock_check_owner):
        good_sha_256 = hashlib.sha256(b'body').hexdigest()
        req = Request.blank('/bucket/object',
                            method='PUT',
                            body=b'body',
                            headers={'content-encoding': 'aws-chunked',
                                     'x-amz-content-sha256': good_sha_256,
                                     'Content-Length': '4',
                                     'Authorization': 'AWS test:tester:hmac',
                                     'Date': self.get_date_header()})

        status, headers, body = self.call_s3api(req)
        self.assertEqual(status, '200 OK')

    @mock.patch('swift.common.middleware.s3api.subresource.ACL.check_owner')
    def test_sigv2_content_sha256_bad_value(self, mock_check_owner):
        good_sha_256 = hashlib.sha256(b'body').hexdigest()
        bad_sha_256 = hashlib.sha256(b'not body').hexdigest()
        req = Request.blank('/bucket/object',
                            method='PUT',
                            body=b'body',
                            headers={'content-encoding': 'aws-chunked',
                                     'x-amz-content-sha256':
                                         bad_sha_256,
                                     'Content-Length': '4',
                                     'Authorization': 'AWS test:tester:hmac',
                                     'Date': self.get_date_header()})

        status, headers, body = self.call_s3api(req)
        self.assertEqual(status, '400 Bad Request')
        self.assertIn(f'<ClientComputedContentSHA256>{bad_sha_256}'
                      '</ClientComputedContentSHA256>',
                      body.decode('utf8'))
        self.assertIn(f'<S3ComputedContentSHA256>{good_sha_256}'
                      '</S3ComputedContentSHA256>',
                      body.decode('utf8'))

    @mock.patch('swift.common.middleware.s3api.subresource.ACL.check_owner')
    def test_sigv2_content_encoding_aws_chunked_is_ignored(
            self, mock_check_owner):
        req = Request.blank('/bucket/object',
                            method='PUT',
                            headers={'content-encoding': 'aws-chunked',
                                     'Authorization': 'AWS test:tester:hmac',
                                     'Date': self.get_date_header()})

        status, _, body = self.call_s3api(req)
        self.assertEqual(status, '200 OK')

    def test_sigv2_content_sha256_streaming_is_bad_request(self):
        def do_test(sha256):
            req = Request.blank(
                '/bucket/object',
                method='PUT',
                headers={'content-encoding': 'aws-chunked',
                         'x-amz-content-sha256': sha256,
                         'Content-Length': '0',
                         'x-amz-decoded-content-length': '0',
                         'Authorization': 'AWS test:tester:hmac',
                         'Date': self.get_date_header()})
            status, _, body = self.call_s3api(req)
            # sig v2 wants that to actually be the SHA!
            self.assertEqual(status, '400 Bad Request', body)
            self.assertEqual(self._get_error_code(body),
                             'XAmzContentSHA256Mismatch')
            self.assertIn(f'<ClientComputedContentSHA256>{sha256}'
                          '</ClientComputedContentSHA256>',
                          body.decode('utf8'))

        do_test('STREAMING-UNSIGNED-PAYLOAD-TRAILER')
        do_test('STREAMING-AWS4-HMAC-SHA256-PAYLOAD')
        do_test('STREAMING-AWS4-HMAC-SHA256-PAYLOAD-TRAILER')
        do_test('STREAMING-AWS4-ECDSA-P256-SHA256-PAYLOAD')
        do_test('STREAMING-AWS4-ECDSA-P256-SHA256-PAYLOAD-TRAILER')

    def test_sigv2_content_sha256_streaming_no_decoded_content_length(self):
        # MissingContentLength trumps XAmzContentSHA256Mismatch
        def do_test(sha256):
            req = Request.blank(
                '/bucket/object',
                method='PUT',
                headers={'content-encoding': 'aws-chunked',
                         'x-amz-content-sha256': sha256,
                         'Content-Length': '0',
                         'Authorization': 'AWS test:tester:hmac',
                         'Date': self.get_date_header()})
            status, _, body = self.call_s3api(req)
            self.assertEqual(status, '411 Length Required', body)
            self.assertEqual(self._get_error_code(body),
                             'MissingContentLength')

        do_test('STREAMING-UNSIGNED-PAYLOAD-TRAILER')
        do_test('STREAMING-AWS4-HMAC-SHA256-PAYLOAD')
        do_test('STREAMING-AWS4-HMAC-SHA256-PAYLOAD-TRAILER')
        do_test('STREAMING-AWS4-ECDSA-P256-SHA256-PAYLOAD')
        do_test('STREAMING-AWS4-ECDSA-P256-SHA256-PAYLOAD-TRAILER')

    def _make_sig_v4_unsigned_payload_req(self, body=None, extra_headers=None):
        environ = {
            'HTTP_HOST': 's3.test.com',
            'REQUEST_METHOD': 'PUT',
            'RAW_PATH_INFO': '/test/file'}
        headers = {
            'Authorization':
                'AWS4-HMAC-SHA256 '
                'Credential=test/20220330/us-east-1/s3/aws4_request,'
                'SignedHeaders=content-length;host;x-amz-content-sha256;'
                'x-amz-date,'
                'Signature=d14bba0da2bba545c8275cb75c99b326cbdfdad015465dbaeca'
                'e18c7647c73da',
            'Content-Length': '27',
            'Host': 's3.test.com',
            'X-Amz-Content-SHA256': 'UNSIGNED-PAYLOAD',
            'X-Amz-Date': '20220330T095351Z',
        }
        if extra_headers:
            headers.update(extra_headers)
        return Request.blank(environ['RAW_PATH_INFO'], environ=environ,
                             headers=headers, body=body)

    @patch.object(S3Request, '_validate_dates', lambda *a: None)
    def _test_sig_v4_unsigned_payload(self, body=None, extra_headers=None):
        req = self._make_sig_v4_unsigned_payload_req(
            body=body, extra_headers=extra_headers)
        sigv4_req = SigV4Request(req.environ)
        # Verify header signature
        self.assertTrue(sigv4_req.sig_checker.check_signature('secret'))
        return sigv4_req

    def test_sig_v4_unsgnd_pyld_no_crc_ok(self):
        body = b'abcdefghijklmnopqrstuvwxyz\n'
        sigv4_req = self._test_sig_v4_unsigned_payload(body=body)
        resp_body = sigv4_req.environ['wsgi.input'].read()
        self.assertEqual(body, resp_body)

    def test_sig_v4_unsgnd_pyld_crc32_ok(self):
        body = b'abcdefghijklmnopqrstuvwxyz\n'
        crc = base64.b64encode(checksum.crc32(body).digest())
        sigv4_req = self._test_sig_v4_unsigned_payload(
            body=body,
            extra_headers={'X-Amz-Checksum-Crc32': crc}
        )
        resp_body = sigv4_req.environ['wsgi.input'].read()
        self.assertEqual(body, resp_body)

    def test_sig_v4_unsgnd_pyld_crc32_mismatch(self):
        body = b'abcdefghijklmnopqrstuvwxyz\n'
        crc = base64.b64encode(checksum.crc32(b'not the body').digest())
        sigv4_req = self._test_sig_v4_unsigned_payload(
            body=body,
            extra_headers={'X-Amz-Checksum-Crc32': crc}
        )
        with self.assertRaises(S3InputChecksumMismatch):
            sigv4_req.environ['wsgi.input'].read()

    @patch.object(S3Request, '_validate_dates', lambda *a: None)
    def test_sig_v4_unsgnd_pyld_crc32_invalid(self):
        req = self._make_sig_v4_unsigned_payload_req(
            extra_headers={'X-Amz-Checksum-Crc32': 'not a crc'}
        )
        with self.assertRaises(s3request.InvalidRequest):
            SigV4Request(req.environ)

    @patch.object(S3Request, '_validate_dates', lambda *a: None)
    def test_sig_v4_unsgnd_pyld_declares_crc32_trailer(self):
        req = self._make_sig_v4_unsigned_payload_req(
            extra_headers={'X-Amz-Trailer': 'x-amz-checksum-crc32'})
        with self.assertRaises(s3request.MalformedTrailerError):
            SigV4Request(req.environ)

    def _make_valid_v4_streaming_hmac_sha256_payload_request(self):
        environ = {
            'HTTP_HOST': 's3.test.com',
            'REQUEST_METHOD': 'PUT',
            'RAW_PATH_INFO': '/test/file'}
        headers = {
            'Authorization':
                'AWS4-HMAC-SHA256 '
                'Credential=test/20220330/us-east-1/s3/aws4_request,'
                'SignedHeaders=content-encoding;content-length;host;x-amz-con'
                'tent-sha256;x-amz-date;x-amz-decoded-content-length,'
                'Signature=aa1b67fc5bc4503d05a636e6e740dcb757d3aa2352f32e7493f'
                '261f71acbe1d5',
            'Content-Encoding': 'aws-chunked',
            'Content-Length': '369',
            'Host': 's3.test.com',
            'X-Amz-Content-SHA256': 'STREAMING-AWS4-HMAC-SHA256-PAYLOAD',
            'X-Amz-Date': '20220330T095351Z',
            'X-Amz-Decoded-Content-Length': '25'}
        body = 'a;chunk-signature=4a397f01db2cd700402dc38931b462e789ae49911d' \
               'c229d93c9f9c46fd3e0b21\r\nabcdefghij\r\n' \
               'a;chunk-signature=49177768ee3e9b77c6353ab9f3b9747d188adc11d4' \
               '5b38be94a130616e6d64dc\r\nklmnopqrst\r\n' \
               '5;chunk-signature=c884ebbca35b923cf864854e2a906aa8f5895a7140' \
               '6c73cc6d4ee057527a8c23\r\nuvwz\n\r\n' \
               '0;chunk-signature=50f7c470d6bf6c59126eecc2cb020d532a69c92322' \
               'ddfbbd21811de45491022c\r\n\r\n'

        req = Request.blank(environ['RAW_PATH_INFO'], environ=environ,
                            headers=headers, body=body.encode('utf8'))
        return SigV4Request(req.environ)

    @patch.object(S3Request, '_validate_dates', lambda *a: None)
    def test_check_signature_v4_hmac_sha256_payload_chunk_valid(self):
        s3req = self._make_valid_v4_streaming_hmac_sha256_payload_request()
        # Verify header signature
        self.assertTrue(s3req.sig_checker.check_signature('secret'))

        self.assertEqual(b'abcdefghij', s3req.environ['wsgi.input'].read(10))
        self.assertEqual(b'klmnopqrst', s3req.environ['wsgi.input'].read(10))
        self.assertEqual(b'uvwz\n', s3req.environ['wsgi.input'].read(10))
        self.assertEqual(b'', s3req.environ['wsgi.input'].read(10))
        self.assertTrue(s3req.sig_checker._all_chunk_signatures_valid)

    @patch.object(S3Request, '_validate_dates', lambda *a: None)
    def test_check_signature_v4_hmac_sha256_payload_no_secret(self):
        # verify S3InputError if auth middleware does NOT call check_signature
        # before the stream is read
        s3req = self._make_valid_v4_streaming_hmac_sha256_payload_request()
        with self.assertRaises(s3request.S3InputMissingSecret) as cm:
            s3req.environ['wsgi.input'].read(10)

        # ...which in context gets translated to a 501 response
        s3req = self._make_valid_v4_streaming_hmac_sha256_payload_request()
        with self.assertRaises(s3response.S3NotImplemented) as cm, \
                s3req.translate_read_errors():
            s3req.environ['wsgi.input'].read(10)
        self.assertIn(
            'Transferring payloads in multiple chunks using aws-chunked is '
            'not supported.', str(cm.exception.body))

    @patch.object(S3Request, '_validate_dates', lambda *a: None)
    def test_check_signature_v4_hmac_sha256_payload_chunk_invalid(self):
        environ = {
            'HTTP_HOST': 's3.test.com',
            'REQUEST_METHOD': 'PUT',
            'RAW_PATH_INFO': '/test/file'}
        headers = {
            'Authorization':
                'AWS4-HMAC-SHA256 '
                'Credential=test/20220330/us-east-1/s3/aws4_request,'
                'SignedHeaders=content-encoding;content-length;host;x-amz-con'
                'tent-sha256;x-amz-date;x-amz-decoded-content-length,'
                'Signature=aa1b67fc5bc4503d05a636e6e740dcb757d3aa2352f32e7493f'
                '261f71acbe1d5',
            'Content-Encoding': 'aws-chunked',
            'Content-Length': '369',
            'Host': 's3.test.com',
            'X-Amz-Content-SHA256': 'STREAMING-AWS4-HMAC-SHA256-PAYLOAD',
            'X-Amz-Date': '20220330T095351Z',
            'X-Amz-Decoded-Content-Length': '25'}
        # second chunk signature is incorrect, should be
        # 49177768ee3e9b77c6353ab9f3b9747d188adc11d45b38be94a130616e6d64dc
        body = 'a;chunk-signature=4a397f01db2cd700402dc38931b462e789ae49911d' \
               'c229d93c9f9c46fd3e0b21\r\nabcdefghij\r\n' \
               'a;chunk-signature=49177768ee3e9b77c6353ab0f3b9747d188adc11d4' \
               '5b38be94a130616e6d64dc\r\nklmnopqrst\r\n' \
               '5;chunk-signature=c884ebbca35b923cf864854e2a906aa8f5895a7140' \
               '6c73cc6d4ee057527a8c23\r\nuvwz\n\r\n' \
               '0;chunk-signature=50f7c470d6bf6c59126eecc2cb020d532a69c92322' \
               'ddfbbd21811de45491022c\r\n\r\n'

        req = Request.blank(environ['RAW_PATH_INFO'], environ=environ,
                            headers=headers, body=body.encode('utf8'))
        sigv4_req = SigV4Request(req.environ)
        # Verify header signature
        self.assertTrue(sigv4_req.sig_checker.check_signature('secret'))

        self.assertEqual(b'abcdefghij', req.environ['wsgi.input'].read(10))
        with self.assertRaises(s3request.S3InputChunkSignatureMismatch):
            req.environ['wsgi.input'].read(10)

    @patch.object(S3Request, '_validate_dates', lambda *a: None)
    def test_check_signature_v4_hmac_sha256_payload_chunk_wrong_size(self):
        environ = {
            'HTTP_HOST': 's3.test.com',
            'REQUEST_METHOD': 'PUT',
            'RAW_PATH_INFO': '/test/file'}
        headers = {
            'Authorization':
                'AWS4-HMAC-SHA256 '
                'Credential=test/20220330/us-east-1/s3/aws4_request,'
                'SignedHeaders=content-encoding;content-length;host;x-amz-con'
                'tent-sha256;x-amz-date;x-amz-decoded-content-length,'
                'Signature=aa1b67fc5bc4503d05a636e6e740dcb757d3aa2352f32e7493f'
                '261f71acbe1d5',
            'Content-Encoding': 'aws-chunked',
            'Content-Length': '369',
            'Host': 's3.test.com',
            'X-Amz-Content-SHA256': 'STREAMING-AWS4-HMAC-SHA256-PAYLOAD',
            'X-Amz-Date': '20220330T095351Z',
            'X-Amz-Decoded-Content-Length': '25'}
        # 2nd chunk contains an incorrect chunk size (9 should be a)...
        body = 'a;chunk-signature=4a397f01db2cd700402dc38931b462e789ae49911d' \
               'c229d93c9f9c46fd3e0b21\r\nabcdefghij\r\n' \
               '9;chunk-signature=49177768ee3e9b77c6353ab9f3b9747d188adc11d4' \
               '5b38be94a130616e6d64dc\r\nklmnopqrst\r\n' \
               '5;chunk-signature=c884ebbca35b923cf864854e2a906aa8f5895a7140' \
               '6c73cc6d4ee057527a8c23\r\nuvwz\n\r\n' \
               '0;chunk-signature=50f7c470d6bf6c59126eecc2cb020d532a69c92322' \
               'ddfbbd21811de45491022c\r\n\r\n'

        req = Request.blank(environ['RAW_PATH_INFO'], environ=environ,
                            headers=headers, body=body.encode('utf8'))
        sigv4_req = SigV4Request(req.environ)
        # Verify header signature
        self.assertTrue(sigv4_req.sig_checker.check_signature('secret'))

        self.assertEqual(b'abcdefghij', req.environ['wsgi.input'].read(10))
        with self.assertRaises(s3request.S3InputChunkSignatureMismatch):
            req.environ['wsgi.input'].read(10)

    @patch.object(S3Request, '_validate_dates', lambda *a: None)
    def test_check_signature_v4_hmac_sha256_payload_chunk_no_last_chunk(self):
        environ = {
            'HTTP_HOST': 's3.test.com',
            'REQUEST_METHOD': 'PUT',
            'RAW_PATH_INFO': '/test/file'}
        headers = {
            'Authorization':
                'AWS4-HMAC-SHA256 '
                'Credential=test/20220330/us-east-1/s3/aws4_request,'
                'SignedHeaders=content-encoding;content-length;host;x-amz-con'
                'tent-sha256;x-amz-date;x-amz-decoded-content-length,'
                'Signature=99759fb2823febb695950e6b75a7a1396b164742da9d204f71f'
                'db3a3a52216aa',
            'Content-Encoding': 'aws-chunked',
            'Content-Length': '283',
            'Host': 's3.test.com',
            'X-Amz-Content-SHA256': 'STREAMING-AWS4-HMAC-SHA256-PAYLOAD',
            'X-Amz-Date': '20220330T095351Z',
            'X-Amz-Decoded-Content-Length': '25'}
        body = 'a;chunk-signature=9c35d0203ce923cb7837b5e4a2984f2c107b05ac45' \
               '80bafce7541c4b142b9712\r\nabcdefghij\r\n' \
               'a;chunk-signature=f514382beed5f287a5181b8293399fe006fd9398ee' \
               '4b8aed910238092a4d5ec7\r\nklmnopqrst\r\n' \
               '5;chunk-signature=ed6a54f035b920e7daa378ab2d255518c082573c98' \
               '60127c80d43697375324f4\r\nuvwz\n\r\n'

        req = Request.blank(environ['RAW_PATH_INFO'], environ=environ,
                            headers=headers, body=body.encode('utf8'))
        sigv4_req = SigV4Request(req.environ)
        # Verify header signature
        self.assertTrue(sigv4_req.sig_checker.check_signature('secret'))
        self.assertEqual(b'abcdefghij', req.environ['wsgi.input'].read(10))
        self.assertEqual(b'klmnopqrst', req.environ['wsgi.input'].read(10))
        with self.assertRaises(s3request.S3InputIncomplete):
            req.environ['wsgi.input'].read(5)

    @patch.object(S3Request, '_validate_dates', lambda *a: None)
    def _test_sig_v4_streaming_aws_hmac_sha256_payload_trailer(
            self, body):
        environ = {
            'HTTP_HOST': 's3.test.com',
            'REQUEST_METHOD': 'PUT',
            'RAW_PATH_INFO': '/test/file'}
        headers = {
            'Authorization':
                'AWS4-HMAC-SHA256 '
                'Credential=test/20220330/us-east-1/s3/aws4_request,'
                'SignedHeaders=content-encoding;content-length;host;x-amz-con'
                'tent-sha256;x-amz-date;x-amz-decoded-content-length,'
                'Signature=bee7ad4f1a4f16c22f3b24155ab749b2aca0773065ccf08bc41'
                'a1e8e84748311',
            'Content-Encoding': 'aws-chunked',
            'Content-Length': '369',
            'Host': 's3.test.com',
            'X-Amz-Content-SHA256':
                'STREAMING-AWS4-HMAC-SHA256-PAYLOAD-TRAILER',
            'X-Amz-Date': '20220330T095351Z',
            'X-Amz-Decoded-Content-Length': '27',
            'X-Amz-Trailer': 'x-amz-checksum-sha256',
        }
        req = Request.blank(environ['RAW_PATH_INFO'], environ=environ,
                            headers=headers, body=body.encode('utf8'))
        sigv4_req = SigV4Request(req.environ)
        # Verify header signature
        self.assertTrue(sigv4_req.sig_checker.check_signature('secret'))
        return sigv4_req

    def test_check_sig_v4_streaming_aws_hmac_sha256_payload_trailer_ok(self):
        body = 'a;chunk-signature=c9dd07703599d3d0bd51c96193110756d4f7091d5a' \
               '4408314a53a802e635b1ad\r\nabcdefghij\r\n' \
               'a;chunk-signature=662dc18fb1a3ddad6abc2ce9ebb0748bedacd219eb' \
               '223a5e80721c2637d30240\r\nklmnopqrst\r\n' \
               '7;chunk-signature=b63f141c2012de9ac60b961795ef31ad3202b125aa' \
               '873b4142cf9d815360abc0\r\nuvwxyz\n\r\n' \
               '0;chunk-signature=b1ff1f86dccfbe9bcc80011e2b87b72e43e0c7f543' \
               'bb93612c06f9808ccb772e\r\n' \
               'x-amz-checksum-sha256:EBCn52FhCYCsWRNZyHH3JN4VDyNEDrtZWaxMBy' \
               'TJHZE=\r\n' \
               'x-amz-trailer-signature:1212d72cb487bf08ed25d1329dc93f65fde0' \
               'dcb21739a48f3182c86cfe79737b\r\n'
        req = self._test_sig_v4_streaming_aws_hmac_sha256_payload_trailer(body)
        self.assertEqual(b'abcdefghijklmnopqrstuvwxyz\n',
                         req.environ['wsgi.input'].read())

    def test_check_sig_v4_streaming_aws_hmac_sha256_missing_trailer_sig(self):
        body = 'a;chunk-signature=c9dd07703599d3d0bd51c96193110756d4f7091d5a' \
               '4408314a53a802e635b1ad\r\nabcdefghij\r\n' \
               'a;chunk-signature=662dc18fb1a3ddad6abc2ce9ebb0748bedacd219eb' \
               '223a5e80721c2637d30240\r\nklmnopqrst\r\n' \
               '7;chunk-signature=b63f141c2012de9ac60b961795ef31ad3202b125aa' \
               '873b4142cf9d815360abc0\r\nuvwxyz\n\r\n' \
               '0;chunk-signature=b1ff1f86dccfbe9bcc80011e2b87b72e43e0c7f543' \
               'bb93612c06f9808ccb772e\r\n' \
               'x-amz-checksum-sha256:foo\r\n'
        req = self._test_sig_v4_streaming_aws_hmac_sha256_payload_trailer(body)
        with self.assertRaises(s3request.S3InputIncomplete):
            req.environ['wsgi.input'].read()

    def test_check_sig_v4_streaming_aws_hmac_sha256_payload_trailer_bad(self):
        body = 'a;chunk-signature=c9dd07703599d3d0bd51c96193110756d4f7091d5a' \
               '4408314a53a802e635b1ad\r\nabcdefghij\r\n' \
               'a;chunk-signature=000000000000000000000000000000000000000000' \
               '0000000000000000000000\r\nklmnopqrst\r\n' \
               '7;chunk-signature=b63f141c2012de9ac60b961795ef31ad3202b125aa' \
               '873b4142cf9d815360abc0\r\nuvwxyz\n\r\n' \
               '0;chunk-signature=b1ff1f86dccfbe9bcc80011e2b87b72e43e0c7f543' \
               'bb93612c06f9808ccb772e\r\n' \
               'x-amz-checksum-sha256:foo\r\n'
        req = self._test_sig_v4_streaming_aws_hmac_sha256_payload_trailer(body)
        self.assertEqual(b'abcdefghij', req.environ['wsgi.input'].read(10))
        with self.assertRaises(s3request.S3InputChunkSignatureMismatch):
            req.environ['wsgi.input'].read(10)

    def _make_sig_v4_streaming_unsigned_payload_trailer_req(
            self, body=None, wsgi_input=None, extra_headers=None):
        environ = {
            'HTTP_HOST': 's3.test.com',
            'REQUEST_METHOD': 'PUT',
            'RAW_PATH_INFO': '/test/file'}
        if body:
            body = body.encode('utf8')
        elif wsgi_input:
            environ['wsgi.input'] = wsgi_input
        headers = {
            'Authorization':
                'AWS4-HMAC-SHA256 '
                'Credential=test/20220330/us-east-1/s3/aws4_request,'
                'SignedHeaders=content-encoding;content-length;host;x-amz-con'
                'tent-sha256;x-amz-date;x-amz-decoded-content-length,'
                'Signature=43727fcfa7765e97cd3cbfc112fed5fedc31e2b7930588ddbca'
                '3feaa1205a7f2',
            'Content-Encoding': 'aws-chunked',
            'Content-Length': '369',
            'Host': 's3.test.com',
            'X-Amz-Content-SHA256': 'STREAMING-UNSIGNED-PAYLOAD-TRAILER',
            'X-Amz-Date': '20220330T095351Z',
            'X-Amz-Decoded-Content-Length': '27',
        }
        if extra_headers:
            headers.update(extra_headers)
        return Request.blank(environ['RAW_PATH_INFO'], environ=environ,
                             headers=headers, body=body)

    @patch.object(S3Request, '_validate_dates', lambda *a: None)
    def _test_sig_v4_streaming_unsigned_payload_trailer(
            self, body=None, x_amz_trailer='x-amz-checksum-sha256'):
        if x_amz_trailer is None:
            headers = {}
        else:
            headers = {'X-Amz-Trailer': x_amz_trailer}

        req = self._make_sig_v4_streaming_unsigned_payload_trailer_req(
            body=body, extra_headers=headers)
        sigv4_req = SigV4Request(req.environ)
        # Verify header signature
        self.assertTrue(sigv4_req.sig_checker.check_signature('secret'))
        return sigv4_req

    def test_sig_v4_strm_unsgnd_pyld_trl_ok(self):
        body = 'a\r\nabcdefghij\r\n' \
               'a\r\nklmnopqrst\r\n' \
               '7\r\nuvwxyz\n\r\n' \
               '0\r\n' \
               'x-amz-checksum-sha256:EBCn52FhCYCsWRNZyHH3JN4VDyNEDrtZWaxMB' \
               'yTJHZE=\r\n'
        s3req = self._test_sig_v4_streaming_unsigned_payload_trailer(body)
        self.assertEqual(b'abcdefghijklmnopqrstuvwxyz\n',
                         s3req.environ['wsgi.input'].read())

    def test_sig_v4_strm_unsgnd_pyld_trl_none_ok(self):
        # verify it's ok to not send any trailer
        body = 'a\r\nabcdefghij\r\n' \
               'a\r\nklmnopqrst\r\n' \
               '7\r\nuvwxyz\n\r\n' \
               '0\r\n'
        s3req = self._test_sig_v4_streaming_unsigned_payload_trailer(
            body, x_amz_trailer=None)
        self.assertEqual(b'abcdefghijklmnopqrstuvwxyz\n',
                         s3req.environ['wsgi.input'].read())

    def test_sig_v4_strm_unsgnd_pyld_trl_undeclared(self):
        body = 'a\r\nabcdefghij\r\n' \
               'a\r\nklmnopqrst\r\n' \
               '7\r\nuvwxyz\n\r\n' \
               '0\r\n' \
               'x-amz-checksum-sha256:undeclared\r\n'
        s3req = self._test_sig_v4_streaming_unsigned_payload_trailer(
            body, x_amz_trailer=None)
        self.assertEqual(b'abcdefghijklmnopqrst',
                         s3req.environ['wsgi.input'].read(20))
        with self.assertRaises(s3request.S3InputIncomplete):
            s3req.environ['wsgi.input'].read()

    def test_sig_v4_strm_unsgnd_pyld_trl_multiple(self):
        body = 'a\r\nabcdefghij\r\n' \
               'a\r\nklmnopqrst\r\n' \
               '7\r\nuvwxyz\n\r\n' \
               '0\r\n' \
               'x-amz-checksum-sha256:undeclared\r\n'
        with self.assertRaises(s3request.InvalidRequest):
            self._test_sig_v4_streaming_unsigned_payload_trailer(
                body,
                x_amz_trailer='x-amz-checksum-sha256,x-amz-checksum-crc32')

    def test_sig_v4_strm_unsgnd_pyld_trl_with_commas_invalid(self):
        body = 'a\r\nabcdefghij\r\n' \
               'a\r\nklmnopqrst\r\n' \
               '7\r\nuvwxyz\n\r\n' \
               '0\r\n' \
               'x-amz-checksum-sha256:undeclared\r\n'
        with self.assertRaises(s3request.InvalidRequest):
            self._test_sig_v4_streaming_unsigned_payload_trailer(
                body,
                x_amz_trailer=', x-amz-checksum-crc32, ,')
        with self.assertRaises(s3request.InvalidRequest):
            self._test_sig_v4_streaming_unsigned_payload_trailer(
                body,
                x_amz_trailer=', x-amz-checksum-crc32')
        with self.assertRaises(s3request.InvalidRequest):
            self._test_sig_v4_streaming_unsigned_payload_trailer(
                body,
                x_amz_trailer=',x-amz-checksum-crc32')
        with self.assertRaises(s3request.InvalidRequest):
            self._test_sig_v4_streaming_unsigned_payload_trailer(
                body,
                x_amz_trailer='x-amz-checksum-crc32, ,')

    def test_sig_v4_strm_unsgnd_pyld_trl_with_commas_ok(self):
        body = 'a\r\nabcdefghij\r\n' \
               'a\r\nklmnopqrst\r\n' \
               '7\r\nuvwxyz\n\r\n' \
               '0\r\n' \
               'x-amz-checksum-sha256:EBCn52FhCYCsWRNZyHH3JN4VDyNEDrtZWaxMB' \
               'yTJHZE=\r\n'
        s3req = self._test_sig_v4_streaming_unsigned_payload_trailer(
            body, x_amz_trailer='x-amz-checksum-sha256, ')
        self.assertEqual(b'abcdefghijklmnopqrstuvwxyz\n',
                         s3req.environ['wsgi.input'].read())
        s3req = self._test_sig_v4_streaming_unsigned_payload_trailer(
            body, x_amz_trailer='x-amz-checksum-sha256,,')
        self.assertEqual(b'abcdefghijklmnopqrstuvwxyz\n',
                         s3req.environ['wsgi.input'].read())

    def test_sig_v4_strm_unsgnd_pyld_trl_unrecognised(self):
        body = 'a\r\nabcdefghij\r\n' \
               'a\r\nklmnopqrst\r\n' \
               '7\r\nuvwxyz\n\r\n' \
               '0\r\n'
        with self.assertRaises(s3request.InvalidRequest):
            self._test_sig_v4_streaming_unsigned_payload_trailer(
                body,
                x_amz_trailer='x-amz-content-sha256')

    def test_sig_v4_strm_unsgnd_pyld_trl_mismatch(self):
        # the unexpected footer is detected before the incomplete line
        body = 'a\r\nabcdefghij\r\n' \
               'a\r\nklmnopqrst\r\n' \
               '7\r\nuvwxyz\n\r\n' \
               '0\r\n' \
               'x-amz-checksum-not-sha256:foo\r\n' \
               'x-'
        s3req = self._test_sig_v4_streaming_unsigned_payload_trailer(body)
        self.assertEqual(b'abcdefghijklmnopqrst',
                         s3req.environ['wsgi.input'].read(20))
        # trailers are read with penultimate chunk??
        with self.assertRaises(s3request.S3InputMalformedTrailer):
            s3req.environ['wsgi.input'].read()

    def test_sig_v4_strm_unsgnd_pyld_trl_missing(self):
        body = 'a\r\nabcdefghij\r\n' \
               'a\r\nklmnopqrst\r\n' \
               '7\r\nuvwxyz\n\r\n' \
               '0\r\n' \
               '\r\n'
        s3req = self._test_sig_v4_streaming_unsigned_payload_trailer(body)
        self.assertEqual(b'abcdefghijklmnopqrst',
                         s3req.environ['wsgi.input'].read(20))
        # trailers are read with penultimate chunk??
        with self.assertRaises(s3request.S3InputMalformedTrailer):
            s3req.environ['wsgi.input'].read()

    def test_sig_v4_strm_unsgnd_pyld_trl_extra(self):
        body = 'a\r\nabcdefghij\r\n' \
               'a\r\nklmnopqrst\r\n' \
               '7\r\nuvwxyz\n\r\n' \
               '0\r\n' \
               'x-amz-checksum-crc32:foo\r\n' \
               'x-amz-checksum-sha32:foo\r\n'
        s3req = self._test_sig_v4_streaming_unsigned_payload_trailer(body)
        self.assertEqual(b'abcdefghijklmnopqrst',
                         s3req.environ['wsgi.input'].read(20))
        # trailers are read with penultimate chunk??
        with self.assertRaises(s3request.S3InputMalformedTrailer):
            s3req.environ['wsgi.input'].read()

    def test_sig_v4_strm_unsgnd_pyld_trl_duplicate(self):
        body = 'a\r\nabcdefghij\r\n' \
               'a\r\nklmnopqrst\r\n' \
               '7\r\nuvwxyz\n\r\n' \
               '0\r\n' \
               'x-amz-checksum-sha256:foo\r\n' \
               'x-amz-checksum-sha256:EBCn52FhCYCsWRNZyHH3JN4VDyNEDrtZWaxMB' \
               'yTJHZE=\r\n'
        s3req = self._test_sig_v4_streaming_unsigned_payload_trailer(body)
        self.assertEqual(b'abcdefghijklmnopqrst',
                         s3req.environ['wsgi.input'].read(20))
        # Reading the rest succeeds! AWS would complain about the checksum,
        # but we aren't looking at it (yet)
        s3req.environ['wsgi.input'].read()

    def test_sig_v4_strm_unsgnd_pyld_trl_short(self):
        body = 'a\r\nabcdefghij\r\n' \
               'a\r\nklmnopqrst\r\n' \
               '7\r\nuvwxyz\n\r\n' \
               '0\r\n' \
               'x-amz-checksum-sha256'
        s3req = self._test_sig_v4_streaming_unsigned_payload_trailer(body)
        self.assertEqual(b'abcdefghijklmnopqrst',
                         s3req.environ['wsgi.input'].read(20))
        # trailers are read with penultimate chunk??
        with self.assertRaises(s3request.S3InputIncomplete):
            s3req.environ['wsgi.input'].read()

    def test_sig_v4_strm_unsgnd_pyld_trl_invalid(self):
        body = 'a\r\nabcdefghij\r\n' \
               'a\r\nklmnopqrst\r\n' \
               '7\r\nuvwxyz\n\r\n' \
               '0\r\n' \
               'x-amz-checksum-sha256: not=base-64\r\n'
        s3req = self._test_sig_v4_streaming_unsigned_payload_trailer(body)
        self.assertEqual(b'abcdefghijklmnopqrst',
                         s3req.environ['wsgi.input'].read(20))
<<<<<<< HEAD
        with self.assertRaises(s3request.S3InputChecksumInvalid):
=======
        with self.assertRaises(s3request.S3InputChecksumTrailerInvalid):
>>>>>>> 9540d35b
            s3req.environ['wsgi.input'].read()

        # ...which in context gets translated to a 400 response
        with self.assertRaises(s3response.InvalidRequest) as cm, \
                s3req.translate_read_errors():
            s3req.environ['wsgi.input'].read()
        self.assertIn(
            'Value for x-amz-checksum-sha256 trailing header is invalid.',
            str(cm.exception.body))

    @patch.object(S3Request, '_validate_dates', lambda *a: None)
    def test_sig_v4_strm_unsgnd_pyld_trl_checksum_hdr_sha256_ok(self):
        # TODO: do we already have coverage for this?
        body = 'a\r\nabcdefghij\r\n' \
               'a\r\nklmnopqrst\r\n' \
               '7\r\nuvwxyz\n\r\n' \
               '0\r\n'
        headers = {
            'x-amz-checksum-sha256':
                'EBCn52FhCYCsWRNZyHH3JN4VDyNEDrtZWaxMByTJHZE=',
        }
        req = self._make_sig_v4_streaming_unsigned_payload_trailer_req(
            body=body,
            extra_headers=headers
        )
        sigv4_req = SigV4Request(req.environ)
        self.assertEqual(b'abcdefghijklmnopqrstuvwxyz\n',
                         sigv4_req.environ['wsgi.input'].read())

    @patch.object(S3Request, '_validate_dates', lambda *a: None)
    def test_sig_v4_strm_unsgnd_pyld_trl_checksum_sha256_mismatch(self):
        # TODO: do we already have coverage for this?
        body = 'a\r\nabcdefghij\r\n' \
               'a\r\nklmnopqrst\r\n' \
               '7\r\nuvwxyz\n\r\n' \
               '0\r\n'
        headers = {
            'x-amz-sdk-checksum-algorithm': 'sha256',
            'x-amz-checksum-sha256':
                'BADBADBADBADWRNZyHH3JN4VDyNEDrtZWaxMByTJHZE=',
        }
        req = self._make_sig_v4_streaming_unsigned_payload_trailer_req(
            body=body,
            extra_headers=headers
        )
        sigv4_req = SigV4Request(req.environ)
        with self.assertRaises(s3request.BadDigest) as cm, \
                sigv4_req.translate_read_errors():
            sigv4_req.environ['wsgi.input'].read()
        self.assertIn('The SHA256 you specified did not match the calculated '
                      'checksum.', str(cm.exception.body))

    @patch.object(S3Request, '_validate_dates', lambda *a: None)
    def test_sig_v4_strm_unsgnd_pyld_trl_checksum_hdr_crc32_ok(self):
        body = 'a\r\nabcdefghij\r\n' \
               'a\r\nklmnopqrst\r\n' \
               '7\r\nuvwxyz\n\r\n' \
               '0\r\n'
        crc = base64.b64encode(
            checksum.crc32(b'abcdefghijklmnopqrstuvwxyz\n').digest())
        req = self._make_sig_v4_streaming_unsigned_payload_trailer_req(
            body=body,
            extra_headers={'x-amz-checksum-crc32': crc}
        )
        sigv4_req = SigV4Request(req.environ)
        self.assertEqual(b'abcdefghijklmnopqrstuvwxyz\n',
                         sigv4_req.environ['wsgi.input'].read())

    @patch.object(S3Request, '_validate_dates', lambda *a: None)
    def test_sig_v4_strm_unsgnd_pyld_trl_checksum_hdr_crc32_mismatch(self):
        body = 'a\r\nabcdefghij\r\n' \
               'a\r\nklmnopqrst\r\n' \
               '7\r\nuvwxyz\n\r\n' \
               '0\r\n'
        crc = base64.b64encode(checksum.crc32(b'not-the-body').digest())
        req = self._make_sig_v4_streaming_unsigned_payload_trailer_req(
            body=body,
            extra_headers={'x-amz-checksum-crc32': crc}
        )
        sigv4_req = SigV4Request(req.environ)
        with self.assertRaises(S3InputChecksumMismatch):
            sigv4_req.environ['wsgi.input'].read()

    @requires_crc32c
    @patch.object(S3Request, '_validate_dates', lambda *a: None)
    def test_sig_v4_strm_unsgnd_pyld_trl_checksum_hdr_crc32c_ok(self):
        body = 'a\r\nabcdefghij\r\n' \
               'a\r\nklmnopqrst\r\n' \
               '7\r\nuvwxyz\n\r\n' \
               '0\r\n'
        crc = base64.b64encode(
            checksum.crc32c(b'abcdefghijklmnopqrstuvwxyz\n').digest())
        req = self._make_sig_v4_streaming_unsigned_payload_trailer_req(
            body=body,
            extra_headers={'x-amz-checksum-crc32c': crc}
        )
        sigv4_req = SigV4Request(req.environ)
        self.assertEqual(b'abcdefghijklmnopqrstuvwxyz\n',
                         sigv4_req.environ['wsgi.input'].read())

    @requires_crc32c
    @patch.object(S3Request, '_validate_dates', lambda *a: None)
    def test_sig_v4_strm_unsgnd_pyld_trl_checksum_hdr_crc32c_mismatch(self):
        body = 'a\r\nabcdefghij\r\n' \
               'a\r\nklmnopqrst\r\n' \
               '7\r\nuvwxyz\n\r\n' \
               '0\r\n'
        crc = base64.b64encode(checksum.crc32c(b'not-the-body').digest())
        req = self._make_sig_v4_streaming_unsigned_payload_trailer_req(
            body=body,
            extra_headers={'x-amz-checksum-crc32c': crc}
        )
        sigv4_req = SigV4Request(req.environ)
        with self.assertRaises(S3InputChecksumMismatch):
            sigv4_req.environ['wsgi.input'].read()

    @requires_crc64nvme
    @patch.object(S3Request, '_validate_dates', lambda *a: None)
    def test_sig_v4_strm_unsgnd_pyld_trl_checksum_hdr_crc64nvme_ok(self):
        body = 'a\r\nabcdefghij\r\n' \
               'a\r\nklmnopqrst\r\n' \
               '7\r\nuvwxyz\n\r\n' \
               '0\r\n'
        crc = base64.b64encode(
            checksum.crc64nvme(b'abcdefghijklmnopqrstuvwxyz\n').digest())
        req = self._make_sig_v4_streaming_unsigned_payload_trailer_req(
            body=body,
            extra_headers={'x-amz-checksum-crc64nvme': crc}
        )
        sigv4_req = SigV4Request(req.environ)
        self.assertEqual(b'abcdefghijklmnopqrstuvwxyz\n',
                         sigv4_req.environ['wsgi.input'].read())

    @requires_crc64nvme
    @patch.object(S3Request, '_validate_dates', lambda *a: None)
    def test_sig_v4_strm_unsgnd_pyld_trl_checksum_hdr_crc64nvme_invalid(self):
        body = 'a\r\nabcdefghij\r\n' \
               'a\r\nklmnopqrst\r\n' \
               '7\r\nuvwxyz\n\r\n' \
               '0\r\n'
        crc = base64.b64encode(checksum.crc64nvme(b'not-the-body').digest())
        req = self._make_sig_v4_streaming_unsigned_payload_trailer_req(
            body=body,
            extra_headers={'x-amz-checksum-crc64nvme': crc}
        )
        sigv4_req = SigV4Request(req.environ)
        with self.assertRaises(S3InputChecksumMismatch):
            sigv4_req.environ['wsgi.input'].read()

    @patch.object(S3Request, '_validate_dates', lambda *a: None)
    def test_sig_v4_strm_unsgnd_pyld_trl_checksum_hdr_sha1_ok(self):
        body = 'a\r\nabcdefghij\r\n' \
               'a\r\nklmnopqrst\r\n' \
               '7\r\nuvwxyz\n\r\n' \
               '0\r\n'
        crc = base64.b64encode(
            hashlib.sha1(b'abcdefghijklmnopqrstuvwxyz\n').digest())
        req = self._make_sig_v4_streaming_unsigned_payload_trailer_req(
            body=body,
            extra_headers={'x-amz-checksum-sha1': crc}
        )
        sigv4_req = SigV4Request(req.environ)
        self.assertEqual(b'abcdefghijklmnopqrstuvwxyz\n',
                         sigv4_req.environ['wsgi.input'].read())

    @patch.object(S3Request, '_validate_dates', lambda *a: None)
    def test_sig_v4_strm_unsgnd_pyld_trl_checksum_hdr_sha1_mismatch(self):
        body = 'a\r\nabcdefghij\r\n' \
               'a\r\nklmnopqrst\r\n' \
               '7\r\nuvwxyz\n\r\n' \
               '0\r\n'
        crc = base64.b64encode(hashlib.sha1(b'not-the-body').digest())
        req = self._make_sig_v4_streaming_unsigned_payload_trailer_req(
            body=body,
            extra_headers={'x-amz-checksum-sha1': crc}
        )
        sigv4_req = SigV4Request(req.environ)
        with self.assertRaises(S3InputChecksumMismatch):
            sigv4_req.environ['wsgi.input'].read()

    @patch.object(S3Request, '_validate_dates', lambda *a: None)
    def test_sig_v4_strm_unsgnd_pyld_trl_checksum_hdr_unsupported(self):
        body = 'a\r\nabcdefghij\r\n' \
               'a\r\nklmnopqrst\r\n' \
               '7\r\nuvwxyz\n\r\n' \
               '0\r\n'
        crc = base64.b64encode(
            checksum.crc32c(b'abcdefghijklmnopqrstuvwxyz\n').digest())
        req = self._make_sig_v4_streaming_unsigned_payload_trailer_req(
            body=body,
            extra_headers={'x-amz-checksum-crc32c': crc}
        )
        with patch('swift.common.middleware.s3api.s3request.checksum.'
                   '_select_crc32c_impl', side_effect=NotImplementedError):
            with self.assertRaises(S3NotImplemented):
                SigV4Request(req.environ)

    @patch.object(S3Request, '_validate_dates', lambda *a: None)
    def test_sig_v4_strm_unsgnd_pyld_trl_checksum_hdr_and_trailer(self):
        wsgi_input = io.BytesIO(b'123')
        self.assertEqual(0, wsgi_input.tell())
        headers = {
            'x-amz-checksum-sha256':
                'EBCn52FhCYCsWRNZyHH3JN4VDyNEDrtZWaxMByTJHZE=',
            'x-amz-trailer': 'x-amz-checksum-sha256'
        }
        req = self._make_sig_v4_streaming_unsigned_payload_trailer_req(
            wsgi_input=wsgi_input,
            extra_headers=headers
        )
        with self.assertRaises(InvalidRequest) as cm:
            SigV4Request(req.environ)
        self.assertIn('Expecting a single x-amz-checksum- header',
                      str(cm.exception.body))

    @patch.object(S3Request, '_validate_dates', lambda *a: None)
    def test_sig_v4_strm_unsgnd_pyld_trl_checksum_algo_mismatch(self):
        wsgi_input = io.BytesIO(b'123')
        self.assertEqual(0, wsgi_input.tell())
        headers = {
            'x-amz-sdk-checksum-algorithm': 'crc32',
            'x-amz-checksum-sha256':
                'EBCn52FhCYCsWRNZyHH3JN4VDyNEDrtZWaxMByTJHZE=',
        }
        req = self._make_sig_v4_streaming_unsigned_payload_trailer_req(
            wsgi_input=wsgi_input,
            extra_headers=headers
        )
        with self.assertRaises(InvalidRequest) as cm:
            SigV4Request(req.environ)
        self.assertIn('Value for x-amz-sdk-checksum-algorithm header is '
                      'invalid.', str(cm.exception.body))


class TestSigV4Request(S3ApiTestCase):
    def setUp(self):
        super(TestSigV4Request, self).setUp()
        self.s3api.conf.s3_acl = True

    def test_init_header_authorization(self):
        environ = {
            'HTTP_HOST': 'bucket.s3.test.com',
            'REQUEST_METHOD': 'GET'}

        def do_check_ok(conf, auth):
            x_amz_date = self.get_v4_amz_date_header()
            headers = {
                'Authorization': auth,
                'X-Amz-Content-SHA256': '0' * 64,
                'Date': self.get_date_header(),
                'X-Amz-Date': x_amz_date}
            req = Request.blank('/', environ=environ, headers=headers)
            sigv4_req = SigV4Request(req.environ, conf=conf)
            self.assertEqual('X', sigv4_req.signature)
            self.assertEqual('test', sigv4_req.access_key)
            return sigv4_req

        auth = ('AWS4-HMAC-SHA256 '
                'Credential=test/%s/us-east-1/s3/aws4_request,'
                'SignedHeaders=host;x-amz-content-sha256;x-amz-date,'
                'Signature=X' % self.get_v4_amz_date_header().split('T', 1)[0])
        # location lowercase matches
        sigv4_req = do_check_ok(Config({'location': 'us-east-1'}), auth)
        self.assertEqual('us-east-1', sigv4_req.location)
        # location case mis-matches
        sigv4_req = do_check_ok(Config({'location': 'US-East-1'}), auth)
        self.assertEqual('us-east-1', sigv4_req.location)
        # location uppercase matches
        auth = ('AWS4-HMAC-SHA256 '
                'Credential=test/%s/US-East-1/s3/aws4_request,'
                'SignedHeaders=host;x-amz-content-sha256;x-amz-date,'
                'Signature=X' % self.get_v4_amz_date_header().split('T', 1)[0])
        sigv4_req = do_check_ok(Config({'location': 'US-East-1'}), auth)
        self.assertEqual('US-East-1', sigv4_req.location)

        def do_check_bad(conf, auth, exc):
            x_amz_date = self.get_v4_amz_date_header()
            headers = {
                'Authorization': auth,
                'X-Amz-Content-SHA256': '0' * 64,
                'Date': self.get_date_header(),
                'X-Amz-Date': x_amz_date}
            req = Request.blank('/', environ=environ, headers=headers)
            self.assertRaises(exc, SigV4Request, req.environ, conf)

        # location case mismatch
        auth = ('AWS4-HMAC-SHA256 '
                'Credential=test/%s/US-East-1/s3/aws4_request,'
                'SignedHeaders=host;x-amz-content-sha256;x-amz-date,'
                'Signature=X' % self.get_v4_amz_date_header().split('T', 1)[0])
        do_check_bad(Config({'location': 'us-east-1'}), auth,
                     s3response.AuthorizationHeaderMalformed)
        # bad location
        auth = ('AWS4-HMAC-SHA256 '
                'Credential=test/%s/us-west-1/s3/aws4_request,'
                'SignedHeaders=host;x-amz-content-sha256;x-amz-date,'
                'Signature=X' % self.get_v4_amz_date_header().split('T', 1)[0])
        do_check_bad(Config({'location': 'us-east-1'}), auth,
                     s3response.AuthorizationHeaderMalformed)
        # bad service name
        auth = ('AWS4-HMAC-SHA256 '
                'Credential=test/%s/us-east-1/S3/aws4_request,'
                'SignedHeaders=host;x-amz-content-sha256;x-amz-date,'
                'Signature=X' % self.get_v4_amz_date_header().split('T', 1)[0])
        do_check_bad(Config({'location': 'us-east-1'}), auth,
                     s3response.AuthorizationHeaderMalformed)
        # bad terminal name
        auth = ('AWS4-HMAC-SHA256 '
                'Credential=test/%s/us-east-1/s3/AWS4_request,'
                'SignedHeaders=host;x-amz-content-sha256;x-amz-date,'
                'Signature=X' % self.get_v4_amz_date_header().split('T', 1)[0])
        do_check_bad(Config({'location': 'us-east-1'}), auth,
                     s3response.AuthorizationHeaderMalformed)
        # bad Signature
        auth = ('AWS4-HMAC-SHA256 '
                'Credential=test/%s/us-east-1/s3/aws4_request,'
                'SignedHeaders=host;x-amz-content-sha256;x-amz-date,'
                'Signature=' % self.get_v4_amz_date_header().split('T', 1)[0])
        do_check_bad(Config({'location': 'us-east-1'}), auth,
                     s3response.AccessDenied)
        # bad SignedHeaders
        auth = ('AWS4-HMAC-SHA256 '
                'Credential=test/%s/us-east-1/s3/aws4_request,'
                'SignedHeaders=,'
                'Signature=X' % self.get_v4_amz_date_header().split('T', 1)[0])
        do_check_bad(Config({'location': 'us-east-1'}), auth,
                     s3response.AuthorizationHeaderMalformed)

    def test_init_query_authorization(self):
        environ = {
            'HTTP_HOST': 'bucket.s3.test.com',
            'REQUEST_METHOD': 'GET'}

        def do_check_ok(conf, params):
            x_amz_date = self.get_v4_amz_date_header()
            params['X-Amz-Date'] = x_amz_date
            signed_headers = {
                'X-Amz-Content-SHA256': '0' * 64,
                'Date': self.get_date_header(),
                'X-Amz-Date': x_amz_date}
            req = Request.blank('/', environ=environ, headers=signed_headers,
                                params=params)
            sigv4_req = SigV4Request(req.environ, conf=conf)
            self.assertEqual('X', sigv4_req.signature)
            self.assertEqual('test', sigv4_req.access_key)
            return sigv4_req

        ok_params = {
            'AWSAccessKeyId': 'test',
            'X-Amz-Expires': '3600',
            'X-Amz-Algorithm': 'AWS4-HMAC-SHA256',
            'X-Amz-Credential': 'test/%s/us-east-1/s3/aws4_request' %
            self.get_v4_amz_date_header().split('T', 1)[0],
            'X-Amz-SignedHeaders': 'host;x-amz-content-sha256;x-amz-date',
            'X-Amz-Signature': 'X'}
        # location lowercase matches
        sigv4_req = do_check_ok(Config({'location': 'us-east-1'}), ok_params)
        self.assertEqual('us-east-1', sigv4_req.location)
        # location case mis-matches
        sigv4_req = do_check_ok(Config({'location': 'US-East-1'}), ok_params)
        self.assertEqual('us-east-1', sigv4_req.location)
        # location uppercase matches
        ok_params['X-Amz-Credential'] = (
            'test/%s/US-East-1/s3/aws4_request' %
            self.get_v4_amz_date_header().split('T', 1)[0])
        sigv4_req = do_check_ok(Config({'location': 'US-East-1'}), ok_params)
        self.assertEqual('US-East-1', sigv4_req.location)

        def do_check_bad(conf, params, exc):
            x_amz_date = self.get_v4_amz_date_header()
            params['X-Amz-Date'] = x_amz_date
            signed_headers = {
                'X-Amz-Content-SHA256': '0' * 64,
                'Date': self.get_date_header(),
                'X-Amz-Date': x_amz_date}
            req = Request.blank('/', environ=environ, headers=signed_headers,
                                params=params)
            self.assertRaises(exc, SigV4Request, req.environ, conf)

        # location case mismatch
        bad_params = dict(ok_params)
        bad_params['X-Amz-Credential'] = (
            'test/%s/US-East-1/s3/aws4_request' %
            self.get_v4_amz_date_header().split('T', 1)[0])
        do_check_bad(Config({'location': 'us-east-1'}), bad_params,
                     s3response.AuthorizationQueryParametersError)
        # bad location
        bad_params = dict(ok_params)
        bad_params['X-Amz-Credential'] = (
            'test/%s/us-west-1/s3/aws4_request' %
            self.get_v4_amz_date_header().split('T', 1)[0])
        do_check_bad(Config({'location': 'us-east-1'}), bad_params,
                     s3response.AuthorizationQueryParametersError)
        # bad service name
        bad_params = dict(ok_params)
        bad_params['X-Amz-Credential'] = (
            'test/%s/us-east-1/S3/aws4_request' %
            self.get_v4_amz_date_header().split('T', 1)[0])
        do_check_bad(Config({'location': 'us-east-1'}), bad_params,
                     s3response.AuthorizationQueryParametersError)
        # bad terminal name
        bad_params = dict(ok_params)
        bad_params['X-Amz-Credential'] = (
            'test/%s/us-east-1/s3/AWS4_request' %
            self.get_v4_amz_date_header().split('T', 1)[0])
        do_check_bad(Config({'location': 'us-east-1'}), bad_params,
                     s3response.AuthorizationQueryParametersError)
        # bad Signature
        bad_params = dict(ok_params)
        bad_params['X-Amz-Signature'] = ''
        do_check_bad(Config({'location': 'us-east-1'}), bad_params,
                     s3response.AccessDenied)
        # bad SignedHeaders
        bad_params = dict(ok_params)
        bad_params['X-Amz-SignedHeaders'] = ''
        do_check_bad(Config({'location': 'us-east-1'}), bad_params,
                     s3response.AuthorizationQueryParametersError)

    def test_controller_allow_multipart_uploads(self):
        environ = {
            'HTTP_HOST': 'bucket.s3.test.com',
            'REQUEST_METHOD': 'GET'}
        x_amz_date = self.get_v4_amz_date_header()
        auth = ('AWS4-HMAC-SHA256 '
                'Credential=test/%s/us-east-1/s3/aws4_request,'
                'SignedHeaders=host;x-amz-content-sha256;x-amz-date,'
                'Signature=X' % self.get_v4_amz_date_header().split('T', 1)[0])
        headers = {
            'Authorization': auth,
            'X-Amz-Content-SHA256': '0' * 64,
            'Date': self.get_date_header(),
            'X-Amz-Date': x_amz_date}

        def make_s3req(config, path, params):
            req = Request.blank(path, environ=environ, headers=headers,
                                params=params)
            return SigV4Request(req.environ, None, config)

        s3req = make_s3req(Config(), '/bkt', {'partNumber': '3'})
        self.assertEqual(controllers.ObjectController,
                         s3req.controller)

        s3req = make_s3req(Config(), '/bkt', {'uploadId': '4'})
        self.assertEqual(controllers.multi_upload.UploadController,
                         s3req.controller)

        s3req = make_s3req(Config(), '/bkt', {'uploads': '99'})
        self.assertEqual(controllers.multi_upload.UploadsController,
                         s3req.controller)

        # multi part requests require allow_multipart_uploads
        def do_check_slo_not_enabled(params):
            s3req = make_s3req(Config({
                'allow_multipart_uploads': False}), '/bkt', params)
            self.assertRaises(s3response.S3NotImplemented,
                              lambda: s3req.controller)

        do_check_slo_not_enabled({'partNumber': '3'})
        do_check_slo_not_enabled({'uploadId': '4'})
        do_check_slo_not_enabled({'uploads': '99'})

        # service requests not dependent on allow_multipart_uploads
        s3req = make_s3req(Config(), '/', {'partNumber': '3'})
        self.assertEqual(controllers.ServiceController,
                         s3req.controller)
        s3req = make_s3req(Config({'allow_multipart_uploads': False}), '/',
                           {'partNumber': '3'})
        self.assertEqual(controllers.ServiceController,
                         s3req.controller)

    def test_controller_for_multipart_upload_requests(self):
        environ = {
            'HTTP_HOST': 'bucket.s3.test.com',
            'REQUEST_METHOD': 'PUT'}
        x_amz_date = self.get_v4_amz_date_header()
        auth = ('AWS4-HMAC-SHA256 '
                'Credential=test/%s/us-east-1/s3/aws4_request,'
                'SignedHeaders=host;x-amz-content-sha256;x-amz-date,'
                'Signature=X' % self.get_v4_amz_date_header().split('T', 1)[0])
        headers = {
            'Authorization': auth,
            'X-Amz-Content-SHA256': '0' * 64,
            'Date': self.get_date_header(),
            'X-Amz-Date': x_amz_date}

        def make_s3req(config, path, params):
            req = Request.blank(path, environ=environ, headers=headers,
                                params=params)
            return SigV4Request(req.environ, None, config)

        s3req = make_s3req(Config(), '/bkt', {'partNumber': '3',
                                              'uploadId': '4'})
        self.assertEqual(controllers.multi_upload.PartController,
                         s3req.controller)

        s3req = make_s3req(Config(), '/bkt', {'partNumber': '3'})
        self.assertEqual(controllers.multi_upload.PartController,
                         s3req.controller)

        s3req = make_s3req(Config(), '/bkt', {'uploadId': '4',
                                              'partNumber': '3',
                                              'copySource': 'bkt2/obj2'})
        self.assertEqual(controllers.multi_upload.PartController,
                         s3req.controller)


class TestHashingInput(S3ApiTestCase):
    def test_good(self):
        raw = b'123456789'
        wrapped = HashingInput(
            BytesIO(raw), 9, hashlib.sha256(raw).hexdigest())
        self.assertEqual(b'1234', wrapped.read(4))
        self.assertEqual(b'56', wrapped.read(2))
        # trying to read past the end gets us whatever's left
        self.assertEqual(b'789', wrapped.read(4))
        # can continue trying to read -- but it'll be empty
        self.assertEqual(b'', wrapped.read(2))

        self.assertFalse(wrapped.wsgi_input.closed)
        wrapped.close()
        self.assertTrue(wrapped.wsgi_input.closed)

    def test_good_readline(self):
        raw = b'12345\n6789'
        wrapped = HashingInput(
            BytesIO(raw), 10, hashlib.sha256(raw).hexdigest())
        self.assertEqual(b'12345\n', wrapped.readline())
        self.assertEqual(b'6789', wrapped.readline())
        self.assertEqual(b'', wrapped.readline())

    def test_empty(self):
        wrapped = HashingInput(
            BytesIO(b''), 0, hashlib.sha256(b'').hexdigest())
        self.assertEqual(b'', wrapped.read(4))
        self.assertEqual(b'', wrapped.read(2))

        self.assertFalse(wrapped.wsgi_input.closed)
        wrapped.close()
        self.assertTrue(wrapped.wsgi_input.closed)

    def test_too_long(self):
        raw = b'123456789'
        wrapped = HashingInput(
            BytesIO(raw), 8, hashlib.sha256(raw).hexdigest())
        self.assertEqual(b'1234', wrapped.read(4))
        self.assertEqual(b'56', wrapped.read(2))
        # even though the hash matches, there was more data than we expected
        with self.assertRaises(S3InputSHA256Mismatch) as raised:
            wrapped.read(3)
        self.assertIsInstance(raised.exception, BaseException)
        # won't get caught by most things in a pipeline
        self.assertNotIsInstance(raised.exception, Exception)
        # the error causes us to close the input
        self.assertTrue(wrapped.wsgi_input.closed)

    def test_too_short_read_piecemeal(self):
        raw = b'123456789'
        wrapped = HashingInput(
            BytesIO(raw), 10, hashlib.sha256(raw).hexdigest())
        self.assertEqual(b'1234', wrapped.read(4))
        self.assertEqual(b'56789', wrapped.read(5))
        # even though the hash matches, there was less data than we expected
        with self.assertRaises(S3InputSHA256Mismatch):
            wrapped.read(1)
        self.assertTrue(wrapped.wsgi_input.closed)

    def test_too_short_read_all(self):
        raw = b'123456789'
        wrapped = HashingInput(
            BytesIO(raw), 10, hashlib.sha256(raw).hexdigest())
        with self.assertRaises(S3InputSHA256Mismatch):
            wrapped.read()
        self.assertTrue(wrapped.wsgi_input.closed)

    def test_bad_hash(self):
        raw = b'123456789'
        wrapped = HashingInput(
            BytesIO(raw), 9, hashlib.sha256().hexdigest())
        self.assertEqual(b'1234', wrapped.read(4))
        self.assertEqual(b'5678', wrapped.read(4))
        with self.assertRaises(S3InputSHA256Mismatch):
            wrapped.read(4)
        self.assertTrue(wrapped.wsgi_input.closed)

    def test_empty_bad_hash(self):
        _input = BytesIO(b'')
        self.assertFalse(_input.closed)
        with self.assertRaises(XAmzContentSHA256Mismatch):
            # Don't even get a chance to try to read it
            HashingInput(_input, 0, 'nope')
        self.assertTrue(_input.closed)

    def test_bad_hash_readline(self):
        raw = b'12345\n6789'
        wrapped = HashingInput(
            BytesIO(raw), 10, hashlib.sha256(raw[:-3]).hexdigest())
        self.assertEqual(b'12345\n', wrapped.readline())
        with self.assertRaises(S3InputSHA256Mismatch):
            self.assertEqual(b'6789', wrapped.readline())


class TestChunkReader(unittest.TestCase):
    def test_read_sig_checker_ok(self):
        raw = '123456789\r\n0;chunk-signature=ok\r\n\r\n'.encode('utf8')

        mock_validator = MagicMock(return_value=True)
        bytes_input = BytesIO(raw)
        reader = ChunkReader(
            bytes_input, 9, mock_validator, 'chunk-signature=signature')
        self.assertEqual(9, reader.to_read)
        self.assertEqual(b'123456789', reader.read())
        self.assertEqual(0, reader.to_read)
        self.assertEqual(
            [mock.call(hashlib.sha256(b'123456789').hexdigest(), 'signature')],
            mock_validator.call_args_list)
        self.assertFalse(bytes_input.closed)

        mock_validator = MagicMock(return_value=True)
        reader = ChunkReader(
            BytesIO(raw), 9, mock_validator, 'chunk-signature=signature')
        self.assertEqual(9, reader.to_read)
        self.assertEqual(b'12345678', reader.read(8))
        self.assertEqual(1, reader.to_read)
        self.assertEqual(b'9', reader.read(8))
        self.assertEqual(0, reader.to_read)
        self.assertEqual(
            [mock.call(hashlib.sha256(b'123456789').hexdigest(), 'signature')],
            mock_validator.call_args_list)

        mock_validator = MagicMock(return_value=True)
        reader = ChunkReader(
            BytesIO(raw), 9, mock_validator, 'chunk-signature=signature')
        self.assertEqual(9, reader.to_read)
        self.assertEqual(b'123456789', reader.read(10))
        self.assertEqual(0, reader.to_read)
        self.assertEqual(
            [mock.call(hashlib.sha256(b'123456789').hexdigest(), 'signature')],
            mock_validator.call_args_list)

        mock_validator = MagicMock(return_value=True)
        reader = ChunkReader(
            BytesIO(raw), 9, mock_validator, 'chunk-signature=signature')
        self.assertEqual(9, reader.to_read)
        self.assertEqual(b'123456789', reader.read(-1))
        self.assertEqual(0, reader.to_read)
        self.assertEqual(
            [mock.call(hashlib.sha256(b'123456789').hexdigest(), 'signature')],
            mock_validator.call_args_list)

    def test_read_sig_checker_bad(self):
        raw = '123456789\r\n0;chunk-signature=ok\r\n\r\n'.encode('utf8')
        mock_validator = MagicMock(return_value=False)
        bytes_input = BytesIO(raw)
        reader = ChunkReader(
            bytes_input, 9, mock_validator, 'chunk-signature=signature')
        reader.read(8)
        self.assertEqual(1, reader.to_read)
        with self.assertRaises(S3InputChunkSignatureMismatch):
            reader.read(1)
        self.assertEqual(0, reader.to_read)
        self.assertEqual(
            [mock.call(hashlib.sha256(b'123456789').hexdigest(), 'signature')],
            mock_validator.call_args_list)
        self.assertTrue(bytes_input.closed)

    def test_read_no_sig_checker(self):
        raw = '123456789\r\n0;chunk-signature=ok\r\n\r\n'.encode('utf8')
        bytes_input = BytesIO(raw)
        reader = ChunkReader(bytes_input, 9, None, None)
        self.assertEqual(9, reader.to_read)
        self.assertEqual(b'123456789', reader.read())
        self.assertEqual(0, reader.to_read)
        self.assertFalse(bytes_input.closed)

    def test_readline_sig_checker_ok_newline_is_midway_through_chunk(self):
        raw = '123456\n7\r\n0;chunk-signature=ok\r\n\r\n'.encode('utf8')
        mock_validator = MagicMock(return_value=True)
        bytes_input = BytesIO(raw)
        reader = ChunkReader(
            bytes_input, 8, mock_validator, 'chunk-signature=signature')
        self.assertEqual(8, reader.to_read)
        self.assertEqual(b'123456\n', reader.readline())
        self.assertEqual(1, reader.to_read)
        self.assertEqual(b'7', reader.readline())
        self.assertEqual(0, reader.to_read)
        self.assertEqual(
            [mock.call(hashlib.sha256(b'123456\n7').hexdigest(), 'signature')],
            mock_validator.call_args_list)
        self.assertFalse(bytes_input.closed)

    def test_readline_sig_checker_ok_newline_is_end_of_chunk(self):
        raw = '1234567\n\r\n0;chunk-signature=ok\r\n\r\n'.encode('utf8')
        mock_validator = MagicMock(return_value=True)
        bytes_input = BytesIO(raw)
        reader = ChunkReader(
            bytes_input, 8, mock_validator, 'chunk-signature=signature')
        self.assertEqual(8, reader.to_read)
        self.assertEqual(b'1234567\n', reader.readline())
        self.assertEqual(0, reader.to_read)
        self.assertEqual(
            [mock.call(hashlib.sha256(b'1234567\n').hexdigest(), 'signature')],
            mock_validator.call_args_list)
        self.assertFalse(bytes_input.closed)

    def test_readline_sig_checker_ok_partial_line_read(self):
        raw = '1234567\n\r\n0;chunk-signature=ok\r\n\r\n'.encode('utf8')
        mock_validator = MagicMock(return_value=True)
        bytes_input = BytesIO(raw)
        reader = ChunkReader(
            bytes_input, 8, mock_validator, 'chunk-signature=signature')
        self.assertEqual(8, reader.to_read)
        self.assertEqual(b'12345', reader.readline(5))
        self.assertEqual(3, reader.to_read)
        self.assertEqual(b'67', reader.readline(2))
        self.assertEqual(1, reader.to_read)
        self.assertEqual(b'\n', reader.readline())
        self.assertEqual(0, reader.to_read)
        self.assertEqual(
            [mock.call(hashlib.sha256(b'1234567\n').hexdigest(), 'signature')],
            mock_validator.call_args_list)
        self.assertFalse(bytes_input.closed)


class TestStreamingInput(S3ApiTestCase):
    def setUp(self):
        super(TestStreamingInput, self).setUp()
        # Override chunk min size
        s3request.SIGV4_CHUNK_MIN_SIZE = 2
        self.fake_sig_checker = MagicMock()
        self.fake_sig_checker.check_chunk_signature = \
            lambda chunk, signature: signature == 'ok'

    def test_read(self):
        raw = '9;chunk-signature=ok\r\n123456789\r\n' \
              '0;chunk-signature=ok\r\n\r\n'.encode('utf8')
        wrapped = StreamingInput(BytesIO(raw), 9, set(), self.fake_sig_checker)
        self.assertEqual(b'123456789', wrapped.read())
        self.assertFalse(wrapped._input.closed)
        wrapped.close()
        self.assertTrue(wrapped._input.closed)

    def test_read_with_size(self):
        raw = '9;chunk-signature=ok\r\n123456789\r\n' \
              '0;chunk-signature=ok\r\n\r\n'.encode('utf8')
        wrapped = StreamingInput(BytesIO(raw), 9, set(), self.fake_sig_checker)
        self.assertEqual(b'1234', wrapped.read(4))
        self.assertEqual(b'56', wrapped.read(2))
        # trying to read past the end gets us whatever's left
        self.assertEqual(b'789', wrapped.read(4))
        # can continue trying to read -- but it'll be empty
        self.assertEqual(b'', wrapped.read(2))

        self.assertFalse(wrapped._input.closed)
        wrapped.close()
        self.assertTrue(wrapped._input.closed)

    def test_read_multiple_chunks(self):
        raw = '9;chunk-signature=ok\r\n123456789\r\n' \
              '7;chunk-signature=ok\r\nabc\ndef\r\n' \
              '0;chunk-signature=ok\r\n\r\n'.encode('utf8')
        wrapped = StreamingInput(BytesIO(raw), 16, set(),
                                 self.fake_sig_checker)
        self.assertEqual(b'123456789abc\ndef', wrapped.read())
        self.assertEqual(b'', wrapped.read(2))

    def test_read_multiple_chunks_with_size(self):
        raw = '9;chunk-signature=ok\r\n123456789\r\n' \
              '7;chunk-signature=ok\r\nabc\ndef\r\n' \
              '0;chunk-signature=ok\r\n\r\n'.encode('utf8')
        wrapped = StreamingInput(BytesIO(raw), 16, set(),
                                 self.fake_sig_checker)
        self.assertEqual(b'123456789a', wrapped.read(10))
        self.assertEqual(b'bc\n', wrapped.read(3))
        self.assertEqual(b'def', wrapped.read(4))
        self.assertEqual(b'', wrapped.read(2))

    def test_readline_newline_in_middle_and_at_end(self):
        raw = 'a;chunk-signature=ok\r\n123456\n789\r\n' \
              '4;chunk-signature=ok\r\nabc\n\r\n' \
              '0;chunk-signature=ok\r\n\r\n'.encode('utf8')
        wrapped = StreamingInput(BytesIO(raw), 14, set(),
                                 self.fake_sig_checker)
        self.assertEqual(b'123456\n', wrapped.readline())
        self.assertEqual(b'789abc\n', wrapped.readline())
        self.assertEqual(b'', wrapped.readline())

    def test_readline_newline_in_middle_not_at_end(self):
        raw = 'a;chunk-signature=ok\r\n123456\n789\r\n' \
              '3;chunk-signature=ok\r\nabc\r\n' \
              '0;chunk-signature=ok\r\n\r\n'.encode('utf8')
        wrapped = StreamingInput(BytesIO(raw), 13, set(),
                                 self.fake_sig_checker)
        self.assertEqual(b'123456\n', wrapped.readline())
        self.assertEqual(b'789abc', wrapped.readline())
        self.assertEqual(b'', wrapped.readline())

    def test_readline_no_newline(self):
        raw = '9;chunk-signature=ok\r\n123456789\r\n' \
              '3;chunk-signature=ok\r\nabc\r\n' \
              '0;chunk-signature=ok\r\n\r\n'.encode('utf8')
        wrapped = StreamingInput(BytesIO(raw), 12, set(),
                                 self.fake_sig_checker)
        self.assertEqual(b'123456789abc', wrapped.readline())
        self.assertEqual(b'', wrapped.readline())

    def test_readline_line_spans_chunks(self):
        raw = '9;chunk-signature=ok\r\nblah\nblah\r\n' \
              '9;chunk-signature=ok\r\n123456789\r\n' \
              '7;chunk-signature=ok\r\nabc\ndef\r\n' \
              '0;chunk-signature=ok\r\n\r\n'.encode('utf8')
        wrapped = StreamingInput(BytesIO(raw), 25, set(),
                                 self.fake_sig_checker)
        self.assertEqual(b'blah\n', wrapped.readline())
        self.assertEqual(b'blah123456789abc\n', wrapped.readline())
        self.assertEqual(b'def', wrapped.readline())

    def test_readline_with_size_line_spans_chunks(self):
        raw = '9;chunk-signature=ok\r\nblah\nblah\r\n' \
              '9;chunk-signature=ok\r\n123456789\r\n' \
              '7;chunk-signature=ok\r\nabc\ndef\r\n' \
              '0;chunk-signature=ok\r\n\r\n'.encode('utf8')
        wrapped = StreamingInput(BytesIO(raw), 25, set(),
                                 self.fake_sig_checker)
        self.assertEqual(b'blah\n', wrapped.readline(8))
        self.assertEqual(b'blah123456789a', wrapped.readline(14))
        self.assertEqual(b'bc\n', wrapped.readline(99))
        self.assertEqual(b'def', wrapped.readline(99))

    def test_chunk_separator_missing(self):
        raw = '9;chunk-signature=ok\r\n123456789' \
              '0;chunk-signature=ok\r\n\r\n'.encode('utf8')
        wrapped = StreamingInput(BytesIO(raw), 9, set(), self.fake_sig_checker)
        with self.assertRaises(s3request.S3InputIncomplete):
            wrapped.read()
        self.assertTrue(wrapped._input.closed)

    def test_final_newline_missing(self):
        raw = '9;chunk-signature=ok\r\n123456789\r\n' \
              '0;chunk-signature=ok\r\n\r'.encode('utf8')
        wrapped = StreamingInput(BytesIO(raw), 9, set(), self.fake_sig_checker)
        with self.assertRaises(s3request.S3InputIncomplete):
            wrapped.read()
        self.assertTrue(wrapped._input.closed)

    def test_trailing_garbage_ok(self):
        raw = '9;chunk-signature=ok\r\n123456789\r\n' \
              '0;chunk-signature=ok\r\n\r\ngarbage'.encode('utf8')
        wrapped = StreamingInput(BytesIO(raw), 9, set(), self.fake_sig_checker)
        self.assertEqual(b'123456789', wrapped.read())

    def test_good_with_trailers(self):
        raw = '9;chunk-signature=ok\r\n123456789\r\n' \
              '0;chunk-signature=ok\r\n' \
              'x-amz-checksum-crc32: AAAAAA==\r\n'.encode('utf8')
        wrapped = StreamingInput(
            BytesIO(raw), 9, {'x-amz-checksum-crc32'}, self.fake_sig_checker)
        self.assertEqual(b'1234', wrapped.read(4))
        self.assertEqual(b'56', wrapped.read(2))
        # not at end, trailers haven't been read
        self.assertEqual({}, wrapped.trailers)
        # if we get exactly to the end, we go ahead and read the trailers
        self.assertEqual(b'789', wrapped.read(3))
        self.assertEqual({'x-amz-checksum-crc32': 'AAAAAA=='},
                         wrapped.trailers)
        # can continue trying to read -- but it'll be empty
        self.assertEqual(b'', wrapped.read(2))
        self.assertEqual({'x-amz-checksum-crc32': 'AAAAAA=='},
                         wrapped.trailers)

        self.assertFalse(wrapped._input.closed)
        wrapped.close()
        self.assertTrue(wrapped._input.closed)

    def test_unexpected_trailers(self):
        def do_test(raw):
            wrapped = StreamingInput(
                BytesIO(raw), 9, {'x-amz-checksum-crc32'},
                self.fake_sig_checker)
            with self.assertRaises(s3request.S3InputMalformedTrailer):
                wrapped.read()
            self.assertTrue(wrapped._input.closed)

        do_test('9;chunk-signature=ok\r\n123456789\r\n'
                '0;chunk-signature=ok\r\n'
                'x-amz-checksum-sha256: value\r\n'.encode('utf8'))
        do_test('9;chunk-signature=ok\r\n123456789\r\n'
                '0;chunk-signature=ok\r\n'
                'x-amz-checksum-crc32=value\r\n'.encode('utf8'))
        do_test('9;chunk-signature=ok\r\n123456789\r\n'
                '0;chunk-signature=ok\r\n'
                'x-amz-checksum-crc32\r\n'.encode('utf8'))

    def test_wrong_signature_first_chunk(self):
        raw = '9;chunk-signature=ko\r\n123456789\r\n' \
              '0;chunk-signature=ok\r\n\r\n'.encode('utf8')
        wrapped = StreamingInput(BytesIO(raw), 9, set(), self.fake_sig_checker)
        # Can read while in the chunk...
        self.assertEqual(b'1234', wrapped.read(4))
        self.assertEqual(b'5678', wrapped.read(4))
        # But once we hit the end, bomb out
        with self.assertRaises(s3request.S3InputChunkSignatureMismatch):
            wrapped.read(4)
        self.assertTrue(wrapped._input.closed)

    def test_wrong_signature_middle_chunk(self):
        raw = '2;chunk-signature=ok\r\n12\r\n' \
              '2;chunk-signature=ok\r\n34\r\n' \
              '2;chunk-signature=ko\r\n56\r\n' \
              '2;chunk-signature=ok\r\n78\r\n' \
              '0;chunk-signature=ok\r\n\r\n'.encode('utf8')
        wrapped = StreamingInput(BytesIO(raw), 9, set(), self.fake_sig_checker)
        self.assertEqual(b'1234', wrapped.read(4))
        with self.assertRaises(s3request.S3InputChunkSignatureMismatch):
            wrapped.read(4)
        self.assertTrue(wrapped._input.closed)

    def test_wrong_signature_last_chunk(self):
        raw = '2;chunk-signature=ok\r\n12\r\n' \
              '2;chunk-signature=ok\r\n34\r\n' \
              '2;chunk-signature=ok\r\n56\r\n' \
              '2;chunk-signature=ok\r\n78\r\n' \
              '0;chunk-signature=ko\r\n\r\n'.encode('utf8')
        wrapped = StreamingInput(BytesIO(raw), 9, set(), self.fake_sig_checker)
        self.assertEqual(b'12345678', wrapped.read(8))
        with self.assertRaises(s3request.S3InputChunkSignatureMismatch):
            wrapped.read(4)
        self.assertTrue(wrapped._input.closed)

    def test_not_enough_content(self):
        raw = '9;chunk-signature=ok\r\n123456789\r\n' \
              '0;chunk-signature=ok\r\n\r\n'.encode('utf8')
        wrapped = StreamingInput(
            BytesIO(raw), 33, set(), self.fake_sig_checker)
        with self.assertRaises(s3request.S3InputSizeError) as cm:
            wrapped.read()
        self.assertEqual(33, cm.exception.expected)
        self.assertEqual(9, cm.exception.provided)
        self.assertTrue(wrapped._input.closed)

    def test_wrong_chunk_size(self):
        # first chunk should be size 9 not a
        raw = 'a;chunk-signature=ok\r\n123456789\r\n' \
            '0;chunk-signature=ok\r\n\r\n'.encode('utf8')
        wrapped = StreamingInput(BytesIO(raw), 9, set(), self.fake_sig_checker)
        with self.assertRaises(s3request.S3InputSizeError) as cm:
            wrapped.read(4)
        self.assertEqual(9, cm.exception.expected)
        self.assertEqual(10, cm.exception.provided)
        self.assertTrue(wrapped._input.closed)

    def test_small_first_chunk_size(self):
        raw = '1;chunk-signature=ok\r\n1\r\n' \
              '8;chunk-signature=ok\r\n23456789\r\n' \
              '0;chunk-signature=ok\r\n\r\n'.encode('utf8')
        wrapped = StreamingInput(BytesIO(raw), 9, set(), self.fake_sig_checker)
        with self.assertRaises(s3request.S3InputChunkTooSmall) as cm:
            wrapped.read(4)
        # note: the chunk number is the one *after* the short chunk
        self.assertEqual(2, cm.exception.chunk_number)
        self.assertEqual(1, cm.exception.bad_chunk_size)
        self.assertTrue(wrapped._input.closed)

    def test_small_final_chunk_size_ok(self):
        raw = '8;chunk-signature=ok\r\n12345678\r\n' \
              '1;chunk-signature=ok\r\n9\r\n' \
              '0;chunk-signature=ok\r\n\r\n'.encode('utf8')
        wrapped = StreamingInput(BytesIO(raw), 9, set(), self.fake_sig_checker)
        self.assertEqual(b'123456789', wrapped.read())

    def test_invalid_chunk_size(self):
        # the actual chunk data doesn't need to match the length in the
        # chunk header for the test
        raw = ('-1;chunk-signature=ok\r\n123456789\r\n'
               '0;chunk-signature=ok\r\n\r\n').encode('utf8')
        wrapped = StreamingInput(BytesIO(raw), 9, set(), None)
        with self.assertRaises(s3request.S3InputIncomplete) as cm:
            wrapped.read(4)
        self.assertIn('invalid chunk header', str(cm.exception))
        self.assertTrue(wrapped._input.closed)

    def test_invalid_chunk_params(self):
        def do_test(params, exp_exception):
            raw = ('9;%s\r\n123456789\r\n'
                   '0;chunk-signature=ok\r\n\r\n' % params).encode('utf8')
            wrapped = StreamingInput(BytesIO(raw), 9, set(), MagicMock())
            with self.assertRaises(exp_exception):
                wrapped.read(4)
            self.assertTrue(wrapped._input.closed)

        do_test('chunk-signature=', s3request.S3InputIncomplete)
        do_test('chunk-signature=ok;not-ok', s3request.S3InputIncomplete)
        do_test('chunk-signature=ok;chunk-signature=ok',
                s3request.S3InputIncomplete)
        do_test('chunk-signature', s3request.S3InputIncomplete)
        # note: underscore not hyphen...
        do_test('chunk_signature=ok', s3request.S3InputChunkSignatureMismatch)
        do_test('skunk-cignature=ok', s3request.S3InputChunkSignatureMismatch)


class TestModuleFunctions(unittest.TestCase):
    def test_get_checksum_hasher(self):
        def do_test(crc):
            hasher = _get_checksum_hasher('x-amz-checksum-%s' % crc)
            self.assertEqual(crc, hasher.name)

        do_test('crc32')
        do_test('crc32c')
        do_test('sha1')
        do_test('sha256')
        try:
            checksum._select_crc64nvme_impl()
        except NotImplementedError:
            pass
        else:
            do_test('crc64nvme')

    def test_get_checksum_hasher_invalid(self):
        def do_test(crc):
            with self.assertRaises(s3response.S3NotImplemented):
                _get_checksum_hasher('x-amz-checksum-%s' % crc)

        with mock.patch.object(checksum, '_select_crc64nvme_impl',
                               side_effect=NotImplementedError):
            do_test('crc64nvme')
        do_test('nonsense')
        do_test('')


if __name__ == '__main__':
    unittest.main()<|MERGE_RESOLUTION|>--- conflicted
+++ resolved
@@ -1884,11 +1884,7 @@
         s3req = self._test_sig_v4_streaming_unsigned_payload_trailer(body)
         self.assertEqual(b'abcdefghijklmnopqrst',
                          s3req.environ['wsgi.input'].read(20))
-<<<<<<< HEAD
-        with self.assertRaises(s3request.S3InputChecksumInvalid):
-=======
         with self.assertRaises(s3request.S3InputChecksumTrailerInvalid):
->>>>>>> 9540d35b
             s3req.environ['wsgi.input'].read()
 
         # ...which in context gets translated to a 400 response

# Copyright (c) 2014 OpenStack Foundation
#
# Licensed under the Apache License, Version 2.0 (the "License");
# you may not use this file except in compliance with the License.
# You may obtain a copy of the License at
#
#    http://www.apache.org/licenses/LICENSE-2.0
#
# Unless required by applicable law or agreed to in writing, software
# distributed under the License is distributed on an "AS IS" BASIS,
# WITHOUT WARRANTIES OR CONDITIONS OF ANY KIND, either express or
# implied.
# See the License for the specific language governing permissions and
# limitations under the License.

from datetime import timedelta
import hashlib
from mock import patch, MagicMock
import unittest

from io import BytesIO

from swift.common import swob
from swift.common.middleware.s3api import s3response, controllers
from swift.common.swob import Request, HTTPNoContent
from swift.common.middleware.s3api.utils import mktime, Config
from swift.common.middleware.s3api.acl_handlers import get_acl_handler
from swift.common.middleware.s3api.subresource import ACL, User, Owner, \
    Grant, encode_acl
from test.unit.common.middleware.s3api.test_s3api import S3ApiTestCase
from swift.common.middleware.s3api.s3request import S3Request, \
    S3AclRequest, SigV4Request, SIGV4_X_AMZ_DATE_FORMAT, HashingInput
from swift.common.middleware.s3api.s3response import InvalidArgument, \
    NoSuchBucket, InternalError, ServiceUnavailable, \
    AccessDenied, SignatureDoesNotMatch, RequestTimeTooSkewed, BadDigest, \
<<<<<<< HEAD
    InvalidPartArgument, InvalidPartNumber
=======
    InvalidPartArgument, InvalidPartNumber, InvalidRequest
>>>>>>> b73eb6c7
from swift.common.utils import md5

from test.debug_logger import debug_logger

Fake_ACL_MAP = {
    # HEAD Bucket
    ('HEAD', 'HEAD', 'container'):
    {'Resource': 'container',
     'Permission': 'READ'},
    # GET Bucket
    ('GET', 'GET', 'container'):
    {'Resource': 'container',
     'Permission': 'READ'},
    # HEAD Object
    ('HEAD', 'HEAD', 'object'):
    {'Resource': 'object',
     'Permission': 'READ'},
    # GET Object
    ('GET', 'GET', 'object'):
    {'Resource': 'object',
     'Permission': 'READ'},
}


def _gen_test_acl_header(owner, permission=None, grantee=None,
                         resource='container'):
    if permission is None:
        return ACL(owner, [])

    if grantee is None:
        grantee = User('test:tester')
    return encode_acl(resource, ACL(owner, [Grant(grantee, permission)]))


class FakeResponse(object):
    def __init__(self, s3_acl):
        self.sysmeta_headers = {}
        if s3_acl:
            owner = Owner(id='test:tester', name='test:tester')
            self.sysmeta_headers.update(
                _gen_test_acl_header(owner, 'FULL_CONTROL',
                                     resource='container'))
            self.sysmeta_headers.update(
                _gen_test_acl_header(owner, 'FULL_CONTROL',
                                     resource='object'))


class FakeSwiftResponse(object):
    def __init__(self):
        self.environ = {
            'PATH_INFO': '/v1/AUTH_test',
            'HTTP_X_TENANT_NAME': 'test',
            'HTTP_X_USER_NAME': 'tester',
            'HTTP_X_AUTH_TOKEN': 'token',
        }


class TestRequest(S3ApiTestCase):

    def setUp(self):
        super(TestRequest, self).setUp()
        self.s3api.conf.s3_acl = True

    @patch('swift.common.middleware.s3api.acl_handlers.ACL_MAP', Fake_ACL_MAP)
    @patch('swift.common.middleware.s3api.s3request.S3AclRequest.authenticate',
           lambda x, y: None)
    def _test_get_response(self, method, container='bucket', obj=None,
                           permission=None, skip_check=False,
                           req_klass=S3Request, fake_swift_resp=None):
        path = '/' + container + ('/' + obj if obj else '')
        req = Request.blank(path,
                            environ={'REQUEST_METHOD': method},
                            headers={'Authorization': 'AWS test:tester:hmac',
                                     'Date': self.get_date_header()})
        s3_req = req_klass(req.environ, conf=self.s3api.conf)
        s3_req.set_acl_handler(
            get_acl_handler(s3_req.controller_name)(s3_req, debug_logger()))
        with patch('swift.common.middleware.s3api.s3request.S3Request.'
                   '_get_response') as mock_get_resp, \
                patch('swift.common.middleware.s3api.subresource.ACL.'
                      'check_permission') as m_check_permission:
            mock_get_resp.return_value = fake_swift_resp \
                or FakeResponse(self.s3api.conf.s3_acl)
            return mock_get_resp, m_check_permission, \
                s3_req.get_response(self.s3api)

    def test_get_response_without_s3_acl(self):
        self.s3api.conf.s3_acl = False
        mock_get_resp, m_check_permission, s3_resp = \
            self._test_get_response('HEAD')
        self.assertFalse(hasattr(s3_resp, 'bucket_acl'))
        self.assertFalse(hasattr(s3_resp, 'object_acl'))
        self.assertEqual(mock_get_resp.call_count, 1)
        self.assertEqual(m_check_permission.call_count, 0)

    def test_get_response_without_match_ACL_MAP(self):
        with self.assertRaises(Exception) as e:
            self._test_get_response('POST', req_klass=S3AclRequest)
        self.assertEqual(e.exception.args[0],
                         'No permission to be checked exists')

    def test_get_response_without_duplication_HEAD_request(self):
        obj = 'object'
        mock_get_resp, m_check_permission, s3_resp = \
            self._test_get_response('HEAD', obj=obj,
                                    req_klass=S3AclRequest)
        self.assertTrue(s3_resp.bucket_acl is not None)
        self.assertTrue(s3_resp.object_acl is not None)
        self.assertEqual(mock_get_resp.call_count, 1)
        args, kargs = mock_get_resp.call_args_list[0]
        get_resp_obj = args[3]
        self.assertEqual(get_resp_obj, obj)
        self.assertEqual(m_check_permission.call_count, 1)
        args, kargs = m_check_permission.call_args
        permission = args[1]
        self.assertEqual(permission, 'READ')

    def test_get_response_with_check_object_permission(self):
        obj = 'object'
        mock_get_resp, m_check_permission, s3_resp = \
            self._test_get_response('GET', obj=obj,
                                    req_klass=S3AclRequest)
        self.assertTrue(s3_resp.bucket_acl is not None)
        self.assertTrue(s3_resp.object_acl is not None)
        self.assertEqual(mock_get_resp.call_count, 2)
        args, kargs = mock_get_resp.call_args_list[0]
        get_resp_obj = args[3]
        self.assertEqual(get_resp_obj, obj)
        self.assertEqual(m_check_permission.call_count, 1)
        args, kargs = m_check_permission.call_args
        permission = args[1]
        self.assertEqual(permission, 'READ')

    def test_get_response_with_check_container_permission(self):
        mock_get_resp, m_check_permission, s3_resp = \
            self._test_get_response('GET',
                                    req_klass=S3AclRequest)
        self.assertTrue(s3_resp.bucket_acl is not None)
        self.assertTrue(s3_resp.object_acl is not None)
        self.assertEqual(mock_get_resp.call_count, 2)
        args, kargs = mock_get_resp.call_args_list[0]
        get_resp_obj = args[3]
        self.assertEqual(get_resp_obj, '')
        self.assertEqual(m_check_permission.call_count, 1)
        args, kargs = m_check_permission.call_args
        permission = args[1]
        self.assertEqual(permission, 'READ')

    def test_get_validate_param(self):
        def create_s3request_with_param(param, value):
            req = Request.blank(
                '/bucket?%s=%s' % (param, value),
                environ={'REQUEST_METHOD': 'GET'},
                headers={'Authorization': 'AWS test:tester:hmac',
                         'Date': self.get_date_header()})
            return S3Request(req.environ)

        s3req = create_s3request_with_param('max-keys', '1')

        # a param in the range
        self.assertEqual(s3req.get_validated_param('max-keys', 1000, 1000), 1)
        self.assertEqual(s3req.get_validated_param('max-keys', 0, 1), 1)

        # a param in the out of the range
        self.assertEqual(s3req.get_validated_param('max-keys', 0, 0), 0)

        # a param in the out of the integer range
        s3req = create_s3request_with_param('max-keys', '1' * 30)
        with self.assertRaises(InvalidArgument) as result:
            s3req.get_validated_param('max-keys', 1)
        self.assertIn(
            b'not an integer or within integer range', result.exception.body)
        self.assertEqual(
            result.exception.headers['content-type'], 'application/xml')

        # a param is negative integer
        s3req = create_s3request_with_param('max-keys', '-1')
        with self.assertRaises(InvalidArgument) as result:
            s3req.get_validated_param('max-keys', 1)
        self.assertIn(
            b'must be an integer between 0 and', result.exception.body)
        self.assertEqual(
            result.exception.headers['content-type'], 'application/xml')

        # a param is not integer
        s3req = create_s3request_with_param('max-keys', 'invalid')
        with self.assertRaises(InvalidArgument) as result:
            s3req.get_validated_param('max-keys', 1)
        self.assertIn(
            b'not an integer or within integer range', result.exception.body)
        self.assertEqual(
            result.exception.headers['content-type'], 'application/xml')

    def test_authenticate_delete_Authorization_from_s3req(self):
        req = Request.blank('/bucket/obj',
                            environ={'REQUEST_METHOD': 'GET'},
                            headers={'Authorization': 'AWS test:tester:hmac',
                                     'Date': self.get_date_header()})
        with patch.object(Request, 'get_response') as m_swift_resp, \
                patch.object(Request, 'remote_user', 'authorized'):

            m_swift_resp.return_value = FakeSwiftResponse()
            s3_req = S3AclRequest(req.environ, self.s3api.conf, None)
            self.assertNotIn('s3api.auth_details', s3_req.environ)

    def test_to_swift_req_Authorization_not_exist_in_swreq(self):
        # the difference from
        # test_authenticate_delete_Authorization_from_s3req_headers above is
        # this method asserts *to_swift_req* method.
        container = 'bucket'
        obj = 'obj'
        method = 'GET'
        req = Request.blank('/%s/%s' % (container, obj),
                            environ={'REQUEST_METHOD': method},
                            headers={'Authorization': 'AWS test:tester:hmac',
                                     'Date': self.get_date_header()})
        with patch.object(Request, 'get_response') as m_swift_resp, \
                patch.object(Request, 'remote_user', 'authorized'):

            m_swift_resp.return_value = FakeSwiftResponse()
            s3_req = S3AclRequest(req.environ)
            # Yes, we *want* to assert this
            sw_req = s3_req.to_swift_req(method, container, obj)
            # So since the result of S3AclRequest init tests and with this
            # result to_swift_req doesn't add Authorization header and token
            self.assertNotIn('s3api.auth_details', sw_req.environ)
            self.assertNotIn('X-Auth-Token', sw_req.headers)

    def test_to_swift_req_subrequest_proxy_access_log(self):
        container = 'bucket'
        obj = 'obj'
        method = 'GET'

        # force_swift_request_proxy_log is True
        req = Request.blank('/%s/%s' % (container, obj),
                            environ={'REQUEST_METHOD': method,
                                     'swift.proxy_access_log_made': True},
                            headers={'Authorization': 'AWS test:tester:hmac',
                                     'Date': self.get_date_header()})
        with patch.object(Request, 'get_response') as m_swift_resp, \
                patch.object(Request, 'remote_user', 'authorized'):
            m_swift_resp.return_value = FakeSwiftResponse()
            s3_req = S3AclRequest(
                req.environ,
                conf=Config({'force_swift_request_proxy_log': True}))
            sw_req = s3_req.to_swift_req(method, container, obj)
            self.assertFalse(sw_req.environ['swift.proxy_access_log_made'])

        # force_swift_request_proxy_log is False
        req = Request.blank('/%s/%s' % (container, obj),
                            environ={'REQUEST_METHOD': method,
                                     'swift.proxy_access_log_made': True},
                            headers={'Authorization': 'AWS test:tester:hmac',
                                     'Date': self.get_date_header()})
        with patch.object(Request, 'get_response') as m_swift_resp, \
                patch.object(Request, 'remote_user', 'authorized'):
            m_swift_resp.return_value = FakeSwiftResponse()
            s3_req = S3AclRequest(
                req.environ,
                conf=Config({'force_swift_request_proxy_log': False}))
            sw_req = s3_req.to_swift_req(method, container, obj)
            self.assertTrue(sw_req.environ['swift.proxy_access_log_made'])

    def test_get_container_info(self):
        s3api_acl = '{"Owner":"owner","Grant":'\
            '[{"Grantee":"owner","Permission":"FULL_CONTROL"}]}'
        self.swift.register('HEAD', '/v1/AUTH_test/bucket', HTTPNoContent,
                            {'x-container-read': 'foo',
                             'X-container-object-count': '5',
                             'x-container-sysmeta-versions-location':
                                'bucket2',
                             'x-container-sysmeta-s3api-acl': s3api_acl,
                             'X-container-meta-foo': 'bar'}, None)
        req = Request.blank('/bucket', environ={'REQUEST_METHOD': 'GET'},
                            headers={'Authorization': 'AWS test:tester:hmac',
                                     'Date': self.get_date_header()})
        s3_req = S3Request(req.environ)
        # first, call get_response('HEAD')
        info = s3_req.get_container_info(self.app)
        self.assertTrue('status' in info)  # sanity
        self.assertEqual(204, info['status'])  # sanity
        self.assertEqual('foo', info['read_acl'])  # sanity
        self.assertEqual(5, info['object_count'])  # sanity
        self.assertEqual(
            'bucket2', info['sysmeta']['versions-location'])  # sanity
        self.assertEqual(s3api_acl, info['sysmeta']['s3api-acl'])  # sanity
        self.assertEqual({'foo': 'bar'}, info['meta'])  # sanity
        with patch(
                'swift.common.middleware.s3api.s3request.get_container_info',
                return_value={'status': 204}) as mock_info:
            # Then all calls goes to get_container_info
            for x in range(10):
                info = s3_req.get_container_info(self.swift)
                self.assertTrue('status' in info)  # sanity
                self.assertEqual(204, info['status'])  # sanity
            self.assertEqual(10, mock_info.call_count)

        expected_errors = [(404, NoSuchBucket), (0, InternalError),
                           (503, ServiceUnavailable)]
        for status, expected_error in expected_errors:
            with patch('swift.common.middleware.s3api.s3request.'
                       'get_container_info',
                       return_value={'status': status}):
                self.assertRaises(
                    expected_error, s3_req.get_container_info, MagicMock())

    def test_date_header_missing(self):
        self.swift.register('HEAD', '/v1/AUTH_test/nojunk', swob.HTTPNotFound,
                            {}, None)
        req = Request.blank('/nojunk',
                            environ={'REQUEST_METHOD': 'HEAD'},
                            headers={'Authorization': 'AWS test:tester:hmac'})
        status, headers, body = self.call_s3api(req)
        self.assertEqual(status.split()[0], '403')
        self.assertEqual(body, b'')

    def test_date_header_expired(self):
        self.swift.register('HEAD', '/v1/AUTH_test/nojunk', swob.HTTPNotFound,
                            {}, None)
        req = Request.blank('/nojunk',
                            environ={'REQUEST_METHOD': 'HEAD'},
                            headers={'Authorization': 'AWS test:tester:hmac',
                                     'Date': 'Fri, 01 Apr 2014 12:00:00 GMT'})

        status, headers, body = self.call_s3api(req)
        self.assertEqual(status.split()[0], '403')
        self.assertEqual(body, b'')

    def test_date_header_with_x_amz_date_valid(self):
        self.swift.register('HEAD', '/v1/AUTH_test/nojunk', swob.HTTPNotFound,
                            {}, None)
        req = Request.blank('/nojunk',
                            environ={'REQUEST_METHOD': 'HEAD'},
                            headers={'Authorization': 'AWS test:tester:hmac',
                                     'Date': 'Fri, 01 Apr 2014 12:00:00 GMT',
                                     'x-amz-date': self.get_date_header()})

        status, headers, body = self.call_s3api(req)
        self.assertEqual(status.split()[0], '404')
        self.assertEqual(body, b'')

    def test_date_header_with_x_amz_date_expired(self):
        self.swift.register('HEAD', '/v1/AUTH_test/nojunk', swob.HTTPNotFound,
                            {}, None)
        req = Request.blank('/nojunk',
                            environ={'REQUEST_METHOD': 'HEAD'},
                            headers={'Authorization': 'AWS test:tester:hmac',
                                     'Date': self.get_date_header(),
                                     'x-amz-date':
                                     'Fri, 01 Apr 2014 12:00:00 GMT'})

        status, headers, body = self.call_s3api(req)
        self.assertEqual(status.split()[0], '403')
        self.assertEqual(body, b'')

    def _test_request_timestamp_sigv4(self, date_header):
        # signature v4 here
        environ = {
            'REQUEST_METHOD': 'GET'}

        if 'X-Amz-Date' in date_header:
            included_header = 'x-amz-date'
            scope_date = date_header['X-Amz-Date'].split('T', 1)[0]
        elif 'Date' in date_header:
            included_header = 'date'
            scope_date = self.get_v4_amz_date_header().split('T', 1)[0]
        else:
            self.fail('Invalid date header specified as test')

        headers = {
            'Authorization':
                'AWS4-HMAC-SHA256 '
                'Credential=test/%s/us-east-1/s3/aws4_request, '
                'SignedHeaders=%s,'
                'Signature=X' % (
                    scope_date,
                    ';'.join(sorted(['host', included_header]))),
            'X-Amz-Content-SHA256': '0123456789'}

        headers.update(date_header)
        req = Request.blank('/', environ=environ, headers=headers)
        sigv4_req = SigV4Request(req.environ, conf=self.s3api.conf)

        if 'X-Amz-Date' in date_header:
            timestamp = mktime(
                date_header['X-Amz-Date'], SIGV4_X_AMZ_DATE_FORMAT)
        elif 'Date' in date_header:
            timestamp = mktime(date_header['Date'])

        self.assertEqual(timestamp, int(sigv4_req.timestamp))

    def test_request_timestamp_sigv4(self):
        access_denied_message = \
            b'AWS authentication requires a valid Date or x-amz-date header'

        # normal X-Amz-Date header
        date_header = {'X-Amz-Date': self.get_v4_amz_date_header()}
        self._test_request_timestamp_sigv4(date_header)

        # normal Date header
        date_header = {'Date': self.get_date_header()}
        self._test_request_timestamp_sigv4(date_header)

        # mangled X-Amz-Date header
        date_header = {'X-Amz-Date': self.get_v4_amz_date_header()[:-1]}
        with self.assertRaises(AccessDenied) as cm:
            self._test_request_timestamp_sigv4(date_header)

        self.assertEqual('403 Forbidden', cm.exception.args[0])
        self.assertIn(access_denied_message, cm.exception.body)

        # mangled Date header
        date_header = {'Date': self.get_date_header()[20:]}
        with self.assertRaises(AccessDenied) as cm:
            self._test_request_timestamp_sigv4(date_header)

        self.assertEqual('403 Forbidden', cm.exception.args[0])
        self.assertIn(access_denied_message, cm.exception.body)

        # Negative timestamp
        date_header = {'X-Amz-Date': '00160523T054055Z'}
        with self.assertRaises(AccessDenied) as cm:
            self._test_request_timestamp_sigv4(date_header)

        self.assertEqual('403 Forbidden', cm.exception.args[0])
        self.assertIn(access_denied_message, cm.exception.body)

        # far-past Date header
        date_header = {'Date': 'Tue, 07 Jul 999 21:53:04 GMT'}
        with self.assertRaises(AccessDenied) as cm:
            self._test_request_timestamp_sigv4(date_header)

        self.assertEqual('403 Forbidden', cm.exception.args[0])
        self.assertIn(access_denied_message, cm.exception.body)

        # near-past X-Amz-Date headers
        date_header = {'X-Amz-Date': self.get_v4_amz_date_header(
            timedelta(minutes=-10)
        )}
        self._test_request_timestamp_sigv4(date_header)

        date_header = {'X-Amz-Date': self.get_v4_amz_date_header(
            timedelta(minutes=-10)
        )}
        with self.assertRaises(RequestTimeTooSkewed) as cm, \
                patch.object(self.s3api.conf, 'allowable_clock_skew', 300):
            self._test_request_timestamp_sigv4(date_header)

        # near-future X-Amz-Date headers
        date_header = {'X-Amz-Date': self.get_v4_amz_date_header(
            timedelta(minutes=10)
        )}
        self._test_request_timestamp_sigv4(date_header)

        date_header = {'X-Amz-Date': self.get_v4_amz_date_header(
            timedelta(minutes=10)
        )}
        with self.assertRaises(RequestTimeTooSkewed) as cm, \
                patch.object(self.s3api.conf, 'allowable_clock_skew', 300):
            self._test_request_timestamp_sigv4(date_header)

        date_header = {'X-Amz-Date': self.get_v4_amz_date_header(
            timedelta(days=1)
        )}
        with self.assertRaises(RequestTimeTooSkewed) as cm:
            self._test_request_timestamp_sigv4(date_header)

        # far-future Date header
        date_header = {'Date': 'Tue, 07 Jul 9999 21:53:04 GMT'}
        with self.assertRaises(RequestTimeTooSkewed) as cm:
            self._test_request_timestamp_sigv4(date_header)

        self.assertEqual('403 Forbidden', cm.exception.args[0])
        self.assertIn(b'The difference between the request time and the '
                      b'current time is too large.', cm.exception.body)

    def _test_request_timestamp_sigv2(self, date_header):
        # signature v4 here
        environ = {
            'REQUEST_METHOD': 'GET'}

        headers = {'Authorization': 'AWS test:tester:hmac'}
        headers.update(date_header)
        req = Request.blank('/', environ=environ, headers=headers)
        sigv2_req = S3Request(req.environ)

        if 'X-Amz-Date' in date_header:
            timestamp = mktime(req.headers.get('X-Amz-Date'))
        elif 'Date' in date_header:
            timestamp = mktime(req.headers.get('Date'))
        else:
            self.fail('Invalid date header specified as test')
        self.assertEqual(timestamp, int(sigv2_req.timestamp))

    def test_request_timestamp_sigv2(self):
        access_denied_message = \
            b'AWS authentication requires a valid Date or x-amz-date header'

        # In v2 format, normal X-Amz-Date header is same
        date_header = {'X-Amz-Date': self.get_date_header()}
        self._test_request_timestamp_sigv2(date_header)

        # normal Date header
        date_header = {'Date': self.get_date_header()}
        self._test_request_timestamp_sigv2(date_header)

        # mangled X-Amz-Date header
        date_header = {'X-Amz-Date': self.get_date_header()[:-20]}
        with self.assertRaises(AccessDenied) as cm:
            self._test_request_timestamp_sigv2(date_header)

        self.assertEqual('403 Forbidden', cm.exception.args[0])
        self.assertIn(access_denied_message, cm.exception.body)

        # mangled Date header
        date_header = {'Date': self.get_date_header()[:-20]}
        with self.assertRaises(AccessDenied) as cm:
            self._test_request_timestamp_sigv2(date_header)

        self.assertEqual('403 Forbidden', cm.exception.args[0])
        self.assertIn(access_denied_message, cm.exception.body)

        # Negative timestamp
        date_header = {'X-Amz-Date': '00160523T054055Z'}
        with self.assertRaises(AccessDenied) as cm:
            self._test_request_timestamp_sigv2(date_header)

        self.assertEqual('403 Forbidden', cm.exception.args[0])
        self.assertIn(access_denied_message, cm.exception.body)

        # far-past Date header
        date_header = {'Date': 'Tue, 07 Jul 999 21:53:04 GMT'}
        with self.assertRaises(AccessDenied) as cm:
            self._test_request_timestamp_sigv2(date_header)

        self.assertEqual('403 Forbidden', cm.exception.args[0])
        self.assertIn(access_denied_message, cm.exception.body)

        # far-future Date header
        date_header = {'Date': 'Tue, 07 Jul 9999 21:53:04 GMT'}
        with self.assertRaises(RequestTimeTooSkewed) as cm:
            self._test_request_timestamp_sigv2(date_header)

        self.assertEqual('403 Forbidden', cm.exception.args[0])
        self.assertIn(b'The difference between the request time and the '
                      b'current time is too large.', cm.exception.body)

    def test_headers_to_sign_sigv4(self):
        environ = {
            'REQUEST_METHOD': 'GET'}

        # host and x-amz-date
        x_amz_date = self.get_v4_amz_date_header()
        headers = {
            'Authorization':
                'AWS4-HMAC-SHA256 '
                'Credential=test/%s/us-east-1/s3/aws4_request, '
                'SignedHeaders=host;x-amz-content-sha256;x-amz-date,'
                'Signature=X' % self.get_v4_amz_date_header().split('T', 1)[0],
            'X-Amz-Content-SHA256': '0123456789',
            'Date': self.get_date_header(),
            'X-Amz-Date': x_amz_date}

        req = Request.blank('/', environ=environ, headers=headers)
        sigv4_req = SigV4Request(req.environ)

        headers_to_sign = sigv4_req._headers_to_sign()
        self.assertEqual(headers_to_sign, [
            ('host', 'localhost:80'),
            ('x-amz-content-sha256', '0123456789'),
            ('x-amz-date', x_amz_date)])

        # no x-amz-date
        headers = {
            'Authorization':
                'AWS4-HMAC-SHA256 '
                'Credential=test/%s/us-east-1/s3/aws4_request, '
                'SignedHeaders=host;x-amz-content-sha256,'
                'Signature=X' % self.get_v4_amz_date_header().split('T', 1)[0],
            'X-Amz-Content-SHA256': '0123456789',
            'Date': self.get_date_header()}

        req = Request.blank('/', environ=environ, headers=headers)
        sigv4_req = SigV4Request(req.environ)

        headers_to_sign = sigv4_req._headers_to_sign()
        self.assertEqual(headers_to_sign, [
            ('host', 'localhost:80'),
            ('x-amz-content-sha256', '0123456789')])

        # SignedHeaders says, host and x-amz-date included but there is not
        # X-Amz-Date header
        headers = {
            'Authorization':
                'AWS4-HMAC-SHA256 '
                'Credential=test/%s/us-east-1/s3/aws4_request, '
                'SignedHeaders=host;x-amz-content-sha256;x-amz-date,'
                'Signature=X' % self.get_v4_amz_date_header().split('T', 1)[0],
            'X-Amz-Content-SHA256': '0123456789',
            'Date': self.get_date_header()}

        req = Request.blank('/', environ=environ, headers=headers)
        with self.assertRaises(SignatureDoesNotMatch):
            sigv4_req = SigV4Request(req.environ)
            sigv4_req._headers_to_sign()

    def test_canonical_uri_sigv2(self):
        environ = {
            'HTTP_HOST': 'bucket1.s3.test.com',
            'REQUEST_METHOD': 'GET'}

        headers = {'Authorization': 'AWS test:tester:hmac',
                   'X-Amz-Date': self.get_date_header()}

        # Virtual hosted-style
        req = Request.blank('/', environ=environ, headers=headers)
        sigv2_req = S3Request(
            req.environ, conf=Config({'storage_domains': ['s3.test.com']}))
        uri = sigv2_req._canonical_uri()
        self.assertEqual(uri, '/bucket1/')
        self.assertEqual(req.environ['PATH_INFO'], '/')

        req = Request.blank('/obj1', environ=environ, headers=headers)
        sigv2_req = S3Request(
            req.environ, conf=Config({'storage_domains': ['s3.test.com']}))
        uri = sigv2_req._canonical_uri()
        self.assertEqual(uri, '/bucket1/obj1')
        self.assertEqual(req.environ['PATH_INFO'], '/obj1')

        req = Request.blank('/obj2', environ=environ, headers=headers)
        sigv2_req = S3Request(
            req.environ, conf=Config({
                'storage_domains': ['alternate.domain', 's3.test.com']}))
        uri = sigv2_req._canonical_uri()
        self.assertEqual(uri, '/bucket1/obj2')
        self.assertEqual(req.environ['PATH_INFO'], '/obj2')

        # Now check the other storage_domain
        environ = {
            'HTTP_HOST': 'bucket1.alternate.domain',
            'REQUEST_METHOD': 'GET'}
        req = Request.blank('/obj2', environ=environ, headers=headers)
        sigv2_req = S3Request(
            req.environ, conf=Config({
                'storage_domains': ['alternate.domain', 's3.test.com']}))
        uri = sigv2_req._canonical_uri()
        self.assertEqual(uri, '/bucket1/obj2')
        self.assertEqual(req.environ['PATH_INFO'], '/obj2')

        # Non existent storage_domain means we can't find the  container
        environ = {
            'HTTP_HOST': 'bucket1.incorrect.domain',
            'REQUEST_METHOD': 'GET'}
        req = Request.blank('/obj2', environ=environ, headers=headers)
        sigv2_req = S3Request(
            req.environ, conf=Config({
                'storage_domains': ['alternate.domain', 's3.test.com']}))
        uri = sigv2_req._canonical_uri()
        # uo oh, no bucket
        self.assertEqual(uri, '/obj2')
        self.assertEqual(sigv2_req.container_name, 'obj2')

        environ = {
            'HTTP_HOST': 's3.test.com',
            'REQUEST_METHOD': 'GET'}

        # Path-style
        req = Request.blank('/', environ=environ, headers=headers)
        sigv2_req = S3Request(req.environ)
        uri = sigv2_req._canonical_uri()

        self.assertEqual(uri, '/')
        self.assertEqual(req.environ['PATH_INFO'], '/')

        req = Request.blank('/bucket1/obj1',
                            environ=environ,
                            headers=headers)
        sigv2_req = S3Request(req.environ)
        uri = sigv2_req._canonical_uri()
        self.assertEqual(uri, '/bucket1/obj1')
        self.assertEqual(req.environ['PATH_INFO'], '/bucket1/obj1')

    def test_canonical_uri_sigv4(self):
        environ = {
            'HTTP_HOST': 'bucket.s3.test.com',
            'REQUEST_METHOD': 'GET'}

        # host and x-amz-date
        x_amz_date = self.get_v4_amz_date_header()
        headers = {
            'Authorization':
                'AWS4-HMAC-SHA256 '
                'Credential=test/%s/us-east-1/s3/aws4_request, '
                'SignedHeaders=host;x-amz-content-sha256;x-amz-date,'
                'Signature=X' % self.get_v4_amz_date_header().split('T', 1)[0],
            'X-Amz-Content-SHA256': '0123456789',
            'Date': self.get_date_header(),
            'X-Amz-Date': x_amz_date}

        # Virtual hosted-style
        self.s3api.conf.storage_domains = ['s3.test.com']
        req = Request.blank('/', environ=environ, headers=headers)
        sigv4_req = SigV4Request(req.environ)
        uri = sigv4_req._canonical_uri()

        self.assertEqual(uri, b'/')
        self.assertEqual(req.environ['PATH_INFO'], '/')

        req = Request.blank('/obj1', environ=environ, headers=headers)
        sigv4_req = SigV4Request(req.environ)
        uri = sigv4_req._canonical_uri()

        self.assertEqual(uri, b'/obj1')
        self.assertEqual(req.environ['PATH_INFO'], '/obj1')

        environ = {
            'HTTP_HOST': 's3.test.com',
            'REQUEST_METHOD': 'GET'}

        # Path-style
        self.s3api.conf.storage_domains = []
        req = Request.blank('/', environ=environ, headers=headers)
        sigv4_req = SigV4Request(req.environ)
        uri = sigv4_req._canonical_uri()

        self.assertEqual(uri, b'/')
        self.assertEqual(req.environ['PATH_INFO'], '/')

        req = Request.blank('/bucket/obj1',
                            environ=environ,
                            headers=headers)
        sigv4_req = SigV4Request(req.environ)
        uri = sigv4_req._canonical_uri()

        self.assertEqual(uri, b'/bucket/obj1')
        self.assertEqual(req.environ['PATH_INFO'], '/bucket/obj1')

    @patch.object(S3Request, '_validate_dates', lambda *a: None)
    def _test_check_signature_sigv2(self, secret):
        # See https://web.archive.org/web/20151226025049/http://
        # docs.aws.amazon.com//AmazonS3/latest/dev/RESTAuthentication.html
        req = Request.blank('/photos/puppy.jpg', headers={
            'Host': 'johnsmith.s3.amazonaws.com',
            'Date': 'Tue, 27 Mar 2007 19:36:42 +0000',
            'Authorization': ('AWS AKIAIOSFODNN7EXAMPLE:'
                              'bWq2s1WEIj+Ydj0vQ697zp+IXMU='),
        })
        sigv2_req = S3Request(req.environ, conf=Config({
            'storage_domains': ['s3.amazonaws.com']}))
        expected_sts = b'\n'.join([
            b'GET',
            b'',
            b'',
            b'Tue, 27 Mar 2007 19:36:42 +0000',
            b'/johnsmith/photos/puppy.jpg',
        ])
        self.assertEqual(expected_sts, sigv2_req._string_to_sign())
        self.assertTrue(sigv2_req.check_signature(secret))

        req = Request.blank('/photos/puppy.jpg', method='PUT', headers={
            'Content-Type': 'image/jpeg',
            'Content-Length': '94328',
            'Host': 'johnsmith.s3.amazonaws.com',
            'Date': 'Tue, 27 Mar 2007 21:15:45 +0000',
            'Authorization': ('AWS AKIAIOSFODNN7EXAMPLE:'
                              'MyyxeRY7whkBe+bq8fHCL/2kKUg='),
        })
        sigv2_req = S3Request(req.environ, conf=Config({
            'storage_domains': ['s3.amazonaws.com']}))
        expected_sts = b'\n'.join([
            b'PUT',
            b'',
            b'image/jpeg',
            b'Tue, 27 Mar 2007 21:15:45 +0000',
            b'/johnsmith/photos/puppy.jpg',
        ])
        self.assertEqual(expected_sts, sigv2_req._string_to_sign())
        self.assertTrue(sigv2_req.check_signature(secret))

        req = Request.blank(
            '/?prefix=photos&max-keys=50&marker=puppy',
            headers={
                'User-Agent': 'Mozilla/5.0',
                'Host': 'johnsmith.s3.amazonaws.com',
                'Date': 'Tue, 27 Mar 2007 19:42:41 +0000',
                'Authorization': ('AWS AKIAIOSFODNN7EXAMPLE:'
                                  'htDYFYduRNen8P9ZfE/s9SuKy0U='),
            })
        sigv2_req = S3Request(req.environ, conf=Config({
            'storage_domains': ['s3.amazonaws.com']}))
        expected_sts = b'\n'.join([
            b'GET',
            b'',
            b'',
            b'Tue, 27 Mar 2007 19:42:41 +0000',
            b'/johnsmith/',
        ])
        self.assertEqual(expected_sts, sigv2_req._string_to_sign())
        self.assertTrue(sigv2_req.check_signature(secret))

        with patch('swift.common.middleware.s3api.s3request.streq_const_time',
                   return_value=True) as mock_eq:
            self.assertTrue(sigv2_req.check_signature(secret))
        mock_eq.assert_called_once()

    def test_check_signature_sigv2(self):
        self._test_check_signature_sigv2(
            'wJalrXUtnFEMI/K7MDENG/bPxRfiCYEXAMPLEKEY')

    def test_check_signature_sigv2_unicode_string(self):
        self._test_check_signature_sigv2(
            u'wJalrXUtnFEMI/K7MDENG/bPxRfiCYEXAMPLEKEY')

    @patch.object(S3Request, '_validate_dates', lambda *a: None)
    def test_check_signature_multi_bytes_secret_failure(self):
        # Test v2 check_signature with multi bytes invalid secret
        req = Request.blank('/photos/puppy.jpg', headers={
            'Host': 'johnsmith.s3.amazonaws.com',
            'Date': 'Tue, 27 Mar 2007 19:36:42 +0000',
            'Authorization': ('AWS AKIAIOSFODNN7EXAMPLE:'
                              'bWq2s1WEIj+Ydj0vQ697zp+IXMU='),
        })
        sigv2_req = S3Request(req.environ, Config({
            'storage_domains': ['s3.amazonaws.com']}))
        # This is a failure case with utf-8 non-ascii multi-bytes charactor
        # but we expect to return just False instead of exceptions
        self.assertFalse(sigv2_req.check_signature(
            u'\u30c9\u30e9\u30b4\u30f3'))

        # Test v4 check_signature with multi bytes invalid secret
        amz_date_header = self.get_v4_amz_date_header()
        req = Request.blank('/photos/puppy.jpg', headers={
            'Authorization':
                'AWS4-HMAC-SHA256 '
                'Credential=test/%s/us-east-1/s3/aws4_request, '
                'SignedHeaders=host;x-amz-content-sha256;x-amz-date,'
                'Signature=X' % amz_date_header.split('T', 1)[0],
            'X-Amz-Content-SHA256': '0123456789',
            'X-Amz-Date': amz_date_header
        })
        sigv4_req = SigV4Request(
            req.environ, Config({'storage_domains': ['s3.amazonaws.com']}))
        self.assertFalse(sigv4_req.check_signature(
            u'\u30c9\u30e9\u30b4\u30f3'))

        with patch('swift.common.middleware.s3api.s3request.streq_const_time',
                   return_value=False) as mock_eq:
            self.assertFalse(sigv4_req.check_signature(
                u'\u30c9\u30e9\u30b4\u30f3'))
        mock_eq.assert_called_once()

    @patch.object(S3Request, '_validate_dates', lambda *a: None)
    def test_check_signature_sigv4_unsigned_payload(self):
        environ = {
            'HTTP_HOST': 'bucket.s3.test.com',
            'REQUEST_METHOD': 'GET'}
        headers = {
            'Authorization':
                'AWS4-HMAC-SHA256 '
                'Credential=test/20210104/us-east-1/s3/aws4_request, '
                'SignedHeaders=host;x-amz-content-sha256;x-amz-date,'
                'Signature=f721a7941d5b7710344bc62cc45f87e66f4bb1dd00d9075ee61'
                '5b1a5c72b0f8c',
            'X-Amz-Content-SHA256': 'UNSIGNED-PAYLOAD',
            'Date': 'Mon, 04 Jan 2021 10:26:23 -0000',
            'X-Amz-Date': '20210104T102623Z'}

        # Virtual hosted-style
        self.s3api.conf.storage_domains = ['s3.test.com']
        req = Request.blank('/', environ=environ, headers=headers)
        sigv4_req = SigV4Request(req.environ)
        self.assertTrue(
            sigv4_req._canonical_request().endswith(b'UNSIGNED-PAYLOAD'))
        self.assertTrue(sigv4_req.check_signature('secret'))

    @patch.object(S3Request, '_validate_dates', lambda *a: None)
    def test_check_signature_sigv4_url_encode(self):
        environ = {
            'HTTP_HOST': 'bucket.s3.test.com',
            'REQUEST_METHOD': 'PUT',
            'RAW_PATH_INFO': '/test/~/file,1_1:1-1'}
        headers = {
            'Authorization':
                'AWS4-HMAC-SHA256 '
                'Credential=test/20210104/us-east-1/s3/aws4_request, '
                'SignedHeaders=host;x-amz-content-sha256;x-amz-date,'
                'Signature=06559fbf839b7ceac19d69f510a2d3b7dcb569c8df310965cc1'
                '6a1dc55b3394a',
            'X-Amz-Content-SHA256': 'UNSIGNED-PAYLOAD',
            'Date': 'Mon, 04 Jan 2021 10:26:23 -0000',
            'X-Amz-Date': '20210104T102623Z'}

        # Virtual hosted-style
        self.s3api.conf.storage_domain = 's3.test.com'
        req = Request.blank(
            environ['RAW_PATH_INFO'], environ=environ, headers=headers)
        sigv4_req = SigV4Request(req.environ)
        canonical_req = sigv4_req._canonical_request()
        self.assertIn(b'PUT\n/test/~/file%2C1_1%3A1-1\n', canonical_req)
        self.assertTrue(canonical_req.endswith(b'UNSIGNED-PAYLOAD'))
        self.assertTrue(sigv4_req.check_signature('secret'))

    @patch.object(S3Request, '_validate_dates', lambda *a: None)
    def test_check_sigv4_req_zero_content_length_sha256(self):
        # Virtual hosted-style
        self.s3api.conf.storage_domains = ['s3.test.com']

        # bad sha256
        environ = {
            'HTTP_HOST': 'bucket.s3.test.com',
            'REQUEST_METHOD': 'GET'}
        headers = {
            'Authorization':
                'AWS4-HMAC-SHA256 '
                'Credential=test/20210104/us-east-1/s3/aws4_request, '
                'SignedHeaders=host;x-amz-content-sha256;x-amz-date,'
                'Signature=f721a7941d5b7710344bc62cc45f87e66f4bb1dd00d9075ee61'
                '5b1a5c72b0f8c',
            'X-Amz-Content-SHA256': 'bad',
            'Date': 'Mon, 04 Jan 2021 10:26:23 -0000',
            'X-Amz-Date': '20210104T102623Z',
            'Content-Length': 0,
        }

        # lowercase sha256
        req = Request.blank('/', environ=environ, headers=headers)
        self.assertRaises(BadDigest, SigV4Request, req.environ)
        sha256_of_nothing = hashlib.sha256().hexdigest().encode('ascii')
        headers = {
            'Authorization':
                'AWS4-HMAC-SHA256 '
                'Credential=test/20210104/us-east-1/s3/aws4_request, '
                'SignedHeaders=host;x-amz-content-sha256;x-amz-date,'
                'Signature=d90542e8b4c0d2f803162040a948e8e51db00b62a59ffb16682'
                'ef433718fde12',
            'X-Amz-Content-SHA256': sha256_of_nothing,
            'Date': 'Mon, 04 Jan 2021 10:26:23 -0000',
            'X-Amz-Date': '20210104T102623Z',
            'Content-Length': 0,
        }
        req = Request.blank('/', environ=environ, headers=headers)
        sigv4_req = SigV4Request(req.environ)
        self.assertTrue(
            sigv4_req._canonical_request().endswith(sha256_of_nothing))
        self.assertTrue(sigv4_req.check_signature('secret'))

        # uppercase sha256
        headers = {
            'Authorization':
                'AWS4-HMAC-SHA256 '
                'Credential=test/20210104/us-east-1/s3/aws4_request, '
                'SignedHeaders=host;x-amz-content-sha256;x-amz-date,'
                'Signature=4aab5102e58e9e40f331417d322465c24cac68a7ce77260e9bf'
                '5ce9a6200862b',
            'X-Amz-Content-SHA256': sha256_of_nothing.upper(),
            'Date': 'Mon, 04 Jan 2021 10:26:23 -0000',
            'X-Amz-Date': '20210104T102623Z',
            'Content-Length': 0,
        }
        req = Request.blank('/', environ=environ, headers=headers)
        sigv4_req = SigV4Request(req.environ)
        self.assertTrue(
            sigv4_req._canonical_request().endswith(sha256_of_nothing.upper()))
        self.assertTrue(sigv4_req.check_signature('secret'))

    def test_validate_part_number(self):
        sw_req = Request.blank('/nojunk',
                               environ={'REQUEST_METHOD': 'GET'},
                               headers={
                                   'Authorization': 'AWS test:tester:hmac',
                                   'Date': self.get_date_header()})
        req = S3Request(sw_req.environ)
<<<<<<< HEAD
        self.assertIsNone(req.validate_part_number(10000))
=======
        self.assertIsNone(req.validate_part_number())
>>>>>>> b73eb6c7

        # ok
        sw_req = Request.blank('/nojunk?partNumber=102',
                               environ={'REQUEST_METHOD': 'GET'},
                               headers={
                                   'Authorization': 'AWS test:tester:hmac',
                                   'Date': self.get_date_header()})
        req = S3Request(sw_req.environ)
<<<<<<< HEAD
        self.assertEqual(102, req.validate_part_number(10000))
        self.assertEqual(102, req.validate_part_number(100, 102))
        self.assertEqual(102, req.validate_part_number(102, 102))

=======
        self.assertEqual(102, req.validate_part_number())
        req = S3Request(sw_req.environ,
                        conf=Config({'max_upload_part_num': 100}))
        self.assertEqual(102, req.validate_part_number(102))
        req = S3Request(sw_req.environ,
                        conf=Config({'max_upload_part_num': 102}))
        self.assertEqual(102, req.validate_part_number(102))

    def test_validate_part_number_invalid_argument(self):
>>>>>>> b73eb6c7
        def check_invalid_argument(part_num, max_parts, parts_count, exp_max):
            sw_req = Request.blank('/nojunk?partNumber=%s' % part_num,
                                   environ={'REQUEST_METHOD': 'GET'},
                                   headers={
                                       'Authorization': 'AWS test:tester:hmac',
                                       'Date': self.get_date_header()})
<<<<<<< HEAD
            req = S3Request(sw_req.environ)
            with self.assertRaises(InvalidPartArgument) as cm:
                req.validate_part_number(max_parts, parts_count=parts_count)
=======
            req = S3Request(sw_req.environ,
                            conf=Config({'max_upload_part_num': max_parts}))
            with self.assertRaises(InvalidPartArgument) as cm:
                req.validate_part_number(parts_count=parts_count)
>>>>>>> b73eb6c7
            self.assertEqual('400 Bad Request', str(cm.exception))
            self.assertIn(
                b'Part number must be an integer between 1 and %d' % exp_max,
                cm.exception.body)

        check_invalid_argument(102, 99, None, 99)
        check_invalid_argument(102, 100, 99, 100)
        check_invalid_argument(102, 100, 101, 101)
        check_invalid_argument(102, 101, 100, 101)
        check_invalid_argument(102, 101, 101, 101)
        check_invalid_argument('banana', 1000, None, 1000)
        check_invalid_argument(0, 10000, None, 10000)

<<<<<<< HEAD
=======
    def test_validate_part_number_invalid_part_number(self):
>>>>>>> b73eb6c7
        def check_invalid_part_num(part_num, max_parts, parts_count):
            sw_req = Request.blank('/nojunk?partNumber=%s' % part_num,
                                   environ={'REQUEST_METHOD': 'GET'},
                                   headers={
                                       'Authorization': 'AWS test:tester:hmac',
                                       'Date': self.get_date_header()})
<<<<<<< HEAD
            req = S3Request(sw_req.environ)
            with self.assertRaises(InvalidPartNumber) as cm:
                req.validate_part_number(max_parts, parts_count=parts_count)
=======
            req = S3Request(sw_req.environ,
                            conf=Config({'max_upload_part_num': max_parts}))
            with self.assertRaises(InvalidPartNumber) as cm:
                req.validate_part_number(parts_count=parts_count)
>>>>>>> b73eb6c7
            self.assertEqual('416 Requested Range Not Satisfiable',
                             str(cm.exception))
            self.assertIn(b'The requested partnumber is not satisfiable',
                          cm.exception.body)

        check_invalid_part_num(102, 10000, 1)
        check_invalid_part_num(102, 102, 101)
        check_invalid_part_num(102, 10000, 101)

<<<<<<< HEAD
=======
    def test_validate_part_number_with_range_header(self):
        sw_req = Request.blank('/nojunk?partNumber=1',
                               environ={'REQUEST_METHOD': 'GET'},
                               headers={
                                   'Range': 'bytes=1-2',
                                   'Authorization': 'AWS test:tester:hmac',
                                   'Date': self.get_date_header()})
        req = S3Request(sw_req.environ)
        with self.assertRaises(InvalidRequest) as cm:
            req.validate_part_number()
        self.assertEqual('400 Bad Request',
                         str(cm.exception))
        self.assertIn(b'Cannot specify both Range header and partNumber query '
                      b'parameter', cm.exception.body)

        # bad part number AND Range header
        sw_req = Request.blank('/nojunk?partNumber=0',
                               environ={'REQUEST_METHOD': 'GET'},
                               headers={
                                   'Range': 'bytes=1-2',
                                   'Authorization': 'AWS test:tester:hmac',
                                   'Date': self.get_date_header()})
        req = S3Request(sw_req.environ)
        with self.assertRaises(InvalidRequest) as cm:
            req.validate_part_number()
        self.assertEqual('400 Bad Request',
                         str(cm.exception))
        self.assertIn(b'Cannot specify both Range header and partNumber query '
                      b'parameter', cm.exception.body)

>>>>>>> b73eb6c7

class TestSigV4Request(S3ApiTestCase):
    def setUp(self):
        super(TestSigV4Request, self).setUp()
        self.s3api.conf.s3_acl = True

    def test_init_header_authorization(self):
        environ = {
            'HTTP_HOST': 'bucket.s3.test.com',
            'REQUEST_METHOD': 'GET'}

        def do_check_ok(conf, auth):
            x_amz_date = self.get_v4_amz_date_header()
            headers = {
                'Authorization': auth,
                'X-Amz-Content-SHA256': '0123456789',
                'Date': self.get_date_header(),
                'X-Amz-Date': x_amz_date}
            req = Request.blank('/', environ=environ, headers=headers)
            sigv4_req = SigV4Request(req.environ, conf=conf)
            self.assertEqual('X', sigv4_req.signature)
            self.assertEqual('test', sigv4_req.access_key)
            return sigv4_req

        auth = ('AWS4-HMAC-SHA256 '
                'Credential=test/%s/us-east-1/s3/aws4_request,'
                'SignedHeaders=host;x-amz-content-sha256;x-amz-date,'
                'Signature=X' % self.get_v4_amz_date_header().split('T', 1)[0])
        # location lowercase matches
        sigv4_req = do_check_ok(Config({'location': 'us-east-1'}), auth)
        self.assertEqual('us-east-1', sigv4_req.location)
        # location case mis-matches
        sigv4_req = do_check_ok(Config({'location': 'US-East-1'}), auth)
        self.assertEqual('us-east-1', sigv4_req.location)
        # location uppercase matches
        auth = ('AWS4-HMAC-SHA256 '
                'Credential=test/%s/US-East-1/s3/aws4_request,'
                'SignedHeaders=host;x-amz-content-sha256;x-amz-date,'
                'Signature=X' % self.get_v4_amz_date_header().split('T', 1)[0])
        sigv4_req = do_check_ok(Config({'location': 'US-East-1'}), auth)
        self.assertEqual('US-East-1', sigv4_req.location)

        def do_check_bad(conf, auth, exc):
            x_amz_date = self.get_v4_amz_date_header()
            headers = {
                'Authorization': auth,
                'X-Amz-Content-SHA256': '0123456789',
                'Date': self.get_date_header(),
                'X-Amz-Date': x_amz_date}
            req = Request.blank('/', environ=environ, headers=headers)
            self.assertRaises(exc, SigV4Request, req.environ, conf)

        # location case mismatch
        auth = ('AWS4-HMAC-SHA256 '
                'Credential=test/%s/US-East-1/s3/aws4_request,'
                'SignedHeaders=host;x-amz-content-sha256;x-amz-date,'
                'Signature=X' % self.get_v4_amz_date_header().split('T', 1)[0])
        do_check_bad(Config({'location': 'us-east-1'}), auth,
                     s3response.AuthorizationHeaderMalformed)
        # bad location
        auth = ('AWS4-HMAC-SHA256 '
                'Credential=test/%s/us-west-1/s3/aws4_request,'
                'SignedHeaders=host;x-amz-content-sha256;x-amz-date,'
                'Signature=X' % self.get_v4_amz_date_header().split('T', 1)[0])
        do_check_bad(Config({'location': 'us-east-1'}), auth,
                     s3response.AuthorizationHeaderMalformed)
        # bad service name
        auth = ('AWS4-HMAC-SHA256 '
                'Credential=test/%s/us-east-1/S3/aws4_request,'
                'SignedHeaders=host;x-amz-content-sha256;x-amz-date,'
                'Signature=X' % self.get_v4_amz_date_header().split('T', 1)[0])
        do_check_bad(Config({'location': 'us-east-1'}), auth,
                     s3response.AuthorizationHeaderMalformed)
        # bad terminal name
        auth = ('AWS4-HMAC-SHA256 '
                'Credential=test/%s/us-east-1/s3/AWS4_request,'
                'SignedHeaders=host;x-amz-content-sha256;x-amz-date,'
                'Signature=X' % self.get_v4_amz_date_header().split('T', 1)[0])
        do_check_bad(Config({'location': 'us-east-1'}), auth,
                     s3response.AuthorizationHeaderMalformed)
        # bad Signature
        auth = ('AWS4-HMAC-SHA256 '
                'Credential=test/%s/us-east-1/s3/aws4_request,'
                'SignedHeaders=host;x-amz-content-sha256;x-amz-date,'
                'Signature=' % self.get_v4_amz_date_header().split('T', 1)[0])
        do_check_bad(Config({'location': 'us-east-1'}), auth,
                     s3response.AccessDenied)
        # bad SignedHeaders
        auth = ('AWS4-HMAC-SHA256 '
                'Credential=test/%s/us-east-1/s3/aws4_request,'
                'SignedHeaders=,'
                'Signature=X' % self.get_v4_amz_date_header().split('T', 1)[0])
        do_check_bad(Config({'location': 'us-east-1'}), auth,
                     s3response.AuthorizationHeaderMalformed)

    def test_init_query_authorization(self):
        environ = {
            'HTTP_HOST': 'bucket.s3.test.com',
            'REQUEST_METHOD': 'GET'}

        def do_check_ok(conf, params):
            x_amz_date = self.get_v4_amz_date_header()
            params['X-Amz-Date'] = x_amz_date
            signed_headers = {
                'X-Amz-Content-SHA256': '0123456789',
                'Date': self.get_date_header(),
                'X-Amz-Date': x_amz_date}
            req = Request.blank('/', environ=environ, headers=signed_headers,
                                params=params)
            sigv4_req = SigV4Request(req.environ, conf=conf)
            self.assertEqual('X', sigv4_req.signature)
            self.assertEqual('test', sigv4_req.access_key)
            return sigv4_req

        ok_params = {
            'AWSAccessKeyId': 'test',
            'X-Amz-Expires': '3600',
            'X-Amz-Algorithm': 'AWS4-HMAC-SHA256',
            'X-Amz-Credential': 'test/%s/us-east-1/s3/aws4_request' %
            self.get_v4_amz_date_header().split('T', 1)[0],
            'X-Amz-SignedHeaders': 'host;x-amz-content-sha256;x-amz-date',
            'X-Amz-Signature': 'X'}
        # location lowercase matches
        sigv4_req = do_check_ok(Config({'location': 'us-east-1'}), ok_params)
        self.assertEqual('us-east-1', sigv4_req.location)
        # location case mis-matches
        sigv4_req = do_check_ok(Config({'location': 'US-East-1'}), ok_params)
        self.assertEqual('us-east-1', sigv4_req.location)
        # location uppercase matches
        ok_params['X-Amz-Credential'] = (
            'test/%s/US-East-1/s3/aws4_request' %
            self.get_v4_amz_date_header().split('T', 1)[0])
        sigv4_req = do_check_ok(Config({'location': 'US-East-1'}), ok_params)
        self.assertEqual('US-East-1', sigv4_req.location)

        def do_check_bad(conf, params, exc):
            x_amz_date = self.get_v4_amz_date_header()
            params['X-Amz-Date'] = x_amz_date
            signed_headers = {
                'X-Amz-Content-SHA256': '0123456789',
                'Date': self.get_date_header(),
                'X-Amz-Date': x_amz_date}
            req = Request.blank('/', environ=environ, headers=signed_headers,
                                params=params)
            self.assertRaises(exc, SigV4Request, req.environ, conf)

        # location case mismatch
        bad_params = dict(ok_params)
        bad_params['X-Amz-Credential'] = (
            'test/%s/US-East-1/s3/aws4_request' %
            self.get_v4_amz_date_header().split('T', 1)[0])
        do_check_bad(Config({'location': 'us-east-1'}), bad_params,
                     s3response.AuthorizationQueryParametersError)
        # bad location
        bad_params = dict(ok_params)
        bad_params['X-Amz-Credential'] = (
            'test/%s/us-west-1/s3/aws4_request' %
            self.get_v4_amz_date_header().split('T', 1)[0])
        do_check_bad(Config({'location': 'us-east-1'}), bad_params,
                     s3response.AuthorizationQueryParametersError)
        # bad service name
        bad_params = dict(ok_params)
        bad_params['X-Amz-Credential'] = (
            'test/%s/us-east-1/S3/aws4_request' %
            self.get_v4_amz_date_header().split('T', 1)[0])
        do_check_bad(Config({'location': 'us-east-1'}), bad_params,
                     s3response.AuthorizationQueryParametersError)
        # bad terminal name
        bad_params = dict(ok_params)
        bad_params['X-Amz-Credential'] = (
            'test/%s/us-east-1/s3/AWS4_request' %
            self.get_v4_amz_date_header().split('T', 1)[0])
        do_check_bad(Config({'location': 'us-east-1'}), bad_params,
                     s3response.AuthorizationQueryParametersError)
        # bad Signature
        bad_params = dict(ok_params)
        bad_params['X-Amz-Signature'] = ''
        do_check_bad(Config({'location': 'us-east-1'}), bad_params,
                     s3response.AccessDenied)
        # bad SignedHeaders
        bad_params = dict(ok_params)
        bad_params['X-Amz-SignedHeaders'] = ''
        do_check_bad(Config({'location': 'us-east-1'}), bad_params,
                     s3response.AuthorizationQueryParametersError)

    def test_controller_allow_multipart_uploads(self):
        environ = {
            'HTTP_HOST': 'bucket.s3.test.com',
            'REQUEST_METHOD': 'GET'}
        x_amz_date = self.get_v4_amz_date_header()
        auth = ('AWS4-HMAC-SHA256 '
                'Credential=test/%s/us-east-1/s3/aws4_request,'
                'SignedHeaders=host;x-amz-content-sha256;x-amz-date,'
                'Signature=X' % self.get_v4_amz_date_header().split('T', 1)[0])
        headers = {
            'Authorization': auth,
            'X-Amz-Content-SHA256': '0123456789',
            'Date': self.get_date_header(),
            'X-Amz-Date': x_amz_date}

        def make_s3req(config, path, params):
            req = Request.blank(path, environ=environ, headers=headers,
                                params=params)
            return SigV4Request(req.environ, None, config)

        s3req = make_s3req(Config(), '/bkt', {'partNumber': '3'})
        self.assertEqual(controllers.ObjectController,
                         s3req.controller)

        s3req = make_s3req(Config(), '/bkt', {'uploadId': '4'})
        self.assertEqual(controllers.multi_upload.UploadController,
                         s3req.controller)

        s3req = make_s3req(Config(), '/bkt', {'uploads': '99'})
        self.assertEqual(controllers.multi_upload.UploadsController,
                         s3req.controller)

        # multi part requests require allow_multipart_uploads
        def do_check_slo_not_enabled(params):
            s3req = make_s3req(Config({
                'allow_multipart_uploads': False}), '/bkt', params)
            self.assertRaises(s3response.S3NotImplemented,
                              lambda: s3req.controller)

        do_check_slo_not_enabled({'partNumber': '3'})
        do_check_slo_not_enabled({'uploadId': '4'})
        do_check_slo_not_enabled({'uploads': '99'})

        # service requests not dependent on allow_multipart_uploads
        s3req = make_s3req(Config(), '/', {'partNumber': '3'})
        self.assertEqual(controllers.ServiceController,
                         s3req.controller)
        s3req = make_s3req(Config({'allow_multipart_uploads': False}), '/',
                           {'partNumber': '3'})
        self.assertEqual(controllers.ServiceController,
                         s3req.controller)

    def test_controller_for_multipart_upload_requests(self):
        environ = {
            'HTTP_HOST': 'bucket.s3.test.com',
            'REQUEST_METHOD': 'PUT'}
        x_amz_date = self.get_v4_amz_date_header()
        auth = ('AWS4-HMAC-SHA256 '
                'Credential=test/%s/us-east-1/s3/aws4_request,'
                'SignedHeaders=host;x-amz-content-sha256;x-amz-date,'
                'Signature=X' % self.get_v4_amz_date_header().split('T', 1)[0])
        headers = {
            'Authorization': auth,
            'X-Amz-Content-SHA256': '0123456789',
            'Date': self.get_date_header(),
            'X-Amz-Date': x_amz_date}

        def make_s3req(config, path, params):
            req = Request.blank(path, environ=environ, headers=headers,
                                params=params)
            return SigV4Request(req.environ, None, config)

        s3req = make_s3req(Config(), '/bkt', {'partNumber': '3',
                                              'uploadId': '4'})
        self.assertEqual(controllers.multi_upload.PartController,
                         s3req.controller)

        s3req = make_s3req(Config(), '/bkt', {'partNumber': '3'})
        self.assertEqual(controllers.multi_upload.PartController,
                         s3req.controller)

        s3req = make_s3req(Config(), '/bkt', {'uploadId': '4',
                                              'partNumber': '3',
                                              'copySource': 'bkt2/obj2'})
        self.assertEqual(controllers.multi_upload.PartController,
                         s3req.controller)


class TestHashingInput(S3ApiTestCase):
    def test_good(self):
        raw = b'123456789'
        wrapped = HashingInput(
            BytesIO(raw), 9, lambda: md5(usedforsecurity=False),
            md5(raw, usedforsecurity=False).hexdigest())
        self.assertEqual(b'1234', wrapped.read(4))
        self.assertEqual(b'56', wrapped.read(2))
        # trying to read past the end gets us whatever's left
        self.assertEqual(b'789', wrapped.read(4))
        # can continue trying to read -- but it'll be empty
        self.assertEqual(b'', wrapped.read(2))

        self.assertFalse(wrapped._input.closed)
        wrapped.close()
        self.assertTrue(wrapped._input.closed)

    def test_empty(self):
        wrapped = HashingInput(BytesIO(b''), 0, hashlib.sha256,
                               hashlib.sha256(b'').hexdigest())
        self.assertEqual(b'', wrapped.read(4))
        self.assertEqual(b'', wrapped.read(2))

        self.assertFalse(wrapped._input.closed)
        wrapped.close()
        self.assertTrue(wrapped._input.closed)

    def test_too_long(self):
        raw = b'123456789'
        wrapped = HashingInput(
            BytesIO(raw), 8, lambda: md5(usedforsecurity=False),
            md5(raw, usedforsecurity=False).hexdigest())
        self.assertEqual(b'1234', wrapped.read(4))
        self.assertEqual(b'56', wrapped.read(2))
        # even though the hash matches, there was more data than we expected
        with self.assertRaises(swob.HTTPException) as raised:
            wrapped.read(3)
        self.assertEqual(raised.exception.status, '422 Unprocessable Entity')
        # the error causes us to close the input
        self.assertTrue(wrapped._input.closed)

    def test_too_short(self):
        raw = b'123456789'
        wrapped = HashingInput(
            BytesIO(raw), 10, lambda: md5(usedforsecurity=False),
            md5(raw, usedforsecurity=False).hexdigest())
        self.assertEqual(b'1234', wrapped.read(4))
        self.assertEqual(b'56', wrapped.read(2))
        # even though the hash matches, there was more data than we expected
        with self.assertRaises(swob.HTTPException) as raised:
            wrapped.read(4)
        self.assertEqual(raised.exception.status, '422 Unprocessable Entity')
        self.assertTrue(wrapped._input.closed)

    def test_bad_hash(self):
        raw = b'123456789'
        wrapped = HashingInput(
            BytesIO(raw), 9, hashlib.sha256,
            md5(raw, usedforsecurity=False).hexdigest())
        self.assertEqual(b'1234', wrapped.read(4))
        self.assertEqual(b'5678', wrapped.read(4))
        with self.assertRaises(swob.HTTPException) as raised:
            wrapped.read(4)
        self.assertEqual(raised.exception.status, '422 Unprocessable Entity')
        self.assertTrue(wrapped._input.closed)

    def test_empty_bad_hash(self):
        wrapped = HashingInput(BytesIO(b''), 0, hashlib.sha256, 'nope')
        with self.assertRaises(swob.HTTPException) as raised:
            wrapped.read(3)
        self.assertEqual(raised.exception.status, '422 Unprocessable Entity')
        # the error causes us to close the input
        self.assertTrue(wrapped._input.closed)


if __name__ == '__main__':
    unittest.main()<|MERGE_RESOLUTION|>--- conflicted
+++ resolved
@@ -33,11 +33,7 @@
 from swift.common.middleware.s3api.s3response import InvalidArgument, \
     NoSuchBucket, InternalError, ServiceUnavailable, \
     AccessDenied, SignatureDoesNotMatch, RequestTimeTooSkewed, BadDigest, \
-<<<<<<< HEAD
-    InvalidPartArgument, InvalidPartNumber
-=======
     InvalidPartArgument, InvalidPartNumber, InvalidRequest
->>>>>>> b73eb6c7
 from swift.common.utils import md5
 
 from test.debug_logger import debug_logger
@@ -1010,11 +1006,7 @@
                                    'Authorization': 'AWS test:tester:hmac',
                                    'Date': self.get_date_header()})
         req = S3Request(sw_req.environ)
-<<<<<<< HEAD
-        self.assertIsNone(req.validate_part_number(10000))
-=======
         self.assertIsNone(req.validate_part_number())
->>>>>>> b73eb6c7
 
         # ok
         sw_req = Request.blank('/nojunk?partNumber=102',
@@ -1023,12 +1015,6 @@
                                    'Authorization': 'AWS test:tester:hmac',
                                    'Date': self.get_date_header()})
         req = S3Request(sw_req.environ)
-<<<<<<< HEAD
-        self.assertEqual(102, req.validate_part_number(10000))
-        self.assertEqual(102, req.validate_part_number(100, 102))
-        self.assertEqual(102, req.validate_part_number(102, 102))
-
-=======
         self.assertEqual(102, req.validate_part_number())
         req = S3Request(sw_req.environ,
                         conf=Config({'max_upload_part_num': 100}))
@@ -1038,23 +1024,16 @@
         self.assertEqual(102, req.validate_part_number(102))
 
     def test_validate_part_number_invalid_argument(self):
->>>>>>> b73eb6c7
         def check_invalid_argument(part_num, max_parts, parts_count, exp_max):
             sw_req = Request.blank('/nojunk?partNumber=%s' % part_num,
                                    environ={'REQUEST_METHOD': 'GET'},
                                    headers={
                                        'Authorization': 'AWS test:tester:hmac',
                                        'Date': self.get_date_header()})
-<<<<<<< HEAD
-            req = S3Request(sw_req.environ)
-            with self.assertRaises(InvalidPartArgument) as cm:
-                req.validate_part_number(max_parts, parts_count=parts_count)
-=======
             req = S3Request(sw_req.environ,
                             conf=Config({'max_upload_part_num': max_parts}))
             with self.assertRaises(InvalidPartArgument) as cm:
                 req.validate_part_number(parts_count=parts_count)
->>>>>>> b73eb6c7
             self.assertEqual('400 Bad Request', str(cm.exception))
             self.assertIn(
                 b'Part number must be an integer between 1 and %d' % exp_max,
@@ -1068,26 +1047,17 @@
         check_invalid_argument('banana', 1000, None, 1000)
         check_invalid_argument(0, 10000, None, 10000)
 
-<<<<<<< HEAD
-=======
     def test_validate_part_number_invalid_part_number(self):
->>>>>>> b73eb6c7
         def check_invalid_part_num(part_num, max_parts, parts_count):
             sw_req = Request.blank('/nojunk?partNumber=%s' % part_num,
                                    environ={'REQUEST_METHOD': 'GET'},
                                    headers={
                                        'Authorization': 'AWS test:tester:hmac',
                                        'Date': self.get_date_header()})
-<<<<<<< HEAD
-            req = S3Request(sw_req.environ)
-            with self.assertRaises(InvalidPartNumber) as cm:
-                req.validate_part_number(max_parts, parts_count=parts_count)
-=======
             req = S3Request(sw_req.environ,
                             conf=Config({'max_upload_part_num': max_parts}))
             with self.assertRaises(InvalidPartNumber) as cm:
                 req.validate_part_number(parts_count=parts_count)
->>>>>>> b73eb6c7
             self.assertEqual('416 Requested Range Not Satisfiable',
                              str(cm.exception))
             self.assertIn(b'The requested partnumber is not satisfiable',
@@ -1097,8 +1067,6 @@
         check_invalid_part_num(102, 102, 101)
         check_invalid_part_num(102, 10000, 101)
 
-<<<<<<< HEAD
-=======
     def test_validate_part_number_with_range_header(self):
         sw_req = Request.blank('/nojunk?partNumber=1',
                                environ={'REQUEST_METHOD': 'GET'},
@@ -1129,7 +1097,6 @@
         self.assertIn(b'Cannot specify both Range header and partNumber query '
                       b'parameter', cm.exception.body)
 
->>>>>>> b73eb6c7
 
 class TestSigV4Request(S3ApiTestCase):
     def setUp(self):

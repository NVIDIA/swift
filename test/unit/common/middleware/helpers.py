--- conflicted
+++ resolved
@@ -77,11 +77,8 @@
     ALLOWED_METHODS = [
         'PUT', 'POST', 'DELETE', 'GET', 'HEAD', 'OPTIONS', 'REPLICATE',
         'SSYNC', 'UPDATE']
-<<<<<<< HEAD
-=======
     container_existence_skip_cache = 0.0
     account_existence_skip_cache = 0.0
->>>>>>> 2c4ae35f
 
     def __init__(self):
         self._calls = []

# Copyright (c) 2013 OpenStack Foundation
#
# Licensed under the Apache License, Version 2.0 (the "License");
# you may not use this file except in compliance with the License.
# You may obtain a copy of the License at
#
#    http://www.apache.org/licenses/LICENSE-2.0
#
# Unless required by applicable law or agreed to in writing, software
# distributed under the License is distributed on an "AS IS" BASIS,
# WITHOUT WARRANTIES OR CONDITIONS OF ANY KIND, either express or
# implied.
# See the License for the specific language governing permissions and
# limitations under the License.

# This stuff can't live in test/unit/__init__.py due to its swob dependency.

from collections import defaultdict, namedtuple
from six.moves.urllib import parse
from swift.common import swob
from swift.common.header_key_dict import HeaderKeyDict
from swift.common.request_helpers import is_user_meta, \
    is_object_transient_sysmeta, resolve_etag_is_at_header, \
    resolve_ignore_range_header
from swift.common.storage_policy import POLICIES
from swift.common.swob import HTTPNotImplemented
from swift.common.utils import split_path, md5

from test.debug_logger import debug_logger
from test.unit import FakeRing


class LeakTrackingIter(object):
    def __init__(self, inner_iter, mark_closed, mark_read, key):
        if isinstance(inner_iter, bytes):
            inner_iter = (inner_iter, )
        self.inner_iter = iter(inner_iter)
        self.mark_closed = mark_closed
        self.mark_read = mark_read
        self.key = key

    def __iter__(self):
        return self

    def __next__(self):
        try:
            return next(self.inner_iter)
        except StopIteration:
            self.mark_read(self.key)
            raise

    next = __next__  # for py2

    def close(self):
        self.mark_closed(self.key)


FakeSwiftCall = namedtuple('FakeSwiftCall', ['method', 'path', 'headers'])


def normalize_query_string(qs):
    if qs.startswith('?'):
        qs = qs[1:]
    if not qs:
        return ''
    else:
        return '?%s' % parse.urlencode(sorted(parse.parse_qsl(qs)))


def normalize_path(path):
    parsed = parse.urlparse(path)
    return parsed.path + normalize_query_string(parsed.query)


class FakeSwift(object):
    """
    A good-enough fake Swift proxy server to use in testing middleware.

    Responses for expected requests should be registered using the ``register``
    method. Registered requests are keyed by their method and path *including
    query string*.

    Received requests are matched to registered requests with the same method
    as follows, in order of preference:

      * A received request matches a registered request if the received
        request's path, including query string, is the same as the registered
        request's path, including query string.
      * A received request matches a registered request if the received
        request's path, excluding query string, is the same as the registered
        request's path, including query string.

    A received ``HEAD`` request will be matched to a registered ``GET``,
    according to the same path preferences, if a match cannot be made to a
    registered ``HEAD`` request.

    A ``PUT`` request that matches a registered ``PUT`` request will create an
    entry in the ``uploaded`` object cache that is keyed by the received
    request's path, excluding query string. A subsequent ``GET`` or ``HEAD``
    request that does not match a registered request will match an ``uploaded``
    object based on the ``GET`` or ``HEAD`` request's path, excluding query
    string.

    A ``POST`` request whose path, excluding query string, matches an object in
    the ``uploaded`` cache will modify the metadata of the object in the
    ``uploaded`` cache. However, the ``POST`` request must first match a
    registered ``POST`` request.

    Examples:

      * received ``GET /v1/a/c/o`` will match registered ``GET /v1/a/c/o``
      * received ``GET /v1/a/c/o?x=y`` will match registered ``GET /v1/a/c/o``
      * received ``HEAD /v1/a/c/o?x=y`` will match registered ``GET /v1/a/c/o``
      * received ``GET /v1/a/c/o`` will NOT match registered
        ``GET /v1/a/c/o?x=y``
      * received ``PUT /v1/a/c/o?x=y``, if it matches a registered ``PUT``,
        will create uploaded ``/v1/a/c/o``
      * received ``POST /v1/a/c/o?x=y``, if it matches a registered ``POST``,
        will update uploaded ``/v1/a/c/o``
    """
    ALLOWED_METHODS = [
        'PUT', 'POST', 'DELETE', 'GET', 'HEAD', 'OPTIONS', 'REPLICATE',
        'SSYNC', 'UPDATE']
    container_existence_skip_cache = 0.0
    account_existence_skip_cache = 0.0

    def __init__(self):
        self._calls = []
        self._updated_calls = []
        self.req_bodies = []
        self._unclosed_req_keys = defaultdict(int)
        self._unread_req_paths = defaultdict(int)
        self.req_method_paths = []
        self.swift_sources = []
        self.txn_ids = []
        self.uploaded = {}
        # mapping of (method, path) --> (response class, headers, body)
        self._responses = {}
        self.logger = debug_logger('fake-swift')
        self.account_ring = FakeRing()
        self.container_ring = FakeRing()
        self.get_object_ring = lambda policy_index: FakeRing()
        self.auto_create_account_prefix = '.'
        self.backend_user_agent = "fake_swift"
        self._pipeline_final_app = self
        # Object Servers learned to resolve_ignore_range_header in Jan-2020,
        # and although we still maintain some middleware tests that assert
        # proper behavior across rolling upgrades, having a FakeSwift not act
        # like modern swift is now opt-in.
        self.can_ignore_range = True

    def _find_response(self, method, path):
        path = normalize_path(path)
        resp = self._responses[(method, path)]
        if isinstance(resp, list):
            try:
                resp = resp.pop(0)
            except IndexError:
                raise IndexError("Didn't find any more %r "
                                 "in allowed responses" % (
                                     (method, path),))
        return resp

    def _select_response(self, env):
        # in some cases we can borrow different registered response
        # ... the order is brittle and significant
        method = env['REQUEST_METHOD']
        path = self._parse_path(env)[0]
        preferences = [(method, path)]
        if env.get('QUERY_STRING'):
            # we can always reuse response w/o query string
            preferences.append((method, env['PATH_INFO']))
        if method == 'HEAD':
            # any path suitable for GET always works for HEAD
            # N.B. list(preferences) to avoid iter+modify/sigkill
            preferences.extend(('GET', p) for _, p in list(preferences))
        for m, p in preferences:
            try:
                resp_class, headers, body = self._find_response(m, p)
            except KeyError:
                pass
            else:
                break
        else:
            # special case for re-reading an uploaded file
            # ... uploaded is only objects and always raw path
            if method in ('GET', 'HEAD') and env['PATH_INFO'] in self.uploaded:
                resp_class = swob.HTTPOk
                headers, body = self.uploaded[env['PATH_INFO']]
            else:
                raise KeyError("Didn't find %r in allowed responses" % (
                    (method, path),))

        if method == 'HEAD':
            # HEAD resp never has body
            body = None

        return resp_class, HeaderKeyDict(headers), body

    def _get_policy_index(self, acc, cont):
        path = '/v1/%s/%s' % (acc, cont)
        env = {'PATH_INFO': path,
               'REQUEST_METHOD': 'HEAD'}
        try:
<<<<<<< HEAD
            resp_class, headers, _ = self._select_response(env, 'HEAD', path)
=======
            resp_class, headers, _ = self._select_response(env)
>>>>>>> 7a84e5f1
            policy_index = headers.get('X-Backend-Storage-Policy-Index')
        except KeyError:
            policy_index = None
        if policy_index is None:
            policy_index = str(int(POLICIES.default))
        return policy_index

<<<<<<< HEAD
    def __call__(self, env, start_response):
        method = env['REQUEST_METHOD']
        if method not in self.ALLOWED_METHODS:
            raise HTTPNotImplemented()

=======
    def _parse_path(self, env):
>>>>>>> 7a84e5f1
        path = env['PATH_INFO']

        _, acc, cont, obj = split_path(env['PATH_INFO'], 0, 4,
                                       rest_with_last=True)
        if env.get('QUERY_STRING'):
            path += '?' + env['QUERY_STRING']
        path = normalize_path(path)
        return path, acc, cont, obj

    def __call__(self, env, start_response):
        method = env['REQUEST_METHOD']
        if method not in self.ALLOWED_METHODS:
            raise HTTPNotImplemented()

        path, acc, cont, obj = self._parse_path(env)

        if 'swift.authorize' in env:
            resp = env['swift.authorize'](swob.Request(env))
            if resp:
                return resp(env, start_response)

        req = swob.Request(env)
        self.swift_sources.append(env.get('swift.source'))
        self.txn_ids.append(env.get('swift.trans_id'))

<<<<<<< HEAD
        resp_class, headers, body = self._select_response(env, method, path)
=======
        resp_class, headers, body = self._select_response(env)
>>>>>>> 7a84e5f1

        # Capture the request before reading the body, in case the iter raises
        # an exception.
        # note: tests may assume this copy of req_headers is case insensitive
        # so we deliberately use a HeaderKeyDict
        req_headers_copy = HeaderKeyDict(req.headers)
        self._calls.append(
            FakeSwiftCall(method, path, req_headers_copy))

        req_body = None  # generally, we don't care and let eventlet discard()
        if (cont and not obj and method == 'UPDATE') or (
                obj and method == 'PUT'):
            req_body = b''.join(iter(env['wsgi.input'].read, b''))

        # simulate object PUT
        if method == 'PUT' and obj:
            if 'swift.callback.update_footers' in env:
                footers = HeaderKeyDict()
                env['swift.callback.update_footers'](footers)
                req.headers.update(footers)
                req_headers_copy.update(footers)
            etag = md5(req_body, usedforsecurity=False).hexdigest()
            headers.setdefault('Etag', etag)
            headers.setdefault('Content-Length', len(req_body))

            # keep it for subsequent GET requests later
            resp_headers = dict(req.headers)
            if "CONTENT_TYPE" in env:
                resp_headers['Content-Type'] = env["CONTENT_TYPE"]
            self.uploaded[env['PATH_INFO']] = (resp_headers, req_body)

        # simulate object POST
        elif method == 'POST' and obj:
            metadata, data = self.uploaded.get(env['PATH_INFO'], ({}, None))
            # select items to keep from existing...
            new_metadata = dict(
                (k, v) for k, v in metadata.items()
                if (not is_user_meta('object', k) and not
                    is_object_transient_sysmeta(k)))
            # apply from new
            new_metadata.update(
                dict((k, v) for k, v in req.headers.items()
                     if (is_user_meta('object', k) or
                         is_object_transient_sysmeta(k) or
                         k.lower == 'content-type')))
            self.uploaded[env['PATH_INFO']] = new_metadata, data

        self.req_bodies.append(req_body)

        # Some middlewares (e.g. proxy_logging) inspect the request headers
        # after it has been handled, so simulate some request headers updates
        # that the real proxy makes. Do this *after* the request has been
        # captured in the state it was received.
        if obj:
            req.headers.setdefault('X-Backend-Storage-Policy-Index',
                                   self._get_policy_index(acc, cont))
<<<<<<< HEAD
        req_headers_copy = HeaderKeyDict(req.headers)
        self._updated_calls.append(
            FakeSwiftCall(method, path, req_headers_copy))
=======
>>>>>>> 7a84e5f1

        # Apply conditional etag overrides
        conditional_etag = resolve_etag_is_at_header(req, headers)

        if self.can_ignore_range:
            # avoid popping range from original environ
            req = swob.Request(dict(req.environ))
            resolve_ignore_range_header(req, headers)

        # range requests ought to work, hence conditional_response=True
        if isinstance(body, list):
            resp = resp_class(
                req=req, headers=headers, app_iter=body,
                conditional_response=req.method in ('GET', 'HEAD'),
                conditional_etag=conditional_etag)
        else:
            resp = resp_class(
                req=req, headers=headers, body=body,
                conditional_response=req.method in ('GET', 'HEAD'),
                conditional_etag=conditional_etag)
        wsgi_iter = resp(req.environ, start_response)
        self.mark_opened((method, path))
        return LeakTrackingIter(wsgi_iter, self.mark_closed,
                                self.mark_read, (method, path))

    def mark_opened(self, key):
        self._unclosed_req_keys[key] += 1
        self._unread_req_paths[key] += 1

    def mark_closed(self, key):
        self._unclosed_req_keys[key] -= 1

    def mark_read(self, key):
        self._unread_req_paths[key] -= 1

    @property
    def unclosed_requests(self):
        return {key: count
                for key, count in self._unclosed_req_keys.items()
                if count > 0}

    @property
    def unread_requests(self):
        return {path: count
                for path, count in self._unread_req_paths.items()
                if count > 0}

    @property
    def calls(self):
        return [(method, path) for method, path, headers in self._calls]

    @property
    def headers(self):
        return [headers for method, path, headers in self._calls]

    @property
    def calls_with_headers(self):
        return self._calls

    @property
    def updated_calls_with_headers(self):
        return self._updated_calls

    @property
    def call_count(self):
        return len(self._calls)

    def register(self, method, path, response_class, headers, body=b''):
        path = normalize_path(path)
        self._responses[(method, path)] = (response_class, headers, body)

    def register_responses(self, method, path, responses):
        path = normalize_path(path)
        self._responses[(method, path)] = list(responses)


class FakeAppThatExcepts(object):
    MESSAGE = b"We take exception to that!"

    def __init__(self, exception_class=Exception):
        self.exception_class = exception_class

    def __call__(self, env, start_response):
        raise self.exception_class(self.MESSAGE)<|MERGE_RESOLUTION|>--- conflicted
+++ resolved
@@ -202,11 +202,7 @@
         env = {'PATH_INFO': path,
                'REQUEST_METHOD': 'HEAD'}
         try:
-<<<<<<< HEAD
-            resp_class, headers, _ = self._select_response(env, 'HEAD', path)
-=======
             resp_class, headers, _ = self._select_response(env)
->>>>>>> 7a84e5f1
             policy_index = headers.get('X-Backend-Storage-Policy-Index')
         except KeyError:
             policy_index = None
@@ -214,15 +210,7 @@
             policy_index = str(int(POLICIES.default))
         return policy_index
 
-<<<<<<< HEAD
-    def __call__(self, env, start_response):
-        method = env['REQUEST_METHOD']
-        if method not in self.ALLOWED_METHODS:
-            raise HTTPNotImplemented()
-
-=======
     def _parse_path(self, env):
->>>>>>> 7a84e5f1
         path = env['PATH_INFO']
 
         _, acc, cont, obj = split_path(env['PATH_INFO'], 0, 4,
@@ -248,11 +236,7 @@
         self.swift_sources.append(env.get('swift.source'))
         self.txn_ids.append(env.get('swift.trans_id'))
 
-<<<<<<< HEAD
-        resp_class, headers, body = self._select_response(env, method, path)
-=======
         resp_class, headers, body = self._select_response(env)
->>>>>>> 7a84e5f1
 
         # Capture the request before reading the body, in case the iter raises
         # an exception.
@@ -309,12 +293,6 @@
         if obj:
             req.headers.setdefault('X-Backend-Storage-Policy-Index',
                                    self._get_policy_index(acc, cont))
-<<<<<<< HEAD
-        req_headers_copy = HeaderKeyDict(req.headers)
-        self._updated_calls.append(
-            FakeSwiftCall(method, path, req_headers_copy))
-=======
->>>>>>> 7a84e5f1
 
         # Apply conditional etag overrides
         conditional_etag = resolve_etag_is_at_header(req, headers)

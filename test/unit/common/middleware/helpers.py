--- conflicted
+++ resolved
@@ -196,11 +196,6 @@
     def __init__(self, capture_unexpected_calls=True):
         self.capture_unexpected_calls = capture_unexpected_calls
         self._calls = []
-<<<<<<< HEAD
-        self._updated_calls = []
-        self.req_bodies = []
-=======
->>>>>>> 3a6f0d52
         self._unclosed_req_keys = defaultdict(int)
         self._unread_req_paths = defaultdict(int)
         self.uploaded = {}

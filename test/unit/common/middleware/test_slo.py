# -*- coding: utf-8 -*-
# Copyright (c) 2013 OpenStack Foundation
#
# Licensed under the Apache License, Version 2.0 (the "License");
# you may not use this file except in compliance with the License.
# You may obtain a copy of the License at
#
#    http://www.apache.org/licenses/LICENSE-2.0
#
# Unless required by applicable law or agreed to in writing, software
# distributed under the License is distributed on an "AS IS" BASIS,
# WITHOUT WARRANTIES OR CONDITIONS OF ANY KIND, either express or
# implied.
# See the License for the specific language governing permissions and
# limitations under the License.

import base64
from datetime import datetime
import json
import time
import unittest
import string

from unittest.mock import patch

from io import BytesIO

from swift.common import swob, registry
from swift.common.header_key_dict import HeaderKeyDict
from swift.common.middleware import slo
from swift.common.request_helpers import update_etag_is_at_header
from swift.common.swob import Request, HTTPException, str_to_wsgi, \
    bytes_to_wsgi
from swift.common.utils import quote, closing_if_possible, close_if_possible, \
    parse_content_type, iter_multipart_mime_documents, parse_mime_headers, \
    Timestamp, md5
from test.unit.common.middleware.helpers import FakeSwift


test_xml_data = '''<?xml version="1.0" encoding="UTF-8"?>
<static_large_object>
  <object_segment>
    <path>/cont/object</path>
    <etag>etagoftheobjectsegment</etag>
    <size_bytes>100</size_bytes>
  </object_segment>
</static_large_object>
'''
test_json_data = json.dumps([{'path': '/cont/object',
                              'etag': 'etagoftheobjectsegment',
                              'size_bytes': 100}]).encode('ascii')


def fake_start_response(*args, **kwargs):
    pass


def md5hex(s):
    if not isinstance(s, bytes):
        s = s.encode('ascii')
    return md5(s, usedforsecurity=False).hexdigest()


class SloTestCase(unittest.TestCase):

    def setUp(self):
        self.app = FakeSwift()
        slo_conf = {'rate_limit_under_size': '0'}
        self.slo = slo.filter_factory(slo_conf)(self.app)
        self.slo.logger = self.app.logger

    def call_app(self, req, app=None):
        if app is None:
            app = self.app

        req.headers.setdefault("User-Agent", "Mozzarella Foxfire")

        status = [None]
        headers = [None]

        def start_response(s, h, ei=None):
            status[0] = s
            headers[0] = h

        body_iter = app(req.environ, start_response)
        body = b''
        # appease the close-checker
        with closing_if_possible(body_iter):
            for chunk in body_iter:
                body += chunk
        return status[0], headers[0], body

    def call_slo(self, req, **kwargs):
        return self.call_app(req, app=self.slo, **kwargs)


class TestSloMiddleware(SloTestCase):

    def setUp(self):
        super(TestSloMiddleware, self).setUp()

        self.app.register(
            'GET', '/', swob.HTTPOk, {}, b'passed')
        self.app.register(
            'PUT', '/', swob.HTTPOk, {}, b'passed')

    def test_handle_multipart_no_obj(self):
        req = Request.blank('/')
        resp_iter = self.slo(req.environ, fake_start_response)
        self.assertEqual(self.app.calls, [('GET', '/')])
        self.assertEqual(b''.join(resp_iter), b'passed')

    def test_slo_header_assigned(self):
        req = Request.blank(
            '/v1/a/c/o', headers={'x-static-large-object': "true"},
            environ={'REQUEST_METHOD': 'PUT'})
        resp = b''.join(self.slo(req.environ, fake_start_response))
        self.assertTrue(
            resp.startswith(b'X-Static-Large-Object is a reserved header'))

    def test_slo_PUT_env_override(self):
        path = '/v1/a/c/o'
        body = b'manifest body not checked when override flag set'
        resp_status = []

        def start_response(status, headers, *args):
            resp_status.append(status)

        req = Request.blank(
            path, headers={'x-static-large-object': "true"},
            environ={'REQUEST_METHOD': 'PUT', 'swift.slo_override': True},
            body=body)
        self.app.register('PUT', path, swob.HTTPCreated, {})
        resp_iter = self.slo(req.environ, start_response)
        self.assertEqual(b'', b''.join(resp_iter))
        self.assertEqual(self.app.calls, [('PUT', path)])
        self.assertEqual(body, self.app.uploaded[path][1])
        self.assertEqual(resp_status[0], '201 Created')

    def _put_bogus_slo(self, manifest_text,
                       manifest_path='/v1/a/c/the-manifest'):
        with self.assertRaises(HTTPException) as catcher:
            slo.parse_and_validate_input(manifest_text, manifest_path)
        self.assertEqual(400, catcher.exception.status_int)
        return catcher.exception.body.decode('utf-8')

    def _put_slo(self, manifest_text, manifest_path='/v1/a/c/the-manifest'):
        return slo.parse_and_validate_input(manifest_text, manifest_path)

    def test_bogus_input(self):
        self.assertEqual('Manifest must be valid JSON.\n',
                         self._put_bogus_slo('some non json'))

        self.assertEqual('Manifest must be a list.\n',
                         self._put_bogus_slo('{}'))

        self.assertEqual('Index 0: not a JSON object\n',
                         self._put_bogus_slo('["zombocom"]'))

    def test_bogus_input_bad_keys(self):
        self.assertEqual(
            "Index 0: extraneous keys \"baz\", \"foo\"\n",
            self._put_bogus_slo(json.dumps(
                [{'path': '/cont/object', 'etag': 'etagoftheobjectsegment',
                  'size_bytes': 100,
                  'foo': 'bar', 'baz': 'quux'}])))

        # This also catches typos
        self.assertEqual(
            'Index 0: extraneous keys "egat"\n',
            self._put_bogus_slo(json.dumps(
                [{'path': '/cont/object', 'egat': 'etagoftheobjectsegment',
                  'size_bytes': 100}])))
        self.assertEqual(
            'Index 0: extraneous keys "siez_bytes"\n',
            self._put_bogus_slo(json.dumps(
                [{'path': '/cont/object', 'etag': 'etagoftheobjectsegment',
                  'siez_bytes': 100}])))

    def test_bogus_input_ranges(self):
        self.assertEqual(
            "Index 0: invalid range\n",
            self._put_bogus_slo(json.dumps(
                [{'path': '/cont/object', 'etag': 'blah',
                  'size_bytes': 100, 'range': 'non-range value'}])))

        self.assertEqual(
            "Index 0: multiple ranges (only one allowed)\n",
            self._put_bogus_slo(json.dumps(
                [{'path': '/cont/object', 'etag': 'blah',
                  'size_bytes': 100, 'range': '1-20,30-40'}])))

    def test_bogus_input_unsatisfiable_range(self):
        self.assertEqual(
            "Index 0: unsatisfiable range\n",
            self._put_bogus_slo(json.dumps(
                [{'path': '/cont/object', 'etag': 'blah',
                  'size_bytes': 100, 'range': '8888-9999'}])))

        # since size is optional, we have to be able to defer this check
        segs = self._put_slo(json.dumps(
            [{'path': '/cont/object', 'etag': 'blah',
              'size_bytes': None, 'range': '8888-9999'}]))
        self.assertEqual(1, len(segs))

    def test_bogus_input_path(self):
        self.assertEqual(
            "Index 0: path does not refer to an object. Path must be of the "
            "form /container/object.\n"
            "Index 1: path does not refer to an object. Path must be of the "
            "form /container/object.\n",
            self._put_bogus_slo(json.dumps(
                [{'path': '/cont', 'etag': 'etagoftheobjectsegment',
                  'size_bytes': 100},
                 {'path': '/c-trailing-slash/', 'etag': 'e',
                  'size_bytes': 100},
                 {'path': '/con/obj', 'etag': 'e',
                  'size_bytes': 100},
                 {'path': '/con/obj-trailing-slash/', 'etag': 'e',
                  'size_bytes': 100},
                 {'path': '/con/obj/with/slashes', 'etag': 'e',
                  'size_bytes': 100}])))

    def test_bogus_input_multiple(self):
        self.assertEqual(
            "Index 0: invalid range\nIndex 1: not a JSON object\n",
            self._put_bogus_slo(json.dumps(
                [{'path': '/cont/object', 'etag': 'etagoftheobjectsegment',
                  'size_bytes': 100, 'range': 'non-range value'},
                 None])))

    def test_bogus_input_size_bytes(self):
        self.assertEqual(
            "Index 0: invalid size_bytes\n",
            self._put_bogus_slo(json.dumps(
                [{'path': '/cont/object', 'etag': 'blah', 'size_bytes': "fht"},
                 {'path': '/cont/object', 'etag': 'blah', 'size_bytes': None},
                 {'path': '/cont/object', 'etag': 'blah', 'size_bytes': 100}],
            )))

        self.assertEqual(
            "Index 0: invalid size_bytes\n",
            self._put_bogus_slo(json.dumps(
                [{'path': '/cont/object', 'etag': 'blah', 'size_bytes': []}],
            )))

    def test_bogus_input_self_referential(self):
        self.assertEqual(
            "Index 0: manifest must not include itself as a segment\n",
            self._put_bogus_slo(json.dumps(
                [{'path': '/c/the-manifest', 'etag': 'gate',
                  'size_bytes': 100, 'range': 'non-range value'}])))

    def test_bogus_input_self_referential_non_ascii(self):
        self.assertEqual(
            "Index 0: manifest must not include itself as a segment\n",
            self._put_bogus_slo(
                json.dumps([{'path': u'/c/あ_1',
                             'etag': 'a', 'size_bytes': 1}]),
                manifest_path=quote(u'/v1/a/c/あ_1')))

    def test_bogus_input_self_referential_last_segment(self):
        test_json_data = json.dumps([
            {'path': '/c/seg_1', 'etag': 'a', 'size_bytes': 1},
            {'path': '/c/seg_2', 'etag': 'a', 'size_bytes': 1},
            {'path': '/c/seg_3', 'etag': 'a', 'size_bytes': 1},
            {'path': '/c/the-manifest', 'etag': 'a', 'size_bytes': 1},
        ]).encode('ascii')
        self.assertEqual(
            "Index 3: manifest must not include itself as a segment\n",
            self._put_bogus_slo(
                test_json_data,
                manifest_path=quote('/v1/a/c/the-manifest')))

    def test_bogus_input_undersize_segment(self):
        self.assertEqual(
            "Index 1: too small; each segment "
            "must be at least 1 byte.\n"
            "Index 2: too small; each segment "
            "must be at least 1 byte.\n",
            self._put_bogus_slo(
                json.dumps([
                    {'path': u'/c/s1', 'etag': 'a', 'size_bytes': 1},
                    {'path': u'/c/s2', 'etag': 'b', 'size_bytes': 0},
                    {'path': u'/c/s3', 'etag': 'c', 'size_bytes': 0},
                    # No error for this one since size_bytes is unspecified
                    {'path': u'/c/s4', 'etag': 'd', 'size_bytes': None},
                    {'path': u'/c/s5', 'etag': 'e', 'size_bytes': 1000}])))

    def test_valid_input(self):
        data = json.dumps(
            [{'path': '/cont/object', 'etag': 'etagoftheobjectsegment',
              'size_bytes': 100}])
        self.assertEqual(
            '/cont/object',
            slo.parse_and_validate_input(data, '/v1/a/cont/man')[0]['path'])

        data = json.dumps(
            [{'path': '/cont/object', 'etag': 'etagoftheobjectsegment',
              'size_bytes': 100, 'range': '0-40'}])
        parsed = slo.parse_and_validate_input(data, '/v1/a/cont/man')
        self.assertEqual('/cont/object', parsed[0]['path'])
        self.assertEqual([(0, 40)], parsed[0]['range'].ranges)

        data = json.dumps(
            [{'path': '/cont/object', 'etag': 'etagoftheobjectsegment',
              'size_bytes': None, 'range': '0-40'}])
        parsed = slo.parse_and_validate_input(data, '/v1/a/cont/man')
        self.assertEqual('/cont/object', parsed[0]['path'])
        self.assertIsNone(parsed[0]['size_bytes'])
        self.assertEqual([(0, 40)], parsed[0]['range'].ranges)

    def test_container_listing(self):
        listing_json = json.dumps([{
            "bytes": 104857600,
            "content_type": "application/x-troff-me",
            "hash": "8de7b0b1551660da51d8d96a53b85531; this=that;"
            "slo_etag=dc9947c2b53a3f55fe20c1394268e216",
            "last_modified": "2018-07-12T03:14:39.532020",
            "name": "test.me"
        }]).encode('ascii')
        self.app.register(
            'GET', '/v1/a/c',
            swob.HTTPOk,
            {'Content-Type': 'application/json',
             'Content-Length': len(listing_json)},
            listing_json)
        req = Request.blank('/v1/a/c', method='GET')
        status, headers, body = self.call_slo(req)
        self.assertEqual(json.loads(body), [{
            "slo_etag": '"dc9947c2b53a3f55fe20c1394268e216"',
            "hash": "8de7b0b1551660da51d8d96a53b85531; this=that",
            "name": "test.me",
            "bytes": 104857600,
            "last_modified": "2018-07-12T03:14:39.532020",
            "content_type": "application/x-troff-me",
        }])


class TestSloPutManifest(SloTestCase):

    def setUp(self):
        super(TestSloPutManifest, self).setUp()

        self.app.register(
            'GET', '/', swob.HTTPOk, {}, b'passed')
        self.app.register(
            'PUT', '/', swob.HTTPOk, {}, b'passed')

        self.app.register(
            'HEAD', '/v1/AUTH_test/cont/missing-object',
            swob.HTTPNotFound, {}, None)
        self.app.register(
            'HEAD', '/v1/AUTH_test/cont/object',
            swob.HTTPOk,
            {'Content-Length': '100', 'Etag': 'etagoftheobjectsegment'},
            None)
        self.app.register(
            'HEAD', '/v1/AUTH_test/cont/object2',
            swob.HTTPOk,
            {'Content-Length': '100', 'Etag': 'etagoftheobjectsegment'},
            None)
        self.app.register(
            'HEAD', '/v1/AUTH_test/cont/object\xe2\x99\xa1',
            swob.HTTPOk,
            {'Content-Length': '100', 'Etag': 'etagoftheobjectsegment'},
            None)
        self.app.register(
            'HEAD', '/v1/AUTH_test/cont/small_object',
            swob.HTTPOk,
            {'Content-Length': '10', 'Etag': 'etagoftheobjectsegment'},
            None)
        self.app.register(
            'HEAD', '/v1/AUTH_test/cont/empty_object',
            swob.HTTPOk,
            {'Content-Length': '0', 'Etag': 'etagoftheobjectsegment'},
            None)
        self.app.register(
            'HEAD', u'/v1/AUTH_test/cont/あ_1',
            swob.HTTPOk,
            {'Content-Length': '1', 'Etag': 'a'},
            None)
        self.app.register(
            'PUT', '/v1/AUTH_test/c/man', swob.HTTPCreated,
            {'Last-Modified': 'Fri, 01 Feb 2012 20:38:36 GMT'}, None)
        self.app.register(
            'DELETE', '/v1/AUTH_test/c/man', swob.HTTPNoContent, {}, None)

        self.app.register(
            'HEAD', '/v1/AUTH_test/checktest/a_1',
            swob.HTTPOk,
            {'Content-Length': '1', 'Etag': 'a'},
            None)
        self.app.register(
            'HEAD', '/v1/AUTH_test/checktest/badreq',
            swob.HTTPBadRequest, {}, None)
        self.app.register(
            'HEAD', '/v1/AUTH_test/checktest/b_2',
            swob.HTTPOk,
            {'Content-Length': '2', 'Etag': 'b',
             'Last-Modified': 'Fri, 01 Feb 2012 20:38:36 GMT'},
            None)

        _manifest_json = json.dumps(
            [{'name': '/checktest/a_5', 'hash': md5hex("a" * 5),
              'content_type': 'text/plain', 'bytes': '5'}]).encode('ascii')
        self.app.register(
            'GET', '/v1/AUTH_test/checktest/slob',
            swob.HTTPOk,
            {'X-Static-Large-Object': 'true', 'Etag': 'slob-etag',
             'Content-Type': 'cat/picture',
             'Content-Length': len(_manifest_json)},
            _manifest_json)

        self.app.register(
            'PUT', '/v1/AUTH_test/checktest/man_3', swob.HTTPCreated, {}, None)

    def test_put_manifest_too_quick_fail(self):
        req = Request.blank('/v1/a/c/o?multipart-manifest=put', method='PUT')
        req.content_length = self.slo.max_manifest_size + 1
        status, headers, body = self.call_slo(req)
        self.assertEqual(status, '413 Request Entity Too Large')

        with patch.object(self.slo, 'max_manifest_segments', 0):
            req = Request.blank('/v1/a/c/o?multipart-manifest=put',
                                method='PUT', body=test_json_data)
            status, headers, body = self.call_slo(req)
            self.assertEqual(status, '413 Request Entity Too Large')

        req = Request.blank('/v1/a/c/o?multipart-manifest=put', method='PUT',
                            headers={'X-Copy-From': 'lala'})
        status, headers, body = self.call_slo(req)
        self.assertEqual(status, '405 Method Not Allowed')

        # we already validated that there are enough path segments in __call__
        for path in ('/', '/v1/', '/v1/a/', '/v1/a/c/'):
            req = Request.blank(
                path + '?multipart-manifest=put',
                environ={'REQUEST_METHOD': 'PUT'}, body=test_json_data)
            with self.assertRaises(ValueError):
                list(self.slo.handle_multipart_put(req, fake_start_response))

            req = Request.blank(
                path.rstrip('/') + '?multipart-manifest=put',
                environ={'REQUEST_METHOD': 'PUT'}, body=test_json_data)
            with self.assertRaises(ValueError):
                list(self.slo.handle_multipart_put(req, fake_start_response))

    def test_handle_multipart_put_success(self):
        override_header = 'X-Object-Sysmeta-Container-Update-Override-Etag'
        headers = {
            'Accept': 'test',
            override_header: '; params=are important',
        }
        req = Request.blank(
            '/v1/AUTH_test/c/man?multipart-manifest=put',
            environ={'REQUEST_METHOD': 'PUT'}, headers=headers,
            body=test_json_data)
        for h in ('X-Static-Large-Object', 'X-Object-Sysmeta-Slo-Etag',
                  'X-Object-Sysmeta-Slo-Size'):
            # Sanity
            self.assertNotIn(h, req.headers)

        status, headers, body = self.call_slo(req)
        gen_etag = '"' + md5hex('etagoftheobjectsegment') + '"'
        self.assertIn(('Etag', gen_etag), headers)
        self.assertIn('X-Static-Large-Object', req.headers)
        self.assertEqual(req.headers['X-Static-Large-Object'], 'True')
        self.assertIn('Etag', req.headers)
        self.assertIn('X-Object-Sysmeta-Slo-Etag', req.headers)
        self.assertIn('X-Object-Sysmeta-Container-Update-Override-Etag',
                      req.headers)
        self.assertEqual(req.headers['X-Object-Sysmeta-Slo-Etag'],
                         gen_etag.strip('"'))
        self.assertEqual(
            req.headers['X-Object-Sysmeta-Container-Update-Override-Etag'],
            '%s; params=are important; slo_etag=%s' % (
                req.headers['Etag'], gen_etag.strip('"')))
        self.assertIn('X-Object-Sysmeta-Slo-Size', req.headers)
        self.assertEqual(req.headers['X-Object-Sysmeta-Slo-Size'], '100')
        self.assertIn('Content-Type', req.headers)
        self.assertTrue(
            req.headers['Content-Type'].endswith(';swift_bytes=100'),
            'Content-Type %r does not end with swift_bytes=100' %
            req.headers['Content-Type'])

    @patch('swift.common.middleware.slo.time')
    def test_handle_multipart_put_fast_heartbeat(self, mock_time):
        mock_time.time.side_effect = [
            0,  # start time
            1,  # first segment's fast
            2,  # second segment's also fast!
        ]
        test_json_data = json.dumps([{'path': u'/cont/object\u2661',
                                      'etag': 'etagoftheobjectsegment',
                                      'size_bytes': 100},
                                     {'path': '/cont/object',
                                      'etag': 'etagoftheobjectsegment',
                                      'size_bytes': 100}]).encode('ascii')
        req = Request.blank(
            '/v1/AUTH_test/c/man?multipart-manifest=put&heartbeat=on',
            environ={'REQUEST_METHOD': 'PUT'}, headers={'Accept': 'test'},
            body=test_json_data)

        status, headers, body = self.call_slo(req)
        self.assertEqual('202 Accepted', status)
        headers_found = [h.lower() for h, v in headers]
        self.assertNotIn('etag', headers_found)
        gen_etag = '"' + md5hex('etagoftheobjectsegment' * 2) + '"'
        self.assertTrue(body.startswith(b' \r\n\r\n'),
                        'Expected body to start with single space and two '
                        'blank lines; got %r' % body)
        self.assertIn(b'\nResponse Status: 201 Created\n', body)
        self.assertIn(b'\nResponse Body: \n', body)
        self.assertIn(('\nEtag: %s\n' % gen_etag).encode('ascii'), body)
        self.assertIn(b'\nLast Modified: Fri, 01 Feb 2012 20:38:36 GMT\n',
                      body)

    @patch('swift.common.middleware.slo.time')
    def test_handle_multipart_long_running_put_success(self, mock_time):
        mock_time.time.side_effect = [
            0,  # start time
            1,  # first segment's fast
            20,  # second segment's slow
        ]
        test_json_data = json.dumps([{'path': u'/cont/object\u2661',
                                      'etag': 'etagoftheobjectsegment',
                                      'size_bytes': 100},
                                     {'path': '/cont/object',
                                      'etag': 'etagoftheobjectsegment',
                                      'size_bytes': 100}]).encode('ascii')
        req = Request.blank(
            '/v1/AUTH_test/c/man?multipart-manifest=put&heartbeat=on',
            environ={'REQUEST_METHOD': 'PUT'}, headers={'Accept': 'test'},
            body=test_json_data)

        status, headers, body = self.call_slo(req)
        self.assertEqual('202 Accepted', status)
        headers_found = [h.lower() for h, v in headers]
        self.assertNotIn('etag', headers_found)
        gen_etag = '"' + md5hex('etagoftheobjectsegment' * 2) + '"'
        self.assertTrue(body.startswith(b'  \r\n\r\n'),
                        'Expected body to start with two spaces and two '
                        'blank lines; got %r' % body)
        self.assertIn(b'\nResponse Status: 201 Created\n', body)
        self.assertIn(b'\nResponse Body: \n', body)
        self.assertIn(('\nEtag: %s\n' % gen_etag).encode('ascii'), body)
        self.assertIn(b'\nLast Modified: Fri, 01 Feb 2012 20:38:36 GMT\n',
                      body)

    @patch('swift.common.middleware.slo.time')
    def test_handle_multipart_long_running_put_success_json(self, mock_time):
        mock_time.time.side_effect = [
            0,  # start time
            11,  # first segment's slow
            22,  # second segment's also slow
        ]
        test_json_data = json.dumps([{'path': u'/cont/object\u2661',
                                      'etag': 'etagoftheobjectsegment',
                                      'size_bytes': 100},
                                     {'path': '/cont/object',
                                      'etag': 'etagoftheobjectsegment',
                                      'size_bytes': 100}]).encode('ascii')
        req = Request.blank(
            '/v1/AUTH_test/c/man?multipart-manifest=put&heartbeat=on',
            environ={'REQUEST_METHOD': 'PUT'},
            headers={'Accept': 'application/json'},
            body=test_json_data)

        status, headers, body = self.call_slo(req)
        self.assertEqual('202 Accepted', status)
        headers_found = [h.lower() for h, v in headers]
        self.assertNotIn('etag', headers_found)
        gen_etag = '"' + md5hex('etagoftheobjectsegment' * 2) + '"'
        self.assertTrue(body.startswith(b'   \r\n\r\n'),
                        'Expected body to start with three spaces and two '
                        'blank lines; got %r' % body)
        body = json.loads(body)
        self.assertEqual(body['Response Status'], '201 Created')
        self.assertEqual(body['Response Body'], '')
        self.assertEqual(body['Etag'], gen_etag)
        self.assertEqual(body['Last Modified'],
                         'Fri, 01 Feb 2012 20:38:36 GMT')

    @patch('swift.common.middleware.slo.time')
    def test_handle_multipart_long_running_put_failure(self, mock_time):
        mock_time.time.side_effect = [
            0,  # start time
            1,  # first segment's fast
            20,  # second segment's slow
        ]
        test_json_data = json.dumps([{'path': u'/cont/missing-object',
                                      'etag': 'etagoftheobjectsegment',
                                      'size_bytes': 100},
                                     {'path': '/cont/object',
                                      'etag': 'etagoftheobjectsegment',
                                      'size_bytes': 99}]).encode('ascii')
        req = Request.blank(
            '/v1/AUTH_test/c/man?multipart-manifest=put&heartbeat=on',
            environ={'REQUEST_METHOD': 'PUT'}, headers={'Accept': 'test'},
            body=test_json_data)

        status, headers, body = self.call_slo(req)
        self.assertEqual('202 Accepted', status)
        headers_found = [h.lower() for h, v in headers]
        self.assertNotIn('etag', headers_found)
        body = body.split(b'\n')
        self.assertEqual([b'  \r', b'\r'], body[:2],
                         'Expected body to start with two spaces and two '
                         'blank lines; got %r' % b'\n'.join(body))
        self.assertIn(b'Response Status: 400 Bad Request', body[2:5])
        self.assertIn(b'Response Body: Bad Request', body)
        self.assertIn(b'The server could not comply with the request since it '
                      b'is either malformed or otherwise incorrect.', body)
        self.assertFalse(any(line.startswith(b'Etag: ') for line in body))
        self.assertFalse(any(line.startswith(b'Last Modified: ')
                             for line in body))
        self.assertEqual(body[-4], b'Errors:')
        self.assertEqual(sorted(body[-3:-1]), [
            b'/cont/missing-object, 404 Not Found',
            b'/cont/object, Size Mismatch',
        ])
        self.assertEqual(body[-1], b'')

    @patch('swift.common.middleware.slo.time')
    def test_handle_multipart_long_running_put_failure_json(self, mock_time):
        mock_time.time.side_effect = [
            0,  # start time
            11,  # first segment's slow
            22,  # second segment's also slow
        ]
        test_json_data = json.dumps([{'path': u'/cont/object\u2661',
                                      'etag': 'etagoftheobjectsegment',
                                      'size_bytes': 99},
                                     {'path': '/cont/object',
                                      'etag': 'some other etag',
                                      'size_bytes': 100}]).encode('ascii')
        req = Request.blank(
            '/v1/AUTH_test/c/man?multipart-manifest=put&heartbeat=on',
            environ={'REQUEST_METHOD': 'PUT'},
            headers={'Accept': 'application/json'},
            body=test_json_data)

        status, headers, body = self.call_slo(req)
        self.assertEqual('202 Accepted', status)
        headers_found = [h.lower() for h, v in headers]
        self.assertNotIn('etag', headers_found)
        self.assertTrue(body.startswith(b'   \r\n\r\n'),
                        'Expected body to start with three spaces and two '
                        'blank lines; got %r' % body)
        body = json.loads(body)
        self.assertEqual(body['Response Status'], '400 Bad Request')
        self.assertEqual(body['Response Body'], 'Bad Request\nThe server '
                         'could not comply with the request since it is '
                         'either malformed or otherwise incorrect.')
        self.assertNotIn('Etag', body)
        self.assertNotIn('Last Modified', body)
        self.assertEqual(sorted(body['Errors']), [
            ['/cont/object', 'Etag Mismatch'],
            [quote(u'/cont/object\u2661'.encode('utf8')).decode('ascii'),
             'Size Mismatch'],
        ])

    @patch('swift.common.middleware.slo.time')
    def test_handle_multipart_long_running_put_bad_etag_json(self, mock_time):
        mock_time.time.side_effect = [
            0,  # start time
            11,  # first segment's slow
            22,  # second segment's also slow
        ]
        test_json_data = json.dumps([{'path': u'/cont/object\u2661',
                                      'etag': 'etagoftheobjectsegment',
                                      'size_bytes': 100},
                                     {'path': '/cont/object',
                                      'etag': 'etagoftheobjectsegment',
                                      'size_bytes': 100}]).encode('ascii')
        req = Request.blank(
            '/v1/AUTH_test/c/man?multipart-manifest=put&heartbeat=on',
            environ={'REQUEST_METHOD': 'PUT'},
            headers={'Accept': 'application/json', 'ETag': 'bad etag'},
            body=test_json_data)

        status, headers, body = self.call_slo(req)
        self.assertEqual('202 Accepted', status)
        headers_found = [h.lower() for h, v in headers]
        self.assertNotIn('etag', headers_found)
        self.assertTrue(body.startswith(b'   \r\n\r\n'),
                        'Expected body to start with three spaces and two '
                        'blank lines; got %r' % body)
        body = json.loads(body)
        self.assertEqual(body['Response Status'], '422 Unprocessable Entity')
        self.assertEqual('Unprocessable Entity\nUnable to process the '
                         'contained instructions', body['Response Body'])
        self.assertNotIn('Etag', body)
        self.assertNotIn('Last Modified', body)
        self.assertEqual(body['Errors'], [])

    def test_manifest_put_no_etag_success(self):
        req = Request.blank(
            '/v1/AUTH_test/c/man?multipart-manifest=put',
            method='PUT', body=test_json_data)
        resp = req.get_response(self.slo)
        self.assertEqual(resp.status_int, 201)

    def test_manifest_put_with_etag_success(self):
        req = Request.blank(
            '/v1/AUTH_test/c/man?multipart-manifest=put',
            method='PUT', body=test_json_data)
        req.headers['Etag'] = md5hex('etagoftheobjectsegment')
        resp = req.get_response(self.slo)
        self.assertEqual(resp.status_int, 201)

    def test_manifest_put_with_etag_with_quotes_success(self):
        req = Request.blank(
            '/v1/AUTH_test/c/man?multipart-manifest=put',
            method='PUT', body=test_json_data)
        req.headers['Etag'] = '"%s"' % md5hex('etagoftheobjectsegment')
        resp = req.get_response(self.slo)
        self.assertEqual(resp.status_int, 201)

    def test_manifest_put_bad_etag_fail(self):
        req = Request.blank(
            '/v1/AUTH_test/c/man?multipart-manifest=put',
            method='PUT', body=test_json_data)
        req.headers['Etag'] = md5hex('NOTetagoftheobjectsegment')
        resp = req.get_response(self.slo)
        self.assertEqual(resp.status_int, 422)

    def test_handle_multipart_put_disallow_empty_first_segment(self):
        test_json_data = json.dumps([{'path': '/cont/small_object',
                                      'etag': 'etagoftheobjectsegment',
                                      'size_bytes': 0},
                                     {'path': '/cont/object',
                                      'etag': 'etagoftheobjectsegment',
                                      'size_bytes': 100}]).encode('ascii')
        req = Request.blank('/v1/a/c/o?multipart-manifest=put',
                            method='PUT', body=test_json_data)
        status, headers, body = self.call_slo(req)
        self.assertEqual(status, '400 Bad Request')

    def test_handle_multipart_put_allow_empty_last_segment(self):
        test_json_data = json.dumps([{'path': '/cont/object',
                                      'etag': 'etagoftheobjectsegment',
                                      'size_bytes': 100},
                                     {'path': '/cont/empty_object',
                                      'etag': 'etagoftheobjectsegment',
                                      'size_bytes': 0}]).encode('ascii')
        req = Request.blank('/v1/AUTH_test/c/man?multipart-manifest=put',
                            method='PUT', body=test_json_data)
        status, headers, body = self.call_slo(req)
        self.assertEqual(status, '201 Created')

    def test_handle_multipart_put_invalid_data(self):
        def do_test(bad_data):
            test_json_data = json.dumps([{'path': '/cont/object',
                                          'etag': 'etagoftheobjectsegment',
                                          'size_bytes': 100},
                                         {'data': bad_data}]).encode('ascii')
            req = Request.blank('/v1/a/c/o', body=test_json_data)
            with self.assertRaises(HTTPException) as catcher:
                self.slo.handle_multipart_put(req, fake_start_response)
            self.assertEqual(catcher.exception.status_int, 400)

        do_test('invalid')  # insufficient padding
        do_test(12345)
        do_test(0)
        do_test(True)
        do_test(False)
        do_test(None)
        do_test({})
        do_test([])
        # Empties are no good, either
        do_test('')
        do_test('====')

    def test_handle_multipart_put_success_unicode(self):
        test_json_data = json.dumps([{'path': u'/cont/object\u2661',
                                      'etag': 'etagoftheobjectsegment',
                                      'size_bytes': 100}]).encode('ascii')
        req = Request.blank(
            '/v1/AUTH_test/c/man?multipart-manifest=put',
            environ={'REQUEST_METHOD': 'PUT'}, headers={'Accept': 'test'},
            body=test_json_data)
        self.assertNotIn('X-Static-Large-Object', req.headers)
        self.call_slo(req)
        self.assertIn('X-Static-Large-Object', req.headers)
        self.assertEqual(req.environ['PATH_INFO'], '/v1/AUTH_test/c/man')
        self.assertIn(('HEAD', '/v1/AUTH_test/cont/object\xe2\x99\xa1'),
                      self.app.calls)

    def test_handle_multipart_put_no_xml(self):
        req = Request.blank(
            '/test_good/AUTH_test/c/man?multipart-manifest=put',
            environ={'REQUEST_METHOD': 'PUT'}, headers={'Accept': 'test'},
            body=test_xml_data)
        no_xml = list(self.slo(req.environ, fake_start_response))
        self.assertEqual(no_xml, [b'Manifest must be valid JSON.\n'])

    def test_handle_multipart_put_bad_data(self):
        bad_data = json.dumps([{'path': '/cont/object',
                                'etag': 'etagoftheobj',
                                'size_bytes': 'lala'}])
        req = Request.blank(
            '/test_good/AUTH_test/c/man?multipart-manifest=put',
            environ={'REQUEST_METHOD': 'PUT'}, body=bad_data)
        status, headers, body = self.call_slo(req)
        self.assertEqual(status, '400 Bad Request')
        self.assertIn(b'invalid size_bytes', body)

        for bad_data in [
                json.dumps([{'path': '/cont', 'etag': 'etagoftheobj',
                             'size_bytes': 100}]),
                json.dumps('asdf'), json.dumps(None), json.dumps(5),
                'not json', '1234', '', json.dumps({'path': None}),
                json.dumps([{'path': '/cont/object', 'etag': None,
                             'size_bytes': 12}]),
                json.dumps([{'path': '/cont/object', 'etag': 'asdf',
                             'size_bytes': 'sd'}]),
                json.dumps([{'path': 12, 'etag': 'etagoftheobj',
                             'size_bytes': 100}]),
                json.dumps([{'path': u'/cont/object\u2661',
                             'etag': 'etagoftheobj', 'size_bytes': 100}]),
                json.dumps([{'path': 12, 'size_bytes': 100}]),
                json.dumps([{'path': 12, 'size_bytes': 100}]),
                json.dumps([{'path': '/c/o', 'etag': 123, 'size_bytes': 100}]),
                json.dumps([{'path': None, 'etag': 'etagoftheobj',
                             'size_bytes': 100}])]:
            req = Request.blank(
                '/v1/AUTH_test/c/man?multipart-manifest=put',
                environ={'REQUEST_METHOD': 'PUT'}, body=bad_data)
            status, headers, body = self.call_slo(req)
            self.assertEqual(status, '400 Bad Request')

        req = Request.blank(
            '/v1/AUTH_test/c/man?multipart-manifest=put',
            environ={'REQUEST_METHOD': 'PUT'}, body=None)
        status, headers, body = self.call_slo(req)
        self.assertEqual(status, '411 Length Required')

    def test_handle_multipart_put_check_data(self):
        good_data = json.dumps(
            [{'path': '/checktest/a_1', 'etag': 'a', 'size_bytes': '1'},
             {'path': '/checktest/b_2', 'etag': 'b', 'size_bytes': '2'}])
        req = Request.blank(
            '/v1/AUTH_test/checktest/man_3?multipart-manifest=put',
            environ={'REQUEST_METHOD': 'PUT'}, body=good_data)
        status, headers, body = self.call_slo(req)
        self.assertEqual(self.app.call_count, 3)

        # go behind SLO's back and see what actually got stored
        req = Request.blank(
            '/v1/AUTH_test/checktest/man_3?multipart-manifest=get',
            environ={'REQUEST_METHOD': 'GET'})
        status, headers, body = self.call_app(req)
        headers = dict(headers)
        manifest_data = json.loads(body)
        self.assertTrue(headers['Content-Type'].endswith(';swift_bytes=3'))
        self.assertEqual(len(manifest_data), 2)
        self.assertEqual(manifest_data[0]['hash'], 'a')
        self.assertEqual(manifest_data[0]['bytes'], 1)
        self.assertTrue(
            not manifest_data[0]['last_modified'].startswith('2012'))
        self.assertTrue(manifest_data[1]['last_modified'].startswith('2012'))

    def test_handle_multipart_put_check_data_bad(self):
        bad_data = json.dumps(
            [{'path': '/checktest/a_1', 'etag': 'a', 'size_bytes': '2'},
             {'path': '/checktest/badreq', 'etag': 'a', 'size_bytes': '1'},
             {'path': '/checktest/b_2', 'etag': 'not-b', 'size_bytes': '2'},
             {'path': '/checktest/slob', 'etag': 'not-slob',
              'size_bytes': '12345'}])
        req = Request.blank(
            '/v1/AUTH_test/checktest/man?multipart-manifest=put',
            environ={'REQUEST_METHOD': 'PUT'},
            headers={'Accept': 'application/json'},
            body=bad_data)

        status, headers, body = self.call_slo(req)
        self.assertEqual(self.app.call_count, 5)
        errors = json.loads(body)['Errors']

        self.assertEqual([
            [u'/checktest/a_1', u'Size Mismatch'],
            [u'/checktest/b_2', u'Etag Mismatch'],
            [u'/checktest/badreq', u'400 Bad Request'],
            [u'/checktest/slob', u'Etag Mismatch'],
            [u'/checktest/slob', u'Size Mismatch'],
        ], sorted(errors))

    def test_handle_multipart_put_skip_size_check(self):
        good_data = json.dumps([
            # Explicit None will skip it
            {'path': '/checktest/a_1', 'etag': 'a', 'size_bytes': None},
            # ...as will omitting it entirely
            {'path': '/checktest/b_2', 'etag': 'b'}])
        req = Request.blank(
            '/v1/AUTH_test/checktest/man_3?multipart-manifest=put',
            environ={'REQUEST_METHOD': 'PUT'}, body=good_data)
        status, headers, body = self.call_slo(req)
        self.assertEqual(self.app.call_count, 3)

        # Check that we still populated the manifest properly from our HEADs
        req = Request.blank(
            '/v1/AUTH_test/checktest/man_3?multipart-manifest=get',
            environ={'REQUEST_METHOD': 'GET'})
        status, headers, body = self.call_app(req)
        manifest_data = json.loads(body)
        self.assertEqual(1, manifest_data[0]['bytes'])
        self.assertEqual(2, manifest_data[1]['bytes'])

    def test_handle_multipart_put_skip_size_check_still_uses_min_size(self):
        test_json_data = json.dumps([{'path': '/cont/empty_object',
                                      'etag': 'etagoftheobjectsegment',
                                      'size_bytes': None},
                                     {'path': '/cont/small_object',
                                      'etag': 'etagoftheobjectsegment',
                                      'size_bytes': 100}]).encode('ascii')
        req = Request.blank('/v1/AUTH_test/c/o?multipart-manifest=put',
                            method='PUT', body=test_json_data)
        status, headers, body = self.call_slo(req)
        self.assertEqual(status, '400 Bad Request')
        self.assertIn(b'Too small; each segment must be at least 1 byte', body)

    def test_handle_multipart_put_skip_size_check_no_early_bailout(self):
        # The first is too small (it's 0 bytes), and
        # the second has a bad etag. Make sure both errors show up in
        # the response.
        test_json_data = json.dumps([{'path': '/cont/empty_object',
                                      'etag': 'etagoftheobjectsegment',
                                      'size_bytes': None},
                                     {'path': '/cont/object2',
                                      'etag': 'wrong wrong wrong',
                                      'size_bytes': 100}]).encode('ascii')
        req = Request.blank('/v1/AUTH_test/c/o?multipart-manifest=put',
                            method='PUT', body=test_json_data)
        status, headers, body = self.call_slo(req)
        self.assertEqual(status, '400 Bad Request')
        self.assertIn(b'at least 1 byte', body)
        self.assertIn(b'Etag Mismatch', body)

    def test_handle_multipart_put_skip_etag_check(self):
        good_data = json.dumps([
            # Explicit None will skip it
            {'path': '/checktest/a_1', 'etag': None, 'size_bytes': 1},
            # ...as will omitting it entirely
            {'path': '/checktest/b_2', 'size_bytes': 2}])
        req = Request.blank(
            '/v1/AUTH_test/checktest/man_3?multipart-manifest=put',
            environ={'REQUEST_METHOD': 'PUT'}, body=good_data)
        status, headers, body = self.call_slo(req)
        self.assertEqual(self.app.call_count, 3)

        # Check that we still populated the manifest properly from our HEADs
        req = Request.blank(
            '/v1/AUTH_test/checktest/man_3?multipart-manifest=get',
            environ={'REQUEST_METHOD': 'GET'})
        status, headers, body = self.call_app(req)
        manifest_data = json.loads(body)
        self.assertEqual('a', manifest_data[0]['hash'])
        self.assertEqual('b', manifest_data[1]['hash'])

    def test_handle_multipart_put_with_manipulator_callback(self):
        def data_inserter(manifest):
            for i in range(len(manifest), -1, -1):
                manifest.insert(i, {'data': 'WA=='})

        good_data = json.dumps([
            {'path': '/checktest/a_1'},
            {'path': '/checktest/b_2'}])
        req = Request.blank(
            '/v1/AUTH_test/checktest/man_3?multipart-manifest=put',
            environ={'REQUEST_METHOD': 'PUT',
                     'swift.callback.slo_manifest_hook': data_inserter},
            body=good_data)
        status, headers, body = self.call_slo(req)
        self.assertEqual(self.app.call_count, 3)

        # Check that we still populated the manifest properly from our HEADs
        req = Request.blank(
            '/v1/AUTH_test/checktest/man_3?multipart-manifest=get',
            environ={'REQUEST_METHOD': 'GET'})
        status, headers, body = self.call_app(req)
        manifest_data = json.loads(body)
        self.assertEqual([
            {k: v for k, v in item.items()
             if k in ('name', 'bytes', 'hash', 'data')}
            for item in manifest_data
        ], [
            {'data': 'WA=='},
            {'name': '/checktest/a_1', 'bytes': 1, 'hash': 'a'},
            {'data': 'WA=='},
            {'name': '/checktest/b_2', 'bytes': 2, 'hash': 'b'},
            {'data': 'WA=='},
        ])

    def test_handle_multipart_put_with_validator_callback(self):
        def complainer(manifest):
            return [(item['name'], "Don't wanna") for item in manifest]

        good_data = json.dumps([
            {'path': '/checktest/a_1'},
            {'path': '/checktest/b_2'}])
        req = Request.blank(
            '/v1/AUTH_test/checktest/man_3?multipart-manifest=put',
            environ={'REQUEST_METHOD': 'PUT',
                     'swift.callback.slo_manifest_hook': complainer},
            body=good_data)
        status, headers, body = self.call_slo(req)
        self.assertEqual(self.app.call_count, 2)
        self.assertEqual(status, '400 Bad Request')
        body = body.split(b'\n')
        self.assertIn(b"/checktest/a_1, Don't wanna", body)
        self.assertIn(b"/checktest/b_2, Don't wanna", body)

    def test_handle_unsatisfiable_ranges(self):
        bad_data = json.dumps(
            [{'path': '/checktest/a_1', 'etag': None,
              'size_bytes': None, 'range': '1-'}])
        req = Request.blank(
            '/v1/AUTH_test/checktest/man_3?multipart-manifest=put',
            environ={'REQUEST_METHOD': 'PUT'}, body=bad_data)
        status, headers, body = self.call_slo(req)
        self.assertEqual('400 Bad Request', status)
        self.assertIn(b"Unsatisfiable Range", body)

    def test_handle_multipart_put_success_conditional(self):
        test_json_data = json.dumps([{'path': u'/cont/object',
                                      'etag': 'etagoftheobjectsegment',
                                      'size_bytes': 100}]).encode('ascii')
        req = Request.blank(
            '/v1/AUTH_test/c/man?multipart-manifest=put',
            environ={'REQUEST_METHOD': 'PUT'}, headers={'If-None-Match': '*'},
            body=test_json_data)
        status, headers, body = self.call_slo(req)
        self.assertEqual(('201 Created', b''), (status, body))
        self.assertEqual([
            ('HEAD', '/v1/AUTH_test/cont/object'),
            ('PUT', '/v1/AUTH_test/c/man?multipart-manifest=put'),
        ], self.app.calls)
        # HEAD shouldn't be conditional
        self.assertNotIn('If-None-Match', self.app.headers[0])
        # But the PUT should be
        self.assertIn('If-None-Match', self.app.headers[1])
        self.assertEqual('*', self.app.headers[1]['If-None-Match'])

    def test_handle_single_ranges(self):
        good_data = json.dumps(
            [{'path': '/checktest/a_1', 'etag': None,
              'size_bytes': None, 'range': '0-0'},
             {'path': '/checktest/b_2', 'etag': None,
              'size_bytes': 2, 'range': '-1'},
             {'path': '/checktest/b_2', 'etag': None,
              'size_bytes': 2, 'range': '0-0'},
             {'path': '/checktest/a_1', 'etag': None,
              'size_bytes': None},
             {'path': '/cont/object', 'etag': None,
              'size_bytes': None, 'range': '10-40'}])
        override_header = 'X-Object-Sysmeta-Container-Update-Override-Etag'
        req = Request.blank(
            '/v1/AUTH_test/checktest/man_3?multipart-manifest=put',
            environ={'REQUEST_METHOD': 'PUT'}, body=good_data,
            headers={override_header: 'my custom etag'})
        status, headers, body = self.call_slo(req)
        self.assertEqual(('201 Created', b''), (status, body))
        expected_etag = '"%s"' % md5hex(
            'ab:1-1;b:0-0;aetagoftheobjectsegment:10-40;')
        self.assertEqual(expected_etag, dict(headers)['Etag'])
        self.assertEqual([
            ('HEAD', '/v1/AUTH_test/checktest/a_1'),  # Only once!
            ('HEAD', '/v1/AUTH_test/checktest/b_2'),  # Only once!
            ('HEAD', '/v1/AUTH_test/cont/object'),
        ], sorted(self.app.calls[:-1]))
        self.assertEqual(
            ('PUT', '/v1/AUTH_test/checktest/man_3?multipart-manifest=put'),
            self.app.calls[-1])
        self.assertEqual(
            'my custom etag; slo_etag=%s' % expected_etag.strip('"'),
            self.app.headers[-1].get(override_header))

        # Check that we still populated the manifest properly from our HEADs
        req = Request.blank(
            '/v1/AUTH_test/checktest/man_3?multipart-manifest=get',
            environ={'REQUEST_METHOD': 'GET'})
        status, headers, body = self.call_app(req)
        manifest_data = json.loads(body)
        self.assertEqual(len(manifest_data), 5)

        self.assertEqual('a', manifest_data[0]['hash'])
        self.assertNotIn('range', manifest_data[0])

        self.assertEqual('b', manifest_data[1]['hash'])
        self.assertEqual('1-1', manifest_data[1]['range'])

        self.assertEqual('b', manifest_data[2]['hash'])
        self.assertEqual('0-0', manifest_data[2]['range'])

        self.assertEqual('a', manifest_data[3]['hash'])
        self.assertNotIn('range', manifest_data[3])

        self.assertEqual('etagoftheobjectsegment', manifest_data[4]['hash'])
        self.assertEqual('10-40', manifest_data[4]['range'])


class TestSloDeleteManifest(SloTestCase):

    def setUp(self):
        super(TestSloDeleteManifest, self).setUp()

        _submanifest_data = json.dumps(
            [{'name': '/deltest/b_2', 'hash': 'a', 'bytes': '1'},
             {'name': '/deltest/c_3', 'hash': 'b', 'bytes': '2'}])
        _submanifest_data = _submanifest_data.encode('ascii')

        self.app.register(
            'GET', '/v1/AUTH_test/deltest/man_404',
            swob.HTTPNotFound, {}, None)
        self.app.register(
            'GET', '/v1/AUTH_test/deltest/man',
            swob.HTTPOk, {'Content-Type': 'application/json',
                          'X-Static-Large-Object': 'true'},
            json.dumps([{'name': '/deltest/gone', 'hash': 'a', 'bytes': '1'},
                        {'name': '/deltest/b_2', 'hash': 'b', 'bytes': '2'}]).
            encode('ascii'))
        self.app.register(
            'DELETE', '/v1/AUTH_test/deltest/man',
            swob.HTTPNoContent, {}, None)
        self.app.register(
            'GET', '/v1/AUTH_test/deltest/man-all-there',
            swob.HTTPOk, {'Content-Type': 'application/json',
                          'X-Static-Large-Object': 'true'},
            json.dumps([{'name': '/deltest/b_2', 'hash': 'a', 'bytes': '1'},
                        {'name': '/deltest/c_3', 'hash': 'b', 'bytes': '2'}]).
            encode('ascii'))
        self.app.register(
            'GET', '/v1/AUTH_test-un\xc3\xafcode',
            swob.HTTPOk, {}, None)
        self.app.register(
            'GET', '/v1/AUTH_test-un\xc3\xafcode/deltest', swob.HTTPOk, {
                'X-Container-Read': 'diff read',
                'X-Container-Write': 'diff write',
            }, None)
        self.app.register(
            'GET', '/v1/AUTH_test-un\xc3\xafcode/\xe2\x98\x83', swob.HTTPOk, {
                'X-Container-Read': 'same read',
                'X-Container-Write': 'same write',
            }, None)
        self.app.register(
            'GET', '/v1/AUTH_test-un\xc3\xafcode/deltest/man-all-there',
            swob.HTTPOk, {'Content-Type': 'application/json',
                          'X-Static-Large-Object': 'true'},
            json.dumps([
                {'name': u'/\N{SNOWMAN}/b_2', 'hash': 'a', 'bytes': '1'},
                {'name': u'/\N{SNOWMAN}/c_3', 'hash': 'b', 'bytes': '2'},
            ]).encode('ascii'))
        self.app.register(
            'GET', '/v1/AUTH_test-un\xc3\xafcode/\xe2\x98\x83/same-container',
            swob.HTTPOk, {'Content-Type': 'application/json',
                          'X-Static-Large-Object': 'true'},
            json.dumps([
                {'name': u'/\N{SNOWMAN}/b_2', 'hash': 'a', 'bytes': '1'},
                {'name': u'/\N{SNOWMAN}/c_3', 'hash': 'b', 'bytes': '2'},
            ]).encode('ascii'))
        self.app.register(
            'DELETE', '/v1/AUTH_test/deltest/man-all-there',
            swob.HTTPNoContent, {}, None)
        self.app.register(
            'DELETE', '/v1/AUTH_test/deltest/gone',
            swob.HTTPNotFound, {}, None)
        self.app.register(
            'GET', '/v1/AUTH_test/deltest/a_1',
            swob.HTTPOk, {'Content-Length': '1'}, 'a')
        self.app.register(
            'DELETE', '/v1/AUTH_test/deltest/a_1',
            swob.HTTPNoContent, {}, None)
        self.app.register(
            'DELETE', '/v1/AUTH_test/deltest/b_2',
            swob.HTTPNoContent, {}, None)
        self.app.register(
            'DELETE', '/v1/AUTH_test/deltest/c_3',
            swob.HTTPNoContent, {}, None)
        self.app.register(
            'DELETE', '/v1/AUTH_test/deltest/d_3',
            swob.HTTPNoContent, {}, None)
        self.app.register(
            'DELETE', '/v1/AUTH_test-un\xc3\xafcode/deltest/man-all-there',
            swob.HTTPNoContent, {}, None)
        self.app.register(
            'DELETE',
            '/v1/AUTH_test-un\xc3\xafcode/\xe2\x98\x83/same-container',
            swob.HTTPNoContent, {}, None)
        self.app.register(
            'DELETE', '/v1/AUTH_test-un\xc3\xafcode/\xe2\x98\x83/b_2',
            swob.HTTPNoContent, {}, None)
        self.app.register(
            'DELETE', '/v1/AUTH_test-un\xc3\xafcode/\xe2\x98\x83/c_3',
            swob.HTTPNoContent, {}, None)

        self.app.register(
            'GET', '/v1/AUTH_test/deltest/manifest-with-submanifest',
            swob.HTTPOk, {'Content-Type': 'application/json',
                          'X-Static-Large-Object': 'true'},
            json.dumps([{'name': '/deltest/a_1',
                         'hash': 'a', 'bytes': '1'},
                        {'name': '/deltest/submanifest', 'sub_slo': True,
                         'hash': 'submanifest-etag',
                         'bytes': len(_submanifest_data)},
                        {'name': '/deltest/d_3',
                         'hash': 'd', 'bytes': '3'}]).encode('ascii'))
        self.app.register(
            'DELETE', '/v1/AUTH_test/deltest/manifest-with-submanifest',
            swob.HTTPNoContent, {}, None)

        self.app.register(
            'GET', '/v1/AUTH_test/deltest/submanifest',
            swob.HTTPOk, {'Content-Type': 'application/json',
                          'X-Static-Large-Object': 'true'},
            _submanifest_data)
        self.app.register(
            'DELETE', '/v1/AUTH_test/deltest/submanifest',
            swob.HTTPNoContent, {}, None)

        self.app.register(
            'GET', '/v1/AUTH_test/deltest/manifest-missing-submanifest',
            swob.HTTPOk, {'Content-Type': 'application/json',
                          'X-Static-Large-Object': 'true'},
            json.dumps([{'name': '/deltest/a_1', 'hash': 'a', 'bytes': '1'},
                        {'name': '/deltest/missing-submanifest',
                         'hash': 'a', 'bytes': '2', 'sub_slo': True},
                        {'name': '/deltest/d_3', 'hash': 'd', 'bytes': '3'}]).
            encode('ascii'))
        self.app.register(
            'DELETE', '/v1/AUTH_test/deltest/manifest-missing-submanifest',
            swob.HTTPNoContent, {}, None)

        self.app.register(
            'GET', '/v1/AUTH_test/deltest/missing-submanifest',
            swob.HTTPNotFound, {}, None)

        self.app.register(
            'GET', '/v1/AUTH_test/deltest/manifest-badjson',
            swob.HTTPOk, {'Content-Type': 'application/json',
                          'X-Static-Large-Object': 'true'},
            b"[not {json (at ++++all")

        self.app.register(
            'GET', '/v1/AUTH_test/deltest/manifest-with-unauth-segment',
            swob.HTTPOk, {'Content-Type': 'application/json',
                          'X-Static-Large-Object': 'true'},
            json.dumps([{'name': '/deltest/a_1', 'hash': 'a', 'bytes': '1'},
                        {'name': '/deltest-unauth/q_17',
                         'hash': '11', 'bytes': '17'}]).encode('ascii'))
        self.app.register(
            'DELETE', '/v1/AUTH_test/deltest/manifest-with-unauth-segment',
            swob.HTTPNoContent, {}, None)

        self.app.register(
            'DELETE', '/v1/AUTH_test/deltest-unauth/q_17',
            swob.HTTPUnauthorized, {}, None)

        self.app.register(
            'GET', '/v1/AUTH_test/deltest/manifest-with-too-many-segs',
            swob.HTTPOk, {'Content-Type': 'application/json',
                          'X-Static-Large-Object': 'true'},
            json.dumps([{'name': '/deltest/a_1',
                         'hash': 'a', 'bytes': '1'},
                        {'name': '/deltest/multi-submanifest', 'sub_slo': True,
                         'hash': 'submanifest-etag',
                         'bytes': len(_submanifest_data)},
                        {'name': '/deltest/b_2',
                         'hash': 'b', 'bytes': '1'},
                        {'name': '/deltest/c_3',
                         'hash': 'c', 'bytes': '1'},
                        {'name': '/deltest/d_4',
                         'hash': 'b', 'bytes': '1'},
                        {'name': '/deltest/e_5',
                         'hash': 'c', 'bytes': '1'},
                        {'name': '/deltest/f_6',
                         'hash': 'b', 'bytes': '1'},
                        {'name': '/deltest/g_8',
                         'hash': 'c', 'bytes': '1'},
                        {'name': '/deltest/g_8',
                         'hash': 'c', 'bytes': '1'},
                        {'name': '/deltest/h_9',
                         'hash': 'd', 'bytes': '3'}]))

    def test_handle_multipart_delete_man(self):
        req = Request.blank(
            '/v1/AUTH_test/deltest/man',
            environ={'REQUEST_METHOD': 'DELETE'})
        self.slo(req.environ, fake_start_response)
        self.assertEqual(self.app.call_count, 1)

    def test_handle_multipart_delete_bad_utf8(self):
        req = Request.blank(
            b'/v1/AUTH_test/deltest/man\xff\xfe?multipart-manifest=delete',
            environ={'REQUEST_METHOD': 'DELETE',
                     'HTTP_ACCEPT': 'application/json'})
        status, headers, body = self.call_slo(req)
        self.assertEqual(status, '200 OK')
        resp_data = json.loads(body)
        self.assertEqual(resp_data['Response Status'],
                         '412 Precondition Failed')

    def test_handle_multipart_delete_whole_404(self):
        req = Request.blank(
            '/v1/AUTH_test/deltest/man_404?multipart-manifest=delete',
            environ={'REQUEST_METHOD': 'DELETE',
                     'HTTP_ACCEPT': 'application/json'})
        status, headers, body = self.call_slo(req)
        resp_data = json.loads(body)
        self.assertEqual(
            self.app.calls,
            [('GET',
              '/v1/AUTH_test/deltest/man_404?multipart-manifest=get')])
        self.assertEqual(resp_data['Response Status'], '200 OK')
        self.assertEqual(resp_data['Response Body'], '')
        self.assertEqual(resp_data['Number Deleted'], 0)
        self.assertEqual(resp_data['Number Not Found'], 1)
        self.assertEqual(resp_data['Errors'], [])

    def test_handle_multipart_delete_segment_404(self):
        req = Request.blank(
            '/v1/AUTH_test/deltest/man?multipart-manifest=delete',
            environ={'REQUEST_METHOD': 'DELETE',
                     'HTTP_ACCEPT': 'application/json'})
        status, headers, body = self.call_slo(req)
        resp_data = json.loads(body)
        self.assertEqual(
            set(self.app.calls),
            set([('GET',
                  '/v1/AUTH_test/deltest/man?multipart-manifest=get'),
                 ('DELETE', '/v1/AUTH_test/deltest/gone'),
                 ('DELETE', '/v1/AUTH_test/deltest/b_2'),
                 ('DELETE', '/v1/AUTH_test/deltest/man')]))
        self.assertEqual(resp_data['Response Status'], '200 OK')
        self.assertEqual(resp_data['Number Deleted'], 2)
        self.assertEqual(resp_data['Number Not Found'], 1)

    def test_handle_multipart_delete_whole(self):
        req = Request.blank(
            '/v1/AUTH_test/deltest/man-all-there?multipart-manifest=delete',
            environ={'REQUEST_METHOD': 'DELETE'})
        self.call_slo(req)
        self.assertEqual(set(self.app.calls), set([
            ('GET',
             '/v1/AUTH_test/deltest/man-all-there?multipart-manifest=get'),
            ('DELETE', '/v1/AUTH_test/deltest/b_2'),
            ('DELETE', '/v1/AUTH_test/deltest/c_3'),
            ('DELETE', ('/v1/AUTH_test/deltest/man-all-there'))]))

    def test_handle_multipart_delete_whole_old_swift(self):
        # behave like pre-2.24.0 swift; initial GET will return just one byte
        self.app.can_ignore_range = False

        req = Request.blank(
            '/v1/AUTH_test/deltest/man-all-there?multipart-manifest=delete',
            environ={'REQUEST_METHOD': 'DELETE'})
        self.call_slo(req)
        self.assertEqual(self.app.calls_with_headers[:2], [
            ('GET',
             '/v1/AUTH_test/deltest/man-all-there?multipart-manifest=get',
             {'Host': 'localhost:80',
              'User-Agent': 'Mozzarella Foxfire MultipartDELETE',
              'Range': 'bytes=-1',
              'X-Backend-Ignore-Range-If-Metadata-Present':
              'X-Static-Large-Object',
              'Content-Length': '0'}),
            ('GET',
             '/v1/AUTH_test/deltest/man-all-there?multipart-manifest=get',
             {'Host': 'localhost:80',
              'User-Agent': 'Mozzarella Foxfire MultipartDELETE',
              'Content-Length': '0'}),
        ])
        self.assertEqual(set(self.app.calls), set([
            ('GET',
             '/v1/AUTH_test/deltest/man-all-there?multipart-manifest=get'),
            ('DELETE', '/v1/AUTH_test/deltest/b_2'),
            ('DELETE', '/v1/AUTH_test/deltest/c_3'),
            ('DELETE', ('/v1/AUTH_test/deltest/man-all-there'))]))

    def test_handle_multipart_delete_non_ascii(self):
        unicode_acct = u'AUTH_test-un\u00efcode'
        wsgi_acct = bytes_to_wsgi(unicode_acct.encode('utf-8'))
        req = Request.blank(
            '/v1/%s/deltest/man-all-there?'
            'multipart-manifest=delete' % wsgi_acct,
            environ={'REQUEST_METHOD': 'DELETE'})
        status, _, body = self.call_slo(req)
        self.assertEqual('200 OK', status)
        lines = body.split(b'\n')
        for l in lines:
            parts = l.split(b':')
            if len(parts) == 1:
                continue
            key, value = parts
            if key == 'Response Status':
                delete_status = int(value.split()[0])
                self.assertEqual(200, delete_status)

        self.assertEqual(set(self.app.calls), set([
            ('GET',
             '/v1/%s/deltest/man-all-there'
             '?multipart-manifest=get' % wsgi_acct),
            ('DELETE', '/v1/%s/\xe2\x98\x83/b_2' % wsgi_acct),
            ('DELETE', '/v1/%s/\xe2\x98\x83/c_3' % wsgi_acct),
            ('DELETE', ('/v1/%s/deltest/man-all-there' % wsgi_acct))]))

    def test_handle_multipart_delete_nested(self):
        req = Request.blank(
            '/v1/AUTH_test/deltest/manifest-with-submanifest?' +
            'multipart-manifest=delete',
            environ={'REQUEST_METHOD': 'DELETE'})
        self.call_slo(req)
        self.assertEqual(
            set(self.app.calls),
            {('GET', '/v1/AUTH_test/deltest/' +
              'manifest-with-submanifest?multipart-manifest=get'),
             ('GET', '/v1/AUTH_test/deltest/' +
              'submanifest?multipart-manifest=get'),
             ('DELETE', '/v1/AUTH_test/deltest/a_1'),
             ('DELETE', '/v1/AUTH_test/deltest/b_2'),
             ('DELETE', '/v1/AUTH_test/deltest/c_3'),
             ('DELETE', '/v1/AUTH_test/deltest/submanifest'),
             ('DELETE', '/v1/AUTH_test/deltest/d_3'),
             ('DELETE', '/v1/AUTH_test/deltest/manifest-with-submanifest')})

    def test_handle_multipart_delete_nested_too_many_segments(self):
        req = Request.blank(
            '/v1/AUTH_test/deltest/manifest-with-too-many-segs?' +
            'multipart-manifest=delete',
            environ={'REQUEST_METHOD': 'DELETE',
                     'HTTP_ACCEPT': 'application/json'})
        with patch.object(self.slo, 'max_manifest_segments', 1):
            status, headers, body = self.call_slo(req)
        self.assertEqual(status, '200 OK')
        resp_data = json.loads(body)
        self.assertEqual(resp_data['Response Status'], '400 Bad Request')
        self.assertEqual(resp_data['Response Body'],
                         'Too many buffered slo segments to delete.')

    def test_handle_multipart_delete_nested_404(self):
        req = Request.blank(
            '/v1/AUTH_test/deltest/manifest-missing-submanifest' +
            '?multipart-manifest=delete',
            environ={'REQUEST_METHOD': 'DELETE',
                     'HTTP_ACCEPT': 'application/json'})
        status, headers, body = self.call_slo(req)
        resp_data = json.loads(body)
        self.assertEqual(set(self.app.calls), {
            ('GET', '/v1/AUTH_test/deltest/' +
             'manifest-missing-submanifest?multipart-manifest=get'),
            ('DELETE', '/v1/AUTH_test/deltest/a_1'),
            ('GET', '/v1/AUTH_test/deltest/' +
             'missing-submanifest?multipart-manifest=get'),
            ('DELETE', '/v1/AUTH_test/deltest/d_3'),
            ('DELETE', '/v1/AUTH_test/deltest/manifest-missing-submanifest'),
        })
        self.assertEqual(resp_data['Response Status'], '200 OK')
        self.assertEqual(resp_data['Response Body'], '')
        self.assertEqual(resp_data['Number Deleted'], 3)
        self.assertEqual(resp_data['Number Not Found'], 1)
        self.assertEqual(resp_data['Errors'], [])

    def test_handle_multipart_delete_nested_401(self):
        self.app.register(
            'GET', '/v1/AUTH_test/deltest/submanifest',
            swob.HTTPUnauthorized, {}, None)

        req = Request.blank(
            ('/v1/AUTH_test/deltest/manifest-with-submanifest' +
             '?multipart-manifest=delete'),
            environ={'REQUEST_METHOD': 'DELETE',
                     'HTTP_ACCEPT': 'application/json'})
        status, headers, body = self.call_slo(req)
        self.assertEqual(status, '200 OK')
        resp_data = json.loads(body)
        self.assertEqual(resp_data['Response Status'], '400 Bad Request')
        self.assertEqual(resp_data['Errors'],
                         [['/deltest/submanifest', '401 Unauthorized']])

    def test_handle_multipart_delete_nested_500(self):
        self.app.register(
            'GET', '/v1/AUTH_test/deltest/submanifest',
            swob.HTTPServerError, {}, None)

        req = Request.blank(
            ('/v1/AUTH_test/deltest/manifest-with-submanifest' +
             '?multipart-manifest=delete'),
            environ={'REQUEST_METHOD': 'DELETE',
                     'HTTP_ACCEPT': 'application/json'})
        status, headers, body = self.call_slo(req)
        self.assertEqual(status, '200 OK')
        resp_data = json.loads(body)
        self.assertEqual(resp_data['Response Status'], '400 Bad Request')
        self.assertEqual(resp_data['Errors'],
                         [['/deltest/submanifest',
                           'Unable to load SLO manifest or segment.']])

    def test_handle_multipart_delete_not_a_manifest(self):
        req = Request.blank(
            '/v1/AUTH_test/deltest/a_1?multipart-manifest=delete',
            environ={'REQUEST_METHOD': 'DELETE',
                     'HTTP_ACCEPT': 'application/json'})
        status, headers, body = self.call_slo(req)
        resp_data = json.loads(body)
        self.assertEqual(
            self.app.calls,
            [('GET', '/v1/AUTH_test/deltest/a_1?multipart-manifest=get')])
        self.assertEqual(resp_data['Response Status'], '400 Bad Request')
        self.assertEqual(resp_data['Response Body'], '')
        self.assertEqual(resp_data['Number Deleted'], 0)
        self.assertEqual(resp_data['Number Not Found'], 0)
        self.assertEqual(resp_data['Errors'],
                         [['/deltest/a_1', 'Not an SLO manifest']])
        self.assertFalse(self.app.unread_requests)

    def test_handle_multipart_delete_bad_json(self):
        req = Request.blank(
            '/v1/AUTH_test/deltest/manifest-badjson?multipart-manifest=delete',
            environ={'REQUEST_METHOD': 'DELETE',
                     'HTTP_ACCEPT': 'application/json'})
        status, headers, body = self.call_slo(req)
        resp_data = json.loads(body)
        self.assertEqual(self.app.calls,
                         [('GET', '/v1/AUTH_test/deltest/' +
                           'manifest-badjson?multipart-manifest=get')])
        self.assertEqual(resp_data['Response Status'], '400 Bad Request')
        self.assertEqual(resp_data['Response Body'], '')
        self.assertEqual(resp_data['Number Deleted'], 0)
        self.assertEqual(resp_data['Number Not Found'], 0)
        self.assertEqual(resp_data['Errors'],
                         [['/deltest/manifest-badjson',
                           'Unable to load SLO manifest']])

    def test_handle_multipart_delete_401(self):
        req = Request.blank(
            '/v1/AUTH_test/deltest/manifest-with-unauth-segment' +
            '?multipart-manifest=delete',
            environ={'REQUEST_METHOD': 'DELETE',
                     'HTTP_ACCEPT': 'application/json'})
        status, headers, body = self.call_slo(req)
        resp_data = json.loads(body)
        self.assertEqual(
            set(self.app.calls),
            set([('GET', '/v1/AUTH_test/deltest/' +
                  'manifest-with-unauth-segment?multipart-manifest=get'),
                 ('DELETE', '/v1/AUTH_test/deltest/a_1'),
                 ('DELETE', '/v1/AUTH_test/deltest-unauth/q_17'),
                 ('DELETE', '/v1/AUTH_test/deltest/' +
                  'manifest-with-unauth-segment')]))
        self.assertEqual(resp_data['Response Status'], '400 Bad Request')
        self.assertEqual(resp_data['Response Body'], '')
        self.assertEqual(resp_data['Number Deleted'], 2)
        self.assertEqual(resp_data['Number Not Found'], 0)
        self.assertEqual(resp_data['Errors'],
                         [['/deltest-unauth/q_17', '401 Unauthorized']])

    def test_handle_multipart_delete_client_content_type(self):
        req = Request.blank(
            '/v1/AUTH_test/deltest/man-all-there?multipart-manifest=delete',
            environ={'REQUEST_METHOD': 'DELETE', 'CONTENT_TYPE': 'foo/bar'},
            headers={'Accept': 'application/json'})
        status, headers, body = self.call_slo(req)

        self.assertEqual(status, '200 OK')
        resp_data = json.loads(body)
        self.assertEqual(resp_data["Number Deleted"], 3)

        self.assertEqual(set(self.app.calls), set([
            ('GET',
             '/v1/AUTH_test/deltest/man-all-there?multipart-manifest=get'),
            ('DELETE', '/v1/AUTH_test/deltest/b_2'),
            ('DELETE', '/v1/AUTH_test/deltest/c_3'),
            ('DELETE', '/v1/AUTH_test/deltest/man-all-there')]))

    def test_handle_async_delete_whole_404(self):
        self.slo.allow_async_delete = True
        req = Request.blank(
            '/v1/AUTH_test/deltest/man_404?async=t&multipart-manifest=delete',
            environ={'REQUEST_METHOD': 'DELETE',
                     'HTTP_ACCEPT': 'application/json'})
        status, headers, body = self.call_slo(req)
        self.assertEqual('404 Not Found', status)
        self.assertEqual(
            self.app.calls,
            [('GET',
              '/v1/AUTH_test/deltest/man_404?multipart-manifest=get')])

    def test_handle_async_delete_turned_off(self):
        self.slo.allow_async_delete = False
        req = Request.blank(
            '/v1/AUTH_test/deltest/man-all-there?'
            'multipart-manifest=delete&async=on&heartbeat=on',
            environ={'REQUEST_METHOD': 'DELETE'},
            headers={'Accept': 'application/json'})
        status, headers, body = self.call_slo(req)

        self.assertEqual(status, '200 OK')
        resp_data = json.loads(body)
        self.assertEqual(resp_data["Number Deleted"], 3)

        self.assertEqual(set(self.app.calls), set([
            ('GET',
             '/v1/AUTH_test/deltest/man-all-there?multipart-manifest=get'),
            ('DELETE', '/v1/AUTH_test/deltest/b_2'),
            ('DELETE', '/v1/AUTH_test/deltest/c_3'),
            ('DELETE', '/v1/AUTH_test/deltest/man-all-there')]))

    def test_handle_async_delete_whole(self):
        self.slo.allow_async_delete = True
        now = Timestamp(time.time())
        exp_obj_cont = self.slo.expirer_config.get_expirer_container(
            int(now), 'AUTH_test', 'deltest', 'man-all-there')
        self.app.register(
            'UPDATE', '/v1/.expiring_objects/%s' % exp_obj_cont,
            swob.HTTPNoContent, {}, None)
        req = Request.blank(
            '/v1/AUTH_test/deltest/man-all-there'
            '?async=true&multipart-manifest=delete',
            environ={'REQUEST_METHOD': 'DELETE'})
        with patch('swift.common.utils.Timestamp.now', return_value=now):
            status, headers, body = self.call_slo(req)
        self.assertEqual('204 No Content', status)
        self.assertEqual(b'', body)
        self.assertEqual(self.app.calls, [
            ('GET',
             '/v1/AUTH_test/deltest/man-all-there?multipart-manifest=get'),
            ('UPDATE', '/v1/.expiring_objects/%s'
                       '?async=true&multipart-manifest=delete' % exp_obj_cont),
            ('DELETE', '/v1/AUTH_test/deltest/man-all-there'
                       '?async=true&multipart-manifest=delete'),
        ])

        for header, expected in (
            ('Content-Type', 'application/json'),
            ('X-Backend-Storage-Policy-Index', '0'),
            ('X-Backend-Allow-Private-Methods', 'True'),
        ):
            self.assertIn(header, self.app.call_list[1].headers)
            value = self.app.call_list[1].headers[header]
            msg = 'Expected %s header to be %r, not %r'
            self.assertEqual(value, expected, msg % (header, expected, value))

        self.assertEqual(json.loads(self.app.call_list[1].body), [
            {'content_type': 'application/async-deleted',
             'created_at': now.internal,
             'deleted': 0,
             'etag': 'd41d8cd98f00b204e9800998ecf8427e',
             'name': '%s-AUTH_test/deltest/b_2' % now.internal,
             'size': 0,
             'storage_policy_index': 0},
            {'content_type': 'application/async-deleted',
             'created_at': now.internal,
             'deleted': 0,
             'etag': 'd41d8cd98f00b204e9800998ecf8427e',
             'name': '%s-AUTH_test/deltest/c_3' % now.internal,
             'size': 0,
             'storage_policy_index': 0},
        ])

    def test_handle_async_delete_non_ascii(self):
        self.slo.allow_async_delete = True
        unicode_acct = u'AUTH_test-un\u00efcode'
        wsgi_acct = bytes_to_wsgi(unicode_acct.encode('utf-8'))
        now = Timestamp(time.time())
        exp_obj_cont = self.slo.expirer_config.get_expirer_container(
            int(now), unicode_acct, 'deltest', 'man-all-there')
        self.app.register(
            'UPDATE', '/v1/.expiring_objects/%s' % exp_obj_cont,
            swob.HTTPNoContent, {}, None)
        authorize_calls = []

        def authorize(req):
            authorize_calls.append((req.method, req.acl))

        req = Request.blank(
            '/v1/%s/deltest/man-all-there?'
            'async=1&multipart-manifest=delete&heartbeat=1' % wsgi_acct,
            environ={'REQUEST_METHOD': 'DELETE', 'swift.authorize': authorize})
        with patch('swift.common.utils.Timestamp.now', return_value=now):
            status, _, body = self.call_slo(req)
        # Every async delete should only need to make 3 requests during the
        # client request/response cycle, so no need to support heart-beating
        self.assertEqual('204 No Content', status)
        self.assertEqual(b'', body)

        self.assertEqual(self.app.calls, [
            ('GET',
             '/v1/%s/deltest/man-all-there?'
             'multipart-manifest=get' % wsgi_acct),
            ('HEAD', '/v1/%s' % wsgi_acct),
            ('HEAD', '/v1/%s/deltest' % wsgi_acct),
            ('HEAD', '/v1/%s/\xe2\x98\x83' % wsgi_acct),
            ('UPDATE',
             '/v1/.expiring_objects/%s'
             '?async=1&heartbeat=1&multipart-manifest=delete' % exp_obj_cont),
            ('DELETE',
             '/v1/%s/deltest/man-all-there'
             '?async=1&heartbeat=1&multipart-manifest=delete' % wsgi_acct),
        ])
        self.assertEqual(authorize_calls, [
            ('GET', None),  # Original GET
            ('DELETE', 'diff write'),
            ('DELETE', 'same write'),
            ('DELETE', None),  # Final DELETE
        ])

        for header, expected in (
            ('Content-Type', 'application/json'),
            ('X-Backend-Storage-Policy-Index', '0'),
            ('X-Backend-Allow-Private-Methods', 'True'),
        ):
            self.assertIn(header, self.app.call_list[-2].headers)
            value = self.app.call_list[-2].headers[header]
            msg = 'Expected %s header to be %r, not %r'
            self.assertEqual(value, expected, msg % (header, expected, value))

        self.assertEqual(json.loads(self.app.call_list[-2].body), [
            {'content_type': 'application/async-deleted',
             'created_at': now.internal,
             'deleted': 0,
             'etag': 'd41d8cd98f00b204e9800998ecf8427e',
             'name': u'%s-%s/\N{SNOWMAN}/b_2' % (now.internal, unicode_acct),
             'size': 0,
             'storage_policy_index': 0},
            {'content_type': 'application/async-deleted',
             'created_at': now.internal,
             'deleted': 0,
             'etag': 'd41d8cd98f00b204e9800998ecf8427e',
             'name': u'%s-%s/\N{SNOWMAN}/c_3' % (now.internal, unicode_acct),
             'size': 0,
             'storage_policy_index': 0},
        ])

    def test_handle_async_delete_non_ascii_same_container(self):
        self.slo.allow_async_delete = True
        unicode_acct = u'AUTH_test-un\u00efcode'
        wsgi_acct = bytes_to_wsgi(unicode_acct.encode('utf-8'))
        now = Timestamp(time.time())
        exp_obj_cont = self.slo.expirer_config.get_expirer_container(
            int(now), unicode_acct, u'\N{SNOWMAN}', 'same-container')
        self.app.register(
            'UPDATE', '/v1/.expiring_objects/%s' % exp_obj_cont,
            swob.HTTPNoContent, {}, None)
        authorize_calls = []

        def authorize(req):
            authorize_calls.append((req.method, req.acl))

        req = Request.blank(
            '/v1/%s/\xe2\x98\x83/same-container?'
            'async=yes&multipart-manifest=delete' % wsgi_acct,
            environ={'REQUEST_METHOD': 'DELETE', 'swift.authorize': authorize})
        with patch('swift.common.utils.Timestamp.now', return_value=now):
            status, _, body = self.call_slo(req)
        self.assertEqual('204 No Content', status)
        self.assertEqual(b'', body)

        self.assertEqual(self.app.calls, [
            ('GET',
             '/v1/%s/\xe2\x98\x83/same-container?'
             'multipart-manifest=get' % wsgi_acct),
            ('HEAD', '/v1/%s' % wsgi_acct),
            ('HEAD', '/v1/%s/\xe2\x98\x83' % wsgi_acct),
            ('UPDATE',
             '/v1/.expiring_objects/%s'
             '?async=yes&multipart-manifest=delete' % exp_obj_cont),
            ('DELETE',
             '/v1/%s/\xe2\x98\x83/same-container'
             '?async=yes&multipart-manifest=delete' % wsgi_acct),
        ])
        self.assertEqual(authorize_calls, [
            ('GET', None),  # Original GET
            ('DELETE', 'same write'),  # Only need one auth check
            ('DELETE', None),  # Final DELETE
        ])

        for header, expected in (
            ('Content-Type', 'application/json'),
            ('X-Backend-Storage-Policy-Index', '0'),
            ('X-Backend-Allow-Private-Methods', 'True'),
        ):
            self.assertIn(header, self.app.call_list[-2].headers)
            value = self.app.call_list[-2].headers[header]
            msg = 'Expected %s header to be %r, not %r'
            self.assertEqual(value, expected, msg % (header, expected, value))

        self.assertEqual(json.loads(self.app.call_list[-2].body), [
            {'content_type': 'application/async-deleted',
             'created_at': now.internal,
             'deleted': 0,
             'etag': 'd41d8cd98f00b204e9800998ecf8427e',
             'name': u'%s-%s/\N{SNOWMAN}/b_2' % (now.internal, unicode_acct),
             'size': 0,
             'storage_policy_index': 0},
            {'content_type': 'application/async-deleted',
             'created_at': now.internal,
             'deleted': 0,
             'etag': 'd41d8cd98f00b204e9800998ecf8427e',
             'name': u'%s-%s/\N{SNOWMAN}/c_3' % (now.internal, unicode_acct),
             'size': 0,
             'storage_policy_index': 0},
        ])

    def test_handle_async_delete_alternative_expirer_config(self):
<<<<<<< HEAD
=======
        # Test that SLO async delete operation will send UPDATE requests to the
        # alternative expirer container when using a non-default account name
        # and container divisor.
>>>>>>> 3a6f0d52
        slo_conf = {
            'expiring_objects_account_name': 'exp',
            'expiring_objects_container_divisor': '5400',
            'expiring_objects_task_container_per_day': '1000',
        }
        self.slo = slo.filter_factory(slo_conf)(self.app)
        now = Timestamp(time.time())
        exp_obj_cont = self.slo.expirer_config.get_expirer_container(
            int(now), 'AUTH_test', 'deltest', 'man-all-there')
        self.app.register(
            'UPDATE', '/v1/.exp/%s' % exp_obj_cont,
            swob.HTTPNoContent, {}, None)
        req = Request.blank(
            '/v1/AUTH_test/deltest/man-all-there',
            method='DELETE')
        with patch('swift.common.utils.Timestamp.now', return_value=now):
            self.slo.handle_async_delete(req)
        self.assertEqual([
            ('GET', '/v1/AUTH_test/deltest/man-all-there'
             '?multipart-manifest=get'),
            ('UPDATE', '/v1/.exp/%s' % exp_obj_cont),
        ], self.app.calls)

    def test_handle_async_delete_nested(self):
        self.slo.allow_async_delete = True
        req = Request.blank(
            '/v1/AUTH_test/deltest/manifest-with-submanifest' +
            '?async=on&multipart-manifest=delete',
            environ={'REQUEST_METHOD': 'DELETE'})
        status, _, body = self.call_slo(req)
        self.assertEqual('400 Bad Request', status)
        self.assertEqual(b'No segments may be large objects.', body)
        self.assertEqual(self.app.calls, [
            ('GET', '/v1/AUTH_test/deltest/' +
             'manifest-with-submanifest?multipart-manifest=get')])

    def test_handle_async_delete_too_many_containers(self):
        self.slo.allow_async_delete = True
        self.app.register(
            'GET', '/v1/AUTH_test/deltest/man',
            swob.HTTPOk, {'Content-Type': 'application/json',
                          'X-Static-Large-Object': 'true'},
            json.dumps([{'name': '/cont1/a_1', 'hash': 'a', 'bytes': '1'},
                        {'name': '/cont2/b_2', 'hash': 'b', 'bytes': '2'}]).
            encode('ascii'))

        req = Request.blank(
            '/v1/AUTH_test/deltest/man?async=on&multipart-manifest=delete',
            environ={'REQUEST_METHOD': 'DELETE'})
        status, _, body = self.call_slo(req)
        self.assertEqual('400 Bad Request', status)
        expected = b'All segments must be in one container. Found segments in '
        self.assertEqual(expected, body[:len(expected)])
        self.assertEqual(self.app.calls, [
            ('GET', '/v1/AUTH_test/deltest/man?multipart-manifest=get')])


class SloGETorHEADTestCase(SloTestCase):
    """
    Any GET or HEAD test-case should exercise legacy manifests written before
    we added etag/size SLO Sysmeta.

    N.B. We used to GET the whole manifest to calculate etag/size, just to
    respond to HEAD requests.
    """

    modern_manifest_headers = True

    def maybe_add_modern_manifest_headers(self, headers, manifest):
        hasher = md5(usedforsecurity=False)
        calculated_size = 0
        for seg_dict in manifest:
            if 'data' in seg_dict:
                raw_data = base64.b64decode(seg_dict['data'])
                segment_etag = md5(raw_data, usedforsecurity=False).hexdigest()
                segment_length = len(raw_data)
            else:
                segment_etag = seg_dict['hash']
                if 'range' in seg_dict:
                    segment_etag += ':%s;' % seg_dict['range']
                    start, end = seg_dict['range'].split('-')
                    segment_length = int(end) - int(start) + 1
                else:
                    segment_length = int(seg_dict['bytes'])
            calculated_size += segment_length
            hasher.update(segment_etag.encode())
        calculated_etag = hasher.hexdigest()
        if self.modern_manifest_headers:
            headers.update({
                'X-Object-Sysmeta-Slo-Etag': calculated_etag,
                'X-Object-Sysmeta-Slo-Size': calculated_size,
            })
        return calculated_etag, calculated_size

    def setUp(self):
        super(SloGETorHEADTestCase, self).setUp()
        self.expected_unread_requests = {}

    def tearDown(self):
        # SloTestCase always has an app
        self.assertEqual(self.app.unclosed_requests, {})
        self.assertEqual(self.app.unread_requests,
                         self.expected_unread_requests)

    def call_slo(self, req):
        # all the tests that inhert from this class were part of a major test
        # refactor in an effort to normalize and strengthen assertions; in
        # general it would probably be reasonable for call_app to return a
        # HeaderKeyDict but at the time was considered unrelated to the
        # GETorHEAD TestCase refactor
        status, raw_headers, body = super(
            SloGETorHEADTestCase, self).call_slo(req)
        headers = HeaderKeyDict(raw_headers)
        self.assertEqual(
            len(raw_headers), len(headers),
            'Got duplicate names in response headers: %r' % raw_headers)
        return status, headers, body

    def _setup_alphabet_objects(self, letters, container='gettest'):
        """
        A common convention in these tests uses segments named a_5, b_10, etc.

        They're nothing special, just small regular objects with names that
        describe their content and size.
        """
        for i, letter in enumerate(string.ascii_lowercase):
            if letter not in letters:
                continue
            size = (i + 1) * 5
            body = letter * size
            path = '/v1/AUTH_test/%s/%s_%s' % (container, letter, size)
            self.app.register('GET', path, swob.HTTPOk, {
                'Content-Length': len(body),
                'Etag': md5hex(body),
            }, body)

    def _setup_manifest(self, name, manifest, extra_headers=None,
                        attr_key=None, container='c', obj_key=None):
        """
        This helper should be used to create manifests that have descriptive
        names you can reference in tests.  Think of manifests as having
        "personalities" - you should get to known them over the course of a few
        test methods; you can share them between TestCases.  When you want to
        test something on a SLO with a slightly different manifest resist the
        temptation to update an existing manifest; just create a new
        personality - and give it a name that recognizes its heritage and
        follows existing patterns - don't worry we won't run out of memory
        having too many similar but different manifests setup in our tests.
        """
        if not attr_key:
            # _setup_manifest attrs will *always* be prefixed with manifest,
            # but you can override the glob in the form manifest_*_<attr>
            attr_key = name.replace('-', '_').lower()
        if obj_key is None:
            # seems reasonable when reading tests to see request paths that
            # clearly specify the object is a manifest; so this is a strong
            # convention.  But if we ever have a bug we can only repro if the
            # manifest doesn't start a literal "manifest-" you can register the
            # object name however you want.
            obj_key = 'manifest-%s' % name
        manifest_json = json.dumps(manifest)
        setattr(self, 'manifest_%s_json_size' % attr_key, len(manifest_json))
        json_md5 = md5hex(manifest_json)
        setattr(self, 'manifest_%s_json_md5' % attr_key, json_md5)
        manifest_headers = {
            'Content-Length': str(len(manifest_json)),
            'X-Static-Large-Object': 'true',
            'Etag': json_md5,
            # In my testing it's not possible to create an SLO manifest that
            # has *no* content-type, both empty or missing Content-Type header
            # on ?multipart-manifest=put result in a default
            # "application/octet-stream" value being stored in the manifest
            # metadata; still I wouldn't assert on this value in these tests,
            # you may not be testing what you think you are - N.B. some tests
            # will override this value with the "extra_headers" param.
            'Content-Type': 'application/octet-stream',
        }
        if extra_headers is not None:
            manifest_headers.update(extra_headers)
        slo_etag, slo_size = self.maybe_add_modern_manifest_headers(
            manifest_headers, manifest)
        setattr(self, 'manifest_%s_slo_etag' % attr_key, slo_etag)
        setattr(self, 'manifest_%s_slo_size' % attr_key, slo_size)
        self.app.register(
            'GET', '/v1/AUTH_test/%s/%s' % (container, obj_key),
            swob.HTTPOk, manifest_headers, manifest_json.encode('ascii'))

    def _setup_manifest_single_segment(self):
        """
        This manifest's segments are all regular objects.
        """
        _single_segment_manifest = [
            {'name': '/gettest/b_50', 'hash': md5hex('b' * 50), 'bytes': '50',
             'content_type': 'text/plain'},
        ]
        self._setup_manifest(
            'single-segment', _single_segment_manifest,
            extra_headers={'X-Object-Meta-Nature': 'Regular'},
            container='gettest')

    def _setup_manifest_zero_byte(self):
        """
        This is a zero-byte manifest.
        """
        _single_segment_manifest = [
            {'name': '/gettest/zero', 'hash': md5hex(''), 'bytes': '0',
             'content_type': 'text/plain'},
        ]
        self._setup_manifest(
            'zero-byte', _single_segment_manifest,
            container='gettest')

    def _setup_manifest_data(self):
        _data_manifest = [
            {
                'data': base64.b64encode(b'123456').decode('ascii')
            }, {
                'name': '/gettest/a_5',
                'hash': md5hex('a' * 5),
                'content_type': 'text/plain',
                'bytes': '5',
            }, {
                'data': base64.b64encode(b'ABCDEF').decode('ascii')
            },
        ]
        self._setup_manifest('data', _data_manifest)

    def _setup_manifest_bc(self):
        """
        This manifest's segments are all regular objects.
        """
        _bc_manifest = [
            {'name': '/gettest/b_10', 'hash': md5hex('b' * 10), 'bytes': '10',
             'content_type': 'text/plain'},
            {'name': '/gettest/c_15', 'hash': md5hex('c' * 15), 'bytes': '15',
             'content_type': 'text/plain'}
        ]
        self._setup_manifest('bc', _bc_manifest, extra_headers={
            # maybe manifest-bc is about some botony research!?
            'X-Object-Meta-Plant': 'Ficus',
        }, container='gettest')

    def _setup_manifest_bc_expires(self):
        """
        This manifest's segments are all regular objects due to expire.
        """
        _bc_expires_manifest = [
            {'name': '/gettest/b_5', 'hash': md5hex('b' * 5), 'bytes': '5',
             'content_type': 'text/plain'},
            {'name': '/gettest/c_10', 'hash': md5hex('c' * 10), 'bytes': '10',
             'content_type': 'text/plain'}
        ]
        self._setup_manifest('bc-expires', _bc_expires_manifest,
                             extra_headers={'X-Object-Meta-Plant':
                                            'Ficus-Expires'},
                             container='gettest')

    def _setup_manifest_abcd(self):
        """
        This manifest uses manifest-bc as a sub-manifest!
        """
        _abcd_manifest = [
            {'name': '/gettest/a_5', 'hash': md5hex("a" * 5),
             'content_type': 'text/plain', 'bytes': '5'},
            {'name': '/gettest/manifest-bc', 'sub_slo': True,
             'content_type': 'application/json',
             # N.B. sub-slo-segments use slo-etag & slo-size
             'hash': self.manifest_bc_slo_etag,
             'bytes': self.manifest_bc_slo_size},
            {'name': '/gettest/d_20', 'hash': md5hex("d" * 20),
             'content_type': 'text/plain', 'bytes': '20'},
        ]
        self._setup_manifest('abcd', _abcd_manifest, extra_headers={
            # apparently this is a HUGE json object?  maybe the plan Ficus data
            # is embeded as base64.
            'Content-Type': 'application/json',
        }, container='gettest')

    def _setup_manifest_abcdefghijkl(self):
        """
        Despite the terrible name, this is just a large manifest of regular
        objects.
        """
        _abcdefghijkl_manifest = [
            {'name': '/gettest/a_5', 'hash': md5hex("a" * 5),
             'content_type': 'text/plain', 'bytes': '5'},
            {'name': '/gettest/b_10', 'hash': md5hex("b" * 10),
             'content_type': 'text/plain', 'bytes': '10'},
            {'name': '/gettest/c_15', 'hash': md5hex("c" * 15),
             'content_type': 'text/plain', 'bytes': '15'},
            {'name': '/gettest/d_20', 'hash': md5hex("d" * 20),
             'content_type': 'text/plain', 'bytes': '20'},
            {'name': '/gettest/e_25', 'hash': md5hex("e" * 25),
             'content_type': 'text/plain', 'bytes': '25'},
            {'name': '/gettest/f_30', 'hash': md5hex("f" * 30),
             'content_type': 'text/plain', 'bytes': '30'},
            {'name': '/gettest/g_35', 'hash': md5hex("g" * 35),
             'content_type': 'text/plain', 'bytes': '35'},
            {'name': '/gettest/h_40', 'hash': md5hex("h" * 40),
             'content_type': 'text/plain', 'bytes': '40'},
            {'name': '/gettest/i_45', 'hash': md5hex("i" * 45),
             'content_type': 'text/plain', 'bytes': '45'},
            {'name': '/gettest/j_50', 'hash': md5hex("j" * 50),
             'content_type': 'text/plain', 'bytes': '50'},
            {'name': '/gettest/k_55', 'hash': md5hex("k" * 55),
             'content_type': 'text/plain', 'bytes': '55'},
            {'name': '/gettest/l_60', 'hash': md5hex("l" * 60),
             'content_type': 'text/plain', 'bytes': '60'},
        ]
        self._setup_manifest('abcdefghijkl', _abcdefghijkl_manifest,
                             extra_headers={}, container='gettest')

    def _setup_manifest_bc_ranges(self):
        """
        This manifest's segments are range-segments into regular objects.
        """
        _bc_ranges_manifest = [
            {'name': '/gettest/b_10', 'hash': md5hex('b' * 10),
             'content_type': 'text/plain', 'bytes': '10',
             'range': '4-7'},
            {'name': '/gettest/b_10', 'hash': md5hex('b' * 10),
             'content_type': 'text/plain', 'bytes': '10',
             'range': '2-5'},
            {'name': '/gettest/c_15', 'hash': md5hex('c' * 15),
             'content_type': 'text/plain', 'bytes': '15',
             'range': '0-3'},
            {'name': '/gettest/c_15', 'hash': md5hex('c' * 15),
             'content_type': 'text/plain', 'bytes': '15',
             'range': '11-14'},
        ]
        self._setup_manifest('bc-ranges', _bc_ranges_manifest,
                             container='gettest')

    def _setup_manifest_abcd_ranges(self):
        """
        This manifest's range-segments use manifest-bc as sub-manifest!
        """
        _abcd_ranges_manifest = [
            {'name': '/gettest/a_5', 'hash': md5hex("a" * 5),
             'content_type': 'text/plain', 'bytes': '5',
             'range': '0-3'},
            {'name': '/gettest/a_5', 'hash': md5hex("a" * 5),
             'content_type': 'text/plain', 'bytes': '5',
             'range': '1-4'},
            {'name': '/gettest/manifest-bc-ranges', 'sub_slo': True,
             'content_type': 'application/json',
             'hash': self.manifest_bc_ranges_slo_etag,
             'bytes': 16,
             'range': '8-15'},
            {'name': '/gettest/manifest-bc-ranges', 'sub_slo': True,
             'content_type': 'application/json',
             'hash': self.manifest_bc_ranges_slo_etag,
             'bytes': self.manifest_bc_ranges_slo_size,
             'range': '0-7'},
            {'name': '/gettest/d_20', 'hash': md5hex("d" * 20),
             'content_type': 'text/plain', 'bytes': '20',
             'range': '0-3'},
            {'name': '/gettest/d_20', 'hash': md5hex("d" * 20),
             'content_type': 'text/plain', 'bytes': '20',
             'range': '8-11'},
        ]
        self._setup_manifest(
            'abcd-ranges', _abcd_ranges_manifest, extra_headers={
                # apparently this is another HUGE json object?
                'Content-Type': 'application/json',
            }, container='gettest')

    def _setup_manifest_abcd_subranges(self):
        """
        These range-segments use manifest-abcd-ranges as sub-manifests!
        """
        _abcd_subranges_manifest = [
            {'name': '/gettest/manifest-abcd-ranges', 'sub_slo': True,
             'hash': self.manifest_abcd_ranges_slo_etag,
             'bytes': self.manifest_abcd_ranges_slo_size,
             'content_type': 'text/plain',
             'range': '6-10'},
            {'name': '/gettest/manifest-abcd-ranges', 'sub_slo': True,
             'hash': self.manifest_abcd_ranges_slo_etag,
             'bytes': self.manifest_abcd_ranges_slo_size,
             'content_type': 'text/plain',
             'range': '31-31'},
            {'name': '/gettest/manifest-abcd-ranges', 'sub_slo': True,
             'hash': self.manifest_abcd_ranges_slo_etag,
             'bytes': self.manifest_abcd_ranges_slo_size,
             'content_type': 'text/plain',
             'range': '14-18'},
            {'name': '/gettest/manifest-abcd-ranges', 'sub_slo': True,
             'hash': self.manifest_abcd_ranges_slo_etag,
             'bytes': self.manifest_abcd_ranges_slo_size,
             'content_type': 'text/plain',
             'range': '0-0'},
            {'name': '/gettest/manifest-abcd-ranges', 'sub_slo': True,
             'hash': self.manifest_abcd_ranges_slo_etag,
             'bytes': self.manifest_abcd_ranges_slo_size,
             'content_type': 'text/plain',
             'range': '22-26'},
        ]
        self._setup_manifest(
            'abcd-subranges', _abcd_subranges_manifest, extra_headers={
                # apparently this is another HUGE json object?
                'Content-Type': 'application/json',
            }, container='gettest')

    def _setup_manifest_headtest(self):
        """
        This is a unqiue manifest, un-related to the linage of gettest with
        different segments.  AFAIK the segments responses are never registered.
        It also has it's own weird name.
        """
        manifest = [
            {'name': '/gettest/seg01',
             'bytes': '100',
             'hash': 'seg01-hash',
             'content_type': 'text/plain',
             'last_modified': '2013-11-19T11:33:45.137446'},
            {'name': '/gettest/seg02',
             'bytes': '200',
             'hash': 'seg02-hash',
             'content_type': 'text/plain',
             'last_modified': '2013-11-19T11:33:45.137447'},
        ]
        self._setup_manifest('man', manifest, extra_headers={
            'Content-Type': 'test/data',
            'X-Object-Sysmeta-Artisanal-Etag': 'bespoke',
        }, attr_key='headtest', container='headtest', obj_key='man')

    def _setup_manifest_aabbccdd(self):
        """
        This manifest has repeated whole segments, SLO request pattern on a
        manifest like uses multi-range requests to coalesce repated segments
        into a single request!
        """
        _aabbccdd_manifest = [
            {'name': '/gettest/a_5', 'hash': md5hex("a" * 5),
             'content_type': 'text/plain', 'bytes': '5'},
            {'name': '/gettest/a_5', 'hash': md5hex("a" * 5),
             'content_type': 'text/plain', 'bytes': '5'},

            {'name': '/gettest/b_10', 'hash': md5hex("b" * 10),
             'content_type': 'text/plain', 'bytes': '10'},
            {'name': '/gettest/b_10', 'hash': md5hex("b" * 10),
             'content_type': 'text/plain', 'bytes': '10'},

            {'name': '/gettest/c_15', 'hash': md5hex("c" * 15),
             'content_type': 'text/plain', 'bytes': '15'},
            {'name': '/gettest/c_15', 'hash': md5hex("c" * 15),
             'content_type': 'text/plain', 'bytes': '15'},

            {'name': '/gettest/d_20', 'hash': md5hex("d" * 20),
             'content_type': 'text/plain', 'bytes': '20'},
            {'name': '/gettest/d_20', 'hash': md5hex("d" * 20),
             'content_type': 'text/plain', 'bytes': '20'}
        ]
        self._setup_manifest('aabbccdd', _aabbccdd_manifest,
                             container='gettest')


class TestSloHeadOldManifest(SloGETorHEADTestCase):

    modern_manifest_headers = False

    def setUp(self):
        super(TestSloHeadOldManifest, self).setUp()
        self._setup_alphabet_objects('abcd')
        self._setup_manifest_bc()
        self._setup_manifest_abcd()

        self._setup_manifest_headtest()
        # these aliases are not *too* ambiguous, they get a pass
        self.slo_etag = self.manifest_headtest_slo_etag
        self.manifest_json_etag = self.manifest_headtest_json_md5

    def test_etag_is_hash_of_segment_etags(self):
        req = Request.blank(
            '/v1/AUTH_test/headtest/man',
            environ={'REQUEST_METHOD': 'HEAD'})
        status, headers, body = self.call_slo(req)

        self.assertEqual(status, '200 OK')
        self.assertEqual(headers['Etag'], '"%s"' % self.slo_etag)
        self.assertEqual(headers['X-Manifest-Etag'], self.manifest_json_etag)
        self.assertEqual(headers['Content-Length'], '300')
        self.assertEqual(headers['Content-Type'], 'test/data')
        self.assertEqual(headers['X-Static-Large-Object'], 'true')
        self.assertEqual(body, b'')  # it's a HEAD request, after all

        expected_app_calls = [('HEAD', '/v1/AUTH_test/headtest/man')]
        if not self.modern_manifest_headers:
            expected_app_calls.append(('GET', '/v1/AUTH_test/headtest/man'))
        self.assertEqual(self.app.calls, expected_app_calls)

    def test_get_manifest_passthrough(self):
        req = Request.blank(
            '/v1/AUTH_test/headtest/man?multipart-manifest=get',
            environ={'REQUEST_METHOD': 'HEAD'})
        status, headers, body = self.call_slo(req)

        self.assertEqual(status, '200 OK')
        self.assertEqual(headers['Etag'], self.manifest_json_etag)
        self.assertEqual(headers['Content-Type'],
                         'application/json; charset=utf-8')
        self.assertEqual(headers['X-Static-Large-Object'], 'true')
        self.assertEqual(headers['X-Object-Sysmeta-Artisanal-Etag'], 'bespoke')
        self.assertNotIn('X-Manifest-Etag', headers)
        self.assertEqual(int(headers['Content-Length']),
                         self.manifest_headtest_json_size)
        self.assertEqual(body, b'')  # it's a HEAD request, after all

        expected_app_calls = [(
            'HEAD', '/v1/AUTH_test/headtest/man?multipart-manifest=get')]
        self.assertEqual(self.app.calls, expected_app_calls)
        # this is only relevant for conditional requests; but SLO will only
        # *add* it on SLO requests, not a multipart-manifest=get request
        self.assertNotIn('X-Backend-Etag-Is-At', self.app.headers[0])

    def test_zero_byte_manifest(self):
        _single_segment_manifest = [
            {'name': '/c/zero', 'hash': md5hex(''), 'bytes': '0',
             'content_type': 'text/plain'},
        ]
        self._setup_manifest('zero-byte', _single_segment_manifest)
        req = Request.blank('/v1/AUTH_test/c/manifest-zero-byte',
                            method='HEAD')
        status, headers, body = self.call_slo(req)
        self.assertEqual(status, '200 OK')
        self.assertEqual(headers['Etag'],
                         '"%s"' % self.manifest_zero_byte_slo_etag)
        self.assertEqual(headers['Content-Length'], '0')
        self.assertEqual(headers['X-Static-Large-Object'], 'true')
        self.assertEqual(headers['X-Manifest-Etag'],
                         self.manifest_zero_byte_json_md5)
        self.assertEqual(body, b'')  # it's a HEAD request, after all

        expected_app_calls = [('HEAD', '/v1/AUTH_test/c/manifest-zero-byte')]
        if not self.modern_manifest_headers:
            expected_app_calls.append((
                'GET', '/v1/AUTH_test/c/manifest-zero-byte'))
        self.assertEqual(self.app.calls, expected_app_calls)

    def test_if_none_match_etag_matching(self):
        req = Request.blank(
            '/v1/AUTH_test/headtest/man',
            environ={'REQUEST_METHOD': 'HEAD'},
            headers={'If-None-Match': self.slo_etag})
        status, headers, body = self.call_slo(req)
        self.assertEqual(status, '304 Not Modified')
        self.assertEqual(headers['Etag'], '"%s"' % self.slo_etag)
        self.assertEqual(headers['Content-Length'], '0')
        self.assertEqual(headers['Content-Type'], 'test/data')
        self.assertEqual(headers['X-Static-Large-Object'], 'true')
        self.assertEqual(headers['X-Manifest-Etag'], self.manifest_json_etag)
        self.assertEqual(headers['X-Object-Sysmeta-Artisanal-Etag'], 'bespoke')

        expected_app_calls = [('HEAD', '/v1/AUTH_test/headtest/man')]
        if not self.modern_manifest_headers:
            expected_app_calls.append(('GET', '/v1/AUTH_test/headtest/man'))
        self.assertEqual(self.app.calls, expected_app_calls)

    def test_if_match_etag_not_matching(self):
        req = Request.blank(
            '/v1/AUTH_test/headtest/man',
            environ={'REQUEST_METHOD': 'HEAD'},
            headers={'If-Match': 'zzz'})
        status, headers, body = self.call_slo(req)
        self.assertEqual(status, '412 Precondition Failed')
        self.assertEqual(headers['Etag'], '"%s"' % self.slo_etag)
        self.assertEqual(headers['Content-Length'], '0')
        self.assertEqual(headers['Content-Type'], 'test/data')
        self.assertEqual(headers['X-Static-Large-Object'], 'true')
        self.assertEqual(headers['X-Manifest-Etag'], self.manifest_json_etag)
        self.assertEqual(headers['X-Object-Sysmeta-Artisanal-Etag'], 'bespoke')

        expected_app_calls = [('HEAD', '/v1/AUTH_test/headtest/man')]
        if not self.modern_manifest_headers:
            expected_app_calls.append(('GET', '/v1/AUTH_test/headtest/man'))
        self.assertEqual(self.app.calls, expected_app_calls)

    def test_if_none_match_etag_matching_with_override(self):
        req = Request.blank(
            '/v1/AUTH_test/headtest/man',
            environ={'REQUEST_METHOD': 'HEAD'},
            headers={
                'If-None-Match': 'bespoke',
                'X-Backend-Etag-Is-At': 'X-Object-Sysmeta-Artisanal-Etag'})
        status, headers, body = self.call_slo(req)
        self.assertEqual(status, '304 Not Modified')
        # We *are not* responsible for replacing the etag; whoever set
        # x-backend-etag-is-at is responsible
        self.assertEqual(headers['Etag'], '"%s"' % self.slo_etag)
        self.assertEqual(headers['Content-Length'], '0')
        self.assertEqual(headers['Content-Type'], 'test/data')
        self.assertEqual(headers['X-Static-Large-Object'], 'true')
        self.assertEqual(headers['X-Manifest-Etag'], self.manifest_json_etag)
        self.assertEqual(headers['X-Object-Sysmeta-Artisanal-Etag'], 'bespoke')

        expected_app_calls = [('HEAD', '/v1/AUTH_test/headtest/man')]
        if not self.modern_manifest_headers:
            expected_app_calls.append(('GET', '/v1/AUTH_test/headtest/man'))
        self.assertEqual(self.app.calls, expected_app_calls)

    def test_if_match_etag_not_matching_with_override(self):
        req = Request.blank(
            '/v1/AUTH_test/headtest/man',
            environ={'REQUEST_METHOD': 'HEAD'},
            headers={
                'If-Match': self.slo_etag,
                'X-Backend-Etag-Is-At': 'X-Object-Sysmeta-Artisanal-Etag'})
        status, headers, body = self.call_slo(req)
        self.assertEqual(status, '412 Precondition Failed')
        # We *are not* responsible for replacing the etag; whoever set
        # x-backend-etag-is-at is responsible
        self.assertEqual(headers['Etag'], '"%s"' % self.slo_etag)
        self.assertEqual(headers['Content-Length'], '0')
        self.assertEqual(headers['Content-Type'], 'test/data')
        self.assertEqual(headers['X-Static-Large-Object'], 'true')
        self.assertEqual(headers['X-Manifest-Etag'], self.manifest_json_etag)
        self.assertEqual(headers['X-Object-Sysmeta-Artisanal-Etag'], 'bespoke')

        expected_app_calls = [('HEAD', '/v1/AUTH_test/headtest/man')]
        if not self.modern_manifest_headers:
            expected_app_calls.append(('GET', '/v1/AUTH_test/headtest/man'))
        self.assertEqual(self.app.calls, expected_app_calls)

    def test_head_manifest_is_efficient(self):
        req = Request.blank(
            '/v1/AUTH_test/gettest/manifest-abcd',
            environ={'REQUEST_METHOD': 'HEAD'})
        status, headers, body = self.call_slo(req)

        self.assertEqual(status, '200 OK')
        self.assertEqual(headers['Content-Length'], '50')
        self.assertEqual(headers['Etag'], '"%s"' % self.manifest_abcd_slo_etag)
        self.assertEqual(headers['X-Manifest-Etag'],
                         self.manifest_abcd_json_md5)
        self.assertEqual(headers['X-Static-Large-Object'], 'true')
        self.assertEqual(body, b'')
        expected_calls = [
            ('HEAD', '/v1/AUTH_test/gettest/manifest-abcd'),
        ]
        if not self.modern_manifest_headers:
            # Note we don't call validate first segment on HEAD. We know the
            # slo size/etag from the manifest, so there's no need for any
            # segment or submanifest fetching here, but a naïve implementation
            # might do it anyway.
            expected_calls.append(
                ('GET', '/v1/AUTH_test/gettest/manifest-abcd'))
        self.assertEqual(self.app.calls, expected_calls)


class TestSloHeadManifest(TestSloHeadOldManifest):
    """
    Exercise manifests written after we added etag/size SLO Sysmeta
    """

    modern_manifest_headers = True


class TestSloGetRawManifest(SloGETorHEADTestCase):

    modern_manifest_headers = True

    def setUp(self):
        super(TestSloGetRawManifest, self).setUp()
        self._setup_manifest_raw()
        self._setup_manifest_raw_ranges()

    def _setup_manifest_raw(self):
        """
        This is only used by TestSloGetRawManifest; some segments are
        regular objects and one segment is a sub-slo.
        """
        _raw_manifest = [
            {'name': '/gettest/does_not_exist', 'hash': md5hex('foo'),
             'bytes': '100', 'content_type': 'text/plain',
             'last_modified': '1970-01-01T00:00:00.000000'},
            {'name': '/gettest/not_checked', 'hash': md5hex('bar'),
             'bytes': '303', 'content_type': 'text/plain',
             'last_modified': '1970-01-01T00:00:00.000000'},
            {'name': '/gettest/made_up',
             'hash': md5hex(md5hex("fizz") + md5hex("buzz")), 'bytes': '2099',
             'content_type': 'application/json',
             'sub_slo': True,
             'last_modified': '1970-01-01T00:00:00.000000'}
        ]
        self._setup_manifest('raw', _raw_manifest, extra_headers={
            'Content-Type': 'text/plain',
        }, container='gettest')

    def _setup_manifest_raw_ranges(self):
        """
        This is only used by TestSloGetRawManifest; the segments are
        range-segments into regular objects.
        """
        _raw_ranges_manifest = [
            {'name': '/gettest/does_not_exist', 'hash': md5hex('foo'),
             'bytes': '100', 'last_modified': '1970-01-01T00:00:00.000000',
             'content_type': 'text/plain', 'range': '1-99'},
            {'name': '/gettest/not_checked', 'hash': md5hex('bar'),
             'bytes': '303', 'last_modified': '1970-01-01T00:00:00.000000',
             'content_type': 'text/plain', 'range': '100-200'},
        ]
        self._setup_manifest(
            'raw-ranges', _raw_ranges_manifest, extra_headers={
                'Content-Type': 'text/plain',
            }, container='gettest')

    def test_get_raw_manifest(self):
        req = Request.blank(
            '/v1/AUTH_test/gettest/manifest-raw'
            '?multipart-manifest=get&format=raw',
            environ={'REQUEST_METHOD': 'GET',
                     'HTTP_ACCEPT': 'application/json'})
        status, headers, body = self.call_slo(req)

        expected_body = json.dumps([
            {'etag': md5hex('foo'), 'size_bytes': '100',
             'path': '/gettest/does_not_exist'},
            {'etag': md5hex('bar'), 'size_bytes': '303',
             'path': '/gettest/not_checked'},
            {'etag': md5hex(md5hex("fizz") + md5hex("buzz")),
             'size_bytes': '2099',
             'path': '/gettest/made_up'}], sort_keys=True).encode('utf8')
        expected_etag = md5hex(expected_body)

        self.assertEqual(body, expected_body)
        self.assertEqual(status, '200 OK')
        self.assertEqual(headers['Etag'], expected_etag)
        self.assertEqual(headers['X-Static-Large-Object'], 'true')
        # raw format should return the actual manifest object content-type
        self.assertEqual(headers['Content-Type'], 'text/plain')
        self.assertNotIn('X-Manifest-Etag', headers)
        self.assertEqual(int(headers['Content-Length']), len(body))

        try:
            json.loads(body)
        except ValueError:
            self.fail("Invalid JSON in manifest GET: %r" % body)

        self.assertEqual(self.app.calls, [
            ('GET', '/v1/AUTH_test/gettest/manifest-raw'
             # FakeSwift stable-alpha-sorts params keys
             '?format=raw&multipart-manifest=get'),
        ])

    def test_get_raw_manifest_passthrough_with_ranges(self):
        req = Request.blank(
            '/v1/AUTH_test/gettest/manifest-raw-ranges'
            '?multipart-manifest=get&format=raw',
            environ={'REQUEST_METHOD': 'GET',
                     'HTTP_ACCEPT': 'application/json'})
        status, headers, body = self.call_slo(req)

        self.assertEqual(status, '200 OK')
        # raw format should return the actual manifest object content-type
        self.assertEqual(headers['Content-Type'], 'text/plain')
        self.assertEqual(headers['X-Static-Large-Object'], 'true')
        self.assertNotIn('X-Manifest-Etag', headers)
        self.assertEqual(int(headers['Content-Length']), len(body))
        try:
            resp_data = json.loads(body)
        except ValueError:
            self.fail("Invalid JSON in manifest GET: %r" % body)

        self.assertEqual(
            resp_data,
            [{'etag': md5hex('foo'), 'size_bytes': '100',
              'path': '/gettest/does_not_exist', 'range': '1-99'},
             {'etag': md5hex('bar'), 'size_bytes': '303',
              'path': '/gettest/not_checked', 'range': '100-200'}],
            body)

        self.assertEqual(self.app.calls, [
            ('GET', '/v1/AUTH_test/gettest/manifest-raw-ranges'
             # FakeSwift stable-alpha-sorts params keys
             '?format=raw&multipart-manifest=get'),
        ])


class TestSloGetRawOldManifest(TestSloGetRawManifest):

    modern_manifest_headers = False


class TestSloGetManifests(SloGETorHEADTestCase):

    modern_manifest_headers = True

    def setUp(self):
        super(TestSloGetManifests, self).setUp()
        self._setup_alphabet_objects('abcdefghijkl')
        self._setup_manifest_bc()
        self._setup_manifest_abcd()
        self._setup_manifest_abcdefghijkl()

    def test_get_manifest_passthrough(self):
        req = Request.blank(
            '/v1/AUTH_test/gettest/manifest-bc?multipart-manifest=get',
            environ={'REQUEST_METHOD': 'GET',
                     'HTTP_ACCEPT': 'application/json'})
        status, headers, body = self.call_slo(req)

        self.assertEqual(status, '200 OK')
        self.assertEqual(headers['Content-Type'],
                         'application/json; charset=utf-8')
        self.assertEqual(headers['X-Static-Large-Object'], 'true')
        self.assertEqual(headers['Etag'], self.manifest_bc_json_md5)
        self.assertEqual(int(headers['Content-Length']),
                         self.manifest_bc_json_size)
        self.assertNotIn('X-Manifest-Etag', headers)
        try:
            resp_data = json.loads(body)
        except ValueError:
            self.fail("Invalid JSON in manifest GET: %r" % body)

        self.assertEqual(
            resp_data,
            [{'hash': md5hex('b' * 10), 'bytes': '10', 'name': '/gettest/b_10',
              'content_type': 'text/plain'},
             {'hash': md5hex('c' * 15), 'bytes': '15', 'name': '/gettest/c_15',
              'content_type': 'text/plain'}],
            body)
        self.assertEqual(headers['Etag'], md5hex(body))

        self.assertEqual(self.app.calls, [
            ('GET', '/v1/AUTH_test/gettest/manifest-bc'
             '?multipart-manifest=get'),
        ])

    def test_get_manifest(self):
        req = Request.blank(
            '/v1/AUTH_test/gettest/manifest-bc',
            environ={'REQUEST_METHOD': 'GET'})
        status, headers, body = self.call_slo(req)

        manifest_etag = md5hex(md5hex("b" * 10) + md5hex("c" * 15))
        self.assertEqual(status, '200 OK')
        self.assertEqual(headers['Content-Length'], '25')
        self.assertEqual(headers['Etag'], '"%s"' % manifest_etag)
        self.assertEqual(headers['X-Static-Large-Object'], 'true')
        self.assertEqual(headers['X-Manifest-Etag'], self.manifest_bc_json_md5)
        self.assertEqual(headers['X-Object-Meta-Plant'], 'Ficus')
        self.assertEqual(body, b'bbbbbbbbbbccccccccccccccc')
        self.assertEqual(self.app.calls, [
            ('GET', '/v1/AUTH_test/gettest/manifest-bc'),
            ('GET', '/v1/AUTH_test/gettest/b_10?multipart-manifest=get'),
            ('GET', '/v1/AUTH_test/gettest/c_15?multipart-manifest=get'),
        ])

        for _, _, hdrs in self.app.calls_with_headers[1:]:
            ua = hdrs.get("User-Agent", "")
            self.assertTrue("SLO MultipartGET" in ua)
            self.assertFalse("SLO MultipartGET SLO MultipartGET" in ua)
        # the first request goes through unaltered
        first_ua = self.app.calls_with_headers[0][2].get("User-Agent")
        self.assertFalse(
            "SLO MultipartGET" in first_ua)

    def test_get_manifest_repeated_segments_uses_multi_range_requests(self):
        self._setup_manifest_aabbccdd()

        req = Request.blank(
            '/v1/AUTH_test/gettest/manifest-aabbccdd',
            environ={'REQUEST_METHOD': 'GET'})
        status, headers, body = self.call_slo(req)

        self.assertEqual(status, '200 OK')
        self.assertEqual(int(headers['Content-Length']),
                         self.manifest_aabbccdd_slo_size)
        self.assertEqual(headers['Etag'],
                         '"%s"' % self.manifest_aabbccdd_slo_etag)
        self.assertEqual(headers['X-Manifest-Etag'],
                         self.manifest_aabbccdd_json_md5)
        self.assertEqual(headers['X-Static-Large-Object'], 'true')
        self.assertEqual(body, (
            b'aaaaaaaaaabbbbbbbbbbbbbbbbbbbbcccccccccccccccccccccccccccccc'
            b'dddddddddddddddddddddddddddddddddddddddd'))

        # FakeSwift doesn't have any explicit knowledge of multi-range
        # responses; but swob will convert the response to to MIME documents if
        # it's constructed with body=<bytes>, this test would break with
        # registered segment responses who's body was was a list/app_iter
        self.assertEqual(self.app.calls, [
            ('GET', '/v1/AUTH_test/gettest/manifest-aabbccdd'),
            ('GET', '/v1/AUTH_test/gettest/a_5?multipart-manifest=get'),
            ('GET', '/v1/AUTH_test/gettest/b_10?multipart-manifest=get'),
            ('GET', '/v1/AUTH_test/gettest/c_15?multipart-manifest=get'),
            ('GET', '/v1/AUTH_test/gettest/d_20?multipart-manifest=get')])

        ranges = [c[2].get('Range') for c in self.app.calls_with_headers]
        # I won't say it's bad we do this, but it's not obviously only good
        self.assertEqual(ranges, [
            None,
            'bytes=0-4,0-4',
            'bytes=0-9,0-9',
            'bytes=0-14,0-14',
            'bytes=0-19,0-19'])

    def test_get_manifest_ratelimiting(self):
        req = Request.blank(
            '/v1/AUTH_test/gettest/manifest-abcdefghijkl',
            environ={'REQUEST_METHOD': 'GET'})

        the_time = [time.time()]
        sleeps = []

        def mock_time():
            return the_time[0]

        def mock_sleep(duration):
            sleeps.append(duration)
            the_time[0] += duration

        with patch('time.time', mock_time), \
                patch('eventlet.sleep', mock_sleep), \
                patch.object(self.slo, 'rate_limit_under_size', 999999999), \
                patch.object(self.slo, 'rate_limit_after_segment', 0):
            status, headers, body = self.call_slo(req)

        self.assertEqual(status, '200 OK')  # sanity check
        self.assertEqual(sleeps, [1.0] * 11)

        # give the client the first 4 segments without ratelimiting; we'll
        # sleep less
        del sleeps[:]
        with patch('time.time', mock_time), \
                patch('eventlet.sleep', mock_sleep), \
                patch.object(self.slo, 'rate_limit_under_size', 999999999), \
                patch.object(self.slo, 'rate_limit_after_segment', 4):
            status, headers, body = self.call_slo(req)

        self.assertEqual(status, '200 OK')  # sanity check
        self.assertEqual(sleeps, [1.0] * 7)

        # ratelimit segments under 35 bytes; this affects a-f
        del sleeps[:]
        with patch('time.time', mock_time), \
                patch('eventlet.sleep', mock_sleep), \
                patch.object(self.slo, 'rate_limit_under_size', 35), \
                patch.object(self.slo, 'rate_limit_after_segment', 0):
            status, headers, body = self.call_slo(req)

        self.assertEqual(status, '200 OK')  # sanity check
        self.assertEqual(sleeps, [1.0] * 5)

        # ratelimit segments under 36 bytes; this now affects a-g, netting
        # us one more sleep than before
        del sleeps[:]
        with patch('time.time', mock_time), \
                patch('eventlet.sleep', mock_sleep), \
                patch.object(self.slo, 'rate_limit_under_size', 36), \
                patch.object(self.slo, 'rate_limit_after_segment', 0):
            status, headers, body = self.call_slo(req)

        self.assertEqual(status, '200 OK')  # sanity check
        self.assertEqual(sleeps, [1.0] * 6)

    def test_get_manifest_with_submanifest(self):
        req = Request.blank(
            '/v1/AUTH_test/gettest/manifest-abcd',
            environ={'REQUEST_METHOD': 'GET'})
        status, headers, body = self.call_slo(req)

        self.assertEqual(status, '200 OK')
        self.assertEqual(headers['Content-Length'], '50')
        self.assertEqual(headers['Etag'], '"%s"' % self.manifest_abcd_slo_etag)
        self.assertEqual(headers['X-Manifest-Etag'],
                         self.manifest_abcd_json_md5)
        self.assertEqual(headers['X-Static-Large-Object'], 'true')
        self.assertEqual(
            body, b'aaaaabbbbbbbbbbcccccccccccccccdddddddddddddddddddd')

        self.assertEqual(
            self.app.calls,
            [('GET', '/v1/AUTH_test/gettest/manifest-abcd'),
             ('GET', '/v1/AUTH_test/gettest/manifest-bc'),
             ('GET', '/v1/AUTH_test/gettest/a_5?multipart-manifest=get'),
             ('GET', '/v1/AUTH_test/gettest/b_10?multipart-manifest=get'),
             ('GET', '/v1/AUTH_test/gettest/c_15?multipart-manifest=get'),
             ('GET', '/v1/AUTH_test/gettest/d_20?multipart-manifest=get')])

    def test_range_get_manifest(self):
        req = Request.blank(
            '/v1/AUTH_test/gettest/manifest-abcd',
            environ={'REQUEST_METHOD': 'GET'},
            headers={'Range': 'bytes=3-17'})
        status, headers, body = self.call_slo(req)

        self.assertEqual(status, '206 Partial Content')
        self.assertEqual(headers['Content-Length'], '15')
        self.assertEqual(headers['Content-Range'], 'bytes 3-17/50')
        self.assertEqual(headers['Etag'], '"%s"' % self.manifest_abcd_slo_etag)
        self.assertEqual(headers['X-Manifest-Etag'],
                         self.manifest_abcd_json_md5)
        self.assertEqual(headers['X-Static-Large-Object'], 'true')
        self.assertEqual(body, b'aabbbbbbbbbbccc')

        self.assertEqual(
            self.app.calls,
            [('GET', '/v1/AUTH_test/gettest/manifest-abcd'),
             ('GET', '/v1/AUTH_test/gettest/manifest-bc'),
             ('GET', '/v1/AUTH_test/gettest/a_5?multipart-manifest=get'),
             ('GET', '/v1/AUTH_test/gettest/b_10?multipart-manifest=get'),
             ('GET', '/v1/AUTH_test/gettest/c_15?multipart-manifest=get')])

        ranges = [c[2].get('Range') for c in self.app.calls_with_headers]
        self.assertEqual(ranges, [
            'bytes=3-17',
            None,
            'bytes=3-',
            None,
            'bytes=0-2'])
        ignore_range_headers = [
            c[2].get('X-Backend-Ignore-Range-If-Metadata-Present')
            for c in self.app.calls_with_headers]
        self.assertEqual(ignore_range_headers, [
            'X-Static-Large-Object',
            None,
            None,
            None,
            None])
        # we set swift.source for everything but the first request
        self.assertIsNone(self.app.swift_sources[0])
        self.assertEqual(self.app.swift_sources[1:],
                         ['SLO'] * (len(self.app.swift_sources) - 1))

    def test_multiple_ranges_get_manifest(self):
        req = Request.blank(
            '/v1/AUTH_test/gettest/manifest-abcd',
            environ={'REQUEST_METHOD': 'GET'},
            headers={'Range': 'bytes=3-17,20-24,35-999999'})
        status, headers, body = self.call_slo(req)

        self.assertEqual(status, '206 Partial Content')
        self.assertEqual(headers['Etag'],
                         '"%s"' % self.manifest_abcd_slo_etag)
        self.assertEqual(headers['X-Static-Large-Object'], 'true')
        self.assertEqual(headers['X-Manifest-Etag'],
                         self.manifest_abcd_json_md5)
        self.assertEqual(int(headers['Content-Length']), len(body))

        ct, params = parse_content_type(headers['Content-Type'])
        params = dict(params)
        self.assertEqual(ct, 'multipart/byteranges')
        boundary = params.get('boundary')
        self.assertTrue(boundary is not None)
        boundary = boundary.encode('utf-8')

        self.assertEqual(len(body), int(headers['Content-Length']))
        # this is a multi-range resp
        self.assertNotIn('Content-Range', headers)

        got_mime_docs = []
        for mime_doc_fh in iter_multipart_mime_documents(
                BytesIO(body), boundary):
            headers = parse_mime_headers(mime_doc_fh)
            body = mime_doc_fh.read()
            got_mime_docs.append((headers, body))
        self.assertEqual(len(got_mime_docs), 3)

        first_range_headers = got_mime_docs[0][0]
        first_range_body = got_mime_docs[0][1]
        self.assertEqual(first_range_headers['Content-Range'],
                         'bytes 3-17/50')
        self.assertEqual(first_range_headers['Content-Type'],
                         'application/json')
        self.assertEqual(first_range_body, b'aabbbbbbbbbbccc')

        second_range_headers = got_mime_docs[1][0]
        second_range_body = got_mime_docs[1][1]
        self.assertEqual(second_range_headers['Content-Range'],
                         'bytes 20-24/50')
        self.assertEqual(second_range_headers['Content-Type'],
                         'application/json')
        self.assertEqual(second_range_body, b'ccccc')

        third_range_headers = got_mime_docs[2][0]
        third_range_body = got_mime_docs[2][1]
        self.assertEqual(third_range_headers['Content-Range'],
                         'bytes 35-49/50')
        self.assertEqual(third_range_headers['Content-Type'],
                         'application/json')
        self.assertEqual(third_range_body, b'ddddddddddddddd')

        self.assertEqual(
            self.app.calls,
            [('GET', '/v1/AUTH_test/gettest/manifest-abcd'),
             ('GET', '/v1/AUTH_test/gettest/manifest-bc'),
             ('GET', '/v1/AUTH_test/gettest/a_5?multipart-manifest=get'),
             ('GET', '/v1/AUTH_test/gettest/b_10?multipart-manifest=get'),
             ('GET', '/v1/AUTH_test/gettest/c_15?multipart-manifest=get'),
             ('GET', '/v1/AUTH_test/gettest/d_20?multipart-manifest=get')])

        ranges = [c[2].get('Range') for c in self.app.calls_with_headers]
        self.assertEqual(ranges, [
            'bytes=3-17,20-24,35-999999',  # initial GET
            None,                          # fetch manifest-bc as sub-slo
            'bytes=3-',                    # a_5
            None,                          # b_10
            'bytes=0-2,5-9',               # c_15
            'bytes=5-'])                   # d_20
        # we set swift.source for everything but the first request
        self.assertIsNone(self.app.swift_sources[0])
        self.assertEqual(self.app.swift_sources[1:],
                         ['SLO'] * (len(self.app.swift_sources) - 1))

    def test_multiple_ranges_including_suffix_get_manifest(self):
        req = Request.blank(
            '/v1/AUTH_test/gettest/manifest-abcd',
            environ={'REQUEST_METHOD': 'GET'},
            headers={'Range': 'bytes=3-17,-21'})
        status, headers, body = self.call_slo(req)

        self.assertEqual(status, '206 Partial Content')
        self.assertEqual(headers['Etag'],
                         '"%s"' % self.manifest_abcd_slo_etag)
        self.assertEqual(headers['X-Static-Large-Object'], 'true')
        self.assertEqual(headers['X-Manifest-Etag'],
                         self.manifest_abcd_json_md5)
        self.assertEqual(int(headers['Content-Length']), len(body))

        ct, params = parse_content_type(headers['Content-Type'])
        params = dict(params)
        self.assertEqual(ct, 'multipart/byteranges')
        boundary = params.get('boundary')
        self.assertTrue(boundary is not None)
        boundary = boundary.encode('utf-8')

        got_mime_docs = []
        for mime_doc_fh in iter_multipart_mime_documents(
                BytesIO(body), boundary):
            headers = parse_mime_headers(mime_doc_fh)
            body = mime_doc_fh.read()
            got_mime_docs.append((headers, body))
        self.assertEqual(len(got_mime_docs), 2)

        first_range_headers = got_mime_docs[0][0]
        first_range_body = got_mime_docs[0][1]
        self.assertEqual(first_range_headers['Content-Range'],
                         'bytes 3-17/50')
        self.assertEqual(first_range_body, b'aabbbbbbbbbbccc')

        second_range_headers = got_mime_docs[1][0]
        second_range_body = got_mime_docs[1][1]
        self.assertEqual(second_range_headers['Content-Range'],
                         'bytes 29-49/50')
        self.assertEqual(second_range_body, b'cdddddddddddddddddddd')

        self.assertEqual(
            self.app.calls,
            [('GET', '/v1/AUTH_test/gettest/manifest-abcd'),
             ('GET', '/v1/AUTH_test/gettest/manifest-bc'),
             ('GET', '/v1/AUTH_test/gettest/a_5?multipart-manifest=get'),
             ('GET', '/v1/AUTH_test/gettest/b_10?multipart-manifest=get'),
             ('GET', '/v1/AUTH_test/gettest/c_15?multipart-manifest=get'),
             ('GET', '/v1/AUTH_test/gettest/d_20?multipart-manifest=get')])
        ranges = [c[2].get('Range') for c in self.app.calls_with_headers]
        self.assertEqual(ranges, [
            'bytes=3-17,-21',              # initial GET
            None,                          # fetch manifest-bc as sub-slo
            'bytes=3-',                    # a_5
            None,                          # b_10
            'bytes=0-2,14-',               # c_15
            None])                         # d_20


class TestSloGetOldManifests(TestSloGetManifests):

    modern_manifest_headers = False

    def test_get_manifest_with_submanifest_bytes_in_content_type(self):
        _abcd_alt_manifest = [
            {'name': '/gettest/a_5', 'hash': md5hex("a" * 5),
             'content_type': 'text/plain', 'bytes': '5'},
            {'name': '/gettest/manifest-bc', 'sub_slo': True,
             'hash': self.manifest_bc_slo_etag,
             # if swift 1.9.1 thru 1.12.0 let this sub-slo manifest get created
             # with invalid hash/bytes the sub-request SLO GET will still work
             'content_type': 'application/json; swift_bytes=25',
             'bytes': self.manifest_bc_json_size},
            {'name': '/gettest/d_20', 'hash': md5hex("d" * 20),
             'content_type': 'text/plain', 'bytes': '20'}
        ]
        # N.B. if the _setup_manifest helper is called from a class w/
        # modern_manifest_headers = True the fake sysmeta is calculated from
        # the manifests provided bytes; real modern swift would have rejected
        # the PUT when the HEAD resp showed a size mis-match with sub-slo resp
        self._setup_manifest('abcd-alt', _abcd_alt_manifest,
                             container='gettest')
        # verify correct content-length when the sub-slo segment in the
        # manifest has its actual object content-length appended as swift_bytes
        # to the content-type, and the submanifest length in the bytes field.
        req = Request.blank(
            '/v1/AUTH_test/gettest/manifest-abcd-alt',
            environ={'REQUEST_METHOD': 'GET'})
        status, headers, body = self.call_slo(req)

        self.assertEqual(status, '200 OK')
        self.assertEqual(headers['Content-Length'], '50')
        # N.B. we use the same slo-etag hash for the sub-slo segment to
        # calculate the alt-slo-etag
        self.assertEqual(self.manifest_abcd_slo_etag,
                         self.manifest_abcd_alt_slo_etag)
        self.assertEqual(headers['Etag'],
                         '"%s"' % self.manifest_abcd_alt_slo_etag)
        self.assertEqual(headers['X-Manifest-Etag'],
                         self.manifest_abcd_alt_json_md5)
        self.assertEqual(headers['X-Static-Large-Object'], 'true')
        self.assertEqual(
            body, b'aaaaabbbbbbbbbbcccccccccccccccdddddddddddddddddddd')
        self.assertEqual(
            self.app.calls,
            [('GET', '/v1/AUTH_test/gettest/manifest-abcd-alt'),
             ('GET', '/v1/AUTH_test/gettest/manifest-bc'),
             ('GET', '/v1/AUTH_test/gettest/a_5?multipart-manifest=get'),
             ('GET', '/v1/AUTH_test/gettest/b_10?multipart-manifest=get'),
             ('GET', '/v1/AUTH_test/gettest/c_15?multipart-manifest=get'),
             ('GET', '/v1/AUTH_test/gettest/d_20?multipart-manifest=get')])


class TestOldSwiftWithRanges(SloGETorHEADTestCase):

    # Proxies have been writing moden slo-sysmeta since 2016; object servers
    # only started ignoring Range headers on x-static-large-object in 2020 and
    # it works on legacy manifests.
    modern_manifest_headers = True

    def setUp(self):
        super(TestOldSwiftWithRanges, self).setUp()
        # old swift didn't know how to ignore range headers and respond with
        # the whole object/manifest when specific metadata was present
        self.app.can_ignore_range = False

        self._setup_alphabet_objects('abcd')
        self._setup_manifest_bc()
        self._setup_manifest_bc_ranges()
        self._setup_manifest_abcd()
        self._setup_manifest_abcd_ranges()
        self._setup_big_manifest()

    def _setup_big_manifest(self):
        big = b'e' * 1024 * 1024
        big_etag = md5hex(big)
        self.app.register(
            'GET', '/v1/AUTH_test/gettest/big_seg',
            swob.HTTPOk, {'Content-Type': 'application/foo',
                          'Etag': big_etag}, big)
        self._setup_manifest('big_man', [
            {'name': '/gettest/big_seg', 'hash': big_etag,
             'bytes': 1024 * 1024, 'content_type': 'application/foo'},
        ], extra_headers={
            'X-Backend-Timestamp': '1234',
        }, container='gettest', obj_key='big_manifest')

    def test_old_swift_range_get_includes_whole_manifest(self):
        # If the first range GET results in retrieval of the entire manifest
        # body (and not because of X-Backend-Ignore-Range-If-Metadata-Present,
        # but because the requested range happened to be sufficient which we
        # detected by looking at the Content-Range response header), then we
        # should not go make a second, non-ranged request just to retrieve the
        # same bytes again.
        req = Request.blank(
            '/v1/AUTH_test/gettest/manifest-abcd',
            environ={'REQUEST_METHOD': 'GET'},
            headers={'Range': 'bytes=0-999999999'})
        status, headers, body = self.call_slo(req)

        self.assertEqual(status, '206 Partial Content')
        self.assertEqual(headers['Etag'],
                         '"%s"' % self.manifest_abcd_slo_etag)
        self.assertEqual(headers['X-Static-Large-Object'], 'true')
        self.assertEqual(headers['X-Manifest-Etag'],
                         self.manifest_abcd_json_md5)
        self.assertEqual(int(headers['Content-Length']),
                         self.manifest_abcd_slo_size)
        self.assertEqual(
            body, b'aaaaabbbbbbbbbbcccccccccccccccdddddddddddddddddddd')

        self.assertEqual(
            self.app.calls,
            [('GET', '/v1/AUTH_test/gettest/manifest-abcd'),
             ('GET', '/v1/AUTH_test/gettest/manifest-bc'),
             ('GET', '/v1/AUTH_test/gettest/a_5?multipart-manifest=get'),
             ('GET', '/v1/AUTH_test/gettest/b_10?multipart-manifest=get'),
             ('GET', '/v1/AUTH_test/gettest/c_15?multipart-manifest=get'),
             ('GET', '/v1/AUTH_test/gettest/d_20?multipart-manifest=get')])

    def test_old_swift_range_get_beyond_manifest(self):
        req = Request.blank(
            '/v1/AUTH_test/gettest/big_manifest',
            environ={'REQUEST_METHOD': 'GET'},
            headers={'Range': 'bytes=100000-199999'})
        status, headers, body = self.call_slo(req)

        self.assertEqual(status, '206 Partial Content')
        self.assertEqual(headers['Etag'],
                         '"%s"' % self.manifest_big_man_slo_etag)
        self.assertEqual(headers['X-Static-Large-Object'], 'true')
        self.assertEqual(headers['X-Manifest-Etag'],
                         self.manifest_big_man_json_md5)
        self.assertEqual(int(headers['Content-Length']), len(body))
        count_e = sum(1 if x == 'e' else 0
                      for x in body.decode('ascii', errors='replace'))
        self.assertEqual(count_e, 100000)
        self.assertEqual(len(body) - count_e, 0)

        self.assertEqual(
            self.app.calls, [
                # has Range header, gets 416
                ('GET', '/v1/AUTH_test/gettest/big_manifest'),
                # old swift can't ignore range request to manifest and we have
                # to refetch; new swift has exactly the same behavior but w/o
                # this extra refetch request as lots of other tests demonstrate
                ('GET', '/v1/AUTH_test/gettest/big_manifest'),
                ('GET',
                 '/v1/AUTH_test/gettest/big_seg?multipart-manifest=get')])
        self.assertEqual('bytes=100000-199999', self.app.headers[0]['Range'])
        self.assertNotIn('Range', self.app.headers[1])
        self.assertEqual('bytes=100000-199999', self.app.headers[2]['Range'])

    def test_old_swift_range_get_beyond_manifest_refetch_fails(self):
        # new swift would have ignored the range and got the whole
        # manifest on the first try and therefore never have attempted
        # this second refetch which fails
        self.app.register_next_response(
            'GET', '/v1/AUTH_test/gettest/big_manifest',
            swob.HTTPNotFound, {}, None)

        req = Request.blank(
            '/v1/AUTH_test/gettest/big_manifest',
            environ={'REQUEST_METHOD': 'GET'},
            headers={'Range': 'bytes=100000-199999'})
        status, headers, body = self.call_slo(req)

        self.assertEqual(status, '503 Service Unavailable')
        self.assertNotIn('X-Static-Large-Object', headers)
        self.assertEqual(self.app.calls, [
            # has Range header, gets 416
            ('GET', '/v1/AUTH_test/gettest/big_manifest'),
            # retry the first one
            ('GET', '/v1/AUTH_test/gettest/big_manifest'),
        ])

    def test_old_swift_range_get_beyond_manifest_refetch_finds_old(self):
        # new swift would have ignored the range and got the whole
        # manifest on the first try and therefore never have attempted
        # this second refetch which is too old
        self.app.register_next_response(
            'GET', '/v1/AUTH_test/gettest/big_manifest',
            swob.HTTPOk, {'X-Backend-Timestamp': '1233'}, [b'small body'])

        req = Request.blank(
            '/v1/AUTH_test/gettest/big_manifest',
            environ={'REQUEST_METHOD': 'GET'},
            headers={'Range': 'bytes=100000-199999'})
        status, headers, body = self.call_slo(req)

        self.assertEqual(status, '503 Service Unavailable')
        self.assertNotIn('X-Static-Large-Object', headers)
        self.assertEqual(self.app.calls, [
            # has Range header, gets 416
            ('GET', '/v1/AUTH_test/gettest/big_manifest'),
            # retry the first one
            ('GET', '/v1/AUTH_test/gettest/big_manifest'),
        ])

    def test_old_swift_range_get_beyond_manifest_refetch_small_non_slo(self):
        # new swift would have ignored the range and got the whole
        # manifest on the first try and therefore never have attempted
        # this second refetch which isn't an SLO
        self.app.register_next_response(
            'GET', '/v1/AUTH_test/gettest/big_manifest',
            swob.HTTPOk, {'X-Backend-Timestamp': '1235'}, [b'small body'])
        req = Request.blank(
            '/v1/AUTH_test/gettest/big_manifest',
            environ={'REQUEST_METHOD': 'GET'},
            headers={'Range': 'bytes=100000-199999'})
        status, headers, body = self.call_slo(req)

        self.assertEqual(status, '416 Requested Range Not Satisfiable')
        self.assertNotIn('X-Static-Large-Object', headers)
        self.assertEqual(self.app.calls, [
            # has Range header, gets 416
            ('GET', '/v1/AUTH_test/gettest/big_manifest'),
            # retry the first one
            ('GET', '/v1/AUTH_test/gettest/big_manifest'),
        ])
        # swob is converting the successful non-slo response to conditional
        # error and closing our unconditionally refetched resp_iter
        self.expected_unread_requests[
            ('GET', '/v1/AUTH_test/gettest/big_manifest')] = 1

    def test_old_swift_range_get_beyond_manifest_refetch_big_non_slo(self):
        # new swift would have ignored the range and got the whole
        # manifest on the first try and therefore never have attempted
        # this second refetch which isn't an SLO
        self.app.register_next_response(
            'GET', '/v1/AUTH_test/gettest/big_manifest',
            swob.HTTPOk, {'X-Backend-Timestamp': '1235'}, [b'x' * 1024 * 1024])

        req = Request.blank(
            '/v1/AUTH_test/gettest/big_manifest',
            environ={'REQUEST_METHOD': 'GET'},
            headers={'Range': 'bytes=100000-199999'})
        status, headers, body = self.call_slo(req)

        self.assertEqual(status, '200 OK')  # NOT 416 or 206!
        self.assertNotIn('X-Static-Large-Object', headers)
        self.assertEqual(len(body), 1024 * 1024)
        self.assertEqual(body, b'x' * 1024 * 1024)
        self.assertEqual(self.app.calls, [
            # has Range header, gets 416
            ('GET', '/v1/AUTH_test/gettest/big_manifest'),
            # retry the first one
            ('GET', '/v1/AUTH_test/gettest/big_manifest'),
        ])

    def test_old_swift_range_get_beyond_manifest_refetch_tombstone(self):
        # new swift would have ignored the range and got the whole
        # manifest on the first try and therefore never have attempted
        # this second refetch which shows it was deleted
        self.app.register_next_response(
            'GET', '/v1/AUTH_test/gettest/big_manifest',
            swob.HTTPNotFound, {'X-Backend-Timestamp': '1345'}, None)

        req = Request.blank(
            '/v1/AUTH_test/gettest/big_manifest',
            environ={'REQUEST_METHOD': 'GET'},
            headers={'Range': 'bytes=100000-199999'})
        status, headers, body = self.call_slo(req)

        self.assertEqual(status, '404 Not Found')
        self.assertNotIn('X-Static-Large-Object', headers)
        self.assertEqual(self.app.calls, [
            # has Range header, gets 416
            ('GET', '/v1/AUTH_test/gettest/big_manifest'),
            # retry the first one
            ('GET', '/v1/AUTH_test/gettest/big_manifest'),
        ])

    def test_old_swift_range_get_bogus_content_range(self):
        # Just a little paranoia; Swift currently sends back valid
        # Content-Range headers, but if somehow someone sneaks an invalid one
        # in there, we'll ignore it, when sniffing a 206 manifest response.

        def content_range_breaker_factory(app):
            def content_range_breaker(env, start_response):
                req = swob.Request(env)
                resp = req.get_response(app)
                resp.headers['Content-Range'] = 'triscuits'
                return resp(env, start_response)
            return content_range_breaker

        self.slo = slo.filter_factory({})(
            content_range_breaker_factory(self.app))

        req = Request.blank(
            '/v1/AUTH_test/gettest/manifest-abcd',
            environ={'REQUEST_METHOD': 'GET'},
            headers={'Range': 'bytes=0-999999999'})
        status, headers, body = self.call_slo(req)

        self.assertEqual(status, '206 Partial Content')
        self.assertEqual(
            body, b'aaaaabbbbbbbbbbcccccccccccccccdddddddddddddddddddd')

        self.assertEqual(
            self.app.calls,
            [('GET', '/v1/AUTH_test/gettest/manifest-abcd'),
             # new swift would have ignored the range and got the whole
             # manifest on the first try and therefore never have attempted to
             # look at Content-Range; new swift has exactly the same behavior
             # but w/o this extra refetch request, however on new swift the
             # broken content-range in the resp isn't intresting or relevant
             ('GET', '/v1/AUTH_test/gettest/manifest-abcd'),
             ('GET', '/v1/AUTH_test/gettest/manifest-bc'),
             ('GET', '/v1/AUTH_test/gettest/a_5?multipart-manifest=get'),
             ('GET', '/v1/AUTH_test/gettest/b_10?multipart-manifest=get'),
             ('GET', '/v1/AUTH_test/gettest/c_15?multipart-manifest=get'),
             ('GET', '/v1/AUTH_test/gettest/d_20?multipart-manifest=get')])

    def test_old_swift_range_get_includes_whole_range_manifest(self):
        # If the first range GET results in retrieval of the entire manifest
        # body (and not because of X-Backend-Ignore-Range-If-Metadata-Present,
        # but because the requested range happened to be sufficient which we
        # detected by looking at the Content-Range response header), then we
        # should not go make a second, non-ranged request just to retrieve the
        # same bytes again.
        req = Request.blank(
            '/v1/AUTH_test/gettest/manifest-abcd-ranges',
            environ={'REQUEST_METHOD': 'GET'},
            headers={'Range': 'bytes=0-999999999'})
        status, headers, body = self.call_slo(req)

        self.assertEqual(status, '206 Partial Content')
        self.assertEqual(headers['Content-Length'], '32')
        self.assertEqual(headers['Content-Type'], 'application/json')
        self.assertEqual(body, b'aaaaaaaaccccccccbbbbbbbbdddddddd')

        self.assertEqual(
            self.app.calls,
            [('GET', '/v1/AUTH_test/gettest/manifest-abcd-ranges'),
             ('GET', '/v1/AUTH_test/gettest/manifest-bc-ranges'),
             ('GET', '/v1/AUTH_test/gettest/a_5?multipart-manifest=get'),
             ('GET', '/v1/AUTH_test/gettest/c_15?multipart-manifest=get'),
             ('GET', '/v1/AUTH_test/gettest/b_10?multipart-manifest=get'),
             ('GET', '/v1/AUTH_test/gettest/d_20?multipart-manifest=get')])

        ranges = [c[2].get('Range') for c in self.app.calls_with_headers]
        self.assertEqual(ranges, [
            'bytes=0-999999999',
            None,
            'bytes=0-3,1-',
            'bytes=0-3,11-',
            'bytes=4-7,2-5',
            'bytes=0-3,8-11'])
        # we set swift.source for everything but the first request
        self.assertIsNone(self.app.swift_sources[0])
        self.assertEqual(self.app.swift_sources[1:],
                         ['SLO'] * (len(self.app.swift_sources) - 1))


class TestOldSwiftWithRangesOldManifests(TestOldSwiftWithRanges):

    # Proxies have been writing modern slo-sysmeta since 2016; object servers
    # only started ignoring Range headers on x-static-large-object in 2020 and
    # it works on legacy manifests.
    modern_manifest_headers = False


class TestSloRangeRequests(SloGETorHEADTestCase):

    modern_manifest_headers = True

    def setUp(self):
        super(TestSloRangeRequests, self).setUp()
        self._setup_alphabet_objects('abcd')
        self._setup_manifest_bc()
        self._setup_manifest_abcd()
        self._setup_manifest_bc_ranges()
        self._setup_manifest_abcd_ranges()
        self._setup_manifest_abcd_subranges()

    def test_range_get_manifest_on_segment_boundaries(self):
        req = Request.blank(
            '/v1/AUTH_test/gettest/manifest-abcd',
            environ={'REQUEST_METHOD': 'GET'},
            headers={'Range': 'bytes=5-29'})
        status, headers, body = self.call_slo(req)

        self.assertEqual(status, '206 Partial Content')
        self.assertEqual(headers['Content-Length'], '25')
        self.assertEqual(headers['Content-Range'], 'bytes 5-29/50')
        self.assertEqual(headers['Etag'], '"%s"' % self.manifest_abcd_slo_etag)
        self.assertEqual(body, b'bbbbbbbbbbccccccccccccccc')

        self.assertEqual(
            self.app.calls,
            [('GET', '/v1/AUTH_test/gettest/manifest-abcd'),
             ('GET', '/v1/AUTH_test/gettest/manifest-bc'),
             ('GET', '/v1/AUTH_test/gettest/b_10?multipart-manifest=get'),
             ('GET', '/v1/AUTH_test/gettest/c_15?multipart-manifest=get')])

        headers = [c[2] for c in self.app.calls_with_headers]
        self.assertEqual(headers[0].get('Range'), 'bytes=5-29')
        self.assertIsNone(headers[1].get('Range'))
        self.assertIsNone(headers[2].get('Range'))
        self.assertIsNone(headers[3].get('Range'))

    def test_range_get_manifest_first_byte(self):
        req = Request.blank(
            '/v1/AUTH_test/gettest/manifest-abcd',
            environ={'REQUEST_METHOD': 'GET'},
            headers={'Range': 'bytes=0-0'})
        status, headers, body = self.call_slo(req)

        self.assertEqual(status, '206 Partial Content')
        self.assertEqual(headers['Content-Length'], '1')
        self.assertEqual(headers['Content-Range'], 'bytes 0-0/50')
        self.assertEqual(body, b'a')

        # Make sure we don't get any objects we don't need, including
        # submanifests.
        self.assertEqual(
            self.app.calls,
            [('GET', '/v1/AUTH_test/gettest/manifest-abcd'),
             ('GET', '/v1/AUTH_test/gettest/a_5?multipart-manifest=get')])

    def test_range_get_manifest_sub_slo(self):
        req = Request.blank(
            '/v1/AUTH_test/gettest/manifest-abcd',
            environ={'REQUEST_METHOD': 'GET'},
            headers={'Range': 'bytes=25-30'})
        status, headers, body = self.call_slo(req)
        self.assertEqual(status, '206 Partial Content')
        self.assertEqual(headers['Content-Length'], '6')
        self.assertEqual(headers['Content-Range'], 'bytes 25-30/50')
        self.assertEqual(body, b'cccccd')

        # Make sure we don't get any objects we don't need, including
        # submanifests.
        self.assertEqual(
            self.app.calls,
            [('GET', '/v1/AUTH_test/gettest/manifest-abcd'),
             ('GET', '/v1/AUTH_test/gettest/manifest-bc'),
             ('GET', '/v1/AUTH_test/gettest/c_15?multipart-manifest=get'),
             ('GET', '/v1/AUTH_test/gettest/d_20?multipart-manifest=get')])

    def test_range_get_manifest_overlapping_end(self):
        req = Request.blank(
            '/v1/AUTH_test/gettest/manifest-abcd',
            environ={'REQUEST_METHOD': 'GET'},
            headers={'Range': 'bytes=45-55'})
        status, headers, body = self.call_slo(req)

        self.assertEqual(status, '206 Partial Content')
        self.assertEqual(headers['Content-Length'], '5')
        self.assertEqual(headers['Content-Range'], 'bytes 45-49/50')
        self.assertEqual(body, b'ddddd')

        self.assertEqual(
            self.app.calls,
            [('GET', '/v1/AUTH_test/gettest/manifest-abcd'),
             ('GET', '/v1/AUTH_test/gettest/d_20?multipart-manifest=get')])

    def test_range_get_manifest_unsatisfiable(self):
        req = Request.blank(
            '/v1/AUTH_test/gettest/manifest-abcd',
            environ={'REQUEST_METHOD': 'GET'},
            headers={'Range': 'bytes=100-200'})
        status, headers, body = self.call_slo(req)
        self.assertEqual(status, '416 Requested Range Not Satisfiable')

    def test_get_segment_with_non_ascii_path(self):
        segment_body = u"a møøse once bit my sister".encode("utf-8")
        segment_etag = md5(segment_body, usedforsecurity=False).hexdigest()
        path = str_to_wsgi(u'/v1/AUTH_test/ünicode/öbject-segment')
        self.app.register(
            'GET', path,
            swob.HTTPOk, {'Content-Length': str(len(segment_body)),
                          'Etag': segment_etag},
            segment_body)

        manifest_json = json.dumps([{'name': u'/ünicode/öbject-segment',
                                     'hash': segment_etag,
                                     'content_type': 'text/plain',
                                     'bytes': len(segment_body)}])
        path = str_to_wsgi(u'/v1/AUTH_test/ünicode/manifest')
        self.app.register(
            'GET', path,
            swob.HTTPOk, {'Content-Type': 'application/json',
                          'Content-Length': str(len(manifest_json)),
                          'X-Static-Large-Object': 'true'},
            manifest_json.encode('ascii'))

        req = Request.blank(
            str_to_wsgi('/v1/AUTH_test/ünicode/manifest'),
            environ={'REQUEST_METHOD': 'GET'})
        status, headers, body = self.call_slo(req)
        self.assertEqual(status, '200 OK')
        self.assertEqual(body, segment_body)

    def test_get_range_manifest(self):
        req = Request.blank(
            '/v1/AUTH_test/gettest/manifest-abcd-ranges',
            environ={'REQUEST_METHOD': 'GET'})
        status, headers, body = self.call_slo(req)

        self.assertEqual(status, '200 OK')
        self.assertEqual(headers['Content-Length'], '32')
        self.assertEqual(headers['Content-Type'], 'application/json')
        self.assertEqual(body, b'aaaaaaaaccccccccbbbbbbbbdddddddd')

        self.assertEqual(
            self.app.calls,
            [('GET', '/v1/AUTH_test/gettest/manifest-abcd-ranges'),
             ('GET', '/v1/AUTH_test/gettest/manifest-bc-ranges'),
             ('GET', '/v1/AUTH_test/gettest/a_5?multipart-manifest=get'),
             ('GET', '/v1/AUTH_test/gettest/c_15?multipart-manifest=get'),
             ('GET', '/v1/AUTH_test/gettest/b_10?multipart-manifest=get'),
             ('GET', '/v1/AUTH_test/gettest/d_20?multipart-manifest=get')])

        ranges = [c[2].get('Range') for c in self.app.calls_with_headers]
        self.assertEqual(ranges, [
            None,
            None,
            'bytes=0-3,1-',
            'bytes=0-3,11-',
            'bytes=4-7,2-5',
            'bytes=0-3,8-11'])
        # we set swift.source for everything but the first request
        self.assertIsNone(self.app.swift_sources[0])
        self.assertEqual(
            self.app.swift_sources[1:],
            ['SLO'] * (len(self.app.swift_sources) - 1)
        )
        self.assertEqual(md5hex(''.join([
            md5hex('a' * 5), ':0-3;',
            md5hex('a' * 5), ':1-4;',
            self.manifest_bc_ranges_slo_etag, ':8-15;',
            self.manifest_bc_ranges_slo_etag, ':0-7;',
            md5hex('d' * 20), ':0-3;',
            md5hex('d' * 20), ':8-11;',
        ])), headers['Etag'].strip('"'))

    def test_get_subrange_manifest(self):
        req = Request.blank(
            '/v1/AUTH_test/gettest/manifest-abcd-subranges',
            environ={'REQUEST_METHOD': 'GET'})
        status, headers, body = self.call_slo(req)

        self.assertEqual(status, '200 OK')
        self.assertEqual(headers['Content-Length'], '17')
        self.assertEqual(headers['Content-Type'], 'application/json')
        self.assertEqual(body, b'aacccdccbbbabbddd')

        self.assertEqual(
            self.app.calls,
            [('GET', '/v1/AUTH_test/gettest/manifest-abcd-subranges'),
             ('GET', '/v1/AUTH_test/gettest/manifest-abcd-ranges'),
             ('GET', '/v1/AUTH_test/gettest/manifest-bc-ranges'),
             ('GET', '/v1/AUTH_test/gettest/a_5?multipart-manifest=get'),
             ('GET', '/v1/AUTH_test/gettest/c_15?multipart-manifest=get'),
             ('GET', '/v1/AUTH_test/gettest/d_20?multipart-manifest=get'),
             ('GET', '/v1/AUTH_test/gettest/c_15?multipart-manifest=get'),
             ('GET', '/v1/AUTH_test/gettest/b_10?multipart-manifest=get'),
             ('GET', '/v1/AUTH_test/gettest/a_5?multipart-manifest=get'),
             ('GET', '/v1/AUTH_test/gettest/b_10?multipart-manifest=get'),
             ('GET', '/v1/AUTH_test/gettest/d_20?multipart-manifest=get')])

        ranges = [c[2].get('Range') for c in self.app.calls_with_headers]
        self.assertEqual(ranges, [
            None,
            None,
            None,
            'bytes=3-',
            'bytes=0-2',
            'bytes=11-11',
            'bytes=13-',
            'bytes=4-6',
            'bytes=0-0',
            'bytes=4-5',
            'bytes=0-2'])
        # we set swift.source for everything but the first request
        self.assertIsNone(self.app.swift_sources[0])
        self.assertEqual(self.app.swift_sources[1:],
                         ['SLO'] * (len(self.app.swift_sources) - 1))

    def test_range_get_range_manifest(self):
        req = Request.blank(
            '/v1/AUTH_test/gettest/manifest-abcd-ranges',
            environ={'REQUEST_METHOD': 'GET'},
            headers={'Range': 'bytes=7-26'})
        status, headers, body = self.call_slo(req)

        self.assertEqual(status, '206 Partial Content')
        self.assertEqual(headers['Content-Length'], '20')
        self.assertEqual(headers['Content-Range'], 'bytes 7-26/32')
        self.assertEqual(headers['Content-Type'], 'application/json')
        self.assertIn('Etag', headers)
        self.assertEqual(body, b'accccccccbbbbbbbbddd')

        self.assertEqual(
            self.app.calls,
            [('GET', '/v1/AUTH_test/gettest/manifest-abcd-ranges'),
             ('GET', '/v1/AUTH_test/gettest/manifest-bc-ranges'),
             ('GET', '/v1/AUTH_test/gettest/a_5?multipart-manifest=get'),
             ('GET', '/v1/AUTH_test/gettest/c_15?multipart-manifest=get'),
             ('GET', '/v1/AUTH_test/gettest/b_10?multipart-manifest=get'),
             ('GET', '/v1/AUTH_test/gettest/d_20?multipart-manifest=get')])

        ranges = [c[2].get('Range') for c in self.app.calls_with_headers]
        self.assertEqual(ranges, [
            'bytes=7-26',
            None,
            'bytes=4-',
            'bytes=0-3,11-',
            'bytes=4-7,2-5',
            'bytes=0-2'])
        # we set swift.source for everything but the first request
        self.assertIsNone(self.app.swift_sources[0])
        self.assertEqual(self.app.swift_sources[1:],
                         ['SLO'] * (len(self.app.swift_sources) - 1))

    def test_range_get_subrange_manifest(self):
        req = Request.blank(
            '/v1/AUTH_test/gettest/manifest-abcd-subranges',
            environ={'REQUEST_METHOD': 'GET'},
            headers={'Range': 'bytes=4-12'})
        status, headers, body = self.call_slo(req)

        self.assertEqual(status, '206 Partial Content')
        self.assertEqual(headers['Content-Length'], '9')
        self.assertEqual(headers['Content-Range'], 'bytes 4-12/17')
        self.assertEqual(headers['Content-Type'], 'application/json')
        self.assertEqual(body, b'cdccbbbab')

        self.assertEqual(
            self.app.calls,
            [('GET', '/v1/AUTH_test/gettest/manifest-abcd-subranges'),
             ('GET', '/v1/AUTH_test/gettest/manifest-abcd-ranges'),
             ('GET', '/v1/AUTH_test/gettest/manifest-bc-ranges'),
             ('GET', '/v1/AUTH_test/gettest/c_15?multipart-manifest=get'),
             ('GET', '/v1/AUTH_test/gettest/d_20?multipart-manifest=get'),
             ('GET', '/v1/AUTH_test/gettest/c_15?multipart-manifest=get'),
             ('GET', '/v1/AUTH_test/gettest/b_10?multipart-manifest=get'),
             ('GET', '/v1/AUTH_test/gettest/a_5?multipart-manifest=get'),
             ('GET', '/v1/AUTH_test/gettest/b_10?multipart-manifest=get')])

        ranges = [c[2].get('Range') for c in self.app.calls_with_headers]
        self.assertEqual(ranges, [
            'bytes=4-12',
            None,
            None,
            'bytes=2-2',
            'bytes=11-11',
            'bytes=13-',
            'bytes=4-6',
            'bytes=0-0',
            'bytes=4-4'])
        # we set swift.source for everything but the first request
        self.assertIsNone(self.app.swift_sources[0])
        self.assertEqual(self.app.swift_sources[1:],
                         ['SLO'] * (len(self.app.swift_sources) - 1))


class TestSloRangeRequestsOldManifest(TestSloRangeRequests):

    modern_manifest_headers = False


class TestSloErrors(SloGETorHEADTestCase):

    modern_manifest_headers = True

    def setUp(self):
        super(TestSloErrors, self).setUp()
        self._setup_alphabet_objects('abcd')
        self._setup_manifest_bc()
        self._setup_manifest_abcd()

        self._setup_manifest('badetag', [
            {'name': '/gettest/a_5', 'hash': 'wrong!',
             'content_type': 'text/plain', 'bytes': '5'}
        ], container='gettest')
        self._setup_manifest('badsize', [
            {'name': '/gettest/a_5', 'hash': md5hex('a' * 5),
             'content_type': 'text/plain', 'bytes': '999999'},
        ], container='gettest')

    def test_slo_sysmeta_on_error(self):
        headers = {
            'Content-Type': 'application/octet-stream',
            'X-Static-Large-Object': 'true',
            'X-Object-Meta-Animal': 'Pig',
        }
        if self.modern_manifest_headers:
            headers.update({
                'X-Object-Sysmeta-Slo-Etag': 'badmeta-etag',
                'X-Object-Sysmeta-Slo-Size': '123',
            })
        self.app.register(
            'GET', '/v1/AUTH_test/gettest/manifest-badmeta',
            swob.HTTPNotFound, headers)
        req = Request.blank('/v1/AUTH_test/gettest/manifest-badmeta')
        status, headers, body = self.call_slo(req)
        # slo metadata on error response!?  there's a bug somewhere.
        self.assertEqual(status, '500 Internal Error')
        self.assertEqual(body, b'Unable to load SLO manifest')
        self.assertNotIn('X-Object-Meta-Animal', headers)
        self.assertEqual(self.app.calls, [
            ('GET', '/v1/AUTH_test/gettest/manifest-badmeta')])

    def test_get_bogus_manifest(self):
        headers = {
            'Content-Type': 'application/json',
            'X-Static-Large-Object': 'true',
            'X-Object-Meta-Fish': 'Bass',
        }
        if self.modern_manifest_headers:
            headers.update({
                'X-Object-Sysmeta-Slo-Etag': 'badjson-etag',
                'X-Object-Sysmeta-Slo-Size': '123',
            })
        self.app.register(
            'GET', '/v1/AUTH_test/gettest/manifest-badjson',
            swob.HTTPOk, headers,
            "[not {json (at ++++all")

        req = Request.blank(
            '/v1/AUTH_test/gettest/manifest-badjson',
            environ={'REQUEST_METHOD': 'GET'})
        status, headers, body = self.call_slo(req)

        # This often (usually?) happens because of an incomplete read -- the
        # proxy app started getting a large manifest and sending it back to
        # SLO, then there was a timeout or something, couldn't resume in time,
        # and we've got just part of a JSON document. Having the client retry
        # seems reasonable
        self.assertEqual(status, '500 Internal Error')
        self.assertEqual(body, b'Unable to load SLO manifest')
        self.assertNotIn('X-Object-Meta-Fish', headers)
        self.assertEqual(self.app.calls, [
            ('GET', '/v1/AUTH_test/gettest/manifest-badjson')])

    def test_get_invalid_sysmeta_passthrough(self):
        # in an attempt to workaround lp bug#2035158 s3api used to set some
        # invalid slo/s3api sysmeta, we will always have some data stored with
        # empty values for these headers, but they're not SLOs and are missing
        # the X-Static-Large-Object marker sysmeta (thank goodness!)
        self.app.register(
            'GET', '/v1/AUTH_test/bucket+segments/obj/upload-id/1',
            swob.HTTPOk, {
                'X-Object-Sysmeta-S3Api-Acl': "{'some': 'json'}",
                'X-Object-Sysmeta-S3Api-Etag': '',
                'X-Object-Sysmeta-Slo-Etag': '',
                'X-Object-Sysmeta-Slo-Size': '',
                'X-Object-Sysmeta-Swift3-Etag': '',
            }, "any seg created with copy-part")
        req = Request.blank('/v1/AUTH_test/bucket+segments/obj/upload-id/1')
        status, headers, body = self.call_slo(req)

        self.assertEqual(status, '200 OK')
        self.assertNotIn('X-Static-Large-Object', headers)
        self.assertNotIn('X-Manifest-Etag', headers)
        self.assertEqual(int(headers['Content-Length']), len(body))
        self.assertEqual(body, b"any seg created with copy-part")
        self.assertEqual(self.app.calls, [
            ('GET', '/v1/AUTH_test/bucket+segments/obj/upload-id/1'),
        ])

    def _do_test_generator_closure(self, leaks):
        # Test that the SLO WSGI iterable closes its internal .app_iter when
        # it receives a close() message.
        #
        # This is sufficient to fix a memory leak. The memory leak arises
        # due to cyclic references involving a running generator; a running
        # generator sometimes preventes the GC from collecting it in the
        # same way that an object with a defined __del__ does.
        #
        # There are other ways to break the cycle and fix the memory leak as
        # well; calling .close() on the generator is sufficient, but not
        # necessary. However, having this test is better than nothing for
        # preventing regressions.
        class LeakTracker(object):
            def __init__(self, inner_iter):
                leaks[0] += 1
                self.inner_iter = iter(inner_iter)

            def __iter__(self):
                return self

            def __next__(self):
                return next(self.inner_iter)

            def close(self):
                leaks[0] -= 1
                close_if_possible(self.inner_iter)

        class LeakTrackingSegmentedIterable(slo.SegmentedIterable):
            def _internal_iter(self, *a, **kw):
                it = super(
                    LeakTrackingSegmentedIterable, self)._internal_iter(
                        *a, **kw)
                return LeakTracker(it)

        status = [None]
        headers = [None]

        def start_response(s, h, ei=None):
            status[0] = s
            headers[0] = h

        req = Request.blank(
            '/v1/AUTH_test/gettest/manifest-abcd',
            environ={'REQUEST_METHOD': 'GET',
                     'HTTP_ACCEPT': 'application/json'})

        # can't self.call_slo() here since we don't want to consume the
        # whole body
        with patch.object(slo, 'SegmentedIterable',
                          LeakTrackingSegmentedIterable):
            app_resp = self.slo(req.environ, start_response)
        self.assertEqual(status[0], '200 OK')  # sanity check
        return app_resp

    def test_generator_closure(self):
        leaks = [0]
        app_resp = self._do_test_generator_closure(leaks)
        body_iter = iter(app_resp)
        chunk = next(body_iter)
        self.assertEqual(chunk, b'aaaaa')  # sanity check
        app_resp.close()
        self.assertEqual(0, leaks[0])
        # we closed before reading all chunks
        self.expected_unread_requests[
            ('GET', '/v1/AUTH_test/gettest/a_5?multipart-manifest=get')] = 1

    def test_generator_closure_iter_app_resp(self):
        # verify that the result of iter(app_resp) has a close method that
        # closes app_resp
        leaks = [0]
        app_resp = self._do_test_generator_closure(leaks)
        body_iter = iter(app_resp)
        chunk = next(body_iter)
        self.assertEqual(chunk, b'aaaaa')  # sanity check
        close_method = getattr(body_iter, 'close', None)
        self.assertIsNotNone(close_method)
        self.assertTrue(callable(close_method))
        close_method()
        self.assertEqual(0, leaks[0])
        # we closed before reading all chunks
        self.expected_unread_requests[
            ('GET', '/v1/AUTH_test/gettest/a_5?multipart-manifest=get')] = 1

    def test_recursion_limit(self):
        # man1 points to obj1 and man2, man2 points to obj2 and man3...
        for i in range(20):
            self.app.register('GET', '/v1/AUTH_test/gettest/obj%d' % i,
                              swob.HTTPOk, {'Content-Type': 'text/plain',
                                            'Etag': md5hex('body%02d' % i)},
                              b'body%02d' % i)

        manifest_name = 'man1'
        manifest_data = [{'name': '/gettest/obj20',
                          'hash': md5hex('body20'),
                          'content_type': 'text/plain',
                          'bytes': '6'}]
        self._setup_manifest(manifest_name, manifest_data,
                             container='gettest', obj_key='man1')

        submanifest_bytes = 6
        for i in range(19, 0, -1):
            manifest_name = 'man%d' % i
            manifest_data = [
                {'name': '/gettest/obj%d' % i,
                 'hash': md5hex('body%02d' % i),
                 'bytes': '6',
                 'content_type': 'text/plain'},
                {'data': base64.b64encode(b'-' * 3).decode('ascii')},
                {'name': '/gettest/man%d' % (i + 1),
                 'hash': 'man%d' % (i + 1),
                 'sub_slo': True,
                 'bytes': submanifest_bytes,
                 'content_type': 'application/json'}]
            self._setup_manifest(manifest_name, manifest_data,
                                 container='gettest', obj_key=manifest_name)

            submanifest_bytes += 9

        req = Request.blank(
            '/v1/AUTH_test/gettest/man1',
            environ={'REQUEST_METHOD': 'GET'})
        status, headers, body = self.call_slo(req)

        # we don't know at header-sending time that things are going to go
        # wrong, so we end up with a 200 and a truncated body
        self.assertEqual(status, '200 OK')
        self.assertEqual(headers['Content-Length'], str(9 * 19 + 6))
        self.assertEqual(body, (
            b'body01---body02---body03---body04---body05---'
            b'body06---body07---body08---body09---body10---'))
        # but the error shows up in logs
        self.assertEqual(self.slo.logger.get_lines_for_level('error'), [
            "While processing manifest '/v1/AUTH_test/gettest/man1', "
            "max recursion depth was exceeded"
        ])
        # make sure we didn't keep asking for segments
        self.assertEqual(self.app.calls, [
            ('GET', '/v1/AUTH_test/gettest/man1'),
            ('GET', '/v1/AUTH_test/gettest/obj1?multipart-manifest=get'),
            ('GET', '/v1/AUTH_test/gettest/man2'),
            ('GET', '/v1/AUTH_test/gettest/obj2?multipart-manifest=get'),
            ('GET', '/v1/AUTH_test/gettest/man3'),
            ('GET', '/v1/AUTH_test/gettest/obj3?multipart-manifest=get'),
            ('GET', '/v1/AUTH_test/gettest/man4'),
            ('GET', '/v1/AUTH_test/gettest/obj4?multipart-manifest=get'),
            ('GET', '/v1/AUTH_test/gettest/man5'),
            ('GET', '/v1/AUTH_test/gettest/obj5?multipart-manifest=get'),
            ('GET', '/v1/AUTH_test/gettest/man6'),
            ('GET', '/v1/AUTH_test/gettest/obj6?multipart-manifest=get'),
            ('GET', '/v1/AUTH_test/gettest/man7'),
            ('GET', '/v1/AUTH_test/gettest/obj7?multipart-manifest=get'),
            ('GET', '/v1/AUTH_test/gettest/man8'),
            ('GET', '/v1/AUTH_test/gettest/obj8?multipart-manifest=get'),
            ('GET', '/v1/AUTH_test/gettest/man9'),
            ('GET', '/v1/AUTH_test/gettest/obj9?multipart-manifest=get'),
            ('GET', '/v1/AUTH_test/gettest/man10'),
            ('GET', '/v1/AUTH_test/gettest/obj10?multipart-manifest=get'),
        ])

    def test_sub_slo_recursion(self):
        # man1 points to man2 and obj1, man2 points to man3 and obj2...
        for i in range(11):
            self.app.register('GET', '/v1/AUTH_test/gettest/obj%d' % i,
                              swob.HTTPOk, {'Content-Type': 'text/plain',
                                            'Content-Length': '6',
                                            'Etag': md5hex('body%02d' % i)},
                              b'body%02d' % i)

        manifest_name = 'man%d' % i
        manifest_data = [{'name': '/gettest/obj%d' % i,
                          'hash': md5hex('body%2d' % i),
                          'content_type': 'text/plain',
                          'bytes': '6'}]
        self._setup_manifest(manifest_name, manifest_data,
                             container='gettest', obj_key=manifest_name)

        self.app.register(
            'HEAD', '/v1/AUTH_test/gettest/obj%d' % i,
            swob.HTTPOk, {'Content-Length': '6',
                          'Etag': md5hex('body%2d' % i)},
            None)

        for i in range(9, 0, -1):
            manifest_name = 'man%d' % i
            manifest_data = [
                {'name': '/gettest/man%d' % (i + 1),
                 'hash': 'man%d' % (i + 1),
                 'sub_slo': True,
                 'bytes': (10 - i) * 6,
                 'content_type': 'application/json'},
                {'name': '/gettest/obj%d' % i,
                 'hash': md5hex('body%02d' % i),
                 'bytes': '6',
                 'content_type': 'text/plain'}]
            self._setup_manifest(manifest_name, manifest_data,
                                 container='gettest', obj_key=manifest_name)

        req = Request.blank(
            '/v1/AUTH_test/gettest/man1',
            environ={'REQUEST_METHOD': 'GET'})
        status, headers, body = self.call_slo(req)

        self.assertEqual(status, '200 OK')
        self.assertEqual(body, (b'body10body09body08body07body06'
                                b'body05body04body03body02body01'))

        self.assertEqual(self.app.calls, [
            ('GET', '/v1/AUTH_test/gettest/man1'),
            ('GET', '/v1/AUTH_test/gettest/man2'),
            ('GET', '/v1/AUTH_test/gettest/man3'),
            ('GET', '/v1/AUTH_test/gettest/man4'),
            ('GET', '/v1/AUTH_test/gettest/man5'),
            ('GET', '/v1/AUTH_test/gettest/man6'),
            ('GET', '/v1/AUTH_test/gettest/man7'),
            ('GET', '/v1/AUTH_test/gettest/man8'),
            ('GET', '/v1/AUTH_test/gettest/man9'),
            ('GET', '/v1/AUTH_test/gettest/man10'),
            ('GET', '/v1/AUTH_test/gettest/obj10?multipart-manifest=get'),
            ('GET', '/v1/AUTH_test/gettest/obj9?multipart-manifest=get'),
            ('GET', '/v1/AUTH_test/gettest/obj8?multipart-manifest=get'),
            ('GET', '/v1/AUTH_test/gettest/obj7?multipart-manifest=get'),
            ('GET', '/v1/AUTH_test/gettest/obj6?multipart-manifest=get'),
            ('GET', '/v1/AUTH_test/gettest/obj5?multipart-manifest=get'),
            ('GET', '/v1/AUTH_test/gettest/obj4?multipart-manifest=get'),
            ('GET', '/v1/AUTH_test/gettest/obj3?multipart-manifest=get'),
            ('GET', '/v1/AUTH_test/gettest/obj2?multipart-manifest=get'),
            ('GET', '/v1/AUTH_test/gettest/obj1?multipart-manifest=get'),
        ])

    def test_sub_slo_recursion_limit(self):
        # man1 points to man2 and obj1, man2 points to man3 and obj2...
        for i in range(12):
            self.app.register('GET', '/v1/AUTH_test/gettest/obj%d' % i,
                              swob.HTTPOk,
                              {'Content-Type': 'text/plain',
                               'Content-Length': '6',
                               'Etag': md5hex('body%02d' % i)},
                              b'body%02d' % i)

        manifest_name = 'man%d' % i
        manifest_data = [{'name': '/gettest/obj%d' % i,
                          'hash': md5hex('body%2d' % i),
                          'content_type': 'text/plain',
                          'bytes': '6'}]
        self._setup_manifest(manifest_name, manifest_data,
                             container='gettest', obj_key=manifest_name)

        self.app.register(
            'HEAD', '/v1/AUTH_test/gettest/obj%d' % i,
            swob.HTTPOk, {'Content-Length': '6',
                          'Etag': md5hex('body%2d' % i)},
            None)

        for i in range(11, 0, -1):
            manifest_name = 'man%d' % i
            manifest_data = [
                {'name': '/gettest/man%d' % (i + 1),
                 'hash': 'man%d' % (i + 1),
                 'sub_slo': True,
                 'bytes': (12 - i) * 6,
                 'content_type': 'application/json'},
                {'name': '/gettest/obj%d' % i,
                 'hash': md5hex('body%02d' % i),
                 'bytes': '6',
                 'content_type': 'text/plain'}]
            self._setup_manifest(manifest_name, manifest_data,
                                 container='gettest', obj_key=manifest_name)

        req = Request.blank(
            '/v1/AUTH_test/gettest/man1',
            environ={'REQUEST_METHOD': 'GET'})
        status, headers, body = self.call_slo(req)

        self.assertEqual(status, '409 Conflict')
        self.assertNotIn('Etag', headers)
        self.assertNotIn('X-Manifest-Etag', headers)
        self.assertNotIn('X-Static-Large-Object', headers)
        self.assertEqual(self.app.calls, [
            ('GET', '/v1/AUTH_test/gettest/man1'),
            ('GET', '/v1/AUTH_test/gettest/man2'),
            ('GET', '/v1/AUTH_test/gettest/man3'),
            ('GET', '/v1/AUTH_test/gettest/man4'),
            ('GET', '/v1/AUTH_test/gettest/man5'),
            ('GET', '/v1/AUTH_test/gettest/man6'),
            ('GET', '/v1/AUTH_test/gettest/man7'),
            ('GET', '/v1/AUTH_test/gettest/man8'),
            ('GET', '/v1/AUTH_test/gettest/man9'),
            ('GET', '/v1/AUTH_test/gettest/man10'),
        ])
        self.assertEqual(self.slo.logger.get_lines_for_level('error'), [
            "While processing manifest '/v1/AUTH_test/gettest/man1', "
            "max recursion depth was exceeded"
        ])

    def test_error_fetching_segment(self):
        self.app.register('GET', '/v1/AUTH_test/gettest/c_15',
                          swob.HTTPUnauthorized, {}, None)

        req = Request.blank(
            '/v1/AUTH_test/gettest/manifest-abcd',
            environ={'REQUEST_METHOD': 'GET'})
        status, headers, body = self.call_slo(req)

        self.assertEqual(status, '200 OK')
        self.assertEqual(b"aaaaabbbbbbbbbb", body)
        self.assertEqual(self.slo.logger.get_lines_for_level('error'), [
            'While processing manifest /v1/AUTH_test/gettest/manifest-abcd, '
            'got 401 (<html><h1>Unauthorized</h1><p>This server could not '
            'verif...) while retrieving /v1/AUTH_test/gettest/c_15'
        ])
        self.assertEqual(self.app.calls, [
            ('GET', '/v1/AUTH_test/gettest/manifest-abcd'),
            ('GET', '/v1/AUTH_test/gettest/manifest-bc'),
            ('GET', '/v1/AUTH_test/gettest/a_5?multipart-manifest=get'),
            ('GET', '/v1/AUTH_test/gettest/b_10?multipart-manifest=get'),
            # This one has the error, and so is the last one we fetch.
            ('GET', '/v1/AUTH_test/gettest/c_15?multipart-manifest=get')])

    def test_error_fetching_submanifest(self):
        self.app.register('GET', '/v1/AUTH_test/gettest/manifest-bc',
                          swob.HTTPUnauthorized, {}, None)
        req = Request.blank(
            '/v1/AUTH_test/gettest/manifest-abcd',
            environ={'REQUEST_METHOD': 'GET'})
        status, headers, body = self.call_slo(req)

        self.assertEqual("200 OK", status)
        self.assertEqual(b"aaaaa", body)
        self.assertEqual(self.slo.logger.get_lines_for_level('error'), [
            'while fetching /v1/AUTH_test/gettest/manifest-abcd, GET of '
            'submanifest /v1/AUTH_test/gettest/manifest-bc failed with '
            'status 401 (<html><h1>Unauthorized</h1><p>This server could '
            'not verif...)'
        ])
        self.assertEqual(self.app.calls, [
            ('GET', '/v1/AUTH_test/gettest/manifest-abcd'),
            # TODO: skip coalecse until validate to re-order sub-manifest req
            # This one has the error, and so is the last one we fetch.
            ('GET', '/v1/AUTH_test/gettest/manifest-bc'),
            # But we were looking ahead to see if we could combine ranges,
            # so we still get the first segment out
            ('GET', '/v1/AUTH_test/gettest/a_5?multipart-manifest=get')])

    def test_error_fetching_first_segment_submanifest(self):
        # This differs from the normal submanifest error because this one
        # happens before we've actually sent any response body.
        self.app.register(
            'GET', '/v1/AUTH_test/gettest/manifest-a',
            swob.HTTPForbidden, {}, None)
        self._setup_manifest('manifest-a', [
            {'name': '/gettest/manifest-a', 'sub_slo': True,
             'content_type': 'application/json',
             'hash': 'manifest-a', 'bytes': '12345'},
        ], container='gettest')

        req = Request.blank(
            '/v1/AUTH_test/gettest/manifest-manifest-a',
            environ={'REQUEST_METHOD': 'GET'})
        status, headers, body = self.call_slo(req)

        self.assertEqual('409 Conflict', status)
        self.assertEqual(self.slo.logger.get_lines_for_level('error'), [
            'while fetching /v1/AUTH_test/gettest/manifest-manifest-a, GET '
            'of submanifest /v1/AUTH_test/gettest/manifest-a failed with '
            'status 403 (<html><h1>Forbidden</h1><p>Access was denied to '
            'this reso...)'
        ])

    def test_invalid_json_submanifest(self):
        self.app.register(
            'GET', '/v1/AUTH_test/gettest/manifest-bc',
            swob.HTTPOk, {'Content-Type': 'application/json',
                          'X-Static-Large-Object': 'true',
                          'X-Object-Meta-Plant': 'Ficus'},
            "[this {isn't (JSON")

        req = Request.blank(
            '/v1/AUTH_test/gettest/manifest-abcd',
            environ={'REQUEST_METHOD': 'GET'})
        status, headers, body = self.call_slo(req)

        self.assertEqual('200 OK', status)
        self.assertEqual(body, b'aaaaa')
        self.assertEqual(self.slo.logger.get_lines_for_level('error'), [
            'Unable to load SLO manifest: '
            'Expecting value: line 1 column 2 (char 1)',
            'while fetching /v1/AUTH_test/gettest/manifest-abcd, '
            'JSON-decoding of submanifest /v1/AUTH_test/gettest/manifest-bc '
            'failed with 500 Internal Error'
        ])

    def test_mismatched_etag(self):
        self._setup_manifest('a-b-badetag-c', [
            {'name': '/gettest/a_5', 'hash': md5hex('a' * 5),
             'content_type': 'text/plain', 'bytes': '5'},
            {'name': '/gettest/b_10', 'hash': 'wrong!',
             'content_type': 'text/plain', 'bytes': '10'},
            {'name': '/gettest/c_15', 'hash': md5hex('c' * 15),
             'content_type': 'text/plain', 'bytes': '15'},
        ], container='gettest')

        req = Request.blank(
            '/v1/AUTH_test/gettest/manifest-a-b-badetag-c',
            environ={'REQUEST_METHOD': 'GET'})
        status, headers, body = self.call_slo(req)

        self.assertEqual('200 OK', status)
        self.assertEqual(headers['Etag'], '"%s"' %
                         self.manifest_a_b_badetag_c_slo_etag)
        self.assertEqual(headers['X-Manifest-Etag'],
                         self.manifest_a_b_badetag_c_json_md5)
        self.assertEqual(headers['X-Static-Large-Object'], 'true')
        self.assertEqual(body, b'aaaaa')
        self.assertEqual(self.slo.logger.get_lines_for_level('error'), [
            'Object segment no longer valid: /v1/AUTH_test/gettest/b_10 '
            'etag: 82136b4240d6ce4ea7d03e51469a393b != wrong! or 10 != 10.'
        ])
        self.assertEqual(self.app.calls, [
            ('GET', '/v1/AUTH_test/gettest/manifest-a-b-badetag-c'),
            ('GET', '/v1/AUTH_test/gettest/a_5?multipart-manifest=get'),
            ('GET', '/v1/AUTH_test/gettest/b_10?multipart-manifest=get'),
        ])
        # we don't drain the segment's resp_iter if validation fails
        self.expected_unread_requests[
            ('GET', '/v1/AUTH_test/gettest/b_10?multipart-manifest=get')] = 1

    def test_mismatched_size(self):
        self._setup_manifest('a-b-badsize-c', [
            {'name': '/gettest/a_5', 'hash': md5hex('a' * 5),
             'content_type': 'text/plain', 'bytes': '5'},
            {'name': '/gettest/b_10', 'hash': md5hex('b' * 10),
             'content_type': 'text/plain', 'bytes': '999999'},
            {'name': '/gettest/c_15', 'hash': md5hex('c' * 15),
             'content_type': 'text/plain', 'bytes': '15'},
        ], container='gettest')

        req = Request.blank(
            '/v1/AUTH_test/gettest/manifest-a-b-badsize-c',
            environ={'REQUEST_METHOD': 'GET'})
        status, headers, body = self.call_slo(req)

        self.assertEqual('200 OK', status)
        self.assertEqual(body, b'aaaaa')
        self.assertEqual(self.slo.logger.get_lines_for_level('error'), [
            'Object segment no longer valid: /v1/AUTH_test/gettest/b_10 '
            'etag: 82136b4240d6ce4ea7d03e51469a393b != '
            '82136b4240d6ce4ea7d03e51469a393b or 10 != 999999.'
        ])
        # we don't drain the segment's resp_iter if validation fails
        self.expected_unread_requests[
            ('GET', '/v1/AUTH_test/gettest/b_10?multipart-manifest=get')] = 1

    def test_mismatched_checksum(self):
        self.app.register(
            'GET', '/v1/AUTH_test/gettest/a_5',
            swob.HTTPOk, {'Content-Length': '5',
                          'Etag': md5hex('a' * 5)},
            # this segment has invalid content
            'x' * 5)

        self.app.register(
            'GET', '/v1/AUTH_test/gettest/manifest',
            swob.HTTPOk, {'Content-Type': 'application/json',
                          'X-Static-Large-Object': 'true'},
            json.dumps([{'name': '/gettest/b_10', 'hash': md5hex('b' * 10),
                         'content_type': 'text/plain', 'bytes': '10'},
                        {'name': '/gettest/a_5', 'hash': md5hex('a' * 5),
                         'content_type': 'text/plain', 'bytes': '5'},
                        {'name': '/gettest/c_15', 'hash': md5hex('c' * 15),
                         'content_type': 'text/plain', 'bytes': '15'}]))

        req = Request.blank('/v1/AUTH_test/gettest/manifest')
        status, headers, body = self.call_slo(req)

        self.assertEqual('200 OK', status)
        self.assertEqual(body, (b'b' * 10 + b'x' * 5))
        self.assertEqual(self.slo.logger.get_lines_for_level('error'), [
            'Bad MD5 checksum for /v1/AUTH_test/gettest/a_5 as part of '
            '/v1/AUTH_test/gettest/manifest: headers had '
            '594f803b380a41396ed63dca39503542, but object MD5 was '
            'actually fb0e22c79ac75679e9881e6ba183b354',
        ])

    def test_mismatched_length(self):
        self.app.register(
            'GET', '/v1/AUTH_test/gettest/a_5',
            swob.HTTPOk, {'Content-Length': '5',
                          'Etag': md5hex('a' * 5)},
            # this segment comes up short
            [b'a' * 4])

        self.app.register(
            'GET', '/v1/AUTH_test/gettest/manifest',
            swob.HTTPOk, {'Content-Type': 'application/json',
                          'X-Static-Large-Object': 'true'},
            json.dumps([{'name': '/gettest/b_10', 'hash': md5hex('b' * 10),
                         'content_type': 'text/plain', 'bytes': '10'},
                        {'name': '/gettest/a_5', 'hash': md5hex('a' * 5),
                         'content_type': 'text/plain', 'bytes': '5'},
                        {'name': '/gettest/c_15', 'hash': md5hex('c' * 15),
                         'content_type': 'text/plain', 'bytes': '15'}]))

        req = Request.blank('/v1/AUTH_test/gettest/manifest')
        status, headers, body = self.call_slo(req)

        self.assertEqual('200 OK', status)
        self.assertEqual(body, (b'b' * 10 + b'a' * 4))
        self.assertEqual(self.slo.logger.get_lines_for_level('error'), [
            'Bad response length for /v1/AUTH_test/gettest/a_5 as part of '
            '/v1/AUTH_test/gettest/manifest: headers had 5, but '
            'response length was actually 4',
        ])

    def test_first_segment_mismatched_etag(self):
        req = Request.blank('/v1/AUTH_test/gettest/manifest-badetag')
        status, headers, body = self.call_slo(req)

        self.assertEqual('409 Conflict', status)
        self.assertNotIn('Etag', headers)
        self.assertNotIn('X-Manifest-Etag', headers)
        self.assertNotIn('X-Static-Large-Object', headers)
        self.assertEqual(int(headers['Content-Length']), len(body))
        self.assertIn(b'There was a conflict', body)

        self.assertEqual(self.slo.logger.get_lines_for_level('error'), [
            'Object segment no longer valid: /v1/AUTH_test/gettest/a_5 '
            'etag: 594f803b380a41396ed63dca39503542 != wrong! or 5 != 5.'
        ])
        self.assertEqual(self.app.calls, [
            ('GET', '/v1/AUTH_test/gettest/manifest-badetag'),
            ('GET', '/v1/AUTH_test/gettest/a_5?multipart-manifest=get'),
        ])
        # we don't drain the segment's resp_iter if validation fails
        self.expected_unread_requests[
            ('GET', '/v1/AUTH_test/gettest/a_5?multipart-manifest=get')] = 1

    def test_head_does_not_validate_first_segment_mismatched_etag(self):
        req = Request.blank('/v1/AUTH_test/gettest/manifest-badetag',
                            method='HEAD')
        status, headers, body = self.call_slo(req)
        self.assertEqual(status, '200 OK')
        self.assertEqual(headers['Etag'],
                         '"%s"' % self.manifest_badetag_slo_etag)
        self.assertEqual(headers['X-Manifest-Etag'],
                         self.manifest_badetag_json_md5)
        self.assertEqual(int(headers['Content-Length']),
                         self.manifest_badetag_slo_size)
        self.assertEqual(headers['X-Static-Large-Object'], 'true')
        expected_calls = [
            ('HEAD', '/v1/AUTH_test/gettest/manifest-badetag'),
        ]
        if not self.modern_manifest_headers:
            expected_calls.append(
                ('GET', '/v1/AUTH_test/gettest/manifest-badetag'))
        self.assertEqual(self.app.calls, expected_calls)

    def test_first_segment_mismatched_size(self):
        req = Request.blank('/v1/AUTH_test/gettest/manifest-badsize',
                            environ={'REQUEST_METHOD': 'GET'})
        status, headers, body = self.call_slo(req)

        self.assertEqual('409 Conflict', status)
        self.assertNotIn('Etag', headers)
        self.assertNotIn('X-Manifest-Etag', headers)
        self.assertNotIn('X-Static-Large-Object', headers)
        self.assertEqual(int(headers['Content-Length']), len(body))
        self.assertIn(b'There was a conflict', body)
        self.assertEqual(self.slo.logger.get_lines_for_level('error'), [
            'Object segment no longer valid: /v1/AUTH_test/gettest/a_5 '
            'etag: 594f803b380a41396ed63dca39503542 != '
            '594f803b380a41396ed63dca39503542 or 5 != 999999.'
        ])
        self.assertEqual(self.app.calls, [
            ('GET', '/v1/AUTH_test/gettest/manifest-badsize'),
            ('GET', '/v1/AUTH_test/gettest/a_5?multipart-manifest=get'),
        ])
        # we don't drain the segment's resp_iter if validation fails
        self.expected_unread_requests[
            ('GET', '/v1/AUTH_test/gettest/a_5?multipart-manifest=get')] = 1

    def test_head_does_not_validate_first_segment_mismatched_size(self):
        req = Request.blank('/v1/AUTH_test/gettest/manifest-badsize',
                            method='HEAD')
        status, headers, body = self.call_slo(req)
        self.assertEqual(status, '200 OK')
        self.assertEqual(headers['Etag'],
                         '"%s"' % self.manifest_badsize_slo_etag)
        self.assertEqual(headers['X-Manifest-Etag'],
                         self.manifest_badsize_json_md5)
        self.assertEqual(int(headers['Content-Length']),
                         self.manifest_badsize_slo_size)
        self.assertEqual(headers['X-Static-Large-Object'], 'true')
        expected_calls = [
            ('HEAD', '/v1/AUTH_test/gettest/manifest-badsize'),
        ]
        if not self.modern_manifest_headers:
            expected_calls.append(
                ('GET', '/v1/AUTH_test/gettest/manifest-badsize'))
        self.assertEqual(self.app.calls, expected_calls)

    @patch('swift.common.request_helpers.time')
    def test_download_takes_too_long(self, mock_time):
        mock_time.time.side_effect = [
            0,  # start time
            10 * 3600,  # a_5
            20 * 3600,  # b_10
            30 * 3600,  # c_15, but then we time out
        ]
        req = Request.blank(
            '/v1/AUTH_test/gettest/manifest-abcd',
            environ={'REQUEST_METHOD': 'GET'})

        status, headers, body = self.call_slo(req)

        self.assertEqual(status, '200 OK')
        self.assertEqual(self.slo.logger.get_lines_for_level('error'), [
            'While processing manifest /v1/AUTH_test/gettest/manifest-abcd, '
            'max LO GET time of 86400s exceeded'
        ])
        self.assertEqual(self.app.calls, [
            ('GET', '/v1/AUTH_test/gettest/manifest-abcd'),
            ('GET', '/v1/AUTH_test/gettest/manifest-bc'),
            ('GET', '/v1/AUTH_test/gettest/a_5?multipart-manifest=get'),
            ('GET', '/v1/AUTH_test/gettest/b_10?multipart-manifest=get'),
            ('GET', '/v1/AUTH_test/gettest/c_15?multipart-manifest=get')])
        # we timeout without reading the whole of the last segment
        self.expected_unread_requests[
            ('GET', '/v1/AUTH_test/gettest/c_15?multipart-manifest=get')] = 1

    def test_first_segment_not_exists(self):
        self.app.register('GET', '/v1/AUTH_test/gettest/not_exists_obj',
                          swob.HTTPNotFound, {}, None)
        self.app.register('GET', '/v1/AUTH_test/gettest/manifest-not-exists',
                          swob.HTTPOk, {'Content-Type': 'application/json',
                                        'X-Static-Large-Object': 'true'},
                          json.dumps([{'name': '/gettest/not_exists_obj',
                                       'hash': md5hex('not_exists_obj'),
                                       'content_type': 'text/plain',
                                       'bytes': '%d' % len('not_exists_obj')
                                       }]))

        req = Request.blank('/v1/AUTH_test/gettest/manifest-not-exists',
                            environ={'REQUEST_METHOD': 'GET'})
        status, headers, body = self.call_slo(req)

        self.assertEqual('409 Conflict', status)
        self.assertEqual(self.slo.logger.get_lines_for_level('error'), [
            'While processing manifest /v1/AUTH_test/gettest/'
            'manifest-not-exists, got 404 (<html><h1>Not Found</h1><p>The '
            'resource could not be foun...) while retrieving /v1/AUTH_test/'
            'gettest/not_exists_obj'
        ])

    def test_first_segment_not_available(self):
        self.app.register('GET', '/v1/AUTH_test/gettest/not_avail_obj',
                          swob.HTTPServiceUnavailable, {}, None)
        self.app.register('GET', '/v1/AUTH_test/gettest/manifest-not-avail',
                          swob.HTTPOk, {'Content-Type': 'application/json',
                                        'X-Static-Large-Object': 'true'},
                          json.dumps([{'name': '/gettest/not_avail_obj',
                                       'hash': md5hex('not_avail_obj'),
                                       'content_type': 'text/plain',
                                       'bytes': '%d' % len('not_avail_obj')
                                       }]))

        req = Request.blank('/v1/AUTH_test/gettest/manifest-not-avail',
                            environ={'REQUEST_METHOD': 'GET'})
        status, headers, body = self.call_slo(req)

        self.assertEqual('503 Service Unavailable', status)
        self.assertEqual(self.slo.logger.get_lines_for_level('error'), [
            'While processing manifest /v1/AUTH_test/gettest/'
            'manifest-not-avail, got 503 (<html><h1>Service Unavailable</h1>'
            '<p>The server is curren...) while retrieving /v1/AUTH_test/'
            'gettest/not_avail_obj'
        ])
        self.assertIn(b'Service Unavailable', body)


class TestSloErrorsOldManifests(TestSloErrors):

    modern_manifest_headers = False


class TestSloDataSegments(SloGETorHEADTestCase):
    # data segments were added some months after modern slo-sysmeta

    def setUp(self):
        super(TestSloDataSegments, self).setUp()
        self._setup_alphabet_objects('ab')

    def test_leading_data_segment(self):
        slo_etag = md5hex(
            md5hex('preamble') +
            md5hex('a' * 5)
        )
        preamble = base64.b64encode(b'preamble')
        self.app.register(
            'GET', '/v1/AUTH_test/gettest/manifest-single-preamble',
            swob.HTTPOk,
            {
                'Content-Type': 'application/json',
                'X-Static-Large-Object': 'true'
            },
            json.dumps([{
                'data': preamble.decode('ascii')
            }, {
                'name': '/gettest/a_5',
                'hash': md5hex('a' * 5),
                'content_type': 'text/plain',
                'bytes': '5',
            }])
        )

        req = Request.blank(
            '/v1/AUTH_test/gettest/manifest-single-preamble',
            environ={'REQUEST_METHOD': 'GET'})
        status, headers, body = self.call_slo(req)

        self.assertEqual('200 OK', status)
        self.assertEqual(body, b'preambleaaaaa')
        self.assertEqual(headers['Etag'], '"%s"' % slo_etag)
        self.assertEqual(headers['Content-Length'], '13')

    def test_trailing_data_segment(self):
        slo_etag = md5hex(
            md5hex('a' * 5) +
            md5hex('postamble')
        )
        postamble = base64.b64encode(b'postamble')
        self.app.register(
            'GET', '/v1/AUTH_test/gettest/manifest-single-postamble',
            swob.HTTPOk,
            {
                'Content-Type': 'application/json',
                'X-Static-Large-Object': 'true'
            },
            json.dumps([{
                'name': '/gettest/a_5',
                'hash': md5hex('a' * 5),
                'content_type': 'text/plain',
                'bytes': '5',
            }, {
                'data': postamble.decode('ascii')
            }]).encode('ascii')
        )

        req = Request.blank(
            '/v1/AUTH_test/gettest/manifest-single-postamble',
            environ={'REQUEST_METHOD': 'GET'})
        status, headers, body = self.call_slo(req)

        self.assertEqual('200 OK', status)
        self.assertEqual(body, b'aaaaapostamble')
        self.assertEqual(headers['Etag'], '"%s"' % slo_etag)
        self.assertEqual(headers['Content-Length'], '14')

    def test_data_segment_sandwich(self):
        slo_etag = md5hex(
            md5hex('preamble') +
            md5hex('a' * 5) +
            md5hex('postamble')
        )
        preamble = base64.b64encode(b'preamble')
        postamble = base64.b64encode(b'postamble')
        self.app.register(
            'GET', '/v1/AUTH_test/gettest/manifest-single-prepostamble',
            swob.HTTPOk,
            {
                'Content-Type': 'application/json',
                'X-Static-Large-Object': 'true'
            },
            json.dumps([{
                'data': preamble.decode('ascii'),
            }, {
                'name': '/gettest/a_5',
                'hash': md5hex('a' * 5),
                'content_type': 'text/plain',
                'bytes': '5',
            }, {
                'data': postamble.decode('ascii')
            }])
        )

        # Test the whole SLO
        req = Request.blank(
            '/v1/AUTH_test/gettest/manifest-single-prepostamble',
            environ={'REQUEST_METHOD': 'GET'})
        status, headers, body = self.call_slo(req)

        self.assertEqual('200 OK', status)
        self.assertEqual(body, b'preambleaaaaapostamble')
        self.assertEqual(headers['Etag'], '"%s"' % slo_etag)
        self.assertEqual(headers['Content-Length'], '22')

        # Test complete preamble only
        req = Request.blank(
            '/v1/AUTH_test/gettest/manifest-single-prepostamble',
            environ={'REQUEST_METHOD': 'GET'},
            headers={'Range': 'bytes=0-7'})
        status, headers, body = self.call_slo(req)

        self.assertEqual('206 Partial Content', status)
        self.assertEqual(body, b'preamble')

        # Test range within preamble only
        req = Request.blank(
            '/v1/AUTH_test/gettest/manifest-single-prepostamble',
            environ={'REQUEST_METHOD': 'GET'},
            headers={'Range': 'bytes=1-5'})
        status, headers, body = self.call_slo(req)

        self.assertEqual('206 Partial Content', status)
        self.assertEqual(body, b'reamb')

        # Test complete postamble only
        req = Request.blank(
            '/v1/AUTH_test/gettest/manifest-single-prepostamble',
            environ={'REQUEST_METHOD': 'GET'},
            headers={'Range': 'bytes=13-21'})
        status, headers, body = self.call_slo(req)

        self.assertEqual('206 Partial Content', status)
        self.assertEqual(body, b'postamble')

        # Test partial pre and postamble
        req = Request.blank(
            '/v1/AUTH_test/gettest/manifest-single-prepostamble',
            environ={'REQUEST_METHOD': 'GET'},
            headers={'Range': 'bytes=4-16'})
        status, headers, body = self.call_slo(req)

        self.assertEqual('206 Partial Content', status)
        self.assertEqual(body, b'mbleaaaaapost')

        # Test partial preamble and first byte of data
        req = Request.blank(
            '/v1/AUTH_test/gettest/manifest-single-prepostamble',
            environ={'REQUEST_METHOD': 'GET'},
            headers={'Range': 'bytes=1-8'})
        status, headers, body = self.call_slo(req)

        self.assertEqual('206 Partial Content', status)
        self.assertEqual(body, b'reamblea')

        # Test last byte of segment data and partial postamble
        req = Request.blank(
            '/v1/AUTH_test/gettest/manifest-single-prepostamble',
            environ={'REQUEST_METHOD': 'GET'},
            headers={'Range': 'bytes=12-16'})
        status, headers, body = self.call_slo(req)

        self.assertEqual('206 Partial Content', status)
        self.assertEqual(body, b'apost')

    def test_bunches_of_data_segments(self):
        slo_etag = md5hex(
            md5hex('ABCDEF') +
            md5hex('a' * 5) +
            md5hex('123456') +
            md5hex('GHIJKL') +
            md5hex('b' * 10) +
            md5hex('7890@#')
        )
        self.app.register(
            'GET', '/v1/AUTH_test/gettest/manifest-multi-prepostamble',
            swob.HTTPOk,
            {
                'Content-Type': 'application/json',
                'X-Static-Large-Object': 'true'
            },
            json.dumps([
                {
                    'data': base64.b64encode(b'ABCDEF').decode('ascii')
                },
                {
                    'name': '/gettest/a_5',
                    'hash': md5hex('a' * 5),
                    'content_type': 'text/plain',
                    'bytes': '5',
                },
                {
                    'data': base64.b64encode(b'123456').decode('ascii')
                },
                {
                    'data': base64.b64encode(b'GHIJKL').decode('ascii')
                },
                {
                    'name': '/gettest/b_10',
                    'hash': md5hex('b' * 10),
                    'content_type': 'text/plain',
                    'bytes': '10',
                },
                {
                    'data': base64.b64encode(b'7890@#').decode('ascii')
                }
            ])
        )

        # Test the whole SLO
        req = Request.blank(
            '/v1/AUTH_test/gettest/manifest-multi-prepostamble',
            environ={'REQUEST_METHOD': 'GET'})
        status, headers, body = self.call_slo(req)

        self.assertEqual('200 OK', status)
        self.assertEqual(body, b'ABCDEFaaaaa123456GHIJKLbbbbbbbbbb7890@#')
        self.assertEqual(headers['Etag'], '"%s"' % slo_etag)
        self.assertEqual(headers['Content-Length'], '39')

        # Test last byte first pre-amble to first byte of second postamble
        req = Request.blank(
            '/v1/AUTH_test/gettest/manifest-multi-prepostamble',
            environ={'REQUEST_METHOD': 'GET'},
            headers={'Range': 'bytes=5-33'})
        status, headers, body = self.call_slo(req)

        self.assertEqual('206 Partial Content', status)
        self.assertEqual(body, b'Faaaaa123456GHIJKLbbbbbbbbbb7')

        # Test only second complete preamble
        req = Request.blank(
            '/v1/AUTH_test/gettest/manifest-multi-prepostamble',
            environ={'REQUEST_METHOD': 'GET'},
            headers={'Range': 'bytes=17-22'})
        status, headers, body = self.call_slo(req)

        self.assertEqual('206 Partial Content', status)
        self.assertEqual(body, b'GHIJKL')

        # Test only first complete postamble
        req = Request.blank(
            '/v1/AUTH_test/gettest/manifest-multi-prepostamble',
            environ={'REQUEST_METHOD': 'GET'},
            headers={'Range': 'bytes=11-16'})
        status, headers, body = self.call_slo(req)

        self.assertEqual('206 Partial Content', status)
        self.assertEqual(body, b'123456')

        # Test only range within first postamble
        req = Request.blank(
            '/v1/AUTH_test/gettest/manifest-multi-prepostamble',
            environ={'REQUEST_METHOD': 'GET'},
            headers={'Range': 'bytes=12-15'})
        status, headers, body = self.call_slo(req)

        self.assertEqual('206 Partial Content', status)
        self.assertEqual(body, b'2345')

        # Test only range within first postamble and second preamble
        req = Request.blank(
            '/v1/AUTH_test/gettest/manifest-multi-prepostamble',
            environ={'REQUEST_METHOD': 'GET'},
            headers={'Range': 'bytes=12-18'})
        status, headers, body = self.call_slo(req)

        self.assertEqual('206 Partial Content', status)
        self.assertEqual(body, b'23456GH')


class TestSloConditionalGetOldManifest(SloGETorHEADTestCase):

    modern_manifest_headers = False

    def setUp(self):
        super(TestSloConditionalGetOldManifest, self).setUp()
        self._setup_alphabet_objects('abcd')
        self._setup_manifest_bc()
        self._setup_manifest_abcd()

        # plain object with alt-etag
        num_segments = 2
        alt_seg_info = []
        for i in range(num_segments):
            body = (b'alt_%02d' % i) * 5
            etag = md5hex(body)
            self.app.register(
                'GET', '/v1/AUTH_test/c/alt_%02d' % i,
                swob.HTTPOk, {
                    'Content-Length': len(body),
                    'Etag': etag,
                    'X-Object-Sysmeta-Alt-Etag': 'seg-etag-%02d' % i
                }, body=body)
            alt_seg_info.append((body, etag))

        # s3api is to the left of SLO and writes an alternate etag for
        # conditional requests to match
        self._setup_manifest('alt', [{
            'name': '/c/alt_%02d' % i,
            'bytes': len(body),
            'hash': etag,
            'content_type': 'text/plain',
        } for i, (body, etag) in enumerate(alt_seg_info)], extra_headers={
            'X-Object-Sysmeta-Alt-Etag': '"alt-etag-1"',
        })

        self._setup_manifest('last-modified', [
            {'name': '/gettest/a_5', 'hash': md5hex('a' * 5), 'bytes': '5',
             'content_type': 'text/plain'},
            {'name': '/gettest/c_15', 'hash': md5hex('c' * 15), 'bytes': '15',
             'content_type': 'text/plain'},
        ], extra_headers={
            'Last-Modified': 'Mon, 23 Oct 2023 10:05:32 GMT',
        })

    def test_if_none_match_matches(self):
        req = Request.blank(
            '/v1/AUTH_test/gettest/manifest-abcd',
            headers={'If-None-Match': self.manifest_abcd_slo_etag})
        status, headers, body = self.call_slo(req)

        self.assertEqual(status, '304 Not Modified')
        self.assertEqual('"%s"' % self.manifest_abcd_slo_etag, headers['Etag'])
        # conditional errors are always zero-bytes to save client egress
        self.assertEqual('0', headers['Content-Length'])
        self.assertEqual(b'', body)

        expected_app_calls = [('GET', '/v1/AUTH_test/gettest/manifest-abcd')]
        if not self.modern_manifest_headers:
            expected_app_calls.extend([
                # N.B. since manifest didn't match slo_etag => no refetch
                # TODO: skip coalecse until validate to avoid sub-manifest req
                ('GET', '/v1/AUTH_test/gettest/manifest-bc'),
                # for legacy manifests we don't know if swob will return a
                # successful response or conditional error so we validate the
                # first segment to avoid a 2XX when we should 5XX
                ('GET', '/v1/AUTH_test/gettest/a_5?multipart-manifest=get'),
            ])
            # when swob decides to error it closes our SegmentedIterable
            # and we don't drain the (possibly large) segment.
            self.expected_unread_requests[('GET', '/v1/AUTH_test/gettest/a_5'
                                           '?multipart-manifest=get')] = 1
        self.assertEqual(self.app.calls, expected_app_calls)
        self.assertEqual(self.app.headers[0].get('X-Backend-Etag-Is-At'),
                         'x-object-sysmeta-slo-etag')
        if not self.modern_manifest_headers:
            for headers in self.app.headers[1:]:
                self.assertNotIn('If-Match', headers)
                self.assertNotIn('X-Backend-Etag-Is-At', headers)

    def test_if_none_match_mismatches(self):
        req = Request.blank(
            '/v1/AUTH_test/gettest/manifest-abcd',
            headers={'If-None-Match': "not-%s" % self.manifest_abcd_slo_etag})
        status, headers, body = self.call_slo(req)

        self.assertEqual(status, '200 OK')
        self.assertEqual('"%s"' % self.manifest_abcd_slo_etag, headers['Etag'])
        self.assertEqual('50', headers['Content-Length'])
        self.assertEqual(
            body, b'aaaaabbbbbbbbbbcccccccccccccccdddddddddddddddddddd')

        expected_app_calls = [
            ('GET', '/v1/AUTH_test/gettest/manifest-abcd'),
            ('GET', '/v1/AUTH_test/gettest/manifest-bc'),
            ('GET', '/v1/AUTH_test/gettest/a_5?multipart-manifest=get'),
            ('GET', '/v1/AUTH_test/gettest/b_10?multipart-manifest=get'),
            ('GET', '/v1/AUTH_test/gettest/c_15?multipart-manifest=get'),
            ('GET', '/v1/AUTH_test/gettest/d_20?multipart-manifest=get'),
        ]
        self.assertEqual(self.app.calls, expected_app_calls)
        self.assertEqual(self.app.headers[0].get('X-Backend-Etag-Is-At'),
                         'x-object-sysmeta-slo-etag')

    def test_if_none_match_mismatches_json_md5(self):
        req = Request.blank(
            '/v1/AUTH_test/gettest/manifest-abcd',
            headers={'If-None-Match': self.manifest_abcd_json_md5})
        status, headers, body = self.call_slo(req)

        self.assertEqual(status, '200 OK')
        self.assertEqual('"%s"' % self.manifest_abcd_slo_etag, headers['Etag'])
        self.assertEqual('50', headers['Content-Length'])

        expected_app_calls = [
            ('GET', '/v1/AUTH_test/gettest/manifest-abcd'),
        ]
        if not self.modern_manifest_headers:
            # w/o modern manifest headers, the json manifest etag responds 304
            # and triggers a refetch!
            expected_app_calls.append(
                ('GET', '/v1/AUTH_test/gettest/manifest-abcd')
            )
        expected_app_calls.extend([
            ('GET', '/v1/AUTH_test/gettest/manifest-bc'),
            ('GET', '/v1/AUTH_test/gettest/a_5?multipart-manifest=get'),
            ('GET', '/v1/AUTH_test/gettest/b_10?multipart-manifest=get'),
            ('GET', '/v1/AUTH_test/gettest/c_15?multipart-manifest=get'),
            ('GET', '/v1/AUTH_test/gettest/d_20?multipart-manifest=get'),
        ])
        self.assertEqual(self.app.calls, expected_app_calls)

    def test_if_none_match_matches_alternate_etag(self):
        req = Request.blank(
            '/v1/AUTH_test/c/manifest-alt',
            headers={'If-None-Match': '"alt-etag-1"'})
        update_etag_is_at_header(req, 'X-Object-Sysmeta-Alt-Etag')
        status, headers, body = self.call_slo(req)

        self.assertEqual(status, '304 Not Modified')
        # N.B. Etag-Is-At only effects conditional matching, not response Etag
        self.assertEqual('"%s"' % self.manifest_alt_slo_etag, headers['Etag'])
        # ... but the response Sysmeta will be available to wrapping middleware
        self.assertEqual('"alt-etag-1"', headers['X-Object-Sysmeta-Alt-Etag'])
        # conditional errors are always zero-bytes to save client egress
        self.assertEqual('0', headers['Content-Length'])
        self.assertEqual(b'', body)

        expected_app_calls = [('GET', '/v1/AUTH_test/c/manifest-alt')]
        self.assertEqual(
            self.app.headers[0].get('X-Backend-Etag-Is-At'),
            'X-Object-Sysmeta-Alt-Etag,x-object-sysmeta-slo-etag')
        if not self.modern_manifest_headers:
            expected_app_calls.extend([
                # Needed to re-fetch because if-match can't find slo-etag, and
                # has to 304
                ('GET', '/v1/AUTH_test/c/manifest-alt'),
                # for legacy manifests we don't know if swob will return a
                # successful response or conditional error so we validate the
                # first segment to avoid a 2XX when we should 5XX
                ('GET', '/v1/AUTH_test/c/alt_00?multipart-manifest=get'),
            ])
            # when swob decides to error it closes our SegmentedIterable
            # and we don't drain the (possibly large) segment.
            self.expected_unread_requests[('GET', '/v1/AUTH_test/c/alt_00'
                                           '?multipart-manifest=get')] = 1
            for headers in self.app.headers[1:]:
                self.assertNotIn('If-None-Match', headers)
                self.assertNotIn('X-Backend-Etag-Is-At', headers)
        self.assertEqual(self.app.calls, expected_app_calls)

    def test_if_none_match_matches_no_alternate_etag(self):
        # this is similar to test_if_none_match_matches, but serves as a sanity
        # check to test_if_none_match_mismatches_alternate_etag, which appends
        # to etag-is-at
        req = Request.blank(
            '/v1/AUTH_test/c/manifest-alt',
            headers={'If-None-Match': self.manifest_alt_slo_etag})
        status, headers, body = self.call_slo(req)

        self.assertEqual(status, '304 Not Modified')
        self.assertEqual('"%s"' % self.manifest_alt_slo_etag, headers['Etag'])
        # conditional errors are always zero-bytes to save client egress
        self.assertEqual('0', headers['Content-Length'])
        self.assertEqual(b'', body)

        expected_app_calls = [('GET', '/v1/AUTH_test/c/manifest-alt')]
        self.assertEqual(self.app.headers[0].get('X-Backend-Etag-Is-At'),
                         'x-object-sysmeta-slo-etag')
        if not self.modern_manifest_headers:
            expected_app_calls.extend([
                # N.B. since manifest didn't match slo_etag => no refetch
                # for legacy manifests we don't know if swob will return a
                # successful response or conditional error so we validate the
                # first segment to avoid a 2XX when we should 5XX
                ('GET', '/v1/AUTH_test/c/alt_00?multipart-manifest=get'),
            ])
            for headers in self.app.headers[1:]:
                self.assertNotIn('If-Match', headers)
                self.assertNotIn('X-Backend-Etag-Is-At', headers)
            # for legacy manifests we don't know if swob will return a
            # successful response or conditional error so we validate the first
            # segment to avoid a 2XX when we should 5XX, when swob decides to
            # error it closes our SegmentedIterable and we don't drain the
            # (possibly large) segment.
            self.expected_unread_requests[
                ('GET', '/v1/AUTH_test/c/alt_00'
                 '?multipart-manifest=get')] = 1
        self.assertEqual(self.app.calls, expected_app_calls)

    def test_if_none_match_mismatches_alternate_etag(self):
        req = Request.blank(
            '/v1/AUTH_test/c/manifest-alt',
            headers={'If-None-Match': self.manifest_alt_slo_etag})
        # N.B. SLO request with if-none-match slo_etag would normally respond
        # not modified (see test_if_none_match_matches_no_alternate_etag), but
        # here we provide alt-tag so it doesn't match so the request is success
        update_etag_is_at_header(req, 'X-Object-Sysmeta-Alt-Etag')
        status, headers, body = self.call_slo(req)

        self.assertEqual(status, '200 OK')
        # N.B. Etag-Is-At only effects conditional matching, not response Etag
        self.assertEqual('"%s"' % self.manifest_alt_slo_etag, headers['Etag'])
        # ... but the response Sysmeta will be available to wrapping middleware
        self.assertEqual('"alt-etag-1"', headers['X-Object-Sysmeta-Alt-Etag'])
        self.assertEqual(self.manifest_alt_slo_size,
                         int(headers['Content-Length']))

        expected_app_calls = [
            ('GET', '/v1/AUTH_test/c/manifest-alt'),
            ('GET', '/v1/AUTH_test/c/alt_00?multipart-manifest=get'),
            ('GET', '/v1/AUTH_test/c/alt_01?multipart-manifest=get'),
        ]
        self.assertEqual(self.app.calls, expected_app_calls)
        self.assertEqual(
            self.app.headers[0].get('X-Backend-Etag-Is-At'),
            'X-Object-Sysmeta-Alt-Etag,x-object-sysmeta-slo-etag')
        for headers in self.app.headers[1:]:
            self.assertNotIn('If-None-Match', headers)
            self.assertNotIn('X-Backend-Etag-Is-At', headers)

    def test_if_match_matches(self):
        req = Request.blank(
            '/v1/AUTH_test/gettest/manifest-abcd',
            environ={'REQUEST_METHOD': 'GET'},
            headers={'If-Match': self.manifest_abcd_slo_etag})
        status, headers, body = self.call_slo(req)

        self.assertEqual(status, '200 OK')
        self.assertEqual('"%s"' % self.manifest_abcd_slo_etag, headers['Etag'])
        self.assertEqual('50', headers['Content-Length'])
        self.assertEqual(
            body, b'aaaaabbbbbbbbbbcccccccccccccccdddddddddddddddddddd')

        expected_app_calls = [('GET', '/v1/AUTH_test/gettest/manifest-abcd')]
        if not self.modern_manifest_headers:
            # Manifest never matches -> got back a 412; need to re-fetch
            expected_app_calls.append(
                ('GET', '/v1/AUTH_test/gettest/manifest-abcd'))
        expected_app_calls.extend([
            ('GET', '/v1/AUTH_test/gettest/manifest-bc'),
            ('GET', '/v1/AUTH_test/gettest/a_5?multipart-manifest=get'),
            ('GET', '/v1/AUTH_test/gettest/b_10?multipart-manifest=get'),
            ('GET', '/v1/AUTH_test/gettest/c_15?multipart-manifest=get'),
            ('GET', '/v1/AUTH_test/gettest/d_20?multipart-manifest=get'),
        ])
        self.assertEqual(self.app.calls, expected_app_calls)
        self.assertEqual(self.app.headers[0].get('X-Backend-Etag-Is-At'),
                         'x-object-sysmeta-slo-etag')

    def test_if_match_mismatches(self):
        req = Request.blank(
            '/v1/AUTH_test/gettest/manifest-abcd',
            headers={'If-Match': 'not-%s' % self.manifest_abcd_json_md5})
        status, headers, body = self.call_slo(req)

        self.assertEqual(status, '412 Precondition Failed')
        self.assertEqual('"%s"' % self.manifest_abcd_slo_etag, headers['Etag'])
        # conditional errors are always zero-bytes to save client egress
        self.assertEqual('0', headers['Content-Length'])
        self.assertEqual(b'', body)

        expected_app_calls = [('GET', '/v1/AUTH_test/gettest/manifest-abcd')]
        if not self.modern_manifest_headers:
            expected_app_calls.extend([
                # Manifest "never" matches -> got back a 412; need to re-fetch
                ('GET', '/v1/AUTH_test/gettest/manifest-abcd'),
                # TODO: skip coalecse until validate to avoid sub-manifest req
                ('GET', '/v1/AUTH_test/gettest/manifest-bc'),
                # for legacy manifests we don't know if swob will return a
                # successful response or conditional error so we validate the
                # first segment to avoid a 2XX when we should 5XX
                ('GET', '/v1/AUTH_test/gettest/a_5?multipart-manifest=get'),
            ])
            # when swob decides to error it closes our SegmentedIterable
            # and we don't drain the (possibly large) segment.
            self.expected_unread_requests[
                ('GET', '/v1/AUTH_test/gettest/a_5'
                 '?multipart-manifest=get')] = 1
        self.assertEqual(self.app.calls, expected_app_calls)
        self.assertEqual(self.app.headers[0].get('X-Backend-Etag-Is-At'),
                         'x-object-sysmeta-slo-etag')
        if not self.modern_manifest_headers:
            for headers in self.app.headers[1:]:
                self.assertNotIn('If-Match', headers)
                self.assertNotIn('X-Backend-Etag-Is-At', headers)

    def test_if_match_mismatches_manifest_json_md5(self):
        req = Request.blank(
            '/v1/AUTH_test/gettest/manifest-abcd',
            headers={'If-Match': self.manifest_abcd_json_md5})
        status, headers, body = self.call_slo(req)

        self.assertEqual(status, '412 Precondition Failed')
        self.assertEqual('"%s"' % self.manifest_abcd_slo_etag, headers['Etag'])
        # 412 is always zero-bytes because client is trying to save egress
        self.assertEqual('0', headers['Content-Length'])
        self.assertEqual(body, b'')

        expected_app_calls = [('GET', '/v1/AUTH_test/gettest/manifest-abcd')]
        self.assertEqual(self.app.headers[0].get('X-Backend-Etag-Is-At'),
                         'x-object-sysmeta-slo-etag')
        if not self.modern_manifest_headers:
            # We *still* verify the first segment
            expected_app_calls.extend([
                # N.B. since manifest matched => no refetch
                # TODO: skip coalecse until validate to avoid sub-manifest req
                ('GET', '/v1/AUTH_test/gettest/manifest-bc'),
                ('GET', '/v1/AUTH_test/gettest/a_5?multipart-manifest=get'),
            ])
            # swob conditional errors throw away the SegmentedIterable w/o
            # reading the remaining segments
            self.expected_unread_requests[('GET', '/v1/AUTH_test/gettest/a_5'
                                           '?multipart-manifest=get')] = 1
        self.assertEqual(self.app.calls, expected_app_calls)

    def test_if_match_matches_alternate_etag(self):
        req = Request.blank(
            '/v1/AUTH_test/c/manifest-alt',
            headers={'If-Match': '"alt-etag-1"'})
        update_etag_is_at_header(req, 'X-Object-Sysmeta-Alt-Etag')
        status, headers, body = self.call_slo(req)

        self.assertEqual(status, '200 OK')
        self.assertEqual(self.manifest_alt_slo_size,
                         int(headers['Content-Length']))
        # N.B. Etag-Is-At only effects conditional matching, not response Etag
        self.assertEqual('"%s"' % self.manifest_alt_slo_etag, headers['Etag'])
        # ... but the response Sysmeta will be available to wrapping middleware
        self.assertEqual('"alt-etag-1"', headers['X-Object-Sysmeta-Alt-Etag'])

        expected_app_calls = [
            ('GET', '/v1/AUTH_test/c/manifest-alt'),
            ('GET', '/v1/AUTH_test/c/alt_00?multipart-manifest=get'),
            ('GET', '/v1/AUTH_test/c/alt_01?multipart-manifest=get'),
        ]
        self.assertEqual(self.app.calls, expected_app_calls)
        self.assertEqual(
            self.app.headers[0].get('X-Backend-Etag-Is-At'),
            'X-Object-Sysmeta-Alt-Etag,x-object-sysmeta-slo-etag')
        self.assertNotIn('X-Backend-Etag-Is-At', self.app.headers[1])

    def test_if_match_mismatches_alternate_etag(self):
        req = Request.blank(
            '/v1/AUTH_test/c/manifest-alt',
            headers={'If-Match': self.manifest_alt_slo_etag})
        update_etag_is_at_header(req, 'X-Object-Sysmeta-Alt-Etag')
        status, headers, body = self.call_slo(req)

        self.assertEqual(status, '412 Precondition Failed')
        # N.B. Etag-Is-At only effects conditional matching, not response Etag
        self.assertEqual('"%s"' % self.manifest_alt_slo_etag, headers['Etag'])
        # ... but the response Sysmeta will be available to wrapping middleware
        self.assertEqual('"alt-etag-1"', headers['X-Object-Sysmeta-Alt-Etag'])
        # conditional errors are always zero-bytes to save client egress
        self.assertEqual('0', headers['Content-Length'])
        self.assertEqual(b'', body)
        expected_app_calls = [('GET', '/v1/AUTH_test/c/manifest-alt')]
        self.assertEqual(self.app.headers[0].get('X-Backend-Etag-Is-At'),
                         'X-Object-Sysmeta-Alt-Etag,x-object-sysmeta-slo-etag')
        if not self.modern_manifest_headers:
            expected_app_calls.extend([
                # Needed to re-fetch because if-match can't find slo-etag
                ('GET', '/v1/AUTH_test/c/manifest-alt'),
                # We end up validating the first segment
                ('GET', '/v1/AUTH_test/c/alt_00?multipart-manifest=get'),
            ])
            # for legacy manifests we don't know if swob will return a
            # successful response or conditional error so we validate the first
            # segment to avoid a 2XX when we should 5XX, when swob decides to
            # error it closes our SegmentedIterable and we don't drain the
            # (possibly large) segment.
            self.expected_unread_requests[
                ('GET', '/v1/AUTH_test/c/alt_00'
                 '?multipart-manifest=get')] = 1
            for headers in self.app.headers[1:]:
                self.assertNotIn('If-Match', headers)
                self.assertNotIn('X-Backend-Etag-Is-At', headers)
        self.assertEqual(self.app.calls, expected_app_calls)

    def test_manifest_get_if_none_match_matches(self):
        req = Request.blank(
            '/v1/AUTH_test/gettest/manifest-abcd?multipart-manifest=get',
            headers={'If-None-Match': self.manifest_abcd_json_md5})
        status, headers, body = self.call_slo(req)

        self.assertEqual(status, '304 Not Modified')
        self.assertEqual(self.manifest_abcd_json_md5, headers['Etag'])
        # conditional errors are always zero-bytes to save client egress
        self.assertEqual('0', headers['Content-Length'])
        self.assertEqual(b'', body)

        expected_app_calls = [('GET', '/v1/AUTH_test/gettest/manifest-abcd'
                               '?multipart-manifest=get')]

        self.assertEqual(self.app.calls, expected_app_calls)
        self.assertNotIn('X-Backend-Etag-Is-At', self.app.headers[0])

    def test_manifest_get_if_none_match_mismatches(self):
        req = Request.blank(
            '/v1/AUTH_test/gettest/manifest-abcd?multipart-manifest=get',
            headers={'If-None-Match': "not-%s" % self.manifest_abcd_json_md5})
        status, headers, body = self.call_slo(req)

        self.assertEqual(status, '200 OK')
        self.assertEqual(self.manifest_abcd_json_md5, headers['Etag'])
        self.assertEqual(self.manifest_abcd_json_size,
                         int(headers['Content-Length']))
        data = json.loads(body)
        self.assertEqual(
            ['/gettest/a_5', '/gettest/manifest-bc', '/gettest/d_20'],
            [s['name'] for s in data])
        self.assertEqual(md5hex(body), self.manifest_abcd_json_md5)

        expected_app_calls = [('GET', '/v1/AUTH_test/gettest/manifest-abcd'
                               '?multipart-manifest=get')]
        self.assertEqual(self.app.calls, expected_app_calls)
        self.assertNotIn('X-Backend-Etag-Is-At', self.app.headers[0])

    def test_manifest_get_if_none_match_matches_alternate_etag(self):
        req = Request.blank(
            '/v1/AUTH_test/c/manifest-alt?multipart-manifest=get',
            headers={'If-None-Match': '"alt-etag-1"'})
        # who would do this for a multipart-manifest=get requests?
        update_etag_is_at_header(req, 'X-Object-Sysmeta-Alt-Etag')
        status, headers, body = self.call_slo(req)

        self.assertEqual(status, '304 Not Modified')
        # N.B. Etag-Is-At only effects conditional matching, not response Etag
        self.assertEqual(self.manifest_alt_json_md5, headers['Etag'])
        # ... but the response Sysmeta will be available to wrapping middleware
        self.assertEqual('"alt-etag-1"', headers['X-Object-Sysmeta-Alt-Etag'])
        # conditional errors are always zero-bytes to save client egress
        self.assertEqual('0', headers['Content-Length'])
        self.assertEqual(b'', body)

        expected_app_calls = [('GET', '/v1/AUTH_test/c/manifest-alt'
                               '?multipart-manifest=get')]
        self.assertEqual(self.app.calls, expected_app_calls)
        self.assertEqual(
            self.app.headers[0].get('X-Backend-Etag-Is-At'),
            'X-Object-Sysmeta-Alt-Etag')

    def test_manifest_get_if_none_match_mismatches_alternate_etag(self):
        req = Request.blank(
            '/v1/AUTH_test/c/manifest-alt?multipart-manifest=get',
            headers={'If-None-Match': '"not-alt-etag-1"'})
        # who would do this for a multipart-manifest=get requests?
        update_etag_is_at_header(req, 'X-Object-Sysmeta-Alt-Etag')
        status, headers, body = self.call_slo(req)

        self.assertEqual(status, '200 OK')
        # N.B. Etag-Is-At only effects conditional matching, not response Etag
        self.assertEqual(self.manifest_alt_json_md5, headers['Etag'])
        # ... but the response Sysmeta will be available to wrapping middleware
        self.assertEqual('"alt-etag-1"', headers['X-Object-Sysmeta-Alt-Etag'])
        data = json.loads(body)
        self.assertEqual(['/c/alt_%02d' % i for i in range(len(data))],
                         [s['name'] for s in data])
        self.assertEqual(md5hex(body), self.manifest_alt_json_md5)

        expected_app_calls = [('GET', '/v1/AUTH_test/c/manifest-alt'
                               '?multipart-manifest=get')]
        self.assertEqual(self.app.calls, expected_app_calls)
        self.assertEqual(
            self.app.headers[0].get('X-Backend-Etag-Is-At'),
            'X-Object-Sysmeta-Alt-Etag')

    def test_manifest_get_if_match_matches(self):
        # use if-match condition and expect to match
        req = Request.blank(
            '/v1/AUTH_test/gettest/manifest-abcd?multipart-manifest=get',
            headers={'If-Match': self.manifest_abcd_json_md5})
        status, headers, body = self.call_slo(req)

        self.assertEqual(status, '200 OK')
        self.assertEqual(self.manifest_abcd_json_md5, headers['Etag'])
        expected_app_calls = [
            ('GET',
             '/v1/AUTH_test/gettest/manifest-abcd?multipart-manifest=get')]
        self.assertEqual(self.app.calls, expected_app_calls)
        self.assertNotIn('X-Backend-Etag-Is-At', self.app.headers[0])

    def test_manifest_get_if_match_mismatches(self):
        # use if-match condition and expect to mismatch
        req = Request.blank(
            '/v1/AUTH_test/gettest/manifest-abcd?multipart-manifest=get',
            headers={'If-Match': self.manifest_abcd_slo_etag})
        status, headers, body = self.call_slo(req)

        self.assertEqual(status, '412 Precondition Failed')
        self.assertEqual(self.manifest_abcd_json_md5, headers['Etag'])
        # conditional errors are always zero-bytes to save client egress
        self.assertEqual('0', headers['Content-Length'])
        self.assertEqual(b'', body)

        expected_app_calls = [
            ('GET',
             '/v1/AUTH_test/gettest/manifest-abcd?multipart-manifest=get')]
        self.assertEqual(self.app.calls, expected_app_calls)
        self.assertNotIn('X-Backend-Etag-Is-At', self.app.headers[0])

    def test_manifest_get_if_match_matches_alternate_etag(self):
        # use if-match condition with alt-etag and expect to match
        req = Request.blank(
            '/v1/AUTH_test/c/manifest-alt?multipart-manifest=get',
            headers={'If-Match': '"alt-etag-1"'})
        update_etag_is_at_header(req, 'X-Object-Sysmeta-Alt-Etag')
        status, headers, body = self.call_slo(req)

        self.assertEqual(status, '200 OK')
        self.assertEqual(self.manifest_alt_json_md5, headers['Etag'])
        expected_app_calls = [
            ('GET', '/v1/AUTH_test/c/manifest-alt?multipart-manifest=get')]
        self.assertEqual(self.app.calls, expected_app_calls)
        self.assertEqual('X-Object-Sysmeta-Alt-Etag',
                         self.app.headers[0]['X-Backend-Etag-Is-At'])

    def test_manifest_get_if_match_mismatches_alternate_etag(self):
        # mis-match alternate etag
        req = Request.blank(
            '/v1/AUTH_test/c/manifest-alt?multipart-manifest=get',
            headers={'If-Match': self.manifest_alt_json_md5})
        update_etag_is_at_header(req, 'X-Object-Sysmeta-Alt-Etag')
        status, headers, body = self.call_slo(req)

        self.assertEqual(status, '412 Precondition Failed')
        self.assertEqual(self.manifest_alt_json_md5, headers['Etag'])
        # conditional errors are always zero-bytes to save client egress
        self.assertEqual('0', headers['Content-Length'])
        self.assertEqual(b'', body)

        expected_app_calls = [
            ('GET', '/v1/AUTH_test/c/manifest-alt?multipart-manifest=get')]
        self.assertEqual(self.app.calls, expected_app_calls)
        self.assertEqual('X-Object-Sysmeta-Alt-Etag',
                         self.app.headers[0].get('X-Backend-Etag-Is-At'))

    def test_manifest_get_if_match_mismatches_without_alternate_etag(self):
        # sanity, this is similar to the test_manifest_get_if_match_mismatches
        # but in this case our manifest *has* an alt-etag, but no-one tells the
        # object server to look for it
        req = Request.blank(
            '/v1/AUTH_test/c/manifest-alt?multipart-manifest=get',
            headers={'If-Match': '"alt-etag-1"'})
        # update_etag_is_at_header(req, 'X-Object-Sysmeta-Alt-Etag')
        status, headers, body = self.call_slo(req)

        self.assertEqual(status, '412 Precondition Failed')
        self.assertEqual(self.manifest_alt_json_md5, headers['Etag'])
        # conditional errors are always zero-bytes to save client egress
        self.assertEqual('0', headers['Content-Length'])
        self.assertEqual(b'', body)

        expected_app_calls = [
            ('GET', '/v1/AUTH_test/c/manifest-alt?multipart-manifest=get')]
        self.assertEqual(self.app.calls, expected_app_calls)
        self.assertNotIn('X-Backend-Etag-Is-At', self.app.headers[0])

    def test_manifest_get_if_match_mismatches_alternate_etag_miss(self):
        # sanity, this is similar to
        # test_manifest_get_if_match_mismatches_alternate_etag but in this case
        # our manifest doesn't HAVE an alt-etag, so the object server falls
        # back to match with manifest's json_md5
        req = Request.blank(
            '/v1/AUTH_test/gettest/manifest-abcd?multipart-manifest=get',
            headers={'If-Match': self.manifest_abcd_json_md5})
        update_etag_is_at_header(req, 'X-Object-Sysmeta-Alt-Etag')
        status, headers, body = self.call_slo(req)

        self.assertEqual(status, '200 OK')

    def test_if_match_matches_alternate_etag_non_slo(self):
        # match alternate etag
        req = Request.blank(
            '/v1/AUTH_test/c/alt_00',
            headers={'If-Match': 'seg-etag-00'})
        update_etag_is_at_header(req, 'X-Object-Sysmeta-Alt-Etag')
        status, headers, body = self.call_slo(req)
        self.assertEqual(status, '200 OK')
        # N.B. Etag-Is-At only effects conditional matching, not response Etag
        self.assertEqual(md5hex('alt_00' * 5), headers['Etag'])
        # ... but the response Sysmeta will be available to wrapping middleware
        self.assertEqual('seg-etag-00', headers['X-Object-Sysmeta-Alt-Etag'])
        expected_calls = [
            ('GET', '/v1/AUTH_test/c/alt_00'),
        ]
        self.assertEqual(self.app.calls, expected_calls)

    def test_if_match_mismatches_alternate_etag_non_slo(self):
        # mis-match alternate etag
        req = Request.blank(
            '/v1/AUTH_test/c/alt_00',
            headers={'If-Match': md5hex(b'alt_00' * 5)})
        update_etag_is_at_header(req, 'X-Object-Sysmeta-Alt-Etag')
        status, headers, body = self.call_slo(req)
        self.assertEqual(status, '412 Precondition Failed')
        # N.B. Etag-Is-At only effects conditional matching, not response Etag
        self.assertEqual(md5hex('alt_00' * 5), headers['Etag'])
        # ... but the response Sysmeta will be available to wrapping middleware
        self.assertEqual('seg-etag-00', headers['X-Object-Sysmeta-Alt-Etag'])
        expected_calls = [
            ('GET', '/v1/AUTH_test/c/alt_00'),
        ]
        self.assertEqual(self.app.calls, expected_calls)

    def test_if_match_matches_alternate_etag_non_slo_after_refetch(self):
        self.app.register_next_response(
            'GET', '/v1/AUTH_test/c/manifest-alt',
            swob.HTTPOk, {'Content-Length': '25',
                          'Etag': md5hex('alt_1' * 5),
                          # N.B. manifest-alt gets overwritten mid-flight!
                          'X-Backend-Timestamp': '2345',
                          'X-Object-Sysmeta-Alt-Etag': 'alt-object-etag'},
            body=b'alt_1' * 5)

        req = Request.blank(
            '/v1/AUTH_test/c/manifest-alt',
            headers={'If-Match': 'alt-object-etag'})
        update_etag_is_at_header(req, 'X-Object-Sysmeta-Alt-Etag')
        status, headers, body = self.call_slo(req)

        expected_app_calls = [('GET', '/v1/AUTH_test/c/manifest-alt')]
        # first request asks for match on alt-etag
        self.assertEqual('alt-object-etag', self.app.headers[0]['If-Match'])
        self.assertIn('X-Object-Sysmeta-Alt-Etag',
                      self.app.headers[0]['X-Backend-Etag-Is-At'])

        if self.modern_manifest_headers:
            # and since the response includes modern sysmeta, slo trusts the
            # 412 w/o refetch
            self.assertEqual(status, '412 Precondition Failed')
            # N.B. if the first repsonse had included a matching
            # alt-object-etag in sysmeta we would have returned 200, see
            # test_if_match_matches_alternate_etag with "alt-etag-1"
            self.assertEqual('"%s"' % self.manifest_alt_slo_etag,
                             headers['Etag'])
            self.assertEqual('"alt-etag-1"',
                             headers['X-Object-Sysmeta-Alt-Etag'])
        else:
            # ... but lacking modern sysmeta, slo will refetch a 412
            expected_app_calls.append(
                ('GET', '/v1/AUTH_test/c/manifest-alt')
            )
            # ... w/o conditionals
            self.assertNotIn('If-Match', self.app.headers[1])
            self.assertNotIn('X-Backend-Etag-Is-At', self.app.headers[1])
            # and the reconstructed swob response will *match*
            self.assertEqual(status, '200 OK')
            # N.B. Etag-Is-At only effects conditional matching,
            # not response Etag
            self.assertEqual(md5hex('alt_1' * 5), headers['Etag'])
            # ... but the response Sysmeta will be available to
            # wrapping middleware
            self.assertEqual('alt-object-etag',
                             headers['X-Object-Sysmeta-Alt-Etag'])

        self.assertEqual(self.app.calls, expected_app_calls)

    def test_if_match_mismatches_alternate_etag_non_slo_after_refetch(self):
        self.app.register_next_response(
            'GET', '/v1/AUTH_test/c/manifest-alt',
            swob.HTTPOk, {'Content-Length': '25',
                          'Etag': md5hex('alt_1' * 5),
                          # N.B. manifest-alt gets overwritten mid-flight!
                          'X-Backend-Timestamp': '2345',
                          'X-Object-Sysmeta-Alt-Etag': 'alt-object-etag'},
            body=b'alt_1' * 5)

        req = Request.blank(
            '/v1/AUTH_test/c/manifest-alt',
            headers={'If-Match': md5hex('alt_1' * 5)})
        update_etag_is_at_header(req, 'X-Object-Sysmeta-Alt-Etag')
        status, headers, body = self.call_slo(req)

        expected_app_calls = [('GET', '/v1/AUTH_test/c/manifest-alt')]
        # first request asks for (mis)match on alt-etag
        self.assertEqual(md5hex('alt_1' * 5), self.app.headers[0]['If-Match'])
        self.assertIn('X-Object-Sysmeta-Alt-Etag',
                      self.app.headers[0]['X-Backend-Etag-Is-At'])

        if self.modern_manifest_headers:
            # and since the response includes modern sysmeta, slo trusts the
            # 412 w/o refetch
            self.assertEqual(status, '412 Precondition Failed')
            # N.B. the first repsonse included an alt-etag in sysmeta (i.e.
            # "alt-etag-1"), it just doesn't match either - see
            # test_if_match_mismatches_alternate_etag
            self.assertEqual('"%s"' % self.manifest_alt_slo_etag,
                             headers['Etag'])
            self.assertEqual('"alt-etag-1"',
                             headers['X-Object-Sysmeta-Alt-Etag'])
        else:
            # ... but lacking modern sysmeta, slo will refetch a 412
            expected_app_calls.append(
                ('GET', '/v1/AUTH_test/c/manifest-alt')
            )
            # ... w/o conditionals
            self.assertNotIn('If-Match', self.app.headers[1])
            self.assertNotIn('X-Backend-Etag-Is-At', self.app.headers[1])
            # and the reconstructed swob response will *not* match
            self.assertEqual(status, '412 Precondition Failed')
            # N.B. Etag-Is-At only effects conditional matching,
            # not response Etag
            self.assertEqual(md5hex('alt_1' * 5), headers['Etag'])
            # ... but the response Sysmeta will be available to
            # wrapping middleware
            self.assertEqual('alt-object-etag',
                             headers['X-Object-Sysmeta-Alt-Etag'])
            # swob is converting the successful non-slo response to conditional
            # error and closing our unconditionally refetched resp_iter
            self.expected_unread_requests[
                ('GET', '/v1/AUTH_test/c/manifest-alt')] = 1

        self.assertEqual(self.app.calls, expected_app_calls)

    def test_if_match_matches_and_range(self):
        req = Request.blank(
            '/v1/AUTH_test/gettest/manifest-abcd',
            environ={'REQUEST_METHOD': 'GET'},
            headers={'If-Match': self.manifest_abcd_slo_etag,
                     'Range': 'bytes=3-6'})
        status, headers, body = self.call_slo(req)

        self.assertEqual(status, '206 Partial Content')
        self.assertIn('bytes 3-6/50', headers['Content-Range'])
        self.assertEqual('"%s"' % self.manifest_abcd_slo_etag, headers['Etag'])
        self.assertEqual('4', headers['Content-Length'])
        self.assertEqual(body, b'aabb')

        expected_app_calls = [
            ('GET', '/v1/AUTH_test/gettest/manifest-abcd'),
        ]
        if not self.modern_manifest_headers:
            # Needed to re-fetch because if-match can't find slo-etag
            expected_app_calls.append(
                ('GET', '/v1/AUTH_test/gettest/manifest-abcd'),
            )
        # and then fetch the segments
        expected_app_calls.extend([
            ('GET', '/v1/AUTH_test/gettest/manifest-bc'),
            ('GET', '/v1/AUTH_test/gettest/a_5?multipart-manifest=get'),
            ('GET', '/v1/AUTH_test/gettest/b_10?multipart-manifest=get'),
        ])
        self.assertEqual(self.app.calls, expected_app_calls)
        self.assertEqual(self.app.headers[0].get('X-Backend-Etag-Is-At'),
                         'x-object-sysmeta-slo-etag')

    def test_old_swift_if_match_matches_and_range(self):
        self.app.can_ignore_range = False
        req = Request.blank(
            '/v1/AUTH_test/gettest/manifest-abcd',
            headers={'If-Match': self.manifest_abcd_slo_etag,
                     'Range': 'bytes=3-6'})
        status, headers, body = self.call_slo(req)

        self.assertEqual(status, '206 Partial Content')
        self.assertEqual('"%s"' % self.manifest_abcd_slo_etag, headers['Etag'])
        self.assertEqual('4', headers['Content-Length'])
        self.assertEqual(body, b'aabb')

        expected_app_calls = [
            ('GET', '/v1/AUTH_test/gettest/manifest-abcd'),
            # new-sytle manifest sysmeta was added 2016, but ignore-range
            # didn't get added until 2020, so both new and old manifest
            # will still require refetch with old-swift
            ('GET', '/v1/AUTH_test/gettest/manifest-abcd'),
            ('GET', '/v1/AUTH_test/gettest/manifest-bc'),
            ('GET', '/v1/AUTH_test/gettest/a_5?multipart-manifest=get'),
            ('GET', '/v1/AUTH_test/gettest/b_10?multipart-manifest=get'),
        ]
        self.assertEqual(self.app.calls, expected_app_calls)
        self.assertEqual(self.app.headers[0].get('X-Backend-Etag-Is-At'),
                         'x-object-sysmeta-slo-etag')

    def test_range_resume_download(self):
        req = Request.blank(
            '/v1/AUTH_test/gettest/manifest-abcd',
            environ={'REQUEST_METHOD': 'GET'},
            headers={'Range': 'bytes=20-'})
        status, headers, body = self.call_slo(req)

        self.assertEqual(status, '206 Partial Content')
        self.assertEqual(body, b'ccccccccccdddddddddddddddddddd')

    def test_get_with_if_modified_since(self):
        req = swob.Request.blank(
            '/v1/AUTH_test/gettest/manifest-abcd',
            environ={'REQUEST_METHOD': 'GET'},
            headers={'If-Modified-Since': 'Wed, 12 Feb 2014 22:24:52 GMT',
                     'If-Unmodified-Since': 'Thu, 13 Feb 2014 23:25:53 GMT'})
        status, headers, body = self.call_slo(req)
        self.assertEqual(status, '200 OK')
        self.assertEqual(headers['Etag'], '"%s"' % self.manifest_abcd_slo_etag)
        self.assertEqual(int(headers['Content-Length']),
                         self.manifest_abcd_slo_size)
        self.assertEqual(headers['X-Manifest-Etag'],
                         self.manifest_abcd_json_md5)
        self.assertEqual(headers['X-Static-Large-Object'], 'true')
        self.assertEqual(self.slo.logger.get_lines_for_level('error'), [])

        self.assertEqual(
            self.app.calls,
            [('GET', '/v1/AUTH_test/gettest/manifest-abcd'),
             ('GET', '/v1/AUTH_test/gettest/manifest-bc'),
             ('GET', '/v1/AUTH_test/gettest/a_5?multipart-manifest=get'),
             ('GET', '/v1/AUTH_test/gettest/b_10?multipart-manifest=get'),
             ('GET', '/v1/AUTH_test/gettest/c_15?multipart-manifest=get'),
             ('GET', '/v1/AUTH_test/gettest/d_20?multipart-manifest=get')])

        # It's important not to pass the If-[Un]Modified-Since header to the
        # proxy for segment or submanifest GET requests, as it may result in
        # 304 Not Modified responses, and those don't contain any useful data.
        for _, _, hdrs in self.app.calls_with_headers[1:]:
            self.assertNotIn('If-Modified-Since', hdrs)
            self.assertNotIn('If-Unmodified-Since', hdrs)

    def test_if_modified_since_ancient_date(self):
        req = swob.Request.blank(
            '/v1/AUTH_test/c/manifest-last-modified',
            headers={
                'If-Modified-Since': 'Fri, 01 Feb 2012 20:38:36 GMT',
            })
        status, headers, body = self.call_slo(req)
        # oh it's *definately* been modified since then!
        self.assertEqual(status, '200 OK')
        self.assertEqual(headers['X-Static-Large-Object'], 'true')
        self.assertEqual(headers['Etag'],
                         '"%s"' % self.manifest_last_modified_slo_etag)
        self.assertEqual(headers['X-Manifest-Etag'],
                         self.manifest_last_modified_json_md5)
        self.assertEqual(int(headers['Content-Length']),
                         self.manifest_last_modified_slo_size)
        self.assertEqual(headers['Last-Modified'],
                         'Mon, 23 Oct 2023 10:05:32 GMT')
        self.assertEqual(self.app.calls, [
            ('GET', '/v1/AUTH_test/c/manifest-last-modified'),
            ('GET', '/v1/AUTH_test/gettest/a_5?multipart-manifest=get'),
            ('GET', '/v1/AUTH_test/gettest/c_15?multipart-manifest=get'),
        ])

    def test_if_modified_since_last_modified(self):
        req = swob.Request.blank(
            '/v1/AUTH_test/c/manifest-last-modified',
            headers={
                'If-Modified-Since': 'Mon, 23 Oct 2023 10:05:32 GMT',
            })
        status, headers, body = self.call_slo(req)
        # nope, that was the last time it was changed
        self.assertEqual(status, '304 Not Modified')
        self.assertEqual(headers['X-Static-Large-Object'], 'true')
        self.assertEqual(headers['Etag'],
                         '"%s"' % self.manifest_last_modified_slo_etag)
        self.assertEqual(headers['X-Manifest-Etag'],
                         self.manifest_last_modified_json_md5)
        self.assertEqual(headers['Content-Length'], '0')
        self.assertEqual('Mon, 23 Oct 2023 10:05:32 GMT',
                         headers['Last-Modified'])
        self.assertEqual(b'', body)
        expected_calls = [
            ('GET', '/v1/AUTH_test/c/manifest-last-modified'),
        ]
        if not self.modern_manifest_headers:
            # N.B. legacy manifests must refetch for accurate Etag, and then we
            # validate first segment before lettting swob return the error
            expected_calls.extend([
                ('GET', '/v1/AUTH_test/c/manifest-last-modified'),
                ('GET', '/v1/AUTH_test/gettest/a_5?multipart-manifest=get'),
            ])
            # we don't drain the segment's resp_iter if validation fails
            self.expected_unread_requests[
                ('GET', '/v1/AUTH_test/gettest/a_5'
                 '?multipart-manifest=get')] = 1
        self.assertEqual(self.app.calls, expected_calls)

    def test_if_modified_since_now(self):
        now = datetime.now()
        last_modified = now.strftime("%a, %d %b %Y %H:%M:%S %Z")
        req = swob.Request.blank(
            '/v1/AUTH_test/c/manifest-last-modified',
            headers={
                'If-Modified-Since': last_modified,
            })
        status, headers, body = self.call_slo(req)
        # nope, that was the last time it was changed
        self.assertEqual(status, '304 Not Modified')
        self.assertEqual(headers['X-Static-Large-Object'], 'true')
        self.assertEqual(headers['Etag'],
                         '"%s"' % self.manifest_last_modified_slo_etag)
        self.assertEqual(headers['X-Manifest-Etag'],
                         self.manifest_last_modified_json_md5)
        self.assertEqual(headers['Content-Length'], '0')
        self.assertEqual('Mon, 23 Oct 2023 10:05:32 GMT',
                         headers['Last-Modified'])
        self.assertEqual(b'', body)
        expected_calls = [
            ('GET', '/v1/AUTH_test/c/manifest-last-modified'),
        ]
        if not self.modern_manifest_headers:
            # N.B. legacy manifests must refetch for accurate Etag, and then we
            # validate first segment before lettting swob return the error
            expected_calls.extend([
                ('GET', '/v1/AUTH_test/c/manifest-last-modified'),
                ('GET', '/v1/AUTH_test/gettest/a_5?multipart-manifest=get'),
            ])
            # we don't drain the segment's resp_iter if validation fails
            self.expected_unread_requests[
                ('GET', '/v1/AUTH_test/gettest/a_5'
                 '?multipart-manifest=get')] = 1
        self.assertEqual(self.app.calls, expected_calls)

    def test_if_unmodified_since_ancient_date(self):
        req = swob.Request.blank(
            '/v1/AUTH_test/c/manifest-last-modified',
            headers={
                'If-Unmodified-Since': 'Fri, 01 Feb 2012 20:38:36 GMT',
            })
        status, headers, body = self.call_slo(req)
        # oh it's *definately* been modified since then!
        self.assertEqual(status, '412 Precondition Failed')
        self.assertEqual(headers['X-Static-Large-Object'], 'true')
        self.assertEqual(headers['Etag'],
                         '"%s"' % self.manifest_last_modified_slo_etag)
        self.assertEqual(headers['X-Manifest-Etag'],
                         self.manifest_last_modified_json_md5)
        self.assertEqual(headers['Content-Length'], '0')
        self.assertEqual('Mon, 23 Oct 2023 10:05:32 GMT',
                         headers['Last-Modified'])
        self.assertEqual(b'', body)
        expected_calls = [
            ('GET', '/v1/AUTH_test/c/manifest-last-modified'),
        ]
        if not self.modern_manifest_headers:
            # N.B. legacy manifests must refetch for accurate Etag, and then we
            # validate first segment before lettting swob return the error
            expected_calls.extend([
                ('GET', '/v1/AUTH_test/c/manifest-last-modified'),
                ('GET', '/v1/AUTH_test/gettest/a_5?multipart-manifest=get'),
            ])
            # we don't drain the segment's resp_iter if validation fails
            self.expected_unread_requests[
                ('GET', '/v1/AUTH_test/gettest/a_5'
                 '?multipart-manifest=get')] = 1
        self.assertEqual(self.app.calls, expected_calls)

    def test_if_unmodified_since_last_modified(self):
        req = swob.Request.blank(
            '/v1/AUTH_test/c/manifest-last-modified',
            headers={
                'If-Unmodified-Since': 'Mon, 23 Oct 2023 10:05:32 GMT',
            })
        status, headers, body = self.call_slo(req)
        self.assertEqual(status, '200 OK')
        self.assertEqual(headers['X-Static-Large-Object'], 'true')
        self.assertEqual(headers['Etag'],
                         '"%s"' % self.manifest_last_modified_slo_etag)
        self.assertEqual(headers['X-Manifest-Etag'],
                         self.manifest_last_modified_json_md5)
        self.assertEqual(int(headers['Content-Length']),
                         self.manifest_last_modified_slo_size)
        self.assertEqual(headers['Last-Modified'],
                         'Mon, 23 Oct 2023 10:05:32 GMT')
        self.assertEqual(self.app.calls, [
            ('GET', '/v1/AUTH_test/c/manifest-last-modified'),
            ('GET', '/v1/AUTH_test/gettest/a_5?multipart-manifest=get'),
            ('GET', '/v1/AUTH_test/gettest/c_15?multipart-manifest=get'),
        ])

    def test_if_unmodified_since_now(self):
        now = datetime.now()
        last_modified = now.strftime("%a, %d %b %Y %H:%M:%S %Z")
        req = swob.Request.blank(
            '/v1/AUTH_test/c/manifest-last-modified',
            headers={
                'If-Unmodified-Since': last_modified,
            })
        status, headers, body = self.call_slo(req)
        self.assertEqual(status, '200 OK')
        self.assertEqual(headers['X-Static-Large-Object'], 'true')
        self.assertEqual(headers['Etag'],
                         '"%s"' % self.manifest_last_modified_slo_etag)
        self.assertEqual(headers['X-Manifest-Etag'],
                         self.manifest_last_modified_json_md5)
        self.assertEqual(int(headers['Content-Length']),
                         self.manifest_last_modified_slo_size)
        self.assertEqual(headers['Last-Modified'],
                         'Mon, 23 Oct 2023 10:05:32 GMT')
        self.assertEqual(self.app.calls, [
            ('GET', '/v1/AUTH_test/c/manifest-last-modified'),
            ('GET', '/v1/AUTH_test/gettest/a_5?multipart-manifest=get'),
            ('GET', '/v1/AUTH_test/gettest/c_15?multipart-manifest=get'),
        ])


class TestSloConditionalGetNewManifest(TestSloConditionalGetOldManifest):

    modern_manifest_headers = True


class TestPartNumber(SloGETorHEADTestCase):

    modern_manifest_headers = True

    def setUp(self):
        super(TestPartNumber, self).setUp()
        self._setup_alphabet_objects('bcdj')
        self._setup_manifest_bc()
        self._setup_manifest_abcd()
        self._setup_manifest_abcdefghijkl()
        self._setup_manifest_bc_ranges()
        self._setup_manifest_abcd_ranges()
        self._setup_manifest_abcd_subranges()
        self._setup_manifest_aabbccdd()
        self._setup_manifest_single_segment()
        self._setup_manifest_zero_byte()
        self._setup_manifest_bc_expires()

        # this b_50 object doesn't follow the alphabet convention
        self.app.register(
            'GET', '/v1/AUTH_test/gettest/b_50',
            swob.HTTPPartialContent, {'Content-Length': '50',
                                      'Etag': md5hex('b' * 50)},
            'b' * 50)

        # Setup POST req separately for expiring manifest
        self.app.register('POST',
                          '/v1/AUTH_test/gettest/manifest-bc-expires',
                          swob.HTTPAccepted, {})

        self._setup_manifest_data()

    def test_head_part_number(self):
        req = Request.blank(
            '/v1/AUTH_test/gettest/manifest-bc?part-number=1',
            environ={'REQUEST_METHOD': 'HEAD'})
        status, headers, body = self.call_slo(req)
        expected_calls = [
            ('HEAD', '/v1/AUTH_test/gettest/manifest-bc?part-number=1'),
            ('GET', '/v1/AUTH_test/gettest/manifest-bc?part-number=1')
        ]

        self.assertEqual(status, '206 Partial Content')
        self.assertEqual(headers['Etag'], '"%s"' % self.manifest_bc_slo_etag)
        self.assertEqual(headers['Content-Length'], '10')
        self.assertEqual(headers['Content-Range'], 'bytes 0-9/25')
        self.assertEqual(headers['X-Manifest-Etag'], self.manifest_bc_json_md5)
        self.assertEqual(headers['X-Static-Large-Object'], 'true')
        self.assertEqual(headers['X-Parts-Count'], '2')
        self.assertEqual(headers['Content-Type'], 'application/octet-stream')
        self.assertEqual(body, b'')  # it's a HEAD request, after all
        self.assertEqual(headers['X-Object-Meta-Plant'], 'Ficus')
        self.assertEqual(self.app.calls, expected_calls)

    def test_head_part_number_refetch_path(self):
        # verify that any modification of the request path by a downstream
        # middleware is ignored when refetching
        req = Request.blank(
            '/v1/AUTH_test/gettest/mani?part-number=1',
            environ={'REQUEST_METHOD': 'HEAD'})
        captured_calls = []
        orig_call = FakeSwift.__call__

        def pseudo_middleware(app, env, start_response):
            captured_calls.append((env['REQUEST_METHOD'], env['PATH_INFO']))
            # pretend another middleware modified the path
            # note: for convenience, the path "modification" actually results
            # in one of the pre-registered paths
            env['PATH_INFO'] += 'fest-bc'
            return orig_call(app, env, start_response)

        with patch.object(FakeSwift, '__call__', pseudo_middleware):
            status, headers, body = self.call_slo(req)

        # pseudo-middleware gets the original path for the refetch
        self.assertEqual([('HEAD', '/v1/AUTH_test/gettest/mani'),
                          ('GET', '/v1/AUTH_test/gettest/mani')],
                         captured_calls)
        self.assertEqual(status, '206 Partial Content')
        expected_calls = [
            # original path is modified...
            ('HEAD', '/v1/AUTH_test/gettest/manifest-bc?part-number=1'),
            # refetch: the *original* path is modified...
            ('GET', '/v1/AUTH_test/gettest/manifest-bc?part-number=1')
        ]
        self.assertEqual(self.app.calls, expected_calls)

    def test_get_manifest_with_x_open_expired_part_num(self):
        req = Request.blank(
            '/v1/AUTH_test/gettest/manifest-bc-expires'
            '?multipart-manifest=get',
            environ={'REQUEST_METHOD': 'GET'})

        captured_calls = []
        orig_call = FakeSwift.__call__

        def pseudo_middleware(app, env, start_response):
            captured_calls.append((env['REQUEST_METHOD'], env['PATH_INFO']))
            # pretend another middleware modified the path
            # note: for convenience, the path "modification" actually results
            # in one of the pre-registered paths
            env['PATH_INFO'] += ''
            return orig_call(app, env, start_response)

        with patch.object(FakeSwift, '__call__', pseudo_middleware):
            status, headers, body = self.call_slo(req)

        self.assertEqual(status, '200 OK')
        self.assertEqual([('GET',
                           '/v1/AUTH_test/gettest/manifest-bc-expires')],
                         captured_calls)

        t = str(int(time.time()))
        req = Request.blank(
            '/v1/AUTH_test/gettest/manifest-bc-expires',
            environ={'REQUEST_METHOD': 'POST'},
            headers={'X-Delete-At': t}
        )

        with patch.object(FakeSwift, '__call__', pseudo_middleware):
            status, headers, body = self.call_slo(req)

        self.assertEqual(status, '202 Accepted')

        req = Request.blank(
            '/v1/AUTH_test/gettest/manifest-bc-expires?part-number=1',
            environ={'REQUEST_METHOD': 'HEAD'},
            headers={'x-open-expired': 'true'})

        with patch.object(FakeSwift, '__call__', pseudo_middleware):
            status, headers, body = self.call_slo(req)

        self.assertEqual(status, '206 Partial Content')
        self.assertEqual(headers['X-Static-Large-Object'], 'true')
        self.assertEqual(headers['Etag'], '"%s"' %
                         self.manifest_bc_expires_slo_etag)
        self.assertEqual(self.app.call_count, 4)
        self.assertTrue(self.app.calls_with_headers[2][2]['X-Open-Expired'])

    def test_get_part_number(self):
        # part number 1 is b_10
        req = Request.blank(
            '/v1/AUTH_test/gettest/manifest-bc?part-number=1')
        status, headers, body = self.call_slo(req)
        expected_calls = [
            ('GET', '/v1/AUTH_test/gettest/manifest-bc?part-number=1'),
            ('GET', '/v1/AUTH_test/gettest/b_10?multipart-manifest=get')
        ]

        self.assertEqual(status, '206 Partial Content')
        self.assertEqual(headers['Etag'], '"%s"' % self.manifest_bc_slo_etag)
        self.assertEqual(headers['X-Manifest-Etag'], self.manifest_bc_json_md5)
        self.assertEqual(headers['Content-Length'], '10')
        self.assertEqual(headers['Content-Range'], 'bytes 0-9/25')
        self.assertEqual(headers['X-Static-Large-Object'], 'true')
        self.assertEqual(headers['X-Parts-Count'], '2')
        self.assertEqual(headers['Content-Type'], 'application/octet-stream')
        self.assertEqual(body, b'b' * 10)
        self.assertEqual(headers['X-Object-Meta-Plant'], 'Ficus')
        self.assertEqual(self.app.calls, expected_calls)

        # part number 2 is c_15
        self.app.clear_calls()
        expected_calls = [
            ('GET', '/v1/AUTH_test/gettest/manifest-bc?part-number=2'),
            ('GET', '/v1/AUTH_test/gettest/c_15?multipart-manifest=get')
        ]
        req = Request.blank(
            '/v1/AUTH_test/gettest/manifest-bc?part-number=2')
        status, headers, body = self.call_slo(req)

        self.assertEqual(status, '206 Partial Content')
        self.assertEqual(headers['Etag'], '"%s"' % self.manifest_bc_slo_etag)
        self.assertEqual(headers['X-Manifest-Etag'], self.manifest_bc_json_md5)
        self.assertEqual(headers['Content-Length'], '15')
        self.assertEqual(headers['Content-Range'], 'bytes 10-24/25')
        self.assertEqual(headers['X-Static-Large-Object'], 'true')
        self.assertEqual(headers['X-Parts-Count'], '2')
        self.assertEqual(headers['Content-Type'], 'application/octet-stream')
        self.assertEqual(body, b'c' * 15)
        self.assertEqual(headers['X-Object-Meta-Plant'], 'Ficus')
        self.assertEqual(self.app.calls, expected_calls)

        # we now test it with single segment slo
        self.app.clear_calls()
        req = Request.blank(
            '/v1/AUTH_test/gettest/manifest-single-segment?part-number=1')
        status, headers, body = self.call_slo(req)
        self.assertEqual(status, '206 Partial Content')
        self.assertEqual(headers['Etag'], '"%s"' %
                         self.manifest_single_segment_slo_etag)
        self.assertEqual(headers['X-Manifest-Etag'],
                         self.manifest_single_segment_json_md5)
        self.assertEqual(headers['Content-Length'], '50')
        self.assertEqual(headers['Content-Range'], 'bytes 0-49/50')
        self.assertEqual(headers['X-Static-Large-Object'], 'true')
        self.assertEqual(headers['X-Object-Meta-Nature'], 'Regular')
        self.assertEqual(headers['X-Parts-Count'], '1')
        self.assertEqual(headers['Content-Type'], 'application/octet-stream')
        expected_calls = [
            ('GET', '/v1/AUTH_test/gettest/manifest-single-segment?'
                    'part-number=1'),
            ('GET', '/v1/AUTH_test/gettest/b_50?multipart-manifest=get')
        ]
        self.assertEqual(self.app.calls, expected_calls)

    def test_get_part_number_sub_slo(self):
        req = Request.blank(
            '/v1/AUTH_test/gettest/manifest-abcd?part-number=3')
        status, headers, body = self.call_slo(req)
        expected_calls = [
            ('GET', '/v1/AUTH_test/gettest/manifest-abcd?part-number=3'),
            ('GET', '/v1/AUTH_test/gettest/d_20?multipart-manifest=get')
        ]

        self.assertEqual(status, '206 Partial Content')
        self.assertEqual(headers['Etag'], '"%s"' % self.manifest_abcd_slo_etag)
        self.assertEqual(headers['X-Manifest-Etag'],
                         self.manifest_abcd_json_md5)
        self.assertEqual(headers['Content-Length'], '20')
        self.assertEqual(headers['Content-Range'], 'bytes 30-49/50')
        self.assertEqual(headers['X-Static-Large-Object'], 'true')
        self.assertEqual(headers['X-Parts-Count'], '3')
        self.assertEqual(headers['Content-Type'], 'application/json')
        self.assertEqual(body, b'd' * 20)
        self.assertEqual(self.app.calls, expected_calls)

        self.app.clear_calls()
        req = Request.blank(
            '/v1/AUTH_test/gettest/manifest-abcd?part-number=2')
        status, headers, body = self.call_slo(req)
        expected_calls = [
            ('GET', '/v1/AUTH_test/gettest/manifest-abcd?part-number=2'),
            ('GET', '/v1/AUTH_test/gettest/manifest-bc'),
            ('GET', '/v1/AUTH_test/gettest/b_10?multipart-manifest=get'),
            ('GET', '/v1/AUTH_test/gettest/c_15?multipart-manifest=get')
        ]

        self.assertEqual(status, '206 Partial Content')
        self.assertEqual(headers['Etag'], '"%s"' % self.manifest_abcd_slo_etag)
        self.assertEqual(headers['X-Manifest-Etag'],
                         self.manifest_abcd_json_md5)
        self.assertEqual(headers['Content-Length'], '25')
        self.assertEqual(headers['Content-Range'], 'bytes 5-29/50')
        self.assertEqual(headers['X-Static-Large-Object'], 'true')
        self.assertEqual(headers['X-Parts-Count'], '3')
        self.assertEqual(headers['Content-Type'], 'application/json')
        self.assertEqual(body, b'b' * 10 + b'c' * 15)
        self.assertEqual(self.app.calls, expected_calls)

    def test_get_part_number_large_manifest(self):
        req = Request.blank(
            '/v1/AUTH_test/gettest/manifest-abcdefghijkl?part-number=10')
        status, headers, body = self.call_slo(req)
        expected_calls = [
            ('GET', '/v1/AUTH_test/gettest/manifest-abcdefghijkl?'
                    'part-number=10'),
            ('GET', '/v1/AUTH_test/gettest/j_50?multipart-manifest=get')
        ]

        self.assertEqual(status, '206 Partial Content')
        self.assertEqual(headers['Etag'], '"%s"' %
                         self.manifest_abcdefghijkl_slo_etag)
        self.assertEqual(headers['X-Manifest-Etag'],
                         self.manifest_abcdefghijkl_json_md5)
        self.assertEqual(headers['Content-Length'], '50')
        self.assertEqual(headers['Content-Range'], 'bytes 225-274/390')
        self.assertEqual(headers['X-Static-Large-Object'], 'true')
        self.assertEqual(headers['X-Parts-Count'], '12')
        self.assertEqual(headers['Content-Type'], 'application/octet-stream')
        self.assertEqual(body, b'j' * 50)
        self.assertEqual(self.app.calls, expected_calls)

    def test_part_number_with_range_segments(self):
        req = Request.blank('/v1/AUTH_test/gettest/manifest-bc-ranges',
                            params={'part-number': 1})
        status, headers, body = self.call_slo(req)
        self.assertEqual(status, '206 Partial Content')
        self.assertEqual(headers['Etag'], '"%s"' %
                         self.manifest_bc_ranges_slo_etag)
        self.assertEqual(headers['X-Manifest-Etag'],
                         self.manifest_bc_ranges_json_md5)
        self.assertEqual(headers['Content-Length'], '4')
        self.assertEqual(headers['Content-Range'],
                         'bytes 0-3/%s' % self.manifest_bc_ranges_slo_size)
        self.assertEqual(headers['X-Static-Large-Object'], 'true')
        self.assertEqual(headers['X-Parts-Count'], '4')
        self.assertEqual(body, b'b' * 4)
        expected_calls = [
            ('GET', '/v1/AUTH_test/gettest/manifest-bc-ranges?part-number=1'),
            ('GET', '/v1/AUTH_test/gettest/b_10?multipart-manifest=get')
        ]
        self.assertEqual(self.app.calls, expected_calls)
        # since the our requested part-number is range-segment we expect Range
        # header on b_10 segment subrequest
        self.assertEqual('bytes=4-7',
                         self.app.call_list[1].headers['Range'])

    def test_part_number_sub_ranges_manifest(self):
        req = Request.blank(
            '/v1/AUTH_test/gettest/manifest-abcd-subranges?part-number=3')

        status, headers, body = self.call_slo(req)
        expected_calls = [
            ('GET', '/v1/AUTH_test/gettest/manifest-abcd-subranges?'
                    'part-number=3'),
            ('GET', '/v1/AUTH_test/gettest/manifest-abcd-ranges'),
            ('GET', '/v1/AUTH_test/gettest/manifest-bc-ranges'),
            ('GET', '/v1/AUTH_test/gettest/c_15?multipart-manifest=get'),
            ('GET', '/v1/AUTH_test/gettest/b_10?multipart-manifest=get')
        ]

        self.assertEqual(status, '206 Partial Content')
        self.assertEqual(headers['Etag'], '"%s"' %
                         self.manifest_abcd_subranges_slo_etag)
        self.assertEqual(headers['X-Manifest-Etag'],
                         self.manifest_abcd_subranges_json_md5)
        self.assertEqual(headers['Content-Length'], '5')
        self.assertEqual(headers['Content-Range'], 'bytes 6-10/17')
        self.assertEqual(headers['X-Static-Large-Object'], 'true')
        self.assertEqual(headers['X-Parts-Count'], '5')
        self.assertEqual(headers['Content-Type'], 'application/json')
        self.assertEqual(body, b'c' * 2 + b'b' * 3)
        self.assertEqual(self.app.calls, expected_calls)

    def test_get_part_num_with_repeated_segments(self):
        req = Request.blank(
            '/v1/AUTH_test/gettest/manifest-aabbccdd?part-number=3',
            environ={'REQUEST_METHOD': 'GET'})

        status, headers, body = self.call_slo(req)
        expected_calls = [
            ('GET', '/v1/AUTH_test/gettest/manifest-aabbccdd?part-number=3'),
            ('GET', '/v1/AUTH_test/gettest/b_10?multipart-manifest=get')
        ]

        self.assertEqual(status, '206 Partial Content')
        self.assertEqual(headers['Etag'], '"%s"' %
                         self.manifest_aabbccdd_slo_etag)
        self.assertEqual(headers['X-Manifest-Etag'],
                         self.manifest_aabbccdd_json_md5)
        self.assertEqual(headers['Content-Length'], '10')
        self.assertEqual(headers['Content-Range'], 'bytes 10-19/100')
        self.assertEqual(headers['X-Static-Large-Object'], 'true')
        self.assertEqual(headers['X-Parts-Count'], '8')
        self.assertEqual(headers['Content-Type'], 'application/octet-stream')
        self.assertEqual(body, b'b' * 10)
        self.assertEqual(self.app.calls, expected_calls)

    def test_part_number_zero_invalid(self):
        # part-number query param is 1-indexed, part-number=0 is no joy
        req = Request.blank(
            '/v1/AUTH_test/gettest/manifest-bc?part-number=0')
        status, headers, body = self.call_slo(req)

        self.assertEqual(status, '400 Bad Request')
        self.assertNotIn('Content-Range', headers)
        self.assertNotIn('Etag', headers)
        self.assertNotIn('X-Static-Large-Object', headers)
        self.assertNotIn('X-Parts-Count', headers)
        self.assertEqual(body,
                         b'Part number must be an integer greater than 0')
        expected_calls = [
            ('GET', '/v1/AUTH_test/gettest/manifest-bc?part-number=0')
        ]
        self.assertEqual(expected_calls, self.app.calls)

        self.app.clear_calls()
        self.slo.max_manifest_segments = 3999
        req = Request.blank('/v1/AUTH_test/gettest/manifest-bc',
                            params={'part-number': 0})
        status, headers, body = self.call_slo(req)
        self.assertEqual(status, '400 Bad Request')
        self.assertNotIn('Content-Range', headers)
        self.assertNotIn('Etag', headers)
        self.assertNotIn('X-Static-Large-Object', headers)
        self.assertNotIn('X-Parts-Count', headers)
        self.assertEqual(body,
                         b'Part number must be an integer greater than 0')
        self.assertEqual(expected_calls, self.app.calls)

    def test_head_part_number_zero_invalid(self):
        # you can HEAD part-number=0 either
        req = Request.blank(
            '/v1/AUTH_test/gettest/manifest-bc', method='HEAD',
            params={'part-number': 0})
        status, headers, body = self.call_slo(req)

        self.assertEqual(status, '400 Bad Request')
        self.assertNotIn('Content-Range', headers)
        self.assertNotIn('Etag', headers)
        self.assertNotIn('X-Static-Large-Object', headers)
        self.assertNotIn('X-Parts-Count', headers)
        self.assertEqual(body, b'')  # HEAD response, makes sense
        expected_calls = [
            ('HEAD', '/v1/AUTH_test/gettest/manifest-bc?part-number=0')
        ]
        self.assertEqual(expected_calls, self.app.calls)

    def test_part_number_zero_byte_manifest(self):
        part_num = 1
        req = Request.blank(
            '/v1/AUTH_test/gettest/manifest-zero-byte?'
            'partNumber=%s' % part_num,
            method='HEAD')
        status, headers, body = self.call_slo(req)
        self.assertEqual(status, '200 OK')
        self.assertEqual(headers['Etag'],
                         '"%s"' % self.manifest_zero_byte_slo_etag)
        self.assertEqual(headers['Content-Length'], '0')
        self.assertEqual(headers['X-Static-Large-Object'], 'true')
        self.assertEqual(headers['X-Manifest-Etag'],
                         self.manifest_zero_byte_json_md5)
        self.assertEqual(body, b'')  # it's a HEAD request, after all

        expected_app_calls = [('HEAD',
                               '/v1/AUTH_test/gettest/manifest-zero-byte?'
                               'partNumber=%s' % part_num)]
        if not self.modern_manifest_headers:
            expected_app_calls.append((
                'GET',
                '/v1/AUTH_test/gettest/manifest-zero-byte?'
                'partNumber=%s' % part_num))
        self.assertEqual(self.app.calls, expected_app_calls)

    def test_part_number_zero_invalid_on_subrange(self):
        # either manifest, doesn't matter, part-number=0 is always invalid
        req = Request.blank(
            '/v1/AUTH_test/gettest/manifest-abcd-subranges?part-number=0')
        status, headers, body = self.call_slo(req)
        self.assertEqual(status, '400 Bad Request')
        self.assertNotIn('Content-Range', headers)
        self.assertNotIn('Etag', headers)
        self.assertNotIn('X-Static-Large-Object', headers)
        self.assertNotIn('X-Parts-Count', headers)
        self.assertEqual(body,
                         b'Part number must be an integer greater than 0')
        expected_calls = [
            ('GET',
             '/v1/AUTH_test/gettest/manifest-abcd-subranges?part-number=0')
        ]
        self.assertEqual(expected_calls, self.app.calls)

    def test_negative_part_number_invalid(self):
        # negative numbers are never any good
        req = Request.blank(
            '/v1/AUTH_test/gettest/manifest-bc?part-number=-1')
        status, headers, body = self.call_slo(req)
        self.assertEqual(status, '400 Bad Request')
        self.assertNotIn('Content-Range', headers)
        self.assertNotIn('Etag', headers)
        self.assertNotIn('X-Static-Large-Object', headers)
        self.assertNotIn('X-Parts-Count', headers)
        self.assertEqual(body,
                         b'Part number must be an integer greater than 0')
        expected_calls = [
            ('GET', '/v1/AUTH_test/gettest/manifest-bc?part-number=-1')
        ]
        self.assertEqual(expected_calls, self.app.calls)

    def test_head_negative_part_number_invalid_on_subrange(self):
        req = Request.blank(
            '/v1/AUTH_test/gettest/manifest-abcd-subranges', method='HEAD',
            params={'part-number': '-1'})
        status, headers, body = self.call_slo(req)
        self.assertEqual(status, '400 Bad Request')
        self.assertNotIn('Content-Range', headers)
        self.assertNotIn('Etag', headers)
        self.assertNotIn('X-Static-Large-Object', headers)
        self.assertNotIn('X-Parts-Count', headers)
        self.assertEqual(body, b'')
        expected_calls = [
            ('HEAD',
             '/v1/AUTH_test/gettest/manifest-abcd-subranges?part-number=-1')
        ]
        self.assertEqual(expected_calls, self.app.calls)

    def test_head_non_integer_part_number_invalid(self):
        # some kind of string is bad too
        req = Request.blank(
            '/v1/AUTH_test/gettest/manifest-bc', method='HEAD',
            params={'part-number': 'foo'})
        status, headers, body = self.call_slo(req)
        self.assertEqual(status, '400 Bad Request')
        self.assertEqual(body, b'')
        expected_calls = [
            ('HEAD', '/v1/AUTH_test/gettest/manifest-bc?part-number=foo')
        ]
        self.assertEqual(expected_calls, self.app.calls)

    def test_get_non_integer_part_number_invalid(self):
        req = Request.blank(
            '/v1/AUTH_test/gettest/manifest-bc', params={'part-number': 'foo'})
        status, headers, body = self.call_slo(req)
        self.assertEqual(status, '400 Bad Request')
        self.assertNotIn('Content-Range', headers)
        self.assertNotIn('Etag', headers)
        self.assertNotIn('X-Static-Large-Object', headers)
        self.assertNotIn('X-Parts-Count', headers)
        self.assertEqual(body, b'Part number must be an integer greater'
                               b' than 0')
        expected_calls = [
            ('GET', '/v1/AUTH_test/gettest/manifest-bc?part-number=foo')
        ]
        self.assertEqual(expected_calls, self.app.calls)

    def test_get_out_of_range_part_number(self):
        # you can't go past the actual number of parts either
        req = Request.blank(
            '/v1/AUTH_test/gettest/manifest-bc?part-number=4')
        status, headers, body = self.call_slo(req)
        self.assertEqual(status, '416 Requested Range Not Satisfiable')
        self.assertEqual(headers['Content-Range'],
                         'bytes */%d' % self.manifest_bc_slo_size)
        self.assertEqual(headers['Etag'], '"%s"' % self.manifest_bc_slo_etag)
        self.assertEqual(headers['X-Manifest-Etag'], self.manifest_bc_json_md5)
        self.assertEqual(headers['X-Static-Large-Object'], 'true')
        self.assertEqual(headers['X-Parts-Count'], '2')
        self.assertEqual(int(headers['Content-Length']), len(body))
        self.assertEqual(body, b'The requested part number is not '
                               b'satisfiable')
        self.assertEqual(headers['X-Object-Meta-Plant'], 'Ficus')
        expected_app_calls = [
            ('GET', '/v1/AUTH_test/gettest/manifest-bc?part-number=4'),
        ]
        self.assertEqual(self.app.calls, expected_app_calls)

        self.app.clear_calls()
        req = Request.blank(
            '/v1/AUTH_test/gettest/manifest-single-segment?part-number=2')
        status, headers, body = self.call_slo(req)
        self.assertEqual(status, '416 Requested Range Not Satisfiable')
        self.assertEqual(headers['Content-Range'],
                         'bytes */%d' % self.manifest_single_segment_slo_size)
        self.assertEqual(int(headers['Content-Length']), len(body))
        self.assertEqual(headers['Etag'],
                         '"%s"' % self.manifest_single_segment_slo_etag)
        self.assertEqual(headers['X-Manifest-Etag'],
                         self.manifest_single_segment_json_md5)
        self.assertEqual(headers['X-Static-Large-Object'], 'true')
        self.assertEqual(headers['X-Parts-Count'], '1')
        self.assertEqual(body, b'The requested part number is not '
                               b'satisfiable')
        self.assertEqual(headers['X-Object-Meta-Nature'], 'Regular')
        expected_app_calls = [
            ('GET', '/v1/AUTH_test/gettest/manifest-single-segment?'
                    'part-number=2'),
        ]
        self.assertEqual(self.app.calls, expected_app_calls)

    def test_head_out_of_range_part_number(self):
        req = Request.blank(
            '/v1/AUTH_test/gettest/manifest-bc?part-number=4')
        req.method = 'HEAD'
        status, headers, body = self.call_slo(req)
        self.assertEqual(status, '416 Requested Range Not Satisfiable')
        self.assertEqual(headers['Content-Range'],
                         'bytes */%d' % self.manifest_bc_slo_size)
        self.assertEqual(headers['Etag'], '"%s"' % self.manifest_bc_slo_etag)
        self.assertEqual(headers['X-Manifest-Etag'], self.manifest_bc_json_md5)
        self.assertEqual(headers['X-Static-Large-Object'], 'true')
        self.assertEqual(headers['X-Parts-Count'], '2')
        self.assertEqual(int(headers['Content-Length']), len(body))
        self.assertEqual(body, b'')
        self.assertEqual(headers['X-Object-Meta-Plant'], 'Ficus')
        expected_app_calls = [
            ('HEAD', '/v1/AUTH_test/gettest/manifest-bc?part-number=4'),
            # segments needed
            ('GET', '/v1/AUTH_test/gettest/manifest-bc?part-number=4')
        ]
        self.assertEqual(self.app.calls, expected_app_calls)

    def test_part_number_exceeds_max_manifest_segments_is_ok(self):
        # verify that an existing part can be fetched regardless of the current
        # max_manifest_segments
        req = Request.blank(
            '/v1/AUTH_test/gettest/manifest-bc?part-number=2')
        self.slo.max_manifest_segments = 1
        status, headers, body = self.call_slo(req)
        self.assertEqual(status, '206 Partial Content')
        self.assertEqual(headers['Etag'], '"%s"' % self.manifest_bc_slo_etag)
        self.assertEqual(headers['X-Manifest-Etag'], self.manifest_bc_json_md5)
        self.assertEqual(headers['Content-Length'], '15')
        self.assertEqual(headers['Content-Range'], 'bytes 10-24/25')
        self.assertEqual(headers['X-Static-Large-Object'], 'true')
        self.assertEqual(headers['X-Parts-Count'], '2')
        self.assertEqual(headers['Content-Type'], 'application/octet-stream')
        self.assertEqual(body, b'c' * 15)
        expected_calls = [
            ('GET', '/v1/AUTH_test/gettest/manifest-bc?part-number=2'),
            ('GET', '/v1/AUTH_test/gettest/c_15?multipart-manifest=get')
        ]
        self.assertEqual(self.app.calls, expected_calls)

    def test_part_number_ignored_for_non_slo_object(self):
        # verify that a part-number param is ignored for a non-slo object
        def do_test(query_string):
            self.app.clear_calls()
            req = Request.blank(
                '/v1/AUTH_test/gettest/c_15?%s' % query_string)
            self.slo.max_manifest_segments = 1
            status, headers, body = self.call_slo(req)
            self.assertEqual(status, '200 OK')
            self.assertEqual(headers['Etag'], '%s' % md5hex('c' * 15))
            self.assertEqual(headers['Content-Length'], '15')
            self.assertEqual(body, b'c' * 15)
            self.assertEqual(1, self.app.call_count)
            method, path = self.app.calls[0]
            actual_req = Request.blank(path, method=method)
            self.assertEqual(req.path, actual_req.path)
            self.assertEqual(req.params, actual_req.params)

        do_test('part-number=-1')
        do_test('part-number=0')
        do_test('part-number=1')
        do_test('part-number=2')
        do_test('part-number=foo')
        do_test('part-number=foo&multipart-manifest=get')

    def test_part_number_ignored_for_non_slo_object_with_range(self):
        # verify that a part-number param is ignored for a non-slo object
        def do_test(query_string):
            self.app.clear_calls()
            req = Request.blank(
                '/v1/AUTH_test/gettest/c_15?%s' % query_string,
                headers={'Range': 'bytes=1-2'})
            self.slo.max_manifest_segments = 1
            status, headers, body = self.call_slo(req)
            self.assertEqual(status, '206 Partial Content')
            self.assertEqual(headers['Etag'], '%s' % md5hex('c' * 15))
            self.assertEqual(headers['Content-Length'], '2')
            self.assertEqual(headers['Content-Range'], 'bytes 1-2/15')
            self.assertEqual(body, b'c' * 2)
            self.assertEqual(1, self.app.call_count)
            method, path = self.app.calls[0]
            actual_req = Request.blank(path, method=method)
            self.assertEqual(req.path, actual_req.path)
            self.assertEqual(req.params, actual_req.params)

        do_test('part-number=-1')
        do_test('part-number=0')
        do_test('part-number=1')
        do_test('part-number=2')
        do_test('part-number=foo')
        do_test('part-number=foo&multipart-manifest=get')

    def test_part_number_ignored_for_manifest_get(self):
        def do_test(query_string):
            self.app.clear_calls()
            req = Request.blank(
                '/v1/AUTH_test/gettest/manifest-bc?%s' % query_string)
            self.slo.max_manifest_segments = 1
            status, headers, body = self.call_slo(req)
            self.assertEqual(status, '200 OK')
            self.assertEqual(headers['Etag'], self.manifest_bc_json_md5)
            self.assertEqual(headers['Content-Length'],
                             str(self.manifest_bc_json_size))
            self.assertEqual(headers['X-Static-Large-Object'], 'true')
            self.assertEqual(headers['Content-Type'],
                             'application/json; charset=utf-8')
            self.assertEqual(headers['X-Object-Meta-Plant'], 'Ficus')
            self.assertEqual(1, self.app.call_count)
            method, path = self.app.calls[0]
            actual_req = Request.blank(path, method=method)
            self.assertEqual(req.path, actual_req.path)
            self.assertEqual(req.params, actual_req.params)

        do_test('part-number=-1&multipart-manifest=get')
        do_test('part-number=0&multipart-manifest=get')
        do_test('part-number=1&multipart-manifest=get')
        do_test('part-number=2&multipart-manifest=get')
        do_test('part-number=foo&multipart-manifest=get')

    def test_head_out_of_range_part_number_on_subrange(self):
        # you can't go past the actual number of parts either
        req = Request.blank(
            '/v1/AUTH_test/gettest/manifest-abcd-subranges',
            method='HEAD',
            params={'part-number': 6})
        expected_calls = [
            ('HEAD', '/v1/AUTH_test/gettest/manifest-abcd-subranges?'
                     'part-number=6'),
            ('GET', '/v1/AUTH_test/gettest/manifest-abcd-subranges?'
                    'part-number=6')]
        status, headers, body = self.call_slo(req)
        self.assertEqual(status, '416 Requested Range Not Satisfiable')
        self.assertEqual(headers['Content-Range'],
                         'bytes */%d' % self.manifest_abcd_subranges_slo_size)
        self.assertEqual(headers['Etag'],
                         '"%s"' % self.manifest_abcd_subranges_slo_etag)
        self.assertEqual(headers['X-Manifest-Etag'],
                         self.manifest_abcd_subranges_json_md5)
        self.assertEqual(headers['X-Static-Large-Object'], 'true')
        self.assertEqual(headers['X-Parts-Count'], '5')
        self.assertEqual(int(headers['Content-Length']), len(body))
        self.assertEqual(body, b'')
        self.assertEqual(self.app.calls, expected_calls)

    def test_range_with_part_number_is_error(self):
        req = Request.blank(
            '/v1/AUTH_test/gettest/manifest-abcd-subranges?part-number=2',
            headers={'Range': 'bytes=4-12'})
        status, headers, body = self.call_slo(req)
        self.assertEqual(status, '400 Bad Request')
        self.assertNotIn('Content-Range', headers)
        self.assertNotIn('Etag', headers)
        self.assertNotIn('X-Static-Large-Object', headers)
        self.assertNotIn('X-Parts-Count', headers)
        self.assertEqual(body, b'Range requests are not supported with '
                               b'part number queries')
        expected_calls = [
            ('GET',
             '/v1/AUTH_test/gettest/manifest-abcd-subranges?part-number=2')
        ]
        self.assertEqual(expected_calls, self.app.calls)

    def test_head_part_number_subrange(self):
        req = Request.blank(
            '/v1/AUTH_test/gettest/manifest-abcd-subranges',
            method='HEAD', params={'part-number': 2})
        status, headers, body = self.call_slo(req)

        # Range header can be ignored in a HEAD request
        self.assertEqual(status, '206 Partial Content')
        self.assertEqual(headers['Etag'],
                         '"%s"' % self.manifest_abcd_subranges_slo_etag)
        self.assertEqual(headers['Content-Length'], '1')
        self.assertEqual(headers['X-Static-Large-Object'], 'true')
        self.assertEqual(headers['Content-Type'], 'application/json')
        self.assertEqual(headers['X-Parts-Count'], '5')
        self.assertEqual(body, b'')  # it's a HEAD request, after all
        expected_calls = [
            ('HEAD', '/v1/AUTH_test/gettest/manifest-abcd-subranges'
             '?part-number=2'),
            ('GET', '/v1/AUTH_test/gettest/manifest-abcd-subranges'
             '?part-number=2'),
        ]
        self.assertEqual(self.app.calls, expected_calls)

    def test_head_part_number_data_manifest(self):
        req = Request.blank(
            '/v1/AUTH_test/c/manifest-data',
            method='HEAD', params={'part-number': 1})
        status, headers, body = self.call_slo(req)
        self.assertEqual(status, '206 Partial Content')
        self.assertEqual(headers['Etag'],
                         '"%s"' % self.manifest_data_slo_etag)
        self.assertEqual(headers['Content-Length'], '6')
        self.assertEqual(headers['X-Static-Large-Object'], 'true')
        self.assertEqual(headers['X-Parts-Count'], '3')
        self.assertEqual(body, b'')  # it's a HEAD request, after all
        expected_calls = [
            ('HEAD', '/v1/AUTH_test/c/manifest-data?part-number=1'),
            ('GET', '/v1/AUTH_test/c/manifest-data?part-number=1'),
        ]
        self.assertEqual(self.app.calls, expected_calls)

    def test_get_part_number_data_manifest(self):
        req = Request.blank(
            '/v1/AUTH_test/c/manifest-data',
            params={'part-number': 3})
        status, headers, body = self.call_slo(req)
        self.assertEqual(status, '206 Partial Content')
        self.assertEqual(headers['Etag'],
                         '"%s"' % self.manifest_data_slo_etag)
        self.assertEqual(headers['Content-Length'], '6')
        self.assertEqual(headers['X-Static-Large-Object'], 'true')
        self.assertEqual(headers['X-Parts-Count'], '3')
        self.assertEqual(body, b'ABCDEF')
        expected_calls = [
            ('GET', '/v1/AUTH_test/c/manifest-data?part-number=3'),
        ]
        self.assertEqual(self.app.calls, expected_calls)


class TestPartNumberLegacyManifest(TestPartNumber):

    modern_manifest_headers = False


class TestSloBulkDeleter(unittest.TestCase):
    def test_reused_logger(self):
        slo_mware = slo.filter_factory({})('fake app')
        self.assertTrue(slo_mware.logger is slo_mware.bulk_deleter.logger)

    def test_passes_through_concurrency(self):
        slo_mware = slo.filter_factory({'delete_concurrency': 5})('fake app')
        self.assertEqual(5, slo_mware.bulk_deleter.delete_concurrency)

    def test_uses_big_max_deletes(self):
        slo_mware = slo.filter_factory(
            {'max_manifest_segments': 123456789})('fake app')
        self.assertGreaterEqual(
            slo_mware.bulk_deleter.max_deletes_per_request,
            123456789)


class TestSwiftInfo(unittest.TestCase):
    def setUp(self):
        registry._swift_info = {}
        registry._swift_admin_info = {}

    def test_registered_defaults(self):
        mware = slo.filter_factory({})('have to pass in an app')
        swift_info = registry.get_swift_info()
        self.assertTrue('slo' in swift_info)
        self.assertEqual(swift_info['slo'].get('max_manifest_segments'),
                         mware.max_manifest_segments)
        self.assertEqual(swift_info['slo'].get('min_segment_size'), 1)
        self.assertEqual(swift_info['slo'].get('max_manifest_size'),
                         mware.max_manifest_size)
        self.assertIs(swift_info['slo'].get('allow_async_delete'), True)
        self.assertEqual(1000, mware.max_manifest_segments)
        self.assertEqual(8388608, mware.max_manifest_size)
        self.assertEqual(1048576, mware.rate_limit_under_size)
        self.assertEqual(10, mware.rate_limit_after_segment)
        self.assertEqual(1, mware.rate_limit_segments_per_sec)
        self.assertEqual(10, mware.yield_frequency)
        self.assertEqual(2, mware.concurrency)
        self.assertEqual(2, mware.bulk_deleter.delete_concurrency)
        self.assertIs(True, mware.allow_async_delete)

    def test_registered_non_defaults(self):
        conf = dict(
            max_manifest_segments=500, max_manifest_size=1048576,
            rate_limit_under_size=2097152, rate_limit_after_segment=20,
            rate_limit_segments_per_sec=2, yield_frequency=5, concurrency=1,
            delete_concurrency=3, allow_async_delete='n')
        mware = slo.filter_factory(conf)('have to pass in an app')
        swift_info = registry.get_swift_info()
        self.assertTrue('slo' in swift_info)
        self.assertEqual(swift_info['slo'].get('max_manifest_segments'), 500)
        self.assertEqual(swift_info['slo'].get('min_segment_size'), 1)
        self.assertEqual(swift_info['slo'].get('max_manifest_size'), 1048576)
        self.assertIs(swift_info['slo'].get('allow_async_delete'), False)
        self.assertEqual(500, mware.max_manifest_segments)
        self.assertEqual(1048576, mware.max_manifest_size)
        self.assertEqual(2097152, mware.rate_limit_under_size)
        self.assertEqual(20, mware.rate_limit_after_segment)
        self.assertEqual(2, mware.rate_limit_segments_per_sec)
        self.assertEqual(5, mware.yield_frequency)
        self.assertEqual(1, mware.concurrency)
        self.assertEqual(3, mware.bulk_deleter.delete_concurrency)
        self.assertIs(False, mware.allow_async_delete)


class TestNonSloPassthrough(SloGETorHEADTestCase):

    def setUp(self):
        super(TestNonSloPassthrough, self).setUp()
        self._setup_alphabet_objects('a')

        body = b'big' * 1000
        self.app.register(
            'GET', '/v1/AUTH_test/rangetest/big', swob.HTTPOk, {
                'Content-Length': len(body),
                'Etag': md5hex(body),
            }, body=body)

    def test_get_nonmanifest_passthrough(self):
        req = Request.blank(
            '/v1/AUTH_test/gettest/a_5',
            environ={'REQUEST_METHOD': 'GET'})
        status, headers, body = self.call_slo(req)

        self.assertEqual(status, '200 OK')
        self.assertEqual(headers['Etag'], md5hex('a' * 5))
        self.assertEqual(headers['Content-Length'], '5')
        self.assertNotIn('X-Static-Large-Object', headers)
        self.assertNotIn('X-Manifest-Etag', headers)
        self.assertEqual(body, b'aaaaa')
        self.assertEqual(self.app.calls, [
            ('GET', '/v1/AUTH_test/gettest/a_5'),
        ])

    def test_non_slo_range_passthrough(self):
        req = Request.blank(
            '/v1/AUTH_test/rangetest/big',
            headers={'Range': 'bytes=0-4'})
        status, headers, body = self.call_slo(req)
        self.assertEqual(status, '206 Partial Content')
        self.assertEqual(headers['Content-Length'], '5')
        self.assertEqual(headers['Content-Range'], 'bytes 0-4/3000')
        self.assertEqual(body, b'bigbi')
        self.assertEqual(self.app.calls, [
            ('GET', '/v1/AUTH_test/rangetest/big'),
        ])

    def test_non_slo_range_unsatisfiable_passthrough(self):
        req = Request.blank(
            '/v1/AUTH_test/rangetest/big',
            headers={'Range': 'bytes=3001-'})
        status, headers, body = self.call_slo(req)
        self.assertEqual(status, '416 Requested Range Not Satisfiable')
        self.assertEqual(headers['Content-Range'], 'bytes */3000')
        self.assertIn(b'Requested Range Not Satisfiable', body)
        self.assertEqual(self.app.calls, [
            ('GET', '/v1/AUTH_test/rangetest/big'),
        ])

    def test_non_slo_multi_range_passthrough(self):
        req = Request.blank(
            '/v1/AUTH_test/rangetest/big',
            headers={'Range': 'bytes=1-2,3-4'})
        status, headers, body = self.call_slo(req)
        self.assertEqual(status, '206 Partial Content')
        self.assertNotIn('Content-Range', headers)

        ct, params = parse_content_type(headers['Content-Type'])
        self.assertEqual(ct, 'multipart/byteranges')

        params = dict(params)
        boundary = params.get('boundary').encode('utf-8')

        self.assertEqual(len(body), int(headers['Content-Length']))

        got_mime_docs = []
        for mime_doc_fh in iter_multipart_mime_documents(
                BytesIO(body), boundary):
            headers = parse_mime_headers(mime_doc_fh)
            body = mime_doc_fh.read()
            got_mime_docs.append((headers, body))
        self.assertEqual(len(got_mime_docs), 2)

        first_range_headers, first_range_body = got_mime_docs[0]
        self.assertEqual(first_range_headers['Content-Range'],
                         'bytes 1-2/3000')
        self.assertEqual(first_range_body, b'ig')

        second_range_headers, second_range_body = got_mime_docs[1]
        self.assertEqual(second_range_headers['Content-Range'],
                         'bytes 3-4/3000')
        # 012 34 5678
        # big bi gbig
        self.assertEqual(second_range_body, b'bi')
        self.assertEqual(self.app.calls, [
            ('GET', '/v1/AUTH_test/rangetest/big'),
        ])

    def test_non_slo_multi_range_partially_satisfiable_passthrough(self):
        req = Request.blank(
            '/v1/AUTH_test/rangetest/big',
            headers={'Range': 'bytes=1-2,3-4,3001-'})
        status, headers, body = self.call_slo(req)
        self.assertEqual(status, '206 Partial Content')
        self.assertNotIn('Content-Range', headers)
        self.assertEqual(int(headers['Content-Length']), len(body))

        ct, params = parse_content_type(headers['Content-Type'])
        self.assertEqual(ct, 'multipart/byteranges')

        params = dict(params)
        boundary = params.get('boundary').encode('utf-8')

        self.assertEqual(len(body), int(headers['Content-Length']))

        got_mime_docs = []
        for mime_doc_fh in iter_multipart_mime_documents(
                BytesIO(body), boundary):
            headers = parse_mime_headers(mime_doc_fh)
            body = mime_doc_fh.read()
            got_mime_docs.append((headers, body))
        self.assertEqual(len(got_mime_docs), 2)

        first_range_headers, first_range_body = got_mime_docs[0]
        self.assertEqual(first_range_headers['Content-Range'],
                         'bytes 1-2/3000')
        self.assertEqual(first_range_body, b'ig')

        second_range_headers, second_range_body = got_mime_docs[1]
        self.assertEqual(second_range_headers['Content-Range'],
                         'bytes 3-4/3000')
        self.assertEqual(second_range_body, b'bi')
        self.assertEqual(self.app.calls, [
            ('GET', '/v1/AUTH_test/rangetest/big'),
        ])

    def test_non_slo_multi_range_unsatisfiable_passthrough(self):
        req = Request.blank(
            '/v1/AUTH_test/rangetest/big',
            headers={'Range': 'bytes=3001-,3005-3010'})
        status, headers, body = self.call_slo(req)
        self.assertEqual(status, '416 Requested Range Not Satisfiable')
        self.assertEqual(headers['Content-Range'], 'bytes */3000')
        self.assertEqual(int(headers['Content-Length']), len(body))
        self.assertIn(b'Requested Range Not Satisfiable', body)
        self.assertEqual(self.app.calls, [
            ('GET', '/v1/AUTH_test/rangetest/big'),
        ])

    def test_non_slo_multi_range_starting_beyond_multipart_resp_length(self):
        req = Request.blank(
            '/v1/AUTH_test/rangetest/big',
            headers={'Range': 'bytes=1000-1002,2000-2002'})
        status, headers, body = self.call_slo(req)
        self.assertEqual(status, '206 Partial Content')
        self.assertNotIn('Content-Range', headers)
        self.assertEqual(int(headers['Content-Length']), len(body))

        ct, params = parse_content_type(headers['Content-Type'])
        self.assertEqual(ct, 'multipart/byteranges')

        params = dict(params)
        boundary = params.get('boundary').encode('utf-8')

        self.assertEqual(len(body), int(headers['Content-Length']))

        got_mime_docs = []
        for mime_doc_fh in iter_multipart_mime_documents(
                BytesIO(body), boundary):
            headers = parse_mime_headers(mime_doc_fh)
            body = mime_doc_fh.read()
            got_mime_docs.append((headers, body))
        self.assertEqual(len(got_mime_docs), 2)

        first_range_headers, first_range_body = got_mime_docs[0]
        self.assertEqual(first_range_headers['Content-Range'],
                         'bytes 1000-1002/3000')
        self.assertEqual(first_range_body, b'igb')

        second_range_headers, second_range_body = got_mime_docs[1]
        self.assertEqual(second_range_headers['Content-Range'],
                         'bytes 2000-2002/3000')
        self.assertEqual(second_range_body, b'gbi')
        self.assertEqual(self.app.calls, [
            ('GET', '/v1/AUTH_test/rangetest/big'),
        ])


class TestRespAttrs(unittest.TestCase):
    def test_init_calculates_is_legacy(self):
        attrs = slo.RespAttrs(True, 123456789.12345,
                              'manifest-etag', 'slo-etag', 999)
        self.assertTrue(attrs.is_slo)
        self.assertEqual(123456789.12345, attrs.timestamp)
        self.assertIsInstance(attrs.timestamp, Timestamp)
        self.assertEqual('manifest-etag', attrs.json_md5)
        self.assertEqual('slo-etag', attrs.slo_etag)
        self.assertEqual(999, attrs.slo_size)
        # we gave it etag and size!
        self.assertTrue(attrs._has_size_and_etag())
        self.assertFalse(attrs.is_legacy)

    def test_init_converts_timestamps_from_strings(self):
        attrs = slo.RespAttrs(True, '123456789.12345',
                              'manifest-etag', 'slo-etag', 999)
        self.assertTrue(attrs.is_slo)
        self.assertEqual(123456789.12345, attrs.timestamp)
        self.assertIsInstance(attrs.timestamp, Timestamp)
        self.assertEqual('manifest-etag', attrs.json_md5)
        self.assertEqual('slo-etag', attrs.slo_etag)
        self.assertEqual(999, attrs.slo_size)
        # we gave it etag and size!
        self.assertTrue(attrs._has_size_and_etag())
        self.assertFalse(attrs.is_legacy)

    def test_default_types(self):
        attrs = slo.RespAttrs(None, None, None, None, None)
        # types are correct, values are default/place-holders
        self.assertTrue(attrs.is_slo is False)  # not None!
        self.assertEqual(0, attrs.timestamp)
        self.assertIsInstance(attrs.timestamp, Timestamp)
        self.assertEqual('', attrs.json_md5)
        self.assertEqual('', attrs.slo_etag)
        self.assertEqual(-1, attrs.slo_size)
        # we didn't provide etag & size
        self.assertFalse(attrs._has_size_and_etag())
        self.assertTrue(attrs.is_legacy)

    def test_init_with_no_sysmeta(self):
        now = Timestamp.now()
        attrs = slo.RespAttrs(True, now.normal, None, None, None)
        self.assertTrue(attrs.is_slo)
        self.assertEqual(now, attrs.timestamp)
        self.assertIsInstance(attrs.timestamp, Timestamp)
        self.assertEqual('', attrs.json_md5)
        self.assertEqual('', attrs.slo_etag)
        self.assertEqual(-1, attrs.slo_size)
        # we didn't provide etag & size
        self.assertFalse(attrs._has_size_and_etag())
        self.assertTrue(attrs.is_legacy)

    def test_init_with_no_sysmeta_offset(self):
        now = Timestamp.now(offset=123)
        attrs = slo.RespAttrs(True, now.internal, None, None, None)
        self.assertTrue(attrs.is_slo)
        self.assertEqual(now, attrs.timestamp)
        self.assertIsInstance(attrs.timestamp, Timestamp)
        self.assertEqual('', attrs.json_md5)
        self.assertEqual('', attrs.slo_etag)
        self.assertEqual(-1, attrs.slo_size)
        # we didn't provide etag & size
        self.assertFalse(attrs._has_size_and_etag())
        self.assertTrue(attrs.is_legacy)

    def test_from_empty_headers(self):
        attrs = slo.RespAttrs.from_headers([])
        self.assertFalse(attrs.is_slo)
        self.assertEqual(0, attrs.timestamp)
        self.assertEqual('', attrs.json_md5)
        self.assertEqual('', attrs.slo_etag)
        self.assertEqual(-1, attrs.slo_size)
        self.assertTrue(attrs.is_legacy)

    def test_from_only_timestamp(self):
        now = Timestamp.now(offset=1)
        attrs = slo.RespAttrs.from_headers(
            [('X-Backend-Timestamp', now.internal),
             ('X-Irrelevant', 'ignored')])
        self.assertFalse(attrs.is_slo)
        self.assertEqual(now, attrs.timestamp)
        self.assertEqual('', attrs.json_md5)
        self.assertEqual('', attrs.slo_etag)
        self.assertEqual(-1, attrs.slo_size)
        self.assertTrue(attrs.is_legacy)

    def test_legacy_slo_sysmeta(self):
        attrs = slo.RespAttrs.from_headers(
            [('X-Backend-Timestamp', '123456789.12345'),
             ('Etag', 'manifest-etag'),
             ('X-Static-lARGE-Object', 'yes')])
        self.assertTrue(attrs.is_slo)
        self.assertEqual(123456789.12345, attrs.timestamp)
        self.assertEqual('manifest-etag', attrs.json_md5)
        self.assertEqual('', attrs.slo_etag)
        self.assertEqual(-1, attrs.slo_size)
        self.assertTrue(attrs.is_legacy)

    def test_partial_modern_sysmeta(self):
        # missing slo etag
        attrs = slo.RespAttrs.from_headers(
            [('X-Backend-Timestamp', '123456789.12345'),
             ('Etag', 'manifest-etag'),
             ('X-Static-lARGE-Object', 'yes'),
             ('x-object-sysmeta-slo-size', '1234')])
        self.assertTrue(attrs.is_slo)
        self.assertEqual(123456789.12345, attrs.timestamp)
        self.assertEqual('manifest-etag', attrs.json_md5)
        self.assertEqual('', attrs.slo_etag)
        self.assertEqual(1234, attrs.slo_size)
        self.assertTrue(attrs.is_legacy)

        # missing slo size
        attrs = slo.RespAttrs.from_headers(
            [('X-Backend-Timestamp', '123456789.12345'),
             ('Etag', 'manifest-etag'),
             ('X-Static-lARGE-Object', 'yes'),
             ('x-object-sysmeta-slo-etag', 'slo-etag')])
        self.assertTrue(attrs.is_slo)
        self.assertEqual(123456789.12345, attrs.timestamp)
        self.assertEqual('manifest-etag', attrs.json_md5)
        self.assertEqual('slo-etag', attrs.slo_etag)
        self.assertEqual(-1, attrs.slo_size)
        self.assertTrue(attrs.is_legacy)

        # missing manifest etag
        attrs = slo.RespAttrs.from_headers(
            [('X-Backend-Timestamp', '123456789.12345'),
             ('X-Static-lARGE-Object', 'yes'),
             ('x-object-sysmeta-slo-size', '1234'),
             ('x-object-sysmeta-slo-etag', 'slo-etag')])
        self.assertTrue(attrs.is_slo)
        self.assertEqual(123456789.12345, attrs.timestamp)
        self.assertEqual('', attrs.json_md5)
        self.assertEqual('slo-etag', attrs.slo_etag)
        self.assertEqual(1234, attrs.slo_size)
        # missing Etag might be some kind of bug, but it has all sysmeta
        self.assertFalse(attrs.is_legacy)

    def test_invalid_sysmeta(self):
        attrs = slo.RespAttrs.from_headers(
            [('X-Backend-Timestamp', '123456789.12345'),
             ('X-Static-lARGE-Object', 'yes'),
             ('x-object-sysmeta-slo-size', 'huge!')])
        self.assertTrue(attrs.is_slo)
        self.assertEqual(123456789.12345, attrs.timestamp)
        self.assertEqual('', attrs.json_md5)
        self.assertEqual('', attrs.slo_etag)
        self.assertEqual(-1, attrs.slo_size)
        self.assertTrue(attrs.is_legacy)

        attrs = slo.RespAttrs.from_headers(
            [('X-Backend-Timestamp', '123456789.12345'),
             ('X-Static-lARGE-Object', 'yes'),
             ('e-TAG', 'wrong!'),
             ('x-object-sysmeta-slo-size', '')])
        self.assertTrue(attrs.is_slo)
        self.assertEqual(123456789.12345, attrs.timestamp)
        self.assertEqual('', attrs.json_md5)
        self.assertEqual('', attrs.slo_etag)
        self.assertEqual(-1, attrs.slo_size)
        self.assertTrue(attrs.is_legacy)

    def test_from_valid_sysmeta(self):
        attrs = slo.RespAttrs.from_headers(
            [('X-Backend-Timestamp', '123456789.12345'),
             ('Etag', 'manifest-etag'),
             ('X-Static-lARGE-Object', 'yes'),
             ('x-object-sysmeta-slo-etag', 'slo-tag'),
             ('x-object-sysmeta-slo-size', '1234')])
        self.assertTrue(attrs.is_slo)
        self.assertEqual(123456789.12345, attrs.timestamp)
        self.assertEqual('manifest-etag', attrs.json_md5)
        self.assertEqual('slo-tag', attrs.slo_etag)
        self.assertEqual(1234, attrs.slo_size)
        self.assertFalse(attrs.is_legacy)

    def test_from_regular_object(self):
        now = Timestamp.now()
        attrs = slo.RespAttrs.from_headers(
            [('X-Backend-Timestamp', now.normal),
             ('Etag', 'object-etag')])
        self.assertFalse(attrs.is_slo)
        self.assertEqual(now, attrs.timestamp)
        # N.B. we only set manifest_etag on slo objects
        self.assertEqual('', attrs.json_md5)
        self.assertEqual('', attrs.slo_etag)
        self.assertEqual(-1, attrs.slo_size)
        self.assertTrue(attrs.is_legacy)

    def test_non_slo_with_sysmeta(self):
        attrs = slo.RespAttrs.from_headers(
            [('X-Backend-Timestamp', '123456789.12345'),
             ('X-Static-lARGE-Object', 'false')])
        self.assertFalse(attrs.is_slo)
        self.assertEqual(123456789.12345, attrs.timestamp)
        self.assertEqual('', attrs.json_md5)
        self.assertEqual('', attrs.slo_etag)
        self.assertEqual(-1, attrs.slo_size)
        self.assertTrue(attrs.is_legacy)

        attrs = slo.RespAttrs.from_headers(
            [('X-Backend-Timestamp', '123456789.12345'),
             ('Etag', 'segment-etag'),
             ('x-object-sysmeta-slo-etag', 'tag'),
             ('x-object-sysmeta-slo-size', '1234')])
        # this is NOT an SLO
        self.assertFalse(attrs.is_slo)
        self.assertEqual('', attrs.json_md5)
        # ... but we set these based on the sysmeta values
        self.assertEqual('tag', attrs.slo_etag)
        self.assertEqual(1234, attrs.slo_size)
        self.assertEqual(123456789.12345, attrs.timestamp)
        # I hope someday a non-slo with slo sysmeta *will* be just a legacy,
        # see lp bug #2035158
        self.assertFalse(attrs.is_legacy)

    def test_from_zero_byte_sysmeta(self):
        attrs = slo.RespAttrs.from_headers([
            ('X-Backend-Timestamp', '1709069771.34178'),
            ('X-Object-Sysmeta-Container-Update-Override-Etag',
             'a1eadf0ca181e87fcbdba2074ce0fd90; '
             's3_etag=59adb24ef3cdbe0297f05b395827453f-1; '
             'slo_etag=74be16979710d4c4e7c6647856088456'),
            ('X-Object-Sysmeta-S3Api-Etag',
             '59adb24ef3cdbe0297f05b395827453f-1'),
            ('X-Object-Sysmeta-S3Api-Upload-Id',
             'NDZlMDBhN2MtNzVmZS00ZTljLTkzN2EtODcwNGQ5OTg4NmQ2'),
            ('X-Object-Sysmeta-Slo-Etag', '74be16979710d4c4e7c6647856088456'),
            ('X-Object-Sysmeta-Slo-Size', '0'),
            ('ETag', 'a1eadf0ca181e87fcbdba2074ce0fd90'),
            ('X-Static-Large-Object', 'True'),
        ])
        self.assertTrue(attrs.is_slo)
        self.assertEqual(1709069771.34178, attrs.timestamp)
        self.assertEqual('a1eadf0ca181e87fcbdba2074ce0fd90', attrs.json_md5)
        self.assertEqual('74be16979710d4c4e7c6647856088456', attrs.slo_etag)
        self.assertEqual(0, attrs.slo_size)
        self.assertFalse(attrs.is_legacy)

    def _legacy_from_headers(self):
        attrs = slo.RespAttrs.from_headers(
            [('X-Backend-Timestamp', '123456789.12345'),
             ('Etag', 'manifest-etag'),
             ('X-Static-lARGE-Object', 'yes')])
        self.assertTrue(attrs.is_slo)
        self.assertEqual(123456789.12345, attrs.timestamp)
        self.assertEqual('manifest-etag', attrs.json_md5)
        self.assertEqual('', attrs.slo_etag)
        self.assertEqual(-1, attrs.slo_size)
        self.assertTrue(attrs.is_legacy)
        return attrs

    def test_update_from_segments(self):
        attrs = self._legacy_from_headers()
        segments = [
            {'hash': 'abc', 'bytes': 2},
            {'hash': 'def', 'bytes': 3},
        ]
        slo._annotate_segments(segments)
        attrs.update_from_segments(segments)

        exp_etag = md5('abcdef'.encode('ascii'), usedforsecurity=False)

        self.assertTrue(attrs.is_slo)
        self.assertEqual(123456789.12345, attrs.timestamp)
        self.assertEqual(exp_etag.hexdigest(), attrs.slo_etag)
        self.assertEqual(5, attrs.slo_size)
        # N.B. it's still a legacy manifest
        self.assertTrue(attrs.is_legacy)

    def test_update_from_segments_with_raw_data(self):
        attrs = self._legacy_from_headers()
        raw_data = b'something'
        segments = [
            {'hash': 'abc', 'bytes': 2},
            {'data': base64.b64encode(raw_data)},
        ]
        slo._annotate_segments(segments)
        attrs.update_from_segments(segments)

        raw_data_checksum = md5(raw_data).hexdigest()
        exp_etag = md5(('abc' + raw_data_checksum).encode('ascii'),
                       usedforsecurity=False)

        self.assertTrue(attrs.is_slo)
        self.assertEqual(123456789.12345, attrs.timestamp)
        self.assertEqual(exp_etag.hexdigest(), attrs.slo_etag)
        self.assertEqual(11, attrs.slo_size)
        # N.B. it's still a legacy manifest
        self.assertTrue(attrs.is_legacy)

    def test_update_from_segments_with_range(self):
        attrs = self._legacy_from_headers()
        segments = [
            {'hash': 'abc', 'bytes': 2},
            {'hash': 'def', 'range': '1-2'},
        ]
        slo._annotate_segments(segments)
        attrs.update_from_segments(segments)

        exp_etag = md5('abcdef:1-2;'.encode('ascii'), usedforsecurity=False)

        self.assertTrue(attrs.is_slo)
        self.assertEqual(123456789.12345, attrs.timestamp)
        self.assertEqual(exp_etag.hexdigest(), attrs.slo_etag)
        self.assertEqual(4, attrs.slo_size)
        # N.B. it's still a legacy manifest
        self.assertTrue(attrs.is_legacy)

    def test_update_from_segments_with_sub_slo(self):
        attrs = self._legacy_from_headers()
        content_type = 'application/octet-stream'
        content_type += ";swift_bytes=%d" % 5
        segments = [
            {'hash': 'abc', 'bytes': 2},
            {'hash': '123', 'sub_slo': True, 'content_type': content_type},
        ]
        slo._annotate_segments(segments)
        attrs.update_from_segments(segments)

        exp_etag = md5('abc123'.encode('ascii'), usedforsecurity=False)

        self.assertTrue(attrs.is_slo)
        self.assertEqual(123456789.12345, attrs.timestamp)
        self.assertEqual(exp_etag.hexdigest(), attrs.slo_etag)
        self.assertEqual(7, attrs.slo_size)
        # N.B. it's still a legacy manifest
        self.assertTrue(attrs.is_legacy)

    def test_update_from_segments_with_sub_slo_range(self):
        attrs = self._legacy_from_headers()
        content_type = 'application/octet-stream'
        content_type += ";swift_bytes=%d" % 5
        segments = [
            {'hash': 'abc', 'bytes': 2},
            {'hash': '123', 'sub_slo': True, 'content_type': content_type,
             'range': '2-4'},
        ]
        slo._annotate_segments(segments)
        attrs.update_from_segments(segments)

        exp_etag = md5('abc123:2-4;'.encode('ascii'), usedforsecurity=False)

        self.assertTrue(attrs.is_slo)
        self.assertEqual(123456789.12345, attrs.timestamp)
        self.assertEqual(exp_etag.hexdigest(), attrs.slo_etag)
        self.assertEqual(5, attrs.slo_size)
        # N.B. it's still a legacy manifest
        self.assertTrue(attrs.is_legacy)

    def test_update_from_segments_not_legacy(self):
        attrs = slo.RespAttrs.from_headers(
            [('X-Backend-Timestamp', '123456789.12345'),
             ('X-Static-lARGE-Object', 'yes'),
             ('x-object-sysmeta-slo-etag', 'tag'),
             ('x-object-sysmeta-slo-size', '1234')])

        segments = 'not even json; does not matter'
        attrs.update_from_segments(segments)

        self.assertTrue(attrs.is_slo)
        self.assertEqual(123456789.12345, attrs.timestamp)
        self.assertEqual('tag', attrs.slo_etag)
        self.assertEqual(1234, attrs.slo_size)
        # N.B. it's still a legacy manifest
        self.assertFalse(attrs.is_legacy)


if __name__ == '__main__':
    unittest.main()<|MERGE_RESOLUTION|>--- conflicted
+++ resolved
@@ -1803,12 +1803,9 @@
         ])
 
     def test_handle_async_delete_alternative_expirer_config(self):
-<<<<<<< HEAD
-=======
         # Test that SLO async delete operation will send UPDATE requests to the
         # alternative expirer container when using a non-default account name
         # and container divisor.
->>>>>>> 3a6f0d52
         slo_conf = {
             'expiring_objects_account_name': 'exp',
             'expiring_objects_container_divisor': '5400',

# -*- coding: utf-8 -*-
# Copyright (c) 2013 OpenStack Foundation
#
# Licensed under the Apache License, Version 2.0 (the "License");
# you may not use this file except in compliance with the License.
# You may obtain a copy of the License at
#
#    http://www.apache.org/licenses/LICENSE-2.0
#
# Unless required by applicable law or agreed to in writing, software
# distributed under the License is distributed on an "AS IS" BASIS,
# WITHOUT WARRANTIES OR CONDITIONS OF ANY KIND, either express or
# implied.
# See the License for the specific language governing permissions and
# limitations under the License.

import base64
from datetime import datetime
import json
import time
import unittest
import string

import mock
from mock import patch

import six
from io import BytesIO

from swift.common import swob, registry
from swift.common.header_key_dict import HeaderKeyDict
from swift.common.middleware import slo
from swift.common.request_helpers import update_etag_is_at_header
from swift.common.swob import Request, HTTPException, str_to_wsgi, \
    bytes_to_wsgi
from swift.common.utils import quote, closing_if_possible, close_if_possible, \
    parse_content_type, iter_multipart_mime_documents, parse_mime_headers, \
    Timestamp, get_expirer_container, md5
from test.unit.common.middleware.helpers import FakeSwift


test_xml_data = '''<?xml version="1.0" encoding="UTF-8"?>
<static_large_object>
  <object_segment>
    <path>/cont/object</path>
    <etag>etagoftheobjectsegment</etag>
    <size_bytes>100</size_bytes>
  </object_segment>
</static_large_object>
'''
test_json_data = json.dumps([{'path': '/cont/object',
                              'etag': 'etagoftheobjectsegment',
                              'size_bytes': 100}]).encode('ascii')


def fake_start_response(*args, **kwargs):
    pass


def md5hex(s):
    if not isinstance(s, bytes):
        s = s.encode('ascii')
    return md5(s, usedforsecurity=False).hexdigest()


class SloTestCase(unittest.TestCase):

    def setUp(self):
        self.app = FakeSwift()
        slo_conf = {'rate_limit_under_size': '0'}
        self.slo = slo.filter_factory(slo_conf)(self.app)
        self.slo.logger = self.app.logger

    def call_app(self, req, app=None):
        if app is None:
            app = self.app

        req.headers.setdefault("User-Agent", "Mozzarella Foxfire")

        status = [None]
        headers = [None]

        def start_response(s, h, ei=None):
            status[0] = s
            headers[0] = h

        body_iter = app(req.environ, start_response)
        body = b''
        # appease the close-checker
        with closing_if_possible(body_iter):
            for chunk in body_iter:
                body += chunk
        return status[0], headers[0], body

    def call_slo(self, req, **kwargs):
        return self.call_app(req, app=self.slo, **kwargs)


class TestSloMiddleware(SloTestCase):

    def setUp(self):
        super(TestSloMiddleware, self).setUp()

        self.app.register(
            'GET', '/', swob.HTTPOk, {}, b'passed')
        self.app.register(
            'PUT', '/', swob.HTTPOk, {}, b'passed')

    def test_handle_multipart_no_obj(self):
        req = Request.blank('/')
        resp_iter = self.slo(req.environ, fake_start_response)
        self.assertEqual(self.app.calls, [('GET', '/')])
        self.assertEqual(b''.join(resp_iter), b'passed')

    def test_slo_header_assigned(self):
        req = Request.blank(
            '/v1/a/c/o', headers={'x-static-large-object': "true"},
            environ={'REQUEST_METHOD': 'PUT'})
        resp = b''.join(self.slo(req.environ, fake_start_response))
        self.assertTrue(
            resp.startswith(b'X-Static-Large-Object is a reserved header'))

    def test_slo_PUT_env_override(self):
        path = '/v1/a/c/o'
        body = b'manifest body not checked when override flag set'
        resp_status = []

        def start_response(status, headers, *args):
            resp_status.append(status)

        req = Request.blank(
            path, headers={'x-static-large-object': "true"},
            environ={'REQUEST_METHOD': 'PUT', 'swift.slo_override': True},
            body=body)
        self.app.register('PUT', path, swob.HTTPCreated, {})
        resp_iter = self.slo(req.environ, start_response)
        self.assertEqual(b'', b''.join(resp_iter))
        self.assertEqual(self.app.calls, [('PUT', path)])
        self.assertEqual(body, self.app.uploaded[path][1])
        self.assertEqual(resp_status[0], '201 Created')

    def _put_bogus_slo(self, manifest_text,
                       manifest_path='/v1/a/c/the-manifest'):
        with self.assertRaises(HTTPException) as catcher:
            slo.parse_and_validate_input(manifest_text, manifest_path)
        self.assertEqual(400, catcher.exception.status_int)
        return catcher.exception.body.decode('utf-8')

    def _put_slo(self, manifest_text, manifest_path='/v1/a/c/the-manifest'):
        return slo.parse_and_validate_input(manifest_text, manifest_path)

    def test_bogus_input(self):
        self.assertEqual('Manifest must be valid JSON.\n',
                         self._put_bogus_slo('some non json'))

        self.assertEqual('Manifest must be a list.\n',
                         self._put_bogus_slo('{}'))

        self.assertEqual('Index 0: not a JSON object\n',
                         self._put_bogus_slo('["zombocom"]'))

    def test_bogus_input_bad_keys(self):
        self.assertEqual(
            "Index 0: extraneous keys \"baz\", \"foo\"\n",
            self._put_bogus_slo(json.dumps(
                [{'path': '/cont/object', 'etag': 'etagoftheobjectsegment',
                  'size_bytes': 100,
                  'foo': 'bar', 'baz': 'quux'}])))

        # This also catches typos
        self.assertEqual(
            'Index 0: extraneous keys "egat"\n',
            self._put_bogus_slo(json.dumps(
                [{'path': '/cont/object', 'egat': 'etagoftheobjectsegment',
                  'size_bytes': 100}])))
        self.assertEqual(
            'Index 0: extraneous keys "siez_bytes"\n',
            self._put_bogus_slo(json.dumps(
                [{'path': '/cont/object', 'etag': 'etagoftheobjectsegment',
                  'siez_bytes': 100}])))

    def test_bogus_input_ranges(self):
        self.assertEqual(
            "Index 0: invalid range\n",
            self._put_bogus_slo(json.dumps(
                [{'path': '/cont/object', 'etag': 'blah',
                  'size_bytes': 100, 'range': 'non-range value'}])))

        self.assertEqual(
            "Index 0: multiple ranges (only one allowed)\n",
            self._put_bogus_slo(json.dumps(
                [{'path': '/cont/object', 'etag': 'blah',
                  'size_bytes': 100, 'range': '1-20,30-40'}])))

    def test_bogus_input_unsatisfiable_range(self):
        self.assertEqual(
            "Index 0: unsatisfiable range\n",
            self._put_bogus_slo(json.dumps(
                [{'path': '/cont/object', 'etag': 'blah',
                  'size_bytes': 100, 'range': '8888-9999'}])))

        # since size is optional, we have to be able to defer this check
        segs = self._put_slo(json.dumps(
            [{'path': '/cont/object', 'etag': 'blah',
              'size_bytes': None, 'range': '8888-9999'}]))
        self.assertEqual(1, len(segs))

    def test_bogus_input_path(self):
        self.assertEqual(
            "Index 0: path does not refer to an object. Path must be of the "
            "form /container/object.\n"
            "Index 1: path does not refer to an object. Path must be of the "
            "form /container/object.\n",
            self._put_bogus_slo(json.dumps(
                [{'path': '/cont', 'etag': 'etagoftheobjectsegment',
                  'size_bytes': 100},
                 {'path': '/c-trailing-slash/', 'etag': 'e',
                  'size_bytes': 100},
                 {'path': '/con/obj', 'etag': 'e',
                  'size_bytes': 100},
                 {'path': '/con/obj-trailing-slash/', 'etag': 'e',
                  'size_bytes': 100},
                 {'path': '/con/obj/with/slashes', 'etag': 'e',
                  'size_bytes': 100}])))

    def test_bogus_input_multiple(self):
        self.assertEqual(
            "Index 0: invalid range\nIndex 1: not a JSON object\n",
            self._put_bogus_slo(json.dumps(
                [{'path': '/cont/object', 'etag': 'etagoftheobjectsegment',
                  'size_bytes': 100, 'range': 'non-range value'},
                 None])))

    def test_bogus_input_size_bytes(self):
        self.assertEqual(
            "Index 0: invalid size_bytes\n",
            self._put_bogus_slo(json.dumps(
                [{'path': '/cont/object', 'etag': 'blah', 'size_bytes': "fht"},
                 {'path': '/cont/object', 'etag': 'blah', 'size_bytes': None},
                 {'path': '/cont/object', 'etag': 'blah', 'size_bytes': 100}],
            )))

        self.assertEqual(
            "Index 0: invalid size_bytes\n",
            self._put_bogus_slo(json.dumps(
                [{'path': '/cont/object', 'etag': 'blah', 'size_bytes': []}],
            )))

    def test_bogus_input_self_referential(self):
        self.assertEqual(
            "Index 0: manifest must not include itself as a segment\n",
            self._put_bogus_slo(json.dumps(
                [{'path': '/c/the-manifest', 'etag': 'gate',
                  'size_bytes': 100, 'range': 'non-range value'}])))

    def test_bogus_input_self_referential_non_ascii(self):
        self.assertEqual(
            "Index 0: manifest must not include itself as a segment\n",
            self._put_bogus_slo(
                json.dumps([{'path': u'/c/あ_1',
                             'etag': 'a', 'size_bytes': 1}]),
                manifest_path=quote(u'/v1/a/c/あ_1')))

    def test_bogus_input_self_referential_last_segment(self):
        test_json_data = json.dumps([
            {'path': '/c/seg_1', 'etag': 'a', 'size_bytes': 1},
            {'path': '/c/seg_2', 'etag': 'a', 'size_bytes': 1},
            {'path': '/c/seg_3', 'etag': 'a', 'size_bytes': 1},
            {'path': '/c/the-manifest', 'etag': 'a', 'size_bytes': 1},
        ]).encode('ascii')
        self.assertEqual(
            "Index 3: manifest must not include itself as a segment\n",
            self._put_bogus_slo(
                test_json_data,
                manifest_path=quote('/v1/a/c/the-manifest')))

    def test_bogus_input_undersize_segment(self):
        self.assertEqual(
            "Index 1: too small; each segment "
            "must be at least 1 byte.\n"
            "Index 2: too small; each segment "
            "must be at least 1 byte.\n",
            self._put_bogus_slo(
                json.dumps([
                    {'path': u'/c/s1', 'etag': 'a', 'size_bytes': 1},
                    {'path': u'/c/s2', 'etag': 'b', 'size_bytes': 0},
                    {'path': u'/c/s3', 'etag': 'c', 'size_bytes': 0},
                    # No error for this one since size_bytes is unspecified
                    {'path': u'/c/s4', 'etag': 'd', 'size_bytes': None},
                    {'path': u'/c/s5', 'etag': 'e', 'size_bytes': 1000}])))

    def test_valid_input(self):
        data = json.dumps(
            [{'path': '/cont/object', 'etag': 'etagoftheobjectsegment',
              'size_bytes': 100}])
        self.assertEqual(
            '/cont/object',
            slo.parse_and_validate_input(data, '/v1/a/cont/man')[0]['path'])

        data = json.dumps(
            [{'path': '/cont/object', 'etag': 'etagoftheobjectsegment',
              'size_bytes': 100, 'range': '0-40'}])
        parsed = slo.parse_and_validate_input(data, '/v1/a/cont/man')
        self.assertEqual('/cont/object', parsed[0]['path'])
        self.assertEqual([(0, 40)], parsed[0]['range'].ranges)

        data = json.dumps(
            [{'path': '/cont/object', 'etag': 'etagoftheobjectsegment',
              'size_bytes': None, 'range': '0-40'}])
        parsed = slo.parse_and_validate_input(data, '/v1/a/cont/man')
        self.assertEqual('/cont/object', parsed[0]['path'])
        self.assertIsNone(parsed[0]['size_bytes'])
        self.assertEqual([(0, 40)], parsed[0]['range'].ranges)

    def test_container_listing(self):
        listing_json = json.dumps([{
            "bytes": 104857600,
            "content_type": "application/x-troff-me",
            "hash": "8de7b0b1551660da51d8d96a53b85531; this=that;"
            "slo_etag=dc9947c2b53a3f55fe20c1394268e216",
            "last_modified": "2018-07-12T03:14:39.532020",
            "name": "test.me"
        }]).encode('ascii')
        self.app.register(
            'GET', '/v1/a/c',
            swob.HTTPOk,
            {'Content-Type': 'application/json',
             'Content-Length': len(listing_json)},
            listing_json)
        req = Request.blank('/v1/a/c', method='GET')
        status, headers, body = self.call_slo(req)
        self.assertEqual(json.loads(body), [{
            "slo_etag": '"dc9947c2b53a3f55fe20c1394268e216"',
            "hash": "8de7b0b1551660da51d8d96a53b85531; this=that",
            "name": "test.me",
            "bytes": 104857600,
            "last_modified": "2018-07-12T03:14:39.532020",
            "content_type": "application/x-troff-me",
        }])


class TestSloPutManifest(SloTestCase):

    def setUp(self):
        super(TestSloPutManifest, self).setUp()

        self.app.register(
            'GET', '/', swob.HTTPOk, {}, b'passed')
        self.app.register(
            'PUT', '/', swob.HTTPOk, {}, b'passed')

        self.app.register(
            'HEAD', '/v1/AUTH_test/cont/missing-object',
            swob.HTTPNotFound, {}, None)
        self.app.register(
            'HEAD', '/v1/AUTH_test/cont/object',
            swob.HTTPOk,
            {'Content-Length': '100', 'Etag': 'etagoftheobjectsegment'},
            None)
        self.app.register(
            'HEAD', '/v1/AUTH_test/cont/object2',
            swob.HTTPOk,
            {'Content-Length': '100', 'Etag': 'etagoftheobjectsegment'},
            None)
        self.app.register(
            'HEAD', '/v1/AUTH_test/cont/object\xe2\x99\xa1',
            swob.HTTPOk,
            {'Content-Length': '100', 'Etag': 'etagoftheobjectsegment'},
            None)
        self.app.register(
            'HEAD', '/v1/AUTH_test/cont/small_object',
            swob.HTTPOk,
            {'Content-Length': '10', 'Etag': 'etagoftheobjectsegment'},
            None)
        self.app.register(
            'HEAD', '/v1/AUTH_test/cont/empty_object',
            swob.HTTPOk,
            {'Content-Length': '0', 'Etag': 'etagoftheobjectsegment'},
            None)
        self.app.register(
            'HEAD', u'/v1/AUTH_test/cont/あ_1',
            swob.HTTPOk,
            {'Content-Length': '1', 'Etag': 'a'},
            None)
        self.app.register(
            'PUT', '/v1/AUTH_test/c/man', swob.HTTPCreated,
            {'Last-Modified': 'Fri, 01 Feb 2012 20:38:36 GMT'}, None)
        self.app.register(
            'DELETE', '/v1/AUTH_test/c/man', swob.HTTPNoContent, {}, None)

        self.app.register(
            'HEAD', '/v1/AUTH_test/checktest/a_1',
            swob.HTTPOk,
            {'Content-Length': '1', 'Etag': 'a'},
            None)
        self.app.register(
            'HEAD', '/v1/AUTH_test/checktest/badreq',
            swob.HTTPBadRequest, {}, None)
        self.app.register(
            'HEAD', '/v1/AUTH_test/checktest/b_2',
            swob.HTTPOk,
            {'Content-Length': '2', 'Etag': 'b',
             'Last-Modified': 'Fri, 01 Feb 2012 20:38:36 GMT'},
            None)

        _manifest_json = json.dumps(
            [{'name': '/checktest/a_5', 'hash': md5hex("a" * 5),
              'content_type': 'text/plain', 'bytes': '5'}]).encode('ascii')
        self.app.register(
            'GET', '/v1/AUTH_test/checktest/slob',
            swob.HTTPOk,
            {'X-Static-Large-Object': 'true', 'Etag': 'slob-etag',
             'Content-Type': 'cat/picture',
             'Content-Length': len(_manifest_json)},
            _manifest_json)

        self.app.register(
            'PUT', '/v1/AUTH_test/checktest/man_3', swob.HTTPCreated, {}, None)

    def test_put_manifest_too_quick_fail(self):
        req = Request.blank('/v1/a/c/o?multipart-manifest=put', method='PUT')
        req.content_length = self.slo.max_manifest_size + 1
        status, headers, body = self.call_slo(req)
        self.assertEqual(status, '413 Request Entity Too Large')

        with patch.object(self.slo, 'max_manifest_segments', 0):
            req = Request.blank('/v1/a/c/o?multipart-manifest=put',
                                method='PUT', body=test_json_data)
            status, headers, body = self.call_slo(req)
            self.assertEqual(status, '413 Request Entity Too Large')

        req = Request.blank('/v1/a/c/o?multipart-manifest=put', method='PUT',
                            headers={'X-Copy-From': 'lala'})
        status, headers, body = self.call_slo(req)
        self.assertEqual(status, '405 Method Not Allowed')

        # we already validated that there are enough path segments in __call__
        for path in ('/', '/v1/', '/v1/a/', '/v1/a/c/'):
            req = Request.blank(
                path + '?multipart-manifest=put',
                environ={'REQUEST_METHOD': 'PUT'}, body=test_json_data)
            with self.assertRaises(ValueError):
                list(self.slo.handle_multipart_put(req, fake_start_response))

            req = Request.blank(
                path.rstrip('/') + '?multipart-manifest=put',
                environ={'REQUEST_METHOD': 'PUT'}, body=test_json_data)
            with self.assertRaises(ValueError):
                list(self.slo.handle_multipart_put(req, fake_start_response))

    def test_handle_multipart_put_success(self):
        override_header = 'X-Object-Sysmeta-Container-Update-Override-Etag'
        headers = {
            'Accept': 'test',
            override_header: '; params=are important',
        }
        req = Request.blank(
            '/v1/AUTH_test/c/man?multipart-manifest=put',
            environ={'REQUEST_METHOD': 'PUT'}, headers=headers,
            body=test_json_data)
        for h in ('X-Static-Large-Object', 'X-Object-Sysmeta-Slo-Etag',
                  'X-Object-Sysmeta-Slo-Size'):
            # Sanity
            self.assertNotIn(h, req.headers)

        status, headers, body = self.call_slo(req)
        gen_etag = '"' + md5hex('etagoftheobjectsegment') + '"'
        self.assertIn(('Etag', gen_etag), headers)
        self.assertIn('X-Static-Large-Object', req.headers)
        self.assertEqual(req.headers['X-Static-Large-Object'], 'True')
        self.assertIn('Etag', req.headers)
        self.assertIn('X-Object-Sysmeta-Slo-Etag', req.headers)
        self.assertIn('X-Object-Sysmeta-Container-Update-Override-Etag',
                      req.headers)
        self.assertEqual(req.headers['X-Object-Sysmeta-Slo-Etag'],
                         gen_etag.strip('"'))
        self.assertEqual(
            req.headers['X-Object-Sysmeta-Container-Update-Override-Etag'],
            '%s; params=are important; slo_etag=%s' % (
                req.headers['Etag'], gen_etag.strip('"')))
        self.assertIn('X-Object-Sysmeta-Slo-Size', req.headers)
        self.assertEqual(req.headers['X-Object-Sysmeta-Slo-Size'], '100')
        self.assertIn('Content-Type', req.headers)
        self.assertTrue(
            req.headers['Content-Type'].endswith(';swift_bytes=100'),
            'Content-Type %r does not end with swift_bytes=100' %
            req.headers['Content-Type'])

    @patch('swift.common.middleware.slo.time')
    def test_handle_multipart_put_fast_heartbeat(self, mock_time):
        mock_time.time.side_effect = [
            0,  # start time
            1,  # first segment's fast
            2,  # second segment's also fast!
        ]
        test_json_data = json.dumps([{'path': u'/cont/object\u2661',
                                      'etag': 'etagoftheobjectsegment',
                                      'size_bytes': 100},
                                     {'path': '/cont/object',
                                      'etag': 'etagoftheobjectsegment',
                                      'size_bytes': 100}]).encode('ascii')
        req = Request.blank(
            '/v1/AUTH_test/c/man?multipart-manifest=put&heartbeat=on',
            environ={'REQUEST_METHOD': 'PUT'}, headers={'Accept': 'test'},
            body=test_json_data)

        status, headers, body = self.call_slo(req)
        self.assertEqual('202 Accepted', status)
        headers_found = [h.lower() for h, v in headers]
        self.assertNotIn('etag', headers_found)
        gen_etag = '"' + md5hex('etagoftheobjectsegment' * 2) + '"'
        self.assertTrue(body.startswith(b' \r\n\r\n'),
                        'Expected body to start with single space and two '
                        'blank lines; got %r' % body)
        self.assertIn(b'\nResponse Status: 201 Created\n', body)
        self.assertIn(b'\nResponse Body: \n', body)
        self.assertIn(('\nEtag: %s\n' % gen_etag).encode('ascii'), body)
        self.assertIn(b'\nLast Modified: Fri, 01 Feb 2012 20:38:36 GMT\n',
                      body)

    @patch('swift.common.middleware.slo.time')
    def test_handle_multipart_long_running_put_success(self, mock_time):
        mock_time.time.side_effect = [
            0,  # start time
            1,  # first segment's fast
            20,  # second segment's slow
        ]
        test_json_data = json.dumps([{'path': u'/cont/object\u2661',
                                      'etag': 'etagoftheobjectsegment',
                                      'size_bytes': 100},
                                     {'path': '/cont/object',
                                      'etag': 'etagoftheobjectsegment',
                                      'size_bytes': 100}]).encode('ascii')
        req = Request.blank(
            '/v1/AUTH_test/c/man?multipart-manifest=put&heartbeat=on',
            environ={'REQUEST_METHOD': 'PUT'}, headers={'Accept': 'test'},
            body=test_json_data)

        status, headers, body = self.call_slo(req)
        self.assertEqual('202 Accepted', status)
        headers_found = [h.lower() for h, v in headers]
        self.assertNotIn('etag', headers_found)
        gen_etag = '"' + md5hex('etagoftheobjectsegment' * 2) + '"'
        self.assertTrue(body.startswith(b'  \r\n\r\n'),
                        'Expected body to start with two spaces and two '
                        'blank lines; got %r' % body)
        self.assertIn(b'\nResponse Status: 201 Created\n', body)
        self.assertIn(b'\nResponse Body: \n', body)
        self.assertIn(('\nEtag: %s\n' % gen_etag).encode('ascii'), body)
        self.assertIn(b'\nLast Modified: Fri, 01 Feb 2012 20:38:36 GMT\n',
                      body)

    @patch('swift.common.middleware.slo.time')
    def test_handle_multipart_long_running_put_success_json(self, mock_time):
        mock_time.time.side_effect = [
            0,  # start time
            11,  # first segment's slow
            22,  # second segment's also slow
        ]
        test_json_data = json.dumps([{'path': u'/cont/object\u2661',
                                      'etag': 'etagoftheobjectsegment',
                                      'size_bytes': 100},
                                     {'path': '/cont/object',
                                      'etag': 'etagoftheobjectsegment',
                                      'size_bytes': 100}]).encode('ascii')
        req = Request.blank(
            '/v1/AUTH_test/c/man?multipart-manifest=put&heartbeat=on',
            environ={'REQUEST_METHOD': 'PUT'},
            headers={'Accept': 'application/json'},
            body=test_json_data)

        status, headers, body = self.call_slo(req)
        self.assertEqual('202 Accepted', status)
        headers_found = [h.lower() for h, v in headers]
        self.assertNotIn('etag', headers_found)
        gen_etag = '"' + md5hex('etagoftheobjectsegment' * 2) + '"'
        self.assertTrue(body.startswith(b'   \r\n\r\n'),
                        'Expected body to start with three spaces and two '
                        'blank lines; got %r' % body)
        body = json.loads(body)
        self.assertEqual(body['Response Status'], '201 Created')
        self.assertEqual(body['Response Body'], '')
        self.assertEqual(body['Etag'], gen_etag)
        self.assertEqual(body['Last Modified'],
                         'Fri, 01 Feb 2012 20:38:36 GMT')

    @patch('swift.common.middleware.slo.time')
    def test_handle_multipart_long_running_put_failure(self, mock_time):
        mock_time.time.side_effect = [
            0,  # start time
            1,  # first segment's fast
            20,  # second segment's slow
        ]
        test_json_data = json.dumps([{'path': u'/cont/missing-object',
                                      'etag': 'etagoftheobjectsegment',
                                      'size_bytes': 100},
                                     {'path': '/cont/object',
                                      'etag': 'etagoftheobjectsegment',
                                      'size_bytes': 99}]).encode('ascii')
        req = Request.blank(
            '/v1/AUTH_test/c/man?multipart-manifest=put&heartbeat=on',
            environ={'REQUEST_METHOD': 'PUT'}, headers={'Accept': 'test'},
            body=test_json_data)

        status, headers, body = self.call_slo(req)
        self.assertEqual('202 Accepted', status)
        headers_found = [h.lower() for h, v in headers]
        self.assertNotIn('etag', headers_found)
        body = body.split(b'\n')
        self.assertEqual([b'  \r', b'\r'], body[:2],
                         'Expected body to start with two spaces and two '
                         'blank lines; got %r' % b'\n'.join(body))
        self.assertIn(b'Response Status: 400 Bad Request', body[2:5])
        self.assertIn(b'Response Body: Bad Request', body)
        self.assertIn(b'The server could not comply with the request since it '
                      b'is either malformed or otherwise incorrect.', body)
        self.assertFalse(any(line.startswith(b'Etag: ') for line in body))
        self.assertFalse(any(line.startswith(b'Last Modified: ')
                             for line in body))
        self.assertEqual(body[-4], b'Errors:')
        self.assertEqual(sorted(body[-3:-1]), [
            b'/cont/missing-object, 404 Not Found',
            b'/cont/object, Size Mismatch',
        ])
        self.assertEqual(body[-1], b'')

    @patch('swift.common.middleware.slo.time')
    def test_handle_multipart_long_running_put_failure_json(self, mock_time):
        mock_time.time.side_effect = [
            0,  # start time
            11,  # first segment's slow
            22,  # second segment's also slow
        ]
        test_json_data = json.dumps([{'path': u'/cont/object\u2661',
                                      'etag': 'etagoftheobjectsegment',
                                      'size_bytes': 99},
                                     {'path': '/cont/object',
                                      'etag': 'some other etag',
                                      'size_bytes': 100}]).encode('ascii')
        req = Request.blank(
            '/v1/AUTH_test/c/man?multipart-manifest=put&heartbeat=on',
            environ={'REQUEST_METHOD': 'PUT'},
            headers={'Accept': 'application/json'},
            body=test_json_data)

        status, headers, body = self.call_slo(req)
        self.assertEqual('202 Accepted', status)
        headers_found = [h.lower() for h, v in headers]
        self.assertNotIn('etag', headers_found)
        self.assertTrue(body.startswith(b'   \r\n\r\n'),
                        'Expected body to start with three spaces and two '
                        'blank lines; got %r' % body)
        body = json.loads(body)
        self.assertEqual(body['Response Status'], '400 Bad Request')
        self.assertEqual(body['Response Body'], 'Bad Request\nThe server '
                         'could not comply with the request since it is '
                         'either malformed or otherwise incorrect.')
        self.assertNotIn('Etag', body)
        self.assertNotIn('Last Modified', body)
        self.assertEqual(sorted(body['Errors']), [
            ['/cont/object', 'Etag Mismatch'],
            [quote(u'/cont/object\u2661'.encode('utf8')).decode('ascii'),
             'Size Mismatch'],
        ])

    @patch('swift.common.middleware.slo.time')
    def test_handle_multipart_long_running_put_bad_etag_json(self, mock_time):
        mock_time.time.side_effect = [
            0,  # start time
            11,  # first segment's slow
            22,  # second segment's also slow
        ]
        test_json_data = json.dumps([{'path': u'/cont/object\u2661',
                                      'etag': 'etagoftheobjectsegment',
                                      'size_bytes': 100},
                                     {'path': '/cont/object',
                                      'etag': 'etagoftheobjectsegment',
                                      'size_bytes': 100}]).encode('ascii')
        req = Request.blank(
            '/v1/AUTH_test/c/man?multipart-manifest=put&heartbeat=on',
            environ={'REQUEST_METHOD': 'PUT'},
            headers={'Accept': 'application/json', 'ETag': 'bad etag'},
            body=test_json_data)

        status, headers, body = self.call_slo(req)
        self.assertEqual('202 Accepted', status)
        headers_found = [h.lower() for h, v in headers]
        self.assertNotIn('etag', headers_found)
        self.assertTrue(body.startswith(b'   \r\n\r\n'),
                        'Expected body to start with three spaces and two '
                        'blank lines; got %r' % body)
        body = json.loads(body)
        self.assertEqual(body['Response Status'], '422 Unprocessable Entity')
        self.assertEqual('Unprocessable Entity\nUnable to process the '
                         'contained instructions', body['Response Body'])
        self.assertNotIn('Etag', body)
        self.assertNotIn('Last Modified', body)
        self.assertEqual(body['Errors'], [])

    def test_manifest_put_no_etag_success(self):
        req = Request.blank(
            '/v1/AUTH_test/c/man?multipart-manifest=put',
            method='PUT', body=test_json_data)
        resp = req.get_response(self.slo)
        self.assertEqual(resp.status_int, 201)

    def test_manifest_put_with_etag_success(self):
        req = Request.blank(
            '/v1/AUTH_test/c/man?multipart-manifest=put',
            method='PUT', body=test_json_data)
        req.headers['Etag'] = md5hex('etagoftheobjectsegment')
        resp = req.get_response(self.slo)
        self.assertEqual(resp.status_int, 201)

    def test_manifest_put_with_etag_with_quotes_success(self):
        req = Request.blank(
            '/v1/AUTH_test/c/man?multipart-manifest=put',
            method='PUT', body=test_json_data)
        req.headers['Etag'] = '"%s"' % md5hex('etagoftheobjectsegment')
        resp = req.get_response(self.slo)
        self.assertEqual(resp.status_int, 201)

    def test_manifest_put_bad_etag_fail(self):
        req = Request.blank(
            '/v1/AUTH_test/c/man?multipart-manifest=put',
            method='PUT', body=test_json_data)
        req.headers['Etag'] = md5hex('NOTetagoftheobjectsegment')
        resp = req.get_response(self.slo)
        self.assertEqual(resp.status_int, 422)

    def test_handle_multipart_put_disallow_empty_first_segment(self):
        test_json_data = json.dumps([{'path': '/cont/small_object',
                                      'etag': 'etagoftheobjectsegment',
                                      'size_bytes': 0},
                                     {'path': '/cont/object',
                                      'etag': 'etagoftheobjectsegment',
                                      'size_bytes': 100}]).encode('ascii')
        req = Request.blank('/v1/a/c/o?multipart-manifest=put',
                            method='PUT', body=test_json_data)
        status, headers, body = self.call_slo(req)
        self.assertEqual(status, '400 Bad Request')

    def test_handle_multipart_put_allow_empty_last_segment(self):
        test_json_data = json.dumps([{'path': '/cont/object',
                                      'etag': 'etagoftheobjectsegment',
                                      'size_bytes': 100},
                                     {'path': '/cont/empty_object',
                                      'etag': 'etagoftheobjectsegment',
                                      'size_bytes': 0}]).encode('ascii')
        req = Request.blank('/v1/AUTH_test/c/man?multipart-manifest=put',
                            method='PUT', body=test_json_data)
        status, headers, body = self.call_slo(req)
        self.assertEqual(status, '201 Created')

    def test_handle_multipart_put_invalid_data(self):
        def do_test(bad_data):
            test_json_data = json.dumps([{'path': '/cont/object',
                                          'etag': 'etagoftheobjectsegment',
                                          'size_bytes': 100},
                                         {'data': bad_data}]).encode('ascii')
            req = Request.blank('/v1/a/c/o', body=test_json_data)
            with self.assertRaises(HTTPException) as catcher:
                self.slo.handle_multipart_put(req, fake_start_response)
            self.assertEqual(catcher.exception.status_int, 400)

        do_test('invalid')  # insufficient padding
        do_test(12345)
        do_test(0)
        do_test(True)
        do_test(False)
        do_test(None)
        do_test({})
        do_test([])
        # Empties are no good, either
        do_test('')
        do_test('====')

    def test_handle_multipart_put_success_unicode(self):
        test_json_data = json.dumps([{'path': u'/cont/object\u2661',
                                      'etag': 'etagoftheobjectsegment',
                                      'size_bytes': 100}]).encode('ascii')
        req = Request.blank(
            '/v1/AUTH_test/c/man?multipart-manifest=put',
            environ={'REQUEST_METHOD': 'PUT'}, headers={'Accept': 'test'},
            body=test_json_data)
        self.assertNotIn('X-Static-Large-Object', req.headers)
        self.call_slo(req)
        self.assertIn('X-Static-Large-Object', req.headers)
        self.assertEqual(req.environ['PATH_INFO'], '/v1/AUTH_test/c/man')
        self.assertIn(('HEAD', '/v1/AUTH_test/cont/object\xe2\x99\xa1'),
                      self.app.calls)

    def test_handle_multipart_put_no_xml(self):
        req = Request.blank(
            '/test_good/AUTH_test/c/man?multipart-manifest=put',
            environ={'REQUEST_METHOD': 'PUT'}, headers={'Accept': 'test'},
            body=test_xml_data)
        no_xml = list(self.slo(req.environ, fake_start_response))
        self.assertEqual(no_xml, [b'Manifest must be valid JSON.\n'])

    def test_handle_multipart_put_bad_data(self):
        bad_data = json.dumps([{'path': '/cont/object',
                                'etag': 'etagoftheobj',
                                'size_bytes': 'lala'}])
        req = Request.blank(
            '/test_good/AUTH_test/c/man?multipart-manifest=put',
            environ={'REQUEST_METHOD': 'PUT'}, body=bad_data)
        status, headers, body = self.call_slo(req)
        self.assertEqual(status, '400 Bad Request')
        self.assertIn(b'invalid size_bytes', body)

        for bad_data in [
                json.dumps([{'path': '/cont', 'etag': 'etagoftheobj',
                             'size_bytes': 100}]),
                json.dumps('asdf'), json.dumps(None), json.dumps(5),
                'not json', '1234', '', json.dumps({'path': None}),
                json.dumps([{'path': '/cont/object', 'etag': None,
                             'size_bytes': 12}]),
                json.dumps([{'path': '/cont/object', 'etag': 'asdf',
                             'size_bytes': 'sd'}]),
                json.dumps([{'path': 12, 'etag': 'etagoftheobj',
                             'size_bytes': 100}]),
                json.dumps([{'path': u'/cont/object\u2661',
                             'etag': 'etagoftheobj', 'size_bytes': 100}]),
                json.dumps([{'path': 12, 'size_bytes': 100}]),
                json.dumps([{'path': 12, 'size_bytes': 100}]),
                json.dumps([{'path': '/c/o', 'etag': 123, 'size_bytes': 100}]),
                json.dumps([{'path': None, 'etag': 'etagoftheobj',
                             'size_bytes': 100}])]:
            req = Request.blank(
                '/v1/AUTH_test/c/man?multipart-manifest=put',
                environ={'REQUEST_METHOD': 'PUT'}, body=bad_data)
            status, headers, body = self.call_slo(req)
            self.assertEqual(status, '400 Bad Request')

        req = Request.blank(
            '/v1/AUTH_test/c/man?multipart-manifest=put',
            environ={'REQUEST_METHOD': 'PUT'}, body=None)
        status, headers, body = self.call_slo(req)
        self.assertEqual(status, '411 Length Required')

    def test_handle_multipart_put_check_data(self):
        good_data = json.dumps(
            [{'path': '/checktest/a_1', 'etag': 'a', 'size_bytes': '1'},
             {'path': '/checktest/b_2', 'etag': 'b', 'size_bytes': '2'}])
        req = Request.blank(
            '/v1/AUTH_test/checktest/man_3?multipart-manifest=put',
            environ={'REQUEST_METHOD': 'PUT'}, body=good_data)
        status, headers, body = self.call_slo(req)
        self.assertEqual(self.app.call_count, 3)

        # go behind SLO's back and see what actually got stored
        req = Request.blank(
            '/v1/AUTH_test/checktest/man_3?multipart-manifest=get',
            environ={'REQUEST_METHOD': 'GET'})
        status, headers, body = self.call_app(req)
        headers = dict(headers)
        manifest_data = json.loads(body)
        self.assertTrue(headers['Content-Type'].endswith(';swift_bytes=3'))
        self.assertEqual(len(manifest_data), 2)
        self.assertEqual(manifest_data[0]['hash'], 'a')
        self.assertEqual(manifest_data[0]['bytes'], 1)
        self.assertTrue(
            not manifest_data[0]['last_modified'].startswith('2012'))
        self.assertTrue(manifest_data[1]['last_modified'].startswith('2012'))

    def test_handle_multipart_put_check_data_bad(self):
        bad_data = json.dumps(
            [{'path': '/checktest/a_1', 'etag': 'a', 'size_bytes': '2'},
             {'path': '/checktest/badreq', 'etag': 'a', 'size_bytes': '1'},
             {'path': '/checktest/b_2', 'etag': 'not-b', 'size_bytes': '2'},
             {'path': '/checktest/slob', 'etag': 'not-slob',
              'size_bytes': '12345'}])
        req = Request.blank(
            '/v1/AUTH_test/checktest/man?multipart-manifest=put',
            environ={'REQUEST_METHOD': 'PUT'},
            headers={'Accept': 'application/json'},
            body=bad_data)

        status, headers, body = self.call_slo(req)
        self.assertEqual(self.app.call_count, 5)
        errors = json.loads(body)['Errors']

        self.assertEqual([
            [u'/checktest/a_1', u'Size Mismatch'],
            [u'/checktest/b_2', u'Etag Mismatch'],
            [u'/checktest/badreq', u'400 Bad Request'],
            [u'/checktest/slob', u'Etag Mismatch'],
            [u'/checktest/slob', u'Size Mismatch'],
        ], sorted(errors))

    def test_handle_multipart_put_skip_size_check(self):
        good_data = json.dumps([
            # Explicit None will skip it
            {'path': '/checktest/a_1', 'etag': 'a', 'size_bytes': None},
            # ...as will omitting it entirely
            {'path': '/checktest/b_2', 'etag': 'b'}])
        req = Request.blank(
            '/v1/AUTH_test/checktest/man_3?multipart-manifest=put',
            environ={'REQUEST_METHOD': 'PUT'}, body=good_data)
        status, headers, body = self.call_slo(req)
        self.assertEqual(self.app.call_count, 3)

        # Check that we still populated the manifest properly from our HEADs
        req = Request.blank(
            '/v1/AUTH_test/checktest/man_3?multipart-manifest=get',
            environ={'REQUEST_METHOD': 'GET'})
        status, headers, body = self.call_app(req)
        manifest_data = json.loads(body)
        self.assertEqual(1, manifest_data[0]['bytes'])
        self.assertEqual(2, manifest_data[1]['bytes'])

    def test_handle_multipart_put_skip_size_check_still_uses_min_size(self):
        test_json_data = json.dumps([{'path': '/cont/empty_object',
                                      'etag': 'etagoftheobjectsegment',
                                      'size_bytes': None},
                                     {'path': '/cont/small_object',
                                      'etag': 'etagoftheobjectsegment',
                                      'size_bytes': 100}]).encode('ascii')
        req = Request.blank('/v1/AUTH_test/c/o?multipart-manifest=put',
                            method='PUT', body=test_json_data)
        status, headers, body = self.call_slo(req)
        self.assertEqual(status, '400 Bad Request')
        self.assertIn(b'Too small; each segment must be at least 1 byte', body)

    def test_handle_multipart_put_skip_size_check_no_early_bailout(self):
        # The first is too small (it's 0 bytes), and
        # the second has a bad etag. Make sure both errors show up in
        # the response.
        test_json_data = json.dumps([{'path': '/cont/empty_object',
                                      'etag': 'etagoftheobjectsegment',
                                      'size_bytes': None},
                                     {'path': '/cont/object2',
                                      'etag': 'wrong wrong wrong',
                                      'size_bytes': 100}]).encode('ascii')
        req = Request.blank('/v1/AUTH_test/c/o?multipart-manifest=put',
                            method='PUT', body=test_json_data)
        status, headers, body = self.call_slo(req)
        self.assertEqual(status, '400 Bad Request')
        self.assertIn(b'at least 1 byte', body)
        self.assertIn(b'Etag Mismatch', body)

    def test_handle_multipart_put_skip_etag_check(self):
        good_data = json.dumps([
            # Explicit None will skip it
            {'path': '/checktest/a_1', 'etag': None, 'size_bytes': 1},
            # ...as will omitting it entirely
            {'path': '/checktest/b_2', 'size_bytes': 2}])
        req = Request.blank(
            '/v1/AUTH_test/checktest/man_3?multipart-manifest=put',
            environ={'REQUEST_METHOD': 'PUT'}, body=good_data)
        status, headers, body = self.call_slo(req)
        self.assertEqual(self.app.call_count, 3)

        # Check that we still populated the manifest properly from our HEADs
        req = Request.blank(
            '/v1/AUTH_test/checktest/man_3?multipart-manifest=get',
            environ={'REQUEST_METHOD': 'GET'})
        status, headers, body = self.call_app(req)
        manifest_data = json.loads(body)
        self.assertEqual('a', manifest_data[0]['hash'])
        self.assertEqual('b', manifest_data[1]['hash'])

    def test_handle_multipart_put_with_manipulator_callback(self):
        def data_inserter(manifest):
            for i in range(len(manifest), -1, -1):
                manifest.insert(i, {'data': 'WA=='})

        good_data = json.dumps([
            {'path': '/checktest/a_1'},
            {'path': '/checktest/b_2'}])
        req = Request.blank(
            '/v1/AUTH_test/checktest/man_3?multipart-manifest=put',
            environ={'REQUEST_METHOD': 'PUT',
                     'swift.callback.slo_manifest_hook': data_inserter},
            body=good_data)
        status, headers, body = self.call_slo(req)
        self.assertEqual(self.app.call_count, 3)

        # Check that we still populated the manifest properly from our HEADs
        req = Request.blank(
            '/v1/AUTH_test/checktest/man_3?multipart-manifest=get',
            environ={'REQUEST_METHOD': 'GET'})
        status, headers, body = self.call_app(req)
        manifest_data = json.loads(body)
        self.assertEqual([
            {k: v for k, v in item.items()
             if k in ('name', 'bytes', 'hash', 'data')}
            for item in manifest_data
        ], [
            {'data': 'WA=='},
            {'name': '/checktest/a_1', 'bytes': 1, 'hash': 'a'},
            {'data': 'WA=='},
            {'name': '/checktest/b_2', 'bytes': 2, 'hash': 'b'},
            {'data': 'WA=='},
        ])

    def test_handle_multipart_put_with_validator_callback(self):
        def complainer(manifest):
            return [(item['name'], "Don't wanna") for item in manifest]

        good_data = json.dumps([
            {'path': '/checktest/a_1'},
            {'path': '/checktest/b_2'}])
        req = Request.blank(
            '/v1/AUTH_test/checktest/man_3?multipart-manifest=put',
            environ={'REQUEST_METHOD': 'PUT',
                     'swift.callback.slo_manifest_hook': complainer},
            body=good_data)
        status, headers, body = self.call_slo(req)
        self.assertEqual(self.app.call_count, 2)
        self.assertEqual(status, '400 Bad Request')
        body = body.split(b'\n')
        self.assertIn(b"/checktest/a_1, Don't wanna", body)
        self.assertIn(b"/checktest/b_2, Don't wanna", body)

    def test_handle_unsatisfiable_ranges(self):
        bad_data = json.dumps(
            [{'path': '/checktest/a_1', 'etag': None,
              'size_bytes': None, 'range': '1-'}])
        req = Request.blank(
            '/v1/AUTH_test/checktest/man_3?multipart-manifest=put',
            environ={'REQUEST_METHOD': 'PUT'}, body=bad_data)
        status, headers, body = self.call_slo(req)
        self.assertEqual('400 Bad Request', status)
        self.assertIn(b"Unsatisfiable Range", body)

    def test_handle_multipart_put_success_conditional(self):
        test_json_data = json.dumps([{'path': u'/cont/object',
                                      'etag': 'etagoftheobjectsegment',
                                      'size_bytes': 100}]).encode('ascii')
        req = Request.blank(
            '/v1/AUTH_test/c/man?multipart-manifest=put',
            environ={'REQUEST_METHOD': 'PUT'}, headers={'If-None-Match': '*'},
            body=test_json_data)
        status, headers, body = self.call_slo(req)
        self.assertEqual(('201 Created', b''), (status, body))
        self.assertEqual([
            ('HEAD', '/v1/AUTH_test/cont/object'),
            ('PUT', '/v1/AUTH_test/c/man?multipart-manifest=put'),
        ], self.app.calls)
        # HEAD shouldn't be conditional
        self.assertNotIn('If-None-Match', self.app.headers[0])
        # But the PUT should be
        self.assertIn('If-None-Match', self.app.headers[1])
        self.assertEqual('*', self.app.headers[1]['If-None-Match'])

    def test_handle_single_ranges(self):
        good_data = json.dumps(
            [{'path': '/checktest/a_1', 'etag': None,
              'size_bytes': None, 'range': '0-0'},
             {'path': '/checktest/b_2', 'etag': None,
              'size_bytes': 2, 'range': '-1'},
             {'path': '/checktest/b_2', 'etag': None,
              'size_bytes': 2, 'range': '0-0'},
             {'path': '/checktest/a_1', 'etag': None,
              'size_bytes': None},
             {'path': '/cont/object', 'etag': None,
              'size_bytes': None, 'range': '10-40'}])
        override_header = 'X-Object-Sysmeta-Container-Update-Override-Etag'
        req = Request.blank(
            '/v1/AUTH_test/checktest/man_3?multipart-manifest=put',
            environ={'REQUEST_METHOD': 'PUT'}, body=good_data,
            headers={override_header: 'my custom etag'})
        status, headers, body = self.call_slo(req)
        self.assertEqual(('201 Created', b''), (status, body))
        expected_etag = '"%s"' % md5hex(
            'ab:1-1;b:0-0;aetagoftheobjectsegment:10-40;')
        self.assertEqual(expected_etag, dict(headers)['Etag'])
        self.assertEqual([
            ('HEAD', '/v1/AUTH_test/checktest/a_1'),  # Only once!
            ('HEAD', '/v1/AUTH_test/checktest/b_2'),  # Only once!
            ('HEAD', '/v1/AUTH_test/cont/object'),
        ], sorted(self.app.calls[:-1]))
        self.assertEqual(
            ('PUT', '/v1/AUTH_test/checktest/man_3?multipart-manifest=put'),
            self.app.calls[-1])
        self.assertEqual(
            'my custom etag; slo_etag=%s' % expected_etag.strip('"'),
            self.app.headers[-1].get(override_header))

        # Check that we still populated the manifest properly from our HEADs
        req = Request.blank(
            '/v1/AUTH_test/checktest/man_3?multipart-manifest=get',
            environ={'REQUEST_METHOD': 'GET'})
        status, headers, body = self.call_app(req)
        manifest_data = json.loads(body)
        self.assertEqual(len(manifest_data), 5)

        self.assertEqual('a', manifest_data[0]['hash'])
        self.assertNotIn('range', manifest_data[0])

        self.assertEqual('b', manifest_data[1]['hash'])
        self.assertEqual('1-1', manifest_data[1]['range'])

        self.assertEqual('b', manifest_data[2]['hash'])
        self.assertEqual('0-0', manifest_data[2]['range'])

        self.assertEqual('a', manifest_data[3]['hash'])
        self.assertNotIn('range', manifest_data[3])

        self.assertEqual('etagoftheobjectsegment', manifest_data[4]['hash'])
        self.assertEqual('10-40', manifest_data[4]['range'])


class TestSloDeleteManifest(SloTestCase):

    def setUp(self):
        super(TestSloDeleteManifest, self).setUp()

        _submanifest_data = json.dumps(
            [{'name': '/deltest/b_2', 'hash': 'a', 'bytes': '1'},
             {'name': '/deltest/c_3', 'hash': 'b', 'bytes': '2'}])
        _submanifest_data = _submanifest_data.encode('ascii')

        self.app.register(
            'GET', '/v1/AUTH_test/deltest/man_404',
            swob.HTTPNotFound, {}, None)
        self.app.register(
            'GET', '/v1/AUTH_test/deltest/man',
            swob.HTTPOk, {'Content-Type': 'application/json',
                          'X-Static-Large-Object': 'true'},
            json.dumps([{'name': '/deltest/gone', 'hash': 'a', 'bytes': '1'},
                        {'name': '/deltest/b_2', 'hash': 'b', 'bytes': '2'}]).
            encode('ascii'))
        self.app.register(
            'DELETE', '/v1/AUTH_test/deltest/man',
            swob.HTTPNoContent, {}, None)
        self.app.register(
            'GET', '/v1/AUTH_test/deltest/man-all-there',
            swob.HTTPOk, {'Content-Type': 'application/json',
                          'X-Static-Large-Object': 'true'},
            json.dumps([{'name': '/deltest/b_2', 'hash': 'a', 'bytes': '1'},
                        {'name': '/deltest/c_3', 'hash': 'b', 'bytes': '2'}]).
            encode('ascii'))
        self.app.register(
            'GET', '/v1/AUTH_test-un\xc3\xafcode',
            swob.HTTPOk, {}, None)
        self.app.register(
            'GET', '/v1/AUTH_test-un\xc3\xafcode/deltest', swob.HTTPOk, {
                'X-Container-Read': 'diff read',
                'X-Container-Write': 'diff write',
            }, None)
        self.app.register(
            'GET', '/v1/AUTH_test-un\xc3\xafcode/\xe2\x98\x83', swob.HTTPOk, {
                'X-Container-Read': 'same read',
                'X-Container-Write': 'same write',
            }, None)
        self.app.register(
            'GET', '/v1/AUTH_test-un\xc3\xafcode/deltest/man-all-there',
            swob.HTTPOk, {'Content-Type': 'application/json',
                          'X-Static-Large-Object': 'true'},
            json.dumps([
                {'name': u'/\N{SNOWMAN}/b_2', 'hash': 'a', 'bytes': '1'},
                {'name': u'/\N{SNOWMAN}/c_3', 'hash': 'b', 'bytes': '2'},
            ]).encode('ascii'))
        self.app.register(
            'GET', '/v1/AUTH_test-un\xc3\xafcode/\xe2\x98\x83/same-container',
            swob.HTTPOk, {'Content-Type': 'application/json',
                          'X-Static-Large-Object': 'true'},
            json.dumps([
                {'name': u'/\N{SNOWMAN}/b_2', 'hash': 'a', 'bytes': '1'},
                {'name': u'/\N{SNOWMAN}/c_3', 'hash': 'b', 'bytes': '2'},
            ]).encode('ascii'))
        self.app.register(
            'DELETE', '/v1/AUTH_test/deltest/man-all-there',
            swob.HTTPNoContent, {}, None)
        self.app.register(
            'DELETE', '/v1/AUTH_test/deltest/gone',
            swob.HTTPNotFound, {}, None)
        self.app.register(
            'GET', '/v1/AUTH_test/deltest/a_1',
            swob.HTTPOk, {'Content-Length': '1'}, 'a')
        self.app.register(
            'DELETE', '/v1/AUTH_test/deltest/a_1',
            swob.HTTPNoContent, {}, None)
        self.app.register(
            'DELETE', '/v1/AUTH_test/deltest/b_2',
            swob.HTTPNoContent, {}, None)
        self.app.register(
            'DELETE', '/v1/AUTH_test/deltest/c_3',
            swob.HTTPNoContent, {}, None)
        self.app.register(
            'DELETE', '/v1/AUTH_test/deltest/d_3',
            swob.HTTPNoContent, {}, None)
        self.app.register(
            'DELETE', '/v1/AUTH_test-un\xc3\xafcode/deltest/man-all-there',
            swob.HTTPNoContent, {}, None)
        self.app.register(
            'DELETE',
            '/v1/AUTH_test-un\xc3\xafcode/\xe2\x98\x83/same-container',
            swob.HTTPNoContent, {}, None)
        self.app.register(
            'DELETE', '/v1/AUTH_test-un\xc3\xafcode/\xe2\x98\x83/b_2',
            swob.HTTPNoContent, {}, None)
        self.app.register(
            'DELETE', '/v1/AUTH_test-un\xc3\xafcode/\xe2\x98\x83/c_3',
            swob.HTTPNoContent, {}, None)

        self.app.register(
            'GET', '/v1/AUTH_test/deltest/manifest-with-submanifest',
            swob.HTTPOk, {'Content-Type': 'application/json',
                          'X-Static-Large-Object': 'true'},
            json.dumps([{'name': '/deltest/a_1',
                         'hash': 'a', 'bytes': '1'},
                        {'name': '/deltest/submanifest', 'sub_slo': True,
                         'hash': 'submanifest-etag',
                         'bytes': len(_submanifest_data)},
                        {'name': '/deltest/d_3',
                         'hash': 'd', 'bytes': '3'}]).encode('ascii'))
        self.app.register(
            'DELETE', '/v1/AUTH_test/deltest/manifest-with-submanifest',
            swob.HTTPNoContent, {}, None)

        self.app.register(
            'GET', '/v1/AUTH_test/deltest/submanifest',
            swob.HTTPOk, {'Content-Type': 'application/json',
                          'X-Static-Large-Object': 'true'},
            _submanifest_data)
        self.app.register(
            'DELETE', '/v1/AUTH_test/deltest/submanifest',
            swob.HTTPNoContent, {}, None)

        self.app.register(
            'GET', '/v1/AUTH_test/deltest/manifest-missing-submanifest',
            swob.HTTPOk, {'Content-Type': 'application/json',
                          'X-Static-Large-Object': 'true'},
            json.dumps([{'name': '/deltest/a_1', 'hash': 'a', 'bytes': '1'},
                        {'name': '/deltest/missing-submanifest',
                         'hash': 'a', 'bytes': '2', 'sub_slo': True},
                        {'name': '/deltest/d_3', 'hash': 'd', 'bytes': '3'}]).
            encode('ascii'))
        self.app.register(
            'DELETE', '/v1/AUTH_test/deltest/manifest-missing-submanifest',
            swob.HTTPNoContent, {}, None)

        self.app.register(
            'GET', '/v1/AUTH_test/deltest/missing-submanifest',
            swob.HTTPNotFound, {}, None)

        self.app.register(
            'GET', '/v1/AUTH_test/deltest/manifest-badjson',
            swob.HTTPOk, {'Content-Type': 'application/json',
                          'X-Static-Large-Object': 'true'},
            b"[not {json (at ++++all")

        self.app.register(
            'GET', '/v1/AUTH_test/deltest/manifest-with-unauth-segment',
            swob.HTTPOk, {'Content-Type': 'application/json',
                          'X-Static-Large-Object': 'true'},
            json.dumps([{'name': '/deltest/a_1', 'hash': 'a', 'bytes': '1'},
                        {'name': '/deltest-unauth/q_17',
                         'hash': '11', 'bytes': '17'}]).encode('ascii'))
        self.app.register(
            'DELETE', '/v1/AUTH_test/deltest/manifest-with-unauth-segment',
            swob.HTTPNoContent, {}, None)

        self.app.register(
            'DELETE', '/v1/AUTH_test/deltest-unauth/q_17',
            swob.HTTPUnauthorized, {}, None)

        self.app.register(
            'GET', '/v1/AUTH_test/deltest/manifest-with-too-many-segs',
            swob.HTTPOk, {'Content-Type': 'application/json',
                          'X-Static-Large-Object': 'true'},
            json.dumps([{'name': '/deltest/a_1',
                         'hash': 'a', 'bytes': '1'},
                        {'name': '/deltest/multi-submanifest', 'sub_slo': True,
                         'hash': 'submanifest-etag',
                         'bytes': len(_submanifest_data)},
                        {'name': '/deltest/b_2',
                         'hash': 'b', 'bytes': '1'},
                        {'name': '/deltest/c_3',
                         'hash': 'c', 'bytes': '1'},
                        {'name': '/deltest/d_4',
                         'hash': 'b', 'bytes': '1'},
                        {'name': '/deltest/e_5',
                         'hash': 'c', 'bytes': '1'},
                        {'name': '/deltest/f_6',
                         'hash': 'b', 'bytes': '1'},
                        {'name': '/deltest/g_8',
                         'hash': 'c', 'bytes': '1'},
                        {'name': '/deltest/g_8',
                         'hash': 'c', 'bytes': '1'},
                        {'name': '/deltest/h_9',
                         'hash': 'd', 'bytes': '3'}]))

    def test_handle_multipart_delete_man(self):
        req = Request.blank(
            '/v1/AUTH_test/deltest/man',
            environ={'REQUEST_METHOD': 'DELETE'})
        self.slo(req.environ, fake_start_response)
        self.assertEqual(self.app.call_count, 1)

    def test_handle_multipart_delete_bad_utf8(self):
        req = Request.blank(
            b'/v1/AUTH_test/deltest/man\xff\xfe?multipart-manifest=delete',
            environ={'REQUEST_METHOD': 'DELETE',
                     'HTTP_ACCEPT': 'application/json'})
        status, headers, body = self.call_slo(req)
        self.assertEqual(status, '200 OK')
        resp_data = json.loads(body)
        self.assertEqual(resp_data['Response Status'],
                         '412 Precondition Failed')

    def test_handle_multipart_delete_whole_404(self):
        req = Request.blank(
            '/v1/AUTH_test/deltest/man_404?multipart-manifest=delete',
            environ={'REQUEST_METHOD': 'DELETE',
                     'HTTP_ACCEPT': 'application/json'})
        status, headers, body = self.call_slo(req)
        resp_data = json.loads(body)
        self.assertEqual(
            self.app.calls,
            [('GET',
              '/v1/AUTH_test/deltest/man_404?multipart-manifest=get')])
        self.assertEqual(resp_data['Response Status'], '200 OK')
        self.assertEqual(resp_data['Response Body'], '')
        self.assertEqual(resp_data['Number Deleted'], 0)
        self.assertEqual(resp_data['Number Not Found'], 1)
        self.assertEqual(resp_data['Errors'], [])

    def test_handle_multipart_delete_segment_404(self):
        req = Request.blank(
            '/v1/AUTH_test/deltest/man?multipart-manifest=delete',
            environ={'REQUEST_METHOD': 'DELETE',
                     'HTTP_ACCEPT': 'application/json'})
        status, headers, body = self.call_slo(req)
        resp_data = json.loads(body)
        self.assertEqual(
            set(self.app.calls),
            set([('GET',
                  '/v1/AUTH_test/deltest/man?multipart-manifest=get'),
                 ('DELETE', '/v1/AUTH_test/deltest/gone'),
                 ('DELETE', '/v1/AUTH_test/deltest/b_2'),
                 ('DELETE', '/v1/AUTH_test/deltest/man')]))
        self.assertEqual(resp_data['Response Status'], '200 OK')
        self.assertEqual(resp_data['Number Deleted'], 2)
        self.assertEqual(resp_data['Number Not Found'], 1)

    def test_handle_multipart_delete_whole(self):
        req = Request.blank(
            '/v1/AUTH_test/deltest/man-all-there?multipart-manifest=delete',
            environ={'REQUEST_METHOD': 'DELETE'})
        self.call_slo(req)
        self.assertEqual(set(self.app.calls), set([
            ('GET',
             '/v1/AUTH_test/deltest/man-all-there?multipart-manifest=get'),
            ('DELETE', '/v1/AUTH_test/deltest/b_2'),
            ('DELETE', '/v1/AUTH_test/deltest/c_3'),
            ('DELETE', ('/v1/AUTH_test/deltest/man-all-there'))]))

    def test_handle_multipart_delete_whole_old_swift(self):
        # behave like pre-2.24.0 swift; initial GET will return just one byte
        self.app.can_ignore_range = False

        req = Request.blank(
            '/v1/AUTH_test/deltest/man-all-there?multipart-manifest=delete',
            environ={'REQUEST_METHOD': 'DELETE'})
        self.call_slo(req)
        self.assertEqual(self.app.calls_with_headers[:2], [
            ('GET',
             '/v1/AUTH_test/deltest/man-all-there?multipart-manifest=get',
             {'Host': 'localhost:80',
              'User-Agent': 'Mozzarella Foxfire MultipartDELETE',
              'Range': 'bytes=-1',
              'X-Backend-Ignore-Range-If-Metadata-Present':
              'X-Static-Large-Object',
              'Content-Length': '0'}),
            ('GET',
             '/v1/AUTH_test/deltest/man-all-there?multipart-manifest=get',
             {'Host': 'localhost:80',
              'User-Agent': 'Mozzarella Foxfire MultipartDELETE',
              'Content-Length': '0'}),
        ])
        self.assertEqual(set(self.app.calls), set([
            ('GET',
             '/v1/AUTH_test/deltest/man-all-there?multipart-manifest=get'),
            ('DELETE', '/v1/AUTH_test/deltest/b_2'),
            ('DELETE', '/v1/AUTH_test/deltest/c_3'),
            ('DELETE', ('/v1/AUTH_test/deltest/man-all-there'))]))

    def test_handle_multipart_delete_non_ascii(self):
        unicode_acct = u'AUTH_test-un\u00efcode'
        wsgi_acct = bytes_to_wsgi(unicode_acct.encode('utf-8'))
        req = Request.blank(
            '/v1/%s/deltest/man-all-there?'
            'multipart-manifest=delete' % wsgi_acct,
            environ={'REQUEST_METHOD': 'DELETE'})
        status, _, body = self.call_slo(req)
        self.assertEqual('200 OK', status)
        lines = body.split(b'\n')
        for l in lines:
            parts = l.split(b':')
            if len(parts) == 1:
                continue
            key, value = parts
            if key == 'Response Status':
                delete_status = int(value.split()[0])
                self.assertEqual(200, delete_status)

        self.assertEqual(set(self.app.calls), set([
            ('GET',
             '/v1/%s/deltest/man-all-there'
             '?multipart-manifest=get' % wsgi_acct),
            ('DELETE', '/v1/%s/\xe2\x98\x83/b_2' % wsgi_acct),
            ('DELETE', '/v1/%s/\xe2\x98\x83/c_3' % wsgi_acct),
            ('DELETE', ('/v1/%s/deltest/man-all-there' % wsgi_acct))]))

    def test_handle_multipart_delete_nested(self):
        req = Request.blank(
            '/v1/AUTH_test/deltest/manifest-with-submanifest?' +
            'multipart-manifest=delete',
            environ={'REQUEST_METHOD': 'DELETE'})
        self.call_slo(req)
        self.assertEqual(
            set(self.app.calls),
            {('GET', '/v1/AUTH_test/deltest/' +
              'manifest-with-submanifest?multipart-manifest=get'),
             ('GET', '/v1/AUTH_test/deltest/' +
              'submanifest?multipart-manifest=get'),
             ('DELETE', '/v1/AUTH_test/deltest/a_1'),
             ('DELETE', '/v1/AUTH_test/deltest/b_2'),
             ('DELETE', '/v1/AUTH_test/deltest/c_3'),
             ('DELETE', '/v1/AUTH_test/deltest/submanifest'),
             ('DELETE', '/v1/AUTH_test/deltest/d_3'),
             ('DELETE', '/v1/AUTH_test/deltest/manifest-with-submanifest')})

    def test_handle_multipart_delete_nested_too_many_segments(self):
        req = Request.blank(
            '/v1/AUTH_test/deltest/manifest-with-too-many-segs?' +
            'multipart-manifest=delete',
            environ={'REQUEST_METHOD': 'DELETE',
                     'HTTP_ACCEPT': 'application/json'})
        with patch.object(self.slo, 'max_manifest_segments', 1):
            status, headers, body = self.call_slo(req)
        self.assertEqual(status, '200 OK')
        resp_data = json.loads(body)
        self.assertEqual(resp_data['Response Status'], '400 Bad Request')
        self.assertEqual(resp_data['Response Body'],
                         'Too many buffered slo segments to delete.')

    def test_handle_multipart_delete_nested_404(self):
        req = Request.blank(
            '/v1/AUTH_test/deltest/manifest-missing-submanifest' +
            '?multipart-manifest=delete',
            environ={'REQUEST_METHOD': 'DELETE',
                     'HTTP_ACCEPT': 'application/json'})
        status, headers, body = self.call_slo(req)
        resp_data = json.loads(body)
        self.assertEqual(set(self.app.calls), {
            ('GET', '/v1/AUTH_test/deltest/' +
             'manifest-missing-submanifest?multipart-manifest=get'),
            ('DELETE', '/v1/AUTH_test/deltest/a_1'),
            ('GET', '/v1/AUTH_test/deltest/' +
             'missing-submanifest?multipart-manifest=get'),
            ('DELETE', '/v1/AUTH_test/deltest/d_3'),
            ('DELETE', '/v1/AUTH_test/deltest/manifest-missing-submanifest'),
        })
        self.assertEqual(resp_data['Response Status'], '200 OK')
        self.assertEqual(resp_data['Response Body'], '')
        self.assertEqual(resp_data['Number Deleted'], 3)
        self.assertEqual(resp_data['Number Not Found'], 1)
        self.assertEqual(resp_data['Errors'], [])

    def test_handle_multipart_delete_nested_401(self):
        self.app.register(
            'GET', '/v1/AUTH_test/deltest/submanifest',
            swob.HTTPUnauthorized, {}, None)

        req = Request.blank(
            ('/v1/AUTH_test/deltest/manifest-with-submanifest' +
             '?multipart-manifest=delete'),
            environ={'REQUEST_METHOD': 'DELETE',
                     'HTTP_ACCEPT': 'application/json'})
        status, headers, body = self.call_slo(req)
        self.assertEqual(status, '200 OK')
        resp_data = json.loads(body)
        self.assertEqual(resp_data['Response Status'], '400 Bad Request')
        self.assertEqual(resp_data['Errors'],
                         [['/deltest/submanifest', '401 Unauthorized']])

    def test_handle_multipart_delete_nested_500(self):
        self.app.register(
            'GET', '/v1/AUTH_test/deltest/submanifest',
            swob.HTTPServerError, {}, None)

        req = Request.blank(
            ('/v1/AUTH_test/deltest/manifest-with-submanifest' +
             '?multipart-manifest=delete'),
            environ={'REQUEST_METHOD': 'DELETE',
                     'HTTP_ACCEPT': 'application/json'})
        status, headers, body = self.call_slo(req)
        self.assertEqual(status, '200 OK')
        resp_data = json.loads(body)
        self.assertEqual(resp_data['Response Status'], '400 Bad Request')
        self.assertEqual(resp_data['Errors'],
                         [['/deltest/submanifest',
                           'Unable to load SLO manifest or segment.']])

    def test_handle_multipart_delete_not_a_manifest(self):
        req = Request.blank(
            '/v1/AUTH_test/deltest/a_1?multipart-manifest=delete',
            environ={'REQUEST_METHOD': 'DELETE',
                     'HTTP_ACCEPT': 'application/json'})
        status, headers, body = self.call_slo(req)
        resp_data = json.loads(body)
        self.assertEqual(
            self.app.calls,
            [('GET', '/v1/AUTH_test/deltest/a_1?multipart-manifest=get')])
        self.assertEqual(resp_data['Response Status'], '400 Bad Request')
        self.assertEqual(resp_data['Response Body'], '')
        self.assertEqual(resp_data['Number Deleted'], 0)
        self.assertEqual(resp_data['Number Not Found'], 0)
        self.assertEqual(resp_data['Errors'],
                         [['/deltest/a_1', 'Not an SLO manifest']])
        self.assertFalse(self.app.unread_requests)

    def test_handle_multipart_delete_bad_json(self):
        req = Request.blank(
            '/v1/AUTH_test/deltest/manifest-badjson?multipart-manifest=delete',
            environ={'REQUEST_METHOD': 'DELETE',
                     'HTTP_ACCEPT': 'application/json'})
        status, headers, body = self.call_slo(req)
        resp_data = json.loads(body)
        self.assertEqual(self.app.calls,
                         [('GET', '/v1/AUTH_test/deltest/' +
                           'manifest-badjson?multipart-manifest=get')])
        self.assertEqual(resp_data['Response Status'], '400 Bad Request')
        self.assertEqual(resp_data['Response Body'], '')
        self.assertEqual(resp_data['Number Deleted'], 0)
        self.assertEqual(resp_data['Number Not Found'], 0)
        self.assertEqual(resp_data['Errors'],
                         [['/deltest/manifest-badjson',
                           'Unable to load SLO manifest']])

    def test_handle_multipart_delete_401(self):
        req = Request.blank(
            '/v1/AUTH_test/deltest/manifest-with-unauth-segment' +
            '?multipart-manifest=delete',
            environ={'REQUEST_METHOD': 'DELETE',
                     'HTTP_ACCEPT': 'application/json'})
        status, headers, body = self.call_slo(req)
        resp_data = json.loads(body)
        self.assertEqual(
            set(self.app.calls),
            set([('GET', '/v1/AUTH_test/deltest/' +
                  'manifest-with-unauth-segment?multipart-manifest=get'),
                 ('DELETE', '/v1/AUTH_test/deltest/a_1'),
                 ('DELETE', '/v1/AUTH_test/deltest-unauth/q_17'),
                 ('DELETE', '/v1/AUTH_test/deltest/' +
                  'manifest-with-unauth-segment')]))
        self.assertEqual(resp_data['Response Status'], '400 Bad Request')
        self.assertEqual(resp_data['Response Body'], '')
        self.assertEqual(resp_data['Number Deleted'], 2)
        self.assertEqual(resp_data['Number Not Found'], 0)
        self.assertEqual(resp_data['Errors'],
                         [['/deltest-unauth/q_17', '401 Unauthorized']])

    def test_handle_multipart_delete_client_content_type(self):
        req = Request.blank(
            '/v1/AUTH_test/deltest/man-all-there?multipart-manifest=delete',
            environ={'REQUEST_METHOD': 'DELETE', 'CONTENT_TYPE': 'foo/bar'},
            headers={'Accept': 'application/json'})
        status, headers, body = self.call_slo(req)

        self.assertEqual(status, '200 OK')
        resp_data = json.loads(body)
        self.assertEqual(resp_data["Number Deleted"], 3)

        self.assertEqual(set(self.app.calls), set([
            ('GET',
             '/v1/AUTH_test/deltest/man-all-there?multipart-manifest=get'),
            ('DELETE', '/v1/AUTH_test/deltest/b_2'),
            ('DELETE', '/v1/AUTH_test/deltest/c_3'),
            ('DELETE', '/v1/AUTH_test/deltest/man-all-there')]))

    def test_handle_async_delete_whole_404(self):
        self.slo.allow_async_delete = True
        req = Request.blank(
            '/v1/AUTH_test/deltest/man_404?async=t&multipart-manifest=delete',
            environ={'REQUEST_METHOD': 'DELETE',
                     'HTTP_ACCEPT': 'application/json'})
        status, headers, body = self.call_slo(req)
        self.assertEqual('404 Not Found', status)
        self.assertEqual(
            self.app.calls,
            [('GET',
              '/v1/AUTH_test/deltest/man_404?multipart-manifest=get')])

    def test_handle_async_delete_turned_off(self):
        self.slo.allow_async_delete = False
        req = Request.blank(
            '/v1/AUTH_test/deltest/man-all-there?'
            'multipart-manifest=delete&async=on&heartbeat=on',
            environ={'REQUEST_METHOD': 'DELETE'},
            headers={'Accept': 'application/json'})
        status, headers, body = self.call_slo(req)

        self.assertEqual(status, '200 OK')
        resp_data = json.loads(body)
        self.assertEqual(resp_data["Number Deleted"], 3)

        self.assertEqual(set(self.app.calls), set([
            ('GET',
             '/v1/AUTH_test/deltest/man-all-there?multipart-manifest=get'),
            ('DELETE', '/v1/AUTH_test/deltest/b_2'),
            ('DELETE', '/v1/AUTH_test/deltest/c_3'),
            ('DELETE', '/v1/AUTH_test/deltest/man-all-there')]))

    def test_handle_async_delete_whole(self):
        self.slo.allow_async_delete = True
        now = Timestamp(time.time())
        exp_obj_cont = get_expirer_container(
            int(now), 86400, 'AUTH_test', 'deltest', 'man-all-there')
        self.app.register(
            'UPDATE', '/v1/.expiring_objects/%s' % exp_obj_cont,
            swob.HTTPNoContent, {}, None)
        req = Request.blank(
            '/v1/AUTH_test/deltest/man-all-there'
            '?async=true&multipart-manifest=delete',
            environ={'REQUEST_METHOD': 'DELETE'})
        with patch('swift.common.utils.Timestamp.now', return_value=now):
            status, headers, body = self.call_slo(req)
        self.assertEqual('204 No Content', status)
        self.assertEqual(b'', body)
        self.assertEqual(self.app.calls, [
            ('GET',
             '/v1/AUTH_test/deltest/man-all-there?multipart-manifest=get'),
            ('UPDATE', '/v1/.expiring_objects/%s'
                       '?async=true&multipart-manifest=delete' % exp_obj_cont),
            ('DELETE', '/v1/AUTH_test/deltest/man-all-there'
                       '?async=true&multipart-manifest=delete'),
        ])

        for header, expected in (
            ('Content-Type', 'application/json'),
            ('X-Backend-Storage-Policy-Index', '0'),
            ('X-Backend-Allow-Private-Methods', 'True'),
        ):
            self.assertIn(header, self.app.calls_with_headers[1].headers)
            value = self.app.calls_with_headers[1].headers[header]
            msg = 'Expected %s header to be %r, not %r'
            self.assertEqual(value, expected, msg % (header, expected, value))

        self.assertEqual(json.loads(self.app.req_bodies[1]), [
            {'content_type': 'application/async-deleted',
             'created_at': now.internal,
             'deleted': 0,
             'etag': 'd41d8cd98f00b204e9800998ecf8427e',
             'name': '%s-AUTH_test/deltest/b_2' % now.internal,
             'size': 0,
             'storage_policy_index': 0},
            {'content_type': 'application/async-deleted',
             'created_at': now.internal,
             'deleted': 0,
             'etag': 'd41d8cd98f00b204e9800998ecf8427e',
             'name': '%s-AUTH_test/deltest/c_3' % now.internal,
             'size': 0,
             'storage_policy_index': 0},
        ])

    def test_handle_async_delete_non_ascii(self):
        self.slo.allow_async_delete = True
        unicode_acct = u'AUTH_test-un\u00efcode'
        wsgi_acct = bytes_to_wsgi(unicode_acct.encode('utf-8'))
        now = Timestamp(time.time())
        exp_obj_cont = get_expirer_container(
            int(now), 86400, unicode_acct, 'deltest', 'man-all-there')
        self.app.register(
            'UPDATE', '/v1/.expiring_objects/%s' % exp_obj_cont,
            swob.HTTPNoContent, {}, None)
        authorize_calls = []

        def authorize(req):
            authorize_calls.append((req.method, req.acl))

        req = Request.blank(
            '/v1/%s/deltest/man-all-there?'
            'async=1&multipart-manifest=delete&heartbeat=1' % wsgi_acct,
            environ={'REQUEST_METHOD': 'DELETE', 'swift.authorize': authorize})
        with patch('swift.common.utils.Timestamp.now', return_value=now):
            status, _, body = self.call_slo(req)
        # Every async delete should only need to make 3 requests during the
        # client request/response cycle, so no need to support heart-beating
        self.assertEqual('204 No Content', status)
        self.assertEqual(b'', body)

        self.assertEqual(self.app.calls, [
            ('GET',
             '/v1/%s/deltest/man-all-there?'
             'multipart-manifest=get' % wsgi_acct),
            ('HEAD', '/v1/%s' % wsgi_acct),
            ('HEAD', '/v1/%s/deltest' % wsgi_acct),
            ('HEAD', '/v1/%s/\xe2\x98\x83' % wsgi_acct),
            ('UPDATE',
             '/v1/.expiring_objects/%s'
             '?async=1&heartbeat=1&multipart-manifest=delete' % exp_obj_cont),
            ('DELETE',
             '/v1/%s/deltest/man-all-there'
             '?async=1&heartbeat=1&multipart-manifest=delete' % wsgi_acct),
        ])
        self.assertEqual(authorize_calls, [
            ('GET', None),  # Original GET
            ('DELETE', 'diff write'),
            ('DELETE', 'same write'),
            ('DELETE', None),  # Final DELETE
        ])

        for header, expected in (
            ('Content-Type', 'application/json'),
            ('X-Backend-Storage-Policy-Index', '0'),
            ('X-Backend-Allow-Private-Methods', 'True'),
        ):
            self.assertIn(header, self.app.calls_with_headers[-2].headers)
            value = self.app.calls_with_headers[-2].headers[header]
            msg = 'Expected %s header to be %r, not %r'
            self.assertEqual(value, expected, msg % (header, expected, value))

        self.assertEqual(json.loads(self.app.req_bodies[-2]), [
            {'content_type': 'application/async-deleted',
             'created_at': now.internal,
             'deleted': 0,
             'etag': 'd41d8cd98f00b204e9800998ecf8427e',
             'name': u'%s-%s/\N{SNOWMAN}/b_2' % (now.internal, unicode_acct),
             'size': 0,
             'storage_policy_index': 0},
            {'content_type': 'application/async-deleted',
             'created_at': now.internal,
             'deleted': 0,
             'etag': 'd41d8cd98f00b204e9800998ecf8427e',
             'name': u'%s-%s/\N{SNOWMAN}/c_3' % (now.internal, unicode_acct),
             'size': 0,
             'storage_policy_index': 0},
        ])

    def test_handle_async_delete_non_ascii_same_container(self):
        self.slo.allow_async_delete = True
        unicode_acct = u'AUTH_test-un\u00efcode'
        wsgi_acct = bytes_to_wsgi(unicode_acct.encode('utf-8'))
        now = Timestamp(time.time())
        exp_obj_cont = get_expirer_container(
            int(now), 86400, unicode_acct, u'\N{SNOWMAN}', 'same-container')
        self.app.register(
            'UPDATE', '/v1/.expiring_objects/%s' % exp_obj_cont,
            swob.HTTPNoContent, {}, None)
        authorize_calls = []

        def authorize(req):
            authorize_calls.append((req.method, req.acl))

        req = Request.blank(
            '/v1/%s/\xe2\x98\x83/same-container?'
            'async=yes&multipart-manifest=delete' % wsgi_acct,
            environ={'REQUEST_METHOD': 'DELETE', 'swift.authorize': authorize})
        with patch('swift.common.utils.Timestamp.now', return_value=now):
            status, _, body = self.call_slo(req)
        self.assertEqual('204 No Content', status)
        self.assertEqual(b'', body)

        self.assertEqual(self.app.calls, [
            ('GET',
             '/v1/%s/\xe2\x98\x83/same-container?'
             'multipart-manifest=get' % wsgi_acct),
            ('HEAD', '/v1/%s' % wsgi_acct),
            ('HEAD', '/v1/%s/\xe2\x98\x83' % wsgi_acct),
            ('UPDATE',
             '/v1/.expiring_objects/%s'
             '?async=yes&multipart-manifest=delete' % exp_obj_cont),
            ('DELETE',
             '/v1/%s/\xe2\x98\x83/same-container'
             '?async=yes&multipart-manifest=delete' % wsgi_acct),
        ])
        self.assertEqual(authorize_calls, [
            ('GET', None),  # Original GET
            ('DELETE', 'same write'),  # Only need one auth check
            ('DELETE', None),  # Final DELETE
        ])

        for header, expected in (
            ('Content-Type', 'application/json'),
            ('X-Backend-Storage-Policy-Index', '0'),
            ('X-Backend-Allow-Private-Methods', 'True'),
        ):
            self.assertIn(header, self.app.calls_with_headers[-2].headers)
            value = self.app.calls_with_headers[-2].headers[header]
            msg = 'Expected %s header to be %r, not %r'
            self.assertEqual(value, expected, msg % (header, expected, value))

        self.assertEqual(json.loads(self.app.req_bodies[-2]), [
            {'content_type': 'application/async-deleted',
             'created_at': now.internal,
             'deleted': 0,
             'etag': 'd41d8cd98f00b204e9800998ecf8427e',
             'name': u'%s-%s/\N{SNOWMAN}/b_2' % (now.internal, unicode_acct),
             'size': 0,
             'storage_policy_index': 0},
            {'content_type': 'application/async-deleted',
             'created_at': now.internal,
             'deleted': 0,
             'etag': 'd41d8cd98f00b204e9800998ecf8427e',
             'name': u'%s-%s/\N{SNOWMAN}/c_3' % (now.internal, unicode_acct),
             'size': 0,
             'storage_policy_index': 0},
        ])

    def test_handle_async_delete_nested(self):
        self.slo.allow_async_delete = True
        req = Request.blank(
            '/v1/AUTH_test/deltest/manifest-with-submanifest' +
            '?async=on&multipart-manifest=delete',
            environ={'REQUEST_METHOD': 'DELETE'})
        status, _, body = self.call_slo(req)
        self.assertEqual('400 Bad Request', status)
        self.assertEqual(b'No segments may be large objects.', body)
        self.assertEqual(self.app.calls, [
            ('GET', '/v1/AUTH_test/deltest/' +
             'manifest-with-submanifest?multipart-manifest=get')])

    def test_handle_async_delete_too_many_containers(self):
        self.slo.allow_async_delete = True
        self.app.register(
            'GET', '/v1/AUTH_test/deltest/man',
            swob.HTTPOk, {'Content-Type': 'application/json',
                          'X-Static-Large-Object': 'true'},
            json.dumps([{'name': '/cont1/a_1', 'hash': 'a', 'bytes': '1'},
                        {'name': '/cont2/b_2', 'hash': 'b', 'bytes': '2'}]).
            encode('ascii'))

        req = Request.blank(
            '/v1/AUTH_test/deltest/man?async=on&multipart-manifest=delete',
            environ={'REQUEST_METHOD': 'DELETE'})
        status, _, body = self.call_slo(req)
        self.assertEqual('400 Bad Request', status)
        expected = b'All segments must be in one container. Found segments in '
        self.assertEqual(expected, body[:len(expected)])
        self.assertEqual(self.app.calls, [
            ('GET', '/v1/AUTH_test/deltest/man?multipart-manifest=get')])


class SloGETorHEADTestCase(SloTestCase):
    """
    Any GET or HEAD test-case should exercise legacy manifests written before
    we added etag/size SLO Sysmeta.

    N.B. We used to GET the whole manifest to calculate etag/size, just to
    respond to HEAD requests.
    """

    modern_manifest_headers = True

    def maybe_add_modern_manifest_headers(self, headers, manifest):
        hasher = md5(usedforsecurity=False)
        calculated_size = 0
        for seg_dict in manifest:
            if 'data' in seg_dict:
                raw_data = base64.b64decode(seg_dict['data'])
                segment_etag = md5(raw_data, usedforsecurity=False).hexdigest()
                segment_length = len(raw_data)
            else:
                segment_etag = seg_dict['hash']
                if 'range' in seg_dict:
                    segment_etag += ':%s;' % seg_dict['range']
                    start, end = seg_dict['range'].split('-')
                    segment_length = int(end) - int(start) + 1
                else:
                    segment_length = int(seg_dict['bytes'])
            calculated_size += segment_length
            hasher.update(segment_etag.encode())
        calculated_etag = hasher.hexdigest()
        if self.modern_manifest_headers:
            headers.update({
                'X-Object-Sysmeta-Slo-Etag': calculated_etag,
                'X-Object-Sysmeta-Slo-Size': calculated_size,
            })
        return calculated_etag, calculated_size

    def setUp(self):
        super(SloGETorHEADTestCase, self).setUp()
        self.expected_unread_requests = {}

    def tearDown(self):
        # SloTestCase always has an app
        self.assertEqual(self.app.unclosed_requests, {})
        self.assertEqual(self.app.unread_requests,
                         self.expected_unread_requests)

    def call_slo(self, req):
        # all the tests that inhert from this class were part of a major test
        # refactor in an effort to normalize and strengthen assertions; in
        # general it would probably be reasonable for call_app to return a
        # HeaderKeyDict but at the time was considered unrelated to the
        # GETorHEAD TestCase refactor
        status, raw_headers, body = super(
            SloGETorHEADTestCase, self).call_slo(req)
        headers = HeaderKeyDict(raw_headers)
        self.assertEqual(
            len(raw_headers), len(headers),
            'Got duplicate names in response headers: %r' % raw_headers)
        return status, headers, body

    def _setup_alphabet_objects(self, letters, container='gettest'):
        """
        A common convention in these tests uses segments named a_5, b_10, etc.

        They're nothing special, just small regular objects with names that
        describe their content and size.
        """
        for i, letter in enumerate(string.ascii_lowercase):
            if letter not in letters:
                continue
            size = (i + 1) * 5
            body = letter * size
            path = '/v1/AUTH_test/%s/%s_%s' % (container, letter, size)
            self.app.register('GET', path, swob.HTTPOk, {
                'Content-Length': len(body),
                'Etag': md5hex(body),
            }, body)

    def _setup_manifest(self, name, manifest, extra_headers=None,
                        attr_key=None, container='c', obj_key=None):
        """
        This helper should be used to create manifests that have descriptive
        names you can reference in tests.  Think of manifests as having
        "personalities" - you should get to known them over the course of a few
        test methods; you can share them between TestCases.  When you want to
        test something on a SLO with a slightly different manifest resist the
        temptation to update an existing manifest; just create a new
        personality - and give it a name that recognizes its heritage and
        follows existing patterns - don't worry we won't run out of memory
        having too many similar but different manifests setup in our tests.
        """
        if not attr_key:
            # _setup_manifest attrs will *always* be prefixed with manifest,
            # but you can override the glob in the form manifest_*_<attr>
            attr_key = name.replace('-', '_').lower()
        if obj_key is None:
            # seems reasonable when reading tests to see request paths that
            # clearly specify the object is a manifest; so this is a strong
            # convention.  But if we ever have a bug we can only repro if the
            # manifest doesn't start a literal "manifest-" you can register the
            # object name however you want.
            obj_key = 'manifest-%s' % name
        manifest_json = json.dumps(manifest)
        setattr(self, 'manifest_%s_json_size' % attr_key, len(manifest_json))
        json_md5 = md5hex(manifest_json)
        setattr(self, 'manifest_%s_json_md5' % attr_key, json_md5)
        manifest_headers = {
            'Content-Length': str(len(manifest_json)),
            'X-Static-Large-Object': 'true',
            'Etag': json_md5,
            # In my testing it's not possible to create an SLO manifest that
            # has *no* content-type, both empty or missing Content-Type header
            # on ?multipart-manifest=put result in a default
            # "application/octet-stream" value being stored in the manifest
            # metadata; still I wouldn't assert on this value in these tests,
            # you may not be testing what you think you are - N.B. some tests
            # will override this value with the "extra_headers" param.
            'Content-Type': 'application/octet-stream',
        }
        if extra_headers is not None:
            manifest_headers.update(extra_headers)
        slo_etag, slo_size = self.maybe_add_modern_manifest_headers(
            manifest_headers, manifest)
        setattr(self, 'manifest_%s_slo_etag' % attr_key, slo_etag)
        setattr(self, 'manifest_%s_slo_size' % attr_key, slo_size)
        self.app.register(
            'GET', '/v1/AUTH_test/%s/%s' % (container, obj_key),
            swob.HTTPOk, manifest_headers, manifest_json.encode('ascii'))

    def _setup_manifest_single_segment(self):
        """
        This manifest's segments are all regular objects.
        """
<<<<<<< HEAD
        _bb_manifest = [
            {'name': '/gettest/b_50', 'hash': md5hex('b' * 50), 'bytes': '50',
             'content_type': 'text/plain'},
        ]
        self._setup_manifest('single-segment', _bb_manifest, extra_headers={
            'X-Object-Meta-Nature': 'Regular',
        }, container='gettest')
=======
        _single_segment_manifest = [
            {'name': '/gettest/b_50', 'hash': md5hex('b' * 50), 'bytes': '50',
             'content_type': 'text/plain'},
        ]
        self._setup_manifest(
            'single-segment', _single_segment_manifest,
            extra_headers={'X-Object-Meta-Nature': 'Regular'},
            container='gettest')
>>>>>>> 391e2588

    def _setup_manifest_data(self):
        _data_manifest = [
            {
                'data': base64.b64encode(b'123456').decode('ascii')
            }, {
                'name': '/gettest/a_5',
                'hash': md5hex('a' * 5),
                'content_type': 'text/plain',
                'bytes': '5',
            }, {
                'data': base64.b64encode(b'ABCDEF').decode('ascii')
            },
        ]
        self._setup_manifest('data', _data_manifest)

    def _setup_manifest_bc(self):
        """
        This manifest's segments are all regular objects.
        """
        _bc_manifest = [
            {'name': '/gettest/b_10', 'hash': md5hex('b' * 10), 'bytes': '10',
             'content_type': 'text/plain'},
            {'name': '/gettest/c_15', 'hash': md5hex('c' * 15), 'bytes': '15',
             'content_type': 'text/plain'}
        ]
        self._setup_manifest('bc', _bc_manifest, extra_headers={
            # maybe manifest-bc is about some botony research!?
            'X-Object-Meta-Plant': 'Ficus',
        }, container='gettest')

    def _setup_manifest_abcd(self):
        """
        This manifest uses manifest-bc as a sub-manifest!
        """
        _abcd_manifest = [
            {'name': '/gettest/a_5', 'hash': md5hex("a" * 5),
             'content_type': 'text/plain', 'bytes': '5'},
            {'name': '/gettest/manifest-bc', 'sub_slo': True,
             'content_type': 'application/json',
             # N.B. sub-slo-segments use slo-etag & slo-size
             'hash': self.manifest_bc_slo_etag,
             'bytes': self.manifest_bc_slo_size},
            {'name': '/gettest/d_20', 'hash': md5hex("d" * 20),
             'content_type': 'text/plain', 'bytes': '20'},
        ]
        self._setup_manifest('abcd', _abcd_manifest, extra_headers={
            # apparently this is a HUGE json object?  maybe the plan Ficus data
            # is embeded as base64.
            'Content-Type': 'application/json',
        }, container='gettest')

    def _setup_manifest_abcdefghijkl(self):
        """
        Despite the terrible name, this is just a large manifest of regular
        objects.
        """
        _abcdefghijkl_manifest = [
            {'name': '/gettest/a_5', 'hash': md5hex("a" * 5),
             'content_type': 'text/plain', 'bytes': '5'},
            {'name': '/gettest/b_10', 'hash': md5hex("b" * 10),
             'content_type': 'text/plain', 'bytes': '10'},
            {'name': '/gettest/c_15', 'hash': md5hex("c" * 15),
             'content_type': 'text/plain', 'bytes': '15'},
            {'name': '/gettest/d_20', 'hash': md5hex("d" * 20),
             'content_type': 'text/plain', 'bytes': '20'},
            {'name': '/gettest/e_25', 'hash': md5hex("e" * 25),
             'content_type': 'text/plain', 'bytes': '25'},
            {'name': '/gettest/f_30', 'hash': md5hex("f" * 30),
             'content_type': 'text/plain', 'bytes': '30'},
            {'name': '/gettest/g_35', 'hash': md5hex("g" * 35),
             'content_type': 'text/plain', 'bytes': '35'},
            {'name': '/gettest/h_40', 'hash': md5hex("h" * 40),
             'content_type': 'text/plain', 'bytes': '40'},
            {'name': '/gettest/i_45', 'hash': md5hex("i" * 45),
             'content_type': 'text/plain', 'bytes': '45'},
            {'name': '/gettest/j_50', 'hash': md5hex("j" * 50),
             'content_type': 'text/plain', 'bytes': '50'},
            {'name': '/gettest/k_55', 'hash': md5hex("k" * 55),
             'content_type': 'text/plain', 'bytes': '55'},
            {'name': '/gettest/l_60', 'hash': md5hex("l" * 60),
             'content_type': 'text/plain', 'bytes': '60'},
        ]
        self._setup_manifest('abcdefghijkl', _abcdefghijkl_manifest,
                             extra_headers={}, container='gettest')

    def _setup_manifest_bc_ranges(self):
        """
        This manifest's segments are range-segments into regular objects.
        """
        _bc_ranges_manifest = [
            {'name': '/gettest/b_10', 'hash': md5hex('b' * 10),
             'content_type': 'text/plain', 'bytes': '10',
             'range': '4-7'},
            {'name': '/gettest/b_10', 'hash': md5hex('b' * 10),
             'content_type': 'text/plain', 'bytes': '10',
             'range': '2-5'},
            {'name': '/gettest/c_15', 'hash': md5hex('c' * 15),
             'content_type': 'text/plain', 'bytes': '15',
             'range': '0-3'},
            {'name': '/gettest/c_15', 'hash': md5hex('c' * 15),
             'content_type': 'text/plain', 'bytes': '15',
             'range': '11-14'},
        ]
        self._setup_manifest('bc-ranges', _bc_ranges_manifest,
                             container='gettest')

    def _setup_manifest_abcd_ranges(self):
        """
        This manifest's range-segments use manifest-bc as sub-manifest!
        """
        _abcd_ranges_manifest = [
            {'name': '/gettest/a_5', 'hash': md5hex("a" * 5),
             'content_type': 'text/plain', 'bytes': '5',
             'range': '0-3'},
            {'name': '/gettest/a_5', 'hash': md5hex("a" * 5),
             'content_type': 'text/plain', 'bytes': '5',
             'range': '1-4'},
            {'name': '/gettest/manifest-bc-ranges', 'sub_slo': True,
             'content_type': 'application/json',
             'hash': self.manifest_bc_ranges_slo_etag,
             'bytes': 16,
             'range': '8-15'},
            {'name': '/gettest/manifest-bc-ranges', 'sub_slo': True,
             'content_type': 'application/json',
             'hash': self.manifest_bc_ranges_slo_etag,
             'bytes': self.manifest_bc_ranges_slo_size,
             'range': '0-7'},
            {'name': '/gettest/d_20', 'hash': md5hex("d" * 20),
             'content_type': 'text/plain', 'bytes': '20',
             'range': '0-3'},
            {'name': '/gettest/d_20', 'hash': md5hex("d" * 20),
             'content_type': 'text/plain', 'bytes': '20',
             'range': '8-11'},
        ]
        self._setup_manifest(
            'abcd-ranges', _abcd_ranges_manifest, extra_headers={
                # apparently this is another HUGE json object?
                'Content-Type': 'application/json',
            }, container='gettest')

    def _setup_manifest_abcd_subranges(self):
        """
        These range-segments use manifest-abcd-ranges as sub-manifests!
        """
        _abcd_subranges_manifest = [
            {'name': '/gettest/manifest-abcd-ranges', 'sub_slo': True,
             'hash': self.manifest_abcd_ranges_slo_etag,
             'bytes': self.manifest_abcd_ranges_slo_size,
             'content_type': 'text/plain',
             'range': '6-10'},
            {'name': '/gettest/manifest-abcd-ranges', 'sub_slo': True,
             'hash': self.manifest_abcd_ranges_slo_etag,
             'bytes': self.manifest_abcd_ranges_slo_size,
             'content_type': 'text/plain',
             'range': '31-31'},
            {'name': '/gettest/manifest-abcd-ranges', 'sub_slo': True,
             'hash': self.manifest_abcd_ranges_slo_etag,
             'bytes': self.manifest_abcd_ranges_slo_size,
             'content_type': 'text/plain',
             'range': '14-18'},
            {'name': '/gettest/manifest-abcd-ranges', 'sub_slo': True,
             'hash': self.manifest_abcd_ranges_slo_etag,
             'bytes': self.manifest_abcd_ranges_slo_size,
             'content_type': 'text/plain',
             'range': '0-0'},
            {'name': '/gettest/manifest-abcd-ranges', 'sub_slo': True,
             'hash': self.manifest_abcd_ranges_slo_etag,
             'bytes': self.manifest_abcd_ranges_slo_size,
             'content_type': 'text/plain',
             'range': '22-26'},
        ]
        self._setup_manifest(
            'abcd-subranges', _abcd_subranges_manifest, extra_headers={
                # apparently this is another HUGE json object?
                'Content-Type': 'application/json',
            }, container='gettest')

    def _setup_manifest_headtest(self):
        """
        This is a unqiue manifest, un-related to the linage of gettest with
        different segments.  AFAIK the segments responses are never registered.
        It also has it's own weird name.
        """
        manifest = [
            {'name': '/gettest/seg01',
             'bytes': '100',
             'hash': 'seg01-hash',
             'content_type': 'text/plain',
             'last_modified': '2013-11-19T11:33:45.137446'},
            {'name': '/gettest/seg02',
             'bytes': '200',
             'hash': 'seg02-hash',
             'content_type': 'text/plain',
             'last_modified': '2013-11-19T11:33:45.137447'},
        ]
        self._setup_manifest('man', manifest, extra_headers={
            'Content-Type': 'test/data',
            'X-Object-Sysmeta-Artisanal-Etag': 'bespoke',
        }, attr_key='headtest', container='headtest', obj_key='man')

    def _setup_manifest_aabbccdd(self):
        """
        This manifest has repeated whole segments, SLO request pattern on a
        manifest like uses multi-range requests to coalesce repated segments
        into a single request!
        """
        _aabbccdd_manifest = [
            {'name': '/gettest/a_5', 'hash': md5hex("a" * 5),
             'content_type': 'text/plain', 'bytes': '5'},
            {'name': '/gettest/a_5', 'hash': md5hex("a" * 5),
             'content_type': 'text/plain', 'bytes': '5'},

            {'name': '/gettest/b_10', 'hash': md5hex("b" * 10),
             'content_type': 'text/plain', 'bytes': '10'},
            {'name': '/gettest/b_10', 'hash': md5hex("b" * 10),
             'content_type': 'text/plain', 'bytes': '10'},

            {'name': '/gettest/c_15', 'hash': md5hex("c" * 15),
             'content_type': 'text/plain', 'bytes': '15'},
            {'name': '/gettest/c_15', 'hash': md5hex("c" * 15),
             'content_type': 'text/plain', 'bytes': '15'},

            {'name': '/gettest/d_20', 'hash': md5hex("d" * 20),
             'content_type': 'text/plain', 'bytes': '20'},
            {'name': '/gettest/d_20', 'hash': md5hex("d" * 20),
             'content_type': 'text/plain', 'bytes': '20'}
        ]
        self._setup_manifest('aabbccdd', _aabbccdd_manifest,
                             container='gettest')


class TestSloHeadOldManifest(SloGETorHEADTestCase):

    modern_manifest_headers = False

    def setUp(self):
        super(TestSloHeadOldManifest, self).setUp()
        self._setup_alphabet_objects('abcd')
        self._setup_manifest_bc()
        self._setup_manifest_abcd()

        self._setup_manifest_headtest()
        # these aliases are not *too* ambiguous, they get a pass
        self.slo_etag = self.manifest_headtest_slo_etag
        self.manifest_json_etag = self.manifest_headtest_json_md5

    def test_etag_is_hash_of_segment_etags(self):
        req = Request.blank(
            '/v1/AUTH_test/headtest/man',
            environ={'REQUEST_METHOD': 'HEAD'})
        status, headers, body = self.call_slo(req)

        self.assertEqual(status, '200 OK')
        self.assertEqual(headers['Etag'], '"%s"' % self.slo_etag)
        self.assertEqual(headers['X-Manifest-Etag'], self.manifest_json_etag)
        self.assertEqual(headers['Content-Length'], '300')
        self.assertEqual(headers['Content-Type'], 'test/data')
        self.assertEqual(headers['X-Static-Large-Object'], 'true')
        self.assertEqual(body, b'')  # it's a HEAD request, after all

        expected_app_calls = [('HEAD', '/v1/AUTH_test/headtest/man')]
        if not self.modern_manifest_headers:
            expected_app_calls.append(('GET', '/v1/AUTH_test/headtest/man'))
        self.assertEqual(self.app.calls, expected_app_calls)

    def test_get_manifest_passthrough(self):
        req = Request.blank(
            '/v1/AUTH_test/headtest/man?multipart-manifest=get',
            environ={'REQUEST_METHOD': 'HEAD'})
        status, headers, body = self.call_slo(req)

        self.assertEqual(status, '200 OK')
        self.assertEqual(headers['Etag'], self.manifest_json_etag)
        self.assertEqual(headers['Content-Type'],
                         'application/json; charset=utf-8')
        self.assertEqual(headers['X-Static-Large-Object'], 'true')
        self.assertEqual(headers['X-Object-Sysmeta-Artisanal-Etag'], 'bespoke')
        self.assertNotIn('X-Manifest-Etag', headers)
        self.assertEqual(int(headers['Content-Length']),
                         self.manifest_headtest_json_size)
        self.assertEqual(body, b'')  # it's a HEAD request, after all

        expected_app_calls = [(
            'HEAD', '/v1/AUTH_test/headtest/man?multipart-manifest=get')]
        self.assertEqual(self.app.calls, expected_app_calls)
        # this is only relevant for conditional requests; but SLO will only
        # *add* it on SLO requests, not a multipart-manifest=get request
        self.assertNotIn('X-Backend-Etag-Is-At', self.app.headers[0])

    def test_if_none_match_etag_matching(self):
        req = Request.blank(
            '/v1/AUTH_test/headtest/man',
            environ={'REQUEST_METHOD': 'HEAD'},
            headers={'If-None-Match': self.slo_etag})
        status, headers, body = self.call_slo(req)
        self.assertEqual(status, '304 Not Modified')
        self.assertEqual(headers['Etag'], '"%s"' % self.slo_etag)
        self.assertEqual(headers['Content-Length'], '0')
        self.assertEqual(headers['Content-Type'], 'test/data')
        self.assertEqual(headers['X-Static-Large-Object'], 'true')
        self.assertEqual(headers['X-Manifest-Etag'], self.manifest_json_etag)
        self.assertEqual(headers['X-Object-Sysmeta-Artisanal-Etag'], 'bespoke')

        expected_app_calls = [('HEAD', '/v1/AUTH_test/headtest/man')]
        if not self.modern_manifest_headers:
            expected_app_calls.append(('GET', '/v1/AUTH_test/headtest/man'))
        self.assertEqual(self.app.calls, expected_app_calls)

    def test_if_match_etag_not_matching(self):
        req = Request.blank(
            '/v1/AUTH_test/headtest/man',
            environ={'REQUEST_METHOD': 'HEAD'},
            headers={'If-Match': 'zzz'})
        status, headers, body = self.call_slo(req)
        self.assertEqual(status, '412 Precondition Failed')
        self.assertEqual(headers['Etag'], '"%s"' % self.slo_etag)
        self.assertEqual(headers['Content-Length'], '0')
        self.assertEqual(headers['Content-Type'], 'test/data')
        self.assertEqual(headers['X-Static-Large-Object'], 'true')
        self.assertEqual(headers['X-Manifest-Etag'], self.manifest_json_etag)
        self.assertEqual(headers['X-Object-Sysmeta-Artisanal-Etag'], 'bespoke')

        expected_app_calls = [('HEAD', '/v1/AUTH_test/headtest/man')]
        if not self.modern_manifest_headers:
            expected_app_calls.append(('GET', '/v1/AUTH_test/headtest/man'))
        self.assertEqual(self.app.calls, expected_app_calls)

    def test_if_none_match_etag_matching_with_override(self):
        req = Request.blank(
            '/v1/AUTH_test/headtest/man',
            environ={'REQUEST_METHOD': 'HEAD'},
            headers={
                'If-None-Match': 'bespoke',
                'X-Backend-Etag-Is-At': 'X-Object-Sysmeta-Artisanal-Etag'})
        status, headers, body = self.call_slo(req)
        self.assertEqual(status, '304 Not Modified')
        # We *are not* responsible for replacing the etag; whoever set
        # x-backend-etag-is-at is responsible
        self.assertEqual(headers['Etag'], '"%s"' % self.slo_etag)
        self.assertEqual(headers['Content-Length'], '0')
        self.assertEqual(headers['Content-Type'], 'test/data')
        self.assertEqual(headers['X-Static-Large-Object'], 'true')
        self.assertEqual(headers['X-Manifest-Etag'], self.manifest_json_etag)
        self.assertEqual(headers['X-Object-Sysmeta-Artisanal-Etag'], 'bespoke')

        expected_app_calls = [('HEAD', '/v1/AUTH_test/headtest/man')]
        if not self.modern_manifest_headers:
            expected_app_calls.append(('GET', '/v1/AUTH_test/headtest/man'))
        self.assertEqual(self.app.calls, expected_app_calls)

    def test_if_match_etag_not_matching_with_override(self):
        req = Request.blank(
            '/v1/AUTH_test/headtest/man',
            environ={'REQUEST_METHOD': 'HEAD'},
            headers={
                'If-Match': self.slo_etag,
                'X-Backend-Etag-Is-At': 'X-Object-Sysmeta-Artisanal-Etag'})
        status, headers, body = self.call_slo(req)
        self.assertEqual(status, '412 Precondition Failed')
        # We *are not* responsible for replacing the etag; whoever set
        # x-backend-etag-is-at is responsible
        self.assertEqual(headers['Etag'], '"%s"' % self.slo_etag)
        self.assertEqual(headers['Content-Length'], '0')
        self.assertEqual(headers['Content-Type'], 'test/data')
        self.assertEqual(headers['X-Static-Large-Object'], 'true')
        self.assertEqual(headers['X-Manifest-Etag'], self.manifest_json_etag)
        self.assertEqual(headers['X-Object-Sysmeta-Artisanal-Etag'], 'bespoke')

        expected_app_calls = [('HEAD', '/v1/AUTH_test/headtest/man')]
        if not self.modern_manifest_headers:
            expected_app_calls.append(('GET', '/v1/AUTH_test/headtest/man'))
        self.assertEqual(self.app.calls, expected_app_calls)

    def test_head_manifest_is_efficient(self):
        req = Request.blank(
            '/v1/AUTH_test/gettest/manifest-abcd',
            environ={'REQUEST_METHOD': 'HEAD'})
        status, headers, body = self.call_slo(req)

        self.assertEqual(status, '200 OK')
        self.assertEqual(headers['Content-Length'], '50')
        self.assertEqual(headers['Etag'], '"%s"' % self.manifest_abcd_slo_etag)
        self.assertEqual(headers['X-Manifest-Etag'],
                         self.manifest_abcd_json_md5)
        self.assertEqual(headers['X-Static-Large-Object'], 'true')
        self.assertEqual(body, b'')
        expected_calls = [
            ('HEAD', '/v1/AUTH_test/gettest/manifest-abcd'),
        ]
        if not self.modern_manifest_headers:
            # Note we don't call validate first segment on HEAD. We know the
            # slo size/etag from the manifest, so there's no need for any
            # segment or submanifest fetching here, but a naïve implementation
            # might do it anyway.
            expected_calls.append(
                ('GET', '/v1/AUTH_test/gettest/manifest-abcd'))
        self.assertEqual(self.app.calls, expected_calls)


class TestSloHeadManifest(TestSloHeadOldManifest):
    """
    Exercise manifests written after we added etag/size SLO Sysmeta
    """

    modern_manifest_headers = True


class TestSloGetRawManifest(SloGETorHEADTestCase):

    modern_manifest_headers = True

    def setUp(self):
        super(TestSloGetRawManifest, self).setUp()
        self._setup_manifest_raw()
        self._setup_manifest_raw_ranges()

    def _setup_manifest_raw(self):
        """
        This is only used by TestSloGetRawManifest; some segments are
        regular objects and one segment is a sub-slo.
        """
        _raw_manifest = [
            {'name': '/gettest/does_not_exist', 'hash': md5hex('foo'),
             'bytes': '100', 'content_type': 'text/plain',
             'last_modified': '1970-01-01T00:00:00.000000'},
            {'name': '/gettest/not_checked', 'hash': md5hex('bar'),
             'bytes': '303', 'content_type': 'text/plain',
             'last_modified': '1970-01-01T00:00:00.000000'},
            {'name': '/gettest/made_up',
             'hash': md5hex(md5hex("fizz") + md5hex("buzz")), 'bytes': '2099',
             'content_type': 'application/json',
             'sub_slo': True,
             'last_modified': '1970-01-01T00:00:00.000000'}
        ]
        self._setup_manifest('raw', _raw_manifest, extra_headers={
            'Content-Type': 'text/plain',
        }, container='gettest')

    def _setup_manifest_raw_ranges(self):
        """
        This is only used by TestSloGetRawManifest; the segments are
        range-segments into regular objects.
        """
        _raw_ranges_manifest = [
            {'name': '/gettest/does_not_exist', 'hash': md5hex('foo'),
             'bytes': '100', 'last_modified': '1970-01-01T00:00:00.000000',
             'content_type': 'text/plain', 'range': '1-99'},
            {'name': '/gettest/not_checked', 'hash': md5hex('bar'),
             'bytes': '303', 'last_modified': '1970-01-01T00:00:00.000000',
             'content_type': 'text/plain', 'range': '100-200'},
        ]
        self._setup_manifest(
            'raw-ranges', _raw_ranges_manifest, extra_headers={
                'Content-Type': 'text/plain',
            }, container='gettest')

    def test_get_raw_manifest(self):
        req = Request.blank(
            '/v1/AUTH_test/gettest/manifest-raw'
            '?multipart-manifest=get&format=raw',
            environ={'REQUEST_METHOD': 'GET',
                     'HTTP_ACCEPT': 'application/json'})
        status, headers, body = self.call_slo(req)

        expected_body = json.dumps([
            {'etag': md5hex('foo'), 'size_bytes': '100',
             'path': '/gettest/does_not_exist'},
            {'etag': md5hex('bar'), 'size_bytes': '303',
             'path': '/gettest/not_checked'},
            {'etag': md5hex(md5hex("fizz") + md5hex("buzz")),
             'size_bytes': '2099',
             'path': '/gettest/made_up'}], sort_keys=True)
        expected_etag = md5hex(expected_body)
        if six.PY3:
            expected_body = expected_body.encode('utf-8')

        self.assertEqual(body, expected_body)
        self.assertEqual(status, '200 OK')
        self.assertEqual(headers['Etag'], expected_etag)
        self.assertEqual(headers['X-Static-Large-Object'], 'true')
        # raw format should return the actual manifest object content-type
        self.assertEqual(headers['Content-Type'], 'text/plain')
        self.assertNotIn('X-Manifest-Etag', headers)
        self.assertEqual(int(headers['Content-Length']), len(body))

        try:
            json.loads(body)
        except ValueError:
            self.fail("Invalid JSON in manifest GET: %r" % body)

        self.assertEqual(self.app.calls, [
            ('GET', '/v1/AUTH_test/gettest/manifest-raw'
             # FakeSwift stable-alpha-sorts params keys
             '?format=raw&multipart-manifest=get'),
        ])

    def test_get_raw_manifest_passthrough_with_ranges(self):
        req = Request.blank(
            '/v1/AUTH_test/gettest/manifest-raw-ranges'
            '?multipart-manifest=get&format=raw',
            environ={'REQUEST_METHOD': 'GET',
                     'HTTP_ACCEPT': 'application/json'})
        status, headers, body = self.call_slo(req)

        self.assertEqual(status, '200 OK')
        # raw format should return the actual manifest object content-type
        self.assertEqual(headers['Content-Type'], 'text/plain')
        self.assertEqual(headers['X-Static-Large-Object'], 'true')
        self.assertNotIn('X-Manifest-Etag', headers)
        self.assertEqual(int(headers['Content-Length']), len(body))
        try:
            resp_data = json.loads(body)
        except ValueError:
            self.fail("Invalid JSON in manifest GET: %r" % body)

        self.assertEqual(
            resp_data,
            [{'etag': md5hex('foo'), 'size_bytes': '100',
              'path': '/gettest/does_not_exist', 'range': '1-99'},
             {'etag': md5hex('bar'), 'size_bytes': '303',
              'path': '/gettest/not_checked', 'range': '100-200'}],
            body)

        self.assertEqual(self.app.calls, [
            ('GET', '/v1/AUTH_test/gettest/manifest-raw-ranges'
             # FakeSwift stable-alpha-sorts params keys
             '?format=raw&multipart-manifest=get'),
        ])


class TestSloGetRawOldManifest(TestSloGetRawManifest):

    modern_manifest_headers = False


class TestSloGetManifests(SloGETorHEADTestCase):

    modern_manifest_headers = True

    def setUp(self):
        super(TestSloGetManifests, self).setUp()
        self._setup_alphabet_objects('abcdefghijkl')
        self._setup_manifest_bc()
        self._setup_manifest_abcd()
        self._setup_manifest_abcdefghijkl()

    def test_get_manifest_passthrough(self):
        req = Request.blank(
            '/v1/AUTH_test/gettest/manifest-bc?multipart-manifest=get',
            environ={'REQUEST_METHOD': 'GET',
                     'HTTP_ACCEPT': 'application/json'})
        status, headers, body = self.call_slo(req)

        self.assertEqual(status, '200 OK')
        self.assertEqual(headers['Content-Type'],
                         'application/json; charset=utf-8')
        self.assertEqual(headers['X-Static-Large-Object'], 'true')
        self.assertEqual(headers['Etag'], self.manifest_bc_json_md5)
        self.assertEqual(int(headers['Content-Length']),
                         self.manifest_bc_json_size)
        self.assertNotIn('X-Manifest-Etag', headers)
        try:
            resp_data = json.loads(body)
        except ValueError:
            self.fail("Invalid JSON in manifest GET: %r" % body)

        self.assertEqual(
            resp_data,
            [{'hash': md5hex('b' * 10), 'bytes': '10', 'name': '/gettest/b_10',
              'content_type': 'text/plain'},
             {'hash': md5hex('c' * 15), 'bytes': '15', 'name': '/gettest/c_15',
              'content_type': 'text/plain'}],
            body)
        self.assertEqual(headers['Etag'], md5hex(body))

        self.assertEqual(self.app.calls, [
            ('GET', '/v1/AUTH_test/gettest/manifest-bc'
             '?multipart-manifest=get'),
        ])

    def test_get_manifest(self):
        req = Request.blank(
            '/v1/AUTH_test/gettest/manifest-bc',
            environ={'REQUEST_METHOD': 'GET'})
        status, headers, body = self.call_slo(req)

        manifest_etag = md5hex(md5hex("b" * 10) + md5hex("c" * 15))
        self.assertEqual(status, '200 OK')
        self.assertEqual(headers['Content-Length'], '25')
        self.assertEqual(headers['Etag'], '"%s"' % manifest_etag)
        self.assertEqual(headers['X-Static-Large-Object'], 'true')
        self.assertEqual(headers['X-Manifest-Etag'], self.manifest_bc_json_md5)
        self.assertEqual(headers['X-Object-Meta-Plant'], 'Ficus')
        self.assertEqual(body, b'bbbbbbbbbbccccccccccccccc')
        self.assertEqual(self.app.calls, [
            ('GET', '/v1/AUTH_test/gettest/manifest-bc'),
            ('GET', '/v1/AUTH_test/gettest/b_10?multipart-manifest=get'),
            ('GET', '/v1/AUTH_test/gettest/c_15?multipart-manifest=get'),
        ])

        for _, _, hdrs in self.app.calls_with_headers[1:]:
            ua = hdrs.get("User-Agent", "")
            self.assertTrue("SLO MultipartGET" in ua)
            self.assertFalse("SLO MultipartGET SLO MultipartGET" in ua)
        # the first request goes through unaltered
        first_ua = self.app.calls_with_headers[0][2].get("User-Agent")
        self.assertFalse(
            "SLO MultipartGET" in first_ua)

    def test_get_manifest_repeated_segments_uses_multi_range_requests(self):
        self._setup_manifest_aabbccdd()

        req = Request.blank(
            '/v1/AUTH_test/gettest/manifest-aabbccdd',
            environ={'REQUEST_METHOD': 'GET'})
        status, headers, body = self.call_slo(req)

        self.assertEqual(status, '200 OK')
        self.assertEqual(int(headers['Content-Length']),
                         self.manifest_aabbccdd_slo_size)
        self.assertEqual(headers['Etag'],
                         '"%s"' % self.manifest_aabbccdd_slo_etag)
        self.assertEqual(headers['X-Manifest-Etag'],
                         self.manifest_aabbccdd_json_md5)
        self.assertEqual(headers['X-Static-Large-Object'], 'true')
        self.assertEqual(body, (
            b'aaaaaaaaaabbbbbbbbbbbbbbbbbbbbcccccccccccccccccccccccccccccc'
            b'dddddddddddddddddddddddddddddddddddddddd'))

        # FakeSwift doesn't have any explicit knowledge of multi-range
        # responses; but swob will convert the response to to MIME documents if
        # it's constructed with body=<bytes>, this test would break with
        # registered segment responses who's body was was a list/app_iter
        self.assertEqual(self.app.calls, [
            ('GET', '/v1/AUTH_test/gettest/manifest-aabbccdd'),
            ('GET', '/v1/AUTH_test/gettest/a_5?multipart-manifest=get'),
            ('GET', '/v1/AUTH_test/gettest/b_10?multipart-manifest=get'),
            ('GET', '/v1/AUTH_test/gettest/c_15?multipart-manifest=get'),
            ('GET', '/v1/AUTH_test/gettest/d_20?multipart-manifest=get')])

        ranges = [c[2].get('Range') for c in self.app.calls_with_headers]
        # I won't say it's bad we do this, but it's not obviously only good
        self.assertEqual(ranges, [
            None,
            'bytes=0-4,0-4',
            'bytes=0-9,0-9',
            'bytes=0-14,0-14',
            'bytes=0-19,0-19'])

    def test_get_manifest_ratelimiting(self):
        req = Request.blank(
            '/v1/AUTH_test/gettest/manifest-abcdefghijkl',
            environ={'REQUEST_METHOD': 'GET'})

        the_time = [time.time()]
        sleeps = []

        def mock_time():
            return the_time[0]

        def mock_sleep(duration):
            sleeps.append(duration)
            the_time[0] += duration

        with patch('time.time', mock_time), \
                patch('eventlet.sleep', mock_sleep), \
                patch.object(self.slo, 'rate_limit_under_size', 999999999), \
                patch.object(self.slo, 'rate_limit_after_segment', 0):
            status, headers, body = self.call_slo(req)

        self.assertEqual(status, '200 OK')  # sanity check
        self.assertEqual(sleeps, [1.0] * 11)

        # give the client the first 4 segments without ratelimiting; we'll
        # sleep less
        del sleeps[:]
        with patch('time.time', mock_time), \
                patch('eventlet.sleep', mock_sleep), \
                patch.object(self.slo, 'rate_limit_under_size', 999999999), \
                patch.object(self.slo, 'rate_limit_after_segment', 4):
            status, headers, body = self.call_slo(req)

        self.assertEqual(status, '200 OK')  # sanity check
        self.assertEqual(sleeps, [1.0] * 7)

        # ratelimit segments under 35 bytes; this affects a-f
        del sleeps[:]
        with patch('time.time', mock_time), \
                patch('eventlet.sleep', mock_sleep), \
                patch.object(self.slo, 'rate_limit_under_size', 35), \
                patch.object(self.slo, 'rate_limit_after_segment', 0):
            status, headers, body = self.call_slo(req)

        self.assertEqual(status, '200 OK')  # sanity check
        self.assertEqual(sleeps, [1.0] * 5)

        # ratelimit segments under 36 bytes; this now affects a-g, netting
        # us one more sleep than before
        del sleeps[:]
        with patch('time.time', mock_time), \
                patch('eventlet.sleep', mock_sleep), \
                patch.object(self.slo, 'rate_limit_under_size', 36), \
                patch.object(self.slo, 'rate_limit_after_segment', 0):
            status, headers, body = self.call_slo(req)

        self.assertEqual(status, '200 OK')  # sanity check
        self.assertEqual(sleeps, [1.0] * 6)

    def test_get_manifest_with_submanifest(self):
        req = Request.blank(
            '/v1/AUTH_test/gettest/manifest-abcd',
            environ={'REQUEST_METHOD': 'GET'})
        status, headers, body = self.call_slo(req)

        self.assertEqual(status, '200 OK')
        self.assertEqual(headers['Content-Length'], '50')
        self.assertEqual(headers['Etag'], '"%s"' % self.manifest_abcd_slo_etag)
        self.assertEqual(headers['X-Manifest-Etag'],
                         self.manifest_abcd_json_md5)
        self.assertEqual(headers['X-Static-Large-Object'], 'true')
        self.assertEqual(
            body, b'aaaaabbbbbbbbbbcccccccccccccccdddddddddddddddddddd')

        self.assertEqual(
            self.app.calls,
            [('GET', '/v1/AUTH_test/gettest/manifest-abcd'),
             ('GET', '/v1/AUTH_test/gettest/manifest-bc'),
             ('GET', '/v1/AUTH_test/gettest/a_5?multipart-manifest=get'),
             ('GET', '/v1/AUTH_test/gettest/b_10?multipart-manifest=get'),
             ('GET', '/v1/AUTH_test/gettest/c_15?multipart-manifest=get'),
             ('GET', '/v1/AUTH_test/gettest/d_20?multipart-manifest=get')])

    def test_range_get_manifest(self):
        req = Request.blank(
            '/v1/AUTH_test/gettest/manifest-abcd',
            environ={'REQUEST_METHOD': 'GET'},
            headers={'Range': 'bytes=3-17'})
        status, headers, body = self.call_slo(req)

        self.assertEqual(status, '206 Partial Content')
        self.assertEqual(headers['Content-Length'], '15')
        self.assertEqual(headers['Content-Range'], 'bytes 3-17/50')
        self.assertEqual(headers['Etag'], '"%s"' % self.manifest_abcd_slo_etag)
        self.assertEqual(headers['X-Manifest-Etag'],
                         self.manifest_abcd_json_md5)
        self.assertEqual(headers['X-Static-Large-Object'], 'true')
        self.assertEqual(body, b'aabbbbbbbbbbccc')

        self.assertEqual(
            self.app.calls,
            [('GET', '/v1/AUTH_test/gettest/manifest-abcd'),
             ('GET', '/v1/AUTH_test/gettest/manifest-bc'),
             ('GET', '/v1/AUTH_test/gettest/a_5?multipart-manifest=get'),
             ('GET', '/v1/AUTH_test/gettest/b_10?multipart-manifest=get'),
             ('GET', '/v1/AUTH_test/gettest/c_15?multipart-manifest=get')])

        ranges = [c[2].get('Range') for c in self.app.calls_with_headers]
        self.assertEqual(ranges, [
            'bytes=3-17',
            None,
            'bytes=3-',
            None,
            'bytes=0-2'])
        ignore_range_headers = [
            c[2].get('X-Backend-Ignore-Range-If-Metadata-Present')
            for c in self.app.calls_with_headers]
        self.assertEqual(ignore_range_headers, [
            'X-Static-Large-Object',
            None,
            None,
            None,
            None])
        # we set swift.source for everything but the first request
        self.assertIsNone(self.app.swift_sources[0])
        self.assertEqual(self.app.swift_sources[1:],
                         ['SLO'] * (len(self.app.swift_sources) - 1))

    def test_multiple_ranges_get_manifest(self):
        req = Request.blank(
            '/v1/AUTH_test/gettest/manifest-abcd',
            environ={'REQUEST_METHOD': 'GET'},
            headers={'Range': 'bytes=3-17,20-24,35-999999'})
        status, headers, body = self.call_slo(req)

        self.assertEqual(status, '206 Partial Content')
        self.assertEqual(headers['Etag'],
                         '"%s"' % self.manifest_abcd_slo_etag)
        self.assertEqual(headers['X-Static-Large-Object'], 'true')
        self.assertEqual(headers['X-Manifest-Etag'],
                         self.manifest_abcd_json_md5)
        self.assertEqual(int(headers['Content-Length']), len(body))

        ct, params = parse_content_type(headers['Content-Type'])
        params = dict(params)
        self.assertEqual(ct, 'multipart/byteranges')
        boundary = params.get('boundary')
        self.assertTrue(boundary is not None)
        if six.PY3:
            boundary = boundary.encode('utf-8')

        self.assertEqual(len(body), int(headers['Content-Length']))
        # this is a multi-range resp
        self.assertNotIn('Content-Range', headers)

        got_mime_docs = []
        for mime_doc_fh in iter_multipart_mime_documents(
                BytesIO(body), boundary):
            headers = parse_mime_headers(mime_doc_fh)
            body = mime_doc_fh.read()
            got_mime_docs.append((headers, body))
        self.assertEqual(len(got_mime_docs), 3)

        first_range_headers = got_mime_docs[0][0]
        first_range_body = got_mime_docs[0][1]
        self.assertEqual(first_range_headers['Content-Range'],
                         'bytes 3-17/50')
        self.assertEqual(first_range_headers['Content-Type'],
                         'application/json')
        self.assertEqual(first_range_body, b'aabbbbbbbbbbccc')

        second_range_headers = got_mime_docs[1][0]
        second_range_body = got_mime_docs[1][1]
        self.assertEqual(second_range_headers['Content-Range'],
                         'bytes 20-24/50')
        self.assertEqual(second_range_headers['Content-Type'],
                         'application/json')
        self.assertEqual(second_range_body, b'ccccc')

        third_range_headers = got_mime_docs[2][0]
        third_range_body = got_mime_docs[2][1]
        self.assertEqual(third_range_headers['Content-Range'],
                         'bytes 35-49/50')
        self.assertEqual(third_range_headers['Content-Type'],
                         'application/json')
        self.assertEqual(third_range_body, b'ddddddddddddddd')

        self.assertEqual(
            self.app.calls,
            [('GET', '/v1/AUTH_test/gettest/manifest-abcd'),
             ('GET', '/v1/AUTH_test/gettest/manifest-bc'),
             ('GET', '/v1/AUTH_test/gettest/a_5?multipart-manifest=get'),
             ('GET', '/v1/AUTH_test/gettest/b_10?multipart-manifest=get'),
             ('GET', '/v1/AUTH_test/gettest/c_15?multipart-manifest=get'),
             ('GET', '/v1/AUTH_test/gettest/d_20?multipart-manifest=get')])

        ranges = [c[2].get('Range') for c in self.app.calls_with_headers]
        self.assertEqual(ranges, [
            'bytes=3-17,20-24,35-999999',  # initial GET
            None,                          # fetch manifest-bc as sub-slo
            'bytes=3-',                    # a_5
            None,                          # b_10
            'bytes=0-2,5-9',               # c_15
            'bytes=5-'])                   # d_20
        # we set swift.source for everything but the first request
        self.assertIsNone(self.app.swift_sources[0])
        self.assertEqual(self.app.swift_sources[1:],
                         ['SLO'] * (len(self.app.swift_sources) - 1))

    def test_multiple_ranges_including_suffix_get_manifest(self):
        req = Request.blank(
            '/v1/AUTH_test/gettest/manifest-abcd',
            environ={'REQUEST_METHOD': 'GET'},
            headers={'Range': 'bytes=3-17,-21'})
        status, headers, body = self.call_slo(req)

        self.assertEqual(status, '206 Partial Content')
        self.assertEqual(headers['Etag'],
                         '"%s"' % self.manifest_abcd_slo_etag)
        self.assertEqual(headers['X-Static-Large-Object'], 'true')
        self.assertEqual(headers['X-Manifest-Etag'],
                         self.manifest_abcd_json_md5)
        self.assertEqual(int(headers['Content-Length']), len(body))

        ct, params = parse_content_type(headers['Content-Type'])
        params = dict(params)
        self.assertEqual(ct, 'multipart/byteranges')
        boundary = params.get('boundary')
        self.assertTrue(boundary is not None)
        if six.PY3:
            boundary = boundary.encode('utf-8')

        got_mime_docs = []
        for mime_doc_fh in iter_multipart_mime_documents(
                BytesIO(body), boundary):
            headers = parse_mime_headers(mime_doc_fh)
            body = mime_doc_fh.read()
            got_mime_docs.append((headers, body))
        self.assertEqual(len(got_mime_docs), 2)

        first_range_headers = got_mime_docs[0][0]
        first_range_body = got_mime_docs[0][1]
        self.assertEqual(first_range_headers['Content-Range'],
                         'bytes 3-17/50')
        self.assertEqual(first_range_body, b'aabbbbbbbbbbccc')

        second_range_headers = got_mime_docs[1][0]
        second_range_body = got_mime_docs[1][1]
        self.assertEqual(second_range_headers['Content-Range'],
                         'bytes 29-49/50')
        self.assertEqual(second_range_body, b'cdddddddddddddddddddd')

        self.assertEqual(
            self.app.calls,
            [('GET', '/v1/AUTH_test/gettest/manifest-abcd'),
             ('GET', '/v1/AUTH_test/gettest/manifest-bc'),
             ('GET', '/v1/AUTH_test/gettest/a_5?multipart-manifest=get'),
             ('GET', '/v1/AUTH_test/gettest/b_10?multipart-manifest=get'),
             ('GET', '/v1/AUTH_test/gettest/c_15?multipart-manifest=get'),
             ('GET', '/v1/AUTH_test/gettest/d_20?multipart-manifest=get')])
        ranges = [c[2].get('Range') for c in self.app.calls_with_headers]
        self.assertEqual(ranges, [
            'bytes=3-17,-21',              # initial GET
            None,                          # fetch manifest-bc as sub-slo
            'bytes=3-',                    # a_5
            None,                          # b_10
            'bytes=0-2,14-',               # c_15
            None])                         # d_20


class TestSloGetOldManifests(TestSloGetManifests):

    modern_manifest_headers = False

    def test_get_manifest_with_submanifest_bytes_in_content_type(self):
        _abcd_alt_manifest = [
            {'name': '/gettest/a_5', 'hash': md5hex("a" * 5),
             'content_type': 'text/plain', 'bytes': '5'},
            {'name': '/gettest/manifest-bc', 'sub_slo': True,
             'hash': self.manifest_bc_slo_etag,
             # if swift 1.9.1 thru 1.12.0 let this sub-slo manifest get created
             # with invalid hash/bytes the sub-request SLO GET will still work
             'content_type': 'application/json; swift_bytes=25',
             'bytes': self.manifest_bc_json_size},
            {'name': '/gettest/d_20', 'hash': md5hex("d" * 20),
             'content_type': 'text/plain', 'bytes': '20'}
        ]
        # N.B. if the _setup_manifest helper is called from a class w/
        # modern_manifest_headers = True the fake sysmeta is calculated from
        # the manifests provided bytes; real modern swift would have rejected
        # the PUT when the HEAD resp showed a size mis-match with sub-slo resp
        self._setup_manifest('abcd-alt', _abcd_alt_manifest,
                             container='gettest')
        # verify correct content-length when the sub-slo segment in the
        # manifest has its actual object content-length appended as swift_bytes
        # to the content-type, and the submanifest length in the bytes field.
        req = Request.blank(
            '/v1/AUTH_test/gettest/manifest-abcd-alt',
            environ={'REQUEST_METHOD': 'GET'})
        status, headers, body = self.call_slo(req)

        self.assertEqual(status, '200 OK')
        self.assertEqual(headers['Content-Length'], '50')
        # N.B. we use the same slo-etag hash for the sub-slo segment to
        # calculate the alt-slo-etag
        self.assertEqual(self.manifest_abcd_slo_etag,
                         self.manifest_abcd_alt_slo_etag)
        self.assertEqual(headers['Etag'],
                         '"%s"' % self.manifest_abcd_alt_slo_etag)
        self.assertEqual(headers['X-Manifest-Etag'],
                         self.manifest_abcd_alt_json_md5)
        self.assertEqual(headers['X-Static-Large-Object'], 'true')
        self.assertEqual(
            body, b'aaaaabbbbbbbbbbcccccccccccccccdddddddddddddddddddd')
        self.assertEqual(
            self.app.calls,
            [('GET', '/v1/AUTH_test/gettest/manifest-abcd-alt'),
             ('GET', '/v1/AUTH_test/gettest/manifest-bc'),
             ('GET', '/v1/AUTH_test/gettest/a_5?multipart-manifest=get'),
             ('GET', '/v1/AUTH_test/gettest/b_10?multipart-manifest=get'),
             ('GET', '/v1/AUTH_test/gettest/c_15?multipart-manifest=get'),
             ('GET', '/v1/AUTH_test/gettest/d_20?multipart-manifest=get')])


class TestOldSwiftWithRanges(SloGETorHEADTestCase):

    # Proxies have been writing moden slo-sysmeta since 2016; object servers
    # only started ignoring Range headers on x-static-large-object in 2020 and
    # it works on legacy manifests.
    modern_manifest_headers = True

    def setUp(self):
        super(TestOldSwiftWithRanges, self).setUp()
        # old swift didn't know how to ignore range headers and respond with
        # the whole object/manifest when specific metadata was present
        self.app.can_ignore_range = False

        self._setup_alphabet_objects('abcd')
        self._setup_manifest_bc()
        self._setup_manifest_bc_ranges()
        self._setup_manifest_abcd()
        self._setup_manifest_abcd_ranges()
        self._setup_big_manifest()

    def _setup_big_manifest(self):
        big = b'e' * 1024 * 1024
        big_etag = md5hex(big)
        self.app.register(
            'GET', '/v1/AUTH_test/gettest/big_seg',
            swob.HTTPOk, {'Content-Type': 'application/foo',
                          'Etag': big_etag}, big)
        self._setup_manifest('big_man', [
            {'name': '/gettest/big_seg', 'hash': big_etag,
             'bytes': 1024 * 1024, 'content_type': 'application/foo'},
        ], extra_headers={
            'X-Backend-Timestamp': '1234',
        }, container='gettest', obj_key='big_manifest')

    def test_old_swift_range_get_includes_whole_manifest(self):
        # If the first range GET results in retrieval of the entire manifest
        # body (and not because of X-Backend-Ignore-Range-If-Metadata-Present,
        # but because the requested range happened to be sufficient which we
        # detected by looking at the Content-Range response header), then we
        # should not go make a second, non-ranged request just to retrieve the
        # same bytes again.
        req = Request.blank(
            '/v1/AUTH_test/gettest/manifest-abcd',
            environ={'REQUEST_METHOD': 'GET'},
            headers={'Range': 'bytes=0-999999999'})
        status, headers, body = self.call_slo(req)

        self.assertEqual(status, '206 Partial Content')
        self.assertEqual(headers['Etag'],
                         '"%s"' % self.manifest_abcd_slo_etag)
        self.assertEqual(headers['X-Static-Large-Object'], 'true')
        self.assertEqual(headers['X-Manifest-Etag'],
                         self.manifest_abcd_json_md5)
        self.assertEqual(int(headers['Content-Length']),
                         self.manifest_abcd_slo_size)
        self.assertEqual(
            body, b'aaaaabbbbbbbbbbcccccccccccccccdddddddddddddddddddd')

        self.assertEqual(
            self.app.calls,
            [('GET', '/v1/AUTH_test/gettest/manifest-abcd'),
             ('GET', '/v1/AUTH_test/gettest/manifest-bc'),
             ('GET', '/v1/AUTH_test/gettest/a_5?multipart-manifest=get'),
             ('GET', '/v1/AUTH_test/gettest/b_10?multipart-manifest=get'),
             ('GET', '/v1/AUTH_test/gettest/c_15?multipart-manifest=get'),
             ('GET', '/v1/AUTH_test/gettest/d_20?multipart-manifest=get')])

    def test_old_swift_range_get_beyond_manifest(self):
        req = Request.blank(
            '/v1/AUTH_test/gettest/big_manifest',
            environ={'REQUEST_METHOD': 'GET'},
            headers={'Range': 'bytes=100000-199999'})
        status, headers, body = self.call_slo(req)

        self.assertEqual(status, '206 Partial Content')
        self.assertEqual(headers['Etag'],
                         '"%s"' % self.manifest_big_man_slo_etag)
        self.assertEqual(headers['X-Static-Large-Object'], 'true')
        self.assertEqual(headers['X-Manifest-Etag'],
                         self.manifest_big_man_json_md5)
        self.assertEqual(int(headers['Content-Length']), len(body))
        if six.PY3:
            count_e = sum(1 if x == 'e' else 0
                          for x in body.decode('ascii', errors='replace'))
        else:
            count_e = sum(1 if x == 'e' else 0 for x in body)
        self.assertEqual(count_e, 100000)
        self.assertEqual(len(body) - count_e, 0)

        self.assertEqual(
            self.app.calls, [
                # has Range header, gets 416
                ('GET', '/v1/AUTH_test/gettest/big_manifest'),
                # old swift can't ignore range request to manifest and we have
                # to refetch; new swift has exactly the same behavior but w/o
                # this extra refetch request as lots of other tests demonstrate
                ('GET', '/v1/AUTH_test/gettest/big_manifest'),
                ('GET',
                 '/v1/AUTH_test/gettest/big_seg?multipart-manifest=get')])
        self.assertEqual('bytes=100000-199999', self.app.headers[0]['Range'])
        self.assertNotIn('Range', self.app.headers[1])
        self.assertEqual('bytes=100000-199999', self.app.headers[2]['Range'])

    def test_old_swift_range_get_beyond_manifest_refetch_fails(self):
        # new swift would have ignored the range and got the whole
        # manifest on the first try and therefore never have attempted
        # this second refetch which fails
        self.app.register_next_response(
            'GET', '/v1/AUTH_test/gettest/big_manifest',
            swob.HTTPNotFound, {}, None)

        req = Request.blank(
            '/v1/AUTH_test/gettest/big_manifest',
            environ={'REQUEST_METHOD': 'GET'},
            headers={'Range': 'bytes=100000-199999'})
        status, headers, body = self.call_slo(req)

        self.assertEqual(status, '503 Service Unavailable')
        self.assertNotIn('X-Static-Large-Object', headers)
        self.assertEqual(self.app.calls, [
            # has Range header, gets 416
            ('GET', '/v1/AUTH_test/gettest/big_manifest'),
            # retry the first one
            ('GET', '/v1/AUTH_test/gettest/big_manifest'),
        ])

    def test_old_swift_range_get_beyond_manifest_refetch_finds_old(self):
        # new swift would have ignored the range and got the whole
        # manifest on the first try and therefore never have attempted
        # this second refetch which is too old
        self.app.register_next_response(
            'GET', '/v1/AUTH_test/gettest/big_manifest',
            swob.HTTPOk, {'X-Backend-Timestamp': '1233'}, [b'small body'])

        req = Request.blank(
            '/v1/AUTH_test/gettest/big_manifest',
            environ={'REQUEST_METHOD': 'GET'},
            headers={'Range': 'bytes=100000-199999'})
        status, headers, body = self.call_slo(req)

        self.assertEqual(status, '503 Service Unavailable')
        self.assertNotIn('X-Static-Large-Object', headers)
        self.assertEqual(self.app.calls, [
            # has Range header, gets 416
            ('GET', '/v1/AUTH_test/gettest/big_manifest'),
            # retry the first one
            ('GET', '/v1/AUTH_test/gettest/big_manifest'),
        ])

    def test_old_swift_range_get_beyond_manifest_refetch_small_non_slo(self):
        # new swift would have ignored the range and got the whole
        # manifest on the first try and therefore never have attempted
        # this second refetch which isn't an SLO
        self.app.register_next_response(
            'GET', '/v1/AUTH_test/gettest/big_manifest',
            swob.HTTPOk, {'X-Backend-Timestamp': '1235'}, [b'small body'])
        req = Request.blank(
            '/v1/AUTH_test/gettest/big_manifest',
            environ={'REQUEST_METHOD': 'GET'},
            headers={'Range': 'bytes=100000-199999'})
        status, headers, body = self.call_slo(req)

        self.assertEqual(status, '416 Requested Range Not Satisfiable')
        self.assertNotIn('X-Static-Large-Object', headers)
        self.assertEqual(self.app.calls, [
            # has Range header, gets 416
            ('GET', '/v1/AUTH_test/gettest/big_manifest'),
            # retry the first one
            ('GET', '/v1/AUTH_test/gettest/big_manifest'),
        ])
        # swob is converting the successful non-slo response to conditional
        # error and closing our unconditionally refetched resp_iter
        self.expected_unread_requests[
            ('GET', '/v1/AUTH_test/gettest/big_manifest')] = 1

    def test_old_swift_range_get_beyond_manifest_refetch_big_non_slo(self):
        # new swift would have ignored the range and got the whole
        # manifest on the first try and therefore never have attempted
        # this second refetch which isn't an SLO
        self.app.register_next_response(
            'GET', '/v1/AUTH_test/gettest/big_manifest',
            swob.HTTPOk, {'X-Backend-Timestamp': '1235'}, [b'x' * 1024 * 1024])

        req = Request.blank(
            '/v1/AUTH_test/gettest/big_manifest',
            environ={'REQUEST_METHOD': 'GET'},
            headers={'Range': 'bytes=100000-199999'})
        status, headers, body = self.call_slo(req)

        self.assertEqual(status, '200 OK')  # NOT 416 or 206!
        self.assertNotIn('X-Static-Large-Object', headers)
        self.assertEqual(len(body), 1024 * 1024)
        self.assertEqual(body, b'x' * 1024 * 1024)
        self.assertEqual(self.app.calls, [
            # has Range header, gets 416
            ('GET', '/v1/AUTH_test/gettest/big_manifest'),
            # retry the first one
            ('GET', '/v1/AUTH_test/gettest/big_manifest'),
        ])

    def test_old_swift_range_get_beyond_manifest_refetch_tombstone(self):
        # new swift would have ignored the range and got the whole
        # manifest on the first try and therefore never have attempted
        # this second refetch which shows it was deleted
        self.app.register_next_response(
            'GET', '/v1/AUTH_test/gettest/big_manifest',
            swob.HTTPNotFound, {'X-Backend-Timestamp': '1345'}, None)

        req = Request.blank(
            '/v1/AUTH_test/gettest/big_manifest',
            environ={'REQUEST_METHOD': 'GET'},
            headers={'Range': 'bytes=100000-199999'})
        status, headers, body = self.call_slo(req)

        self.assertEqual(status, '404 Not Found')
        self.assertNotIn('X-Static-Large-Object', headers)
        self.assertEqual(self.app.calls, [
            # has Range header, gets 416
            ('GET', '/v1/AUTH_test/gettest/big_manifest'),
            # retry the first one
            ('GET', '/v1/AUTH_test/gettest/big_manifest'),
        ])

    def test_old_swift_range_get_bogus_content_range(self):
        # Just a little paranoia; Swift currently sends back valid
        # Content-Range headers, but if somehow someone sneaks an invalid one
        # in there, we'll ignore it, when sniffing a 206 manifest response.

        def content_range_breaker_factory(app):
            def content_range_breaker(env, start_response):
                req = swob.Request(env)
                resp = req.get_response(app)
                resp.headers['Content-Range'] = 'triscuits'
                return resp(env, start_response)
            return content_range_breaker

        self.slo = slo.filter_factory({})(
            content_range_breaker_factory(self.app))

        req = Request.blank(
            '/v1/AUTH_test/gettest/manifest-abcd',
            environ={'REQUEST_METHOD': 'GET'},
            headers={'Range': 'bytes=0-999999999'})
        status, headers, body = self.call_slo(req)

        self.assertEqual(status, '206 Partial Content')
        self.assertEqual(
            body, b'aaaaabbbbbbbbbbcccccccccccccccdddddddddddddddddddd')

        self.assertEqual(
            self.app.calls,
            [('GET', '/v1/AUTH_test/gettest/manifest-abcd'),
             # new swift would have ignored the range and got the whole
             # manifest on the first try and therefore never have attempted to
             # look at Content-Range; new swift has exactly the same behavior
             # but w/o this extra refetch request, however on new swift the
             # broken content-range in the resp isn't intresting or relevant
             ('GET', '/v1/AUTH_test/gettest/manifest-abcd'),
             ('GET', '/v1/AUTH_test/gettest/manifest-bc'),
             ('GET', '/v1/AUTH_test/gettest/a_5?multipart-manifest=get'),
             ('GET', '/v1/AUTH_test/gettest/b_10?multipart-manifest=get'),
             ('GET', '/v1/AUTH_test/gettest/c_15?multipart-manifest=get'),
             ('GET', '/v1/AUTH_test/gettest/d_20?multipart-manifest=get')])

    def test_old_swift_range_get_includes_whole_range_manifest(self):
        # If the first range GET results in retrieval of the entire manifest
        # body (and not because of X-Backend-Ignore-Range-If-Metadata-Present,
        # but because the requested range happened to be sufficient which we
        # detected by looking at the Content-Range response header), then we
        # should not go make a second, non-ranged request just to retrieve the
        # same bytes again.
        req = Request.blank(
            '/v1/AUTH_test/gettest/manifest-abcd-ranges',
            environ={'REQUEST_METHOD': 'GET'},
            headers={'Range': 'bytes=0-999999999'})
        status, headers, body = self.call_slo(req)

        self.assertEqual(status, '206 Partial Content')
        self.assertEqual(headers['Content-Length'], '32')
        self.assertEqual(headers['Content-Type'], 'application/json')
        self.assertEqual(body, b'aaaaaaaaccccccccbbbbbbbbdddddddd')

        self.assertEqual(
            self.app.calls,
            [('GET', '/v1/AUTH_test/gettest/manifest-abcd-ranges'),
             ('GET', '/v1/AUTH_test/gettest/manifest-bc-ranges'),
             ('GET', '/v1/AUTH_test/gettest/a_5?multipart-manifest=get'),
             ('GET', '/v1/AUTH_test/gettest/c_15?multipart-manifest=get'),
             ('GET', '/v1/AUTH_test/gettest/b_10?multipart-manifest=get'),
             ('GET', '/v1/AUTH_test/gettest/d_20?multipart-manifest=get')])

        ranges = [c[2].get('Range') for c in self.app.calls_with_headers]
        self.assertEqual(ranges, [
            'bytes=0-999999999',
            None,
            'bytes=0-3,1-',
            'bytes=0-3,11-',
            'bytes=4-7,2-5',
            'bytes=0-3,8-11'])
        # we set swift.source for everything but the first request
        self.assertIsNone(self.app.swift_sources[0])
        self.assertEqual(self.app.swift_sources[1:],
                         ['SLO'] * (len(self.app.swift_sources) - 1))


class TestOldSwiftWithRangesOldManifests(TestOldSwiftWithRanges):

    # Proxies have been writing modern slo-sysmeta since 2016; object servers
    # only started ignoring Range headers on x-static-large-object in 2020 and
    # it works on legacy manifests.
    modern_manifest_headers = False


class TestSloRangeRequests(SloGETorHEADTestCase):

    modern_manifest_headers = True

    def setUp(self):
        super(TestSloRangeRequests, self).setUp()
        self._setup_alphabet_objects('abcd')
        self._setup_manifest_bc()
        self._setup_manifest_abcd()
        self._setup_manifest_bc_ranges()
        self._setup_manifest_abcd_ranges()
        self._setup_manifest_abcd_subranges()

    def test_range_get_manifest_on_segment_boundaries(self):
        req = Request.blank(
            '/v1/AUTH_test/gettest/manifest-abcd',
            environ={'REQUEST_METHOD': 'GET'},
            headers={'Range': 'bytes=5-29'})
        status, headers, body = self.call_slo(req)

        self.assertEqual(status, '206 Partial Content')
        self.assertEqual(headers['Content-Length'], '25')
        self.assertEqual(headers['Content-Range'], 'bytes 5-29/50')
        self.assertEqual(headers['Etag'], '"%s"' % self.manifest_abcd_slo_etag)
        self.assertEqual(body, b'bbbbbbbbbbccccccccccccccc')

        self.assertEqual(
            self.app.calls,
            [('GET', '/v1/AUTH_test/gettest/manifest-abcd'),
             ('GET', '/v1/AUTH_test/gettest/manifest-bc'),
             ('GET', '/v1/AUTH_test/gettest/b_10?multipart-manifest=get'),
             ('GET', '/v1/AUTH_test/gettest/c_15?multipart-manifest=get')])

        headers = [c[2] for c in self.app.calls_with_headers]
        self.assertEqual(headers[0].get('Range'), 'bytes=5-29')
        self.assertIsNone(headers[1].get('Range'))
        self.assertIsNone(headers[2].get('Range'))
        self.assertIsNone(headers[3].get('Range'))

    def test_range_get_manifest_first_byte(self):
        req = Request.blank(
            '/v1/AUTH_test/gettest/manifest-abcd',
            environ={'REQUEST_METHOD': 'GET'},
            headers={'Range': 'bytes=0-0'})
        status, headers, body = self.call_slo(req)

        self.assertEqual(status, '206 Partial Content')
        self.assertEqual(headers['Content-Length'], '1')
        self.assertEqual(headers['Content-Range'], 'bytes 0-0/50')
        self.assertEqual(body, b'a')

        # Make sure we don't get any objects we don't need, including
        # submanifests.
        self.assertEqual(
            self.app.calls,
            [('GET', '/v1/AUTH_test/gettest/manifest-abcd'),
             ('GET', '/v1/AUTH_test/gettest/a_5?multipart-manifest=get')])

    def test_range_get_manifest_sub_slo(self):
        req = Request.blank(
            '/v1/AUTH_test/gettest/manifest-abcd',
            environ={'REQUEST_METHOD': 'GET'},
            headers={'Range': 'bytes=25-30'})
        status, headers, body = self.call_slo(req)
        self.assertEqual(status, '206 Partial Content')
        self.assertEqual(headers['Content-Length'], '6')
        self.assertEqual(headers['Content-Range'], 'bytes 25-30/50')
        self.assertEqual(body, b'cccccd')

        # Make sure we don't get any objects we don't need, including
        # submanifests.
        self.assertEqual(
            self.app.calls,
            [('GET', '/v1/AUTH_test/gettest/manifest-abcd'),
             ('GET', '/v1/AUTH_test/gettest/manifest-bc'),
             ('GET', '/v1/AUTH_test/gettest/c_15?multipart-manifest=get'),
             ('GET', '/v1/AUTH_test/gettest/d_20?multipart-manifest=get')])

    def test_range_get_manifest_overlapping_end(self):
        req = Request.blank(
            '/v1/AUTH_test/gettest/manifest-abcd',
            environ={'REQUEST_METHOD': 'GET'},
            headers={'Range': 'bytes=45-55'})
        status, headers, body = self.call_slo(req)

        self.assertEqual(status, '206 Partial Content')
        self.assertEqual(headers['Content-Length'], '5')
        self.assertEqual(headers['Content-Range'], 'bytes 45-49/50')
        self.assertEqual(body, b'ddddd')

        self.assertEqual(
            self.app.calls,
            [('GET', '/v1/AUTH_test/gettest/manifest-abcd'),
             ('GET', '/v1/AUTH_test/gettest/d_20?multipart-manifest=get')])

    def test_range_get_manifest_unsatisfiable(self):
        req = Request.blank(
            '/v1/AUTH_test/gettest/manifest-abcd',
            environ={'REQUEST_METHOD': 'GET'},
            headers={'Range': 'bytes=100-200'})
        status, headers, body = self.call_slo(req)
        self.assertEqual(status, '416 Requested Range Not Satisfiable')

    def test_get_segment_with_non_ascii_path(self):
        segment_body = u"a møøse once bit my sister".encode("utf-8")
        segment_etag = md5(segment_body, usedforsecurity=False).hexdigest()
        if six.PY2:
            path = u'/v1/AUTH_test/ünicode/öbject-segment'.encode('utf-8')
        else:
            path = str_to_wsgi(u'/v1/AUTH_test/ünicode/öbject-segment')
        self.app.register(
            'GET', path,
            swob.HTTPOk, {'Content-Length': str(len(segment_body)),
                          'Etag': segment_etag},
            segment_body)

        manifest_json = json.dumps([{'name': u'/ünicode/öbject-segment',
                                     'hash': segment_etag,
                                     'content_type': 'text/plain',
                                     'bytes': len(segment_body)}])
        if six.PY2:
            path = u'/v1/AUTH_test/ünicode/manifest'.encode('utf-8')
        else:
            path = str_to_wsgi(u'/v1/AUTH_test/ünicode/manifest')
        self.app.register(
            'GET', path,
            swob.HTTPOk, {'Content-Type': 'application/json',
                          'Content-Length': str(len(manifest_json)),
                          'X-Static-Large-Object': 'true'},
            manifest_json.encode('ascii'))

        req = Request.blank(
            str_to_wsgi('/v1/AUTH_test/ünicode/manifest'),
            environ={'REQUEST_METHOD': 'GET'})
        status, headers, body = self.call_slo(req)
        self.assertEqual(status, '200 OK')
        self.assertEqual(body, segment_body)

    def test_get_range_manifest(self):
        req = Request.blank(
            '/v1/AUTH_test/gettest/manifest-abcd-ranges',
            environ={'REQUEST_METHOD': 'GET'})
        status, headers, body = self.call_slo(req)

        self.assertEqual(status, '200 OK')
        self.assertEqual(headers['Content-Length'], '32')
        self.assertEqual(headers['Content-Type'], 'application/json')
        self.assertEqual(body, b'aaaaaaaaccccccccbbbbbbbbdddddddd')

        self.assertEqual(
            self.app.calls,
            [('GET', '/v1/AUTH_test/gettest/manifest-abcd-ranges'),
             ('GET', '/v1/AUTH_test/gettest/manifest-bc-ranges'),
             ('GET', '/v1/AUTH_test/gettest/a_5?multipart-manifest=get'),
             ('GET', '/v1/AUTH_test/gettest/c_15?multipart-manifest=get'),
             ('GET', '/v1/AUTH_test/gettest/b_10?multipart-manifest=get'),
             ('GET', '/v1/AUTH_test/gettest/d_20?multipart-manifest=get')])

        ranges = [c[2].get('Range') for c in self.app.calls_with_headers]
        self.assertEqual(ranges, [
            None,
            None,
            'bytes=0-3,1-',
            'bytes=0-3,11-',
            'bytes=4-7,2-5',
            'bytes=0-3,8-11'])
        # we set swift.source for everything but the first request
        self.assertIsNone(self.app.swift_sources[0])
        self.assertEqual(
            self.app.swift_sources[1:],
            ['SLO'] * (len(self.app.swift_sources) - 1)
        )
        self.assertEqual(md5hex(''.join([
            md5hex('a' * 5), ':0-3;',
            md5hex('a' * 5), ':1-4;',
            self.manifest_bc_ranges_slo_etag, ':8-15;',
            self.manifest_bc_ranges_slo_etag, ':0-7;',
            md5hex('d' * 20), ':0-3;',
            md5hex('d' * 20), ':8-11;',
        ])), headers['Etag'].strip('"'))

    def test_get_subrange_manifest(self):
        req = Request.blank(
            '/v1/AUTH_test/gettest/manifest-abcd-subranges',
            environ={'REQUEST_METHOD': 'GET'})
        status, headers, body = self.call_slo(req)

        self.assertEqual(status, '200 OK')
        self.assertEqual(headers['Content-Length'], '17')
        self.assertEqual(headers['Content-Type'], 'application/json')
        self.assertEqual(body, b'aacccdccbbbabbddd')

        self.assertEqual(
            self.app.calls,
            [('GET', '/v1/AUTH_test/gettest/manifest-abcd-subranges'),
             ('GET', '/v1/AUTH_test/gettest/manifest-abcd-ranges'),
             ('GET', '/v1/AUTH_test/gettest/manifest-bc-ranges'),
             ('GET', '/v1/AUTH_test/gettest/a_5?multipart-manifest=get'),
             ('GET', '/v1/AUTH_test/gettest/c_15?multipart-manifest=get'),
             ('GET', '/v1/AUTH_test/gettest/d_20?multipart-manifest=get'),
             ('GET', '/v1/AUTH_test/gettest/c_15?multipart-manifest=get'),
             ('GET', '/v1/AUTH_test/gettest/b_10?multipart-manifest=get'),
             ('GET', '/v1/AUTH_test/gettest/a_5?multipart-manifest=get'),
             ('GET', '/v1/AUTH_test/gettest/b_10?multipart-manifest=get'),
             ('GET', '/v1/AUTH_test/gettest/d_20?multipart-manifest=get')])

        ranges = [c[2].get('Range') for c in self.app.calls_with_headers]
        self.assertEqual(ranges, [
            None,
            None,
            None,
            'bytes=3-',
            'bytes=0-2',
            'bytes=11-11',
            'bytes=13-',
            'bytes=4-6',
            'bytes=0-0',
            'bytes=4-5',
            'bytes=0-2'])
        # we set swift.source for everything but the first request
        self.assertIsNone(self.app.swift_sources[0])
        self.assertEqual(self.app.swift_sources[1:],
                         ['SLO'] * (len(self.app.swift_sources) - 1))

    def test_range_get_range_manifest(self):
        req = Request.blank(
            '/v1/AUTH_test/gettest/manifest-abcd-ranges',
            environ={'REQUEST_METHOD': 'GET'},
            headers={'Range': 'bytes=7-26'})
        status, headers, body = self.call_slo(req)

        self.assertEqual(status, '206 Partial Content')
        self.assertEqual(headers['Content-Length'], '20')
        self.assertEqual(headers['Content-Range'], 'bytes 7-26/32')
        self.assertEqual(headers['Content-Type'], 'application/json')
        self.assertIn('Etag', headers)
        self.assertEqual(body, b'accccccccbbbbbbbbddd')

        self.assertEqual(
            self.app.calls,
            [('GET', '/v1/AUTH_test/gettest/manifest-abcd-ranges'),
             ('GET', '/v1/AUTH_test/gettest/manifest-bc-ranges'),
             ('GET', '/v1/AUTH_test/gettest/a_5?multipart-manifest=get'),
             ('GET', '/v1/AUTH_test/gettest/c_15?multipart-manifest=get'),
             ('GET', '/v1/AUTH_test/gettest/b_10?multipart-manifest=get'),
             ('GET', '/v1/AUTH_test/gettest/d_20?multipart-manifest=get')])

        ranges = [c[2].get('Range') for c in self.app.calls_with_headers]
        self.assertEqual(ranges, [
            'bytes=7-26',
            None,
            'bytes=4-',
            'bytes=0-3,11-',
            'bytes=4-7,2-5',
            'bytes=0-2'])
        # we set swift.source for everything but the first request
        self.assertIsNone(self.app.swift_sources[0])
        self.assertEqual(self.app.swift_sources[1:],
                         ['SLO'] * (len(self.app.swift_sources) - 1))

    def test_range_get_subrange_manifest(self):
        req = Request.blank(
            '/v1/AUTH_test/gettest/manifest-abcd-subranges',
            environ={'REQUEST_METHOD': 'GET'},
            headers={'Range': 'bytes=4-12'})
        status, headers, body = self.call_slo(req)

        self.assertEqual(status, '206 Partial Content')
        self.assertEqual(headers['Content-Length'], '9')
        self.assertEqual(headers['Content-Range'], 'bytes 4-12/17')
        self.assertEqual(headers['Content-Type'], 'application/json')
        self.assertEqual(body, b'cdccbbbab')

        self.assertEqual(
            self.app.calls,
            [('GET', '/v1/AUTH_test/gettest/manifest-abcd-subranges'),
             ('GET', '/v1/AUTH_test/gettest/manifest-abcd-ranges'),
             ('GET', '/v1/AUTH_test/gettest/manifest-bc-ranges'),
             ('GET', '/v1/AUTH_test/gettest/c_15?multipart-manifest=get'),
             ('GET', '/v1/AUTH_test/gettest/d_20?multipart-manifest=get'),
             ('GET', '/v1/AUTH_test/gettest/c_15?multipart-manifest=get'),
             ('GET', '/v1/AUTH_test/gettest/b_10?multipart-manifest=get'),
             ('GET', '/v1/AUTH_test/gettest/a_5?multipart-manifest=get'),
             ('GET', '/v1/AUTH_test/gettest/b_10?multipart-manifest=get')])

        ranges = [c[2].get('Range') for c in self.app.calls_with_headers]
        self.assertEqual(ranges, [
            'bytes=4-12',
            None,
            None,
            'bytes=2-2',
            'bytes=11-11',
            'bytes=13-',
            'bytes=4-6',
            'bytes=0-0',
            'bytes=4-4'])
        # we set swift.source for everything but the first request
        self.assertIsNone(self.app.swift_sources[0])
        self.assertEqual(self.app.swift_sources[1:],
                         ['SLO'] * (len(self.app.swift_sources) - 1))


class TestSloRangeRequestsOldManifest(TestSloRangeRequests):

    modern_manifest_headers = False


class TestSloErrors(SloGETorHEADTestCase):

    modern_manifest_headers = True

    def setUp(self):
        super(TestSloErrors, self).setUp()
        self._setup_alphabet_objects('abcd')
        self._setup_manifest_bc()
        self._setup_manifest_abcd()

        self._setup_manifest('badetag', [
            {'name': '/gettest/a_5', 'hash': 'wrong!',
             'content_type': 'text/plain', 'bytes': '5'}
        ], container='gettest')
        self._setup_manifest('badsize', [
            {'name': '/gettest/a_5', 'hash': md5hex('a' * 5),
             'content_type': 'text/plain', 'bytes': '999999'},
        ], container='gettest')

    def test_slo_sysmeta_on_error(self):
        headers = {
            'Content-Type': 'application/octet-stream',
            'X-Static-Large-Object': 'true',
            'X-Object-Meta-Animal': 'Pig',
        }
        if self.modern_manifest_headers:
            headers.update({
                'X-Object-Sysmeta-Slo-Etag': 'badmeta-etag',
                'X-Object-Sysmeta-Slo-Size': '123',
            })
        self.app.register(
            'GET', '/v1/AUTH_test/gettest/manifest-badmeta',
            swob.HTTPNotFound, headers)
        req = Request.blank('/v1/AUTH_test/gettest/manifest-badmeta')
        status, headers, body = self.call_slo(req)
        # slo metadata on error response!?  there's a bug somewhere.
        self.assertEqual(status, '500 Internal Error')
        self.assertEqual(body, b'Unable to load SLO manifest')
        self.assertNotIn('X-Object-Meta-Animal', headers)
        self.assertEqual(self.app.calls, [
            ('GET', '/v1/AUTH_test/gettest/manifest-badmeta')])

    def test_get_bogus_manifest(self):
        headers = {
            'Content-Type': 'application/json',
            'X-Static-Large-Object': 'true',
            'X-Object-Meta-Fish': 'Bass',
        }
        if self.modern_manifest_headers:
            headers.update({
                'X-Object-Sysmeta-Slo-Etag': 'badjson-etag',
                'X-Object-Sysmeta-Slo-Size': '123',
            })
        self.app.register(
            'GET', '/v1/AUTH_test/gettest/manifest-badjson',
            swob.HTTPOk, headers,
            "[not {json (at ++++all")

        req = Request.blank(
            '/v1/AUTH_test/gettest/manifest-badjson',
            environ={'REQUEST_METHOD': 'GET'})
        status, headers, body = self.call_slo(req)

        # This often (usually?) happens because of an incomplete read -- the
        # proxy app started getting a large manifest and sending it back to
        # SLO, then there was a timeout or something, couldn't resume in time,
        # and we've got just part of a JSON document. Having the client retry
        # seems reasonable
        self.assertEqual(status, '500 Internal Error')
        self.assertEqual(body, b'Unable to load SLO manifest')
        self.assertNotIn('X-Object-Meta-Fish', headers)
        self.assertEqual(self.app.calls, [
            ('GET', '/v1/AUTH_test/gettest/manifest-badjson')])

    def test_get_invalid_sysmeta_passthrough(self):
        # in an attempt to workaround lp bug#2035158 s3api used to set some
        # invalid slo/s3api sysmeta, we will always have some data stored with
        # empty values for these headers, but they're not SLOs and are missing
        # the X-Static-Large-Object marker sysmeta (thank goodness!)
        self.app.register(
            'GET', '/v1/AUTH_test/bucket+segments/obj/upload-id/1',
            swob.HTTPOk, {
                'X-Object-Sysmeta-S3Api-Acl': "{'some': 'json'}",
                'X-Object-Sysmeta-S3Api-Etag': '',
                'X-Object-Sysmeta-Slo-Etag': '',
                'X-Object-Sysmeta-Slo-Size': '',
                'X-Object-Sysmeta-Swift3-Etag': '',
            }, "any seg created with copy-part")
        req = Request.blank('/v1/AUTH_test/bucket+segments/obj/upload-id/1')
        status, headers, body = self.call_slo(req)

        self.assertEqual(status, '200 OK')
        self.assertNotIn('X-Static-Large-Object', headers)
        self.assertNotIn('X-Manifest-Etag', headers)
        self.assertEqual(int(headers['Content-Length']), len(body))
        self.assertEqual(body, b"any seg created with copy-part")
        self.assertEqual(self.app.calls, [
            ('GET', '/v1/AUTH_test/bucket+segments/obj/upload-id/1'),
        ])

    def _do_test_generator_closure(self, leaks):
        # Test that the SLO WSGI iterable closes its internal .app_iter when
        # it receives a close() message.
        #
        # This is sufficient to fix a memory leak. The memory leak arises
        # due to cyclic references involving a running generator; a running
        # generator sometimes preventes the GC from collecting it in the
        # same way that an object with a defined __del__ does.
        #
        # There are other ways to break the cycle and fix the memory leak as
        # well; calling .close() on the generator is sufficient, but not
        # necessary. However, having this test is better than nothing for
        # preventing regressions.
        class LeakTracker(object):
            def __init__(self, inner_iter):
                leaks[0] += 1
                self.inner_iter = iter(inner_iter)

            def __iter__(self):
                return self

            def next(self):
                return next(self.inner_iter)
            __next__ = next

            def close(self):
                leaks[0] -= 1
                close_if_possible(self.inner_iter)

        class LeakTrackingSegmentedIterable(slo.SegmentedIterable):
            def _internal_iter(self, *a, **kw):
                it = super(
                    LeakTrackingSegmentedIterable, self)._internal_iter(
                        *a, **kw)
                return LeakTracker(it)

        status = [None]
        headers = [None]

        def start_response(s, h, ei=None):
            status[0] = s
            headers[0] = h

        req = Request.blank(
            '/v1/AUTH_test/gettest/manifest-abcd',
            environ={'REQUEST_METHOD': 'GET',
                     'HTTP_ACCEPT': 'application/json'})

        # can't self.call_slo() here since we don't want to consume the
        # whole body
        with patch.object(slo, 'SegmentedIterable',
                          LeakTrackingSegmentedIterable):
            app_resp = self.slo(req.environ, start_response)
        self.assertEqual(status[0], '200 OK')  # sanity check
        return app_resp

    def test_generator_closure(self):
        leaks = [0]
        app_resp = self._do_test_generator_closure(leaks)
        body_iter = iter(app_resp)
        chunk = next(body_iter)
        self.assertEqual(chunk, b'aaaaa')  # sanity check
        app_resp.close()
        self.assertEqual(0, leaks[0])
        # we closed before reading all chunks
        self.expected_unread_requests[
            ('GET', '/v1/AUTH_test/gettest/a_5?multipart-manifest=get')] = 1

    def test_generator_closure_iter_app_resp(self):
        # verify that the result of iter(app_resp) has a close method that
        # closes app_resp
        leaks = [0]
        app_resp = self._do_test_generator_closure(leaks)
        body_iter = iter(app_resp)
        chunk = next(body_iter)
        self.assertEqual(chunk, b'aaaaa')  # sanity check
        close_method = getattr(body_iter, 'close', None)
        self.assertIsNotNone(close_method)
        self.assertTrue(callable(close_method))
        close_method()
        self.assertEqual(0, leaks[0])
        # we closed before reading all chunks
        self.expected_unread_requests[
            ('GET', '/v1/AUTH_test/gettest/a_5?multipart-manifest=get')] = 1

    def test_recursion_limit(self):
        # man1 points to obj1 and man2, man2 points to obj2 and man3...
        for i in range(20):
            self.app.register('GET', '/v1/AUTH_test/gettest/obj%d' % i,
                              swob.HTTPOk, {'Content-Type': 'text/plain',
                                            'Etag': md5hex('body%02d' % i)},
                              b'body%02d' % i)

        manifest_name = 'man1'
        manifest_data = [{'name': '/gettest/obj20',
                          'hash': md5hex('body20'),
                          'content_type': 'text/plain',
                          'bytes': '6'}]
        self._setup_manifest(manifest_name, manifest_data,
                             container='gettest', obj_key='man1')

        submanifest_bytes = 6
        for i in range(19, 0, -1):
            manifest_name = 'man%d' % i
            manifest_data = [
                {'name': '/gettest/obj%d' % i,
                 'hash': md5hex('body%02d' % i),
                 'bytes': '6',
                 'content_type': 'text/plain'},
                {'data': base64.b64encode(b'-' * 3).decode('ascii')},
                {'name': '/gettest/man%d' % (i + 1),
                 'hash': 'man%d' % (i + 1),
                 'sub_slo': True,
                 'bytes': submanifest_bytes,
                 'content_type': 'application/json'}]
            self._setup_manifest(manifest_name, manifest_data,
                                 container='gettest', obj_key=manifest_name)

            submanifest_bytes += 9

        req = Request.blank(
            '/v1/AUTH_test/gettest/man1',
            environ={'REQUEST_METHOD': 'GET'})
        status, headers, body = self.call_slo(req)

        # we don't know at header-sending time that things are going to go
        # wrong, so we end up with a 200 and a truncated body
        self.assertEqual(status, '200 OK')
        self.assertEqual(headers['Content-Length'], str(9 * 19 + 6))
        self.assertEqual(body, (
            b'body01---body02---body03---body04---body05---'
            b'body06---body07---body08---body09---body10---'))
        # but the error shows up in logs
        self.assertEqual(self.slo.logger.get_lines_for_level('error'), [
            "While processing manifest '/v1/AUTH_test/gettest/man1', "
            "max recursion depth was exceeded"
        ])
        # make sure we didn't keep asking for segments
        self.assertEqual(self.app.calls, [
            ('GET', '/v1/AUTH_test/gettest/man1'),
            ('GET', '/v1/AUTH_test/gettest/obj1?multipart-manifest=get'),
            ('GET', '/v1/AUTH_test/gettest/man2'),
            ('GET', '/v1/AUTH_test/gettest/obj2?multipart-manifest=get'),
            ('GET', '/v1/AUTH_test/gettest/man3'),
            ('GET', '/v1/AUTH_test/gettest/obj3?multipart-manifest=get'),
            ('GET', '/v1/AUTH_test/gettest/man4'),
            ('GET', '/v1/AUTH_test/gettest/obj4?multipart-manifest=get'),
            ('GET', '/v1/AUTH_test/gettest/man5'),
            ('GET', '/v1/AUTH_test/gettest/obj5?multipart-manifest=get'),
            ('GET', '/v1/AUTH_test/gettest/man6'),
            ('GET', '/v1/AUTH_test/gettest/obj6?multipart-manifest=get'),
            ('GET', '/v1/AUTH_test/gettest/man7'),
            ('GET', '/v1/AUTH_test/gettest/obj7?multipart-manifest=get'),
            ('GET', '/v1/AUTH_test/gettest/man8'),
            ('GET', '/v1/AUTH_test/gettest/obj8?multipart-manifest=get'),
            ('GET', '/v1/AUTH_test/gettest/man9'),
            ('GET', '/v1/AUTH_test/gettest/obj9?multipart-manifest=get'),
            ('GET', '/v1/AUTH_test/gettest/man10'),
            ('GET', '/v1/AUTH_test/gettest/obj10?multipart-manifest=get'),
        ])

    def test_sub_slo_recursion(self):
        # man1 points to man2 and obj1, man2 points to man3 and obj2...
        for i in range(11):
            self.app.register('GET', '/v1/AUTH_test/gettest/obj%d' % i,
                              swob.HTTPOk, {'Content-Type': 'text/plain',
                                            'Content-Length': '6',
                                            'Etag': md5hex('body%02d' % i)},
                              b'body%02d' % i)

        manifest_name = 'man%d' % i
        manifest_data = [{'name': '/gettest/obj%d' % i,
                          'hash': md5hex('body%2d' % i),
                          'content_type': 'text/plain',
                          'bytes': '6'}]
        self._setup_manifest(manifest_name, manifest_data,
                             container='gettest', obj_key=manifest_name)

        self.app.register(
            'HEAD', '/v1/AUTH_test/gettest/obj%d' % i,
            swob.HTTPOk, {'Content-Length': '6',
                          'Etag': md5hex('body%2d' % i)},
            None)

        for i in range(9, 0, -1):
            manifest_name = 'man%d' % i
            manifest_data = [
                {'name': '/gettest/man%d' % (i + 1),
                 'hash': 'man%d' % (i + 1),
                 'sub_slo': True,
                 'bytes': (10 - i) * 6,
                 'content_type': 'application/json'},
                {'name': '/gettest/obj%d' % i,
                 'hash': md5hex('body%02d' % i),
                 'bytes': '6',
                 'content_type': 'text/plain'}]
            self._setup_manifest(manifest_name, manifest_data,
                                 container='gettest', obj_key=manifest_name)

        req = Request.blank(
            '/v1/AUTH_test/gettest/man1',
            environ={'REQUEST_METHOD': 'GET'})
        status, headers, body = self.call_slo(req)

        self.assertEqual(status, '200 OK')
        self.assertEqual(body, (b'body10body09body08body07body06'
                                b'body05body04body03body02body01'))

        self.assertEqual(self.app.calls, [
            ('GET', '/v1/AUTH_test/gettest/man1'),
            ('GET', '/v1/AUTH_test/gettest/man2'),
            ('GET', '/v1/AUTH_test/gettest/man3'),
            ('GET', '/v1/AUTH_test/gettest/man4'),
            ('GET', '/v1/AUTH_test/gettest/man5'),
            ('GET', '/v1/AUTH_test/gettest/man6'),
            ('GET', '/v1/AUTH_test/gettest/man7'),
            ('GET', '/v1/AUTH_test/gettest/man8'),
            ('GET', '/v1/AUTH_test/gettest/man9'),
            ('GET', '/v1/AUTH_test/gettest/man10'),
            ('GET', '/v1/AUTH_test/gettest/obj10?multipart-manifest=get'),
            ('GET', '/v1/AUTH_test/gettest/obj9?multipart-manifest=get'),
            ('GET', '/v1/AUTH_test/gettest/obj8?multipart-manifest=get'),
            ('GET', '/v1/AUTH_test/gettest/obj7?multipart-manifest=get'),
            ('GET', '/v1/AUTH_test/gettest/obj6?multipart-manifest=get'),
            ('GET', '/v1/AUTH_test/gettest/obj5?multipart-manifest=get'),
            ('GET', '/v1/AUTH_test/gettest/obj4?multipart-manifest=get'),
            ('GET', '/v1/AUTH_test/gettest/obj3?multipart-manifest=get'),
            ('GET', '/v1/AUTH_test/gettest/obj2?multipart-manifest=get'),
            ('GET', '/v1/AUTH_test/gettest/obj1?multipart-manifest=get'),
        ])

    def test_sub_slo_recursion_limit(self):
        # man1 points to man2 and obj1, man2 points to man3 and obj2...
        for i in range(12):
            self.app.register('GET', '/v1/AUTH_test/gettest/obj%d' % i,
                              swob.HTTPOk,
                              {'Content-Type': 'text/plain',
                               'Content-Length': '6',
                               'Etag': md5hex('body%02d' % i)},
                              b'body%02d' % i)

        manifest_name = 'man%d' % i
        manifest_data = [{'name': '/gettest/obj%d' % i,
                          'hash': md5hex('body%2d' % i),
                          'content_type': 'text/plain',
                          'bytes': '6'}]
        self._setup_manifest(manifest_name, manifest_data,
                             container='gettest', obj_key=manifest_name)

        self.app.register(
            'HEAD', '/v1/AUTH_test/gettest/obj%d' % i,
            swob.HTTPOk, {'Content-Length': '6',
                          'Etag': md5hex('body%2d' % i)},
            None)

        for i in range(11, 0, -1):
            manifest_name = 'man%d' % i
            manifest_data = [
                {'name': '/gettest/man%d' % (i + 1),
                 'hash': 'man%d' % (i + 1),
                 'sub_slo': True,
                 'bytes': (12 - i) * 6,
                 'content_type': 'application/json'},
                {'name': '/gettest/obj%d' % i,
                 'hash': md5hex('body%02d' % i),
                 'bytes': '6',
                 'content_type': 'text/plain'}]
            self._setup_manifest(manifest_name, manifest_data,
                                 container='gettest', obj_key=manifest_name)

        req = Request.blank(
            '/v1/AUTH_test/gettest/man1',
            environ={'REQUEST_METHOD': 'GET'})
        status, headers, body = self.call_slo(req)

        self.assertEqual(status, '409 Conflict')
        self.assertNotIn('Etag', headers)
        self.assertNotIn('X-Manifest-Etag', headers)
        self.assertNotIn('X-Static-Large-Object', headers)
        self.assertEqual(self.app.calls, [
            ('GET', '/v1/AUTH_test/gettest/man1'),
            ('GET', '/v1/AUTH_test/gettest/man2'),
            ('GET', '/v1/AUTH_test/gettest/man3'),
            ('GET', '/v1/AUTH_test/gettest/man4'),
            ('GET', '/v1/AUTH_test/gettest/man5'),
            ('GET', '/v1/AUTH_test/gettest/man6'),
            ('GET', '/v1/AUTH_test/gettest/man7'),
            ('GET', '/v1/AUTH_test/gettest/man8'),
            ('GET', '/v1/AUTH_test/gettest/man9'),
            ('GET', '/v1/AUTH_test/gettest/man10'),
        ])
        self.assertEqual(self.slo.logger.get_lines_for_level('error'), [
            "While processing manifest '/v1/AUTH_test/gettest/man1', "
            "max recursion depth was exceeded"
        ])

    def test_error_fetching_segment(self):
        self.app.register('GET', '/v1/AUTH_test/gettest/c_15',
                          swob.HTTPUnauthorized, {}, None)

        req = Request.blank(
            '/v1/AUTH_test/gettest/manifest-abcd',
            environ={'REQUEST_METHOD': 'GET'})
        status, headers, body = self.call_slo(req)

        self.assertEqual(status, '200 OK')
        self.assertEqual(b"aaaaabbbbbbbbbb", body)
        self.assertEqual(self.slo.logger.get_lines_for_level('error'), [
            'While processing manifest /v1/AUTH_test/gettest/manifest-abcd, '
            'got 401 (<html><h1>Unauthorized</h1><p>This server could not '
            'verif...) while retrieving /v1/AUTH_test/gettest/c_15'
        ])
        self.assertEqual(self.app.calls, [
            ('GET', '/v1/AUTH_test/gettest/manifest-abcd'),
            ('GET', '/v1/AUTH_test/gettest/manifest-bc'),
            ('GET', '/v1/AUTH_test/gettest/a_5?multipart-manifest=get'),
            ('GET', '/v1/AUTH_test/gettest/b_10?multipart-manifest=get'),
            # This one has the error, and so is the last one we fetch.
            ('GET', '/v1/AUTH_test/gettest/c_15?multipart-manifest=get')])

    def test_error_fetching_submanifest(self):
        self.app.register('GET', '/v1/AUTH_test/gettest/manifest-bc',
                          swob.HTTPUnauthorized, {}, None)
        req = Request.blank(
            '/v1/AUTH_test/gettest/manifest-abcd',
            environ={'REQUEST_METHOD': 'GET'})
        status, headers, body = self.call_slo(req)

        self.assertEqual("200 OK", status)
        self.assertEqual(b"aaaaa", body)
        self.assertEqual(self.slo.logger.get_lines_for_level('error'), [
            'while fetching /v1/AUTH_test/gettest/manifest-abcd, GET of '
            'submanifest /v1/AUTH_test/gettest/manifest-bc failed with '
            'status 401 (<html><h1>Unauthorized</h1><p>This server could '
            'not verif...)'
        ])
        self.assertEqual(self.app.calls, [
            ('GET', '/v1/AUTH_test/gettest/manifest-abcd'),
            # TODO: skip coalecse until validate to re-order sub-manifest req
            # This one has the error, and so is the last one we fetch.
            ('GET', '/v1/AUTH_test/gettest/manifest-bc'),
            # But we were looking ahead to see if we could combine ranges,
            # so we still get the first segment out
            ('GET', '/v1/AUTH_test/gettest/a_5?multipart-manifest=get')])

    def test_error_fetching_first_segment_submanifest(self):
        # This differs from the normal submanifest error because this one
        # happens before we've actually sent any response body.
        self.app.register(
            'GET', '/v1/AUTH_test/gettest/manifest-a',
            swob.HTTPForbidden, {}, None)
        self._setup_manifest('manifest-a', [
            {'name': '/gettest/manifest-a', 'sub_slo': True,
             'content_type': 'application/json',
             'hash': 'manifest-a', 'bytes': '12345'},
        ], container='gettest')

        req = Request.blank(
            '/v1/AUTH_test/gettest/manifest-manifest-a',
            environ={'REQUEST_METHOD': 'GET'})
        status, headers, body = self.call_slo(req)

        self.assertEqual('409 Conflict', status)
        self.assertEqual(self.slo.logger.get_lines_for_level('error'), [
            'while fetching /v1/AUTH_test/gettest/manifest-manifest-a, GET '
            'of submanifest /v1/AUTH_test/gettest/manifest-a failed with '
            'status 403 (<html><h1>Forbidden</h1><p>Access was denied to '
            'this reso...)'
        ])

    def test_invalid_json_submanifest(self):
        self.app.register(
            'GET', '/v1/AUTH_test/gettest/manifest-bc',
            swob.HTTPOk, {'Content-Type': 'application/json',
                          'X-Static-Large-Object': 'true',
                          'X-Object-Meta-Plant': 'Ficus'},
            "[this {isn't (JSON")

        req = Request.blank(
            '/v1/AUTH_test/gettest/manifest-abcd',
            environ={'REQUEST_METHOD': 'GET'})
        status, headers, body = self.call_slo(req)

        self.assertEqual('200 OK', status)
        self.assertEqual(body, b'aaaaa')
        lines = self.slo.logger.get_lines_for_level('error')
        self.assertEqual(lines, [
            mock.ANY,
            'while fetching /v1/AUTH_test/gettest/manifest-abcd, '
            'JSON-decoding of submanifest /v1/AUTH_test/gettest/manifest-bc '
            'failed with 500 Internal Error'
        ])
        self.assertIn(lines[0], [
            # py2
            'Unable to load SLO manifest: '
            'No JSON object could be decoded',
            # py3
            'Unable to load SLO manifest: '
            'Expecting value: line 1 column 2 (char 1)',
        ])

    def test_mismatched_etag(self):
        self._setup_manifest('a-b-badetag-c', [
            {'name': '/gettest/a_5', 'hash': md5hex('a' * 5),
             'content_type': 'text/plain', 'bytes': '5'},
            {'name': '/gettest/b_10', 'hash': 'wrong!',
             'content_type': 'text/plain', 'bytes': '10'},
            {'name': '/gettest/c_15', 'hash': md5hex('c' * 15),
             'content_type': 'text/plain', 'bytes': '15'},
        ], container='gettest')

        req = Request.blank(
            '/v1/AUTH_test/gettest/manifest-a-b-badetag-c',
            environ={'REQUEST_METHOD': 'GET'})
        status, headers, body = self.call_slo(req)

        self.assertEqual('200 OK', status)
        self.assertEqual(headers['Etag'], '"%s"' %
                         self.manifest_a_b_badetag_c_slo_etag)
        self.assertEqual(headers['X-Manifest-Etag'],
                         self.manifest_a_b_badetag_c_json_md5)
        self.assertEqual(headers['X-Static-Large-Object'], 'true')
        self.assertEqual(body, b'aaaaa')
        self.assertEqual(self.slo.logger.get_lines_for_level('error'), [
            'Object segment no longer valid: /v1/AUTH_test/gettest/b_10 '
            'etag: 82136b4240d6ce4ea7d03e51469a393b != wrong! or 10 != 10.'
        ])
        self.assertEqual(self.app.calls, [
            ('GET', '/v1/AUTH_test/gettest/manifest-a-b-badetag-c'),
            ('GET', '/v1/AUTH_test/gettest/a_5?multipart-manifest=get'),
            ('GET', '/v1/AUTH_test/gettest/b_10?multipart-manifest=get'),
        ])
        # we don't drain the segment's resp_iter if validation fails
        self.expected_unread_requests[
            ('GET', '/v1/AUTH_test/gettest/b_10?multipart-manifest=get')] = 1

    def test_mismatched_size(self):
        self._setup_manifest('a-b-badsize-c', [
            {'name': '/gettest/a_5', 'hash': md5hex('a' * 5),
             'content_type': 'text/plain', 'bytes': '5'},
            {'name': '/gettest/b_10', 'hash': md5hex('b' * 10),
             'content_type': 'text/plain', 'bytes': '999999'},
            {'name': '/gettest/c_15', 'hash': md5hex('c' * 15),
             'content_type': 'text/plain', 'bytes': '15'},
        ], container='gettest')

        req = Request.blank(
            '/v1/AUTH_test/gettest/manifest-a-b-badsize-c',
            environ={'REQUEST_METHOD': 'GET'})
        status, headers, body = self.call_slo(req)

        self.assertEqual('200 OK', status)
        self.assertEqual(body, b'aaaaa')
        self.assertEqual(self.slo.logger.get_lines_for_level('error'), [
            'Object segment no longer valid: /v1/AUTH_test/gettest/b_10 '
            'etag: 82136b4240d6ce4ea7d03e51469a393b != '
            '82136b4240d6ce4ea7d03e51469a393b or 10 != 999999.'
        ])
        # we don't drain the segment's resp_iter if validation fails
        self.expected_unread_requests[
            ('GET', '/v1/AUTH_test/gettest/b_10?multipart-manifest=get')] = 1

    def test_mismatched_checksum(self):
        self.app.register(
            'GET', '/v1/AUTH_test/gettest/a_5',
            swob.HTTPOk, {'Content-Length': '5',
                          'Etag': md5hex('a' * 5)},
            # this segment has invalid content
            'x' * 5)

        self.app.register(
            'GET', '/v1/AUTH_test/gettest/manifest',
            swob.HTTPOk, {'Content-Type': 'application/json',
                          'X-Static-Large-Object': 'true'},
            json.dumps([{'name': '/gettest/b_10', 'hash': md5hex('b' * 10),
                         'content_type': 'text/plain', 'bytes': '10'},
                        {'name': '/gettest/a_5', 'hash': md5hex('a' * 5),
                         'content_type': 'text/plain', 'bytes': '5'},
                        {'name': '/gettest/c_15', 'hash': md5hex('c' * 15),
                         'content_type': 'text/plain', 'bytes': '15'}]))

        req = Request.blank('/v1/AUTH_test/gettest/manifest')
        status, headers, body = self.call_slo(req)

        self.assertEqual('200 OK', status)
        self.assertEqual(body, (b'b' * 10 + b'x' * 5))
        self.assertEqual(self.slo.logger.get_lines_for_level('error'), [
            'Bad MD5 checksum for /v1/AUTH_test/gettest/a_5 as part of '
            '/v1/AUTH_test/gettest/manifest: headers had '
            '594f803b380a41396ed63dca39503542, but object MD5 was '
            'actually fb0e22c79ac75679e9881e6ba183b354',
        ])

    def test_mismatched_length(self):
        self.app.register(
            'GET', '/v1/AUTH_test/gettest/a_5',
            swob.HTTPOk, {'Content-Length': '5',
                          'Etag': md5hex('a' * 5)},
            # this segment comes up short
            [b'a' * 4])

        self.app.register(
            'GET', '/v1/AUTH_test/gettest/manifest',
            swob.HTTPOk, {'Content-Type': 'application/json',
                          'X-Static-Large-Object': 'true'},
            json.dumps([{'name': '/gettest/b_10', 'hash': md5hex('b' * 10),
                         'content_type': 'text/plain', 'bytes': '10'},
                        {'name': '/gettest/a_5', 'hash': md5hex('a' * 5),
                         'content_type': 'text/plain', 'bytes': '5'},
                        {'name': '/gettest/c_15', 'hash': md5hex('c' * 15),
                         'content_type': 'text/plain', 'bytes': '15'}]))

        req = Request.blank('/v1/AUTH_test/gettest/manifest')
        status, headers, body = self.call_slo(req)

        self.assertEqual('200 OK', status)
        self.assertEqual(body, (b'b' * 10 + b'a' * 4))
        self.assertEqual(self.slo.logger.get_lines_for_level('error'), [
            'Bad response length for /v1/AUTH_test/gettest/a_5 as part of '
            '/v1/AUTH_test/gettest/manifest: headers had 5, but '
            'response length was actually 4',
        ])

    def test_first_segment_mismatched_etag(self):
        req = Request.blank('/v1/AUTH_test/gettest/manifest-badetag')
        status, headers, body = self.call_slo(req)

        self.assertEqual('409 Conflict', status)
        self.assertNotIn('Etag', headers)
        self.assertNotIn('X-Manifest-Etag', headers)
        self.assertNotIn('X-Static-Large-Object', headers)
        self.assertEqual(int(headers['Content-Length']), len(body))
        self.assertIn(b'There was a conflict', body)

        self.assertEqual(self.slo.logger.get_lines_for_level('error'), [
            'Object segment no longer valid: /v1/AUTH_test/gettest/a_5 '
            'etag: 594f803b380a41396ed63dca39503542 != wrong! or 5 != 5.'
        ])
        self.assertEqual(self.app.calls, [
            ('GET', '/v1/AUTH_test/gettest/manifest-badetag'),
            ('GET', '/v1/AUTH_test/gettest/a_5?multipart-manifest=get'),
        ])
        # we don't drain the segment's resp_iter if validation fails
        self.expected_unread_requests[
            ('GET', '/v1/AUTH_test/gettest/a_5?multipart-manifest=get')] = 1

    def test_head_does_not_validate_first_segment_mismatched_etag(self):
        req = Request.blank('/v1/AUTH_test/gettest/manifest-badetag',
                            method='HEAD')
        status, headers, body = self.call_slo(req)
        self.assertEqual(status, '200 OK')
        self.assertEqual(headers['Etag'],
                         '"%s"' % self.manifest_badetag_slo_etag)
        self.assertEqual(headers['X-Manifest-Etag'],
                         self.manifest_badetag_json_md5)
        self.assertEqual(int(headers['Content-Length']),
                         self.manifest_badetag_slo_size)
        self.assertEqual(headers['X-Static-Large-Object'], 'true')
        expected_calls = [
            ('HEAD', '/v1/AUTH_test/gettest/manifest-badetag'),
        ]
        if not self.modern_manifest_headers:
            expected_calls.append(
                ('GET', '/v1/AUTH_test/gettest/manifest-badetag'))
        self.assertEqual(self.app.calls, expected_calls)

    def test_first_segment_mismatched_size(self):
        req = Request.blank('/v1/AUTH_test/gettest/manifest-badsize',
                            environ={'REQUEST_METHOD': 'GET'})
        status, headers, body = self.call_slo(req)

        self.assertEqual('409 Conflict', status)
        self.assertNotIn('Etag', headers)
        self.assertNotIn('X-Manifest-Etag', headers)
        self.assertNotIn('X-Static-Large-Object', headers)
        self.assertEqual(int(headers['Content-Length']), len(body))
        self.assertIn(b'There was a conflict', body)
        self.assertEqual(self.slo.logger.get_lines_for_level('error'), [
            'Object segment no longer valid: /v1/AUTH_test/gettest/a_5 '
            'etag: 594f803b380a41396ed63dca39503542 != '
            '594f803b380a41396ed63dca39503542 or 5 != 999999.'
        ])
        self.assertEqual(self.app.calls, [
            ('GET', '/v1/AUTH_test/gettest/manifest-badsize'),
            ('GET', '/v1/AUTH_test/gettest/a_5?multipart-manifest=get'),
        ])
        # we don't drain the segment's resp_iter if validation fails
        self.expected_unread_requests[
            ('GET', '/v1/AUTH_test/gettest/a_5?multipart-manifest=get')] = 1

    def test_head_does_not_validate_first_segment_mismatched_size(self):
        req = Request.blank('/v1/AUTH_test/gettest/manifest-badsize',
                            method='HEAD')
        status, headers, body = self.call_slo(req)
        self.assertEqual(status, '200 OK')
        self.assertEqual(headers['Etag'],
                         '"%s"' % self.manifest_badsize_slo_etag)
        self.assertEqual(headers['X-Manifest-Etag'],
                         self.manifest_badsize_json_md5)
        self.assertEqual(int(headers['Content-Length']),
                         self.manifest_badsize_slo_size)
        self.assertEqual(headers['X-Static-Large-Object'], 'true')
        expected_calls = [
            ('HEAD', '/v1/AUTH_test/gettest/manifest-badsize'),
        ]
        if not self.modern_manifest_headers:
            expected_calls.append(
                ('GET', '/v1/AUTH_test/gettest/manifest-badsize'))
        self.assertEqual(self.app.calls, expected_calls)

    @patch('swift.common.request_helpers.time')
    def test_download_takes_too_long(self, mock_time):
        mock_time.time.side_effect = [
            0,  # start time
            10 * 3600,  # a_5
            20 * 3600,  # b_10
            30 * 3600,  # c_15, but then we time out
        ]
        req = Request.blank(
            '/v1/AUTH_test/gettest/manifest-abcd',
            environ={'REQUEST_METHOD': 'GET'})

        status, headers, body = self.call_slo(req)

        self.assertEqual(status, '200 OK')
        self.assertEqual(self.slo.logger.get_lines_for_level('error'), [
            'While processing manifest /v1/AUTH_test/gettest/manifest-abcd, '
            'max LO GET time of 86400s exceeded'
        ])
        self.assertEqual(self.app.calls, [
            ('GET', '/v1/AUTH_test/gettest/manifest-abcd'),
            ('GET', '/v1/AUTH_test/gettest/manifest-bc'),
            ('GET', '/v1/AUTH_test/gettest/a_5?multipart-manifest=get'),
            ('GET', '/v1/AUTH_test/gettest/b_10?multipart-manifest=get'),
            ('GET', '/v1/AUTH_test/gettest/c_15?multipart-manifest=get')])
        # we timeout without reading the whole of the last segment
        self.expected_unread_requests[
            ('GET', '/v1/AUTH_test/gettest/c_15?multipart-manifest=get')] = 1

    def test_first_segment_not_exists(self):
        self.app.register('GET', '/v1/AUTH_test/gettest/not_exists_obj',
                          swob.HTTPNotFound, {}, None)
        self.app.register('GET', '/v1/AUTH_test/gettest/manifest-not-exists',
                          swob.HTTPOk, {'Content-Type': 'application/json',
                                        'X-Static-Large-Object': 'true'},
                          json.dumps([{'name': '/gettest/not_exists_obj',
                                       'hash': md5hex('not_exists_obj'),
                                       'content_type': 'text/plain',
                                       'bytes': '%d' % len('not_exists_obj')
                                       }]))

        req = Request.blank('/v1/AUTH_test/gettest/manifest-not-exists',
                            environ={'REQUEST_METHOD': 'GET'})
        status, headers, body = self.call_slo(req)

        self.assertEqual('409 Conflict', status)
        self.assertEqual(self.slo.logger.get_lines_for_level('error'), [
            'While processing manifest /v1/AUTH_test/gettest/'
            'manifest-not-exists, got 404 (<html><h1>Not Found</h1><p>The '
            'resource could not be foun...) while retrieving /v1/AUTH_test/'
            'gettest/not_exists_obj'
        ])

    def test_first_segment_not_available(self):
        self.app.register('GET', '/v1/AUTH_test/gettest/not_avail_obj',
                          swob.HTTPServiceUnavailable, {}, None)
        self.app.register('GET', '/v1/AUTH_test/gettest/manifest-not-avail',
                          swob.HTTPOk, {'Content-Type': 'application/json',
                                        'X-Static-Large-Object': 'true'},
                          json.dumps([{'name': '/gettest/not_avail_obj',
                                       'hash': md5hex('not_avail_obj'),
                                       'content_type': 'text/plain',
                                       'bytes': '%d' % len('not_avail_obj')
                                       }]))

        req = Request.blank('/v1/AUTH_test/gettest/manifest-not-avail',
                            environ={'REQUEST_METHOD': 'GET'})
        status, headers, body = self.call_slo(req)

        self.assertEqual('503 Service Unavailable', status)
        self.assertEqual(self.slo.logger.get_lines_for_level('error'), [
            'While processing manifest /v1/AUTH_test/gettest/'
            'manifest-not-avail, got 503 (<html><h1>Service Unavailable</h1>'
            '<p>The server is curren...) while retrieving /v1/AUTH_test/'
            'gettest/not_avail_obj'
        ])
        self.assertIn(b'Service Unavailable', body)


class TestSloErrorsOldManifests(TestSloErrors):

    modern_manifest_headers = False


class TestSloDataSegments(SloGETorHEADTestCase):
    # data segments were added some months after modern slo-sysmeta

    def setUp(self):
        super(TestSloDataSegments, self).setUp()
        self._setup_alphabet_objects('ab')

    def test_leading_data_segment(self):
        slo_etag = md5hex(
            md5hex('preamble') +
            md5hex('a' * 5)
        )
        preamble = base64.b64encode(b'preamble')
        self.app.register(
            'GET', '/v1/AUTH_test/gettest/manifest-single-preamble',
            swob.HTTPOk,
            {
                'Content-Type': 'application/json',
                'X-Static-Large-Object': 'true'
            },
            json.dumps([{
                'data': preamble.decode('ascii')
            }, {
                'name': '/gettest/a_5',
                'hash': md5hex('a' * 5),
                'content_type': 'text/plain',
                'bytes': '5',
            }])
        )

        req = Request.blank(
            '/v1/AUTH_test/gettest/manifest-single-preamble',
            environ={'REQUEST_METHOD': 'GET'})
        status, headers, body = self.call_slo(req)

        self.assertEqual('200 OK', status)
        self.assertEqual(body, b'preambleaaaaa')
        self.assertEqual(headers['Etag'], '"%s"' % slo_etag)
        self.assertEqual(headers['Content-Length'], '13')

    def test_trailing_data_segment(self):
        slo_etag = md5hex(
            md5hex('a' * 5) +
            md5hex('postamble')
        )
        postamble = base64.b64encode(b'postamble')
        self.app.register(
            'GET', '/v1/AUTH_test/gettest/manifest-single-postamble',
            swob.HTTPOk,
            {
                'Content-Type': 'application/json',
                'X-Static-Large-Object': 'true'
            },
            json.dumps([{
                'name': '/gettest/a_5',
                'hash': md5hex('a' * 5),
                'content_type': 'text/plain',
                'bytes': '5',
            }, {
                'data': postamble.decode('ascii')
            }]).encode('ascii')
        )

        req = Request.blank(
            '/v1/AUTH_test/gettest/manifest-single-postamble',
            environ={'REQUEST_METHOD': 'GET'})
        status, headers, body = self.call_slo(req)

        self.assertEqual('200 OK', status)
        self.assertEqual(body, b'aaaaapostamble')
        self.assertEqual(headers['Etag'], '"%s"' % slo_etag)
        self.assertEqual(headers['Content-Length'], '14')

    def test_data_segment_sandwich(self):
        slo_etag = md5hex(
            md5hex('preamble') +
            md5hex('a' * 5) +
            md5hex('postamble')
        )
        preamble = base64.b64encode(b'preamble')
        postamble = base64.b64encode(b'postamble')
        self.app.register(
            'GET', '/v1/AUTH_test/gettest/manifest-single-prepostamble',
            swob.HTTPOk,
            {
                'Content-Type': 'application/json',
                'X-Static-Large-Object': 'true'
            },
            json.dumps([{
                'data': preamble.decode('ascii'),
            }, {
                'name': '/gettest/a_5',
                'hash': md5hex('a' * 5),
                'content_type': 'text/plain',
                'bytes': '5',
            }, {
                'data': postamble.decode('ascii')
            }])
        )

        # Test the whole SLO
        req = Request.blank(
            '/v1/AUTH_test/gettest/manifest-single-prepostamble',
            environ={'REQUEST_METHOD': 'GET'})
        status, headers, body = self.call_slo(req)

        self.assertEqual('200 OK', status)
        self.assertEqual(body, b'preambleaaaaapostamble')
        self.assertEqual(headers['Etag'], '"%s"' % slo_etag)
        self.assertEqual(headers['Content-Length'], '22')

        # Test complete preamble only
        req = Request.blank(
            '/v1/AUTH_test/gettest/manifest-single-prepostamble',
            environ={'REQUEST_METHOD': 'GET'},
            headers={'Range': 'bytes=0-7'})
        status, headers, body = self.call_slo(req)

        self.assertEqual('206 Partial Content', status)
        self.assertEqual(body, b'preamble')

        # Test range within preamble only
        req = Request.blank(
            '/v1/AUTH_test/gettest/manifest-single-prepostamble',
            environ={'REQUEST_METHOD': 'GET'},
            headers={'Range': 'bytes=1-5'})
        status, headers, body = self.call_slo(req)

        self.assertEqual('206 Partial Content', status)
        self.assertEqual(body, b'reamb')

        # Test complete postamble only
        req = Request.blank(
            '/v1/AUTH_test/gettest/manifest-single-prepostamble',
            environ={'REQUEST_METHOD': 'GET'},
            headers={'Range': 'bytes=13-21'})
        status, headers, body = self.call_slo(req)

        self.assertEqual('206 Partial Content', status)
        self.assertEqual(body, b'postamble')

        # Test partial pre and postamble
        req = Request.blank(
            '/v1/AUTH_test/gettest/manifest-single-prepostamble',
            environ={'REQUEST_METHOD': 'GET'},
            headers={'Range': 'bytes=4-16'})
        status, headers, body = self.call_slo(req)

        self.assertEqual('206 Partial Content', status)
        self.assertEqual(body, b'mbleaaaaapost')

        # Test partial preamble and first byte of data
        req = Request.blank(
            '/v1/AUTH_test/gettest/manifest-single-prepostamble',
            environ={'REQUEST_METHOD': 'GET'},
            headers={'Range': 'bytes=1-8'})
        status, headers, body = self.call_slo(req)

        self.assertEqual('206 Partial Content', status)
        self.assertEqual(body, b'reamblea')

        # Test last byte of segment data and partial postamble
        req = Request.blank(
            '/v1/AUTH_test/gettest/manifest-single-prepostamble',
            environ={'REQUEST_METHOD': 'GET'},
            headers={'Range': 'bytes=12-16'})
        status, headers, body = self.call_slo(req)

        self.assertEqual('206 Partial Content', status)
        self.assertEqual(body, b'apost')

    def test_bunches_of_data_segments(self):
        slo_etag = md5hex(
            md5hex('ABCDEF') +
            md5hex('a' * 5) +
            md5hex('123456') +
            md5hex('GHIJKL') +
            md5hex('b' * 10) +
            md5hex('7890@#')
        )
        self.app.register(
            'GET', '/v1/AUTH_test/gettest/manifest-multi-prepostamble',
            swob.HTTPOk,
            {
                'Content-Type': 'application/json',
                'X-Static-Large-Object': 'true'
            },
            json.dumps([
                {
                    'data': base64.b64encode(b'ABCDEF').decode('ascii')
                },
                {
                    'name': '/gettest/a_5',
                    'hash': md5hex('a' * 5),
                    'content_type': 'text/plain',
                    'bytes': '5',
                },
                {
                    'data': base64.b64encode(b'123456').decode('ascii')
                },
                {
                    'data': base64.b64encode(b'GHIJKL').decode('ascii')
                },
                {
                    'name': '/gettest/b_10',
                    'hash': md5hex('b' * 10),
                    'content_type': 'text/plain',
                    'bytes': '10',
                },
                {
                    'data': base64.b64encode(b'7890@#').decode('ascii')
                }
            ])
        )

        # Test the whole SLO
        req = Request.blank(
            '/v1/AUTH_test/gettest/manifest-multi-prepostamble',
            environ={'REQUEST_METHOD': 'GET'})
        status, headers, body = self.call_slo(req)

        self.assertEqual('200 OK', status)
        self.assertEqual(body, b'ABCDEFaaaaa123456GHIJKLbbbbbbbbbb7890@#')
        self.assertEqual(headers['Etag'], '"%s"' % slo_etag)
        self.assertEqual(headers['Content-Length'], '39')

        # Test last byte first pre-amble to first byte of second postamble
        req = Request.blank(
            '/v1/AUTH_test/gettest/manifest-multi-prepostamble',
            environ={'REQUEST_METHOD': 'GET'},
            headers={'Range': 'bytes=5-33'})
        status, headers, body = self.call_slo(req)

        self.assertEqual('206 Partial Content', status)
        self.assertEqual(body, b'Faaaaa123456GHIJKLbbbbbbbbbb7')

        # Test only second complete preamble
        req = Request.blank(
            '/v1/AUTH_test/gettest/manifest-multi-prepostamble',
            environ={'REQUEST_METHOD': 'GET'},
            headers={'Range': 'bytes=17-22'})
        status, headers, body = self.call_slo(req)

        self.assertEqual('206 Partial Content', status)
        self.assertEqual(body, b'GHIJKL')

        # Test only first complete postamble
        req = Request.blank(
            '/v1/AUTH_test/gettest/manifest-multi-prepostamble',
            environ={'REQUEST_METHOD': 'GET'},
            headers={'Range': 'bytes=11-16'})
        status, headers, body = self.call_slo(req)

        self.assertEqual('206 Partial Content', status)
        self.assertEqual(body, b'123456')

        # Test only range within first postamble
        req = Request.blank(
            '/v1/AUTH_test/gettest/manifest-multi-prepostamble',
            environ={'REQUEST_METHOD': 'GET'},
            headers={'Range': 'bytes=12-15'})
        status, headers, body = self.call_slo(req)

        self.assertEqual('206 Partial Content', status)
        self.assertEqual(body, b'2345')

        # Test only range within first postamble and second preamble
        req = Request.blank(
            '/v1/AUTH_test/gettest/manifest-multi-prepostamble',
            environ={'REQUEST_METHOD': 'GET'},
            headers={'Range': 'bytes=12-18'})
        status, headers, body = self.call_slo(req)

        self.assertEqual('206 Partial Content', status)
        self.assertEqual(body, b'23456GH')


class TestSloConditionalGetOldManifest(SloGETorHEADTestCase):

    modern_manifest_headers = False

    def setUp(self):
        super(TestSloConditionalGetOldManifest, self).setUp()
        self._setup_alphabet_objects('abcd')
        self._setup_manifest_bc()
        self._setup_manifest_abcd()

        # plain object with alt-etag
        num_segments = 2
        alt_seg_info = []
        for i in range(num_segments):
            body = (b'alt_%02d' % i) * 5
            etag = md5hex(body)
            self.app.register(
                'GET', '/v1/AUTH_test/c/alt_%02d' % i,
                swob.HTTPOk, {
                    'Content-Length': len(body),
                    'Etag': etag,
                    'X-Object-Sysmeta-Alt-Etag': 'seg-etag-%02d' % i
                }, body=body)
            alt_seg_info.append((body, etag))

        # s3api is to the left of SLO and writes an alternate etag for
        # conditional requests to match
        self._setup_manifest('alt', [{
            'name': '/c/alt_%02d' % i,
            'bytes': len(body),
            'hash': etag,
            'content_type': 'text/plain',
        } for i, (body, etag) in enumerate(alt_seg_info)], extra_headers={
            'X-Object-Sysmeta-Alt-Etag': '"alt-etag-1"',
        })

        self._setup_manifest('last-modified', [
            {'name': '/gettest/a_5', 'hash': md5hex('a' * 5), 'bytes': '5',
             'content_type': 'text/plain'},
            {'name': '/gettest/c_15', 'hash': md5hex('c' * 15), 'bytes': '15',
             'content_type': 'text/plain'},
        ], extra_headers={
            'Last-Modified': 'Mon, 23 Oct 2023 10:05:32 GMT',
        })

    def test_if_none_match_matches(self):
        req = Request.blank(
            '/v1/AUTH_test/gettest/manifest-abcd',
            headers={'If-None-Match': self.manifest_abcd_slo_etag})
        status, headers, body = self.call_slo(req)

        self.assertEqual(status, '304 Not Modified')
        self.assertEqual('"%s"' % self.manifest_abcd_slo_etag, headers['Etag'])
        # conditional errors are always zero-bytes to save client egress
        self.assertEqual('0', headers['Content-Length'])
        self.assertEqual(b'', body)

        expected_app_calls = [('GET', '/v1/AUTH_test/gettest/manifest-abcd')]
        if not self.modern_manifest_headers:
            expected_app_calls.extend([
                # N.B. since manifest didn't match slo_etag => no refetch
                # TODO: skip coalecse until validate to avoid sub-manifest req
                ('GET', '/v1/AUTH_test/gettest/manifest-bc'),
                # for legacy manifests we don't know if swob will return a
                # successful response or conditional error so we validate the
                # first segment to avoid a 2XX when we should 5XX
                ('GET', '/v1/AUTH_test/gettest/a_5?multipart-manifest=get'),
            ])
            # when swob decides to error it closes our SegmentedIterable
            # and we don't drain the (possibly large) segment.
            self.expected_unread_requests[('GET', '/v1/AUTH_test/gettest/a_5'
                                           '?multipart-manifest=get')] = 1
        self.assertEqual(self.app.calls, expected_app_calls)
        self.assertEqual(self.app.headers[0].get('X-Backend-Etag-Is-At'),
                         'x-object-sysmeta-slo-etag')
        if not self.modern_manifest_headers:
            for headers in self.app.headers[1:]:
                self.assertNotIn('If-Match', headers)
                self.assertNotIn('X-Backend-Etag-Is-At', headers)

    def test_if_none_match_mismatches(self):
        req = Request.blank(
            '/v1/AUTH_test/gettest/manifest-abcd',
            headers={'If-None-Match': "not-%s" % self.manifest_abcd_slo_etag})
        status, headers, body = self.call_slo(req)

        self.assertEqual(status, '200 OK')
        self.assertEqual('"%s"' % self.manifest_abcd_slo_etag, headers['Etag'])
        self.assertEqual('50', headers['Content-Length'])
        self.assertEqual(
            body, b'aaaaabbbbbbbbbbcccccccccccccccdddddddddddddddddddd')

        expected_app_calls = [
            ('GET', '/v1/AUTH_test/gettest/manifest-abcd'),
            ('GET', '/v1/AUTH_test/gettest/manifest-bc'),
            ('GET', '/v1/AUTH_test/gettest/a_5?multipart-manifest=get'),
            ('GET', '/v1/AUTH_test/gettest/b_10?multipart-manifest=get'),
            ('GET', '/v1/AUTH_test/gettest/c_15?multipart-manifest=get'),
            ('GET', '/v1/AUTH_test/gettest/d_20?multipart-manifest=get'),
        ]
        self.assertEqual(self.app.calls, expected_app_calls)
        self.assertEqual(self.app.headers[0].get('X-Backend-Etag-Is-At'),
                         'x-object-sysmeta-slo-etag')

    def test_if_none_match_mismatches_json_md5(self):
        req = Request.blank(
            '/v1/AUTH_test/gettest/manifest-abcd',
            headers={'If-None-Match': self.manifest_abcd_json_md5})
        status, headers, body = self.call_slo(req)

        self.assertEqual(status, '200 OK')
        self.assertEqual('"%s"' % self.manifest_abcd_slo_etag, headers['Etag'])
        self.assertEqual('50', headers['Content-Length'])

        expected_app_calls = [
            ('GET', '/v1/AUTH_test/gettest/manifest-abcd'),
        ]
        if not self.modern_manifest_headers:
            # w/o modern manifest headers, the json manifest etag responds 304
            # and triggers a refetch!
            expected_app_calls.append(
                ('GET', '/v1/AUTH_test/gettest/manifest-abcd')
            )
        expected_app_calls.extend([
            ('GET', '/v1/AUTH_test/gettest/manifest-bc'),
            ('GET', '/v1/AUTH_test/gettest/a_5?multipart-manifest=get'),
            ('GET', '/v1/AUTH_test/gettest/b_10?multipart-manifest=get'),
            ('GET', '/v1/AUTH_test/gettest/c_15?multipart-manifest=get'),
            ('GET', '/v1/AUTH_test/gettest/d_20?multipart-manifest=get'),
        ])
        self.assertEqual(self.app.calls, expected_app_calls)

    def test_if_none_match_matches_alternate_etag(self):
        req = Request.blank(
            '/v1/AUTH_test/c/manifest-alt',
            headers={'If-None-Match': '"alt-etag-1"'})
        update_etag_is_at_header(req, 'X-Object-Sysmeta-Alt-Etag')
        status, headers, body = self.call_slo(req)

        self.assertEqual(status, '304 Not Modified')
        # N.B. Etag-Is-At only effects conditional matching, not response Etag
        self.assertEqual('"%s"' % self.manifest_alt_slo_etag, headers['Etag'])
        # ... but the response Sysmeta will be available to wrapping middleware
        self.assertEqual('"alt-etag-1"', headers['X-Object-Sysmeta-Alt-Etag'])
        # conditional errors are always zero-bytes to save client egress
        self.assertEqual('0', headers['Content-Length'])
        self.assertEqual(b'', body)

        expected_app_calls = [('GET', '/v1/AUTH_test/c/manifest-alt')]
        self.assertEqual(
            self.app.headers[0].get('X-Backend-Etag-Is-At'),
            'X-Object-Sysmeta-Alt-Etag,x-object-sysmeta-slo-etag')
        if not self.modern_manifest_headers:
            expected_app_calls.extend([
                # Needed to re-fetch because if-match can't find slo-etag, and
                # has to 304
                ('GET', '/v1/AUTH_test/c/manifest-alt'),
                # for legacy manifests we don't know if swob will return a
                # successful response or conditional error so we validate the
                # first segment to avoid a 2XX when we should 5XX
                ('GET', '/v1/AUTH_test/c/alt_00?multipart-manifest=get'),
            ])
            # when swob decides to error it closes our SegmentedIterable
            # and we don't drain the (possibly large) segment.
            self.expected_unread_requests[('GET', '/v1/AUTH_test/c/alt_00'
                                           '?multipart-manifest=get')] = 1
            for headers in self.app.headers[1:]:
                self.assertNotIn('If-None-Match', headers)
                self.assertNotIn('X-Backend-Etag-Is-At', headers)
        self.assertEqual(self.app.calls, expected_app_calls)

    def test_if_none_match_matches_no_alternate_etag(self):
        # this is similar to test_if_none_match_matches, but serves as a sanity
        # check to test_if_none_match_mismatches_alternate_etag, which appends
        # to etag-is-at
        req = Request.blank(
            '/v1/AUTH_test/c/manifest-alt',
            headers={'If-None-Match': self.manifest_alt_slo_etag})
        status, headers, body = self.call_slo(req)

        self.assertEqual(status, '304 Not Modified')
        self.assertEqual('"%s"' % self.manifest_alt_slo_etag, headers['Etag'])
        # conditional errors are always zero-bytes to save client egress
        self.assertEqual('0', headers['Content-Length'])
        self.assertEqual(b'', body)

        expected_app_calls = [('GET', '/v1/AUTH_test/c/manifest-alt')]
        self.assertEqual(self.app.headers[0].get('X-Backend-Etag-Is-At'),
                         'x-object-sysmeta-slo-etag')
        if not self.modern_manifest_headers:
            expected_app_calls.extend([
                # N.B. since manifest didn't match slo_etag => no refetch
                # for legacy manifests we don't know if swob will return a
                # successful response or conditional error so we validate the
                # first segment to avoid a 2XX when we should 5XX
                ('GET', '/v1/AUTH_test/c/alt_00?multipart-manifest=get'),
            ])
            for headers in self.app.headers[1:]:
                self.assertNotIn('If-Match', headers)
                self.assertNotIn('X-Backend-Etag-Is-At', headers)
            # for legacy manifests we don't know if swob will return a
            # successful response or conditional error so we validate the first
            # segment to avoid a 2XX when we should 5XX, when swob decides to
            # error it closes our SegmentedIterable and we don't drain the
            # (possibly large) segment.
            self.expected_unread_requests[
                ('GET', '/v1/AUTH_test/c/alt_00'
                 '?multipart-manifest=get')] = 1
        self.assertEqual(self.app.calls, expected_app_calls)

    def test_if_none_match_mismatches_alternate_etag(self):
        req = Request.blank(
            '/v1/AUTH_test/c/manifest-alt',
            headers={'If-None-Match': self.manifest_alt_slo_etag})
        # N.B. SLO request with if-none-match slo_etag would normally respond
        # not modified (see test_if_none_match_matches_no_alternate_etag), but
        # here we provide alt-tag so it doesn't match so the request is success
        update_etag_is_at_header(req, 'X-Object-Sysmeta-Alt-Etag')
        status, headers, body = self.call_slo(req)

        self.assertEqual(status, '200 OK')
        # N.B. Etag-Is-At only effects conditional matching, not response Etag
        self.assertEqual('"%s"' % self.manifest_alt_slo_etag, headers['Etag'])
        # ... but the response Sysmeta will be available to wrapping middleware
        self.assertEqual('"alt-etag-1"', headers['X-Object-Sysmeta-Alt-Etag'])
        self.assertEqual(self.manifest_alt_slo_size,
                         int(headers['Content-Length']))

        expected_app_calls = [
            ('GET', '/v1/AUTH_test/c/manifest-alt'),
            ('GET', '/v1/AUTH_test/c/alt_00?multipart-manifest=get'),
            ('GET', '/v1/AUTH_test/c/alt_01?multipart-manifest=get'),
        ]
        self.assertEqual(self.app.calls, expected_app_calls)
        self.assertEqual(
            self.app.headers[0].get('X-Backend-Etag-Is-At'),
            'X-Object-Sysmeta-Alt-Etag,x-object-sysmeta-slo-etag')
        for headers in self.app.headers[1:]:
            self.assertNotIn('If-None-Match', headers)
            self.assertNotIn('X-Backend-Etag-Is-At', headers)

    def test_if_match_matches(self):
        req = Request.blank(
            '/v1/AUTH_test/gettest/manifest-abcd',
            environ={'REQUEST_METHOD': 'GET'},
            headers={'If-Match': self.manifest_abcd_slo_etag})
        status, headers, body = self.call_slo(req)

        self.assertEqual(status, '200 OK')
        self.assertEqual('"%s"' % self.manifest_abcd_slo_etag, headers['Etag'])
        self.assertEqual('50', headers['Content-Length'])
        self.assertEqual(
            body, b'aaaaabbbbbbbbbbcccccccccccccccdddddddddddddddddddd')

        expected_app_calls = [('GET', '/v1/AUTH_test/gettest/manifest-abcd')]
        if not self.modern_manifest_headers:
            # Manifest never matches -> got back a 412; need to re-fetch
            expected_app_calls.append(
                ('GET', '/v1/AUTH_test/gettest/manifest-abcd'))
        expected_app_calls.extend([
            ('GET', '/v1/AUTH_test/gettest/manifest-bc'),
            ('GET', '/v1/AUTH_test/gettest/a_5?multipart-manifest=get'),
            ('GET', '/v1/AUTH_test/gettest/b_10?multipart-manifest=get'),
            ('GET', '/v1/AUTH_test/gettest/c_15?multipart-manifest=get'),
            ('GET', '/v1/AUTH_test/gettest/d_20?multipart-manifest=get'),
        ])
        self.assertEqual(self.app.calls, expected_app_calls)
        self.assertEqual(self.app.headers[0].get('X-Backend-Etag-Is-At'),
                         'x-object-sysmeta-slo-etag')

    def test_if_match_mismatches(self):
        req = Request.blank(
            '/v1/AUTH_test/gettest/manifest-abcd',
            headers={'If-Match': 'not-%s' % self.manifest_abcd_json_md5})
        status, headers, body = self.call_slo(req)

        self.assertEqual(status, '412 Precondition Failed')
        self.assertEqual('"%s"' % self.manifest_abcd_slo_etag, headers['Etag'])
        # conditional errors are always zero-bytes to save client egress
        self.assertEqual('0', headers['Content-Length'])
        self.assertEqual(b'', body)

        expected_app_calls = [('GET', '/v1/AUTH_test/gettest/manifest-abcd')]
        if not self.modern_manifest_headers:
            expected_app_calls.extend([
                # Manifest "never" matches -> got back a 412; need to re-fetch
                ('GET', '/v1/AUTH_test/gettest/manifest-abcd'),
                # TODO: skip coalecse until validate to avoid sub-manifest req
                ('GET', '/v1/AUTH_test/gettest/manifest-bc'),
                # for legacy manifests we don't know if swob will return a
                # successful response or conditional error so we validate the
                # first segment to avoid a 2XX when we should 5XX
                ('GET', '/v1/AUTH_test/gettest/a_5?multipart-manifest=get'),
            ])
            # when swob decides to error it closes our SegmentedIterable
            # and we don't drain the (possibly large) segment.
            self.expected_unread_requests[
                ('GET', '/v1/AUTH_test/gettest/a_5'
                 '?multipart-manifest=get')] = 1
        self.assertEqual(self.app.calls, expected_app_calls)
        self.assertEqual(self.app.headers[0].get('X-Backend-Etag-Is-At'),
                         'x-object-sysmeta-slo-etag')
        if not self.modern_manifest_headers:
            for headers in self.app.headers[1:]:
                self.assertNotIn('If-Match', headers)
                self.assertNotIn('X-Backend-Etag-Is-At', headers)

    def test_if_match_mismatches_manifest_json_md5(self):
        req = Request.blank(
            '/v1/AUTH_test/gettest/manifest-abcd',
            headers={'If-Match': self.manifest_abcd_json_md5})
        status, headers, body = self.call_slo(req)

        self.assertEqual(status, '412 Precondition Failed')
        self.assertEqual('"%s"' % self.manifest_abcd_slo_etag, headers['Etag'])
        # 412 is always zero-bytes because client is trying to save egress
        self.assertEqual('0', headers['Content-Length'])
        self.assertEqual(body, b'')

        expected_app_calls = [('GET', '/v1/AUTH_test/gettest/manifest-abcd')]
        self.assertEqual(self.app.headers[0].get('X-Backend-Etag-Is-At'),
                         'x-object-sysmeta-slo-etag')
        if not self.modern_manifest_headers:
            # We *still* verify the first segment
            expected_app_calls.extend([
                # N.B. since manifest matched => no refetch
                # TODO: skip coalecse until validate to avoid sub-manifest req
                ('GET', '/v1/AUTH_test/gettest/manifest-bc'),
                ('GET', '/v1/AUTH_test/gettest/a_5?multipart-manifest=get'),
            ])
            # swob conditional errors throw away the SegmentedIterable w/o
            # reading the remaining segments
            self.expected_unread_requests[('GET', '/v1/AUTH_test/gettest/a_5'
                                           '?multipart-manifest=get')] = 1
        self.assertEqual(self.app.calls, expected_app_calls)

    def test_if_match_matches_alternate_etag(self):
        req = Request.blank(
            '/v1/AUTH_test/c/manifest-alt',
            headers={'If-Match': '"alt-etag-1"'})
        update_etag_is_at_header(req, 'X-Object-Sysmeta-Alt-Etag')
        status, headers, body = self.call_slo(req)

        self.assertEqual(status, '200 OK')
        self.assertEqual(self.manifest_alt_slo_size,
                         int(headers['Content-Length']))
        # N.B. Etag-Is-At only effects conditional matching, not response Etag
        self.assertEqual('"%s"' % self.manifest_alt_slo_etag, headers['Etag'])
        # ... but the response Sysmeta will be available to wrapping middleware
        self.assertEqual('"alt-etag-1"', headers['X-Object-Sysmeta-Alt-Etag'])

        expected_app_calls = [
            ('GET', '/v1/AUTH_test/c/manifest-alt'),
            ('GET', '/v1/AUTH_test/c/alt_00?multipart-manifest=get'),
            ('GET', '/v1/AUTH_test/c/alt_01?multipart-manifest=get'),
        ]
        self.assertEqual(self.app.calls, expected_app_calls)
        self.assertEqual(
            self.app.headers[0].get('X-Backend-Etag-Is-At'),
            'X-Object-Sysmeta-Alt-Etag,x-object-sysmeta-slo-etag')
        self.assertNotIn('X-Backend-Etag-Is-At', self.app.headers[1])

    def test_if_match_mismatches_alternate_etag(self):
        req = Request.blank(
            '/v1/AUTH_test/c/manifest-alt',
            headers={'If-Match': self.manifest_alt_slo_etag})
        update_etag_is_at_header(req, 'X-Object-Sysmeta-Alt-Etag')
        status, headers, body = self.call_slo(req)

        self.assertEqual(status, '412 Precondition Failed')
        # N.B. Etag-Is-At only effects conditional matching, not response Etag
        self.assertEqual('"%s"' % self.manifest_alt_slo_etag, headers['Etag'])
        # ... but the response Sysmeta will be available to wrapping middleware
        self.assertEqual('"alt-etag-1"', headers['X-Object-Sysmeta-Alt-Etag'])
        # conditional errors are always zero-bytes to save client egress
        self.assertEqual('0', headers['Content-Length'])
        self.assertEqual(b'', body)
        expected_app_calls = [('GET', '/v1/AUTH_test/c/manifest-alt')]
        self.assertEqual(self.app.headers[0].get('X-Backend-Etag-Is-At'),
                         'X-Object-Sysmeta-Alt-Etag,x-object-sysmeta-slo-etag')
        if not self.modern_manifest_headers:
            expected_app_calls.extend([
                # Needed to re-fetch because if-match can't find slo-etag
                ('GET', '/v1/AUTH_test/c/manifest-alt'),
                # We end up validating the first segment
                ('GET', '/v1/AUTH_test/c/alt_00?multipart-manifest=get'),
            ])
            # for legacy manifests we don't know if swob will return a
            # successful response or conditional error so we validate the first
            # segment to avoid a 2XX when we should 5XX, when swob decides to
            # error it closes our SegmentedIterable and we don't drain the
            # (possibly large) segment.
            self.expected_unread_requests[
                ('GET', '/v1/AUTH_test/c/alt_00'
                 '?multipart-manifest=get')] = 1
            for headers in self.app.headers[1:]:
                self.assertNotIn('If-Match', headers)
                self.assertNotIn('X-Backend-Etag-Is-At', headers)
        self.assertEqual(self.app.calls, expected_app_calls)

    def test_manifest_get_if_none_match_matches(self):
        req = Request.blank(
            '/v1/AUTH_test/gettest/manifest-abcd?multipart-manifest=get',
            headers={'If-None-Match': self.manifest_abcd_json_md5})
        status, headers, body = self.call_slo(req)

        self.assertEqual(status, '304 Not Modified')
        self.assertEqual(self.manifest_abcd_json_md5, headers['Etag'])
        # conditional errors are always zero-bytes to save client egress
        self.assertEqual('0', headers['Content-Length'])
        self.assertEqual(b'', body)

        expected_app_calls = [('GET', '/v1/AUTH_test/gettest/manifest-abcd'
                               '?multipart-manifest=get')]

        self.assertEqual(self.app.calls, expected_app_calls)
        self.assertNotIn('X-Backend-Etag-Is-At', self.app.headers[0])

    def test_manifest_get_if_none_match_mismatches(self):
        req = Request.blank(
            '/v1/AUTH_test/gettest/manifest-abcd?multipart-manifest=get',
            headers={'If-None-Match': "not-%s" % self.manifest_abcd_json_md5})
        status, headers, body = self.call_slo(req)

        self.assertEqual(status, '200 OK')
        self.assertEqual(self.manifest_abcd_json_md5, headers['Etag'])
        self.assertEqual(self.manifest_abcd_json_size,
                         int(headers['Content-Length']))
        data = json.loads(body)
        self.assertEqual(
            ['/gettest/a_5', '/gettest/manifest-bc', '/gettest/d_20'],
            [s['name'] for s in data])
        self.assertEqual(md5hex(body), self.manifest_abcd_json_md5)

        expected_app_calls = [('GET', '/v1/AUTH_test/gettest/manifest-abcd'
                               '?multipart-manifest=get')]
        self.assertEqual(self.app.calls, expected_app_calls)
        self.assertNotIn('X-Backend-Etag-Is-At', self.app.headers[0])

    def test_manifest_get_if_none_match_matches_alternate_etag(self):
        req = Request.blank(
            '/v1/AUTH_test/c/manifest-alt?multipart-manifest=get',
            headers={'If-None-Match': '"alt-etag-1"'})
        # who would do this for a multipart-manifest=get requests?
        update_etag_is_at_header(req, 'X-Object-Sysmeta-Alt-Etag')
        status, headers, body = self.call_slo(req)

        self.assertEqual(status, '304 Not Modified')
        # N.B. Etag-Is-At only effects conditional matching, not response Etag
        self.assertEqual(self.manifest_alt_json_md5, headers['Etag'])
        # ... but the response Sysmeta will be available to wrapping middleware
        self.assertEqual('"alt-etag-1"', headers['X-Object-Sysmeta-Alt-Etag'])
        # conditional errors are always zero-bytes to save client egress
        self.assertEqual('0', headers['Content-Length'])
        self.assertEqual(b'', body)

        expected_app_calls = [('GET', '/v1/AUTH_test/c/manifest-alt'
                               '?multipart-manifest=get')]
        self.assertEqual(self.app.calls, expected_app_calls)
        self.assertEqual(
            self.app.headers[0].get('X-Backend-Etag-Is-At'),
            'X-Object-Sysmeta-Alt-Etag')

    def test_manifest_get_if_none_match_mismatches_alternate_etag(self):
        req = Request.blank(
            '/v1/AUTH_test/c/manifest-alt?multipart-manifest=get',
            headers={'If-None-Match': '"not-alt-etag-1"'})
        # who would do this for a multipart-manifest=get requests?
        update_etag_is_at_header(req, 'X-Object-Sysmeta-Alt-Etag')
        status, headers, body = self.call_slo(req)

        self.assertEqual(status, '200 OK')
        # N.B. Etag-Is-At only effects conditional matching, not response Etag
        self.assertEqual(self.manifest_alt_json_md5, headers['Etag'])
        # ... but the response Sysmeta will be available to wrapping middleware
        self.assertEqual('"alt-etag-1"', headers['X-Object-Sysmeta-Alt-Etag'])
        data = json.loads(body)
        self.assertEqual(['/c/alt_%02d' % i for i in range(len(data))],
                         [s['name'] for s in data])
        self.assertEqual(md5hex(body), self.manifest_alt_json_md5)

        expected_app_calls = [('GET', '/v1/AUTH_test/c/manifest-alt'
                               '?multipart-manifest=get')]
        self.assertEqual(self.app.calls, expected_app_calls)
        self.assertEqual(
            self.app.headers[0].get('X-Backend-Etag-Is-At'),
            'X-Object-Sysmeta-Alt-Etag')

    def test_manifest_get_if_match_matches(self):
        # use if-match condition and expect to match
        req = Request.blank(
            '/v1/AUTH_test/gettest/manifest-abcd?multipart-manifest=get',
            headers={'If-Match': self.manifest_abcd_json_md5})
        status, headers, body = self.call_slo(req)

        self.assertEqual(status, '200 OK')
        self.assertEqual(self.manifest_abcd_json_md5, headers['Etag'])
        expected_app_calls = [
            ('GET',
             '/v1/AUTH_test/gettest/manifest-abcd?multipart-manifest=get')]
        self.assertEqual(self.app.calls, expected_app_calls)
        self.assertNotIn('X-Backend-Etag-Is-At', self.app.headers[0])

    def test_manifest_get_if_match_mismatches(self):
        # use if-match condition and expect to mismatch
        req = Request.blank(
            '/v1/AUTH_test/gettest/manifest-abcd?multipart-manifest=get',
            headers={'If-Match': self.manifest_abcd_slo_etag})
        status, headers, body = self.call_slo(req)

        self.assertEqual(status, '412 Precondition Failed')
        self.assertEqual(self.manifest_abcd_json_md5, headers['Etag'])
        # conditional errors are always zero-bytes to save client egress
        self.assertEqual('0', headers['Content-Length'])
        self.assertEqual(b'', body)

        expected_app_calls = [
            ('GET',
             '/v1/AUTH_test/gettest/manifest-abcd?multipart-manifest=get')]
        self.assertEqual(self.app.calls, expected_app_calls)
        self.assertNotIn('X-Backend-Etag-Is-At', self.app.headers[0])

    def test_manifest_get_if_match_matches_alternate_etag(self):
        # use if-match condition with alt-etag and expect to match
        req = Request.blank(
            '/v1/AUTH_test/c/manifest-alt?multipart-manifest=get',
            headers={'If-Match': '"alt-etag-1"'})
        update_etag_is_at_header(req, 'X-Object-Sysmeta-Alt-Etag')
        status, headers, body = self.call_slo(req)

        self.assertEqual(status, '200 OK')
        self.assertEqual(self.manifest_alt_json_md5, headers['Etag'])
        expected_app_calls = [
            ('GET', '/v1/AUTH_test/c/manifest-alt?multipart-manifest=get')]
        self.assertEqual(self.app.calls, expected_app_calls)
        self.assertEqual('X-Object-Sysmeta-Alt-Etag',
                         self.app.headers[0]['X-Backend-Etag-Is-At'])

    def test_manifest_get_if_match_mismatches_alternate_etag(self):
        # mis-match alternate etag
        req = Request.blank(
            '/v1/AUTH_test/c/manifest-alt?multipart-manifest=get',
            headers={'If-Match': self.manifest_alt_json_md5})
        update_etag_is_at_header(req, 'X-Object-Sysmeta-Alt-Etag')
        status, headers, body = self.call_slo(req)

        self.assertEqual(status, '412 Precondition Failed')
        self.assertEqual(self.manifest_alt_json_md5, headers['Etag'])
        # conditional errors are always zero-bytes to save client egress
        self.assertEqual('0', headers['Content-Length'])
        self.assertEqual(b'', body)

        expected_app_calls = [
            ('GET', '/v1/AUTH_test/c/manifest-alt?multipart-manifest=get')]
        self.assertEqual(self.app.calls, expected_app_calls)
        self.assertEqual('X-Object-Sysmeta-Alt-Etag',
                         self.app.headers[0].get('X-Backend-Etag-Is-At'))

    def test_manifest_get_if_match_mismatches_without_alternate_etag(self):
        # sanity, this is similar to the test_manifest_get_if_match_mismatches
        # but in this case our manifest *has* an alt-etag, but no-one tells the
        # object server to look for it
        req = Request.blank(
            '/v1/AUTH_test/c/manifest-alt?multipart-manifest=get',
            headers={'If-Match': '"alt-etag-1"'})
        # update_etag_is_at_header(req, 'X-Object-Sysmeta-Alt-Etag')
        status, headers, body = self.call_slo(req)

        self.assertEqual(status, '412 Precondition Failed')
        self.assertEqual(self.manifest_alt_json_md5, headers['Etag'])
        # conditional errors are always zero-bytes to save client egress
        self.assertEqual('0', headers['Content-Length'])
        self.assertEqual(b'', body)

        expected_app_calls = [
            ('GET', '/v1/AUTH_test/c/manifest-alt?multipart-manifest=get')]
        self.assertEqual(self.app.calls, expected_app_calls)
        self.assertNotIn('X-Backend-Etag-Is-At', self.app.headers[0])

    def test_manifest_get_if_match_mismatches_alternate_etag_miss(self):
        # sanity, this is similar to
        # test_manifest_get_if_match_mismatches_alternate_etag but in this case
        # our manifest doesn't HAVE an alt-etag, so the object server falls
        # back to match with manifest's json_md5
        req = Request.blank(
            '/v1/AUTH_test/gettest/manifest-abcd?multipart-manifest=get',
            headers={'If-Match': self.manifest_abcd_json_md5})
        update_etag_is_at_header(req, 'X-Object-Sysmeta-Alt-Etag')
        status, headers, body = self.call_slo(req)

        self.assertEqual(status, '200 OK')

    def test_if_match_matches_alternate_etag_non_slo(self):
        # match alternate etag
        req = Request.blank(
            '/v1/AUTH_test/c/alt_00',
            headers={'If-Match': 'seg-etag-00'})
        update_etag_is_at_header(req, 'X-Object-Sysmeta-Alt-Etag')
        status, headers, body = self.call_slo(req)
        self.assertEqual(status, '200 OK')
        # N.B. Etag-Is-At only effects conditional matching, not response Etag
        self.assertEqual(md5hex('alt_00' * 5), headers['Etag'])
        # ... but the response Sysmeta will be available to wrapping middleware
        self.assertEqual('seg-etag-00', headers['X-Object-Sysmeta-Alt-Etag'])
        expected_calls = [
            ('GET', '/v1/AUTH_test/c/alt_00'),
        ]
        self.assertEqual(self.app.calls, expected_calls)

    def test_if_match_mismatches_alternate_etag_non_slo(self):
        # mis-match alternate etag
        req = Request.blank(
            '/v1/AUTH_test/c/alt_00',
            headers={'If-Match': md5hex(b'alt_00' * 5)})
        update_etag_is_at_header(req, 'X-Object-Sysmeta-Alt-Etag')
        status, headers, body = self.call_slo(req)
        self.assertEqual(status, '412 Precondition Failed')
        # N.B. Etag-Is-At only effects conditional matching, not response Etag
        self.assertEqual(md5hex('alt_00' * 5), headers['Etag'])
        # ... but the response Sysmeta will be available to wrapping middleware
        self.assertEqual('seg-etag-00', headers['X-Object-Sysmeta-Alt-Etag'])
        expected_calls = [
            ('GET', '/v1/AUTH_test/c/alt_00'),
        ]
        self.assertEqual(self.app.calls, expected_calls)

    def test_if_match_matches_alternate_etag_non_slo_after_refetch(self):
        self.app.register_next_response(
            'GET', '/v1/AUTH_test/c/manifest-alt',
            swob.HTTPOk, {'Content-Length': '25',
                          'Etag': md5hex('alt_1' * 5),
                          # N.B. manifest-alt gets overwritten mid-flight!
                          'X-Backend-Timestamp': '2345',
                          'X-Object-Sysmeta-Alt-Etag': 'alt-object-etag'},
            body=b'alt_1' * 5)

        req = Request.blank(
            '/v1/AUTH_test/c/manifest-alt',
            headers={'If-Match': 'alt-object-etag'})
        update_etag_is_at_header(req, 'X-Object-Sysmeta-Alt-Etag')
        status, headers, body = self.call_slo(req)

        expected_app_calls = [('GET', '/v1/AUTH_test/c/manifest-alt')]
        # first request asks for match on alt-etag
        self.assertEqual('alt-object-etag', self.app.headers[0]['If-Match'])
        self.assertIn('X-Object-Sysmeta-Alt-Etag',
                      self.app.headers[0]['X-Backend-Etag-Is-At'])

        if self.modern_manifest_headers:
            # and since the response includes modern sysmeta, slo trusts the
            # 412 w/o refetch
            self.assertEqual(status, '412 Precondition Failed')
            # N.B. if the first repsonse had included a matching
            # alt-object-etag in sysmeta we would have returned 200, see
            # test_if_match_matches_alternate_etag with "alt-etag-1"
            self.assertEqual('"%s"' % self.manifest_alt_slo_etag,
                             headers['Etag'])
            self.assertEqual('"alt-etag-1"',
                             headers['X-Object-Sysmeta-Alt-Etag'])
        else:
            # ... but lacking modern sysmeta, slo will refetch a 412
            expected_app_calls.append(
                ('GET', '/v1/AUTH_test/c/manifest-alt')
            )
            # ... w/o conditionals
            self.assertNotIn('If-Match', self.app.headers[1])
            self.assertNotIn('X-Backend-Etag-Is-At', self.app.headers[1])
            # and the reconstructed swob response will *match*
            self.assertEqual(status, '200 OK')
            # N.B. Etag-Is-At only effects conditional matching,
            # not response Etag
            self.assertEqual(md5hex('alt_1' * 5), headers['Etag'])
            # ... but the response Sysmeta will be available to
            # wrapping middleware
            self.assertEqual('alt-object-etag',
                             headers['X-Object-Sysmeta-Alt-Etag'])

        self.assertEqual(self.app.calls, expected_app_calls)

    def test_if_match_mismatches_alternate_etag_non_slo_after_refetch(self):
        self.app.register_next_response(
            'GET', '/v1/AUTH_test/c/manifest-alt',
            swob.HTTPOk, {'Content-Length': '25',
                          'Etag': md5hex('alt_1' * 5),
                          # N.B. manifest-alt gets overwritten mid-flight!
                          'X-Backend-Timestamp': '2345',
                          'X-Object-Sysmeta-Alt-Etag': 'alt-object-etag'},
            body=b'alt_1' * 5)

        req = Request.blank(
            '/v1/AUTH_test/c/manifest-alt',
            headers={'If-Match': md5hex('alt_1' * 5)})
        update_etag_is_at_header(req, 'X-Object-Sysmeta-Alt-Etag')
        status, headers, body = self.call_slo(req)

        expected_app_calls = [('GET', '/v1/AUTH_test/c/manifest-alt')]
        # first request asks for (mis)match on alt-etag
        self.assertEqual(md5hex('alt_1' * 5), self.app.headers[0]['If-Match'])
        self.assertIn('X-Object-Sysmeta-Alt-Etag',
                      self.app.headers[0]['X-Backend-Etag-Is-At'])

        if self.modern_manifest_headers:
            # and since the response includes modern sysmeta, slo trusts the
            # 412 w/o refetch
            self.assertEqual(status, '412 Precondition Failed')
            # N.B. the first repsonse included an alt-etag in sysmeta (i.e.
            # "alt-etag-1"), it just doesn't match either - see
            # test_if_match_mismatches_alternate_etag
            self.assertEqual('"%s"' % self.manifest_alt_slo_etag,
                             headers['Etag'])
            self.assertEqual('"alt-etag-1"',
                             headers['X-Object-Sysmeta-Alt-Etag'])
        else:
            # ... but lacking modern sysmeta, slo will refetch a 412
            expected_app_calls.append(
                ('GET', '/v1/AUTH_test/c/manifest-alt')
            )
            # ... w/o conditionals
            self.assertNotIn('If-Match', self.app.headers[1])
            self.assertNotIn('X-Backend-Etag-Is-At', self.app.headers[1])
            # and the reconstructed swob response will *not* match
            self.assertEqual(status, '412 Precondition Failed')
            # N.B. Etag-Is-At only effects conditional matching,
            # not response Etag
            self.assertEqual(md5hex('alt_1' * 5), headers['Etag'])
            # ... but the response Sysmeta will be available to
            # wrapping middleware
            self.assertEqual('alt-object-etag',
                             headers['X-Object-Sysmeta-Alt-Etag'])
            # swob is converting the successful non-slo response to conditional
            # error and closing our unconditionally refetched resp_iter
            self.expected_unread_requests[
                ('GET', '/v1/AUTH_test/c/manifest-alt')] = 1

        self.assertEqual(self.app.calls, expected_app_calls)

    def test_if_match_matches_and_range(self):
        req = Request.blank(
            '/v1/AUTH_test/gettest/manifest-abcd',
            environ={'REQUEST_METHOD': 'GET'},
            headers={'If-Match': self.manifest_abcd_slo_etag,
                     'Range': 'bytes=3-6'})
        status, headers, body = self.call_slo(req)

        self.assertEqual(status, '206 Partial Content')
        self.assertIn('bytes 3-6/50', headers['Content-Range'])
        self.assertEqual('"%s"' % self.manifest_abcd_slo_etag, headers['Etag'])
        self.assertEqual('4', headers['Content-Length'])
        self.assertEqual(body, b'aabb')

        expected_app_calls = [
            ('GET', '/v1/AUTH_test/gettest/manifest-abcd'),
        ]
        if not self.modern_manifest_headers:
            # Needed to re-fetch because if-match can't find slo-etag
            expected_app_calls.append(
                ('GET', '/v1/AUTH_test/gettest/manifest-abcd'),
            )
        # and then fetch the segments
        expected_app_calls.extend([
            ('GET', '/v1/AUTH_test/gettest/manifest-bc'),
            ('GET', '/v1/AUTH_test/gettest/a_5?multipart-manifest=get'),
            ('GET', '/v1/AUTH_test/gettest/b_10?multipart-manifest=get'),
        ])
        self.assertEqual(self.app.calls, expected_app_calls)
        self.assertEqual(self.app.headers[0].get('X-Backend-Etag-Is-At'),
                         'x-object-sysmeta-slo-etag')

    def test_old_swift_if_match_matches_and_range(self):
        self.app.can_ignore_range = False
        req = Request.blank(
            '/v1/AUTH_test/gettest/manifest-abcd',
            headers={'If-Match': self.manifest_abcd_slo_etag,
                     'Range': 'bytes=3-6'})
        status, headers, body = self.call_slo(req)

        self.assertEqual(status, '206 Partial Content')
        self.assertEqual('"%s"' % self.manifest_abcd_slo_etag, headers['Etag'])
        self.assertEqual('4', headers['Content-Length'])
        self.assertEqual(body, b'aabb')

        expected_app_calls = [
            ('GET', '/v1/AUTH_test/gettest/manifest-abcd'),
            # new-sytle manifest sysmeta was added 2016, but ignore-range
            # didn't get added until 2020, so both new and old manifest
            # will still require refetch with old-swift
            ('GET', '/v1/AUTH_test/gettest/manifest-abcd'),
            ('GET', '/v1/AUTH_test/gettest/manifest-bc'),
            ('GET', '/v1/AUTH_test/gettest/a_5?multipart-manifest=get'),
            ('GET', '/v1/AUTH_test/gettest/b_10?multipart-manifest=get'),
        ]
        self.assertEqual(self.app.calls, expected_app_calls)
        self.assertEqual(self.app.headers[0].get('X-Backend-Etag-Is-At'),
                         'x-object-sysmeta-slo-etag')

    def test_range_resume_download(self):
        req = Request.blank(
            '/v1/AUTH_test/gettest/manifest-abcd',
            environ={'REQUEST_METHOD': 'GET'},
            headers={'Range': 'bytes=20-'})
        status, headers, body = self.call_slo(req)

        self.assertEqual(status, '206 Partial Content')
        self.assertEqual(body, b'ccccccccccdddddddddddddddddddd')

    def test_get_with_if_modified_since(self):
        req = swob.Request.blank(
            '/v1/AUTH_test/gettest/manifest-abcd',
            environ={'REQUEST_METHOD': 'GET'},
            headers={'If-Modified-Since': 'Wed, 12 Feb 2014 22:24:52 GMT',
                     'If-Unmodified-Since': 'Thu, 13 Feb 2014 23:25:53 GMT'})
        status, headers, body = self.call_slo(req)
        self.assertEqual(status, '200 OK')
        self.assertEqual(headers['Etag'], '"%s"' % self.manifest_abcd_slo_etag)
        self.assertEqual(int(headers['Content-Length']),
                         self.manifest_abcd_slo_size)
        self.assertEqual(headers['X-Manifest-Etag'],
                         self.manifest_abcd_json_md5)
        self.assertEqual(headers['X-Static-Large-Object'], 'true')
        self.assertEqual(self.slo.logger.get_lines_for_level('error'), [])

        self.assertEqual(
            self.app.calls,
            [('GET', '/v1/AUTH_test/gettest/manifest-abcd'),
             ('GET', '/v1/AUTH_test/gettest/manifest-bc'),
             ('GET', '/v1/AUTH_test/gettest/a_5?multipart-manifest=get'),
             ('GET', '/v1/AUTH_test/gettest/b_10?multipart-manifest=get'),
             ('GET', '/v1/AUTH_test/gettest/c_15?multipart-manifest=get'),
             ('GET', '/v1/AUTH_test/gettest/d_20?multipart-manifest=get')])

        # It's important not to pass the If-[Un]Modified-Since header to the
        # proxy for segment or submanifest GET requests, as it may result in
        # 304 Not Modified responses, and those don't contain any useful data.
        for _, _, hdrs in self.app.calls_with_headers[1:]:
            self.assertNotIn('If-Modified-Since', hdrs)
            self.assertNotIn('If-Unmodified-Since', hdrs)

    def test_if_modified_since_ancient_date(self):
        req = swob.Request.blank(
            '/v1/AUTH_test/c/manifest-last-modified',
            headers={
                'If-Modified-Since': 'Fri, 01 Feb 2012 20:38:36 GMT',
            })
        status, headers, body = self.call_slo(req)
        # oh it's *definately* been modified since then!
        self.assertEqual(status, '200 OK')
        self.assertEqual(headers['X-Static-Large-Object'], 'true')
        self.assertEqual(headers['Etag'],
                         '"%s"' % self.manifest_last_modified_slo_etag)
        self.assertEqual(headers['X-Manifest-Etag'],
                         self.manifest_last_modified_json_md5)
        self.assertEqual(int(headers['Content-Length']),
                         self.manifest_last_modified_slo_size)
        self.assertEqual(headers['Last-Modified'],
                         'Mon, 23 Oct 2023 10:05:32 GMT')
        self.assertEqual(self.app.calls, [
            ('GET', '/v1/AUTH_test/c/manifest-last-modified'),
            ('GET', '/v1/AUTH_test/gettest/a_5?multipart-manifest=get'),
            ('GET', '/v1/AUTH_test/gettest/c_15?multipart-manifest=get'),
        ])

    def test_if_modified_since_last_modified(self):
        req = swob.Request.blank(
            '/v1/AUTH_test/c/manifest-last-modified',
            headers={
                'If-Modified-Since': 'Mon, 23 Oct 2023 10:05:32 GMT',
            })
        status, headers, body = self.call_slo(req)
        # nope, that was the last time it was changed
        self.assertEqual(status, '304 Not Modified')
        self.assertEqual(headers['X-Static-Large-Object'], 'true')
        self.assertEqual(headers['Etag'],
                         '"%s"' % self.manifest_last_modified_slo_etag)
        self.assertEqual(headers['X-Manifest-Etag'],
                         self.manifest_last_modified_json_md5)
        self.assertEqual(headers['Content-Length'], '0')
        self.assertEqual('Mon, 23 Oct 2023 10:05:32 GMT',
                         headers['Last-Modified'])
        self.assertEqual(b'', body)
        expected_calls = [
            ('GET', '/v1/AUTH_test/c/manifest-last-modified'),
        ]
        if not self.modern_manifest_headers:
            # N.B. legacy manifests must refetch for accurate Etag, and then we
            # validate first segment before lettting swob return the error
            expected_calls.extend([
                ('GET', '/v1/AUTH_test/c/manifest-last-modified'),
                ('GET', '/v1/AUTH_test/gettest/a_5?multipart-manifest=get'),
            ])
            # we don't drain the segment's resp_iter if validation fails
            self.expected_unread_requests[
                ('GET', '/v1/AUTH_test/gettest/a_5'
                 '?multipart-manifest=get')] = 1
        self.assertEqual(self.app.calls, expected_calls)

    def test_if_modified_since_now(self):
        now = datetime.now()
        last_modified = now.strftime("%a, %d %b %Y %H:%M:%S %Z")
        req = swob.Request.blank(
            '/v1/AUTH_test/c/manifest-last-modified',
            headers={
                'If-Modified-Since': last_modified,
            })
        status, headers, body = self.call_slo(req)
        # nope, that was the last time it was changed
        self.assertEqual(status, '304 Not Modified')
        self.assertEqual(headers['X-Static-Large-Object'], 'true')
        self.assertEqual(headers['Etag'],
                         '"%s"' % self.manifest_last_modified_slo_etag)
        self.assertEqual(headers['X-Manifest-Etag'],
                         self.manifest_last_modified_json_md5)
        self.assertEqual(headers['Content-Length'], '0')
        self.assertEqual('Mon, 23 Oct 2023 10:05:32 GMT',
                         headers['Last-Modified'])
        self.assertEqual(b'', body)
        expected_calls = [
            ('GET', '/v1/AUTH_test/c/manifest-last-modified'),
        ]
        if not self.modern_manifest_headers:
            # N.B. legacy manifests must refetch for accurate Etag, and then we
            # validate first segment before lettting swob return the error
            expected_calls.extend([
                ('GET', '/v1/AUTH_test/c/manifest-last-modified'),
                ('GET', '/v1/AUTH_test/gettest/a_5?multipart-manifest=get'),
            ])
            # we don't drain the segment's resp_iter if validation fails
            self.expected_unread_requests[
                ('GET', '/v1/AUTH_test/gettest/a_5'
                 '?multipart-manifest=get')] = 1
        self.assertEqual(self.app.calls, expected_calls)

    def test_if_unmodified_since_ancient_date(self):
        req = swob.Request.blank(
            '/v1/AUTH_test/c/manifest-last-modified',
            headers={
                'If-Unmodified-Since': 'Fri, 01 Feb 2012 20:38:36 GMT',
            })
        status, headers, body = self.call_slo(req)
        # oh it's *definately* been modified since then!
        self.assertEqual(status, '412 Precondition Failed')
        self.assertEqual(headers['X-Static-Large-Object'], 'true')
        self.assertEqual(headers['Etag'],
                         '"%s"' % self.manifest_last_modified_slo_etag)
        self.assertEqual(headers['X-Manifest-Etag'],
                         self.manifest_last_modified_json_md5)
        self.assertEqual(headers['Content-Length'], '0')
        self.assertEqual('Mon, 23 Oct 2023 10:05:32 GMT',
                         headers['Last-Modified'])
        self.assertEqual(b'', body)
        expected_calls = [
            ('GET', '/v1/AUTH_test/c/manifest-last-modified'),
        ]
        if not self.modern_manifest_headers:
            # N.B. legacy manifests must refetch for accurate Etag, and then we
            # validate first segment before lettting swob return the error
            expected_calls.extend([
                ('GET', '/v1/AUTH_test/c/manifest-last-modified'),
                ('GET', '/v1/AUTH_test/gettest/a_5?multipart-manifest=get'),
            ])
            # we don't drain the segment's resp_iter if validation fails
            self.expected_unread_requests[
                ('GET', '/v1/AUTH_test/gettest/a_5'
                 '?multipart-manifest=get')] = 1
        self.assertEqual(self.app.calls, expected_calls)

    def test_if_unmodified_since_last_modified(self):
        req = swob.Request.blank(
            '/v1/AUTH_test/c/manifest-last-modified',
            headers={
                'If-Unmodified-Since': 'Mon, 23 Oct 2023 10:05:32 GMT',
            })
        status, headers, body = self.call_slo(req)
        self.assertEqual(status, '200 OK')
        self.assertEqual(headers['X-Static-Large-Object'], 'true')
        self.assertEqual(headers['Etag'],
                         '"%s"' % self.manifest_last_modified_slo_etag)
        self.assertEqual(headers['X-Manifest-Etag'],
                         self.manifest_last_modified_json_md5)
        self.assertEqual(int(headers['Content-Length']),
                         self.manifest_last_modified_slo_size)
        self.assertEqual(headers['Last-Modified'],
                         'Mon, 23 Oct 2023 10:05:32 GMT')
        self.assertEqual(self.app.calls, [
            ('GET', '/v1/AUTH_test/c/manifest-last-modified'),
            ('GET', '/v1/AUTH_test/gettest/a_5?multipart-manifest=get'),
            ('GET', '/v1/AUTH_test/gettest/c_15?multipart-manifest=get'),
        ])

    def test_if_unmodified_since_now(self):
        now = datetime.now()
        last_modified = now.strftime("%a, %d %b %Y %H:%M:%S %Z")
        req = swob.Request.blank(
            '/v1/AUTH_test/c/manifest-last-modified',
            headers={
                'If-Unmodified-Since': last_modified,
            })
        status, headers, body = self.call_slo(req)
        self.assertEqual(status, '200 OK')
        self.assertEqual(headers['X-Static-Large-Object'], 'true')
        self.assertEqual(headers['Etag'],
                         '"%s"' % self.manifest_last_modified_slo_etag)
        self.assertEqual(headers['X-Manifest-Etag'],
                         self.manifest_last_modified_json_md5)
        self.assertEqual(int(headers['Content-Length']),
                         self.manifest_last_modified_slo_size)
        self.assertEqual(headers['Last-Modified'],
                         'Mon, 23 Oct 2023 10:05:32 GMT')
        self.assertEqual(self.app.calls, [
            ('GET', '/v1/AUTH_test/c/manifest-last-modified'),
            ('GET', '/v1/AUTH_test/gettest/a_5?multipart-manifest=get'),
            ('GET', '/v1/AUTH_test/gettest/c_15?multipart-manifest=get'),
        ])


class TestSloConditionalGetNewManifest(TestSloConditionalGetOldManifest):

    modern_manifest_headers = True


class TestPartNumber(SloGETorHEADTestCase):

    modern_manifest_headers = True

    def setUp(self):
        super(TestPartNumber, self).setUp()
        self._setup_alphabet_objects('bcdj')
        self._setup_manifest_bc()
        self._setup_manifest_abcd()
        self._setup_manifest_abcdefghijkl()
        self._setup_manifest_bc_ranges()
        self._setup_manifest_abcd_ranges()
        self._setup_manifest_abcd_subranges()
        self._setup_manifest_aabbccdd()
        self._setup_manifest_single_segment()

        # this b_50 object doesn't follow the alphabet convention
        self.app.register(
            'GET', '/v1/AUTH_test/gettest/b_50',
            swob.HTTPPartialContent, {'Content-Length': '50',
                                      'Etag': md5hex('b' * 50)},
            'b' * 50)

        self._setup_manifest_data()

    def test_head_part_number(self):
        req = Request.blank(
            '/v1/AUTH_test/gettest/manifest-bc?part-number=1',
            environ={'REQUEST_METHOD': 'HEAD'})
        status, headers, body = self.call_slo(req)
        expected_calls = [
            ('HEAD', '/v1/AUTH_test/gettest/manifest-bc?part-number=1'),
            ('GET', '/v1/AUTH_test/gettest/manifest-bc?part-number=1')
        ]

        self.assertEqual(status, '206 Partial Content')
        self.assertEqual(headers['Etag'], '"%s"' % self.manifest_bc_slo_etag)
        self.assertEqual(headers['Content-Length'], '10')
        self.assertEqual(headers['Content-Range'], 'bytes 0-9/25')
        self.assertEqual(headers['X-Manifest-Etag'], self.manifest_bc_json_md5)
        self.assertEqual(headers['X-Static-Large-Object'], 'true')
        self.assertEqual(headers['X-Parts-Count'], '2')
        self.assertEqual(headers['Content-Type'], 'application/octet-stream')
        self.assertEqual(body, b'')  # it's a HEAD request, after all
        self.assertEqual(headers['X-Object-Meta-Plant'], 'Ficus')
        self.assertEqual(self.app.calls, expected_calls)

    def test_head_part_number_refetch_path(self):
        # verify that any modification of the request path by a downstream
        # middleware is ignored when refetching
        req = Request.blank(
            '/v1/AUTH_test/gettest/mani?part-number=1',
            environ={'REQUEST_METHOD': 'HEAD'})
        captured_calls = []
        orig_call = FakeSwift.__call__

        def pseudo_middleware(app, env, start_response):
            captured_calls.append((env['REQUEST_METHOD'], env['PATH_INFO']))
            # pretend another middleware modified the path
            # note: for convenience, the path "modification" actually results
            # in one of the pre-registered paths
            env['PATH_INFO'] += 'fest-bc'
            return orig_call(app, env, start_response)

        with patch.object(FakeSwift, '__call__', pseudo_middleware):
            status, headers, body = self.call_slo(req)

        # pseudo-middleware gets the original path for the refetch
        self.assertEqual([('HEAD', '/v1/AUTH_test/gettest/mani'),
                          ('GET', '/v1/AUTH_test/gettest/mani')],
                         captured_calls)
        self.assertEqual(status, '206 Partial Content')
        expected_calls = [
            # original path is modified...
            ('HEAD', '/v1/AUTH_test/gettest/manifest-bc?part-number=1'),
            # refetch: the *original* path is modified...
            ('GET', '/v1/AUTH_test/gettest/manifest-bc?part-number=1')
        ]
        self.assertEqual(self.app.calls, expected_calls)

    def test_get_part_number(self):
        # part number 1 is b_10
        req = Request.blank(
            '/v1/AUTH_test/gettest/manifest-bc?part-number=1')
        status, headers, body = self.call_slo(req)
        expected_calls = [
            ('GET', '/v1/AUTH_test/gettest/manifest-bc?part-number=1'),
            ('GET', '/v1/AUTH_test/gettest/b_10?multipart-manifest=get')
        ]

        self.assertEqual(status, '206 Partial Content')
        self.assertEqual(headers['Etag'], '"%s"' % self.manifest_bc_slo_etag)
        self.assertEqual(headers['X-Manifest-Etag'], self.manifest_bc_json_md5)
        self.assertEqual(headers['Content-Length'], '10')
        self.assertEqual(headers['Content-Range'], 'bytes 0-9/25')
        self.assertEqual(headers['X-Static-Large-Object'], 'true')
        self.assertEqual(headers['X-Parts-Count'], '2')
        self.assertEqual(headers['Content-Type'], 'application/octet-stream')
        self.assertEqual(body, b'b' * 10)
        self.assertEqual(headers['X-Object-Meta-Plant'], 'Ficus')
        self.assertEqual(self.app.calls, expected_calls)

        # part number 2 is c_15
        self.app.clear_calls()
        expected_calls = [
            ('GET', '/v1/AUTH_test/gettest/manifest-bc?part-number=2'),
            ('GET', '/v1/AUTH_test/gettest/c_15?multipart-manifest=get')
        ]
        req = Request.blank(
            '/v1/AUTH_test/gettest/manifest-bc?part-number=2')
        status, headers, body = self.call_slo(req)

        self.assertEqual(status, '206 Partial Content')
        self.assertEqual(headers['Etag'], '"%s"' % self.manifest_bc_slo_etag)
        self.assertEqual(headers['X-Manifest-Etag'], self.manifest_bc_json_md5)
        self.assertEqual(headers['Content-Length'], '15')
        self.assertEqual(headers['Content-Range'], 'bytes 10-24/25')
        self.assertEqual(headers['X-Static-Large-Object'], 'true')
        self.assertEqual(headers['X-Parts-Count'], '2')
        self.assertEqual(headers['Content-Type'], 'application/octet-stream')
        self.assertEqual(body, b'c' * 15)
        self.assertEqual(headers['X-Object-Meta-Plant'], 'Ficus')
        self.assertEqual(self.app.calls, expected_calls)

        # we now test it with single segment slo
        self.app.clear_calls()
        req = Request.blank(
            '/v1/AUTH_test/gettest/manifest-single-segment?part-number=1')
        status, headers, body = self.call_slo(req)
        self.assertEqual(status, '206 Partial Content')
        self.assertEqual(headers['Etag'], '"%s"' %
                         self.manifest_single_segment_slo_etag)
        self.assertEqual(headers['X-Manifest-Etag'],
                         self.manifest_single_segment_json_md5)
        self.assertEqual(headers['Content-Length'], '50')
        self.assertEqual(headers['Content-Range'], 'bytes 0-49/50')
        self.assertEqual(headers['X-Static-Large-Object'], 'true')
        self.assertEqual(headers['X-Object-Meta-Nature'], 'Regular')
        self.assertEqual(headers['X-Parts-Count'], '1')
        self.assertEqual(headers['Content-Type'], 'application/octet-stream')
        expected_calls = [
            ('GET', '/v1/AUTH_test/gettest/manifest-single-segment?'
                    'part-number=1'),
            ('GET', '/v1/AUTH_test/gettest/b_50?multipart-manifest=get')
        ]
        self.assertEqual(self.app.calls, expected_calls)

    def test_get_part_number_sub_slo(self):
        req = Request.blank(
            '/v1/AUTH_test/gettest/manifest-abcd?part-number=3')
        status, headers, body = self.call_slo(req)
        expected_calls = [
            ('GET', '/v1/AUTH_test/gettest/manifest-abcd?part-number=3'),
            ('GET', '/v1/AUTH_test/gettest/d_20?multipart-manifest=get')
        ]

        self.assertEqual(status, '206 Partial Content')
        self.assertEqual(headers['Etag'], '"%s"' % self.manifest_abcd_slo_etag)
        self.assertEqual(headers['X-Manifest-Etag'],
                         self.manifest_abcd_json_md5)
        self.assertEqual(headers['Content-Length'], '20')
        self.assertEqual(headers['Content-Range'], 'bytes 30-49/50')
        self.assertEqual(headers['X-Static-Large-Object'], 'true')
        self.assertEqual(headers['X-Parts-Count'], '3')
        self.assertEqual(headers['Content-Type'], 'application/json')
        self.assertEqual(body, b'd' * 20)
        self.assertEqual(self.app.calls, expected_calls)

        self.app.clear_calls()
        req = Request.blank(
            '/v1/AUTH_test/gettest/manifest-abcd?part-number=2')
        status, headers, body = self.call_slo(req)
        expected_calls = [
            ('GET', '/v1/AUTH_test/gettest/manifest-abcd?part-number=2'),
            ('GET', '/v1/AUTH_test/gettest/manifest-bc'),
            ('GET', '/v1/AUTH_test/gettest/b_10?multipart-manifest=get'),
            ('GET', '/v1/AUTH_test/gettest/c_15?multipart-manifest=get')
        ]

        self.assertEqual(status, '206 Partial Content')
        self.assertEqual(headers['Etag'], '"%s"' % self.manifest_abcd_slo_etag)
        self.assertEqual(headers['X-Manifest-Etag'],
                         self.manifest_abcd_json_md5)
        self.assertEqual(headers['Content-Length'], '25')
        self.assertEqual(headers['Content-Range'], 'bytes 5-29/50')
        self.assertEqual(headers['X-Static-Large-Object'], 'true')
        self.assertEqual(headers['X-Parts-Count'], '3')
        self.assertEqual(headers['Content-Type'], 'application/json')
        self.assertEqual(body, b'b' * 10 + b'c' * 15)
        self.assertEqual(self.app.calls, expected_calls)

    def test_get_part_number_large_manifest(self):
        req = Request.blank(
            '/v1/AUTH_test/gettest/manifest-abcdefghijkl?part-number=10')
        status, headers, body = self.call_slo(req)
        expected_calls = [
            ('GET', '/v1/AUTH_test/gettest/manifest-abcdefghijkl?'
                    'part-number=10'),
            ('GET', '/v1/AUTH_test/gettest/j_50?multipart-manifest=get')
        ]

        self.assertEqual(status, '206 Partial Content')
        self.assertEqual(headers['Etag'], '"%s"' %
                         self.manifest_abcdefghijkl_slo_etag)
        self.assertEqual(headers['X-Manifest-Etag'],
                         self.manifest_abcdefghijkl_json_md5)
        self.assertEqual(headers['Content-Length'], '50')
        self.assertEqual(headers['Content-Range'], 'bytes 225-274/390')
        self.assertEqual(headers['X-Static-Large-Object'], 'true')
        self.assertEqual(headers['X-Parts-Count'], '12')
        self.assertEqual(headers['Content-Type'], 'application/octet-stream')
        self.assertEqual(body, b'j' * 50)
        self.assertEqual(self.app.calls, expected_calls)

    def test_part_number_with_range_segments(self):
        req = Request.blank('/v1/AUTH_test/gettest/manifest-bc-ranges',
                            params={'part-number': 1})
        status, headers, body = self.call_slo(req)
        self.assertEqual(status, '206 Partial Content')
        self.assertEqual(headers['Etag'], '"%s"' %
                         self.manifest_bc_ranges_slo_etag)
        self.assertEqual(headers['X-Manifest-Etag'],
                         self.manifest_bc_ranges_json_md5)
        self.assertEqual(headers['Content-Length'], '4')
        self.assertEqual(headers['Content-Range'],
                         'bytes 0-3/%s' % self.manifest_bc_ranges_slo_size)
        self.assertEqual(headers['X-Static-Large-Object'], 'true')
        self.assertEqual(headers['X-Parts-Count'], '4')
        self.assertEqual(body, b'b' * 4)
        expected_calls = [
            ('GET', '/v1/AUTH_test/gettest/manifest-bc-ranges?part-number=1'),
            ('GET', '/v1/AUTH_test/gettest/b_10?multipart-manifest=get')
        ]
        self.assertEqual(self.app.calls, expected_calls)
        # since the our requested part-number is range-segment we expect Range
        # header on b_10 segment subrequest
        self.assertEqual('bytes=4-7',
                         self.app.calls_with_headers[1].headers['Range'])

    def test_part_number_sub_ranges_manifest(self):
        req = Request.blank(
            '/v1/AUTH_test/gettest/manifest-abcd-subranges?part-number=3')

        status, headers, body = self.call_slo(req)
        expected_calls = [
            ('GET', '/v1/AUTH_test/gettest/manifest-abcd-subranges?'
                    'part-number=3'),
            ('GET', '/v1/AUTH_test/gettest/manifest-abcd-ranges'),
            ('GET', '/v1/AUTH_test/gettest/manifest-bc-ranges'),
            ('GET', '/v1/AUTH_test/gettest/c_15?multipart-manifest=get'),
            ('GET', '/v1/AUTH_test/gettest/b_10?multipart-manifest=get')
        ]

        self.assertEqual(status, '206 Partial Content')
        self.assertEqual(headers['Etag'], '"%s"' %
                         self.manifest_abcd_subranges_slo_etag)
        self.assertEqual(headers['X-Manifest-Etag'],
                         self.manifest_abcd_subranges_json_md5)
        self.assertEqual(headers['Content-Length'], '5')
        self.assertEqual(headers['Content-Range'], 'bytes 6-10/17')
        self.assertEqual(headers['X-Static-Large-Object'], 'true')
        self.assertEqual(headers['X-Parts-Count'], '5')
        self.assertEqual(headers['Content-Type'], 'application/json')
        self.assertEqual(body, b'c' * 2 + b'b' * 3)
        self.assertEqual(self.app.calls, expected_calls)

    def test_get_part_num_with_repeated_segments(self):
        req = Request.blank(
            '/v1/AUTH_test/gettest/manifest-aabbccdd?part-number=3',
            environ={'REQUEST_METHOD': 'GET'})

        status, headers, body = self.call_slo(req)
        expected_calls = [
            ('GET', '/v1/AUTH_test/gettest/manifest-aabbccdd?part-number=3'),
            ('GET', '/v1/AUTH_test/gettest/b_10?multipart-manifest=get')
        ]

        self.assertEqual(status, '206 Partial Content')
        self.assertEqual(headers['Etag'], '"%s"' %
                         self.manifest_aabbccdd_slo_etag)
        self.assertEqual(headers['X-Manifest-Etag'],
                         self.manifest_aabbccdd_json_md5)
        self.assertEqual(headers['Content-Length'], '10')
        self.assertEqual(headers['Content-Range'], 'bytes 10-19/100')
        self.assertEqual(headers['X-Static-Large-Object'], 'true')
        self.assertEqual(headers['X-Parts-Count'], '8')
        self.assertEqual(headers['Content-Type'], 'application/octet-stream')
        self.assertEqual(body, b'b' * 10)
        self.assertEqual(self.app.calls, expected_calls)

    def test_part_number_zero_invalid(self):
        # part-number query param is 1-indexed, part-number=0 is no joy
        req = Request.blank(
            '/v1/AUTH_test/gettest/manifest-bc?part-number=0')
        status, headers, body = self.call_slo(req)

        self.assertEqual(status, '400 Bad Request')
        self.assertNotIn('Content-Range', headers)
        self.assertNotIn('Etag', headers)
        self.assertNotIn('X-Static-Large-Object', headers)
        self.assertNotIn('X-Parts-Count', headers)
        self.assertEqual(body,
                         b'Part number must be an integer greater than 0')
        expected_calls = [
            ('GET', '/v1/AUTH_test/gettest/manifest-bc?part-number=0')
        ]
        self.assertEqual(expected_calls, self.app.calls)

        self.app.clear_calls()
        self.slo.max_manifest_segments = 3999
        req = Request.blank('/v1/AUTH_test/gettest/manifest-bc',
                            params={'part-number': 0})
        status, headers, body = self.call_slo(req)
        self.assertEqual(status, '400 Bad Request')
        self.assertNotIn('Content-Range', headers)
        self.assertNotIn('Etag', headers)
        self.assertNotIn('X-Static-Large-Object', headers)
        self.assertNotIn('X-Parts-Count', headers)
        self.assertEqual(body,
                         b'Part number must be an integer greater than 0')
        self.assertEqual(expected_calls, self.app.calls)

    def test_head_part_number_zero_invalid(self):
        # you can HEAD part-number=0 either
        req = Request.blank(
            '/v1/AUTH_test/gettest/manifest-bc', method='HEAD',
            params={'part-number': 0})
        status, headers, body = self.call_slo(req)

        self.assertEqual(status, '400 Bad Request')
        self.assertNotIn('Content-Range', headers)
        self.assertNotIn('Etag', headers)
        self.assertNotIn('X-Static-Large-Object', headers)
        self.assertNotIn('X-Parts-Count', headers)
        self.assertEqual(body, b'')  # HEAD response, makes sense
        expected_calls = [
            ('HEAD', '/v1/AUTH_test/gettest/manifest-bc?part-number=0')
        ]
        self.assertEqual(expected_calls, self.app.calls)

    def test_part_number_zero_invalid_on_subrange(self):
        # either manifest, doesn't matter, part-number=0 is always invalid
        req = Request.blank(
            '/v1/AUTH_test/gettest/manifest-abcd-subranges?part-number=0')
        status, headers, body = self.call_slo(req)
        self.assertEqual(status, '400 Bad Request')
        self.assertNotIn('Content-Range', headers)
        self.assertNotIn('Etag', headers)
        self.assertNotIn('X-Static-Large-Object', headers)
        self.assertNotIn('X-Parts-Count', headers)
        self.assertEqual(body,
                         b'Part number must be an integer greater than 0')
        expected_calls = [
            ('GET',
             '/v1/AUTH_test/gettest/manifest-abcd-subranges?part-number=0')
        ]
        self.assertEqual(expected_calls, self.app.calls)

    def test_negative_part_number_invalid(self):
        # negative numbers are never any good
        req = Request.blank(
            '/v1/AUTH_test/gettest/manifest-bc?part-number=-1')
        status, headers, body = self.call_slo(req)
        self.assertEqual(status, '400 Bad Request')
        self.assertNotIn('Content-Range', headers)
        self.assertNotIn('Etag', headers)
        self.assertNotIn('X-Static-Large-Object', headers)
        self.assertNotIn('X-Parts-Count', headers)
        self.assertEqual(body,
                         b'Part number must be an integer greater than 0')
        expected_calls = [
            ('GET', '/v1/AUTH_test/gettest/manifest-bc?part-number=-1')
        ]
        self.assertEqual(expected_calls, self.app.calls)

    def test_head_negative_part_number_invalid_on_subrange(self):
        req = Request.blank(
            '/v1/AUTH_test/gettest/manifest-abcd-subranges', method='HEAD',
            params={'part-number': '-1'})
        status, headers, body = self.call_slo(req)
        self.assertEqual(status, '400 Bad Request')
        self.assertNotIn('Content-Range', headers)
        self.assertNotIn('Etag', headers)
        self.assertNotIn('X-Static-Large-Object', headers)
        self.assertNotIn('X-Parts-Count', headers)
        self.assertEqual(body, b'')
        expected_calls = [
            ('HEAD',
             '/v1/AUTH_test/gettest/manifest-abcd-subranges?part-number=-1')
        ]
        self.assertEqual(expected_calls, self.app.calls)

    def test_head_non_integer_part_number_invalid(self):
        # some kind of string is bad too
        req = Request.blank(
            '/v1/AUTH_test/gettest/manifest-bc', method='HEAD',
            params={'part-number': 'foo'})
        status, headers, body = self.call_slo(req)
        self.assertEqual(status, '400 Bad Request')
        self.assertEqual(body, b'')
        expected_calls = [
            ('HEAD', '/v1/AUTH_test/gettest/manifest-bc?part-number=foo')
        ]
        self.assertEqual(expected_calls, self.app.calls)

    def test_get_non_integer_part_number_invalid(self):
        req = Request.blank(
            '/v1/AUTH_test/gettest/manifest-bc', params={'part-number': 'foo'})
        status, headers, body = self.call_slo(req)
        self.assertEqual(status, '400 Bad Request')
        self.assertNotIn('Content-Range', headers)
        self.assertNotIn('Etag', headers)
        self.assertNotIn('X-Static-Large-Object', headers)
        self.assertNotIn('X-Parts-Count', headers)
        self.assertEqual(body, b'Part number must be an integer greater'
                               b' than 0')
        expected_calls = [
            ('GET', '/v1/AUTH_test/gettest/manifest-bc?part-number=foo')
        ]
        self.assertEqual(expected_calls, self.app.calls)

    def test_get_out_of_range_part_number(self):
        # you can't go past the actual number of parts either
        req = Request.blank(
            '/v1/AUTH_test/gettest/manifest-bc?part-number=4')
        status, headers, body = self.call_slo(req)
        self.assertEqual(status, '416 Requested Range Not Satisfiable')
        self.assertEqual(headers['Content-Range'],
                         'bytes */%d' % self.manifest_bc_slo_size)
        self.assertEqual(headers['Etag'], '"%s"' % self.manifest_bc_slo_etag)
        self.assertEqual(headers['X-Manifest-Etag'], self.manifest_bc_json_md5)
        self.assertEqual(headers['X-Static-Large-Object'], 'true')
        self.assertEqual(headers['X-Parts-Count'], '2')
        self.assertEqual(int(headers['Content-Length']), len(body))
        self.assertEqual(body, b'The requested part number is not '
                               b'satisfiable')
        self.assertEqual(headers['X-Object-Meta-Plant'], 'Ficus')
        expected_app_calls = [
            ('GET', '/v1/AUTH_test/gettest/manifest-bc?part-number=4'),
        ]
        self.assertEqual(self.app.calls, expected_app_calls)

        self.app.clear_calls()
        req = Request.blank(
            '/v1/AUTH_test/gettest/manifest-single-segment?part-number=2')
        status, headers, body = self.call_slo(req)
        self.assertEqual(status, '416 Requested Range Not Satisfiable')
        self.assertEqual(headers['Content-Range'],
                         'bytes */%d' % self.manifest_single_segment_slo_size)
        self.assertEqual(int(headers['Content-Length']), len(body))
        self.assertEqual(headers['Etag'],
                         '"%s"' % self.manifest_single_segment_slo_etag)
        self.assertEqual(headers['X-Manifest-Etag'],
                         self.manifest_single_segment_json_md5)
        self.assertEqual(headers['X-Static-Large-Object'], 'true')
        self.assertEqual(headers['X-Parts-Count'], '1')
        self.assertEqual(body, b'The requested part number is not '
                               b'satisfiable')
        self.assertEqual(headers['X-Object-Meta-Nature'], 'Regular')
        expected_app_calls = [
            ('GET', '/v1/AUTH_test/gettest/manifest-single-segment?'
                    'part-number=2'),
        ]
        self.assertEqual(self.app.calls, expected_app_calls)

    def test_head_out_of_range_part_number(self):
        req = Request.blank(
            '/v1/AUTH_test/gettest/manifest-bc?part-number=4')
        req.method = 'HEAD'
        status, headers, body = self.call_slo(req)
        self.assertEqual(status, '416 Requested Range Not Satisfiable')
        self.assertEqual(headers['Content-Range'],
                         'bytes */%d' % self.manifest_bc_slo_size)
        self.assertEqual(headers['Etag'], '"%s"' % self.manifest_bc_slo_etag)
        self.assertEqual(headers['X-Manifest-Etag'], self.manifest_bc_json_md5)
        self.assertEqual(headers['X-Static-Large-Object'], 'true')
        self.assertEqual(headers['X-Parts-Count'], '2')
        self.assertEqual(int(headers['Content-Length']), len(body))
        self.assertEqual(body, b'')
        self.assertEqual(headers['X-Object-Meta-Plant'], 'Ficus')
        expected_app_calls = [
            ('HEAD', '/v1/AUTH_test/gettest/manifest-bc?part-number=4'),
            # segments needed
            ('GET', '/v1/AUTH_test/gettest/manifest-bc?part-number=4')
        ]
        self.assertEqual(self.app.calls, expected_app_calls)

    def test_part_number_exceeds_max_manifest_segments_is_ok(self):
        # verify that an existing part can be fetched regardless of the current
        # max_manifest_segments
        req = Request.blank(
            '/v1/AUTH_test/gettest/manifest-bc?part-number=2')
        self.slo.max_manifest_segments = 1
        status, headers, body = self.call_slo(req)
        self.assertEqual(status, '206 Partial Content')
        self.assertEqual(headers['Etag'], '"%s"' % self.manifest_bc_slo_etag)
        self.assertEqual(headers['X-Manifest-Etag'], self.manifest_bc_json_md5)
        self.assertEqual(headers['Content-Length'], '15')
        self.assertEqual(headers['Content-Range'], 'bytes 10-24/25')
        self.assertEqual(headers['X-Static-Large-Object'], 'true')
        self.assertEqual(headers['X-Parts-Count'], '2')
        self.assertEqual(headers['Content-Type'], 'application/octet-stream')
        self.assertEqual(body, b'c' * 15)
        expected_calls = [
            ('GET', '/v1/AUTH_test/gettest/manifest-bc?part-number=2'),
            ('GET', '/v1/AUTH_test/gettest/c_15?multipart-manifest=get')
        ]
        self.assertEqual(self.app.calls, expected_calls)

    def test_part_number_ignored_for_non_slo_object(self):
        # verify that a part-number param is ignored for a non-slo object
        def do_test(query_string):
            self.app.clear_calls()
            req = Request.blank(
                '/v1/AUTH_test/gettest/c_15?%s' % query_string)
            self.slo.max_manifest_segments = 1
            status, headers, body = self.call_slo(req)
            self.assertEqual(status, '200 OK')
            self.assertEqual(headers['Etag'], '%s' % md5hex('c' * 15))
            self.assertEqual(headers['Content-Length'], '15')
            self.assertEqual(body, b'c' * 15)
            self.assertEqual(1, self.app.call_count)
            method, path = self.app.calls[0]
            actual_req = Request.blank(path, method=method)
            self.assertEqual(req.path, actual_req.path)
            self.assertEqual(req.params, actual_req.params)

        do_test('part-number=-1')
        do_test('part-number=0')
        do_test('part-number=1')
        do_test('part-number=2')
        do_test('part-number=foo')
        do_test('part-number=foo&multipart-manifest=get')

    def test_part_number_ignored_for_non_slo_object_with_range(self):
        # verify that a part-number param is ignored for a non-slo object
        def do_test(query_string):
            self.app.clear_calls()
            req = Request.blank(
                '/v1/AUTH_test/gettest/c_15?%s' % query_string,
                headers={'Range': 'bytes=1-2'})
            self.slo.max_manifest_segments = 1
            status, headers, body = self.call_slo(req)
            self.assertEqual(status, '206 Partial Content')
            self.assertEqual(headers['Etag'], '%s' % md5hex('c' * 15))
            self.assertEqual(headers['Content-Length'], '2')
            self.assertEqual(headers['Content-Range'], 'bytes 1-2/15')
            self.assertEqual(body, b'c' * 2)
            self.assertEqual(1, self.app.call_count)
            method, path = self.app.calls[0]
            actual_req = Request.blank(path, method=method)
            self.assertEqual(req.path, actual_req.path)
            self.assertEqual(req.params, actual_req.params)

        do_test('part-number=-1')
        do_test('part-number=0')
        do_test('part-number=1')
        do_test('part-number=2')
        do_test('part-number=foo')
        do_test('part-number=foo&multipart-manifest=get')

    def test_part_number_ignored_for_manifest_get(self):
        def do_test(query_string):
            self.app.clear_calls()
            req = Request.blank(
                '/v1/AUTH_test/gettest/manifest-bc?%s' % query_string)
            self.slo.max_manifest_segments = 1
            status, headers, body = self.call_slo(req)
            self.assertEqual(status, '200 OK')
            self.assertEqual(headers['Etag'], self.manifest_bc_json_md5)
            self.assertEqual(headers['Content-Length'],
                             str(self.manifest_bc_json_size))
            self.assertEqual(headers['X-Static-Large-Object'], 'true')
            self.assertEqual(headers['Content-Type'],
                             'application/json; charset=utf-8')
            self.assertEqual(headers['X-Object-Meta-Plant'], 'Ficus')
            self.assertEqual(1, self.app.call_count)
            method, path = self.app.calls[0]
            actual_req = Request.blank(path, method=method)
            self.assertEqual(req.path, actual_req.path)
            self.assertEqual(req.params, actual_req.params)

        do_test('part-number=-1&multipart-manifest=get')
        do_test('part-number=0&multipart-manifest=get')
        do_test('part-number=1&multipart-manifest=get')
        do_test('part-number=2&multipart-manifest=get')
        do_test('part-number=foo&multipart-manifest=get')

    def test_head_out_of_range_part_number_on_subrange(self):
        # you can't go past the actual number of parts either
        req = Request.blank(
            '/v1/AUTH_test/gettest/manifest-abcd-subranges',
            method='HEAD',
            params={'part-number': 6})
        expected_calls = [
            ('HEAD', '/v1/AUTH_test/gettest/manifest-abcd-subranges?'
                     'part-number=6'),
            ('GET', '/v1/AUTH_test/gettest/manifest-abcd-subranges?'
                    'part-number=6')]
        status, headers, body = self.call_slo(req)
        self.assertEqual(status, '416 Requested Range Not Satisfiable')
        self.assertEqual(headers['Content-Range'],
                         'bytes */%d' % self.manifest_abcd_subranges_slo_size)
        self.assertEqual(headers['Etag'],
                         '"%s"' % self.manifest_abcd_subranges_slo_etag)
        self.assertEqual(headers['X-Manifest-Etag'],
                         self.manifest_abcd_subranges_json_md5)
        self.assertEqual(headers['X-Static-Large-Object'], 'true')
        self.assertEqual(headers['X-Parts-Count'], '5')
        self.assertEqual(int(headers['Content-Length']), len(body))
        self.assertEqual(body, b'')
        self.assertEqual(self.app.calls, expected_calls)

    def test_range_with_part_number_is_error(self):
        req = Request.blank(
            '/v1/AUTH_test/gettest/manifest-abcd-subranges?part-number=2',
            headers={'Range': 'bytes=4-12'})
        status, headers, body = self.call_slo(req)
        self.assertEqual(status, '400 Bad Request')
        self.assertNotIn('Content-Range', headers)
        self.assertNotIn('Etag', headers)
        self.assertNotIn('X-Static-Large-Object', headers)
        self.assertNotIn('X-Parts-Count', headers)
        self.assertEqual(body, b'Range requests are not supported with '
                               b'part number queries')
        expected_calls = [
            ('GET',
             '/v1/AUTH_test/gettest/manifest-abcd-subranges?part-number=2')
        ]
        self.assertEqual(expected_calls, self.app.calls)

    def test_head_part_number_subrange(self):
        req = Request.blank(
            '/v1/AUTH_test/gettest/manifest-abcd-subranges',
            method='HEAD', params={'part-number': 2})
        status, headers, body = self.call_slo(req)

        # Range header can be ignored in a HEAD request
        self.assertEqual(status, '206 Partial Content')
        self.assertEqual(headers['Etag'],
                         '"%s"' % self.manifest_abcd_subranges_slo_etag)
        self.assertEqual(headers['Content-Length'], '1')
        self.assertEqual(headers['X-Static-Large-Object'], 'true')
        self.assertEqual(headers['Content-Type'], 'application/json')
        self.assertEqual(headers['X-Parts-Count'], '5')
        self.assertEqual(body, b'')  # it's a HEAD request, after all
        expected_calls = [
            ('HEAD', '/v1/AUTH_test/gettest/manifest-abcd-subranges'
             '?part-number=2'),
            ('GET', '/v1/AUTH_test/gettest/manifest-abcd-subranges'
             '?part-number=2'),
        ]
        self.assertEqual(self.app.calls, expected_calls)

    def test_head_part_number_data_manifest(self):
        req = Request.blank(
            '/v1/AUTH_test/c/manifest-data',
            method='HEAD', params={'part-number': 1})
        status, headers, body = self.call_slo(req)
        self.assertEqual(status, '206 Partial Content')
        self.assertEqual(headers['Etag'],
                         '"%s"' % self.manifest_data_slo_etag)
        self.assertEqual(headers['Content-Length'], '6')
        self.assertEqual(headers['X-Static-Large-Object'], 'true')
        self.assertEqual(headers['X-Parts-Count'], '3')
        self.assertEqual(body, b'')  # it's a HEAD request, after all
        expected_calls = [
            ('HEAD', '/v1/AUTH_test/c/manifest-data?part-number=1'),
            ('GET', '/v1/AUTH_test/c/manifest-data?part-number=1'),
        ]
        self.assertEqual(self.app.calls, expected_calls)

    def test_get_part_number_data_manifest(self):
        req = Request.blank(
            '/v1/AUTH_test/c/manifest-data',
            params={'part-number': 3})
        status, headers, body = self.call_slo(req)
        self.assertEqual(status, '206 Partial Content')
        self.assertEqual(headers['Etag'],
                         '"%s"' % self.manifest_data_slo_etag)
        self.assertEqual(headers['Content-Length'], '6')
        self.assertEqual(headers['X-Static-Large-Object'], 'true')
        self.assertEqual(headers['X-Parts-Count'], '3')
        self.assertEqual(body, b'ABCDEF')
        expected_calls = [
            ('GET', '/v1/AUTH_test/c/manifest-data?part-number=3'),
        ]
        self.assertEqual(self.app.calls, expected_calls)


class TestPartNumberLegacyManifest(TestPartNumber):

    modern_manifest_headers = False


class TestSloBulkDeleter(unittest.TestCase):
    def test_reused_logger(self):
        slo_mware = slo.filter_factory({})('fake app')
        self.assertTrue(slo_mware.logger is slo_mware.bulk_deleter.logger)

    def test_passes_through_concurrency(self):
        slo_mware = slo.filter_factory({'delete_concurrency': 5})('fake app')
        self.assertEqual(5, slo_mware.bulk_deleter.delete_concurrency)

    def test_uses_big_max_deletes(self):
        slo_mware = slo.filter_factory(
            {'max_manifest_segments': 123456789})('fake app')
        self.assertGreaterEqual(
            slo_mware.bulk_deleter.max_deletes_per_request,
            123456789)


class TestSwiftInfo(unittest.TestCase):
    def setUp(self):
        registry._swift_info = {}
        registry._swift_admin_info = {}

    def test_registered_defaults(self):
        mware = slo.filter_factory({})('have to pass in an app')
        swift_info = registry.get_swift_info()
        self.assertTrue('slo' in swift_info)
        self.assertEqual(swift_info['slo'].get('max_manifest_segments'),
                         mware.max_manifest_segments)
        self.assertEqual(swift_info['slo'].get('min_segment_size'), 1)
        self.assertEqual(swift_info['slo'].get('max_manifest_size'),
                         mware.max_manifest_size)
        self.assertIs(swift_info['slo'].get('allow_async_delete'), True)
        self.assertEqual(1000, mware.max_manifest_segments)
        self.assertEqual(8388608, mware.max_manifest_size)
        self.assertEqual(1048576, mware.rate_limit_under_size)
        self.assertEqual(10, mware.rate_limit_after_segment)
        self.assertEqual(1, mware.rate_limit_segments_per_sec)
        self.assertEqual(10, mware.yield_frequency)
        self.assertEqual(2, mware.concurrency)
        self.assertEqual(2, mware.bulk_deleter.delete_concurrency)
        self.assertIs(True, mware.allow_async_delete)

    def test_registered_non_defaults(self):
        conf = dict(
            max_manifest_segments=500, max_manifest_size=1048576,
            rate_limit_under_size=2097152, rate_limit_after_segment=20,
            rate_limit_segments_per_sec=2, yield_frequency=5, concurrency=1,
            delete_concurrency=3, allow_async_delete='n')
        mware = slo.filter_factory(conf)('have to pass in an app')
        swift_info = registry.get_swift_info()
        self.assertTrue('slo' in swift_info)
        self.assertEqual(swift_info['slo'].get('max_manifest_segments'), 500)
        self.assertEqual(swift_info['slo'].get('min_segment_size'), 1)
        self.assertEqual(swift_info['slo'].get('max_manifest_size'), 1048576)
        self.assertIs(swift_info['slo'].get('allow_async_delete'), False)
        self.assertEqual(500, mware.max_manifest_segments)
        self.assertEqual(1048576, mware.max_manifest_size)
        self.assertEqual(2097152, mware.rate_limit_under_size)
        self.assertEqual(20, mware.rate_limit_after_segment)
        self.assertEqual(2, mware.rate_limit_segments_per_sec)
        self.assertEqual(5, mware.yield_frequency)
        self.assertEqual(1, mware.concurrency)
        self.assertEqual(3, mware.bulk_deleter.delete_concurrency)
        self.assertIs(False, mware.allow_async_delete)


class TestNonSloPassthrough(SloGETorHEADTestCase):

    def setUp(self):
        super(TestNonSloPassthrough, self).setUp()
        self._setup_alphabet_objects('a')

        body = b'big' * 1000
        self.app.register(
            'GET', '/v1/AUTH_test/rangetest/big', swob.HTTPOk, {
                'Content-Length': len(body),
                'Etag': md5hex(body),
            }, body=body)

    def test_get_nonmanifest_passthrough(self):
        req = Request.blank(
            '/v1/AUTH_test/gettest/a_5',
            environ={'REQUEST_METHOD': 'GET'})
        status, headers, body = self.call_slo(req)

        self.assertEqual(status, '200 OK')
        self.assertEqual(headers['Etag'], md5hex('a' * 5))
        self.assertEqual(headers['Content-Length'], '5')
        self.assertNotIn('X-Static-Large-Object', headers)
        self.assertNotIn('X-Manifest-Etag', headers)
        self.assertEqual(body, b'aaaaa')
        self.assertEqual(self.app.calls, [
            ('GET', '/v1/AUTH_test/gettest/a_5'),
        ])

    def test_non_slo_range_passthrough(self):
        req = Request.blank(
            '/v1/AUTH_test/rangetest/big',
            headers={'Range': 'bytes=0-4'})
        status, headers, body = self.call_slo(req)
        self.assertEqual(status, '206 Partial Content')
        self.assertEqual(headers['Content-Length'], '5')
        self.assertEqual(headers['Content-Range'], 'bytes 0-4/3000')
        self.assertEqual(body, b'bigbi')
        self.assertEqual(self.app.calls, [
            ('GET', '/v1/AUTH_test/rangetest/big'),
        ])

    def test_non_slo_range_unsatisfiable_passthrough(self):
        req = Request.blank(
            '/v1/AUTH_test/rangetest/big',
            headers={'Range': 'bytes=3001-'})
        status, headers, body = self.call_slo(req)
        self.assertEqual(status, '416 Requested Range Not Satisfiable')
        self.assertEqual(headers['Content-Range'], 'bytes */3000')
        self.assertIn(b'Requested Range Not Satisfiable', body)
        self.assertEqual(self.app.calls, [
            ('GET', '/v1/AUTH_test/rangetest/big'),
        ])

    def test_non_slo_multi_range_passthrough(self):
        req = Request.blank(
            '/v1/AUTH_test/rangetest/big',
            headers={'Range': 'bytes=1-2,3-4'})
        status, headers, body = self.call_slo(req)
        self.assertEqual(status, '206 Partial Content')
        self.assertNotIn('Content-Range', headers)

        ct, params = parse_content_type(headers['Content-Type'])
        self.assertEqual(ct, 'multipart/byteranges')

        params = dict(params)
        boundary = params.get('boundary')
        if six.PY3:
            boundary = boundary.encode('utf-8')

        self.assertEqual(len(body), int(headers['Content-Length']))

        got_mime_docs = []
        for mime_doc_fh in iter_multipart_mime_documents(
                BytesIO(body), boundary):
            headers = parse_mime_headers(mime_doc_fh)
            body = mime_doc_fh.read()
            got_mime_docs.append((headers, body))
        self.assertEqual(len(got_mime_docs), 2)

        first_range_headers, first_range_body = got_mime_docs[0]
        self.assertEqual(first_range_headers['Content-Range'],
                         'bytes 1-2/3000')
        self.assertEqual(first_range_body, b'ig')

        second_range_headers, second_range_body = got_mime_docs[1]
        self.assertEqual(second_range_headers['Content-Range'],
                         'bytes 3-4/3000')
        # 012 34 5678
        # big bi gbig
        self.assertEqual(second_range_body, b'bi')
        self.assertEqual(self.app.calls, [
            ('GET', '/v1/AUTH_test/rangetest/big'),
        ])

    def test_non_slo_multi_range_partially_satisfiable_passthrough(self):
        req = Request.blank(
            '/v1/AUTH_test/rangetest/big',
            headers={'Range': 'bytes=1-2,3-4,3001-'})
        status, headers, body = self.call_slo(req)
        self.assertEqual(status, '206 Partial Content')
        self.assertNotIn('Content-Range', headers)
        self.assertEqual(int(headers['Content-Length']), len(body))

        ct, params = parse_content_type(headers['Content-Type'])
        self.assertEqual(ct, 'multipart/byteranges')

        params = dict(params)
        boundary = params.get('boundary')
        if six.PY3:
            boundary = boundary.encode('utf-8')

        self.assertEqual(len(body), int(headers['Content-Length']))

        got_mime_docs = []
        for mime_doc_fh in iter_multipart_mime_documents(
                BytesIO(body), boundary):
            headers = parse_mime_headers(mime_doc_fh)
            body = mime_doc_fh.read()
            got_mime_docs.append((headers, body))
        self.assertEqual(len(got_mime_docs), 2)

        first_range_headers, first_range_body = got_mime_docs[0]
        self.assertEqual(first_range_headers['Content-Range'],
                         'bytes 1-2/3000')
        self.assertEqual(first_range_body, b'ig')

        second_range_headers, second_range_body = got_mime_docs[1]
        self.assertEqual(second_range_headers['Content-Range'],
                         'bytes 3-4/3000')
        self.assertEqual(second_range_body, b'bi')
        self.assertEqual(self.app.calls, [
            ('GET', '/v1/AUTH_test/rangetest/big'),
        ])

    def test_non_slo_multi_range_unsatisfiable_passthrough(self):
        req = Request.blank(
            '/v1/AUTH_test/rangetest/big',
            headers={'Range': 'bytes=3001-,3005-3010'})
        status, headers, body = self.call_slo(req)
        self.assertEqual(status, '416 Requested Range Not Satisfiable')
        self.assertEqual(headers['Content-Range'], 'bytes */3000')
        self.assertEqual(int(headers['Content-Length']), len(body))
        self.assertIn(b'Requested Range Not Satisfiable', body)
        self.assertEqual(self.app.calls, [
            ('GET', '/v1/AUTH_test/rangetest/big'),
        ])

    def test_non_slo_multi_range_starting_beyond_multipart_resp_length(self):
        req = Request.blank(
            '/v1/AUTH_test/rangetest/big',
            headers={'Range': 'bytes=1000-1002,2000-2002'})
        status, headers, body = self.call_slo(req)
        self.assertEqual(status, '206 Partial Content')
        self.assertNotIn('Content-Range', headers)
        self.assertEqual(int(headers['Content-Length']), len(body))

        ct, params = parse_content_type(headers['Content-Type'])
        self.assertEqual(ct, 'multipart/byteranges')

        params = dict(params)
        boundary = params.get('boundary')
        if six.PY3:
            boundary = boundary.encode('utf-8')

        self.assertEqual(len(body), int(headers['Content-Length']))

        got_mime_docs = []
        for mime_doc_fh in iter_multipart_mime_documents(
                BytesIO(body), boundary):
            headers = parse_mime_headers(mime_doc_fh)
            body = mime_doc_fh.read()
            got_mime_docs.append((headers, body))
        self.assertEqual(len(got_mime_docs), 2)

        first_range_headers, first_range_body = got_mime_docs[0]
        self.assertEqual(first_range_headers['Content-Range'],
                         'bytes 1000-1002/3000')
        self.assertEqual(first_range_body, b'igb')

        second_range_headers, second_range_body = got_mime_docs[1]
        self.assertEqual(second_range_headers['Content-Range'],
                         'bytes 2000-2002/3000')
        self.assertEqual(second_range_body, b'gbi')
        self.assertEqual(self.app.calls, [
            ('GET', '/v1/AUTH_test/rangetest/big'),
        ])


class TestRespAttrs(unittest.TestCase):
    def test_init_calculates_is_legacy(self):
        attrs = slo.RespAttrs(True, 123456789.12345,
                              'manifest-etag', 'slo-etag', 999)
        self.assertTrue(attrs.is_slo)
        self.assertEqual(123456789.12345, attrs.timestamp)
        self.assertIsInstance(attrs.timestamp, Timestamp)
        self.assertEqual('manifest-etag', attrs.json_md5)
        self.assertEqual('slo-etag', attrs.slo_etag)
        self.assertEqual(999, attrs.slo_size)
        # we gave it etag and size!
        self.assertTrue(attrs._has_size_and_etag())
        self.assertFalse(attrs.is_legacy)

    def test_init_converts_timestamps_from_strings(self):
        attrs = slo.RespAttrs(True, '123456789.12345',
                              'manifest-etag', 'slo-etag', 999)
        self.assertTrue(attrs.is_slo)
        self.assertEqual(123456789.12345, attrs.timestamp)
        self.assertIsInstance(attrs.timestamp, Timestamp)
        self.assertEqual('manifest-etag', attrs.json_md5)
        self.assertEqual('slo-etag', attrs.slo_etag)
        self.assertEqual(999, attrs.slo_size)
        # we gave it etag and size!
        self.assertTrue(attrs._has_size_and_etag())
        self.assertFalse(attrs.is_legacy)

    def test_default_types(self):
        attrs = slo.RespAttrs(None, None, None, None, None)
        # types are correct, values are default/place-holders
        self.assertTrue(attrs.is_slo is False)  # not None!
        self.assertEqual(0, attrs.timestamp)
        self.assertIsInstance(attrs.timestamp, Timestamp)
        self.assertEqual('', attrs.json_md5)
        self.assertEqual('', attrs.slo_etag)
        self.assertEqual(-1, attrs.slo_size)
        # we didn't provide etag & size
        self.assertFalse(attrs._has_size_and_etag())
        self.assertTrue(attrs.is_legacy)

    def test_init_with_no_sysmeta(self):
        now = Timestamp.now()
        attrs = slo.RespAttrs(True, now.normal, None, None, None)
        self.assertTrue(attrs.is_slo)
        self.assertEqual(now, attrs.timestamp)
        self.assertIsInstance(attrs.timestamp, Timestamp)
        self.assertEqual('', attrs.json_md5)
        self.assertEqual('', attrs.slo_etag)
        self.assertEqual(-1, attrs.slo_size)
        # we didn't provide etag & size
        self.assertFalse(attrs._has_size_and_etag())
        self.assertTrue(attrs.is_legacy)

    def test_init_with_no_sysmeta_offset(self):
        now = Timestamp.now(offset=123)
        attrs = slo.RespAttrs(True, now.internal, None, None, None)
        self.assertTrue(attrs.is_slo)
        self.assertEqual(now, attrs.timestamp)
        self.assertIsInstance(attrs.timestamp, Timestamp)
        self.assertEqual('', attrs.json_md5)
        self.assertEqual('', attrs.slo_etag)
        self.assertEqual(-1, attrs.slo_size)
        # we didn't provide etag & size
        self.assertFalse(attrs._has_size_and_etag())
        self.assertTrue(attrs.is_legacy)

    def test_from_empty_headers(self):
        attrs = slo.RespAttrs.from_headers([])
        self.assertFalse(attrs.is_slo)
        self.assertEqual(0, attrs.timestamp)
        self.assertEqual('', attrs.json_md5)
        self.assertEqual('', attrs.slo_etag)
        self.assertEqual(-1, attrs.slo_size)
        self.assertTrue(attrs.is_legacy)

    def test_from_only_timestamp(self):
        now = Timestamp.now(offset=1)
        attrs = slo.RespAttrs.from_headers(
            [('X-Backend-Timestamp', now.internal),
             ('X-Irrelevant', 'ignored')])
        self.assertFalse(attrs.is_slo)
        self.assertEqual(now, attrs.timestamp)
        self.assertEqual('', attrs.json_md5)
        self.assertEqual('', attrs.slo_etag)
        self.assertEqual(-1, attrs.slo_size)
        self.assertTrue(attrs.is_legacy)

    def test_legacy_slo_sysmeta(self):
        attrs = slo.RespAttrs.from_headers(
            [('X-Backend-Timestamp', '123456789.12345'),
             ('Etag', 'manifest-etag'),
             ('X-Static-lARGE-Object', 'yes')])
        self.assertTrue(attrs.is_slo)
        self.assertEqual(123456789.12345, attrs.timestamp)
        self.assertEqual('manifest-etag', attrs.json_md5)
        self.assertEqual('', attrs.slo_etag)
        self.assertEqual(-1, attrs.slo_size)
        self.assertTrue(attrs.is_legacy)

    def test_partial_modern_sysmeta(self):
        # missing slo etag
        attrs = slo.RespAttrs.from_headers(
            [('X-Backend-Timestamp', '123456789.12345'),
             ('Etag', 'manifest-etag'),
             ('X-Static-lARGE-Object', 'yes'),
             ('x-object-sysmeta-slo-size', '1234')])
        self.assertTrue(attrs.is_slo)
        self.assertEqual(123456789.12345, attrs.timestamp)
        self.assertEqual('manifest-etag', attrs.json_md5)
        self.assertEqual('', attrs.slo_etag)
        self.assertEqual(1234, attrs.slo_size)
        self.assertTrue(attrs.is_legacy)

        # missing slo size
        attrs = slo.RespAttrs.from_headers(
            [('X-Backend-Timestamp', '123456789.12345'),
             ('Etag', 'manifest-etag'),
             ('X-Static-lARGE-Object', 'yes'),
             ('x-object-sysmeta-slo-etag', 'slo-etag')])
        self.assertTrue(attrs.is_slo)
        self.assertEqual(123456789.12345, attrs.timestamp)
        self.assertEqual('manifest-etag', attrs.json_md5)
        self.assertEqual('slo-etag', attrs.slo_etag)
        self.assertEqual(-1, attrs.slo_size)
        self.assertTrue(attrs.is_legacy)

        # missing manifest etag
        attrs = slo.RespAttrs.from_headers(
            [('X-Backend-Timestamp', '123456789.12345'),
             ('X-Static-lARGE-Object', 'yes'),
             ('x-object-sysmeta-slo-size', '1234'),
             ('x-object-sysmeta-slo-etag', 'slo-etag')])
        self.assertTrue(attrs.is_slo)
        self.assertEqual(123456789.12345, attrs.timestamp)
        self.assertEqual('', attrs.json_md5)
        self.assertEqual('slo-etag', attrs.slo_etag)
        self.assertEqual(1234, attrs.slo_size)
        # missing Etag might be some kind of bug, but it has all sysmeta
        self.assertFalse(attrs.is_legacy)

    def test_invalid_sysmeta(self):
        attrs = slo.RespAttrs.from_headers(
            [('X-Backend-Timestamp', '123456789.12345'),
             ('X-Static-lARGE-Object', 'yes'),
             ('x-object-sysmeta-slo-size', 'huge!')])
        self.assertTrue(attrs.is_slo)
        self.assertEqual(123456789.12345, attrs.timestamp)
        self.assertEqual('', attrs.json_md5)
        self.assertEqual('', attrs.slo_etag)
        self.assertEqual(-1, attrs.slo_size)
        self.assertTrue(attrs.is_legacy)

        attrs = slo.RespAttrs.from_headers(
            [('X-Backend-Timestamp', '123456789.12345'),
             ('X-Static-lARGE-Object', 'yes'),
             ('e-TAG', 'wrong!'),
             ('x-object-sysmeta-slo-size', '')])
        self.assertTrue(attrs.is_slo)
        self.assertEqual(123456789.12345, attrs.timestamp)
        self.assertEqual('', attrs.json_md5)
        self.assertEqual('', attrs.slo_etag)
        self.assertEqual(-1, attrs.slo_size)
        self.assertTrue(attrs.is_legacy)

    def test_from_valid_sysmeta(self):
        attrs = slo.RespAttrs.from_headers(
            [('X-Backend-Timestamp', '123456789.12345'),
             ('Etag', 'manifest-etag'),
             ('X-Static-lARGE-Object', 'yes'),
             ('x-object-sysmeta-slo-etag', 'slo-tag'),
             ('x-object-sysmeta-slo-size', '1234')])
        self.assertTrue(attrs.is_slo)
        self.assertEqual(123456789.12345, attrs.timestamp)
        self.assertEqual('manifest-etag', attrs.json_md5)
        self.assertEqual('slo-tag', attrs.slo_etag)
        self.assertEqual(1234, attrs.slo_size)
        self.assertFalse(attrs.is_legacy)

    def test_from_regular_object(self):
        now = Timestamp.now()
        attrs = slo.RespAttrs.from_headers(
            [('X-Backend-Timestamp', now.normal),
             ('Etag', 'object-etag')])
        self.assertFalse(attrs.is_slo)
        self.assertEqual(now, attrs.timestamp)
        # N.B. we only set manifest_etag on slo objects
        self.assertEqual('', attrs.json_md5)
        self.assertEqual('', attrs.slo_etag)
        self.assertEqual(-1, attrs.slo_size)
        self.assertTrue(attrs.is_legacy)

    def test_non_slo_with_sysmeta(self):
        attrs = slo.RespAttrs.from_headers(
            [('X-Backend-Timestamp', '123456789.12345'),
             ('X-Static-lARGE-Object', 'false')])
        self.assertFalse(attrs.is_slo)
        self.assertEqual(123456789.12345, attrs.timestamp)
        self.assertEqual('', attrs.json_md5)
        self.assertEqual('', attrs.slo_etag)
        self.assertEqual(-1, attrs.slo_size)
        self.assertTrue(attrs.is_legacy)

        attrs = slo.RespAttrs.from_headers(
            [('X-Backend-Timestamp', '123456789.12345'),
             ('Etag', 'segment-etag'),
             ('x-object-sysmeta-slo-etag', 'tag'),
             ('x-object-sysmeta-slo-size', '1234')])
        # this is NOT an SLO
        self.assertFalse(attrs.is_slo)
        self.assertEqual('', attrs.json_md5)
        # ... but we set these based on the sysmeta values
        self.assertEqual('tag', attrs.slo_etag)
        self.assertEqual(1234, attrs.slo_size)
        self.assertEqual(123456789.12345, attrs.timestamp)
        # I hope someday a non-slo with slo sysmeta *will* be just a legacy,
        # see lp bug #2035158
        self.assertFalse(attrs.is_legacy)

    def _legacy_from_headers(self):
        attrs = slo.RespAttrs.from_headers(
            [('X-Backend-Timestamp', '123456789.12345'),
             ('Etag', 'manifest-etag'),
             ('X-Static-lARGE-Object', 'yes')])
        self.assertTrue(attrs.is_slo)
        self.assertEqual(123456789.12345, attrs.timestamp)
        self.assertEqual('manifest-etag', attrs.json_md5)
        self.assertEqual('', attrs.slo_etag)
        self.assertEqual(-1, attrs.slo_size)
        self.assertTrue(attrs.is_legacy)
        return attrs

    def test_update_from_segments(self):
        attrs = self._legacy_from_headers()
        segments = [
            {'hash': 'abc', 'bytes': 2},
            {'hash': 'def', 'bytes': 3},
        ]
        slo._annotate_segments(segments)
        attrs.update_from_segments(segments)

        exp_etag = md5('abcdef'.encode('ascii'), usedforsecurity=False)

        self.assertTrue(attrs.is_slo)
        self.assertEqual(123456789.12345, attrs.timestamp)
        self.assertEqual(exp_etag.hexdigest(), attrs.slo_etag)
        self.assertEqual(5, attrs.slo_size)
        # N.B. it's still a legacy manifest
        self.assertTrue(attrs.is_legacy)

    def test_update_from_segments_with_raw_data(self):
        attrs = self._legacy_from_headers()
        raw_data = b'something'
        segments = [
            {'hash': 'abc', 'bytes': 2},
            {'data': base64.b64encode(raw_data)},
        ]
        slo._annotate_segments(segments)
        attrs.update_from_segments(segments)

        raw_data_checksum = md5(raw_data).hexdigest()
        exp_etag = md5(('abc' + raw_data_checksum).encode('ascii'),
                       usedforsecurity=False)

        self.assertTrue(attrs.is_slo)
        self.assertEqual(123456789.12345, attrs.timestamp)
        self.assertEqual(exp_etag.hexdigest(), attrs.slo_etag)
        self.assertEqual(11, attrs.slo_size)
        # N.B. it's still a legacy manifest
        self.assertTrue(attrs.is_legacy)

    def test_update_from_segments_with_range(self):
        attrs = self._legacy_from_headers()
        segments = [
            {'hash': 'abc', 'bytes': 2},
            {'hash': 'def', 'range': '1-2'},
        ]
        slo._annotate_segments(segments)
        attrs.update_from_segments(segments)

        exp_etag = md5('abcdef:1-2;'.encode('ascii'), usedforsecurity=False)

        self.assertTrue(attrs.is_slo)
        self.assertEqual(123456789.12345, attrs.timestamp)
        self.assertEqual(exp_etag.hexdigest(), attrs.slo_etag)
        self.assertEqual(4, attrs.slo_size)
        # N.B. it's still a legacy manifest
        self.assertTrue(attrs.is_legacy)

    def test_update_from_segments_with_sub_slo(self):
        attrs = self._legacy_from_headers()
        content_type = 'application/octet-stream'
        content_type += ";swift_bytes=%d" % 5
        segments = [
            {'hash': 'abc', 'bytes': 2},
            {'hash': '123', 'sub_slo': True, 'content_type': content_type},
        ]
        slo._annotate_segments(segments)
        attrs.update_from_segments(segments)

        exp_etag = md5('abc123'.encode('ascii'), usedforsecurity=False)

        self.assertTrue(attrs.is_slo)
        self.assertEqual(123456789.12345, attrs.timestamp)
        self.assertEqual(exp_etag.hexdigest(), attrs.slo_etag)
        self.assertEqual(7, attrs.slo_size)
        # N.B. it's still a legacy manifest
        self.assertTrue(attrs.is_legacy)

    def test_update_from_segments_with_sub_slo_range(self):
        attrs = self._legacy_from_headers()
        content_type = 'application/octet-stream'
        content_type += ";swift_bytes=%d" % 5
        segments = [
            {'hash': 'abc', 'bytes': 2},
            {'hash': '123', 'sub_slo': True, 'content_type': content_type,
             'range': '2-4'},
        ]
        slo._annotate_segments(segments)
        attrs.update_from_segments(segments)

        exp_etag = md5('abc123:2-4;'.encode('ascii'), usedforsecurity=False)

        self.assertTrue(attrs.is_slo)
        self.assertEqual(123456789.12345, attrs.timestamp)
        self.assertEqual(exp_etag.hexdigest(), attrs.slo_etag)
        self.assertEqual(5, attrs.slo_size)
        # N.B. it's still a legacy manifest
        self.assertTrue(attrs.is_legacy)

    def test_update_from_segments_not_legacy(self):
        attrs = slo.RespAttrs.from_headers(
            [('X-Backend-Timestamp', '123456789.12345'),
             ('X-Static-lARGE-Object', 'yes'),
             ('x-object-sysmeta-slo-etag', 'tag'),
             ('x-object-sysmeta-slo-size', '1234')])

        segments = 'not even json; does not matter'
        attrs.update_from_segments(segments)

        self.assertTrue(attrs.is_slo)
        self.assertEqual(123456789.12345, attrs.timestamp)
        self.assertEqual('tag', attrs.slo_etag)
        self.assertEqual(1234, attrs.slo_size)
        # N.B. it's still a legacy manifest
        self.assertFalse(attrs.is_legacy)


if __name__ == '__main__':
    unittest.main()<|MERGE_RESOLUTION|>--- conflicted
+++ resolved
@@ -1972,15 +1972,6 @@
         """
         This manifest's segments are all regular objects.
         """
-<<<<<<< HEAD
-        _bb_manifest = [
-            {'name': '/gettest/b_50', 'hash': md5hex('b' * 50), 'bytes': '50',
-             'content_type': 'text/plain'},
-        ]
-        self._setup_manifest('single-segment', _bb_manifest, extra_headers={
-            'X-Object-Meta-Nature': 'Regular',
-        }, container='gettest')
-=======
         _single_segment_manifest = [
             {'name': '/gettest/b_50', 'hash': md5hex('b' * 50), 'bytes': '50',
              'content_type': 'text/plain'},
@@ -1989,7 +1980,6 @@
             'single-segment', _single_segment_manifest,
             extra_headers={'X-Object-Meta-Nature': 'Regular'},
             container='gettest')
->>>>>>> 391e2588
 
     def _setup_manifest_data(self):
         _data_manifest = [

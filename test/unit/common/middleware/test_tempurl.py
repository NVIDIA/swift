# Copyright (c) 2011-2014 Greg Holt
# Copyright (c) 2012-2013 Peter Portante
# Copyright (c) 2012 Iryoung Jeong
# Copyright (c) 2012 Michael Barton
# Copyright (c) 2013 Alex Gaynor
# Copyright (c) 2013 Chuck Thier
# Copyright (c) 2013 David Goetz
# Copyright (c) 2015 Donagh McCabe
# Copyright (c) 2013 Greg Lange
# Copyright (c) 2013 John Dickinson
# Copyright (c) 2013 Kun Huang
# Copyright (c) 2013 Richard Hawkins
# Copyright (c) 2013 Samuel Merritt
# Copyright (c) 2013 Shri Javadekar
# Copyright (c) 2013 Tong Li
# Copyright (c) 2013 ZhiQiang Fan
#
# Licensed under the Apache License, Version 2.0 (the "License");
# you may not use this file except in compliance with the License.
# You may obtain a copy of the License at
#
#    http://www.apache.org/licenses/LICENSE-2.0
#
# Unless required by applicable law or agreed to in writing, software
# distributed under the License is distributed on an "AS IS" BASIS,
# WITHOUT WARRANTIES OR CONDITIONS OF ANY KIND, either express or
# implied.
# See the License for the specific language governing permissions and
# limitations under the License.

import base64
import hmac
import itertools
import mock
import unittest
import hashlib
import six
from six.moves.urllib.parse import quote
from time import time, strftime, gmtime

from swift.common.middleware import tempauth, tempurl, proxy_logging
from swift.common.header_key_dict import HeaderKeyDict
from swift.common.swob import Request, Response
from swift.common import utils, registry
from test.debug_logger import debug_logger


class FakeApp(object):

    def __init__(self, status_headers_body_iter=None):
        self.calls = 0
        self.status_headers_body_iter = status_headers_body_iter
        if not self.status_headers_body_iter:
            self.status_headers_body_iter = iter(
                itertools.repeat((
                    '404 Not Found', {
                        'x-test-header-one-a': 'value1',
                        'x-test-header-two-a': 'value2',
                        'x-test-header-two-b': 'value3'},
                    '')))
        self.request = None

    def __call__(self, env, start_response):
        self.calls += 1
        self.request = Request.blank('', environ=env)
        if 'swift.authorize' in env:
            resp = env['swift.authorize'](self.request)
            if resp:
                return resp(env, start_response)
        status, headers, body = next(self.status_headers_body_iter)
        return Response(status=status, headers=headers,
                        body=body)(env, start_response)


class TestTempURL(unittest.TestCase):

    def setUp(self):
        self.app = FakeApp()
        self.auth = tempauth.filter_factory({'reseller_prefix': ''})(self.app)
        self.tempurl = tempurl.filter_factory({})(self.auth)
        self.logger = self.tempurl.logger = debug_logger()

    def _make_request(self, path, environ=None, keys=(), container_keys=None,
                      **kwargs):
        if environ is None:
            environ = {}

        _junk, account, _junk, _junk = utils.split_path(path, 2, 4, True)
        self._fake_cache_environ(environ, account, keys,
                                 container_keys=container_keys)
        req = Request.blank(path, environ=environ, **kwargs)
        return req

    def _fake_cache_environ(self, environ, account, keys, container_keys=None):
        """
        Fake out the caching layer for get_account_info(). Injects account data
        into environ such that keys are the tempurl keys, if set.
        """
        meta = {'swash': 'buckle'}
        for idx, key in enumerate(keys):
            meta_name = 'Temp-URL-key' + (("-%d" % (idx + 1) if idx else ""))
            if key:
                meta[meta_name] = key

        ic = environ.setdefault('swift.infocache', {})
        ic['account/' + account] = {
            'status': 204,
            'container_count': '0',
            'total_object_count': '0',
            'bytes': '0',
            'meta': meta}

        meta = {}
        for i, key in enumerate(container_keys or []):
            meta_name = 'Temp-URL-key' + (("-%d" % (i + 1) if i else ""))
            meta[meta_name] = key

        container_cache_key = 'container/' + account + '/c'
        ic.setdefault(container_cache_key, {'meta': meta})

    def test_passthrough(self):
        resp = self._make_request('/v1/a/c/o').get_response(self.tempurl)
        self.assertEqual(resp.status_int, 401)
        self.assertNotIn(b'Temp URL invalid', resp.body)

    def test_allow_options(self):
        self.app.status_headers_body_iter = iter([('200 Ok', {}, '')])
        resp = self._make_request(
            '/v1/a/c/o?temp_url_sig=abcde&temp_url_expires=12345',
            environ={'REQUEST_METHOD': 'OPTIONS'}).get_response(self.tempurl)
        self.assertEqual(resp.status_int, 200)

    def assert_valid_sig(self, expires, path, keys, sig, environ=None,
                         prefix=None):
        if not environ:
            environ = {}
        if six.PY3 and isinstance(sig, six.binary_type):
            sig = sig.decode('utf-8')
        environ['QUERY_STRING'] = 'temp_url_sig=%s&temp_url_expires=%s' % (
            sig.replace('+', '%2B'), expires)
        if prefix is not None:
            environ['QUERY_STRING'] += '&temp_url_prefix=%s' % prefix
        req = self._make_request(path, keys=keys, environ=environ)
        self.tempurl.app = FakeApp(iter([('200 Ok', (), '123')]))
        resp = req.get_response(self.tempurl)
        self.assertEqual(resp.status_int, 200)
        self.assertEqual(resp.headers['content-disposition'],
                         'attachment; filename="o"; ' + "filename*=UTF-8''o")
        self.assertEqual(resp.headers['expires'],
                         strftime('%a, %d %b %Y %H:%M:%S GMT',
                                  gmtime(expires)))
        self.assertEqual(req.environ['swift.authorize_override'], True)
        self.assertEqual(req.environ['REMOTE_USER'], '.wsgi.tempurl')

    def test_get_valid(self):
        method = 'GET'
        expires = int(time() + 86400)
        path = '/v1/a/c/o'
        key = b'abc'
        hmac_body = ('%s\n%i\n%s' % (method, expires, path)).encode('utf-8')

        sig = hmac.new(key, hmac_body, hashlib.sha1).hexdigest()
        self.assert_valid_sig(expires, path, [key], sig)

        sig = hmac.new(key, hmac_body, hashlib.sha256).hexdigest()
        self.assert_valid_sig(expires, path, [key], sig)

        sig = base64.b64encode(hmac.new(
            key, hmac_body, hashlib.sha256).digest())
        self.assert_valid_sig(expires, path, [key], b'sha256:' + sig)

        sig = base64.b64encode(hmac.new(
            key, hmac_body, hashlib.sha512).digest())
        self.assert_valid_sig(expires, path, [key], b'sha512:' + sig)

        self.assertEqual(self.logger.statsd_client.get_increment_counts(), {
            'tempurl.digests.sha1': 1,
            'tempurl.digests.sha256': 2,
            'tempurl.digests.sha512': 1
        })

    def test_get_valid_key2(self):
        method = 'GET'
        expires = int(time() + 86400)
        path = '/v1/a/c/o'
        key1 = b'abc123'
        key2 = b'def456'
        hmac_body = ('%s\n%i\n%s' % (method, expires, path)).encode('utf-8')
        sig1 = hmac.new(key1, hmac_body, hashlib.sha256).hexdigest()
        sig2 = hmac.new(key2, hmac_body, hashlib.sha256).hexdigest()
        for sig in (sig1, sig2):
            self.assert_valid_sig(expires, path, [key1, key2], sig)

    def test_get_valid_container_keys(self):
        ic = {}
        environ = {'swift.infocache': ic}
        # Add two static container keys
        container_keys = ['me', 'other']
        meta = {}
        for idx, key in enumerate(container_keys):
            meta_name = 'Temp-URL-key' + (("-%d" % (idx + 1) if idx else ""))
            if key:
                meta[meta_name] = key
        ic['container/a/c'] = {'meta': meta}

        method = 'GET'
        expires = int(time() + 86400)
        path = '/v1/a/c/o'
        key1 = b'me'
        key2 = b'other'
        hmac_body = ('%s\n%i\n%s' % (method, expires, path)).encode('utf-8')
        sig1 = hmac.new(key1, hmac_body, hashlib.sha256).hexdigest()
        sig2 = hmac.new(key2, hmac_body, hashlib.sha256).hexdigest()
        account_keys = []
        for sig in (sig1, sig2):
            self.assert_valid_sig(expires, path, account_keys, sig, environ)

    def test_signature_trim(self):
        # Insert proxy logging into the pipeline
        p_logging = proxy_logging.filter_factory({})(self.app)
        self.auth = tempauth.filter_factory({
            'reseller_prefix': ''})(p_logging)
        self.tempurl = tempurl.filter_factory({
            'allowed_digests': 'sha1'})(self.auth)

        # valid sig should be exactly 40 hex chars
        sig = 'deadbeefdeadbeefdeadbeefdeadbeefdeadbeef'
        expires = int(time() + 1000)
        p_logging.access_logger.logger = debug_logger('fake')
        resp = self._make_request(
            '/v1/a/c/o?temp_url_sig=%s&temp_url_expires=%d' % (sig, expires))

        with mock.patch('swift.common.middleware.tempurl.TempURL._get_keys',
                        return_value=[('key', tempurl.CONTAINER_SCOPE)]):
            with mock.patch(
                    'swift.common.middleware.tempurl.TempURL._get_hmacs',
                    return_value=[(sig, tempurl.CONTAINER_SCOPE)]):
                resp.get_response(self.tempurl)
        trimmed_sig_qs = '%s...' % sig[:16]
        info_lines = p_logging.access_logger. \
            logger.get_lines_for_level('info')

        self.assertIn(trimmed_sig_qs, info_lines[0])

    @mock.patch('swift.common.middleware.tempurl.time', return_value=0)
    def test_get_valid_with_filename(self, mock_time):
        method = 'GET'
        expires = (((24 + 1) * 60 + 1) * 60) + 1
        path = '/v1/a/c/o'
        key = b'abc'
        hmac_body = ('%s\n%i\n%s' % (method, expires, path)).encode('utf-8')
        sig = hmac.new(key, hmac_body, hashlib.sha256).hexdigest()
        req = self._make_request(path, keys=[key], environ={
            'QUERY_STRING': 'temp_url_sig=%s&temp_url_expires=%s&'
            'filename=bob%%20%%22killer%%22.txt' % (sig, expires)})
        self.tempurl.app = FakeApp(iter([('200 Ok', (), '123')]))
        resp = req.get_response(self.tempurl)
        self.assertEqual(resp.status_int, 200)
        self.assertEqual(resp.headers['content-disposition'],
                         'attachment; filename="bob %22killer%22.txt"; ' +
                         "filename*=UTF-8''bob%20%22killer%22.txt")
        self.assertIn('expires', resp.headers)
        self.assertEqual('Fri, 02 Jan 1970 01:01:01 GMT',
                         resp.headers['expires'])
        self.assertEqual(req.environ['swift.authorize_override'], True)
        self.assertEqual(req.environ['REMOTE_USER'], '.wsgi.tempurl')

    def test_head_valid_with_filename(self):
        method = 'HEAD'
        expires = int(time() + 86400)
        path = '/v1/a/c/o'
        key = b'abc'
        hmac_body = ('%s\n%i\n%s' % (method, expires, path)).encode('utf-8')
        sig = hmac.new(key, hmac_body, hashlib.sha256).hexdigest()
        req = self._make_request(path, keys=[key], environ={
            'REQUEST_METHOD': 'HEAD',
            'QUERY_STRING': 'temp_url_sig=%s&temp_url_expires=%s&'
            'filename=bob_killer.txt' % (sig, expires)})
        self.tempurl.app = FakeApp(iter([('200 Ok', (), '123')]))
        resp = req.get_response(self.tempurl)
        self.assertEqual(resp.status_int, 200)
        self.assertEqual(resp.headers['content-disposition'],
                         'attachment; filename="bob_killer.txt"; ' +
                         "filename*=UTF-8''bob_killer.txt")

    def test_head_and_get_headers_match(self):
        method = 'HEAD'
        expires = int(time() + 86400)
        path = '/v1/a/c/o'
        key = b'abc'
        hmac_body = ('%s\n%i\n%s' % (method, expires, path)).encode('utf-8')
        sig = hmac.new(key, hmac_body, hashlib.sha256).hexdigest()
        req = self._make_request(path, keys=[key], environ={
            'REQUEST_METHOD': 'HEAD',
            'QUERY_STRING': 'temp_url_sig=%s&temp_url_expires=%s'
            % (sig, expires)})
        self.tempurl.app = FakeApp(iter([('200 Ok', (), '123')]))
        resp = req.get_response(self.tempurl)

        get_method = 'GET'
        get_hmac_body = ('%s\n%i\n%s' %
                         (get_method, expires, path)).encode('utf-8')
        get_sig = hmac.new(key, get_hmac_body, hashlib.sha256).hexdigest()
        get_req = self._make_request(path, keys=[key], environ={
            'REQUEST_METHOD': 'GET',
            'QUERY_STRING': 'temp_url_sig=%s&temp_url_expires=%s'
            % (get_sig, expires)})
        self.tempurl.app = FakeApp(iter([('200 Ok', (), '123')]))
        get_resp = get_req.get_response(self.tempurl)
        self.assertEqual(resp.headers, get_resp.headers)

    @mock.patch('swift.common.middleware.tempurl.time', return_value=0)
    def test_get_valid_with_filename_and_inline(self, mock_time):
        method = 'GET'
        expires = 1
        path = '/v1/a/c/o'
        key = b'abc'
        hmac_body = ('%s\n%i\n%s' % (method, expires, path)).encode('utf-8')
        sig = hmac.new(key, hmac_body, hashlib.sha256).hexdigest()
        req = self._make_request(path, keys=[key], environ={
            'QUERY_STRING': 'temp_url_sig=%s&temp_url_expires=%s&'
            'filename=bob%%20%%22killer%%22.txt&inline=' % (sig, expires)})
        self.tempurl.app = FakeApp(iter([('200 Ok', (), '123')]))
        resp = req.get_response(self.tempurl)
        self.assertEqual(resp.status_int, 200)
        self.assertEqual(resp.headers['content-disposition'],
                         'inline; filename="bob %22killer%22.txt"; ' +
                         "filename*=UTF-8''bob%20%22killer%22.txt")
        self.assertIn('expires', resp.headers)
        self.assertEqual('Thu, 01 Jan 1970 00:00:01 GMT',
                         resp.headers['expires'])
        self.assertEqual(req.environ['swift.authorize_override'], True)
        self.assertEqual(req.environ['REMOTE_USER'], '.wsgi.tempurl')

    def test_get_valid_with_inline(self):
        method = 'GET'
        expires = int(time() + 86400)
        path = '/v1/a/c/o'
        key = b'abc'
        hmac_body = ('%s\n%i\n%s' % (method, expires, path)).encode('utf-8')
        sig = hmac.new(key, hmac_body, hashlib.sha256).hexdigest()
        req = self._make_request(path, keys=[key], environ={
            'QUERY_STRING': 'temp_url_sig=%s&temp_url_expires=%s&'
            'inline=' % (sig, expires)})
        self.tempurl.app = FakeApp(iter([('200 Ok', (), '123')]))
        resp = req.get_response(self.tempurl)
        self.assertEqual(resp.status_int, 200)
        self.assertEqual(resp.headers['content-disposition'], 'inline')
        self.assertIn('expires', resp.headers)
        self.assertEqual(req.environ['swift.authorize_override'], True)
        self.assertEqual(req.environ['REMOTE_USER'], '.wsgi.tempurl')

    def test_get_valid_with_prefix(self):
        method = 'GET'
        expires = int(time() + 86400)
        prefix = 'p1/p2/'
        sig_path = 'prefix:/v1/a/c/' + prefix
        query_path = '/v1/a/c/' + prefix + 'o'
        key = b'abc'
        hmac_body = ('%s\n%i\n%s' %
                     (method, expires, sig_path)).encode('utf-8')
        sig = hmac.new(key, hmac_body, hashlib.sha256).hexdigest()
        self.assert_valid_sig(expires, query_path, [key], sig, prefix=prefix)

        query_path = query_path[:-1] + 'p3/o'
        key = b'abc'
        hmac_body = ('%s\n%i\n%s' %
                     (method, expires, sig_path)).encode('utf-8')
        sig = hmac.new(key, hmac_body, hashlib.sha256).hexdigest()
        self.assert_valid_sig(expires, query_path, [key], sig, prefix=prefix)

    def test_get_valid_with_prefix_and_staticweb(self):
        method = 'GET'
        expires = int(time() + 86400)
        prefix = 'p1/p2/'
        sig_path = 'prefix:/v1/a/c/' + prefix
        query_path = '/v1/a/c/' + prefix + 'o'
        key = b'abc'
        hmac_body = ('%s\n%i\n%s' %
                     (method, expires, sig_path)).encode('utf-8')
        sig = hmac.new(key, hmac_body, hashlib.sha512).hexdigest()
        req = self._make_request(query_path, keys=[key], environ={
            'QUERY_STRING': 'temp_url_sig=%s&temp_url_expires=%s&'
            'temp_url_prefix=%s' % (sig, expires, prefix)})
        self.tempurl.app = FakeApp(iter([('200 Ok', {
            'X-Backend-Content-Generator': 'staticweb'}, b'123')]))
        resp = req.get_response(self.tempurl)
        self.assertEqual(resp.status_int, 200)
        # This is the key thing: if the response came from staticweb, assume
        # the client is a browser and doesn't want a download prompt
        self.assertEqual(resp.headers['content-disposition'], 'inline')
        self.assertIn('expires', resp.headers)
        self.assertEqual(req.environ['swift.authorize_override'], True)
        self.assertEqual(req.environ['REMOTE_USER'], '.wsgi.tempurl')

    def test_get_valid_with_prefix_empty(self):
        method = 'GET'
        expires = int(time() + 86400)
        sig_path = 'prefix:/v1/a/c/'
        query_path = '/v1/a/c/o'
        key = b'abc'
        hmac_body = ('%s\n%i\n%s' %
                     (method, expires, sig_path)).encode('utf-8')
        sig = hmac.new(key, hmac_body, hashlib.sha256).hexdigest()
        self.assert_valid_sig(expires, query_path, [key], sig, prefix='')

    def test_obj_odd_chars(self):
        method = 'GET'
        expires = int(time() + 86400)
        path = '/v1/a/c/a\r\nb'
        key = b'abc'
        hmac_body = ('%s\n%i\n%s' % (method, expires, path)).encode('utf-8')
        sig = hmac.new(key, hmac_body, hashlib.sha256).hexdigest()
        req = self._make_request(quote(path), keys=[key], environ={
            'QUERY_STRING': 'temp_url_sig=%s&temp_url_expires=%s' % (
                sig, expires)})
        self.tempurl.app = FakeApp(iter([('200 Ok', (), '123')]))
        resp = req.get_response(self.tempurl)
        self.assertEqual(resp.status_int, 200)
        self.assertEqual(resp.headers['content-disposition'],
                         'attachment; filename="a%0D%0Ab"; ' +
                         "filename*=UTF-8''a%0D%0Ab")
        self.assertIn('expires', resp.headers)
        self.assertEqual(req.environ['swift.authorize_override'], True)
        self.assertEqual(req.environ['REMOTE_USER'], '.wsgi.tempurl')

    def test_obj_odd_chars_in_content_disposition_metadata(self):
        method = 'GET'
        expires = int(time() + 86400)
        path = '/v1/a/c/o'
        key = b'abc'
        hmac_body = ('%s\n%i\n%s' % (method, expires, path)).encode('utf-8')
        sig = hmac.new(key, hmac_body, hashlib.sha256).hexdigest()
        req = self._make_request(path, keys=[key], environ={
            'QUERY_STRING': 'temp_url_sig=%s&temp_url_expires=%s' % (
                sig, expires)})
        headers = [('Content-Disposition', 'attachment; filename="fu\nbar"')]
        self.tempurl.app = FakeApp(iter([('200 Ok', headers, '123')]))
        resp = req.get_response(self.tempurl)
        self.assertEqual(resp.status_int, 200)
        self.assertEqual(resp.headers['content-disposition'],
                         'attachment; filename="fu%0Abar"')
        self.assertIn('expires', resp.headers)
        self.assertEqual(req.environ['swift.authorize_override'], True)
        self.assertEqual(req.environ['REMOTE_USER'], '.wsgi.tempurl')

    def test_obj_trailing_slash(self):
        method = 'GET'
        expires = int(time() + 86400)
        path = '/v1/a/c/o/'
        key = b'abc'
        hmac_body = ('%s\n%i\n%s' % (method, expires, path)).encode('utf-8')
        sig = hmac.new(key, hmac_body, hashlib.sha256).hexdigest()
        req = self._make_request(path, keys=[key], environ={
            'QUERY_STRING': 'temp_url_sig=%s&temp_url_expires=%s' % (
                sig, expires)})
        self.tempurl.app = FakeApp(iter([('200 Ok', (), '123')]))
        resp = req.get_response(self.tempurl)
        self.assertEqual(resp.status_int, 200)
        self.assertEqual(resp.headers['content-disposition'],
                         'attachment; filename="o"; ' +
                         "filename*=UTF-8''o")
        self.assertIn('expires', resp.headers)
        self.assertEqual(req.environ['swift.authorize_override'], True)
        self.assertEqual(req.environ['REMOTE_USER'], '.wsgi.tempurl')

    def test_filename_trailing_slash(self):
        method = 'GET'
        expires = int(time() + 86400)
        path = '/v1/a/c/o'
        key = b'abc'
        hmac_body = ('%s\n%i\n%s' % (method, expires, path)).encode('utf-8')
        sig = hmac.new(key, hmac_body, hashlib.sha256).hexdigest()
        req = self._make_request(path, keys=[key], environ={
            'QUERY_STRING': 'temp_url_sig=%s&temp_url_expires=%s&'
            'filename=/i/want/this/just/as/it/is/' % (sig, expires)})
        self.tempurl.app = FakeApp(iter([('200 Ok', (), '123')]))
        resp = req.get_response(self.tempurl)
        self.assertEqual(resp.status_int, 200)
        self.assertEqual(
            resp.headers['content-disposition'],
            'attachment; filename="/i/want/this/just/as/it/is/"; ' +
            "filename*=UTF-8''/i/want/this/just/as/it/is/")
        self.assertIn('expires', resp.headers)
        self.assertEqual(req.environ['swift.authorize_override'], True)
        self.assertEqual(req.environ['REMOTE_USER'], '.wsgi.tempurl')

    def test_get_valid_but_404(self):
        method = 'GET'
        expires = int(time() + 86400)
        path = '/v1/a/c/o'
        key = b'abc'
        hmac_body = ('%s\n%i\n%s' % (method, expires, path)).encode('utf-8')
        sig = hmac.new(key, hmac_body, hashlib.sha256).hexdigest()
        req = self._make_request(
            path, keys=[key],
            environ={'QUERY_STRING': 'temp_url_sig=%s&temp_url_expires=%s' % (
                sig, expires)})
        resp = req.get_response(self.tempurl)
        self.assertEqual(resp.status_int, 404)
        self.assertNotIn('content-disposition', resp.headers)
        self.assertNotIn('expires', resp.headers)
        self.assertEqual(req.environ['swift.authorize_override'], True)
        self.assertEqual(req.environ['REMOTE_USER'], '.wsgi.tempurl')

    def test_put_not_allowed_by_get(self):
        method = 'GET'
        expires = int(time() + 86400)
        path = '/v1/a/c/o'
        key = b'abc'
        hmac_body = ('%s\n%i\n%s' % (method, expires, path)).encode('utf-8')
        sig = hmac.new(key, hmac_body, hashlib.sha256).hexdigest()
        req = self._make_request(
            path, keys=[key],
            environ={'REQUEST_METHOD': 'PUT',
                     'QUERY_STRING': 'temp_url_sig=%s&temp_url_expires=%s' % (
                         sig, expires)})
        resp = req.get_response(self.tempurl)
        self.assertEqual(resp.status_int, 401)
        self.assertIn(b'Temp URL invalid', resp.body)
        self.assertIn('Www-Authenticate', resp.headers)

    def test_put_valid(self):
        method = 'PUT'
        expires = int(time() + 86400)
        path = '/v1/a/c/o'
        key = b'abc'
        hmac_body = ('%s\n%i\n%s' % (method, expires, path)).encode('utf-8')
        sig = hmac.new(key, hmac_body, hashlib.sha256).hexdigest()
        req = self._make_request(
            path, keys=[key],
            environ={'REQUEST_METHOD': 'PUT',
                     'QUERY_STRING': 'temp_url_sig=%s&temp_url_expires=%s' % (
                         sig, expires)})
        resp = req.get_response(self.tempurl)
        self.assertEqual(resp.status_int, 404)
        self.assertEqual(req.environ['swift.authorize_override'], True)
        self.assertEqual(req.environ['REMOTE_USER'], '.wsgi.tempurl')

    def test_put_response_headers_in_list(self):
        class Validator(object):
            def __init__(self, app):
                self.app = app
                self.status = None
                self.headers = None
                self.exc_info = None

            def start_response(self, status, headers, exc_info=None):
                self.status = status
                self.headers = headers
                self.exc_info = exc_info

            def __call__(self, env, start_response):
                resp_iter = self.app(env, self.start_response)
                start_response(self.status, self.headers, self.exc_info)
                return resp_iter

        method = 'PUT'
        expires = int(time() + 86400)
        path = '/v1/a/c/o'
        key = b'abc'
        hmac_body = ('%s\n%i\n%s' % (method, expires, path)).encode('utf-8')
        sig = hmac.new(key, hmac_body, hashlib.sha256).hexdigest()
        req = self._make_request(
            path, keys=[key],
            environ={'REQUEST_METHOD': 'PUT',
                     'QUERY_STRING': 'temp_url_sig=%s&temp_url_expires=%s' % (
                         sig, expires)})
        validator = Validator(self.tempurl)
        resp = req.get_response(validator)
        self.assertIsInstance(validator.headers, list)
        self.assertEqual(resp.status_int, 404)
        self.assertEqual(req.environ['swift.authorize_override'], True)
        self.assertEqual(req.environ['REMOTE_USER'], '.wsgi.tempurl')

    def test_get_not_allowed_by_put(self):
        method = 'PUT'
        expires = int(time() + 86400)
        path = '/v1/a/c/o'
        key = b'abc'
        hmac_body = ('%s\n%i\n%s' % (method, expires, path)).encode('utf-8')
        sig = hmac.new(key, hmac_body, hashlib.sha256).hexdigest()
        req = self._make_request(
            path, keys=[key],
            environ={'QUERY_STRING': 'temp_url_sig=%s&temp_url_expires=%s' % (
                sig, expires)})
        resp = req.get_response(self.tempurl)
        self.assertEqual(resp.status_int, 401)
        self.assertIn(b'Temp URL invalid', resp.body)
        self.assertIn('Www-Authenticate', resp.headers)

    def test_missing_sig(self):
        method = 'GET'
        expires = int(time() + 86400)
        path = '/v1/a/c/o'
        key = b'abc'
        hmac_body = ('%s\n%i\n%s' % (method, expires, path)).encode('utf-8')
        hmac.new(key, hmac_body, hashlib.sha256).hexdigest()
        req = self._make_request(
            path, keys=[key],
            environ={'QUERY_STRING': 'temp_url_expires=%s' % expires})
        resp = req.get_response(self.tempurl)
        self.assertEqual(resp.status_int, 401)
        self.assertIn(b'Temp URL invalid', resp.body)
        self.assertIn('Www-Authenticate', resp.headers)

    def test_missing_expires(self):
        method = 'GET'
        expires = int(time() + 86400)
        path = '/v1/a/c/o'
        key = b'abc'
        hmac_body = ('%s\n%i\n%s' % (method, expires, path)).encode('utf-8')
        sig = hmac.new(key, hmac_body, hashlib.sha256).hexdigest()
        req = self._make_request(
            path, keys=[key],
            environ={'QUERY_STRING': 'temp_url_sig=%s' % sig})
        resp = req.get_response(self.tempurl)
        self.assertEqual(resp.status_int, 401)
        self.assertIn(b'Temp URL invalid', resp.body)
        self.assertIn('Www-Authenticate', resp.headers)

    def test_bad_path(self):
        method = 'GET'
        expires = int(time() + 86400)
        path = '/v1/a/c/'
        key = b'abc'
        hmac_body = ('%s\n%i\n%s' % (method, expires, path)).encode('utf-8')
        sig = hmac.new(key, hmac_body, hashlib.sha256).hexdigest()
        req = self._make_request(
            path, keys=[key],
            environ={'QUERY_STRING': 'temp_url_sig=%s&temp_url_expires=%s' % (
                sig, expires)})
        resp = req.get_response(self.tempurl)
        self.assertEqual(resp.status_int, 401)
        self.assertIn(b'Temp URL invalid', resp.body)
        self.assertIn('Www-Authenticate', resp.headers)

    def test_no_key(self):
        method = 'GET'
        expires = int(time() + 86400)
        path = '/v1/a/c/o'
        key = b'abc'
        hmac_body = ('%s\n%i\n%s' % (method, expires, path)).encode('utf-8')
        sig = hmac.new(key, hmac_body, hashlib.sha256).hexdigest()
        req = self._make_request(
            path, keys=[],
            environ={'QUERY_STRING': 'temp_url_sig=%s&temp_url_expires=%s' % (
                sig, expires)})
        resp = req.get_response(self.tempurl)
        self.assertEqual(resp.status_int, 401)
        self.assertIn(b'Temp URL invalid', resp.body)
        self.assertIn('Www-Authenticate', resp.headers)

    def test_head_allowed_by_get(self):
        method = 'GET'
        expires = int(time() + 86400)
        path = '/v1/a/c/o'
        key = b'abc'
        hmac_body = ('%s\n%i\n%s' % (method, expires, path)).encode('utf-8')
        sig = hmac.new(key, hmac_body, hashlib.sha256).hexdigest()
        req = self._make_request(
            path, keys=[key],
            environ={'REQUEST_METHOD': 'HEAD',
                     'QUERY_STRING': 'temp_url_sig=%s&temp_url_expires=%s' % (
                         sig, expires)})
        resp = req.get_response(self.tempurl)
        self.assertEqual(resp.status_int, 404)
        self.assertEqual(req.environ['swift.authorize_override'], True)
        self.assertEqual(req.environ['REMOTE_USER'], '.wsgi.tempurl')

    def test_head_allowed_by_put(self):
        method = 'PUT'
        expires = int(time() + 86400)
        path = '/v1/a/c/o'
        key = b'abc'
        hmac_body = ('%s\n%i\n%s' % (method, expires, path)).encode('utf-8')
        sig = hmac.new(key, hmac_body, hashlib.sha256).hexdigest()
        req = self._make_request(
            path, keys=[key],
            environ={'REQUEST_METHOD': 'HEAD',
                     'QUERY_STRING': 'temp_url_sig=%s&temp_url_expires=%s' % (
                         sig, expires)})
        resp = req.get_response(self.tempurl)
        self.assertEqual(resp.status_int, 404)
        self.assertEqual(req.environ['swift.authorize_override'], True)
        self.assertEqual(req.environ['REMOTE_USER'], '.wsgi.tempurl')

    def test_head_allowed_by_post(self):
        method = 'POST'
        expires = int(time() + 86400)
        path = '/v1/a/c/o'
        key = b'abc'
        hmac_body = ('%s\n%i\n%s' % (method, expires, path)).encode('utf-8')
        sig = hmac.new(key, hmac_body, hashlib.sha256).hexdigest()
        req = self._make_request(
            path, keys=[key],
            environ={'REQUEST_METHOD': 'HEAD',
                     'QUERY_STRING': 'temp_url_sig=%s&temp_url_expires=%s' % (
                         sig, expires)})
        resp = req.get_response(self.tempurl)
        self.assertEqual(resp.status_int, 404)
        self.assertEqual(req.environ['swift.authorize_override'], True)
        self.assertEqual(req.environ['REMOTE_USER'], '.wsgi.tempurl')

    def test_head_otherwise_not_allowed(self):
        method = 'PUT'
        expires = int(time() + 86400)
        path = '/v1/a/c/o'
        key = b'abc'
        hmac_body = ('%s\n%i\n%s' % (method, expires, path)).encode('utf-8')
        sig = hmac.new(key, hmac_body, hashlib.sha256).hexdigest()
        # Deliberately fudge expires to show HEADs aren't just automatically
        # allowed.
        expires += 1
        req = self._make_request(
            path, keys=[key],
            environ={'REQUEST_METHOD': 'HEAD',
                     'QUERY_STRING': 'temp_url_sig=%s&temp_url_expires=%s' % (
                         sig, expires)})
        resp = req.get_response(self.tempurl)
        self.assertEqual(resp.status_int, 401)
        self.assertIn('Www-Authenticate', resp.headers)

    def test_post_when_forbidden_by_config(self):
        self.tempurl.conf['methods'].remove('POST')
        method = 'POST'
        expires = int(time() + 86400)
        path = '/v1/a/c/o'
        key = b'abc'
        hmac_body = ('%s\n%i\n%s' % (method, expires, path)).encode('utf-8')
        sig = hmac.new(key, hmac_body, hashlib.sha256).hexdigest()
        req = self._make_request(
            path, keys=[key],
            environ={'REQUEST_METHOD': 'POST',
                     'QUERY_STRING': 'temp_url_sig=%s&temp_url_expires=%s' % (
                         sig, expires)})
        resp = req.get_response(self.tempurl)
        self.assertEqual(resp.status_int, 401)
        self.assertIn(b'Temp URL invalid', resp.body)
        self.assertIn('Www-Authenticate', resp.headers)

    def test_delete_when_forbidden_by_config(self):
        self.tempurl.conf['methods'].remove('DELETE')
        method = 'DELETE'
        expires = int(time() + 86400)
        path = '/v1/a/c/o'
        key = b'abc'
        hmac_body = ('%s\n%i\n%s' % (method, expires, path)).encode('utf-8')
        sig = hmac.new(key, hmac_body, hashlib.sha256).hexdigest()
        req = self._make_request(
            path, keys=[key],
            environ={'REQUEST_METHOD': 'DELETE',
                     'QUERY_STRING': 'temp_url_sig=%s&temp_url_expires=%s' % (
                         sig, expires)})
        resp = req.get_response(self.tempurl)
        self.assertEqual(resp.status_int, 401)
        self.assertIn(b'Temp URL invalid', resp.body)
        self.assertIn('Www-Authenticate', resp.headers)

    def test_delete_allowed(self):
        method = 'DELETE'
        expires = int(time() + 86400)
        path = '/v1/a/c/o'
        key = b'abc'
        hmac_body = ('%s\n%i\n%s' % (method, expires, path)).encode('utf-8')
        sig = hmac.new(key, hmac_body, hashlib.sha256).hexdigest()
        req = self._make_request(
            path, keys=[key],
            environ={'REQUEST_METHOD': 'DELETE',
                     'QUERY_STRING': 'temp_url_sig=%s&temp_url_expires=%s' % (
                         sig, expires)})
        resp = req.get_response(self.tempurl)
        self.assertEqual(resp.status_int, 404)

    def test_unknown_not_allowed(self):
        method = 'UNKNOWN'
        expires = int(time() + 86400)
        path = '/v1/a/c/o'
        key = b'abc'
        hmac_body = ('%s\n%i\n%s' % (method, expires, path)).encode('utf-8')
        sig = hmac.new(key, hmac_body, hashlib.sha256).hexdigest()
        req = self._make_request(
            path, keys=[key],
            environ={'REQUEST_METHOD': 'UNKNOWN',
                     'QUERY_STRING': 'temp_url_sig=%s&temp_url_expires=%s' % (
                         sig, expires)})
        resp = req.get_response(self.tempurl)
        self.assertEqual(resp.status_int, 401)
        self.assertIn(b'Temp URL invalid', resp.body)
        self.assertIn('Www-Authenticate', resp.headers)

    def test_authorize_limits_scope(self):
        req_other_object = Request.blank("/v1/a/c/o2")
        req_other_container = Request.blank("/v1/a/c2/o2")
        req_other_account = Request.blank("/v1/a2/c2/o2")

        key_kwargs = {
            'keys': ['account-key', 'shared-key'],
            'container_keys': ['container-key', 'shared-key'],
        }

        # A request with the account key limits the pre-authed scope to the
        # account level.
        method = 'GET'
        expires = int(time() + 86400)
        path = '/v1/a/c/o'

        hmac_body = ('%s\n%i\n%s' % (method, expires, path)).encode('utf-8')
        sig = hmac.new(b'account-key', hmac_body, hashlib.sha256).hexdigest()
        qs = '?temp_url_sig=%s&temp_url_expires=%s' % (sig, expires)

        # make request will setup the environ cache for us
        req = self._make_request(path + qs, **key_kwargs)
        resp = req.get_response(self.tempurl)
        self.assertEqual(resp.status_int, 404)  # sanity check

        authorize = req.environ['swift.authorize']
        # Requests for other objects happen if, for example, you're
        # downloading a large object or creating a large-object manifest.
        oo_resp = authorize(req_other_object)
        self.assertIsNone(oo_resp)
        oc_resp = authorize(req_other_container)
        self.assertIsNone(oc_resp)
        oa_resp = authorize(req_other_account)
        self.assertEqual(oa_resp.status_int, 401)

        # A request with the container key limits the pre-authed scope to
        # the container level; a different container in the same account is
        # out of scope and thus forbidden.
        hmac_body = ('%s\n%i\n%s' % (method, expires, path)).encode('utf-8')
        sig = hmac.new(b'container-key', hmac_body, hashlib.sha256).hexdigest()
        qs = '?temp_url_sig=%s&temp_url_expires=%s' % (sig, expires)

        req = self._make_request(path + qs, **key_kwargs)
        resp = req.get_response(self.tempurl)
        self.assertEqual(resp.status_int, 404)  # sanity check

        authorize = req.environ['swift.authorize']
        oo_resp = authorize(req_other_object)
        self.assertIsNone(oo_resp)
        oc_resp = authorize(req_other_container)
        self.assertEqual(oc_resp.status_int, 401)
        oa_resp = authorize(req_other_account)
        self.assertEqual(oa_resp.status_int, 401)

        # If account and container share a key (users set these, so this can
        # happen by accident, stupidity, *or* malice!), limit the scope to
        # account level. This prevents someone from shrinking the scope of
        # account-level tempurls by reusing one of the account's keys on a
        # container.
        hmac_body = ('%s\n%i\n%s' % (method, expires, path)).encode('utf-8')
        sig = hmac.new(b'shared-key', hmac_body, hashlib.sha256).hexdigest()
        qs = '?temp_url_sig=%s&temp_url_expires=%s' % (sig, expires)

        req = self._make_request(path + qs, **key_kwargs)
        resp = req.get_response(self.tempurl)
        self.assertEqual(resp.status_int, 404)  # sanity check

        authorize = req.environ['swift.authorize']
        oo_resp = authorize(req_other_object)
        self.assertIsNone(oo_resp)
        oc_resp = authorize(req_other_container)
        self.assertIsNone(oc_resp)
        oa_resp = authorize(req_other_account)
        self.assertEqual(oa_resp.status_int, 401)

    def test_changed_path_invalid(self):
        method = 'GET'
        expires = int(time() + 86400)
        path = '/v1/a/c/o'
        key = b'abc'
        hmac_body = ('%s\n%i\n%s' % (method, expires, path)).encode('utf-8')
        sig = hmac.new(key, hmac_body, hashlib.sha256).hexdigest()
        req = self._make_request(
            path + '2', keys=[key],
            environ={'QUERY_STRING': 'temp_url_sig=%s&temp_url_expires=%s' % (
                sig, expires)})
        resp = req.get_response(self.tempurl)
        self.assertEqual(resp.status_int, 401)
        self.assertIn(b'Temp URL invalid', resp.body)
        self.assertIn('Www-Authenticate', resp.headers)

    def test_changed_sig_invalid(self):
        method = 'GET'
        expires = int(time() + 86400)
        path = '/v1/a/c/o'
        key = b'abc'
        hmac_body = ('%s\n%i\n%s' % (method, expires, path)).encode('utf-8')
        sig = hmac.new(key, hmac_body, hashlib.sha256).hexdigest()
        if sig[-1] != '0':
            sig = sig[:-1] + '0'
        else:
            sig = sig[:-1] + '1'
        req = self._make_request(
            path, keys=[key],
            environ={'QUERY_STRING': 'temp_url_sig=%s&temp_url_expires=%s' % (
                sig, expires)})
        resp = req.get_response(self.tempurl)
        self.assertEqual(resp.status_int, 401)
        self.assertIn(b'Temp URL invalid', resp.body)
        self.assertIn('Www-Authenticate', resp.headers)

    def test_changed_expires_invalid(self):
        method = 'GET'
        expires = int(time() + 86400)
        path = '/v1/a/c/o'
        key = b'abc'
        hmac_body = ('%s\n%i\n%s' % (method, expires, path)).encode('utf-8')
        sig = hmac.new(key, hmac_body, hashlib.sha256).hexdigest()
        req = self._make_request(
            path, keys=[key],
            environ={'QUERY_STRING': 'temp_url_sig=%s&temp_url_expires=%s' % (
                sig, expires + 1)})
        resp = req.get_response(self.tempurl)
        self.assertEqual(resp.status_int, 401)
        self.assertIn(b'Temp URL invalid', resp.body)
        self.assertIn('Www-Authenticate', resp.headers)

    def test_ip_range_value_error(self):
        method = 'GET'
        expires = int(time() + 86400)
        path = '/v1/a/c/o'
        key = b'abc'
        ip = '127.0.0.1'
        not_an_ip = 'abcd'
        hmac_body = ('ip=%s\n%s\n%i\n%s' %
                     (ip, method, expires, path)).encode('utf-8')
        sig = hmac.new(key, hmac_body, hashlib.sha1).hexdigest()
        req = self._make_request(
            path, keys=[key],
            environ={
                'QUERY_STRING':
                'temp_url_sig=%s&temp_url_expires=%s&temp_url_ip_range=%s'
                % (sig, expires, not_an_ip),
                'REMOTE_ADDR': '127.0.0.1'
            },
        )
        resp = req.get_response(self.tempurl)
        self.assertEqual(resp.status_int, 401)
        self.assertIn(b'Temp URL invalid', resp.body)
        self.assertIn('Www-Authenticate', resp.headers)

    def test_bad_ip_range_invalid(self):
        method = 'GET'
        expires = int(time() + 86400)
        path = '/v1/a/c/o'
        key = b'abc'
        ip = '127.0.0.1'
        bad_ip = '127.0.0.2'
        hmac_body = ('ip=%s\n%s\n%i\n%s' %
                     (ip, method, expires, path)).encode('utf-8')
        sig = hmac.new(key, hmac_body, hashlib.sha1).hexdigest()
        req = self._make_request(
            path, keys=[key],
            environ={
                'QUERY_STRING':
                'temp_url_sig=%s&temp_url_expires=%s&temp_url_ip_range=%s'
                % (sig, expires, ip),
                'REMOTE_ADDR': bad_ip
            },
        )
        resp = req.get_response(self.tempurl)
        self.assertEqual(resp.status_int, 401)
        self.assertIn(b'Temp URL invalid', resp.body)
        self.assertIn('Www-Authenticate', resp.headers)

    def test_different_key_invalid(self):
        method = 'GET'
        expires = int(time() + 86400)
        path = '/v1/a/c/o'
        key = b'abc'
        hmac_body = ('%s\n%i\n%s' % (method, expires, path)).encode('utf-8')
        sig = hmac.new(key, hmac_body, hashlib.sha256).hexdigest()
        req = self._make_request(
            path, keys=[key + b'2'],
            environ={'QUERY_STRING': 'temp_url_sig=%s&temp_url_expires=%s' % (
                sig, expires)})
        resp = req.get_response(self.tempurl)
        self.assertEqual(resp.status_int, 401)
        self.assertTrue(b'Temp URL invalid' in resp.body)
        self.assertTrue('Www-Authenticate' in resp.headers)

    def test_no_prefix_match_invalid(self):
        method = 'GET'
        expires = int(time() + 86400)
        sig_path = 'prefix:/v1/a/c/p1/p2/'
        query_path = '/v1/a/c/o'
        key = b'abc'
        hmac_body = ('%s\n%i\n%s' %
                     (method, expires, sig_path)).encode('utf-8')
        sig = hmac.new(key, hmac_body, hashlib.sha256).hexdigest()
        req = self._make_request(
            query_path, keys=[key],
            environ={'QUERY_STRING':
                     'temp_url_sig=%s&temp_url_expires=%s&temp_url_prefix=%s' %
                     (sig, expires, 'p1/p2/')})
        resp = req.get_response(self.tempurl)
        self.assertEqual(resp.status_int, 401)
        self.assertTrue(b'Temp URL invalid' in resp.body)
        self.assertTrue('Www-Authenticate' in resp.headers)

    def test_object_url_with_prefix_invalid(self):
        method = 'GET'
        expires = int(time() + 86400)
        path = '/v1/a/c/o'
        key = b'abc'
        hmac_body = ('%s\n%i\n%s' %
                     (method, expires, path)).encode('utf-8')
        sig = hmac.new(key, hmac_body, hashlib.sha256).hexdigest()
        req = self._make_request(
            path, keys=[key],
            environ={'QUERY_STRING':
                     'temp_url_sig=%s&temp_url_expires=%s&temp_url_prefix=o' %
                     (sig, expires)})
        resp = req.get_response(self.tempurl)
        self.assertEqual(resp.status_int, 401)
        self.assertIn(b'Temp URL invalid', resp.body)
        self.assertIn('Www-Authenticate', resp.headers)

    def test_disallowed_header_object_manifest(self):
        self.tempurl = tempurl.filter_factory({})(self.auth)
        expires = int(time() + 86400)
        path = '/v1/a/c/o'
        key = b'abc'
        for method in ('PUT', 'POST'):
            for hdr, value in [('X-Object-Manifest', 'private/secret'),
                               ('X-Symlink-Target', 'cont/symlink')]:
                hmac_body = ('%s\n%i\n%s' %
                             (method, expires, path)).encode('utf-8')
                sig = hmac.new(key, hmac_body, hashlib.sha256).hexdigest()
                req = self._make_request(
                    path, method=method, keys=[key],
                    headers={hdr: value},
                    environ={'QUERY_STRING':
                             'temp_url_sig=%s&temp_url_expires=%s'
                             % (sig, expires)})
                resp = req.get_response(self.tempurl)
                self.assertEqual(resp.status_int, 400)
                self.assertIn(b'header', resp.body)
                self.assertIn(b'not allowed', resp.body)
                self.assertIn(hdr.encode('utf-8'), resp.body)

    def test_removed_incoming_header_defaults(self):
        self.tempurl = tempurl.filter_factory({})(self.auth)

        swift_info = registry.get_swift_info()
        self.assertIn('tempurl', swift_info)
<<<<<<< HEAD
        info = swift_info['tempurl']
        incoming_remove_headers = info.get('incoming_remove_headers', set(
            ('x-timestamp', 'x-open-expired')
        ))
=======
        incoming_remove_headers = \
            swift_info['tempurl']['incoming_remove_headers']
>>>>>>> 6bd40bdd

        method = 'GET'
        expires = int(time() + 86400)
        path = '/v1/a/c/o'
        key = b'abc'
        hmac_body = ('%s\n%i\n%s' % (method, expires, path)).encode('utf-8')
        sig = hmac.new(key, hmac_body, hashlib.sha256).hexdigest()
        req = self._make_request(
            path, keys=[key],
            headers={k: 'test_value' for k in incoming_remove_headers},
            environ={'QUERY_STRING': 'temp_url_sig=%s&temp_url_expires=%s' % (
                sig, expires)})
        resp = req.get_response(self.tempurl)
        self.assertEqual(resp.status_int, 404)
        for incoming_remove_header in incoming_remove_headers:
            self.assertNotIn(incoming_remove_header, self.app.request.headers)

    def test_removed_incoming_header(self):
        self.tempurl = tempurl.filter_factory({
<<<<<<< HEAD
            'incoming_remove_headers': 'x-remove-this x-open-expired'
=======
            'incoming_remove_headers': 'x-remove-this'
>>>>>>> 6bd40bdd
        })(self.auth)
        method = 'GET'
        expires = int(time() + 86400)
        path = '/v1/a/c/o'
        key = b'abc'
        hmac_body = ('%s\n%i\n%s' % (method, expires, path)).encode('utf-8')
        sig = hmac.new(key, hmac_body, hashlib.sha256).hexdigest()
        req = self._make_request(
            path, keys=[key],
            headers={'x-remove-this': 'value', 'x-open-expired': 'true'},
            environ={'QUERY_STRING': 'temp_url_sig=%s&temp_url_expires=%s' % (
                sig, expires)})
        resp = req.get_response(self.tempurl)
        self.assertEqual(resp.status_int, 404)
        self.assertNotIn('x-remove-this', self.app.request.headers)
<<<<<<< HEAD
        self.assertNotIn('x-open-expired', self.app.request.headers)
=======
        self.assertIn('x-open-expired', self.app.request.headers)
>>>>>>> 6bd40bdd

    def test_removed_incoming_headers_match(self):
        self.tempurl = tempurl.filter_factory({
            'incoming_remove_headers': 'x-remove-this-*',
            'incoming_allow_headers': 'x-remove-this-except-this'})(self.auth)
        method = 'GET'
        expires = int(time() + 86400)
        path = '/v1/a/c/o'
        key = b'abc'
        hmac_body = ('%s\n%i\n%s' % (method, expires, path)).encode('utf-8')
        sig = hmac.new(key, hmac_body, hashlib.sha256).hexdigest()
        req = self._make_request(
            path, keys=[key],
            headers={'x-remove-this-one': 'value1',
                     'x-remove-this-except-this': 'value2'},
            environ={'QUERY_STRING': 'temp_url_sig=%s&temp_url_expires=%s' % (
                sig, expires)})
        resp = req.get_response(self.tempurl)
        self.assertEqual(resp.status_int, 404)
        self.assertNotIn('x-remove-this-one', self.app.request.headers)
        self.assertEqual(
            self.app.request.headers['x-remove-this-except-this'], 'value2')

    def test_allow_trumps_incoming_header_conflict(self):
        self.tempurl = tempurl.filter_factory({
            'incoming_remove_headers': 'x-conflict-header',
            'incoming_allow_headers': 'x-conflict-header'})(self.auth)
        method = 'GET'
        expires = int(time() + 86400)
        path = '/v1/a/c/o'
        key = b'abc'
        hmac_body = ('%s\n%i\n%s' % (method, expires, path)).encode('utf-8')
        sig = hmac.new(key, hmac_body, hashlib.sha256).hexdigest()
        req = self._make_request(
            path, keys=[key],
            headers={'x-conflict-header': 'value'},
            environ={'QUERY_STRING': 'temp_url_sig=%s&temp_url_expires=%s' % (
                sig, expires)})
        resp = req.get_response(self.tempurl)
        self.assertEqual(resp.status_int, 404)
        self.assertTrue('x-conflict-header' in self.app.request.headers)

    def test_allow_trumps_incoming_header_startswith_conflict(self):
        self.tempurl = tempurl.filter_factory({
            'incoming_remove_headers': 'x-conflict-header-*',
            'incoming_allow_headers': 'x-conflict-header-*'})(self.auth)
        method = 'GET'
        expires = int(time() + 86400)
        path = '/v1/a/c/o'
        key = b'abc'
        hmac_body = ('%s\n%i\n%s' % (method, expires, path)).encode('utf-8')
        sig = hmac.new(key, hmac_body, hashlib.sha256).hexdigest()
        req = self._make_request(
            path, keys=[key],
            headers={'x-conflict-header-test': 'value'},
            environ={'QUERY_STRING': 'temp_url_sig=%s&temp_url_expires=%s' % (
                sig, expires)})
        resp = req.get_response(self.tempurl)
        self.assertEqual(resp.status_int, 404)
        self.assertTrue('x-conflict-header-test' in self.app.request.headers)

    def test_removed_outgoing_header(self):
        self.tempurl = tempurl.filter_factory({
            'outgoing_remove_headers': 'x-test-header-one-a'})(self.auth)
        method = 'GET'
        expires = int(time() + 86400)
        path = '/v1/a/c/o'
        key = b'abc'
        hmac_body = ('%s\n%i\n%s' % (method, expires, path)).encode('utf-8')
        sig = hmac.new(key, hmac_body, hashlib.sha256).hexdigest()
        req = self._make_request(
            path, keys=[key],
            environ={'QUERY_STRING': 'temp_url_sig=%s&temp_url_expires=%s' % (
                sig, expires)})
        resp = req.get_response(self.tempurl)
        self.assertEqual(resp.status_int, 404)
        self.assertNotIn('x-test-header-one-a', resp.headers)
        self.assertEqual(resp.headers['x-test-header-two-a'], 'value2')

    def test_removed_outgoing_headers_match(self):
        self.tempurl = tempurl.filter_factory({
            'outgoing_remove_headers': 'x-test-header-two-*',
            'outgoing_allow_headers': 'x-test-header-two-b'})(self.auth)
        method = 'GET'
        expires = int(time() + 86400)
        path = '/v1/a/c/o'
        key = b'abc'
        hmac_body = ('%s\n%i\n%s' % (method, expires, path)).encode('utf-8')
        sig = hmac.new(key, hmac_body, hashlib.sha256).hexdigest()
        req = self._make_request(
            path, keys=[key],
            environ={'QUERY_STRING': 'temp_url_sig=%s&temp_url_expires=%s' % (
                sig, expires)})
        resp = req.get_response(self.tempurl)
        self.assertEqual(resp.status_int, 404)
        self.assertEqual(resp.headers['x-test-header-one-a'], 'value1')
        self.assertNotIn('x-test-header-two-a', resp.headers)
        self.assertEqual(resp.headers['x-test-header-two-b'], 'value3')

    def test_allow_trumps_outgoing_header_conflict(self):
        self.tempurl = tempurl.filter_factory({
            'outgoing_remove_headers': 'x-conflict-header',
            'outgoing_allow_headers': 'x-conflict-header'})(self.auth)
        method = 'GET'
        expires = int(time() + 86400)
        path = '/v1/a/c/o'
        key = b'abc'
        hmac_body = ('%s\n%i\n%s' % (method, expires, path)).encode('utf-8')
        sig = hmac.new(key, hmac_body, hashlib.sha256).hexdigest()
        req = self._make_request(
            path, keys=[key],
            headers={},
            environ={'QUERY_STRING': 'temp_url_sig=%s&temp_url_expires=%s' % (
                sig, expires)})
        self.tempurl.app = FakeApp(iter([('200 Ok', {
            'X-Conflict-Header': 'value'}, '123')]))
        resp = req.get_response(self.tempurl)
        self.assertEqual(resp.status_int, 200)
        self.assertTrue('x-conflict-header' in resp.headers)
        self.assertEqual(resp.headers['x-conflict-header'], 'value')

    def test_allow_trumps_outgoing_header_startswith_conflict(self):
        self.tempurl = tempurl.filter_factory({
            'outgoing_remove_headers': 'x-conflict-header-*',
            'outgoing_allow_headers': 'x-conflict-header-*'})(self.auth)
        method = 'GET'
        expires = int(time() + 86400)
        path = '/v1/a/c/o'
        key = b'abc'
        hmac_body = ('%s\n%i\n%s' % (method, expires, path)).encode('utf-8')
        sig = hmac.new(key, hmac_body, hashlib.sha256).hexdigest()
        req = self._make_request(
            path, keys=[key],
            headers={},
            environ={'QUERY_STRING': 'temp_url_sig=%s&temp_url_expires=%s' % (
                sig, expires)})
        self.tempurl.app = FakeApp(iter([('200 Ok', {
            'X-Conflict-Header-Test': 'value'}, '123')]))
        resp = req.get_response(self.tempurl)
        self.assertEqual(resp.status_int, 200)
        self.assertTrue('x-conflict-header-test' in resp.headers)
        self.assertEqual(resp.headers['x-conflict-header-test'], 'value')

    def test_get_path_parts(self):
        self.assertEqual(self.tempurl._get_path_parts({
            'REQUEST_METHOD': 'HEAD', 'PATH_INFO': '/v1/a/c/o'}),
            ('a', 'c', 'o'))
        self.assertEqual(self.tempurl._get_path_parts({
            'REQUEST_METHOD': 'GET', 'PATH_INFO': '/v1/a/c/o'}),
            ('a', 'c', 'o'))
        self.assertEqual(self.tempurl._get_path_parts({
            'REQUEST_METHOD': 'PUT', 'PATH_INFO': '/v1/a/c/o'}),
            ('a', 'c', 'o'))
        self.assertEqual(self.tempurl._get_path_parts({
            'REQUEST_METHOD': 'POST', 'PATH_INFO': '/v1/a/c/o'}),
            ('a', 'c', 'o'))
        self.assertEqual(self.tempurl._get_path_parts({
            'REQUEST_METHOD': 'DELETE', 'PATH_INFO': '/v1/a/c/o'}),
            ('a', 'c', 'o'))
        self.assertEqual(self.tempurl._get_path_parts({
            'REQUEST_METHOD': 'UNKNOWN', 'PATH_INFO': '/v1/a/c/o'}),
            (None, None, None))
        self.assertEqual(self.tempurl._get_path_parts({
            'REQUEST_METHOD': 'GET', 'PATH_INFO': '/v1/a/c/'}),
            (None, None, None))
        self.assertEqual(
            self.tempurl._get_path_parts(
                {'REQUEST_METHOD': 'GET', 'PATH_INFO': '/v1/a/c/'},
                allow_container_root=True),
            ('a', 'c', ''))
        self.assertEqual(
            self.tempurl._get_path_parts(
                {'REQUEST_METHOD': 'GET', 'PATH_INFO': '/v1/a/c/'},
                allow_container_root=False),
            (None, None, None))
        self.assertEqual(self.tempurl._get_path_parts({
            'REQUEST_METHOD': 'GET', 'PATH_INFO': '/v1/a/c//////'}),
            (None, None, None))
        self.assertEqual(self.tempurl._get_path_parts({
            'REQUEST_METHOD': 'GET', 'PATH_INFO': '/v1/a/c///o///'}),
            ('a', 'c', '//o///'))
        self.assertEqual(self.tempurl._get_path_parts({
            'REQUEST_METHOD': 'GET', 'PATH_INFO': '/v1/a/c'}),
            (None, None, None))
        self.assertEqual(self.tempurl._get_path_parts({
            'REQUEST_METHOD': 'GET', 'PATH_INFO': '/v1/a//o'}),
            (None, None, None))
        self.assertEqual(self.tempurl._get_path_parts({
            'REQUEST_METHOD': 'GET', 'PATH_INFO': '/v1//c/o'}),
            (None, None, None))
        self.assertEqual(self.tempurl._get_path_parts({
            'REQUEST_METHOD': 'GET', 'PATH_INFO': '//a/c/o'}),
            (None, None, None))
        self.assertEqual(self.tempurl._get_path_parts({
            'REQUEST_METHOD': 'GET', 'PATH_INFO': '/v2/a/c/o'}),
            (None, None, None))

    def test_get_temp_url_info(self):
        s = 'f5d5051bddf5df7e27c628818738334f'
        e_ts = int(time() + 86400)
        e_8601 = strftime(tempurl.EXPIRES_ISO8601_FORMAT, gmtime(e_ts))
        for e in (str(e_ts), e_8601):
            self.assertEqual(
                tempurl.get_temp_url_info(
                    {'QUERY_STRING': 'temp_url_sig=%s&temp_url_expires=%s' % (
                        s, e)}),
                (s, e, None, None, None, None))
            self.assertEqual(
                tempurl.get_temp_url_info(
                    {'QUERY_STRING':
                     'temp_url_sig=%s&temp_url_expires=%s&temp_url_prefix=%s'
                     % (s, e, 'prefix')}),
                (s, e, 'prefix', None, None, None))
            self.assertEqual(
                tempurl.get_temp_url_info(
                    {'QUERY_STRING': 'temp_url_sig=%s&temp_url_expires=%s&'
                     'filename=bobisyouruncle' % (s, e)}),
                (s, e, None, 'bobisyouruncle', None, None))
            self.assertEqual(
                tempurl.get_temp_url_info({}),
                (None, None, None, None, None, None))
            self.assertEqual(
                tempurl.get_temp_url_info(
                    {'QUERY_STRING': 'temp_url_expires=%s' % e}),
                (None, e, None, None, None, None))
            self.assertEqual(
                tempurl.get_temp_url_info(
                    {'QUERY_STRING': 'temp_url_sig=%s' % s}),
                (s, None, None, None, None, None))
            self.assertEqual(
                tempurl.get_temp_url_info(
                    {'QUERY_STRING': 'temp_url_sig=%s&temp_url_expires=bad' % (
                        s)}),
                (s, 'bad', None, None, None, None))
            self.assertEqual(
                tempurl.get_temp_url_info(
                    {'QUERY_STRING': 'temp_url_sig=%s&temp_url_expires=%s&'
                     'inline=' % (s, e)}),
                (s, e, None, None, True, None))
            self.assertEqual(
                tempurl.get_temp_url_info(
                    {'QUERY_STRING': 'temp_url_sig=%s&temp_url_expires=%s&'
                     'filename=bobisyouruncle&inline=' % (s, e)}),
                (s, e, None, 'bobisyouruncle', True, None))
            self.assertEqual(
                tempurl.get_temp_url_info(
                    {'QUERY_STRING': 'temp_url_sig=%s&temp_url_expires=%s&'
                     'filename=bobisyouruncle&inline='
                     '&temp_url_ip_range=127.0.0.1' % (s, e)}),
                (s, e, None, 'bobisyouruncle', True, '127.0.0.1'))

        e_ts = int(time() - 1)
        e_8601 = strftime(tempurl.EXPIRES_ISO8601_FORMAT, gmtime(e_ts))
        for e in (str(e_ts), e_8601):
            self.assertEqual(
                tempurl.get_temp_url_info(
                    {'QUERY_STRING': 'temp_url_sig=%s&temp_url_expires=%s' % (
                        s, e)}),
                (s, e, None, None, None, None))
        e_8601 = strftime('%Y-%m-%dT%H:%M:%S+0000', gmtime(e_ts))
        self.assertEqual(
            tempurl.get_temp_url_info(
                {'QUERY_STRING': 'temp_url_sig=%s&temp_url_expires=%s' % (
                    s, e_8601.replace('+', '%2B'))}),
            (s, e_8601, None, None, None, None))

    def test_normalize_temp_url_expires(self):
        e_ts = int(time() + 86400)
        self.assertEqual(e_ts, tempurl.normalize_temp_url_expires(e_ts))
        self.assertEqual(e_ts, tempurl.normalize_temp_url_expires(str(e_ts)))

        e_8601 = strftime(tempurl.EXPIRES_ISO8601_FORMAT, gmtime(e_ts))
        self.assertEqual(e_ts, tempurl.normalize_temp_url_expires(e_8601))
        # Offsets not supported (yet?).
        e_8601 = strftime('%Y-%m-%dT%H:%M:%S+0000', gmtime(e_ts))
        self.assertEqual(0, tempurl.normalize_temp_url_expires(e_8601))

        self.assertEqual(None, tempurl.normalize_temp_url_expires(None))
        self.assertEqual(0, tempurl.normalize_temp_url_expires('bad'))
        e_ts = int(time() - 1)
        self.assertEqual(0, tempurl.normalize_temp_url_expires(e_ts))
        e_8601 = strftime(tempurl.EXPIRES_ISO8601_FORMAT, gmtime(e_ts))
        self.assertEqual(0, tempurl.normalize_temp_url_expires(e_8601))

    def test_get_hmacs(self):
        self.assertEqual(
            self.tempurl._get_hmacs(
                {'REQUEST_METHOD': 'GET'}, 1, '/v1/a/c/o',
                [('abc', 'account')], 'sha1'),
            [('026d7f7cc25256450423c7ad03fc9f5ffc1dab6d', 'account')])
        self.assertEqual(
            self.tempurl._get_hmacs(
                {'REQUEST_METHOD': 'HEAD'}, 1, '/v1/a/c/o',
                [('abc', 'account')], 'sha512', request_method='GET'),
            [('240866478d94bbe683ab1d25fba52c7d0df21a60951'
              '4fe6a493dc30f951d2748abc51da0cbc633cd1e0acf'
              '6fadd3af3aedff00ee3d3434dc6a4c423e74adfc4a', 'account')])
        self.assertEqual(
            self.tempurl._get_hmacs(
                {'REQUEST_METHOD': 'HEAD'}, 1, '/v1/a/c/o',
                [('abc', 'account')], 'sha512', request_method='GET',
                ip_range='127.0.0.1'
            ),
            [('b713f99a66911cdf41dbcdff16db3efbd1ca89340a20'
              '86cc2ed88f0d3a74c7159e7687a312b12345d3721b7b'
              '94e36c2753d7cc01e9a91cc318c5081d788f2cfe', 'account')])

    def test_invalid(self):

        def _start_response(status, headers, exc_info=None):
            self.assertTrue(status, '401 Unauthorized')

        self.assertIn(b'Temp URL invalid', b''.join(
            self.tempurl._invalid({'REQUEST_METHOD': 'GET'},
                                  _start_response)))
        self.assertIn(b'', b''.join(
            self.tempurl._invalid({'REQUEST_METHOD': 'HEAD'},
                                  _start_response)))

    def test_auth_scheme_value(self):
        # Passthrough
        environ = {}
        resp = self._make_request('/v1/a/c/o', environ=environ).get_response(
            self.tempurl)
        self.assertEqual(resp.status_int, 401)
        self.assertNotIn(b'Temp URL invalid', resp.body)
        self.assertIn('Www-Authenticate', resp.headers)
        self.assertNotIn('swift.auth_scheme', environ)

        # Rejected by TempURL
        environ = {'REQUEST_METHOD': 'PUT',
                   'QUERY_STRING':
                   'temp_url_sig=dummy&temp_url_expires=1234'}
        req = self._make_request('/v1/a/c/o', keys=['abc'],
                                 environ=environ)
        resp = req.get_response(self.tempurl)
        self.assertEqual(resp.status_int, 401)
        self.assertIn(b'Temp URL invalid', resp.body)
        self.assertIn('Www-Authenticate', resp.headers)

    def test_clean_incoming_headers(self):
        irh = []
        iah = []
        env = {'HTTP_TEST_HEADER': 'value'}
        tempurl.TempURL(
            None, {'incoming_remove_headers': irh,
                   'incoming_allow_headers': iah}
        )._clean_incoming_headers(env)
        self.assertIn('HTTP_TEST_HEADER', env)

        irh = ['test-header']
        iah = []
        env = {'HTTP_TEST_HEADER': 'value'}
        tempurl.TempURL(
            None, {'incoming_remove_headers': irh,
                   'incoming_allow_headers': iah}
        )._clean_incoming_headers(env)
        self.assertNotIn('HTTP_TEST_HEADER', env)

        irh = ['test-header-*']
        iah = []
        env = {'HTTP_TEST_HEADER_ONE': 'value',
               'HTTP_TEST_HEADER_TWO': 'value'}
        tempurl.TempURL(
            None, {'incoming_remove_headers': irh,
                   'incoming_allow_headers': iah}
        )._clean_incoming_headers(env)
        self.assertNotIn('HTTP_TEST_HEADER_ONE', env)
        self.assertNotIn('HTTP_TEST_HEADER_TWO', env)

        irh = ['test-header-*']
        iah = ['test-header-two']
        env = {'HTTP_TEST_HEADER_ONE': 'value',
               'HTTP_TEST_HEADER_TWO': 'value'}
        tempurl.TempURL(
            None, {'incoming_remove_headers': irh,
                   'incoming_allow_headers': iah}
        )._clean_incoming_headers(env)
        self.assertNotIn('HTTP_TEST_HEADER_ONE', env)
        self.assertIn('HTTP_TEST_HEADER_TWO', env)

        irh = ['test-header-*', 'test-other-header']
        iah = ['test-header-two', 'test-header-yes-*']
        env = {'HTTP_TEST_HEADER_ONE': 'value',
               'HTTP_TEST_HEADER_TWO': 'value',
               'HTTP_TEST_OTHER_HEADER': 'value',
               'HTTP_TEST_HEADER_YES': 'value',
               'HTTP_TEST_HEADER_YES_THIS': 'value'}
        tempurl.TempURL(
            None, {'incoming_remove_headers': irh,
                   'incoming_allow_headers': iah}
        )._clean_incoming_headers(env)
        self.assertNotIn('HTTP_TEST_HEADER_ONE', env)
        self.assertIn('HTTP_TEST_HEADER_TWO', env)
        self.assertNotIn('HTTP_TEST_OTHER_HEADER', env)
        self.assertNotIn('HTTP_TEST_HEADER_YES', env)
        self.assertIn('HTTP_TEST_HEADER_YES_THIS', env)

    def test_clean_outgoing_headers(self):
        orh = []
        oah = []
        hdrs = {'test-header': 'value'}
        hdrs = HeaderKeyDict(tempurl.TempURL(
            None,
            {'outgoing_remove_headers': orh, 'outgoing_allow_headers': oah}
        )._clean_outgoing_headers(hdrs.items()))
        self.assertIn('test-header', hdrs)

        orh = ['test-header']
        oah = []
        hdrs = {'test-header': 'value'}
        hdrs = HeaderKeyDict(tempurl.TempURL(
            None,
            {'outgoing_remove_headers': orh, 'outgoing_allow_headers': oah}
        )._clean_outgoing_headers(hdrs.items()))
        self.assertNotIn('test-header', hdrs)

        orh = ['test-header-*']
        oah = []
        hdrs = {'test-header-one': 'value',
                'test-header-two': 'value'}
        hdrs = HeaderKeyDict(tempurl.TempURL(
            None,
            {'outgoing_remove_headers': orh, 'outgoing_allow_headers': oah}
        )._clean_outgoing_headers(hdrs.items()))
        self.assertNotIn('test-header-one', hdrs)
        self.assertNotIn('test-header-two', hdrs)

        orh = ['test-header-*']
        oah = ['test-header-two']
        hdrs = {'test-header-one': 'value',
                'test-header-two': 'value'}
        hdrs = HeaderKeyDict(tempurl.TempURL(
            None,
            {'outgoing_remove_headers': orh, 'outgoing_allow_headers': oah}
        )._clean_outgoing_headers(hdrs.items()))
        self.assertNotIn('test-header-one', hdrs)
        self.assertIn('test-header-two', hdrs)

        orh = ['test-header-*', 'test-other-header']
        oah = ['test-header-two', 'test-header-yes-*']
        hdrs = {'test-header-one': 'value',
                'test-header-two': 'value',
                'test-other-header': 'value',
                'test-header-yes': 'value',
                'test-header-yes-this': 'value'}
        hdrs = HeaderKeyDict(tempurl.TempURL(
            None,
            {'outgoing_remove_headers': orh, 'outgoing_allow_headers': oah}
        )._clean_outgoing_headers(hdrs.items()))
        self.assertNotIn('test-header-one', hdrs)
        self.assertIn('test-header-two', hdrs)
        self.assertNotIn('test-other-header', hdrs)
        self.assertNotIn('test-header-yes', hdrs)
        self.assertIn('test-header-yes-this', hdrs)

    def test_unicode_metadata_value(self):
        meta = {"temp-url-key": "test", "temp-url-key-2": u"test2"}
        results = tempurl.get_tempurl_keys_from_metadata(meta)
        for str_value in results:
            self.assertIsInstance(str_value, str)

    @mock.patch('swift.common.middleware.tempurl.time', return_value=0)
    def test_get_valid_with_ip_range(self, mock_time):
        method = 'GET'
        expires = (((24 + 1) * 60 + 1) * 60) + 1
        path = '/v1/a/c/o'
        key = b'abc'
        ip_range = '127.0.0.0/29'
        hmac_body = ('ip=%s\n%s\n%i\n%s' %
                     (ip_range, method, expires, path)).encode('utf-8')
        sig = hmac.new(key, hmac_body, hashlib.sha256).hexdigest()
        req = self._make_request(path, keys=[key], environ={
            'QUERY_STRING': 'temp_url_sig=%s&temp_url_expires=%s&'
            'temp_url_ip_range=%s' % (sig, expires, ip_range),
            'REMOTE_ADDR': '127.0.0.1'},
        )
        self.tempurl.app = FakeApp(iter([('200 Ok', (), '123')]))
        resp = req.get_response(self.tempurl)
        self.assertEqual(resp.status_int, 200)
        self.assertIn('expires', resp.headers)
        self.assertEqual('Fri, 02 Jan 1970 01:01:01 GMT',
                         resp.headers['expires'])
        self.assertEqual(req.environ['swift.authorize_override'], True)
        self.assertEqual(req.environ['REMOTE_USER'], '.wsgi.tempurl')

    @mock.patch('swift.common.middleware.tempurl.time', return_value=0)
    def test_get_valid_with_ip_from_remote_addr(self, mock_time):
        method = 'GET'
        expires = (((24 + 1) * 60 + 1) * 60) + 1
        path = '/v1/a/c/o'
        key = b'abc'
        ip = '127.0.0.1'
        hmac_body = ('ip=%s\n%s\n%i\n%s' %
                     (ip, method, expires, path)).encode('utf-8')
        sig = hmac.new(key, hmac_body, hashlib.sha256).hexdigest()
        req = self._make_request(path, keys=[key], environ={
            'QUERY_STRING': 'temp_url_sig=%s&temp_url_expires=%s&'
            'temp_url_ip_range=%s' % (sig, expires, ip),
            'REMOTE_ADDR': ip},
        )
        self.tempurl.app = FakeApp(iter([('200 Ok', (), '123')]))
        resp = req.get_response(self.tempurl)
        self.assertEqual(resp.status_int, 200)
        self.assertIn('expires', resp.headers)
        self.assertEqual('Fri, 02 Jan 1970 01:01:01 GMT',
                         resp.headers['expires'])
        self.assertEqual(req.environ['swift.authorize_override'], True)
        self.assertEqual(req.environ['REMOTE_USER'], '.wsgi.tempurl')

    def test_get_valid_with_fake_ip_from_x_forwarded_for(self):
        method = 'GET'
        expires = (((24 + 1) * 60 + 1) * 60) + 1
        path = '/v1/a/c/o'
        key = b'abc'
        ip = '127.0.0.1'
        remote_addr = '127.0.0.2'
        hmac_body = ('ip=%s\n%s\n%i\n%s' %
                     (ip, method, expires, path)).encode('utf-8')
        sig = hmac.new(key, hmac_body, hashlib.sha1).hexdigest()
        req = self._make_request(path, keys=[key], environ={
            'QUERY_STRING': 'temp_url_sig=%s&temp_url_expires=%s&'
            'temp_url_ip_range=%s' % (sig, expires, ip),
            'REMOTE_ADDR': remote_addr},
            headers={'x-forwarded-for': ip})
        self.tempurl.app = FakeApp(iter([('200 Ok', (), '123')]))
        resp = req.get_response(self.tempurl)
        self.assertEqual(resp.status_int, 401)
        self.assertIn(b'Temp URL invalid', resp.body)
        self.assertIn('Www-Authenticate', resp.headers)

    @mock.patch('swift.common.middleware.tempurl.time', return_value=0)
    def test_get_valid_with_single_ipv6(self, mock_time):
        method = 'GET'
        expires = (((24 + 1) * 60 + 1) * 60) + 1
        path = '/v1/a/c/o'
        key = b'abc'
        ip = '2001:db8::'
        hmac_body = ('ip=%s\n%s\n%i\n%s' %
                     (ip, method, expires, path)).encode('utf-8')
        sig = hmac.new(key, hmac_body, hashlib.sha256).hexdigest()
        req = self._make_request(path, keys=[key], environ={
            'QUERY_STRING': 'temp_url_sig=%s&temp_url_expires=%s&'
            'temp_url_ip_range=%s' % (sig, expires, ip),
            'REMOTE_ADDR': '2001:db8::'},
        )
        self.tempurl.app = FakeApp(iter([('200 Ok', (), '123')]))
        resp = req.get_response(self.tempurl)
        self.assertEqual(resp.status_int, 200)
        self.assertIn('expires', resp.headers)
        self.assertEqual('Fri, 02 Jan 1970 01:01:01 GMT',
                         resp.headers['expires'])
        self.assertEqual(req.environ['swift.authorize_override'], True)
        self.assertEqual(req.environ['REMOTE_USER'], '.wsgi.tempurl')

    @mock.patch('swift.common.middleware.tempurl.time', return_value=0)
    def test_get_valid_with_ipv6_range(self, mock_time):
        method = 'GET'
        expires = (((24 + 1) * 60 + 1) * 60) + 1
        path = '/v1/a/c/o'
        key = b'abc'
        ip_range = '2001:db8::/127'
        hmac_body = ('ip=%s\n%s\n%i\n%s' %
                     (ip_range, method, expires, path)).encode('utf-8')
        sig = hmac.new(key, hmac_body, hashlib.sha256).hexdigest()
        req = self._make_request(path, keys=[key], environ={
            'QUERY_STRING': 'temp_url_sig=%s&temp_url_expires=%s&'
            'temp_url_ip_range=%s' % (sig, expires, ip_range),
            'REMOTE_ADDR': '2001:db8::'},
        )
        self.tempurl.app = FakeApp(iter([('200 Ok', (), '123')]))
        resp = req.get_response(self.tempurl)
        self.assertEqual(resp.status_int, 200)
        self.assertIn('expires', resp.headers)
        self.assertEqual('Fri, 02 Jan 1970 01:01:01 GMT',
                         resp.headers['expires'])
        self.assertEqual(req.environ['swift.authorize_override'], True)
        self.assertEqual(req.environ['REMOTE_USER'], '.wsgi.tempurl')

    def test_get_valid_with_no_client_address(self):
        method = 'GET'
        expires = (((24 + 1) * 60 + 1) * 60) + 1
        path = '/v1/a/c/o'
        key = b'abc'
        ip = '127.0.0.1'
        hmac_body = ('%s\n%s\n%i\n%s' %
                     (ip, method, expires, path)).encode('utf-8')
        sig = hmac.new(key, hmac_body, hashlib.sha1).hexdigest()
        req = self._make_request(path, keys=[key], environ={
            'QUERY_STRING': 'temp_url_sig=%s&temp_url_expires=%s&'
            'temp_url_ip_range=%s' % (sig, expires, ip)},
        )
        self.tempurl.app = FakeApp(iter([('200 Ok', (), '123')]))
        resp = req.get_response(self.tempurl)
        self.assertEqual(resp.status_int, 401)
        self.assertIn(b'Temp URL invalid', resp.body)
        self.assertIn('Www-Authenticate', resp.headers)


class TestSwiftInfo(unittest.TestCase):
    def setUp(self):
        registry._swift_info = {}
        registry._swift_admin_info = {}

    def test_registered_defaults(self):
        tempurl.filter_factory({})
        swift_info = registry.get_swift_info()
        self.assertIn('tempurl', swift_info)
        info = swift_info['tempurl']
        self.assertEqual(set(info['methods']),
                         set(('GET', 'HEAD', 'PUT', 'POST', 'DELETE')))
        self.assertEqual(set(info['incoming_remove_headers']),
                         set(('x-timestamp', 'x-open-expired',)))
        self.assertEqual(set(info['incoming_allow_headers']), set())
        self.assertEqual(set(info['outgoing_remove_headers']),
                         set(('x-object-meta-*',)))
        self.assertEqual(set(info['outgoing_allow_headers']),
                         set(('x-object-meta-public-*',)))
        self.assertEqual(info['allowed_digests'], ['sha1', 'sha256', 'sha512'])
        self.assertEqual(info['deprecated_digests'], ['sha1'])

    def test_non_default_methods(self):
        tempurl.filter_factory({
            'methods': 'GET HEAD PUT DELETE BREW',
            'incoming_remove_headers': '',
            'incoming_allow_headers': 'x-timestamp x-versions-location',
            'outgoing_remove_headers': 'x-*',
            'outgoing_allow_headers': 'x-object-meta-* content-type',
            'allowed_digests': 'sha1 sha512 md5 not-a-valid-digest',
        })
        swift_info = registry.get_swift_info()
        self.assertIn('tempurl', swift_info)
        info = swift_info['tempurl']
        self.assertEqual(set(info['methods']),
                         set(('GET', 'HEAD', 'PUT', 'DELETE', 'BREW')))
        self.assertEqual(set(info['incoming_remove_headers']), set())
        self.assertEqual(set(info['incoming_allow_headers']),
                         set(('x-timestamp', 'x-versions-location')))
        self.assertEqual(set(info['outgoing_remove_headers']), set(('x-*', )))
        self.assertEqual(set(info['outgoing_allow_headers']),
                         set(('x-object-meta-*', 'content-type')))
        self.assertEqual(info['allowed_digests'], ['sha1', 'sha512'])
        self.assertEqual(info['deprecated_digests'], ['sha1'])

    def test_no_deprecated_digests(self):
        tempurl.filter_factory({'allowed_digests': 'sha256 sha512'})
        swift_info = registry.get_swift_info()
        self.assertIn('tempurl', swift_info)
        info = swift_info['tempurl']
        self.assertEqual(set(info['methods']),
                         set(('GET', 'HEAD', 'PUT', 'POST', 'DELETE')))
        self.assertEqual(set(info['incoming_remove_headers']),
                         set(('x-timestamp', 'x-open-expired',)))
        self.assertEqual(set(info['incoming_allow_headers']), set())
        self.assertEqual(set(info['outgoing_remove_headers']),
                         set(('x-object-meta-*',)))
        self.assertEqual(set(info['outgoing_allow_headers']),
                         set(('x-object-meta-public-*',)))
        self.assertEqual(info['allowed_digests'], ['sha256', 'sha512'])
        self.assertNotIn('deprecated_digests', info)

    def test_bad_config(self):
        with self.assertRaises(ValueError):
            tempurl.filter_factory({
                'allowed_digests': 'md4',
            })


class TestTempurlWarning(unittest.TestCase):

    def test_deprecation_warning(self):
        logger = debug_logger()
        with mock.patch('swift.common.middleware.tempurl.get_logger',
                        lambda *a, **kw: logger):
            tempurl.filter_factory({'allowed_digests': 'sha1'})
        log_lines = logger.get_lines_for_level('warning')
        self.assertIn(
            'The following digest algorithms are configured but deprecated:'
            ' sha1. Support will be removed in a future release.',
            log_lines)


if __name__ == '__main__':
    unittest.main()<|MERGE_RESOLUTION|>--- conflicted
+++ resolved
@@ -1045,15 +1045,8 @@
 
         swift_info = registry.get_swift_info()
         self.assertIn('tempurl', swift_info)
-<<<<<<< HEAD
-        info = swift_info['tempurl']
-        incoming_remove_headers = info.get('incoming_remove_headers', set(
-            ('x-timestamp', 'x-open-expired')
-        ))
-=======
         incoming_remove_headers = \
             swift_info['tempurl']['incoming_remove_headers']
->>>>>>> 6bd40bdd
 
         method = 'GET'
         expires = int(time() + 86400)
@@ -1073,11 +1066,7 @@
 
     def test_removed_incoming_header(self):
         self.tempurl = tempurl.filter_factory({
-<<<<<<< HEAD
-            'incoming_remove_headers': 'x-remove-this x-open-expired'
-=======
             'incoming_remove_headers': 'x-remove-this'
->>>>>>> 6bd40bdd
         })(self.auth)
         method = 'GET'
         expires = int(time() + 86400)
@@ -1093,11 +1082,7 @@
         resp = req.get_response(self.tempurl)
         self.assertEqual(resp.status_int, 404)
         self.assertNotIn('x-remove-this', self.app.request.headers)
-<<<<<<< HEAD
-        self.assertNotIn('x-open-expired', self.app.request.headers)
-=======
         self.assertIn('x-open-expired', self.app.request.headers)
->>>>>>> 6bd40bdd
 
     def test_removed_incoming_headers_match(self):
         self.tempurl = tempurl.filter_factory({

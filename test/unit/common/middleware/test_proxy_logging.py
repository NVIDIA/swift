--- conflicted
+++ resolved
@@ -32,12 +32,8 @@
 from swift.common.swob import Request, Response, HTTPServiceUnavailable
 from swift.common import constraints, registry
 from swift.common.storage_policy import StoragePolicy
-<<<<<<< HEAD
-from test.debug_logger import debug_logger, FakeStatsdClient, \
-=======
 from test.debug_logger import debug_logger, \
     FakeStatsdClient, FakeLabeledStatsdClient, \
->>>>>>> 04632fb4
     debug_statsd_client, debug_labeled_statsd_client
 from test.unit import patch_policies
 from test.unit.common.middleware.helpers import FakeAppThatExcepts, FakeSwift
@@ -131,11 +127,7 @@
         # really, this would come by way of base_prefix/tail_prefix in
         # get_logger, ultimately tracing back to our hard-coded
         # statsd_tail_prefix
-<<<<<<< HEAD
-        self.logger.statsd_client._prefix = 'proxy-server.'
-=======
         self.logger.logger.statsd_client._prefix = 'proxy-server.'
->>>>>>> 04632fb4
         self.statsd = debug_labeled_statsd_client({})
 
     def _clear(self):
@@ -431,15 +423,6 @@
             'statsd_label_mode': 'signalfx',
             'statsd_emit_legacy': True,
         }
-<<<<<<< HEAD
-        conf = {
-            'log_statsd_host': 'host',
-            'log_statsd_port': 8125,
-            'statsd_label_mode': 'signalfx',
-            'statsd_emit_legacy': True,
-        }
-=======
->>>>>>> 04632fb4
         self.statsd = debug_labeled_statsd_client(conf)
         with mock.patch("time.time", stub_time):
             for path, exp_type in path_types.items():

# Copyright (c) 2010-2011 OpenStack Foundation
#
# Licensed under the Apache License, Version 2.0 (the "License");
# you may not use this file except in compliance with the License.
# You may obtain a copy of the License at
#
#    http://www.apache.org/licenses/LICENSE-2.0
#
# Unless required by applicable law or agreed to in writing, software
# distributed under the License is distributed on an "AS IS" BASIS,
# WITHOUT WARRANTIES OR CONDITIONS OF ANY KIND, either express or
# implied.
# See the License for the specific language governing permissions and
# limitations under the License.
import itertools
import logging

from unittest import mock
import email
import time
import unittest
from io import BytesIO
from logging.handlers import SysLogHandler

from urllib.parse import unquote

from swift.common.utils import get_swift_logger, split_path, md5
from swift.common.middleware import proxy_logging
from swift.common.registry import register_sensitive_header, \
    register_sensitive_param, get_sensitive_headers
from swift.common.swob import Request, Response, HTTPServiceUnavailable, \
    HTTPCreated, HTTPOk
from swift.common import constraints, registry, statsd_client
from swift.common.storage_policy import StoragePolicy

from test.debug_logger import debug_logger, FakeStatsdClient, \
    FakeLabeledStatsdClient, debug_labeled_statsd_client
from test.unit import patch_policies
from test.unit.common.middleware.helpers import FakeAppThatExcepts, \
    FakeSwift
from test.unit.common.middleware.s3api import FakeAuthApp, filter_factory \
    as s3api_filter_factory


class FakeApp(object):

    def __init__(self, body=None, response_str='200 OK', policy_idx='0',
                 chunked=False, environ_updates=None, read_callback=None):
        if body is None:
            body = [b'FAKE APP']
        elif isinstance(body, bytes):
            body = [body]

        self.body = body
        self.response_str = response_str
        self.policy_idx = policy_idx
        self.chunked = chunked
        self.environ_updates = environ_updates or {}
        self.read_callback = read_callback

    def __call__(self, env, start_response):
        try:
            # /v1/a/c or /v1/a/c/o
            split_path(env['PATH_INFO'], 3, 4, True)
            is_container_or_object_req = True
        except ValueError:
            is_container_or_object_req = False

        headers = [('Content-Type', 'text/plain')]
        if self.chunked:
            headers.append(('Transfer-Encoding', 'chunked'))
        elif not hasattr(self.body, 'close'):
            content_length = sum(map(len, self.body))
            headers.append(('Content-Length', str(content_length)))

        if is_container_or_object_req and self.policy_idx is not None:
            headers.append(('X-Backend-Storage-Policy-Index',
                            str(self.policy_idx)))
        start_response(self.response_str, headers)
        while True:
            buf = env['wsgi.input'].read(5)
            if self.read_callback is not None:
                self.read_callback(len(buf))
            if not buf:
                break
        # N.B. mw can set this anytime before the resp is finished
        env.update(self.environ_updates)
        return self.body


class FakeAppNoContentLengthNoTransferEncoding(object):

    def __init__(self, body=None):
        if body is None:
            body = [b'FAKE APP']

        self.body = body

    def __call__(self, env, start_response):
        start_response('200 OK', [('Content-Type', 'text/plain')])
        while env['wsgi.input'].read(5):
            pass
        return self.body


class FileLikeExceptor(object):

    def __init__(self):
        pass

    def read(self, len):
        raise IOError('of some sort')

    def readline(self, len=1024):
        raise IOError('of some sort')


class FakeAppReadline(object):

    def __call__(self, env, start_response):
        start_response('200 OK', [('Content-Type', 'text/plain'),
                                  ('Content-Length', '8')])
        env['wsgi.input'].readline()
        return [b"FAKE APP"]


class PathRewritingApp:
    """
    Rewrite request path, modifying the container part of the path, to emulate
    the behavior of, for example, a multipart upload.
    """
    # note: tests deliberately use this explicit rewriting middleware rather
    # than relying on the behavior of other middleware that might change
    def __init__(self, app, logger):
        self.app = app
        self.logger = logger

    def __call__(self, env, start_response):
        orig_path = env['PATH_INFO']
        req = Request(env)
        parts = req.split_path(4, rest_with_last=True)
        parts[2] += '+segments'
        env['PATH_INFO'] = '/' + '/'.join(parts)
        try:
            resp = req.get_response(self.app)
        except Exception:
            self.logger.exception('PathRewritingApp (re-raising)')
            raise
        env['PATH_INFO'] = orig_path
        return resp(self.app, start_response)


def start_response(*args):
    pass


class BaseTestProxyLogging(unittest.TestCase):

    def assertLabeledUpdateStats(self, exp_metrics_values_labels):
        statsd_calls = self.statsd.calls['update_stats']
        for statsd_call in statsd_calls:
            statsd_call[1]['labels'] = dict(statsd_call[1]['labels'])
        exp_calls = []
        for metric, value, labels in exp_metrics_values_labels:
            exp_calls.append(((metric, value), {'labels': labels}))
        self.assertEqual(exp_calls, statsd_calls)

    def assertLabeledTimingStats(self, exp_metrics_values_labels):
        statsd_calls = self.statsd.calls['timing']
        exp_calls = []
        for metric, value, labels in exp_metrics_values_labels:
            exp_calls.append(((metric, mock.ANY), {'labels': labels}))
        self.assertEqual(exp_calls, statsd_calls)
        for i, (metric, value, labels) in enumerate(exp_metrics_values_labels):
            self.assertAlmostEqual(
                value, statsd_calls[i][0][1], places=4, msg=i)


class TestCallbackInputProxy(unittest.TestCase):

    def test_read_all(self):
        callback = mock.MagicMock(return_value=b'xyz')
        self.assertEqual(
            b'xyz', proxy_logging.CallbackInputProxy(
                BytesIO(b'abc'), callback).read())
        self.assertEqual([mock.call(b'abc', True)], callback.call_args_list)

        callback = mock.MagicMock(return_value=b'xyz')
        self.assertEqual(
            b'xyz', proxy_logging.CallbackInputProxy(
                BytesIO(b'abc'), callback).read(-1))
        self.assertEqual([mock.call(b'abc', True)], callback.call_args_list)

        callback = mock.MagicMock(return_value=b'xyz')
        self.assertEqual(
            b'xyz', proxy_logging.CallbackInputProxy(
                BytesIO(b'abc'), callback).read(None))
        self.assertEqual([mock.call(b'abc', True)], callback.call_args_list)

    def test_read_size(self):
        callback = mock.MagicMock(side_effect=[b'a', b'bc', b''])
        cip = proxy_logging.CallbackInputProxy(BytesIO(b'abc'), callback)
        self.assertEqual(
            b'a', cip.read(1))
        self.assertEqual([mock.call(b'a', False)], callback.call_args_list)
        self.assertEqual(
            b'bc', cip.read(2))
        self.assertEqual(
            [mock.call(b'a', False), mock.call(b'bc', False)],
            callback.call_args_list)
        self.assertEqual(
            b'', cip.read())
        self.assertEqual([mock.call(b'a', False), mock.call(b'bc', False),
                          mock.call(b'', True)], callback.call_args_list)


class TestBufferXferEmitCallback(BaseTestProxyLogging):

    def setUp(self):
        self.logger = debug_logger()

    def test_buffer_xfer_emit_callback(self):
        conf = {
            'log_headers': 'yes',
            'statsd_label_mode': 'dogstatsd',
<<<<<<< HEAD
            'statsd_emit_buffer_xfer_bytes_ms': 0,
=======
            'statsd_emit_buffer_xfer_bytes_seconds': 0,
>>>>>>> b5b1af5b
        }
        self.statsd = debug_labeled_statsd_client(conf)
        app = proxy_logging.ProxyLoggingMiddleware(
            FakeApp(), conf, logger=self.logger)
        app.statsd = self.statsd

        labels = {
            'account': 'a',
            'container': 'c',
            'method': 'POST',
            'resource': 'container'}
        callback = proxy_logging.BufferXferEmitCallback(
            'swift_proxy_example_metric', labels, app.statsd,
            app.emit_buffer_xfer_bytes_sec)
        callback('abcde')
        self.assertLabeledUpdateStats([
            ('swift_proxy_example_metric', 5, {
                'account': 'a',
                'container': 'c',
                'method': 'POST',
                'resource': 'container'}),
        ])
        callback('abcdef')
        self.assertLabeledUpdateStats([
            ('swift_proxy_example_metric', 5, {
                'account': 'a',
                'container': 'c',
                'method': 'POST',
                'resource': 'container'}),
            ('swift_proxy_example_metric', 6, {
                'account': 'a',
                'container': 'c',
                'method': 'POST',
                'resource': 'container'}),
        ])
        callback('abcdefg')
        self.assertLabeledUpdateStats([
            ('swift_proxy_example_metric', 5, {
                'account': 'a',
                'container': 'c',
                'method': 'POST',
                'resource': 'container'}),
            ('swift_proxy_example_metric', 6, {
                'account': 'a',
                'container': 'c',
                'method': 'POST',
                'resource': 'container'}),
            ('swift_proxy_example_metric', 7, {
                'account': 'a',
                'container': 'c',
                'method': 'POST',
                'resource': 'container'}),
        ])

    def test_buffer_xfer_emit_callback_negative(self):
        conf = {
            'log_headers': 'yes',
            'statsd_label_mode': 'dogstatsd',
<<<<<<< HEAD
            'statsd_emit_buffer_xfer_bytes_ms': -1,
=======
            'statsd_emit_buffer_xfer_bytes_seconds': -1,
>>>>>>> b5b1af5b
        }
        self.statsd = debug_labeled_statsd_client(conf)
        app = proxy_logging.ProxyLoggingMiddleware(
            FakeApp(), conf, logger=self.logger)
        app.statsd = self.statsd

        labels = {
            'account': 'a',
            'container': 'c',
            'method': 'POST',
            'resource': 'container'}
        callback = proxy_logging.BufferXferEmitCallback(
            'swift_proxy_example_metric', labels, app.statsd,
            app.emit_buffer_xfer_bytes_sec)
        callback('abcde')
        self.assertLabeledUpdateStats([])
        callback('abcdef')
        self.assertLabeledUpdateStats([])
        callback('abcdefg')
        self.assertLabeledUpdateStats([])

    def test_buffer_xfer_emit_callback_positive(self):
        conf = {
            'log_headers': 'yes',
            'statsd_label_mode': 'dogstatsd',
<<<<<<< HEAD
            'statsd_emit_buffer_xfer_bytes_ms': 1000000,
=======
            'statsd_emit_buffer_xfer_bytes_seconds': 1000,
>>>>>>> b5b1af5b
        }
        self.statsd = debug_labeled_statsd_client(conf)
        app = proxy_logging.ProxyLoggingMiddleware(
            FakeApp(), conf, logger=self.logger)
        app.statsd = self.statsd

        labels = {
            'account': 'a',
            'container': 'c',
            'method': 'POST',
            'resource': 'container'}
        callback = proxy_logging.BufferXferEmitCallback(
            'swift_proxy_example_metric', labels, app.statsd,
            app.emit_buffer_xfer_bytes_sec)
        callback('abcde')
        # gotta wait for that emit delay
        self.assertLabeledUpdateStats([])
        callback('abcdef')
        # still no new stats
        self.assertLabeledUpdateStats([])
        callback('abcdefg')
        # no new stats
        # eof always emits
        callback('', eof=True)
        self.assertLabeledUpdateStats([
            ('swift_proxy_example_metric', 18, {
                'account': 'a',
                'container': 'c',
                'method': 'POST',
                'resource': 'container'}),
        ])

    def test_buffer_eof(self):
        buffers = 'abcd'
        buffer_len = len(buffers)
        conf = {
            'log_headers': 'yes',
            'statsd_label_mode': 'dogstatsd',
<<<<<<< HEAD
            'statsd_emit_buffer_xfer_bytes_ms': 1000,
=======
            'statsd_emit_buffer_xfer_bytes_seconds': 1,
>>>>>>> b5b1af5b
        }
        self.statsd = debug_labeled_statsd_client(conf)
        app = proxy_logging.ProxyLoggingMiddleware(
            FakeApp(), conf, logger=self.logger)
        app.statsd = self.statsd
        labels = {
            'account': 'a',
            'container': 'c',
            'method': 'POST',
            'resource': 'container'}
        callback = proxy_logging.BufferXferEmitCallback(
            'swift_proxy_example_metric', labels, app.statsd,
            app.emit_buffer_xfer_bytes_sec)
        now = time.time()
        with mock.patch('swift.common.middleware.proxy_logging.time.time',
                        return_value=now):
            callback(buffers, eof=False)
            self.assertLabeledUpdateStats([])
        with mock.patch('swift.common.middleware.proxy_logging.time.time',
                        return_value=now + 1):
            callback(buffers, eof=False)
        self.assertLabeledUpdateStats([
            ('swift_proxy_example_metric', buffer_len * 2, {
                'account': 'a',
                'container': 'c',
                'method': 'POST',
                'resource': 'container'})])

        with mock.patch('swift.common.middleware.proxy_logging.time.time',
                        return_value=now + 1.5):
            callback(buffers, eof=False)
        self.assertLabeledUpdateStats([
            ('swift_proxy_example_metric', buffer_len * 2, {
                'account': 'a',
                'container': 'c',
                'method': 'POST',
                'resource': 'container'})])

        with mock.patch('swift.common.middleware.proxy_logging.time.time',
                        return_value=now):
            callback(buffers[:-1], eof=True)
        self.assertLabeledUpdateStats([
            ('swift_proxy_example_metric', buffer_len * 2, {
                'account': 'a',
                'container': 'c',
                'method': 'POST',
                'resource': 'container'}),
            ('swift_proxy_example_metric', buffer_len * 2 - 1, {
                'account': 'a',
                'container': 'c',
                'method': 'POST',
                'resource': 'container'})
        ])


@patch_policies([StoragePolicy(0, 'zero', False)])
class TestProxyLogging(BaseTestProxyLogging):
    def setUp(self):
        self.logger = debug_logger()
        # really, this would come by way of base_prefix/tail_prefix in
        # get_logger, ultimately tracing back to our hard-coded
        # statsd_tail_prefix
        self.logger.logger.statsd_client._prefix = 'proxy-server.'
        conf = {
            'log_statsd_host': 'host',
            'log_statsd_port': 8125,
            'statsd_label_mode': 'dogstatsd',
            'statsd_emit_legacy': True,
        }
        self.statsd = debug_labeled_statsd_client(conf)
        account_labels = {
            'account': 'a',
            'resource': 'account',
        }
        container_labels = {
            'account': 'a',
            'container': 'c',
            'resource': 'container',
        }
        object_labels = {
            'account': 'a',
            'container': 'c',
            'resource': 'object',
            'policy': '0',
        }
        self.path_labels = {
            '/v1/a': account_labels,
            '/v1/a/': account_labels,
            '/v1/a/c': container_labels,
            '/v1/a/c/': container_labels,
            '/v1/a/c/o': object_labels,
            '/v1/a/c/o/': object_labels,
            '/v1/a/c/o/p': object_labels,
            '/v1/a/c/o/p/': object_labels,
            '/v1/a/c/o/p/p2': object_labels,
            '/v1.0/a': account_labels,
            '/v1.0/a/': account_labels,
            '/v1.0/a/c': container_labels,
            '/v1.0/a/c/': container_labels,
            '/v1.0/a/c/o': object_labels,
            '/v1.0/a/c/o/': object_labels,
            '/v1.0/a/c/o/p': object_labels,
            '/v1.0/a/c/o/p/': object_labels,
            '/v1.0/a/c/o/p/p2': object_labels,
        }

        self.maxDiff = None

    def _clear(self):
        self.logger.clear()
        self.statsd.clear()

    def _log_parts(self, app, should_be_empty=False):
        info_calls = app.access_logger.log_dict['info']
        if should_be_empty:
            self.assertEqual([], info_calls)
        else:
            self.assertEqual(1, len(info_calls))
            return info_calls[0][0][0].split(' ')

    def assertTiming(self, exp_metric, app, exp_timing=None, exp_labels=None):
        timing_calls = app.access_logger.statsd_client.calls['timing']
        found = False
        for got in timing_calls:
            timing_call = copy.deepcopy(got)
            self.assertEqual(2, len(timing_call[0]))
            if timing_call[0][0].startswith('swift_'):
                self.assertNotEqual({}, timing_call[1])
                self.assertIn('labels', timing_call[1])
                labels = timing_call[1]['labels']
                self.assertTrue(labels is not None)
                if exp_labels is not None:
                    self.assertEqual(exp_labels, labels)
            else:
                self.assertEqual({}, timing_call[1])

            if timing_call[0][0] == exp_metric:
                found = True
                if exp_timing is not None:
                    self.assertAlmostEqual(exp_timing, timing_call[0][1],
                                           places=4)

        if not found:
            self.fail('assertTiming: %s not found in %r' % (
                exp_metric, timing_calls))

    def assertNotTiming(self, not_exp_metric, app):
        timing_calls = app.access_logger.statsd_client.calls['timing']
        for timing_call in timing_calls:
            self.assertNotEqual(not_exp_metric, timing_call[0][0])

    def assertUpdateStats(self, exp_metrics_and_values, app):
        logger_calls = app.access_logger.statsd_client.calls['update_stats']
        statsd_calls = self.statsd.calls['update_stats']
        update_stats_calls = sorted(logger_calls + statsd_calls)
        got_metrics_values_and_kwargs = []
        for update_call in update_stats_calls:
            got = copy.deepcopy(update_call)
            if got[0][0].startswith('swift_'):
                self.assertNotEqual({}, got[1])
                self.assertIn('labels', got[1])
                labels = got[1]['labels']
                self.assertTrue(labels is not None)
            else:
                self.assertEqual({}, got[1])
            got_metrics_values_and_kwargs.append((got[0][0],
                                                  got[0][1], got[1]))

        exp_metrics_values_and_kwargs = []
        for emv in exp_metrics_and_values:
            kwargs = {}
            if len(emv) >= 3:
                kwargs = emv[2]
            exp_metrics_values_and_kwargs.append((emv[0], emv[1], kwargs))

        self.assertEqual(sorted(got_metrics_values_and_kwargs),
                         sorted(exp_metrics_values_and_kwargs))
        self.assertIs(self.logger, app.access_logger)
        for metric, value in exp_metrics_and_values:
            self.assertIn(
                (('proxy-server.%s:%s|c' % (metric, value)).encode(),
                 ('host', 8125)),
                app.access_logger.statsd_client.sendto_calls)

    def test_init_logger_and_legacy_statsd_options_log_prefix(self):
        conf = {
            'log_headers': 'no',
            'log_statsd_valid_http_methods': 'GET',
            'log_facility': 'LOG_LOCAL7',
            'log_name': 'bob',
            'log_level': 'DEBUG',
            'log_udp_host': 'example.com',
            'log_udp_port': '3456',
            'log_statsd_host': 'example.com',
            'log_statsd_port': '1234',
            'log_statsd_default_sample_rate': 10,
            'log_statsd_sample_rate_factor': .04,
            'log_statsd_metric_prefix': 'foo',
        }
        with mock.patch('swift.common.statsd_client.StatsdClient',
                        FakeStatsdClient):
            app = proxy_logging.ProxyLoggingMiddleware(FakeApp(), conf)

        self.assertFalse(app.log_hdrs)
        self.assertEqual(['GET'], app.valid_methods)

        log_adapter = app.access_logger
        self.assertEqual('proxy-access', log_adapter.name)
        self.assertEqual('bob', app.access_logger.server)
        self.assertEqual(logging.DEBUG, log_adapter.logger.level)
        self.assertEqual(('example.com', 3456),
                         log_adapter.logger.handlers[0].address)
        self.assertEqual(SysLogHandler.LOG_LOCAL7,
                         log_adapter.logger.handlers[0].facility)

        statsd_client = app.access_logger.logger.statsd_client
        self.assertIsInstance(statsd_client, FakeStatsdClient)
        with mock.patch.object(statsd_client, 'random', return_value=0):
            statsd_client.increment('baz')
        self.assertEqual(
            [(b'foo.proxy-server.baz:1|c|@0.4', ('example.com', 1234))],
            statsd_client.sendto_calls)

    def test_init_logger_and_legacy_statsd_options_access_log_prefix(self):
        # verify that access_log_ prefix has precedence over log_
        conf = {
            'access_log_route': 'my-proxy-access',
            'access_log_headers': 'yes',
            'access_log_statsd_valid_http_methods': 'GET, HEAD',
            'access_log_facility': 'LOG_LOCAL6',
            'access_log_name': 'alice',
            'access_log_level': 'WARN',
            'access_log_udp_host': 'access.com',
            'access_log_udp_port': '6789',
            'log_headers': 'no',
            'log_statsd_valid_http_methods': 'GET',
            'log_facility': 'LOG_LOCAL7',
            'log_name': 'bob',
            'log_level': 'DEBUG',
            'log_udp_host': 'example.com',
            'log_udp_port': '3456',
            'access_log_statsd_host': 'access.com',
            'access_log_statsd_port': '5678',
            'access_log_statsd_default_sample_rate': 20,
            'access_log_statsd_sample_rate_factor': .03,
            'access_log_statsd_metric_prefix': 'access_foo',
            'log_statsd_host': 'example.com',
            'log_statsd_port': '1234',
            'log_statsd_default_sample_rate': 10,
            'log_statsd_sample_rate_factor': .04,
            'log_statsd_metric_prefix': 'foo',
        }
        with mock.patch('swift.common.statsd_client.StatsdClient',
                        FakeStatsdClient):
            app = proxy_logging.ProxyLoggingMiddleware(FakeApp(), conf)

        self.assertTrue(app.log_hdrs)
        self.assertEqual(['GET', 'HEAD'], app.valid_methods)

        log_adapter = app.access_logger
        self.assertEqual('my-proxy-access', log_adapter.name)
        self.assertEqual('alice', app.access_logger.server)
        self.assertEqual(logging.WARN, log_adapter.logger.level)
        self.assertEqual(('access.com', 6789),
                         log_adapter.logger.handlers[0].address)
        self.assertEqual(SysLogHandler.LOG_LOCAL6,
                         log_adapter.logger.handlers[0].facility)

        statsd_client = app.access_logger.logger.statsd_client
        self.assertIsInstance(statsd_client, FakeStatsdClient)
        with mock.patch.object(statsd_client, 'random', return_value=0):
            statsd_client.increment('baz')
        self.assertEqual(
            [(b'access_foo.proxy-server.baz:1|c|@0.6', ('access.com', 5678))],
            statsd_client.sendto_calls)

    def test_init_labeled_statsd_options_log_prefix(self):
        # verify that log_ prefix options are passed to LabeledStatsdClient
        conf = {
            'log_statsd_host': 'example.com',
            'log_statsd_port': '1234',
            'log_statsd_default_sample_rate': 10,
            'log_statsd_sample_rate_factor': .04,
            'statsd_label_mode': 'dogstatsd',
        }
        with mock.patch('swift.common.statsd_client.LabeledStatsdClient',
                        FakeLabeledStatsdClient):
            app = proxy_logging.ProxyLoggingMiddleware(FakeApp(), conf)

        statsd_client = app.statsd
        self.assertIsInstance(statsd_client, FakeLabeledStatsdClient)
        with mock.patch.object(statsd_client, 'random', return_value=0):
            statsd_client.increment('baz', labels={'test': 'label'})
        self.assertEqual(
            [(b'baz:1|c|@0.4|#test:label', ('example.com', 1234))],
            statsd_client.sendto_calls)

    def test_init_labeled_statsd_options_access_log_prefix(self):
        # verify that access_log_ prefix has precedence over log_ prefix
        conf = {
            'access_log_statsd_host': 'access.com',
            'access_log_statsd_port': '5678',
            'access_log_statsd_default_sample_rate': 20,
            'access_log_statsd_sample_rate_factor': .03,
            'log_statsd_host': 'example.com',
            'log_statsd_port': '1234',
            'log_statsd_default_sample_rate': 10,
            'log_statsd_sample_rate_factor': .04,
            'statsd_label_mode': 'dogstatsd',
        }
        with mock.patch('swift.common.statsd_client.LabeledStatsdClient',
                        FakeLabeledStatsdClient):
            app = proxy_logging.ProxyLoggingMiddleware(FakeApp(), conf)
        statsd_client = app.statsd
        self.assertIsInstance(statsd_client, FakeLabeledStatsdClient)
        with mock.patch.object(statsd_client, 'random', return_value=0):
            statsd_client.increment('baz', labels={'test': 'label'})
        self.assertEqual(
            [(b'baz:1|c|@0.6|#test:label', ('access.com', 5678))],
            statsd_client.sendto_calls)

    def test_init_statsd_options_user_labels(self):
        conf = {
            'log_statsd_host': 'example.com',
            'log_statsd_port': '1234',
            'statsd_label_mode': 'dogstatsd',
            'statsd_emit_legacy': False,
            'statsd_user_label_reqctx': 'subrequest',
        }
        with mock.patch('swift.common.statsd_client.LabeledStatsdClient',
                        FakeLabeledStatsdClient):
            app = proxy_logging.ProxyLoggingMiddleware(FakeApp(), conf)

        statsd = app.statsd
        self.assertIsInstance(statsd, FakeLabeledStatsdClient)
        with mock.patch.object(statsd, 'random', return_value=0):
            statsd.increment('baz', labels={'label_foo': 'foo'})
        self.assertEqual(
            [(b'baz:1|c|#label_foo:foo,user_reqctx:subrequest',
             ('example.com', 1234))],
            statsd.sendto_calls)

    def test_logger_statsd_prefix(self):
        app = proxy_logging.ProxyLoggingMiddleware(
            FakeApp(), {'log_statsd_host': 'example.com'})
        self.assertIsNotNone(app.access_logger.logger.statsd_client)
        self.assertIsInstance(app.access_logger.logger.statsd_client,
                              statsd_client.StatsdClient)
        self.assertEqual('proxy-server.',
                         app.access_logger.logger.statsd_client._prefix)

        app = proxy_logging.ProxyLoggingMiddleware(
            FakeApp(), {'log_statsd_metric_prefix': 'foo',  # set base prefix
                        'access_log_name': 'bar',  # not used as tail prefix
                        'log_name': 'baz',  # not used as tail prefix
                        'log_statsd_host': 'example.com'})
        self.assertIsNotNone(app.access_logger.logger.statsd_client)
        self.assertIsInstance(app.access_logger.logger.statsd_client,
                              statsd_client.StatsdClient)
        self.assertEqual('foo.proxy-server.',
                         app.access_logger.logger.statsd_client._prefix)

    def test_log_request_stat_type_bad_GET(self):
        app = proxy_logging.ProxyLoggingMiddleware(
            FakeApp(body=b'7 bytes'), {}, logger=self.logger)
        app.statsd = self.statsd
        exp_labels = {'resource': 'UNKNOWN',
                      'method': 'GET',
                      'status': 200}

        def do_test(bad_path):
            self._clear()
            req = Request.blank(bad_path, environ={'REQUEST_METHOD': 'GET'})
            with mock.patch('time.time',
                            side_effect=[18.0, 18.5, 20.71828182846]):
                resp = app(req.environ, start_response)
                # get body
                b''.join(resp)
            self.assertTiming('UNKNOWN.GET.200.first-byte.timing', app, 500.0)
            self.assertTiming('UNKNOWN.GET.200.timing', app,
                              2718.2818284600216)
            self.assertUpdateStats([('UNKNOWN.GET.200.xfer', 7)], app)
            self.assertLabeledTimingStats([
                ('swift_proxy_server_request_ttfb', 0.5 * 1000, exp_labels),
                ('swift_proxy_server_request_timing', 2.71828182846 * 1000,
                 exp_labels)
            ])
            self.assertLabeledUpdateStats([
                ('swift_proxy_server_request_body_bytes', 0, exp_labels),
                ('swift_proxy_server_response_body_bytes', 7, exp_labels),
            ])

        do_test('')
        do_test('/')
        do_test('/bad')
        do_test('/baddy/mc_badderson')
        do_test('/v1')
        do_test('/v1/')
        do_test('/v1.0')
        do_test('/v1.0/')
        do_test('/v1.0//')
        do_test('/v1.0//c')
        do_test('/v1.0/a//')
        do_test('/v1.0/a//o')

    def _do_test_log_request_s3(self, method, path, backend_path):
        self._clear()
        fake_app = FakeApp(body=b'7 bytes')

        def app_wrapper(env, start_response):
            # Fake how s3api would set swift.backend_path. We need to set
            # PATH_INFO to be the backend_path so that FakeApp does the right
            # thing w.r.t. the policy index headers, but the original request's
            # PATH_INFO should be unchanged.
            env_copy = dict(env)
            env_copy['PATH_INFO'] = backend_path
            env['swift.backend_path'] = backend_path
            return fake_app(env_copy, start_response)

        app = proxy_logging.ProxyLoggingMiddleware(
            app_wrapper, {}, logger=self.logger)
        app.statsd = self.statsd
        req = Request.blank(path, environ={'REQUEST_METHOD': method})
        with mock.patch('time.time',
                        side_effect=[18.0, 18.5, 20.71828182846]):
            resp = app(req.environ, start_response)
            # get body
            b''.join(resp)
        return app

    def test_log_request_stat_type_good_PUT_s3_container(self):
        def check_stats(app, exp_labels):
            self.assertTiming(
                'container.PUT.200.timing', app, 500)
            self.assertUpdateStats([('container.PUT.200.xfer', 7)], app)
            self.assertLabeledTimingStats([
                ('swift_proxy_server_request_timing', 500, exp_labels)
            ])
            self.assertLabeledUpdateStats([
                ('swift_proxy_server_request_body_bytes', 0, exp_labels),
                ('swift_proxy_server_response_body_bytes', 7, exp_labels),
            ])

        exp_labels = {
            'method': 'PUT',
            'status': 200,
            'resource': 'container',
            'account': 'AUTH_test',
            'container': 'bucket'}
        check_stats(self._do_test_log_request_s3(
            'PUT', '/bucket', '/v1/AUTH_test/bucket'), exp_labels)
        # swift.backend_path is authoritative...
        exp_labels['container'] = 'bucket+segments'
        check_stats(self._do_test_log_request_s3(
            'PUT', '/bucket', '/v1/AUTH_test/bucket+segments'), exp_labels)

    def test_log_request_stat_type_good_GET_s3_object(self):
        def check_stats(app, exp_labels):
            self.assertTiming(
                'object.GET.200.first-byte.timing', app, 500.0)
            self.assertTiming(
                'object.GET.200.timing', app, 2718.2818284600216)
            self.assertUpdateStats(
                [('object.GET.200.xfer', 7),
                 ('object.policy.0.GET.200.xfer', 7)], app)
            self.assertLabeledTimingStats([
                ('swift_proxy_server_request_ttfb', 0.5 * 1000, exp_labels),
                ('swift_proxy_server_request_timing', 2.71828182846 * 1000,
                 exp_labels)
            ])
            self.assertLabeledUpdateStats([
                ('swift_proxy_server_request_body_bytes', 0, exp_labels),
                ('swift_proxy_server_response_body_bytes', 7, exp_labels),
            ])

        exp_labels = {
            'method': 'GET',
            'status': 200,
            'resource': 'object',
            'policy': '0',
            'account': 'AUTH_test',
            'container': 'bucket'}
        check_stats(self._do_test_log_request_s3(
            'GET', '/bucket/obj', '/v1/AUTH_test/bucket/obj'), exp_labels)
        check_stats(self._do_test_log_request_s3(
            'GET', '/bucket/obj/blah', '/v1/AUTH_test/bucket/obj/blah'),
            exp_labels)
        exp_labels['container'] = 'bucket+segments'
        check_stats(self._do_test_log_request_s3(
            'GET', '/bucket/obj', '/v1/AUTH_test/bucket+segments/obj1234'),
            exp_labels)

    def test_log_request_stat_type_good_GET(self):
        """
        log_request() should send timing and byte-count counters for GET
        requests.  Also, __call__()'s iter_response() function should
        statsd-log time to first byte (calling the passed-in start_response
        function), but only for GET requests.
        """
        for path, exp_labels in self.path_labels.items():
            self._clear()
            with mock.patch("time.time",
                            side_effect=[18.0, 18.5, 20.71828182846]):
                exp_labels = dict(exp_labels)
                exp_type = exp_labels['resource']
                app = proxy_logging.ProxyLoggingMiddleware(
                    FakeApp(body=b'7654321', response_str='321 Fubar'),
                    {},
                    logger=self.logger)
                app.statsd = self.statsd
                req = Request.blank(path, environ={
                    'REQUEST_METHOD': 'GET',
                    'wsgi.input': BytesIO(b'4321')})
                iter_response = app(req.environ, lambda *_: None)

                self.assertEqual(b'7654321', b''.join(iter_response))
                self.assertTiming('%s.GET.321.timing' % exp_type, app,
                                  exp_timing=2.71828182846 * 1000)
                self.assertTiming('%s.GET.321.first-byte.timing'
                                  % exp_type, app, exp_timing=0.5 * 1000)
                exp_kwargs = {'labels': {
                    'type': exp_type,
                    'method': 'GET',
                    'status': 321,
                    'account': 'a'}}
                if exp_type == 'object':
                    exp_kwargs['labels']['container'] = 'c'
                    exp_kwargs['labels']['policy'] = mock.ANY
                    # Object operations also return stats by policy
                    # In this case, the value needs to match the timing for GET
                    self.assertTiming('%s.policy.0.GET.321.timing' % exp_type,
                                      app, exp_timing=2.71828182846 * 1000)
                    self.assertTiming(
                        '%s.policy.0.GET.321.first-byte.timing'
                        % exp_type, app, exp_timing=0.5 * 1000)
                    self.assertUpdateStats([
                        ('%s.GET.321.xfer' % exp_type, 4 + 7),
                        ('object.policy.0.GET.321.xfer', 4 + 7),
                        ('swift_proxy_request_body_bytes', 4, exp_kwargs),
                        ('swift_proxy_response_body_bytes', 7, exp_kwargs),
                    ], app)
                else:
                    self.assertUpdateStats([('%s.GET.321.xfer' % exp_type,
                                            4 + 7)],
                                           app)
                exp_labels.update({
                    'method': 'GET',
                    'status': 321,
                })
                self.assertLabeledTimingStats([
                    ('swift_proxy_server_request_ttfb', 0.5 * 1000,
                     exp_labels),
                    ('swift_proxy_server_request_timing', 2.71828182846 * 1000,
                     exp_labels)
                ])
                self.assertLabeledUpdateStats([
                    ('swift_proxy_server_request_body_bytes', 4, exp_labels),
                    ('swift_proxy_server_response_body_bytes', 7, exp_labels),
                ])

    def test_log_request_stat_type_good_GET_no_policy(self):
        # GET Repeat the test above, but with a non-existent policy
        # Do this only for object types
        for path, exp_labels in self.path_labels.items():
            self._clear()
            with mock.patch("time.time",
                            side_effect=[18.0, 18.5, 20.71828182846]):
                exp_labels = dict(exp_labels)
                exp_type = exp_labels['resource']
                if exp_type != 'object':
                    continue

                app = proxy_logging.ProxyLoggingMiddleware(
                    FakeApp(body=b'7654321', response_str='321 Fubar',
                            policy_idx='-1'), {}, logger=self.logger)
                app.statsd = self.statsd
                req = Request.blank(path, environ={
                    'REQUEST_METHOD': 'GET',
                    'wsgi.input': BytesIO(b'4321')})
                iter_response = app(req.environ, lambda *_: None)

                self.assertEqual(b'7654321', b''.join(iter_response))
                self.assertTiming('%s.GET.321.timing' % exp_type, app,
                                  exp_timing=2.71828182846 * 1000)
                # No results returned for the non-existent policy
                exp_labels.pop('policy')
                exp_labels.update({
                    'method': 'GET',
                    'status': 321,
                })
                self.assertUpdateStats([('%s.GET.321.xfer' % exp_type,
                                        4 + 7)],
                                       app)
                self.assertLabeledTimingStats([
                    ('swift_proxy_server_request_ttfb', 0.5 * 1000,
                     exp_labels),
                    ('swift_proxy_server_request_timing', 2.71828182846 * 1000,
                     exp_labels)
                ])
                self.assertLabeledUpdateStats([
                    ('swift_proxy_server_request_body_bytes', 4, exp_labels),
                    ('swift_proxy_server_response_body_bytes', 7, exp_labels),
                ])

    def test_log_request_stat_type_good_GET_log_made(self):
        # GET with swift.proxy_access_log_made already set
        for path, exp_labels in self.path_labels.items():
            self._clear()
            with mock.patch("time.time",
                            side_effect=[18.0, 18.5, 20.71828182846]):
                app = proxy_logging.ProxyLoggingMiddleware(
                    FakeApp(body=b'7654321', response_str='321 Fubar'), {},
                    logger=self.logger
                )
                app.statsd = self.statsd
                req = Request.blank(path, environ={
                    'REQUEST_METHOD': 'GET',
                    'swift.proxy_access_log_made': True,
                    'wsgi.input': BytesIO(b'4321')})
                iter_response = app(req.environ, lambda *_: None)
                self.assertEqual(b'7654321', b''.join(iter_response))
                self.assertEqual(
                    [], app.access_logger.statsd_client.calls['timing'])
                self.assertEqual(
                    [], app.access_logger.statsd_client.calls['timing_since'])
                self.assertEqual(
                    [], app.access_logger.statsd_client.calls['update_stats'])
                self.assertLabeledUpdateStats([])
                self.assertLabeledTimingStats([])

    def test_log_request_stat_type_good_PUT(self):
        # PUT (no first-byte timing!)
        # (it's not a GET, so time() doesn't have a 2nd call)
        for path, exp_labels in self.path_labels.items():
            self._clear()
            with mock.patch("time.time", side_effect=[58.2, 58.2 + 7.3321]):
                exp_labels = dict(exp_labels)
                exp_type = exp_labels['resource']
                app = proxy_logging.ProxyLoggingMiddleware(
                    FakeApp(body=b'87654321', response_str='314 PiTown'), {},
                    logger=self.logger)
                app.statsd = self.statsd
                req = Request.blank(path, environ={
                    'REQUEST_METHOD': 'PUT',
                    'wsgi.input': BytesIO(b'654321')})
                # (it's not a GET, so time() doesn't have a 2nd call)
                iter_response = app(req.environ, lambda *_: None)
                self.assertEqual(b'87654321', b''.join(iter_response))
                self.assertTiming('%s.PUT.314.timing' % exp_type, app,
                                  exp_timing=7.3321 * 1000)
                self.assertNotTiming(
                    '%s.GET.314.first-byte.timing' % exp_type, app)
                self.assertNotTiming(
                    '%s.PUT.314.first-byte.timing' % exp_type, app)
                exp_kwargs = {'labels': {
                    'type': exp_type,
                    'method': 'PUT',
                    'status': 314,
                    'account': 'a'}}
                if exp_type == 'object':
                    exp_kwargs['labels']['container'] = 'c'
                    exp_kwargs['labels']['policy'] = mock.ANY
                    # Object operations also return stats by policy In this
                    # case, the value needs to match the timing for PUT.
                    self.assertTiming('%s.policy.0.PUT.314.timing' %
                                      exp_type, app,
                                      exp_timing=7.3321 * 1000)
                    self.assertUpdateStats(
                        [('object.PUT.314.xfer', 6 + 8),
                         ('object.policy.0.PUT.314.xfer', 6 + 8)], app)
                    exp_labels['policy'] = '0'
                else:
                    self.assertUpdateStats(
                        [('%s.PUT.314.xfer' % exp_type, 6 + 8)], app)
                exp_labels.update({
                    'method': 'PUT',
                    'status': 314,
                })
                self.assertLabeledUpdateStats([
                    ('swift_proxy_server_request_body_bytes', 6, exp_labels),
                    ('swift_proxy_server_response_body_bytes', 8, exp_labels),
                ])
                self.assertLabeledTimingStats([
                    ('swift_proxy_server_request_timing', 7.3321 * 1000,
                     exp_labels)
                ])

    def test_log_request_stat_type_good_PUT_no_policy(self):
        # PUT Repeat the test above, but with a non-existent policy
        # Do this only for object types
        for path, exp_labels in self.path_labels.items():
            self._clear()
            with mock.patch("time.time", side_effect=[58.2, 58.2 + 7.3321]):
                exp_labels = dict(exp_labels)
                exp_type = exp_labels['resource']
                if exp_type != 'object':
                    continue

                app = proxy_logging.ProxyLoggingMiddleware(
                    FakeApp(body=b'87654321', response_str='314 PiTown',
                            policy_idx='-1'), {}, logger=self.logger)
                app.statsd = self.statsd
                req = Request.blank(path, environ={
                    'REQUEST_METHOD': 'PUT',
                    'wsgi.input': BytesIO(b'654321')})
                iter_response = app(req.environ, lambda *_: None)
                self.assertEqual(b'87654321', b''.join(iter_response))
                self.assertTiming('%s.PUT.314.timing' % exp_type, app,
                                  exp_timing=7.3321 * 1000)
                self.assertNotTiming(
                    '%s.GET.314.first-byte.timing' % exp_type, app)
                self.assertNotTiming(
                    '%s.PUT.314.first-byte.timing' % exp_type, app)
                # No results returned for the non-existent policy
                exp_labels.pop('policy')
                exp_labels.update({
                    'method': 'PUT',
                    'status': 314,
                })
                self.assertUpdateStats(
                    [('object.PUT.314.xfer', 6 + 8)], app)
                self.assertLabeledTimingStats([
                    ('swift_proxy_server_request_timing', 7.3321 * 1000,
                     exp_labels),
                ])
                self.assertLabeledUpdateStats([
                    ('swift_proxy_server_request_body_bytes', 6, exp_labels),
                    ('swift_proxy_server_response_body_bytes', 8, exp_labels),
                ])
                self.assertLabeledTimingStats([
                    ('swift_proxy_server_request_timing', 7.3321 * 1000,
                     exp_labels)
                ])

    def test_log_request_stat_method_filtering_default(self):
        method_map = {
            'foo': 'BAD_METHOD',
            '': 'BAD_METHOD',
            'PUTT': 'BAD_METHOD',
            'SPECIAL': 'BAD_METHOD',
            'GET': 'GET',
            'PUT': 'PUT',
            'COPY': 'COPY',
            'HEAD': 'HEAD',
            'POST': 'POST',
            'DELETE': 'DELETE',
            'OPTIONS': 'OPTIONS',
        }
        conf = {
            'log_statsd_host': 'host',
            'log_statsd_port': 8125,
            'statsd_label_mode': 'signalfx',
            'statsd_emit_legacy': True,
        }
        self.statsd = debug_labeled_statsd_client(conf)
        for method, exp_method in method_map.items():
            self._clear()
            app = proxy_logging.ProxyLoggingMiddleware(
                FakeApp(), {}, logger=self.logger)
            app.statsd = self.statsd
            req = Request.blank('/v1/a/', environ={'REQUEST_METHOD': method})
            now = 10000.0
            app.log_request(req, 299, 11, 3, now, now + 1.17)
            self.assertTiming('account.%s.299.timing' % exp_method, app,
                              exp_timing=1.17 * 1000)
            self.assertUpdateStats([
                ('account.%s.299.xfer' % exp_method, 11 + 3),
            ], app)
            exp_labels = {
                'resource': 'account',
                'method': exp_method,
                'status': 299,
                'account': 'a'
            }
            self.assertLabeledTimingStats([
                ('swift_proxy_server_request_timing', 1.17 * 1000, exp_labels),
            ])
            self.assertLabeledUpdateStats([
                ('swift_proxy_server_request_body_bytes', 11, exp_labels),
                ('swift_proxy_server_response_body_bytes', 3, exp_labels)
            ])

    def test_log_request_stat_method_filtering_custom(self):
        method_map = {
            'foo': 'BAD_METHOD',
            '': 'BAD_METHOD',
            'PUTT': 'BAD_METHOD',
            'SPECIAL': 'SPECIAL',  # will be configured
            'GET': 'GET',
            'PUT': 'PUT',
            'COPY': 'BAD_METHOD',  # prove no one's special
        }
        conf = {
            'log_statsd_host': 'host',
            'log_statsd_port': 8125,
            'statsd_label_mode': 'signalfx',
            'statsd_emit_legacy': True,
        }
        self.statsd = debug_labeled_statsd_client(conf)
        # this conf var supports optional leading access_
        for conf_key in ['access_log_statsd_valid_http_methods',
                         'log_statsd_valid_http_methods']:
            for method, exp_method in method_map.items():
                self._clear()
                app = proxy_logging.ProxyLoggingMiddleware(FakeApp(), {
                    conf_key: 'SPECIAL,  GET,PUT ',  # crazy spaces ok
                }, logger=self.logger)
                app.statsd = self.statsd
                req = Request.blank('/v1/a/c',
                                    environ={'REQUEST_METHOD': method})
                now = 10000.0
                app.log_request(req, 911, 4, 43, now, now + 1.01)
                self.assertTiming('container.%s.911.timing' % exp_method, app,
                                  exp_timing=1.01 * 1000)
                self.assertUpdateStats([
                    ('container.%s.911.xfer' % exp_method, 4 + 43),
                ], app)
                exp_labels = {
                    'resource': 'container',
                    'method': exp_method,
                    'status': 911,
                    'account': 'a',
                    'container': 'c'
                }
                self.assertLabeledTimingStats([
                    ('swift_proxy_server_request_timing', 1.01 * 1000,
                     exp_labels),
                ])
                self.assertLabeledUpdateStats([
                    ('swift_proxy_server_request_body_bytes', 4, exp_labels),
                    ('swift_proxy_server_response_body_bytes', 43, exp_labels)
                ])

    def test_basic_req(self):
        app = proxy_logging.ProxyLoggingMiddleware(FakeApp(), {})
        app.access_logger = debug_logger()
        req = Request.blank('/', environ={'REQUEST_METHOD': 'GET'})
        resp = app(req.environ, start_response)
        resp_body = b''.join(resp)
        log_parts = self._log_parts(app)
        self.assertEqual(log_parts[3], 'GET')
        self.assertEqual(log_parts[4], '/')
        self.assertEqual(log_parts[5], 'HTTP/1.0')
        self.assertEqual(log_parts[6], '200')
        self.assertEqual(resp_body, b'FAKE APP')
        self.assertEqual(log_parts[11], str(len(resp_body)))

    def test_object_error(self):
        swift = FakeSwift()
        self.logger = debug_logger()
        app = proxy_logging.ProxyLoggingMiddleware(swift, {},
                                                   logger=self.logger)
        swift.register('GET', '/v1/a/c/o', HTTPServiceUnavailable, {}, None)
        req = Request.blank('/v1/a/c/o')
        start = time.time()
        ttfb = start + 0.2
        end = ttfb + 0.5
        with mock.patch("swift.common.middleware.proxy_logging.time.time",
                        side_effect=[start, ttfb, end]):
            resp = req.get_response(app)
            self.assertEqual(503, resp.status_int)
            # we have to consume the resp body to trigger logging
            self.assertIn(b'Service Unavailable', resp.body)
            log_parts = self._log_parts(app)
        self.assertEqual(log_parts[3], 'GET')
        self.assertEqual(log_parts[4], '/v1/a/c/o')
        self.assertEqual(log_parts[5], 'HTTP/1.0')
        self.assertEqual(log_parts[6], '503')
        # we can also expect error metrics
        self.assertTiming('object.GET.503.timing', app,
                          exp_timing=700.0)
        self.assertTiming('object.GET.503.first-byte.timing', app,
                          exp_timing=200.0)

    def test_basic_error(self):
        swift = FakeSwift()
        self.logger = debug_logger()
        app = proxy_logging.ProxyLoggingMiddleware(swift, {},
                                                   logger=self.logger)
        swift.register('GET', '/path', HTTPServiceUnavailable, {}, None)
        req = Request.blank('/path')
        start = time.time()
        ttfb = start + 0.2
        end = ttfb + 0.5
        with mock.patch("swift.common.middleware.proxy_logging.time.time",
                        side_effect=[start, ttfb, end]):
            resp = req.get_response(app)
            self.assertEqual(503, resp.status_int)
            # we have to consume the resp body to trigger logging
            self.assertIn(b'Service Unavailable', resp.body)
            log_parts = self._log_parts(app)
        self.assertEqual(log_parts[3], 'GET')
        self.assertEqual(log_parts[4], '/path')
        self.assertEqual(log_parts[5], 'HTTP/1.0')
        self.assertEqual(log_parts[6], '503')
        # we can also expect error metrics
        self.assertTiming('UNKNOWN.GET.503.timing', app,
                          exp_timing=700.0)
        self.assertTiming('UNKNOWN.GET.503.first-byte.timing', app,
                          exp_timing=200.0)

    def test_middleware_exception(self):
        self.logger = debug_logger()
        app = proxy_logging.ProxyLoggingMiddleware(
            FakeAppThatExcepts(), {}, logger=self.logger)
        req = Request.blank('/path')
        start = time.time()
        ttfb = start + 0.2
        with mock.patch("swift.common.middleware.proxy_logging.time.time",
                        side_effect=[start, ttfb]), \
                self.assertRaises(Exception):
            req.get_response(app)
        log_parts = self._log_parts(app)
        self.assertEqual(log_parts[3], 'GET')
        self.assertEqual(log_parts[4], '/path')
        self.assertEqual(log_parts[5], 'HTTP/1.0')
        self.assertEqual(log_parts[6], '500')
        # we can also expect error metrics
        self.assertTiming('UNKNOWN.GET.500.timing', app,
                          exp_timing=200.0)

    def test_middleware_error(self):
        class ErrorFakeApp(object):

            def __call__(self, env, start_response):
                env['swift.source'] = 'FA'
                resp = HTTPServiceUnavailable()
                return resp(env, start_response)

        self.logger = debug_logger()
        app = proxy_logging.ProxyLoggingMiddleware(ErrorFakeApp(), {},
                                                   logger=self.logger)
        req = Request.blank('/path')
        start = time.time()
        ttfb = start + 0.2
        end = ttfb + 0.5
        with mock.patch("swift.common.middleware.proxy_logging.time.time",
                        side_effect=[start, ttfb, end]):
            resp = req.get_response(app)
            self.assertEqual(503, resp.status_int)
            # we have to consume the resp body to trigger logging
            self.assertIn(b'Service Unavailable', resp.body)
            log_parts = self._log_parts(app)
        self.assertEqual(log_parts[3], 'GET')
        self.assertEqual(log_parts[4], '/path')
        self.assertEqual(log_parts[5], 'HTTP/1.0')
        self.assertEqual(log_parts[6], '503')
        # we can also expect error metrics
        self.assertTiming('FA.GET.503.timing', app,
                          exp_timing=700.0)
        self.assertTiming('FA.GET.503.first-byte.timing', app,
                          exp_timing=200.0)

    def test_basic_req_second_time(self):
        app = proxy_logging.ProxyLoggingMiddleware(FakeApp(), {})
        app.access_logger = debug_logger()
        req = Request.blank('/', environ={
            'swift.proxy_access_log_made': True,
            'REQUEST_METHOD': 'GET'})
        resp = app(req.environ, start_response)
        resp_body = b''.join(resp)
        self._log_parts(app, should_be_empty=True)
        self.assertEqual(resp_body, b'FAKE APP')

    def test_log_msg_template(self):
        # Access logs configuration should override the default one
        app = proxy_logging.ProxyLoggingMiddleware(FakeApp(), {
            'log_anonymization_salt': 'secret_salt',
            'log_msg_template': (
                'template which can be edited in config: '
                '{protocol} {path} {method} '
                '{path.anonymized} {container.anonymized} '
                '{request_time} {start_time.datetime} {end_time} {ttfb} '
                '{domain}')})
        app.access_logger = debug_logger()
        req = Request.blank('/', headers={'Host': 'example.com'})
        with mock.patch('time.time',
                        mock.MagicMock(
                            side_effect=[10000000.0, 10000000.5, 10000001.0])):
            resp = app(req.environ, start_response)
            # exhaust generator
            resp_body = b''.join(resp)
        log_parts = self._log_parts(app)
        self.assertEqual(log_parts[0], 'template')
        self.assertEqual(log_parts[7], 'HTTP/1.0')
        self.assertEqual(log_parts[8], '/')
        self.assertEqual(log_parts[9], 'GET')
        self.assertEqual(log_parts[10],
                         '{SMD5}c65475e457fea0951fbb9ec9596b2177')
        self.assertEqual(log_parts[11], '-')
        self.assertEqual(log_parts[13], '26/Apr/1970/17/46/40')
        self.assertEqual(log_parts[14], '10000001.000000000')
        self.assertEqual(log_parts[15], '0.5')
        self.assertEqual(log_parts[16], 'example.com')
        self.assertEqual(resp_body, b'FAKE APP')

    def test_log_msg_template_s3api(self):
        # Access logs configuration should override the default one
        app = proxy_logging.ProxyLoggingMiddleware(FakeApp(), {
            'log_msg_template': (
                '{protocol} {path} {method} '
                '{account} {container} {object}')
        }, logger=self.logger)
        app.statsd = self.statsd
        req = Request.blank('/bucket/path/to/key', environ={
            'REQUEST_METHOD': 'GET',
            # This would actually get set in the app, but w/e
            'swift.backend_path': '/v1/AUTH_test/bucket/path/to/key'})
        with mock.patch("time.time", side_effect=[
                18.0, 18.5, 20.71828182846]):
            resp = app(req.environ, start_response)
            # exhaust generator
            resp_body = b''.join(resp)
        log_parts = self._log_parts(app)
        self.assertEqual(log_parts, [
            'HTTP/1.0',
            '/bucket/path/to/key',
            'GET',
            'AUTH_test',
            'bucket',
            'path/to/key',
        ])
        self.assertEqual(resp_body, b'FAKE APP')
        self.assertTiming('object.policy.0.GET.200.timing',
                          app, exp_timing=2.71828182846 * 1000)
        self.assertUpdateStats([
            ('object.GET.200.xfer', 8),
            ('object.policy.0.GET.200.xfer', 8),
        ], app)
        self.assertLabeledUpdateStats([
            ('swift_proxy_server_request_body_bytes', 0, {
                'resource': 'object',
                'method': 'GET',
                'status': 200,
                'account': 'AUTH_test',
                'container': 'bucket',
                'policy': '0'}),
            ('swift_proxy_server_response_body_bytes', 8, {
                'resource': 'object',
                'method': 'GET',
                'status': 200,
                'account': 'AUTH_test',
                'container': 'bucket',
                'policy': '0'})
        ])

    def test_invalid_log_config(self):
        with self.assertRaises(ValueError):
            proxy_logging.ProxyLoggingMiddleware(FakeApp(), {
                'log_anonymization_salt': 'secret_salt',
                'log_msg_template': '{invalid_field}'})

        with self.assertRaises(ValueError):
            proxy_logging.ProxyLoggingMiddleware(FakeApp(), {
                'log_anonymization_method': 'invalid_hash_method',
                'log_anonymization_salt': 'secret_salt',
                'log_msg_template': '{protocol}'})

    def test_multi_segment_resp(self):
        conf = {
            'log_statsd_host': 'host',
            'log_statsd_port': 8125,
            'statsd_label_mode': 'signalfx',
            'statsd_emit_legacy': True,
        }
        self.statsd = debug_labeled_statsd_client(conf)
        app = proxy_logging.ProxyLoggingMiddleware(FakeApp(
            [b'some', b'chunks', b'of data']), {}, logger=self.logger)
        app.statsd = self.statsd
        req = Request.blank('/', environ={'REQUEST_METHOD': 'GET',
                                          'swift.source': 'SOS'})
        resp = app(req.environ, start_response)
        resp_body = b''.join(resp)
        log_parts = self._log_parts(app)
        self.assertEqual(log_parts[3], 'GET')
        self.assertEqual(log_parts[4], '/')
        self.assertEqual(log_parts[5], 'HTTP/1.0')
        self.assertEqual(log_parts[6], '200')
        self.assertEqual(resp_body, b'somechunksof data')
        self.assertEqual(log_parts[11], str(len(resp_body)))
        self.assertUpdateStats([
            ('SOS.GET.200.xfer', len(resp_body)),
        ], app)
        self.assertLabeledUpdateStats([
            ('swift_proxy_server_request_body_bytes', 0, {
                'resource': 'SOS',
                'method': 'GET',
                'status': 200}),
            ('swift_proxy_server_response_body_bytes', 17, {
                'resource': 'SOS',
                'method': 'GET',
                'status': 200})
        ])

    def test_log_headers(self):
        for conf_key in ['access_log_headers', 'log_headers']:
            self._clear()
            app = proxy_logging.ProxyLoggingMiddleware(FakeApp(),
                                                       {conf_key: 'yes'},
                                                       logger=self.logger)
            req = Request.blank('/', environ={'REQUEST_METHOD': 'GET'})
            resp = app(req.environ, start_response)
            # exhaust generator
            self.assertEqual(b'FAKE APP', b''.join(resp))
            log_parts = self._log_parts(app)
            headers = unquote(log_parts[14]).split('\n')
            self.assertIn('Host: localhost:80', headers)

    def test_access_log_headers_only(self):
        app = proxy_logging.ProxyLoggingMiddleware(
            FakeApp(), {'log_headers': 'yes',
                        'access_log_headers_only': 'FIRST, seCond'})
        app.access_logger = debug_logger()
        req = Request.blank('/',
                            environ={'REQUEST_METHOD': 'GET'},
                            headers={'First': '1',
                                     'Second': '2',
                                     'Third': '3'})
        resp = app(req.environ, start_response)
        # exhaust generator
        self.assertEqual(b'FAKE APP', b''.join(resp))
        log_parts = self._log_parts(app)
        headers = unquote(log_parts[14]).split('\n')
        self.assertIn('First: 1', headers)
        self.assertIn('Second: 2', headers)
        self.assertNotIn('Third: 3', headers)
        self.assertNotIn('Host: localhost:80', headers)

    def test_upload_size(self):
        conf = {
            'log_statsd_host': 'host',
            'log_statsd_port': 8125,
            'statsd_label_mode': 'signalfx',
            'statsd_emit_legacy': True,
        }
        self.statsd = debug_labeled_statsd_client(conf)
        # Using default policy
        app = proxy_logging.ProxyLoggingMiddleware(FakeApp(),
                                                   {'log_headers': 'yes'},
                                                   logger=self.logger)
        app.statsd = self.statsd
        req = Request.blank(
            '/v1/a/c/o/foo',
            environ={'REQUEST_METHOD': 'PUT',
                     'wsgi.input': BytesIO(b'some stuff')})
        resp = app(req.environ, start_response)
        # exhaust generator
        self.assertEqual(b'FAKE APP', b''.join(resp))
        log_parts = self._log_parts(app)
        self.assertEqual(log_parts[11], str(len('FAKE APP')))
        self.assertEqual(log_parts[10], str(len('some stuff')))
        self.assertUpdateStats([
            ('object.PUT.200.xfer',
                len('some stuff') + len('FAKE APP')),
            ('object.policy.0.PUT.200.xfer',
                len('some stuff') + len('FAKE APP')),
        ], app)
        self.assertLabeledUpdateStats([
            ('swift_proxy_server_request_body_bytes', 10, {
                'resource': 'object',
                'method': 'PUT',
                'status': 200,
                'account': 'a',
                'container': 'c',
                'policy': '0'}),
            ('swift_proxy_server_response_body_bytes', 8, {
                'resource': 'object',
                'method': 'PUT',
                'status': 200,
                'account': 'a',
                'container': 'c',
                'policy': '0'})
        ])

        # Using a non-existent policy
        self._clear()
        app = proxy_logging.ProxyLoggingMiddleware(FakeApp(policy_idx='-1'),
                                                   {'log_headers': 'yes'},
                                                   logger=self.logger)
        app.statsd = self.statsd
        req = Request.blank(
            '/v1/a/c/o/foo',
            environ={'REQUEST_METHOD': 'PUT',
                     'wsgi.input': BytesIO(b'some stuff')})
        resp = app(req.environ, start_response)
        # exhaust generator
        self.assertEqual(b'FAKE APP', b''.join(resp))
        log_parts = self._log_parts(app)
        self.assertEqual(log_parts[11], str(len('FAKE APP')))
        self.assertEqual(log_parts[10], str(len('some stuff')))
        self.assertUpdateStats([
            ('object.PUT.200.xfer',
                len('some stuff') + len('FAKE APP')),
        ], app)
        self.assertLabeledUpdateStats([
            ('swift_proxy_server_request_body_bytes', 10, {
                'resource': 'object',
                'method': 'PUT',
                'status': 200,
                'account': 'a',
                'container': 'c'}),
            ('swift_proxy_server_response_body_bytes', 8, {
                'resource': 'object',
                'method': 'PUT',
                'status': 200,
                'account': 'a',
                'container': 'c'})
        ])

    def test_upload_size_no_policy(self):
        conf = {
            'log_statsd_host': 'host',
            'log_statsd_port': 8125,
            'statsd_label_mode': 'signalfx',
            'statsd_emit_legacy': True,
        }
        self.statsd = debug_labeled_statsd_client(conf)
        app = proxy_logging.ProxyLoggingMiddleware(FakeApp(policy_idx=None),
                                                   {'log_headers': 'yes'},
                                                   logger=self.logger)
        app.statsd = self.statsd
        req = Request.blank(
            '/v1/a/c/o/foo',
            environ={'REQUEST_METHOD': 'PUT',
                     'wsgi.input': BytesIO(b'some stuff')})
        resp = app(req.environ, start_response)
        # exhaust generator
        self.assertEqual(b'FAKE APP', b''.join(resp))
        log_parts = self._log_parts(app)
        self.assertEqual(log_parts[11], str(len('FAKE APP')))
        self.assertEqual(log_parts[10], str(len('some stuff')))
        self.assertUpdateStats([
            ('object.PUT.200.xfer',
                len('some stuff') + len('FAKE APP')),
        ], app)
        self.assertLabeledUpdateStats([
            ('swift_proxy_server_request_body_bytes', 10, {
                'resource': 'object',
                'method': 'PUT',
                'status': 200,
                'account': 'a',
                'container': 'c'}),
            ('swift_proxy_server_response_body_bytes', 8, {
                'resource': 'object',
                'method': 'PUT',
                'status': 200,
                'account': 'a',
                'container': 'c'})
        ])

    def test_upload_line(self):
        conf = {
            'log_statsd_host': 'host',
            'log_statsd_port': 8125,
            'statsd_label_mode': 'signalfx',
            'statsd_emit_legacy': True,
        }
        self.statsd = debug_labeled_statsd_client(conf)
        app = proxy_logging.ProxyLoggingMiddleware(FakeAppReadline(),
                                                   {'log_headers': 'yes'},
                                                   logger=self.logger)
        app.statsd = self.statsd
        req = Request.blank(
            '/v1/a/c',
            environ={'REQUEST_METHOD': 'POST',
                     'wsgi.input': BytesIO(b'some stuff\nsome other stuff\n')})
        resp = app(req.environ, start_response)
        # exhaust generator
        self.assertEqual(b'FAKE APP', b''.join(resp))
        log_parts = self._log_parts(app)
        self.assertEqual(log_parts[11], str(len('FAKE APP')))
        self.assertEqual(log_parts[10], str(len('some stuff\n')))
        self.assertUpdateStats([
            ('container.POST.200.xfer',
                len('some stuff\n') + len('FAKE APP')),
        ], app)
        self.assertLabeledUpdateStats([
            ('swift_proxy_server_request_body_bytes', len('some stuff\n'), {
                'resource': 'container',
                'method': 'POST',
                'status': 200,
                'account': 'a',
                'container': 'c'}),
            ('swift_proxy_server_response_body_bytes', len('FAKE APP'), {
                'resource': 'container',
                'method': 'POST',
                'status': 200,
                'account': 'a',
                'container': 'c'})
        ])

    def test_init_storage_domain_default(self):
        conf = {}
        app = proxy_logging.ProxyLoggingMiddleware(FakeApp(), conf)
        self.assertEqual([], app.storage_domains)

    def test_init_storage_domain(self):
        conf = {'storage_domain': 'domain'}
        app = proxy_logging.ProxyLoggingMiddleware(FakeApp(), conf)
        self.assertEqual(['domain'], app.storage_domains)

    def test_init_storage_domain_list(self):
        conf = {'storage_domain': 'domain,some.other.domain'}
        app = proxy_logging.ProxyLoggingMiddleware(FakeApp(), conf)
        self.assertEqual(['domain', 'some.other.domain'], app.storage_domains)

    def _do_test_swift_base_labels(self, mw_conf, path, req_hdrs,
                                   extra_environ=None):
        req_environs = []

        def fake_app(env, start_response):
            req_environs.append(env)
            return HTTPOk()(env, start_response)

        mw = proxy_logging.ProxyLoggingMiddleware(
            fake_app, mw_conf, logger=self.logger)

        environ = {
            'REQUEST_METHOD': 'PUT',
            'HTTP_HOST': 'foo.domain',
        }
        if extra_environ:
            environ.update(extra_environ)
        req = Request.blank(path, environ=environ, headers=req_hdrs)
        req.get_response(mw)
        self.assertEqual(1, len(req_environs))
        return req_environs[0].get('swift.base_labels')

    def test_update_swift_base_labels_swift_request(self):
        mw_conf = {}
        req_hdrs = {}
        self.assertEqual(
            {
                'resource': 'account',
                'method': 'PUT',
                'account': 'a',
            },
            self._do_test_swift_base_labels(mw_conf, '/v1/a', req_hdrs))

        self.assertEqual(
            {
                'resource': 'container',
                'method': 'PUT',
                'account': 'a',
                'container': 'c'
            },
            self._do_test_swift_base_labels(mw_conf, '/v1/a/c', req_hdrs))

        self.assertEqual(
            {
                'resource': 'object',
                'method': 'PUT',
                'account': 'a',
                'container': 'c',
            },
            self._do_test_swift_base_labels(mw_conf, '/v1/a/c/o', req_hdrs))

    def test_update_swift_base_labels_swift_request_partial_existing(self):
        # verify that existing container field is not updated
        mw_conf = {}
        req_hdrs = {}
        extra_environ = {
            'swift.base_labels': {
                'resource': 'object',
                'method': 'PUT',
                'container': 'c',
            },
        }

        self.assertEqual(
            {
                'resource': 'object',
                'method': 'PUT',
                'account': 'a',
                'container': 'c',
            },
            self._do_test_swift_base_labels(
                mw_conf, '/v1/a', req_hdrs, extra_environ=extra_environ))

        self.assertEqual(
            {
                'resource': 'object',
                'method': 'PUT',
                'account': 'a',
                'container': 'c',
            },
            self._do_test_swift_base_labels(
                mw_conf, '/v1/a/ccc', req_hdrs, extra_environ=extra_environ))

        self.assertEqual(
            {
                'resource': 'object',
                'method': 'PUT',
                'account': 'a',
                'container': 'c',
            },
            self._do_test_swift_base_labels(
                mw_conf, '/v1/a/c/ooo', req_hdrs, extra_environ=extra_environ))

    def test_update_swift_base_labels_swift_request_empty_existing(self):
        # verify that missing container field is
        # not set once base_labels exists
        mw_conf = {}
        req_hdrs = {}
        extra_environ = {
            'swift.base_labels': {
                'resource': 'object',
                'method': 'PUT',
            },
        }

        self.assertEqual(
            {
                'resource': 'object',
                'method': 'PUT',
                'account': 'a',
            },
            self._do_test_swift_base_labels(
                mw_conf, '/v1/a', req_hdrs, extra_environ=extra_environ))

        self.assertEqual(
            {
                'resource': 'object',
                'method': 'PUT',
                'account': 'a',
            },
            self._do_test_swift_base_labels(
                mw_conf, '/v1/a/c', req_hdrs, extra_environ=extra_environ))

        self.assertEqual(
            {
                'resource': 'object',
                'method': 'PUT',
                'account': 'a',
            },
            self._do_test_swift_base_labels(
                mw_conf, '/v1/a/c/o', req_hdrs, extra_environ=extra_environ))

    def test_update_swift_base_labels_swift_request_complete_existing(self):
        # verify that existing account and container fields are not replaced
        mw_conf = {}
        req_hdrs = {}
        extra_environ = {
            'swift.base_labels': {
                'resource': 'object',
                'method': 'PUT',
                'account': 'a',
                'container': 'c',
            },
        }

        self.assertEqual(
            {
                'resource': 'object',
                'method': 'PUT',
                'account': 'a',
                'container': 'c',
            },
            self._do_test_swift_base_labels(
                mw_conf, '/v1/aa', req_hdrs, extra_environ=extra_environ))

        self.assertEqual(
            {
                'resource': 'object',
                'method': 'PUT',
                'account': 'a',
                'container': 'c',
            },
            self._do_test_swift_base_labels(
                mw_conf, '/v1/aa/cc', req_hdrs, extra_environ=extra_environ))

    def test_update_swift_base_labels_s3_request_partial_existing(self):
        # verify that existing container field is not replaced by s3 field
        mw_conf = {}
        req_hdrs = {
            'Authorization': 'AWS test:tester:hmac',
            'Date': email.utils.formatdate(time.time() + 0),
        }
        extra_environ = {
            'swift.base_labels': {
                'resource': 'object',
                'method': 'PUT',
                'container': 'c',
            },
        }
        self.assertEqual(
            {
                'resource': 'object',
                'method': 'PUT',
                'container': 'c',
            },
            self._do_test_swift_base_labels(
                mw_conf, '/bucket', req_hdrs, extra_environ=extra_environ))

        self.assertEqual(
            {
                'resource': 'object',
                'method': 'PUT',
                'container': 'c',
            },
            self._do_test_swift_base_labels(
                mw_conf, '/bucket/obj', req_hdrs, extra_environ=extra_environ))

        extra_environ = {
            'swift.base_labels': {
                'resource': 'object',
                'method': 'PUT',
            },
        }
        self.assertEqual(
            {
                'resource': 'object',
                'method': 'PUT',
            },
            self._do_test_swift_base_labels(
                mw_conf, '/bucket', req_hdrs, extra_environ=extra_environ))

        self.assertEqual(
            {
                'resource': 'object',
                'method': 'PUT',
            },
            self._do_test_swift_base_labels(
                mw_conf, '/bucket/obj', req_hdrs, extra_environ=extra_environ))

        mw_conf = {'storage_domain': 'domain'}
        self.assertEqual(
            {
                'resource': 'object',
                'method': 'PUT',
            },
            self._do_test_swift_base_labels(
                mw_conf, '/bucket/obj', req_hdrs, extra_environ=extra_environ))

    def test_update_swift_base_labels_s3_request(self):
        mw_conf = {}
        req_hdrs = {
            'Authorization': 'AWS test:tester:hmac',
            'Date': email.utils.formatdate(time.time() + 0),
        }
        self.assertEqual(
            {
                'resource': 'container',
                'method': 'PUT',
                'container': 'bucket'
            },
            self._do_test_swift_base_labels(mw_conf, '/bucket', req_hdrs))

        self.assertEqual(
            {
                'resource': 'object',
                'method': 'PUT',
                'container': 'bucket',
            },
            self._do_test_swift_base_labels(mw_conf, '/bucket/obj', req_hdrs))

        self.assertEqual(
            {
                'resource': 'object',
                'method': 'PUT',
                'container': 'bucket',
            },
            self._do_test_swift_base_labels(mw_conf, '/bucket/obj/x',
                                            req_hdrs))

    def test_update_swift_base_labels_s3_request_bucket_in_host(self):
        mw_conf = {'storage_domain': 'domain'}
        req_hdrs = {
            'Authorization': 'AWS test:tester:hmac',
            'Date': email.utils.formatdate(time.time() + 0),
        }
        self.assertEqual(
            {
                'resource': 'container',
                'method': 'PUT',
                'container': 'foo'
            },
            self._do_test_swift_base_labels(mw_conf, '/', req_hdrs))

        self.assertEqual(
            {
                'resource': 'object',
                'method': 'PUT',
                'container': 'foo',
            },
            self._do_test_swift_base_labels(mw_conf, '/obj', req_hdrs))

        self.assertEqual(
            {
                'resource': 'object',
                'method': 'PUT',
                'container': 'foo',
            },
            self._do_test_swift_base_labels(mw_conf, '/obj/x', req_hdrs))

        mw_conf = {'storage_domain': 'not-domain'}
        self.assertEqual(
            {
                'resource': 'object',
                'method': 'PUT',
                'container': 'bucket',
            },
            self._do_test_swift_base_labels(mw_conf, '/bucket/obj', req_hdrs))

    def _do_test_base_labels_end_to_end(self, orig_path, new_path=None,
                                        req_hdrs=None):
        # if new_path is given then pretend an s3api/auth middleware
        # combination replaces the request path with new_path
        mw_conf = {}
        base_labels = []

        def fake_mw(env, start_response):
            base_labels.append(dict(env.get('swift.base_labels')))
            env['PATH_INFO'] = new_path or orig_path
            return right_mw(env, start_response)

        def fake_app(env, start_response):
            base_labels.append(dict(env.get('swift.base_labels')))
            return HTTPOk()(env, start_response)

        left_mw = proxy_logging.ProxyLoggingMiddleware(
            fake_mw, mw_conf, logger=self.logger)
        right_mw = proxy_logging.ProxyLoggingMiddleware(
            fake_app, mw_conf, logger=self.logger)

        req = Request.blank(orig_path, headers=req_hdrs)
        req.method = 'PUT'
        req.get_response(left_mw)
        self.assertEqual(2, len(base_labels))

        return base_labels

    def test_base_labels_end_to_end_info(self):
        base_labels = self._do_test_base_labels_end_to_end('/info')

        self.assertEqual(
            [{'method': 'PUT', 'resource': 'UNKNOWN'},
             {'method': 'PUT', 'resource': 'UNKNOWN'}],
            base_labels)

    def test_base_labels_end_to_end_account(self):
        base_labels = self._do_test_base_labels_end_to_end('/v1/a')

        self.assertEqual(
            [{'account': 'a', 'method': 'PUT', 'resource': 'account'},
             {'account': 'a', 'method': 'PUT', 'resource': 'account'}],
            base_labels)

    def test_base_labels_end_to_end_container(self):
        base_labels = self._do_test_base_labels_end_to_end('/v1/a/c')

        self.assertEqual([{'account': 'a', 'container': 'c', 'method': 'PUT',
                           'resource': 'container'},
                          {'account': 'a', 'container': 'c', 'method': 'PUT',
                           'resource': 'container'}],
                         base_labels)

    def test_base_labels_end_to_end_object(self):
        base_labels = self._do_test_base_labels_end_to_end('/v1/a/c/o')

        self.assertEqual(
            [{'account': 'a', 'container': 'c', 'method': 'PUT',
              'resource': 'object'},
             {'account': 'a', 'container': 'c', 'method': 'PUT',
              'resource': 'object'}],
            base_labels)

    def test_swift_base_labels_end_to_end_account_s3(self):
        req_hdrs = {
            'Authorization': 'AWS test:tester:hmac',
            'Date': email.utils.formatdate(time.time() + 0),
        }

        base_labels = self._do_test_base_labels_end_to_end(
            '/', '/v1/a', req_hdrs)
        self.assertEqual(
            [{'method': 'PUT'},
             {'account': 'a', 'method': 'PUT', 'resource': 'account'}],
            base_labels)

    def test_base_labels_end_to_end_container_s3(self):
        req_hdrs = {
            'Authorization': 'AWS test:tester:hmac',
            'Date': email.utils.formatdate(time.time() + 0),
        }

        base_labels = self._do_test_base_labels_end_to_end(
            '/bucket', '/v1/a/bucket', req_hdrs)
        self.assertEqual(
            [{'container': 'bucket', 'method': 'PUT', 'resource': 'container'},
             {'account': 'a', 'container': 'bucket', 'method': 'PUT',
              'resource': 'container'}],
            base_labels)

    def test_base_labels_end_to_end_object_s3(self):
        req_hdrs = {
            'Authorization': 'AWS test:tester:hmac',
            'Date': email.utils.formatdate(time.time() + 0),
        }

        base_labels = self._do_test_base_labels_end_to_end(
            '/bucket/o', '/v1/a/bucket/o',
            req_hdrs)
        self.assertEqual(
            [{'container': 'bucket', 'method': 'PUT', 'resource': 'object'},
             {'account': 'a', 'container': 'bucket',
              'method': 'PUT', 'resource': 'object'}],
            base_labels)

    def _do_test_call_app(self, req, app):
        status, headers, body_iter = req.call_application(app)
        body = b''.join(body_iter)
        return status, headers, body

    def test_xfer_stats_put(self):
<<<<<<< HEAD
        buffer_str = b'some stuff\n' + \
                     b'some other stuff\n' + \
                     b'some additional extra stuff\n'
=======
        buffer_str = (b'some stuff\n'
                      b'some other stuff\n'
                      b'some additional extra stuff\n')
>>>>>>> b5b1af5b
        buffer_len = len(buffer_str)
        read_calls = 0
        read_bytes = 0

        # statsd calls expected while the request body is being read...
        # (these are in the form expected by assertLabeledUpdateStats)
        exp_req_stats_per_iter = []
        nbytes = 0
        while nbytes + 5 <= buffer_len:
            iter_stats = [
                ('swift_proxy_server_request_body_streaming_bytes', 5, {
                    'account': 'a',
                    'container': 'c',
                    'method': 'PUT',
                    'resource': 'container'})
            ]
            exp_req_stats_per_iter.append(iter_stats)

            nbytes += 5
        if nbytes < buffer_len:
            iter_stats = [
                ('swift_proxy_server_request_body_streaming_bytes',
                 buffer_len - nbytes, {
                     'account': 'a',
                     'container': 'c',
                     'method': 'PUT',
                     'resource': 'container'})
            ]
            exp_req_stats_per_iter.append(iter_stats)
            # statsd calls expected while the response is being handled...
        expect_resp_stats = [
            ('swift_proxy_server_response_body_streaming_bytes',
             len('FAKE APP'), {
                 'resource': 'container',
                 'method': 'PUT',
                 'status': 200,
                 'policy': '0',
                 'account': 'a',
                 'container': 'c'}),
            ('swift_proxy_server_request_body_bytes', buffer_len, {
                'resource': 'container',
                'method': 'PUT',
                'status': 200,
                'account': 'a',
                'container': 'c'}),
            ('swift_proxy_server_response_body_bytes',
             len('FAKE APP'), {
                 'account': 'a',
                 'container': 'c',
                 'method': 'PUT',
                 'resource': 'container',
                 'status': 200}),
        ]
        captured_req_stats_per_iter = []

        def capture_stats(nbytes):
            # capture stats emitted while the request body is being read
            statsd_calls = self.statsd.calls['update_stats']
            metric_value_labels = []
            for statsd_call in statsd_calls:
                metric_value_labels.append(
                    (statsd_call[0][0], statsd_call[0][1],
                     statsd_call[1]['labels']))
            if len(metric_value_labels) > 0:
                captured_req_stats_per_iter.append(metric_value_labels)
                nonlocal read_calls
                nonlocal read_bytes
                read_calls += 1
                read_bytes += nbytes
            self.statsd.clear()

        conf = {
            'statsd_label_mode': 'dogstatsd',
<<<<<<< HEAD
            'statsd_emit_buffer_xfer_bytes_ms': 0,
=======
            'statsd_emit_buffer_xfer_bytes_seconds': 0,
>>>>>>> b5b1af5b
        }
        app = proxy_logging.ProxyLoggingMiddleware(
            FakeApp(read_callback=capture_stats), conf, logger=self.logger)
        app.statsd = self.statsd
        req = Request.blank(
            '/v1/a/c',
            environ={'REQUEST_METHOD': 'PUT',
                     'wsgi.input': BytesIO(buffer_str),
                     })
        resp = app(req.environ, start_response)
        self.assertEqual(b'FAKE APP', b''.join(resp))
        self.assertEqual(read_bytes, buffer_len)
        self.assertEqual(read_calls, len(captured_req_stats_per_iter))

        self.assertEqual(exp_req_stats_per_iter,
                         captured_req_stats_per_iter)
        # note: the fake statsd was cleared after the request body was read so
        # just has the response handling statsd calls...
        self.assertLabeledUpdateStats(expect_resp_stats)
        self.assertUpdateStats([
            ('container.PUT.200.xfer',
             buffer_len + len('FAKE APP')),
        ], app)

    def test_xfer_stats_get(self):
        buffers = [b'some stuff\n',
                   b'some other stuff\n',
                   b'some additional stuff\n']
        buffer_len = sum(len(b) for b in buffers)
        conf = {
            'log_headers': 'yes',
            'statsd_label_mode': 'dogstatsd',
<<<<<<< HEAD
            'statsd_emit_buffer_xfer_bytes_ms': 0,
=======
            'statsd_emit_buffer_xfer_bytes_seconds': 0,
>>>>>>> b5b1af5b
        }
        app = proxy_logging.ProxyLoggingMiddleware(
            FakeApp(
                body=buffers,
            ), conf, logger=self.logger)
        app.statsd = self.statsd
        req = Request.blank(
            '/v1/a/c', environ={'REQUEST_METHOD': 'GET'})
        resp = app(req.environ, start_response)
        resp_body = b''.join(resp)
        expected_resp = b''.join(buffers)
        log_parts = self._log_parts(app)
        self.assertEqual(log_parts[3], 'GET')
        self.assertEqual(log_parts[4], '/v1/a/c')
        self.assertEqual(log_parts[5], 'HTTP/1.0')
        self.assertEqual(log_parts[6], '200')
        self.assertEqual(resp_body, expected_resp)
        self.assertEqual(log_parts[11], str(buffer_len))
        self.assertUpdateStats([
            ('container.GET.200.xfer',
             buffer_len),
        ], app)
        self.assertLabeledUpdateStats([
            ('swift_proxy_server_response_body_streaming_bytes', 11, {
                'account': 'a',
                'container': 'c',
                'method': 'GET',
                'policy': '0',
                'resource': 'container',
                'status': 200}),
            ('swift_proxy_server_response_body_streaming_bytes', 17, {
                'account': 'a',
                'container': 'c',
                'method': 'GET',
                'policy': '0',
                'resource': 'container',
                'status': 200}),
            ('swift_proxy_server_response_body_streaming_bytes', 22, {
                'account': 'a',
                'container': 'c',
                'method': 'GET',
                'policy': '0',
                'resource': 'container',
                'status': 200}),
            ('swift_proxy_server_request_body_bytes', 0, {
                'resource': 'container',
                'method': 'GET',
                'status': 200,
                'account': 'a',
                'container': 'c'}),
            ('swift_proxy_server_response_body_bytes', buffer_len, {
                'resource': 'container',
                'method': 'GET',
                'status': 200,
                'account': 'a',
                'container': 'c'}),
        ])

    def test_xfer_stats_emit_frequency_put(self):

        conf = {
            'statsd_label_mode': 'dogstatsd',
<<<<<<< HEAD
            'statsd_emit_buffer_xfer_bytes_ms': 5,
=======
            'statsd_emit_buffer_xfer_bytes_seconds': 0.005,
>>>>>>> b5b1af5b
        }
        app = proxy_logging.ProxyLoggingMiddleware(
            FakeApp(), conf, logger=self.logger)
        app.statsd = self.statsd
<<<<<<< HEAD
        buffer_str = b'some stuff\n' + \
                     b'some other stuff\n' + \
                     b'some additional stuff and blah\n'
=======
        buffer_str = (b'some stuff\n'
                      b'some other stuff\n'
                      b'some additional stuff and blah\n')
>>>>>>> b5b1af5b
        buffer_len = len(buffer_str)
        req = Request.blank(
            '/v1/a/c',
            environ={'REQUEST_METHOD': 'PUT',
                     'wsgi.input': BytesIO(buffer_str),
                     })
        with mock.patch(
                'time.time',
                side_effect=(0.001 * i for i in itertools.count())):
            resp = app(req.environ, start_response)
            # exhaust generator
            self.assertEqual(b'FAKE APP', b''.join(resp))
        log_parts = self._log_parts(app)
        self.assertEqual(log_parts[11], str(len('FAKE APP')))
        self.assertEqual(log_parts[10], str(buffer_len))
        self.assertUpdateStats([
            ('container.PUT.200.xfer',
             buffer_len + len('FAKE APP')),
        ], app)
        self.assertLabeledUpdateStats([
            ('swift_proxy_server_request_body_streaming_bytes', 20, {
                'account': 'a',
                'container': 'c',
                'method': 'PUT',
                'resource': 'container'}),
            ('swift_proxy_server_request_body_streaming_bytes', 25, {
                'account': 'a',
                'container': 'c',
                'method': 'PUT',
                'resource': 'container'}),
            ('swift_proxy_server_request_body_streaming_bytes', 14, {
                'account': 'a',
                'container': 'c',
                'method': 'PUT',
                'resource': 'container'}),
            ('swift_proxy_server_response_body_streaming_bytes',
             len('FAKE APP'), {
                 'resource': 'container',
                 'method': 'PUT',
                 'status': 200,
                 'policy': '0',
                 'account': 'a',
                 'container': 'c'}),
            ('swift_proxy_server_request_body_bytes', buffer_len, {
                'resource': 'container',
                'method': 'PUT',
                'status': 200,
                'account': 'a',
                'container': 'c'}),
            ('swift_proxy_server_response_body_bytes', 8, {
                'account': 'a',
                'container': 'c',
                'method': 'PUT',
                'resource': 'container',
                'status': 200})
        ])

    def test_xfer_stats_emit_frequency_get(self):

        buffers = [b'some stuff\n',
                   b'some other stuff\n',
                   b'some additional stuff and all\n']
        buffer_len = sum(len(b) for b in buffers)
        conf = {
            'statsd_label_mode': 'dogstatsd',
<<<<<<< HEAD
            'statsd_emit_buffer_xfer_bytes_ms': 5,
=======
            'statsd_emit_buffer_xfer_bytes_seconds': 0.005,
>>>>>>> b5b1af5b
        }
        app = proxy_logging.ProxyLoggingMiddleware(
            FakeApp(
                body=buffers,
            ), conf, logger=self.logger)
        app.statsd = self.statsd
        req = Request.blank(
            '/v1/a/c', environ={'REQUEST_METHOD': 'GET'})
        with mock.patch(
                'time.time',
                side_effect=(0.001 * i for i in itertools.count())):
            resp = app(req.environ, start_response)
            resp_body = b''.join(resp)
        expected_resp = b''.join(buffers)
        self.assertEqual(resp_body, expected_resp)
        self.assertUpdateStats([
            ('container.GET.200.xfer', buffer_len),
        ], app
        )
        self.assertLabeledUpdateStats([
            ('swift_proxy_server_response_body_streaming_bytes', 58, {
                'account': 'a',
                'container': 'c',
                'method': 'GET',
                'policy': '0',
                'resource': 'container',
                'status': 200}),
            ('swift_proxy_server_request_body_bytes', 0, {
                'resource': 'container',
                'method': 'GET',
                'status': 200,
                'account': 'a',
                'container': 'c'}),
            ('swift_proxy_server_response_body_bytes', buffer_len, {
                'resource': 'container',
                'method': 'GET',
                'status': 200,
                'account': 'a',
                'container': 'c'}),
        ])

    def _make_logged_pipeline(self, storage_domain=None, rewrite_path=False):
        # make a pipeline:
        # proxy_logging s3api fake_auth [rewrite_path] proxy_logging fake_swift
        fake_swift = FakeSwift(test_read_size=5)
        app = proxy_logging.ProxyLoggingMiddleware(fake_swift, {
            'access_log_route': 'subrequest',
        }, logger=self.logger)
        if rewrite_path:
            app = PathRewritingApp(app, self.logger)
        app = FakeAuthApp(app)
        app._pipeline_final_app = fake_swift
        app = s3api_filter_factory({
            'force_swift_request_proxy_log': False,
            'storage_domain': storage_domain,
        })(app)
        proxy_logging_conf = {
            'access_log_route': 'proxy_access',
            'statsd_label_mode': 'dogstatsd',
<<<<<<< HEAD
            'statsd_emit_buffer_xfer_bytes_ms': 0,
=======
            'statsd_emit_buffer_xfer_bytes_seconds': 0,
>>>>>>> b5b1af5b
            'storage_domain': storage_domain,
        }
        app = proxy_logging.ProxyLoggingMiddleware(
            app, proxy_logging_conf, logger=self.logger)
        app.statsd = self.statsd
        return app, fake_swift

    def test_xfer_stats_put_s3api(self):
        app, swift = self._make_logged_pipeline(rewrite_path=True)
<<<<<<< HEAD
        buffer_str = b'some stuff\n' + \
                     b'some other stuff\n' + \
                     b'some additional stuff\n'
=======
        buffer_str = (b'some stuff\n'
                      b'some other stuff\n'
                      b'some additional stuff\n')
>>>>>>> b5b1af5b
        buffer_len = len(buffer_str)
        etag = md5(buffer_str, usedforsecurity=False).hexdigest()
        last_modified = 'Fri, 01 Apr 2014 12:00:00 GMT'

        swift.register('PUT', '/v1/AUTH_test/bucket+segments/object',
                       HTTPCreated,
                       {'etag': etag,
                        'last-modified': last_modified,
                        'Content-Length': 0},
                       None)

        date_header = email.utils.formatdate(time.time() + 0)
        req = Request.blank(
            '/bucket/object',
            environ={
                'REQUEST_METHOD': 'PUT',
                'wsgi.input': BytesIO(buffer_str),
            },
            headers={
                'Authorization': 'AWS test:tester:hmac',
                'Date': date_header,
            },
        )

        status, headers, body = self._do_test_call_app(req, app)
        self.assertEqual('200 OK', status)

        self.assertEqual('/v1/AUTH_test/bucket/object',
                         req.environ['swift.backend_path'])
        base_labels = req.environ.get('swift.base_labels')
        self.assertIsNotNone(base_labels)

        self.assertEqual(swift.calls, [
            ('PUT', '/v1/AUTH_test/bucket+segments/object'),
        ])

        self.assertUpdateStats([
            ('object.PUT.200.xfer', buffer_len),
            ('object.policy.0.PUT.200.xfer', buffer_len)
        ], app)

        stats = []
        for i in range(10):
            stats.append(
                ('swift_proxy_server_request_body_streaming_bytes', 5, {
                    'account': 'AUTH_test',
                    'container': 'bucket',
                    'method': 'PUT',
                    'resource': 'object'}))
        stats += [
            ('swift_proxy_server_request_body_bytes', buffer_len, {
                'resource': 'object',
                'method': 'PUT',
                'status': 200,
                'account': 'AUTH_test',
                'container': 'bucket',
                'policy': '0'}),
            ('swift_proxy_server_response_body_bytes', 0, {
                'resource': 'object',
                'method': 'PUT',
                'status': 200,
                'account': 'AUTH_test',
                'container': 'bucket',
                'policy': '0'})]
        self.assertLabeledUpdateStats(stats)

        req = Request.blank('/bucket/object',
                            environ={'REQUEST_METHOD': 'GET'},
                            headers={'Authorization': 'AWS test:tester:hmac',
                                     'Date': date_header})
        status, headers, body = self._do_test_call_app(req, app)
        self.assertEqual(status.split()[0], '200')

    def test_xfer_stats_get_s3api(self):
        app, swift = self._make_logged_pipeline()
        buffers = [b'some stuff\n',
                   b'some other stuff\n',
                   b'some additional stuff\n']
        buffer_len = sum(len(b) for b in buffers)
        last_modified = 'Fri, 01 Apr 2014 12:00:00 GMT'
        date_header = email.utils.formatdate(time.time() + 0)

        swift.register('GET', '/v1/AUTH_test/bucket/object',
                       HTTPOk,
                       {'last-modified': last_modified},
                       buffers)

        req = Request.blank(
            '/bucket/object',
            environ={'REQUEST_METHOD': 'GET'},
            headers={'Authorization': 'AWS test:tester:hmac',
                     'Date': date_header},
        )
        status, headers, body = self._do_test_call_app(req, app)
        self.assertEqual('200 OK', status)

        self.assertEqual('/v1/AUTH_test/bucket/object',
                         req.environ['swift.backend_path'])
        base_labels = req.environ.get('swift.base_labels', None)
        self.assertEqual(base_labels, {
            'resource': 'object',
            'method': 'GET',
            'account': 'AUTH_test',
            'container': 'bucket',
        })

        self.assertEqual(swift.calls, [
            ('GET', '/v1/AUTH_test/bucket/object'),
        ])

        self.assertUpdateStats([
            ('object.GET.200.xfer', buffer_len),
            ('object.policy.0.GET.200.xfer', buffer_len)
        ], app)

        self.assertLabeledUpdateStats([
            ('swift_proxy_server_response_body_streaming_bytes', 11, {
                'resource': 'object',
                'method': 'GET',
                'status': 200,
                'policy': '0',
                'account': 'AUTH_test',
                'container': 'bucket',
            }),
            ('swift_proxy_server_response_body_streaming_bytes', 17, {
                'resource': 'object',
                'method': 'GET',
                'status': 200,
                'policy': '0',
                'account': 'AUTH_test',
                'container': 'bucket',
            }),
            ('swift_proxy_server_response_body_streaming_bytes', 22, {
                'resource': 'object',
                'method': 'GET',
                'status': 200,
                'policy': '0',
                'account': 'AUTH_test',
                'container': 'bucket',
            }),
            ('swift_proxy_server_request_body_bytes', 0, {
                'resource': 'object',
                'method': 'GET',
                'status': 200,
                'account': 'AUTH_test',
                'container': 'bucket',
                'policy': '0'}),
            ('swift_proxy_server_response_body_bytes', buffer_len, {
                'resource': 'object',
                'method': 'GET',
                'status': 200,
                'account': 'AUTH_test',
                'container': 'bucket',
                'policy': '0'}),
        ])

    def test_base_labels_put_swift(self):
        app, swift = self._make_logged_pipeline()
<<<<<<< HEAD
        buffer_str = b'some stuff\n' + \
                     b'some other stuff\n' + \
                     b'some additional stuff\n'
=======
        buffer_str = (b'some stuff\n'
                      b'some other stuff\n'
                      b'some additional stuff\n')
>>>>>>> b5b1af5b
        etag = md5(buffer_str, usedforsecurity=False).hexdigest()
        last_modified = 'Fri, 01 Apr 2014 12:00:00 GMT'

        swift.register('PUT', '/v1/AUTH_test/bucket/object',
                       HTTPCreated,
                       {'etag': etag,
                        'last-modified': last_modified,
                        'Content-Length': 0},
                       None)

        date_header = email.utils.formatdate(time.time() + 0)
        req = Request.blank(
            '/v1/AUTH_test/bucket/object',
            environ={
                'REQUEST_METHOD': 'PUT',
                'wsgi.input': BytesIO(buffer_str),
            },
            headers={
                'Date': date_header,
            },
        )

        status, headers, body = self._do_test_call_app(req, app)
        self.assertEqual('201 Created', status)

        base_labels = req.environ.get('swift.base_labels', None)
        self.assertEqual(base_labels, {
            'resource': 'object',
            'method': 'PUT',
            'account': 'AUTH_test',
            'container': 'bucket',
        })

        self.assertEqual(swift.calls, [
            ('PUT', '/v1/AUTH_test/bucket/object'),
        ])

    def test_base_labels_put_s3api(self):
        app, swift = self._make_logged_pipeline()
<<<<<<< HEAD
        buffer_str = b'some stuff\n' + \
                     b'some other stuff\n' + \
                     b'some additional stuff\n'
=======
        buffer_str = (b'some stuff\n'
                      b'some other stuff\n'
                      b'some additional stuff\n')
>>>>>>> b5b1af5b
        etag = md5(buffer_str, usedforsecurity=False).hexdigest()
        last_modified = 'Fri, 01 Apr 2014 12:00:00 GMT'

        swift.register('PUT', '/v1/AUTH_test/bucket/object',
                       HTTPCreated,
                       {'etag': etag,
                        'last-modified': last_modified,
                        'Content-Length': 0},
                       None)

        date_header = email.utils.formatdate(time.time() + 0)
        req = Request.blank(
            '/bucket/object',
            environ={
                'REQUEST_METHOD': 'PUT',
                'wsgi.input': BytesIO(buffer_str),
            },
            headers={
                'Authorization': 'AWS test:tester:hmac',
                'Date': date_header,
            },
        )

        status, headers, body = self._do_test_call_app(req, app)
        self.assertEqual('200 OK', status)

        self.assertEqual('/v1/AUTH_test/bucket/object',
                         req.environ['swift.backend_path'])
        base_labels = req.environ.get('swift.base_labels', None)
        self.assertEqual(base_labels, {
            'resource': 'object',
            'method': 'PUT',
            'account': 'AUTH_test',
            'container': 'bucket',
        })

        self.assertEqual(swift.calls, [
            ('PUT', '/v1/AUTH_test/bucket/object'),
        ])

    def test_base_labels_put_s3api_storage_domain(self):
        app, swift = self._make_logged_pipeline(storage_domain='domain')
<<<<<<< HEAD
        buffer_str = b'some stuff\n' + \
                     b'some other stuff\n' + \
                     b'some additional stuff\n'
=======
        buffer_str = (b'some stuff\n'
                      b'some other stuff\n'
                      b'some additional stuff\n')
>>>>>>> b5b1af5b

        etag = md5(buffer_str, usedforsecurity=False).hexdigest()
        last_modified = 'Fri, 01 Apr 2014 12:00:00 GMT'

        swift.register('PUT', '/v1/AUTH_test/ahost/object',
                       HTTPCreated,
                       {'etag': etag,
                        'last-modified': last_modified,
                        'Content-Length': 0},
                       None)

        date_header = email.utils.formatdate(time.time() + 0)
        req = Request.blank(
            '/object',
            environ={
                'REQUEST_METHOD': 'PUT',
                'HTTP_HOST': 'ahost.domain',
                'wsgi.input': BytesIO(buffer_str),
            },
            headers={
                'Authorization': 'AWS test:tester:hmac',
                'Date': date_header,
            },
        )

        status, headers, body = self._do_test_call_app(req, app)
        self.assertEqual('200 OK', status)

        self.assertEqual('/v1/AUTH_test/ahost/object',
                         req.environ['swift.backend_path'])
        base_labels = req.environ.get('swift.base_labels', None)
        self.assertEqual(base_labels, {
            'resource': 'object',
            'method': 'PUT',
            'account': 'AUTH_test',
            'container': 'ahost',
        })

        self.assertEqual(swift.calls, [
            ('PUT', '/v1/AUTH_test/ahost/object'),
        ])

    def test_log_query_string(self):
        app = proxy_logging.ProxyLoggingMiddleware(FakeApp(), {})
        app.access_logger = debug_logger()
        req = Request.blank('/', environ={'REQUEST_METHOD': 'GET',
                                          'QUERY_STRING': 'x=3'})
        resp = app(req.environ, start_response)
        # exhaust generator
        self.assertEqual(b'FAKE APP', b''.join(resp))
        log_parts = self._log_parts(app)
        self.assertEqual(unquote(log_parts[4]), '/?x=3')

    def test_client_logging(self):
        app = proxy_logging.ProxyLoggingMiddleware(FakeApp(), {})
        app.access_logger = debug_logger()
        req = Request.blank('/', environ={'REQUEST_METHOD': 'GET',
                                          'REMOTE_ADDR': '1.2.3.4'})
        resp = app(req.environ, start_response)
        # exhaust generator
        self.assertEqual(b'FAKE APP', b''.join(resp))
        log_parts = self._log_parts(app)
        self.assertEqual(log_parts[0], '1.2.3.4')  # client ip
        self.assertEqual(log_parts[1], '1.2.3.4')  # remote addr

    def test_iterator_closing(self):

        class CloseableBody(object):
            def __init__(self):
                self.msg = b"CloseableBody"
                self.closed = False

            def close(self):
                self.closed = True

            def __iter__(self):
                return self

            def __next__(self):
                if not self.msg:
                    raise StopIteration
                result, self.msg = self.msg, b''
                return result

        body = CloseableBody()
        app = proxy_logging.ProxyLoggingMiddleware(FakeApp(body), {})
        req = Request.blank('/', environ={'REQUEST_METHOD': 'GET',
                                          'REMOTE_ADDR': '1.2.3.4'})
        resp = app(req.environ, start_response)
        # exhaust generator
        self.assertEqual(b'CloseableBody', b''.join(resp))
        self.assertTrue(body.closed)

    def test_chunked_response(self):
        app = proxy_logging.ProxyLoggingMiddleware(FakeApp(chunked=True), {})
        req = Request.blank('/')
        resp = app(req.environ, start_response)
        # exhaust generator
        self.assertEqual(b'FAKE APP', b''.join(resp))

    def test_proxy_client_logging(self):
        app = proxy_logging.ProxyLoggingMiddleware(FakeApp(), {})
        app.access_logger = debug_logger()
        req = Request.blank('/', environ={
            'REQUEST_METHOD': 'GET',
            'REMOTE_ADDR': '1.2.3.4',
            'HTTP_X_FORWARDED_FOR': '4.5.6.7,8.9.10.11'})
        resp = app(req.environ, start_response)
        # exhaust generator
        self.assertEqual(b'FAKE APP', b''.join(resp))
        log_parts = self._log_parts(app)
        self.assertEqual(log_parts[0], '4.5.6.7')  # client ip
        self.assertEqual(log_parts[1], '1.2.3.4')  # remote addr

        app = proxy_logging.ProxyLoggingMiddleware(FakeApp(), {})
        app.access_logger = debug_logger()
        req = Request.blank('/', environ={
            'REQUEST_METHOD': 'GET',
            'REMOTE_ADDR': '1.2.3.4',
            'HTTP_X_CLUSTER_CLIENT_IP': '4.5.6.7'})
        resp = app(req.environ, start_response)
        # exhaust generator
        self.assertEqual(b'FAKE APP', b''.join(resp))
        log_parts = self._log_parts(app)
        self.assertEqual(log_parts[0], '4.5.6.7')  # client ip
        self.assertEqual(log_parts[1], '1.2.3.4')  # remote addr

    def test_facility(self):
        app = proxy_logging.ProxyLoggingMiddleware(
            FakeApp(),
            {'log_headers': 'yes',
             'access_log_facility': 'LOG_LOCAL7'})
        handler = get_swift_logger.handler4logger[app.access_logger.logger]
        self.assertEqual(SysLogHandler.LOG_LOCAL7, handler.facility)

    def test_conf_statsd_label_mode(self):
        app = proxy_logging.ProxyLoggingMiddleware(FakeApp(), {})
        self.assertIsNone(app.statsd.label_formatter)

        app = proxy_logging.ProxyLoggingMiddleware(FakeApp(), {})
        self.assertIsNone(app.statsd.label_formatter)
        conf = {'statsd_label_mode': 'dogstatsd'}
        app = proxy_logging.ProxyLoggingMiddleware(FakeApp(), conf)
        self.assertEqual(statsd_client.dogstatsd, app.statsd.label_formatter)
        conf = {'statsd_label_mode': 'graphite'}
        app = proxy_logging.ProxyLoggingMiddleware(FakeApp(), conf)
        self.assertEqual(statsd_client.graphite, app.statsd.label_formatter)
        conf = {'statsd_label_mode': 'librato'}
        app = proxy_logging.ProxyLoggingMiddleware(FakeApp(), conf)
        self.assertEqual(statsd_client.librato, app.statsd.label_formatter)
        conf = {'statsd_label_mode': 'influxdb'}
        app = proxy_logging.ProxyLoggingMiddleware(FakeApp(), conf)
        self.assertEqual(statsd_client.influxdb, app.statsd.label_formatter)

    def test_conf_statsd_emit_legacy(self):
        app = proxy_logging.ProxyLoggingMiddleware(FakeApp(), {})
        self.assertTrue(app.access_logger.logger.statsd_client.emit_legacy)

        conf = {'statsd_emit_legacy': 'no'}
        app = proxy_logging.ProxyLoggingMiddleware(FakeApp(), conf)
        self.assertFalse(app.access_logger.logger.statsd_client.emit_legacy)

    def test_filter(self):
        factory = proxy_logging.filter_factory({})
        self.assertTrue(callable(factory))
        self.assertTrue(callable(factory(FakeApp())))

    def test_sensitive_headers_registered(self):
        with mock.patch.object(registry, '_sensitive_headers', set()):
            self.assertNotIn('x-auth-token', get_sensitive_headers())
            self.assertNotIn('x-storage-token', get_sensitive_headers())
            proxy_logging.filter_factory({})(FakeApp())
            self.assertIn('x-auth-token', get_sensitive_headers())
            self.assertIn('x-storage-token', get_sensitive_headers())

    def test_unread_body(self):
        app = proxy_logging.ProxyLoggingMiddleware(
            FakeApp(['some', 'stuff']), {})
        app.access_logger = debug_logger()
        req = Request.blank('/', environ={'REQUEST_METHOD': 'GET'})
        resp = app(req.environ, start_response)
        # read first chunk
        next(resp)
        resp.close()  # raise a GeneratorExit in middleware app_iter loop
        log_parts = self._log_parts(app)
        self.assertEqual(log_parts[6], '499')
        self.assertEqual(log_parts[11], '4')  # write length

    def test_exploding_body(self):

        def exploding_body():
            yield 'some'
            yield 'stuff'
            raise Exception('kaboom!')

        app = proxy_logging.ProxyLoggingMiddleware(
            FakeApp(exploding_body()), {
                'log_msg_template': '{method} {path} '
                '{status_int} {wire_status_int}',
            })
        app.access_logger = debug_logger()
        req = Request.blank('/', environ={'REQUEST_METHOD': 'GET'})
        resp = req.get_response(app)
        with self.assertRaises(Exception) as ctx:
            resp.body
        self.assertEqual('kaboom!', str(ctx.exception))
        log_parts = self._log_parts(app)
        self.assertEqual(log_parts, ['GET', '/', '500', '200'])

    def test_disconnect_on_readline(self):
        app = proxy_logging.ProxyLoggingMiddleware(FakeAppReadline(), {})
        app.access_logger = debug_logger()
        req = Request.blank('/', environ={'REQUEST_METHOD': 'GET',
                                          'wsgi.input': FileLikeExceptor()})
        try:
            resp = app(req.environ, start_response)
            # read body
            b''.join(resp)
        except IOError:
            pass
        log_parts = self._log_parts(app)
        self.assertEqual(log_parts[6], '499')
        self.assertEqual(log_parts[10], '-')  # read length

    def test_disconnect_on_read(self):
        app = proxy_logging.ProxyLoggingMiddleware(
            FakeApp(['some', 'stuff']), {})
        app.access_logger = debug_logger()
        req = Request.blank('/', environ={'REQUEST_METHOD': 'GET',
                                          'wsgi.input': FileLikeExceptor()})
        try:
            resp = app(req.environ, start_response)
            # read body
            b''.join(resp)
        except IOError:
            pass
        log_parts = self._log_parts(app)
        self.assertEqual(log_parts[6], '499')
        self.assertEqual(log_parts[10], '-')  # read length

    def test_environ_has_proxy_logging_status(self):
        conf = {'log_msg_template':
                '{method} {path} {status_int} {wire_status_int}'}

        def do_test(environ_updates):
            fake_app = FakeApp(body=[b'Slow Down'],
                               response_str='503 Slow Down',
                               environ_updates=environ_updates)
            app = proxy_logging.ProxyLoggingMiddleware(fake_app, conf)
            app.access_logger = debug_logger()
            req = Request.blank('/v1/a/c')
            captured_start_resp = mock.MagicMock()
            try:
                resp = app(req.environ, captured_start_resp)
                b''.join(resp)  # read body
            except IOError:
                pass
            captured_start_resp.assert_called_once_with(
                '503 Slow Down', mock.ANY, None)
            return self._log_parts(app)

        # control case, logged status == wire status
        environ_updates = {}
        self.assertEqual(do_test(environ_updates),
                         ['GET', '/v1/a/c', '503', '503'])

        # logged status is forced to other value
        environ_updates = {'swift.proxy_logging_status': 429}
        self.assertEqual(do_test(environ_updates),
                         ['GET', '/v1/a/c', '429', '503'])

        environ_updates = {'swift.proxy_logging_status': '429'}
        self.assertEqual(do_test(environ_updates),
                         ['GET', '/v1/a/c', '429', '503'])

        environ_updates = {'swift.proxy_logging_status': None}
        self.assertEqual(do_test(environ_updates),
                         ['GET', '/v1/a/c', '-', '503'])

        # middleware should use an int like the docs tell them too, but we
        # won't like ... "blow up" or anything
        environ_updates = {'swift.proxy_logging_status': ''}
        self.assertEqual(do_test(environ_updates),
                         ['GET', '/v1/a/c', '-', '503'])

        environ_updates = {'swift.proxy_logging_status': True}
        self.assertEqual(do_test(environ_updates),
                         ['GET', '/v1/a/c', 'True', '503'])

        environ_updates = {'swift.proxy_logging_status': False}
        self.assertEqual(do_test(environ_updates),
                         ['GET', '/v1/a/c', '-', '503'])

        environ_updates = {'swift.proxy_logging_status': 'parsing ok'}
        self.assertEqual(do_test(environ_updates),
                         ['GET', '/v1/a/c', 'parsing%20ok', '503'])

    def test_body_iter_updates_environ_proxy_logging_status(self):
        conf = {'log_msg_template':
                '{method} {path} {status_int} {wire_status_int}'}

        def do_test(req, body_iter, updated_status):
            fake_app = FakeApp(body=body_iter,
                               response_str='205 Weird')
            app = proxy_logging.ProxyLoggingMiddleware(fake_app, conf)
            app.access_logger = debug_logger()
            captured_start_resp = mock.MagicMock()
            try:
                resp = app(req.environ, captured_start_resp)
                b''.join(resp)  # read body
            except IOError:
                pass
            captured_start_resp.assert_called_once_with(
                '205 Weird', mock.ANY, None)
            self.assertEqual(self._log_parts(app),
                             ['GET', '/v1/a/c', updated_status, '205'])

        # sanity
        req = Request.blank('/v1/a/c')
        do_test(req, [b'normal', b'chunks'], '205')

        def update_in_middle_chunk_gen():
            yield b'foo'
            yield b'bar'
            req.environ['swift.proxy_logging_status'] = 209
            yield b'baz'

        req = Request.blank('/v1/a/c')
        do_test(req, update_in_middle_chunk_gen(), '209')

        def update_in_finally_chunk_gen():
            try:
                for i in range(3):
                    yield ('foo%s' % i).encode()
            finally:
                req.environ['swift.proxy_logging_status'] = 210

        req = Request.blank('/v1/a/c')
        do_test(req, update_in_finally_chunk_gen(), '210')

    def test_environ_has_proxy_logging_status_unread_body(self):
        conf = {'log_msg_template':
                '{method} {path} {status_int} {wire_status_int}'}

        def do_test(environ_updates):
            fake_app = FakeApp(body=[b'Slow Down'],
                               response_str='503 Slow Down',
                               environ_updates=environ_updates)
            app = proxy_logging.ProxyLoggingMiddleware(fake_app, conf)
            app.access_logger = debug_logger()
            req = Request.blank('/v1/a/c')
            captured_start_resp = mock.MagicMock()
            resp = app(req.environ, captured_start_resp)
            # read first chunk
            next(resp)
            resp.close()  # raise a GeneratorExit in middleware app_iter loop
            captured_start_resp.assert_called_once_with(
                '503 Slow Down', mock.ANY, None)
            return self._log_parts(app)

        # control case, logged status is 499
        environ_updates = {}
        self.assertEqual(do_test(environ_updates),
                         ['GET', '/v1/a/c', '499', '503'])

        # logged status is forced to 499 despite swift.proxy_logging_status
        environ_updates = {'swift.proxy_logging_status': '429'}
        self.assertEqual(do_test(environ_updates),
                         ['GET', '/v1/a/c', '499', '503'])

    def test_environ_has_proxy_logging_status_and_app_explodes(self):
        # verify exception overrides proxy_logging_status
        conf = {'log_msg_template':
                '{method} {path} {status_int} {wire_status_int}'}

        class ExplodingFakeApp(object):

            def __call__(self, env, start_response):
                # this is going to be so great!
                env['swift.proxy_logging_status'] = '456'
                start_response('568 Bespoke', [('X-Special', 'fun')])
                raise Exception('oops!')

        fake_app = ExplodingFakeApp()
        app = proxy_logging.ProxyLoggingMiddleware(fake_app, conf)
        app.access_logger = debug_logger()
        req = Request.blank('/v1/a/c')
        captured_start_resp = mock.MagicMock()
        with self.assertRaises(Exception) as cm:
            app(req.environ, captured_start_resp)
        captured_start_resp.assert_not_called()
        self.assertEqual('oops!', str(cm.exception))
        self.assertEqual(self._log_parts(app),
                         ['GET', '/v1/a/c', '500', '500'])

    def test_environ_has_proxy_logging_status_and_body_explodes(self):
        # verify exception overrides proxy_logging_status
        conf = {'log_msg_template':
                '{method} {path} {status_int} {wire_status_int}'}

        def exploding_body():
            yield 'some'
            yield 'stuff'
            raise Exception('oops!')

        class ExplodingFakeApp(object):

            def __call__(self, env, start_response):
                # this is going to be so great!
                env['swift.proxy_logging_status'] = '456'
                start_response('568 Bespoke', [('X-Special', 'fun')])
                return exploding_body()

        fake_app = ExplodingFakeApp()
        app = proxy_logging.ProxyLoggingMiddleware(fake_app, conf)
        app.access_logger = debug_logger()
        req = Request.blank('/v1/a/c')
        captured_start_resp = mock.MagicMock()
        app_iter = app(req.environ, captured_start_resp)
        with self.assertRaises(Exception) as cm:
            b''.join(app_iter)
        captured_start_resp.assert_called_once_with(
            '568 Bespoke', [('X-Special', 'fun')], None)
        self.assertEqual('oops!', str(cm.exception))
        self.assertEqual(self._log_parts(app),
                         ['GET', '/v1/a/c', '500', '568'])

    def test_app_exception(self):
        app = proxy_logging.ProxyLoggingMiddleware(
            FakeAppThatExcepts(), {})
        app.access_logger = debug_logger()
        req = Request.blank('/', environ={'REQUEST_METHOD': 'GET'})
        try:
            app(req.environ, start_response)
        except Exception:
            pass
        log_parts = self._log_parts(app)
        self.assertEqual(log_parts[6], '500')
        self.assertEqual(log_parts[10], '-')  # read length

    def test_no_content_length_no_transfer_encoding_with_list_body(self):
        app = proxy_logging.ProxyLoggingMiddleware(
            FakeAppNoContentLengthNoTransferEncoding(
                # test the "while not chunk: chunk = next(iterator)"
                body=[b'', b'', b'line1\n', b'line2\n'],
            ), {})
        app.access_logger = debug_logger()
        req = Request.blank('/', environ={'REQUEST_METHOD': 'GET'})
        resp = app(req.environ, start_response)
        resp_body = b''.join(resp)
        log_parts = self._log_parts(app)
        self.assertEqual(log_parts[3], 'GET')
        self.assertEqual(log_parts[4], '/')
        self.assertEqual(log_parts[5], 'HTTP/1.0')
        self.assertEqual(log_parts[6], '200')
        self.assertEqual(resp_body, b'line1\nline2\n')
        self.assertEqual(log_parts[11], str(len(resp_body)))

    def test_no_content_length_no_transfer_encoding_with_empty_strings(self):
        app = proxy_logging.ProxyLoggingMiddleware(
            FakeAppNoContentLengthNoTransferEncoding(
                # test the "while not chunk: chunk = next(iterator)"
                body=[b'', b'', b''],
            ), {})
        app.access_logger = debug_logger()
        req = Request.blank('/', environ={'REQUEST_METHOD': 'GET'})
        resp = app(req.environ, start_response)
        resp_body = b''.join(resp)
        log_parts = self._log_parts(app)
        self.assertEqual(log_parts[3], 'GET')
        self.assertEqual(log_parts[4], '/')
        self.assertEqual(log_parts[5], 'HTTP/1.0')
        self.assertEqual(log_parts[6], '200')
        self.assertEqual(resp_body, b'')
        self.assertEqual(log_parts[11], '-')

    def test_no_content_length_no_transfer_encoding_with_generator(self):

        class BodyGen(object):
            def __init__(self, data):
                self.data = data

            def __iter__(self):
                yield self.data

        app = proxy_logging.ProxyLoggingMiddleware(
            FakeAppNoContentLengthNoTransferEncoding(
                body=BodyGen(b'abc'),
            ), {})
        app.access_logger = debug_logger()
        req = Request.blank('/', environ={'REQUEST_METHOD': 'GET'})
        resp = app(req.environ, start_response)
        resp_body = b''.join(resp)
        log_parts = self._log_parts(app)
        self.assertEqual(log_parts[3], 'GET')
        self.assertEqual(log_parts[4], '/')
        self.assertEqual(log_parts[5], 'HTTP/1.0')
        self.assertEqual(log_parts[6], '200')
        self.assertEqual(resp_body, b'abc')
        self.assertEqual(log_parts[11], '3')

    def test_req_path_info_popping(self):
        app = proxy_logging.ProxyLoggingMiddleware(FakeApp(), {})
        app.access_logger = debug_logger()
        req = Request.blank('/v1/something', environ={'REQUEST_METHOD': 'GET'})
        req.path_info_pop()
        self.assertEqual(req.environ['PATH_INFO'], '/something')
        resp = app(req.environ, start_response)
        resp_body = b''.join(resp)
        log_parts = self._log_parts(app)
        self.assertEqual(log_parts[3], 'GET')
        self.assertEqual(log_parts[4], '/v1/something')
        self.assertEqual(log_parts[5], 'HTTP/1.0')
        self.assertEqual(log_parts[6], '200')
        self.assertEqual(resp_body, b'FAKE APP')
        self.assertEqual(log_parts[11], str(len(resp_body)))

    def test_ipv6(self):
        ipv6addr = '2001:db8:85a3:8d3:1319:8a2e:370:7348'
        app = proxy_logging.ProxyLoggingMiddleware(FakeApp(), {})
        app.access_logger = debug_logger()
        req = Request.blank('/', environ={'REQUEST_METHOD': 'GET'})
        req.remote_addr = ipv6addr
        resp = app(req.environ, start_response)
        resp_body = b''.join(resp)
        log_parts = self._log_parts(app)
        self.assertEqual(log_parts[0], ipv6addr)
        self.assertEqual(log_parts[1], ipv6addr)
        self.assertEqual(log_parts[3], 'GET')
        self.assertEqual(log_parts[4], '/')
        self.assertEqual(log_parts[5], 'HTTP/1.0')
        self.assertEqual(log_parts[6], '200')
        self.assertEqual(resp_body, b'FAKE APP')
        self.assertEqual(log_parts[11], str(len(resp_body)))

    def test_log_info_none(self):
        app = proxy_logging.ProxyLoggingMiddleware(FakeApp(), {})
        app.access_logger = debug_logger()
        req = Request.blank('/', environ={'REQUEST_METHOD': 'GET'})
        list(app(req.environ, start_response))
        log_parts = self._log_parts(app)
        self.assertEqual(log_parts[17], '-')

        app = proxy_logging.ProxyLoggingMiddleware(FakeApp(), {})
        app.access_logger = debug_logger()
        req = Request.blank('/', environ={'REQUEST_METHOD': 'GET'})
        req.environ['swift.log_info'] = []
        list(app(req.environ, start_response))
        log_parts = self._log_parts(app)
        self.assertEqual(log_parts[17], '-')

    def test_log_info_single(self):
        app = proxy_logging.ProxyLoggingMiddleware(FakeApp(), {})
        app.access_logger = debug_logger()
        req = Request.blank('/', environ={'REQUEST_METHOD': 'GET'})
        req.environ['swift.log_info'] = ['one']
        list(app(req.environ, start_response))
        log_parts = self._log_parts(app)
        self.assertEqual(log_parts[17], 'one')

    def test_log_info_multiple(self):
        app = proxy_logging.ProxyLoggingMiddleware(FakeApp(), {})
        app.access_logger = debug_logger()
        req = Request.blank('/', environ={'REQUEST_METHOD': 'GET'})
        req.environ['swift.log_info'] = ['one', 'and two']
        list(app(req.environ, start_response))
        log_parts = self._log_parts(app)
        self.assertEqual(log_parts[17], 'one%2Cand%20two')

    def test_log_auth_token(self):
        auth_token = 'b05bf940-0464-4c0e-8c70-87717d2d73e8'
        with mock.patch.object(registry, '_sensitive_headers', set()):
            # Default - reveal_sensitive_prefix is 16
            # No x-auth-token header
            app = proxy_logging.filter_factory({})(FakeApp())
            app.access_logger = debug_logger()
            req = Request.blank('/', environ={'REQUEST_METHOD': 'GET'})
            resp = app(req.environ, start_response)
            resp_body = b''.join(resp)
            log_parts = self._log_parts(app)
            self.assertEqual(log_parts[9], '-')
            # Has x-auth-token header
            app = proxy_logging.filter_factory({})(FakeApp())
            app.access_logger = debug_logger()
            req = Request.blank('/', environ={'REQUEST_METHOD': 'GET',
                                              'HTTP_X_AUTH_TOKEN': auth_token})
            resp = app(req.environ, start_response)
            resp_body = b''.join(resp)
            log_parts = self._log_parts(app)
            self.assertEqual(log_parts[9], 'b05bf940-0464-4c...', log_parts)

            # Truncate to first 8 characters
            app = proxy_logging.filter_factory(
                {'reveal_sensitive_prefix': '8'})(FakeApp())
            app.access_logger = debug_logger()
            req = Request.blank('/', environ={'REQUEST_METHOD': 'GET'})
            resp = app(req.environ, start_response)
            resp_body = b''.join(resp)
            log_parts = self._log_parts(app)
            self.assertEqual(log_parts[9], '-')
            app = proxy_logging.filter_factory(
                {'reveal_sensitive_prefix': '8'})(FakeApp())
            app.access_logger = debug_logger()
            req = Request.blank('/', environ={'REQUEST_METHOD': 'GET',
                                              'HTTP_X_AUTH_TOKEN': auth_token})
            resp = app(req.environ, start_response)
            resp_body = b''.join(resp)
            log_parts = self._log_parts(app)
            self.assertEqual(log_parts[9], 'b05bf940...')

            # Token length and reveal_sensitive_prefix are same (no truncate)
            app = proxy_logging.filter_factory(
                {'reveal_sensitive_prefix': str(len(auth_token))})(FakeApp())
            app.access_logger = debug_logger()
            req = Request.blank('/', environ={'REQUEST_METHOD': 'GET',
                                              'HTTP_X_AUTH_TOKEN': auth_token})
            resp = app(req.environ, start_response)
            resp_body = b''.join(resp)
            log_parts = self._log_parts(app)
            self.assertEqual(log_parts[9], auth_token)

            # No effective limit on auth token
            app = proxy_logging.filter_factory(
                {'reveal_sensitive_prefix': constraints.MAX_HEADER_SIZE}
            )(FakeApp())
            app.access_logger = debug_logger()
            req = Request.blank('/', environ={'REQUEST_METHOD': 'GET',
                                              'HTTP_X_AUTH_TOKEN': auth_token})
            resp = app(req.environ, start_response)
            resp_body = b''.join(resp)
            log_parts = self._log_parts(app)
            self.assertEqual(log_parts[9], auth_token)

            # Don't log x-auth-token
            app = proxy_logging.filter_factory(
                {'reveal_sensitive_prefix': '0'})(FakeApp())
            app.access_logger = debug_logger()
            req = Request.blank('/', environ={'REQUEST_METHOD': 'GET'})
            resp = app(req.environ, start_response)
            resp_body = b''.join(resp)
            log_parts = self._log_parts(app)
            self.assertEqual(log_parts[9], '-')
            app = proxy_logging.filter_factory(
                {'reveal_sensitive_prefix': '0'})(FakeApp())
            app.access_logger = debug_logger()
            req = Request.blank('/', environ={'REQUEST_METHOD': 'GET',
                                              'HTTP_X_AUTH_TOKEN': auth_token})
            resp = app(req.environ, start_response)
            resp_body = b''.join(resp)
            log_parts = self._log_parts(app)
            self.assertEqual(log_parts[9], '...')

            # Avoids pyflakes error, "local variable 'resp_body' is assigned to
            # but never used
            self.assertTrue(resp_body is not None)

    def test_ensure_fields(self):
        app = proxy_logging.ProxyLoggingMiddleware(FakeApp(), {})
        app.access_logger = debug_logger()
        req = Request.blank('/', environ={'REQUEST_METHOD': 'GET'})
        with mock.patch('time.time',
                        mock.MagicMock(
                            side_effect=[10000000.0, 10000000.5, 10000001.0])):
            resp = app(req.environ, start_response)
            resp_body = b''.join(resp)
        log_parts = self._log_parts(app)
        self.assertEqual(len(log_parts), 22)
        self.assertEqual(log_parts[0], '-')
        self.assertEqual(log_parts[1], '-')
        self.assertEqual(log_parts[2], '26/Apr/1970/17/46/41')
        self.assertEqual(log_parts[3], 'GET')
        self.assertEqual(log_parts[4], '/')
        self.assertEqual(log_parts[5], 'HTTP/1.0')
        self.assertEqual(log_parts[6], '200')
        self.assertEqual(log_parts[7], '-')
        self.assertEqual(log_parts[8], '-')
        self.assertEqual(log_parts[9], '-')
        self.assertEqual(log_parts[10], '-')
        self.assertEqual(resp_body, b'FAKE APP')
        self.assertEqual(log_parts[11], str(len(resp_body)))
        self.assertEqual(log_parts[12], '-')
        self.assertEqual(log_parts[13], '-')
        self.assertEqual(log_parts[14], '-')
        self.assertEqual(log_parts[15], '1.0000')
        self.assertEqual(log_parts[16], '-')
        self.assertEqual(log_parts[17], '-')
        self.assertEqual(log_parts[18], '10000000.000000000')
        self.assertEqual(log_parts[19], '10000001.000000000')
        self.assertEqual(log_parts[20], '-')
        self.assertEqual(log_parts[21], '-')

    def test_dual_logging_middlewares(self):
        # Since no internal request is being made, outer most proxy logging
        # middleware, log1, should have performed the logging.
        app = FakeApp()
        flg0 = debug_logger()
        env = {}
        log0 = proxy_logging.ProxyLoggingMiddleware(app, env, logger=flg0)
        flg1 = debug_logger()
        log1 = proxy_logging.ProxyLoggingMiddleware(log0, env, logger=flg1)

        req = Request.blank('/', environ={'REQUEST_METHOD': 'GET'})
        resp = log1(req.environ, start_response)
        resp_body = b''.join(resp)
        self._log_parts(log0, should_be_empty=True)
        log_parts = self._log_parts(log1)
        self.assertEqual(log_parts[3], 'GET')
        self.assertEqual(log_parts[4], '/')
        self.assertEqual(log_parts[5], 'HTTP/1.0')
        self.assertEqual(log_parts[6], '200')
        self.assertEqual(resp_body, b'FAKE APP')
        self.assertEqual(log_parts[11], str(len(resp_body)))

    def test_dual_logging_middlewares_w_inner(self):

        class FakeMiddleware(object):
            """
            Fake middleware to make a separate internal request, but construct
            the response with different data.
            """
            def __init__(self, app, conf):
                self.app = app
                self.conf = conf

            def GET(self, req):
                # Make the internal request
                ireq = Request.blank('/', environ={'REQUEST_METHOD': 'GET'})
                resp = self.app(ireq.environ, start_response)
                resp_body = b''.join(resp)
                if resp_body != b'FAKE APP':
                    return Response(request=req,
                                    body=b"FAKE APP WAS NOT RETURNED",
                                    content_type="text/plain")
                # But our response is different
                return Response(request=req, body=b"FAKE MIDDLEWARE",
                                content_type="text/plain")

            def __call__(self, env, start_response):
                req = Request(env)
                return self.GET(req)(env, start_response)

        # Since an internal request is being made, inner most proxy logging
        # middleware, log0, should have performed the logging.
        app = FakeApp()
        flg0 = debug_logger()
        env = {}
        log0 = proxy_logging.ProxyLoggingMiddleware(app, env, logger=flg0)
        fake = FakeMiddleware(log0, env)
        flg1 = debug_logger()
        log1 = proxy_logging.ProxyLoggingMiddleware(fake, env, logger=flg1)

        req = Request.blank('/', environ={'REQUEST_METHOD': 'GET'})
        resp = log1(req.environ, start_response)
        resp_body = b''.join(resp)

        # Inner most logger should have logged the app's response
        log_parts = self._log_parts(log0)
        self.assertEqual(log_parts[3], 'GET')
        self.assertEqual(log_parts[4], '/')
        self.assertEqual(log_parts[5], 'HTTP/1.0')
        self.assertEqual(log_parts[6], '200')
        self.assertEqual(log_parts[11], str(len('FAKE APP')))

        # Outer most logger should have logged the other middleware's response
        log_parts = self._log_parts(log1)
        self.assertEqual(log_parts[3], 'GET')
        self.assertEqual(log_parts[4], '/')
        self.assertEqual(log_parts[5], 'HTTP/1.0')
        self.assertEqual(log_parts[6], '200')
        self.assertEqual(resp_body, b'FAKE MIDDLEWARE')
        self.assertEqual(log_parts[11], str(len(resp_body)))

    def test_policy_index(self):
        # Policy index can be specified by X-Backend-Storage-Policy-Index
        # in the request header for object API
        app = proxy_logging.ProxyLoggingMiddleware(FakeApp(policy_idx='1'), {})
        app.access_logger = debug_logger()
        req = Request.blank('/v1/a/c/o', environ={'REQUEST_METHOD': 'PUT'})
        resp = app(req.environ, start_response)
        b''.join(resp)
        log_parts = self._log_parts(app)
        self.assertEqual(log_parts[20], '1')

        # Policy index can be specified by X-Backend-Storage-Policy-Index
        # in the response header for container API
        app = proxy_logging.ProxyLoggingMiddleware(FakeApp(), {})
        app.access_logger = debug_logger()
        req = Request.blank('/v1/a/c', environ={'REQUEST_METHOD': 'GET'})

        def fake_call(app, env, start_response):
            start_response(app.response_str,
                           [('Content-Type', 'text/plain'),
                            ('Content-Length', str(sum(map(len, app.body)))),
                            ('X-Backend-Storage-Policy-Index', '1')])
            while env['wsgi.input'].read(5):
                pass
            return app.body

        with mock.patch.object(FakeApp, '__call__', fake_call):
            resp = app(req.environ, start_response)
            b''.join(resp)
        log_parts = self._log_parts(app)
        self.assertEqual(log_parts[20], '1')

    def test_obscure_req(self):
        app = proxy_logging.ProxyLoggingMiddleware(FakeApp(), {})
        app.access_logger = debug_logger()

        params = [('param_one',
                   'some_long_string_that_might_need_to_be_obscured'),
                  ('param_two',
                   "super_secure_param_that_needs_to_be_obscured")]
        headers = {'X-Auth-Token': 'this_is_my_auth_token',
                   'X-Other-Header': 'another_header_that_we_may_obscure'}

        req = Request.blank('a/c/o', environ={'REQUEST_METHOD': 'GET'},
                            headers=headers)
        req.params = params

        # if nothing is sensitive, nothing will be obscured
        with mock.patch.object(registry, '_sensitive_params', set()):
            with mock.patch.object(registry, '_sensitive_headers', set()):
                app.obscure_req(req)
        # show that nothing changed
        for header, expected_value in headers.items():
            self.assertEqual(req.headers[header], expected_value)

        for param, expected_value in params:
            self.assertEqual(req.params[param], expected_value)

        # If an obscured param or header doesn't exist in a req, that's fine
        with mock.patch.object(registry, '_sensitive_params', set()):
            with mock.patch.object(registry, '_sensitive_headers', set()):
                register_sensitive_header('X-Not-Exist')
                register_sensitive_param('non-existent-param')
                app.obscure_req(req)

        # show that nothing changed
        for header, expected_value in headers.items():
            self.assertEqual(req.headers[header], expected_value)

        for param, expected_value in params:
            self.assertEqual(req.params[param], expected_value)

        def obscured_test(params, headers, params_to_add, headers_to_add,
                          expected_params, expected_headers):
            with mock.patch.object(registry, '_sensitive_params', set()):
                with mock.patch.object(registry, '_sensitive_headers', set()):
                    app = proxy_logging.ProxyLoggingMiddleware(FakeApp(), {})
                    app.access_logger = debug_logger()
                    req = Request.blank('a/c/o',
                                        environ={'REQUEST_METHOD': 'GET'},
                                        headers=dict(headers))
                    req.params = params
                    for param in params_to_add:
                        register_sensitive_param(param)

                    for header in headers_to_add:
                        register_sensitive_header(header)

                    app.obscure_req(req)
                    for header, expected_value in expected_headers.items():
                        self.assertEqual(req.headers[header], expected_value)

                    for param, expected_value in expected_params:
                        self.assertEqual(req.params[param], expected_value)

        # first just 1 param
        expected_params = list(params)
        expected_params[0] = ('param_one', 'some_long_string...')
        obscured_test(params, headers, ['param_one'], [], expected_params,
                      headers)
        # case sensitive
        expected_params = list(params)
        obscured_test(params, headers, ['Param_one'], [], expected_params,
                      headers)
        # Other param
        expected_params = list(params)
        expected_params[1] = ('param_two', 'super_secure_par...')
        obscured_test(params, headers, ['param_two'], [], expected_params,
                      headers)
        # both
        expected_params[0] = ('param_one', 'some_long_string...')
        obscured_test(params, headers, ['param_two', 'param_one'], [],
                      expected_params, headers)

        # Now the headers
        # first just 1 header
        expected_headers = headers.copy()
        expected_headers["X-Auth-Token"] = 'this_is_my_auth_...'
        obscured_test(params, headers, [], ['X-Auth-Token'], params,
                      expected_headers)
        # case insensitive
        obscured_test(params, headers, [], ['x-auth-token'], params,
                      expected_headers)
        # Other headers
        expected_headers = headers.copy()
        expected_headers["X-Other-Header"] = 'another_header_t...'
        obscured_test(params, headers, [], ['X-Other-Header'], params,
                      expected_headers)
        # both
        expected_headers["X-Auth-Token"] = 'this_is_my_auth_...'
        obscured_test(params, headers, [], ['X-Auth-Token', 'X-Other-Header'],
                      params, expected_headers)

        # all together
        obscured_test(params, headers, ['param_two', 'param_one'],
                      ['X-Auth-Token', 'X-Other-Header'],
                      expected_params, expected_headers)

    def test_access_user_id_field(self):
        """Test that access_user_id field is logged correctly."""
        app = proxy_logging.ProxyLoggingMiddleware(FakeApp(), {})
        app.access_logger = debug_logger()
        req = Request.blank('/', environ={
            'REQUEST_METHOD': 'GET',
            'swift.access_logging': {'user_id': 'test:tester'},
        })
        resp = app(req.environ, start_response)
        b''.join(resp)
        log_parts = self._log_parts(app)
        self.assertEqual(log_parts[21], 'test:tester')

        # test that user_id is not logged if it is not present
        app = proxy_logging.ProxyLoggingMiddleware(FakeApp(), {})
        app.access_logger = debug_logger()
        req = Request.blank('/', environ={
            'REQUEST_METHOD': 'GET',
        })
        resp = app(req.environ, start_response)
        b''.join(resp)
        log_parts = self._log_parts(app)
        self.assertEqual(log_parts[21], '-')

    def test_access_user_id_field_with_anonymization(self):
        app = proxy_logging.ProxyLoggingMiddleware(FakeApp(), {
            'log_anonymization_salt': 'secret_salt',
            'log_msg_template': '{method} {path} {access_user_id.anonymized}'
        })
        app.access_logger = debug_logger()
        req = Request.blank('/', environ={
            'REQUEST_METHOD': 'GET',
            'swift.access_logging': {'user_id': 'test:tester'},
        })
        resp = app(req.environ, start_response)
        b''.join(resp)
        log_parts = self._log_parts(app)
        self.assertEqual(log_parts[-1],
                         '{SMD5}14fe1612c332096e282486e4baa37e63')<|MERGE_RESOLUTION|>--- conflicted
+++ resolved
@@ -223,11 +223,7 @@
         conf = {
             'log_headers': 'yes',
             'statsd_label_mode': 'dogstatsd',
-<<<<<<< HEAD
-            'statsd_emit_buffer_xfer_bytes_ms': 0,
-=======
             'statsd_emit_buffer_xfer_bytes_seconds': 0,
->>>>>>> b5b1af5b
         }
         self.statsd = debug_labeled_statsd_client(conf)
         app = proxy_logging.ProxyLoggingMiddleware(
@@ -286,11 +282,7 @@
         conf = {
             'log_headers': 'yes',
             'statsd_label_mode': 'dogstatsd',
-<<<<<<< HEAD
-            'statsd_emit_buffer_xfer_bytes_ms': -1,
-=======
             'statsd_emit_buffer_xfer_bytes_seconds': -1,
->>>>>>> b5b1af5b
         }
         self.statsd = debug_labeled_statsd_client(conf)
         app = proxy_logging.ProxyLoggingMiddleware(
@@ -316,11 +308,7 @@
         conf = {
             'log_headers': 'yes',
             'statsd_label_mode': 'dogstatsd',
-<<<<<<< HEAD
-            'statsd_emit_buffer_xfer_bytes_ms': 1000000,
-=======
             'statsd_emit_buffer_xfer_bytes_seconds': 1000,
->>>>>>> b5b1af5b
         }
         self.statsd = debug_labeled_statsd_client(conf)
         app = proxy_logging.ProxyLoggingMiddleware(
@@ -359,11 +347,7 @@
         conf = {
             'log_headers': 'yes',
             'statsd_label_mode': 'dogstatsd',
-<<<<<<< HEAD
-            'statsd_emit_buffer_xfer_bytes_ms': 1000,
-=======
             'statsd_emit_buffer_xfer_bytes_seconds': 1,
->>>>>>> b5b1af5b
         }
         self.statsd = debug_labeled_statsd_client(conf)
         app = proxy_logging.ProxyLoggingMiddleware(
@@ -2079,15 +2063,9 @@
         return status, headers, body
 
     def test_xfer_stats_put(self):
-<<<<<<< HEAD
-        buffer_str = b'some stuff\n' + \
-                     b'some other stuff\n' + \
-                     b'some additional extra stuff\n'
-=======
         buffer_str = (b'some stuff\n'
                       b'some other stuff\n'
                       b'some additional extra stuff\n')
->>>>>>> b5b1af5b
         buffer_len = len(buffer_str)
         read_calls = 0
         read_bytes = 0
@@ -2161,11 +2139,7 @@
 
         conf = {
             'statsd_label_mode': 'dogstatsd',
-<<<<<<< HEAD
-            'statsd_emit_buffer_xfer_bytes_ms': 0,
-=======
             'statsd_emit_buffer_xfer_bytes_seconds': 0,
->>>>>>> b5b1af5b
         }
         app = proxy_logging.ProxyLoggingMiddleware(
             FakeApp(read_callback=capture_stats), conf, logger=self.logger)
@@ -2198,11 +2172,7 @@
         conf = {
             'log_headers': 'yes',
             'statsd_label_mode': 'dogstatsd',
-<<<<<<< HEAD
-            'statsd_emit_buffer_xfer_bytes_ms': 0,
-=======
             'statsd_emit_buffer_xfer_bytes_seconds': 0,
->>>>>>> b5b1af5b
         }
         app = proxy_logging.ProxyLoggingMiddleware(
             FakeApp(
@@ -2265,24 +2235,14 @@
 
         conf = {
             'statsd_label_mode': 'dogstatsd',
-<<<<<<< HEAD
-            'statsd_emit_buffer_xfer_bytes_ms': 5,
-=======
             'statsd_emit_buffer_xfer_bytes_seconds': 0.005,
->>>>>>> b5b1af5b
         }
         app = proxy_logging.ProxyLoggingMiddleware(
             FakeApp(), conf, logger=self.logger)
         app.statsd = self.statsd
-<<<<<<< HEAD
-        buffer_str = b'some stuff\n' + \
-                     b'some other stuff\n' + \
-                     b'some additional stuff and blah\n'
-=======
         buffer_str = (b'some stuff\n'
                       b'some other stuff\n'
                       b'some additional stuff and blah\n')
->>>>>>> b5b1af5b
         buffer_len = len(buffer_str)
         req = Request.blank(
             '/v1/a/c',
@@ -2348,11 +2308,7 @@
         buffer_len = sum(len(b) for b in buffers)
         conf = {
             'statsd_label_mode': 'dogstatsd',
-<<<<<<< HEAD
-            'statsd_emit_buffer_xfer_bytes_ms': 5,
-=======
             'statsd_emit_buffer_xfer_bytes_seconds': 0.005,
->>>>>>> b5b1af5b
         }
         app = proxy_logging.ProxyLoggingMiddleware(
             FakeApp(
@@ -2412,11 +2368,7 @@
         proxy_logging_conf = {
             'access_log_route': 'proxy_access',
             'statsd_label_mode': 'dogstatsd',
-<<<<<<< HEAD
-            'statsd_emit_buffer_xfer_bytes_ms': 0,
-=======
             'statsd_emit_buffer_xfer_bytes_seconds': 0,
->>>>>>> b5b1af5b
             'storage_domain': storage_domain,
         }
         app = proxy_logging.ProxyLoggingMiddleware(
@@ -2426,15 +2378,9 @@
 
     def test_xfer_stats_put_s3api(self):
         app, swift = self._make_logged_pipeline(rewrite_path=True)
-<<<<<<< HEAD
-        buffer_str = b'some stuff\n' + \
-                     b'some other stuff\n' + \
-                     b'some additional stuff\n'
-=======
         buffer_str = (b'some stuff\n'
                       b'some other stuff\n'
                       b'some additional stuff\n')
->>>>>>> b5b1af5b
         buffer_len = len(buffer_str)
         etag = md5(buffer_str, usedforsecurity=False).hexdigest()
         last_modified = 'Fri, 01 Apr 2014 12:00:00 GMT'
@@ -2593,15 +2539,9 @@
 
     def test_base_labels_put_swift(self):
         app, swift = self._make_logged_pipeline()
-<<<<<<< HEAD
-        buffer_str = b'some stuff\n' + \
-                     b'some other stuff\n' + \
-                     b'some additional stuff\n'
-=======
         buffer_str = (b'some stuff\n'
                       b'some other stuff\n'
                       b'some additional stuff\n')
->>>>>>> b5b1af5b
         etag = md5(buffer_str, usedforsecurity=False).hexdigest()
         last_modified = 'Fri, 01 Apr 2014 12:00:00 GMT'
 
@@ -2641,15 +2581,9 @@
 
     def test_base_labels_put_s3api(self):
         app, swift = self._make_logged_pipeline()
-<<<<<<< HEAD
-        buffer_str = b'some stuff\n' + \
-                     b'some other stuff\n' + \
-                     b'some additional stuff\n'
-=======
         buffer_str = (b'some stuff\n'
                       b'some other stuff\n'
                       b'some additional stuff\n')
->>>>>>> b5b1af5b
         etag = md5(buffer_str, usedforsecurity=False).hexdigest()
         last_modified = 'Fri, 01 Apr 2014 12:00:00 GMT'
 
@@ -2692,15 +2626,9 @@
 
     def test_base_labels_put_s3api_storage_domain(self):
         app, swift = self._make_logged_pipeline(storage_domain='domain')
-<<<<<<< HEAD
-        buffer_str = b'some stuff\n' + \
-                     b'some other stuff\n' + \
-                     b'some additional stuff\n'
-=======
         buffer_str = (b'some stuff\n'
                       b'some other stuff\n'
                       b'some additional stuff\n')
->>>>>>> b5b1af5b
 
         etag = md5(buffer_str, usedforsecurity=False).hexdigest()
         last_modified = 'Fri, 01 Apr 2014 12:00:00 GMT'

# Copyright (c) 2010-2011 OpenStack Foundation
#
# Licensed under the Apache License, Version 2.0 (the "License");
# you may not use this file except in compliance with the License.
# You may obtain a copy of the License at
#
#    http://www.apache.org/licenses/LICENSE-2.0
#
# Unless required by applicable law or agreed to in writing, software
# distributed under the License is distributed on an "AS IS" BASIS,
# WITHOUT WARRANTIES OR CONDITIONS OF ANY KIND, either express or
# implied.
# See the License for the specific language governing permissions and
# limitations under the License.

import mock
import unittest
from io import BytesIO
from logging.handlers import SysLogHandler

import six
from six.moves.urllib.parse import unquote

from swift.common.utils import get_logger, split_path, StatsdClient
from swift.common.middleware import proxy_logging
from swift.common.registry import register_sensitive_header, \
    register_sensitive_param, get_sensitive_headers
from swift.common.swob import Request, Response
from swift.common import constraints, registry
from swift.common.storage_policy import StoragePolicy
from test.debug_logger import debug_logger
from test.unit import patch_policies
from test.unit.common.middleware.helpers import FakeAppThatExcepts


class FakeApp(object):

    def __init__(self, body=None, response_str='200 OK', policy_idx='0',
                 chunked=False, environ_updates=None):
        if body is None:
            body = [b'FAKE APP']
        elif isinstance(body, six.binary_type):
            body = [body]

        self.body = body
        self.response_str = response_str
        self.policy_idx = policy_idx
        self.chunked = chunked
        self.environ_updates = environ_updates or {}

    def __call__(self, env, start_response):
        try:
            # /v1/a/c or /v1/a/c/o
            split_path(env['PATH_INFO'], 3, 4, True)
            is_container_or_object_req = True
        except ValueError:
            is_container_or_object_req = False

        headers = [('Content-Type', 'text/plain')]
        if self.chunked:
            headers.append(('Transfer-Encoding', 'chunked'))
        elif not hasattr(self.body, 'close'):
            content_length = sum(map(len, self.body))
            headers.append(('Content-Length', str(content_length)))

        if is_container_or_object_req and self.policy_idx is not None:
            headers.append(('X-Backend-Storage-Policy-Index',
                           str(self.policy_idx)))
        env.update(self.environ_updates)
        start_response(self.response_str, headers)
        while env['wsgi.input'].read(5):
            pass
        return self.body


class FakeAppNoContentLengthNoTransferEncoding(object):

    def __init__(self, body=None):
        if body is None:
            body = [b'FAKE APP']

        self.body = body

    def __call__(self, env, start_response):
        start_response('200 OK', [('Content-Type', 'text/plain')])
        while env['wsgi.input'].read(5):
            pass
        return self.body


class FileLikeExceptor(object):

    def __init__(self):
        pass

    def read(self, len):
        raise IOError('of some sort')

    def readline(self, len=1024):
        raise IOError('of some sort')


class FakeAppReadline(object):

    def __call__(self, env, start_response):
        start_response('200 OK', [('Content-Type', 'text/plain'),
                                  ('Content-Length', '8')])
        env['wsgi.input'].readline()
        return [b"FAKE APP"]


def start_response(*args):
    pass


@patch_policies([StoragePolicy(0, 'zero', False)])
class TestProxyLogging(unittest.TestCase):
    def _log_parts(self, app, should_be_empty=False):
        info_calls = app.access_logger.log_dict['info']
        if should_be_empty:
            self.assertEqual([], info_calls)
        else:
            self.assertEqual(1, len(info_calls))
            return info_calls[0][0][0].split(' ')

    def assertTiming(self, exp_metric, app, exp_timing=None):
        timing_calls = app.access_logger.statsd_client.calls['timing']
        found = False
        for timing_call in timing_calls:
            self.assertEqual({}, timing_call[1])
            self.assertEqual(2, len(timing_call[0]))
            if timing_call[0][0] == exp_metric:
                found = True
                if exp_timing is not None:
                    self.assertAlmostEqual(exp_timing, timing_call[0][1],
                                           places=4)
        if not found:
            self.fail('assertTiming: %s not found in %r' % (
                exp_metric, timing_calls))

    def assertNotTiming(self, not_exp_metric, app):
        timing_calls = app.access_logger.statsd_client.calls['timing']
        for timing_call in timing_calls:
            self.assertNotEqual(not_exp_metric, timing_call[0][0])

    def assertUpdateStats(self, exp_metrics_and_values, app):
        update_stats_calls = sorted(
            app.access_logger.statsd_client.calls['update_stats'])
        got_metrics_values_and_kwargs = [(usc[0][0], usc[0][1], usc[1])
                                         for usc in update_stats_calls]
        exp_metrics_values_and_kwargs = [(emv[0], emv[1], {})
                                         for emv in exp_metrics_and_values]
        self.assertEqual(got_metrics_values_and_kwargs,
                         exp_metrics_values_and_kwargs)

    def test_logger_statsd_prefix(self):
        app = proxy_logging.ProxyLoggingMiddleware(
            FakeApp(), {'log_statsd_host': 'example.com'})
        self.assertIsNotNone(app.access_logger.logger.statsd_client)
        self.assertIsInstance(app.access_logger.logger.statsd_client,
                              StatsdClient)
        self.assertEqual('proxy-server.',
                         app.access_logger.logger.statsd_client._prefix)

        app = proxy_logging.ProxyLoggingMiddleware(
            FakeApp(), {'log_statsd_metric_prefix': 'foo',  # set base prefix
                        'access_log_name': 'bar',  # not used as tail prefix
                        'log_name': 'baz',  # not used as tail prefix
                        'log_statsd_host': 'example.com'})
        self.assertIsNotNone(app.access_logger.logger.statsd_client)
        self.assertIsInstance(app.access_logger.logger.statsd_client,
                              StatsdClient)
        self.assertEqual('foo.proxy-server.',
                         app.access_logger.logger.statsd_client._prefix)

    def test_log_request_statsd_invalid_stats_types(self):
        app = proxy_logging.ProxyLoggingMiddleware(FakeApp(), {})
        app.access_logger = debug_logger()
        for url in ['/', '/foo', '/foo/bar', '/v1']:
            req = Request.blank(url, environ={'REQUEST_METHOD': 'GET'})
            resp = app(req.environ, start_response)
            # get body
            b''.join(resp)
            self.assertEqual([], app.access_logger.log_dict['timing'])
            self.assertEqual([], app.access_logger.log_dict['update_stats'])

    def test_log_request_stat_type_bad(self):
        for bad_path in ['', '/', '/bad', '/baddy/mc_badderson', '/v1',
                         '/v1/']:
            app = proxy_logging.ProxyLoggingMiddleware(FakeApp(), {})
            app.access_logger = debug_logger()
            req = Request.blank(bad_path, environ={'REQUEST_METHOD': 'GET'})
            now = 10000.0
            app.log_request(req, 123, 7, 13, now, now + 2.71828182846)
            self.assertEqual([], app.access_logger.log_dict['timing'])
            self.assertEqual([], app.access_logger.log_dict['update_stats'])

    def test_log_request_stat_type_good(self):
        """
        log_request() should send timing and byte-count counters for GET
        requests.  Also, __call__()'s iter_response() function should
        statsd-log time to first byte (calling the passed-in start_response
        function), but only for GET requests.
        """
        stub_times = []

        def stub_time():
            return stub_times.pop(0)

        path_types = {
            '/v1/a': 'account',
            '/v1/a/': 'account',
            '/v1/a/c': 'container',
            '/v1/a/c/': 'container',
            '/v1/a/c/o': 'object',
            '/v1/a/c/o/': 'object',
            '/v1/a/c/o/p': 'object',
            '/v1/a/c/o/p/': 'object',
            '/v1/a/c/o/p/p2': 'object',
        }
        with mock.patch("time.time", stub_time):
            for path, exp_type in path_types.items():
                # GET
                app = proxy_logging.ProxyLoggingMiddleware(
                    FakeApp(body=b'7654321', response_str='321 Fubar'), {})
                app.access_logger = debug_logger()
                req = Request.blank(path, environ={
                    'REQUEST_METHOD': 'GET',
                    'wsgi.input': BytesIO(b'4321')})
                stub_times = [18.0, 18.5, 20.71828182846]
                iter_response = app(req.environ, lambda *_: None)

                self.assertEqual(b'7654321', b''.join(iter_response))
                self.assertTiming('%s.GET.321.timing' % exp_type, app,
                                  exp_timing=2.71828182846 * 1000)
                if exp_type == 'object':
                    # Object operations also return stats by policy
                    # In this case, the value needs to match the timing for GET
                    self.assertTiming('%s.policy.0.GET.321.timing' % exp_type,
                                      app, exp_timing=2.71828182846 * 1000)
                    self.assertUpdateStats([('%s.GET.321.xfer' % exp_type,
                                             4 + 7),
                                            ('object.policy.0.GET.321.xfer',
                                             4 + 7)],
                                           app)
                else:
                    self.assertUpdateStats([('%s.GET.321.xfer' % exp_type,
                                            4 + 7)],
                                           app)

                # GET Repeat the test above, but with a non-existent policy
                # Do this only for object types
                if exp_type == 'object':
                    app = proxy_logging.ProxyLoggingMiddleware(
                        FakeApp(body=b'7654321', response_str='321 Fubar',
                                policy_idx='-1'), {})
                    app.access_logger = debug_logger()
                    req = Request.blank(path, environ={
                        'REQUEST_METHOD': 'GET',
                        'wsgi.input': BytesIO(b'4321')})
                    stub_times = [18.0, 18.5, 20.71828182846]
                    iter_response = app(req.environ, lambda *_: None)

                    self.assertEqual(b'7654321', b''.join(iter_response))
                    self.assertTiming('%s.GET.321.timing' % exp_type, app,
                                      exp_timing=2.71828182846 * 1000)
                    # No results returned for the non-existent policy
                    self.assertUpdateStats([('%s.GET.321.xfer' % exp_type,
                                            4 + 7)],
                                           app)

                # GET with swift.proxy_access_log_made already set
                app = proxy_logging.ProxyLoggingMiddleware(
                    FakeApp(body=b'7654321', response_str='321 Fubar'), {})
                app.access_logger = debug_logger()
                req = Request.blank(path, environ={
                    'REQUEST_METHOD': 'GET',
                    'swift.proxy_access_log_made': True,
                    'wsgi.input': BytesIO(b'4321')})
                stub_times = [18.0, 20.71828182846]
                iter_response = app(req.environ, lambda *_: None)
                self.assertEqual(b'7654321', b''.join(iter_response))
                self.assertEqual([], app.access_logger.log_dict['timing'])
                self.assertEqual([],
                                 app.access_logger.log_dict['timing_since'])
                self.assertEqual([],
                                 app.access_logger.log_dict['update_stats'])

                # PUT (no first-byte timing!)
                app = proxy_logging.ProxyLoggingMiddleware(
                    FakeApp(body=b'87654321', response_str='314 PiTown'), {})
                app.access_logger = debug_logger()
                req = Request.blank(path, environ={
                    'REQUEST_METHOD': 'PUT',
                    'wsgi.input': BytesIO(b'654321')})
                # (it's not a GET, so time() doesn't have a 2nd call)
                stub_times = [58.2, 58.2 + 7.3321]
                iter_response = app(req.environ, lambda *_: None)
                self.assertEqual(b'87654321', b''.join(iter_response))
                self.assertTiming('%s.PUT.314.timing' % exp_type, app,
                                  exp_timing=7.3321 * 1000)
                self.assertNotTiming(
                    '%s.GET.314.first-byte.timing' % exp_type, app)
                self.assertNotTiming(
                    '%s.PUT.314.first-byte.timing' % exp_type, app)
                if exp_type == 'object':
                    # Object operations also return stats by policy In this
                    # case, the value needs to match the timing for PUT.
                    self.assertTiming('%s.policy.0.PUT.314.timing' %
                                      exp_type, app,
                                      exp_timing=7.3321 * 1000)
                    self.assertUpdateStats(
                        [('object.PUT.314.xfer', 6 + 8),
                         ('object.policy.0.PUT.314.xfer', 6 + 8)], app)
                else:
                    self.assertUpdateStats(
                        [('%s.PUT.314.xfer' % exp_type, 6 + 8)], app)

                # PUT Repeat the test above, but with a non-existent policy
                # Do this only for object types
                if exp_type == 'object':
                    app = proxy_logging.ProxyLoggingMiddleware(
                        FakeApp(body=b'87654321', response_str='314 PiTown',
                                policy_idx='-1'), {})
                    app.access_logger = debug_logger()
                    req = Request.blank(path, environ={
                        'REQUEST_METHOD': 'PUT',
                        'wsgi.input': BytesIO(b'654321')})
                    # (it's not a GET, so time() doesn't have a 2nd call)
                    stub_times = [58.2, 58.2 + 7.3321]
                    iter_response = app(req.environ, lambda *_: None)
                    self.assertEqual(b'87654321', b''.join(iter_response))
                    self.assertTiming('%s.PUT.314.timing' % exp_type, app,
                                      exp_timing=7.3321 * 1000)
                    self.assertNotTiming(
                        '%s.GET.314.first-byte.timing' % exp_type, app)
                    self.assertNotTiming(
                        '%s.PUT.314.first-byte.timing' % exp_type, app)
                    # No results returned for the non-existent policy
                    self.assertUpdateStats(
                        [('object.PUT.314.xfer', 6 + 8)], app)

    def test_log_request_stat_method_filtering_default(self):
        method_map = {
            'foo': 'BAD_METHOD',
            '': 'BAD_METHOD',
            'PUTT': 'BAD_METHOD',
            'SPECIAL': 'BAD_METHOD',
            'GET': 'GET',
            'PUT': 'PUT',
            'COPY': 'COPY',
            'HEAD': 'HEAD',
            'POST': 'POST',
            'DELETE': 'DELETE',
            'OPTIONS': 'OPTIONS',
        }
        for method, exp_method in method_map.items():
            app = proxy_logging.ProxyLoggingMiddleware(FakeApp(), {})
            app.access_logger = debug_logger()
            req = Request.blank('/v1/a/', environ={'REQUEST_METHOD': method})
            now = 10000.0
            app.log_request(req, 299, 11, 3, now, now + 1.17)
            self.assertTiming('account.%s.299.timing' % exp_method, app,
                              exp_timing=1.17 * 1000)
            self.assertUpdateStats([('account.%s.299.xfer' % exp_method,
                                   11 + 3)], app)

    def test_log_request_stat_method_filtering_custom(self):
        method_map = {
            'foo': 'BAD_METHOD',
            '': 'BAD_METHOD',
            'PUTT': 'BAD_METHOD',
            'SPECIAL': 'SPECIAL',  # will be configured
            'GET': 'GET',
            'PUT': 'PUT',
            'COPY': 'BAD_METHOD',  # prove no one's special
        }
        # this conf var supports optional leading access_
        for conf_key in ['access_log_statsd_valid_http_methods',
                         'log_statsd_valid_http_methods']:
            for method, exp_method in method_map.items():
                app = proxy_logging.ProxyLoggingMiddleware(FakeApp(), {
                    conf_key: 'SPECIAL,  GET,PUT ',  # crazy spaces ok
                })
                app.access_logger = debug_logger()
                req = Request.blank('/v1/a/c',
                                    environ={'REQUEST_METHOD': method})
                now = 10000.0
                app.log_request(req, 911, 4, 43, now, now + 1.01)
                self.assertTiming('container.%s.911.timing' % exp_method, app,
                                  exp_timing=1.01 * 1000)
                self.assertUpdateStats([('container.%s.911.xfer' % exp_method,
                                       4 + 43)], app)

    def test_basic_req(self):
        app = proxy_logging.ProxyLoggingMiddleware(FakeApp(), {})
        app.access_logger = debug_logger()
        req = Request.blank('/', environ={'REQUEST_METHOD': 'GET'})
        resp = app(req.environ, start_response)
        resp_body = b''.join(resp)
        log_parts = self._log_parts(app)
        self.assertEqual(log_parts[3], 'GET')
        self.assertEqual(log_parts[4], '/')
        self.assertEqual(log_parts[5], 'HTTP/1.0')
        self.assertEqual(log_parts[6], '200')
        self.assertEqual(resp_body, b'FAKE APP')
        self.assertEqual(log_parts[11], str(len(resp_body)))

    def test_basic_req_second_time(self):
        app = proxy_logging.ProxyLoggingMiddleware(FakeApp(), {})
        app.access_logger = debug_logger()
        req = Request.blank('/', environ={
            'swift.proxy_access_log_made': True,
            'REQUEST_METHOD': 'GET'})
        resp = app(req.environ, start_response)
        resp_body = b''.join(resp)
        self._log_parts(app, should_be_empty=True)
        self.assertEqual(resp_body, b'FAKE APP')

    def test_log_msg_template(self):
        # Access logs configuration should override the default one
        app = proxy_logging.ProxyLoggingMiddleware(FakeApp(), {
            'log_anonymization_salt': 'secret_salt',
            'log_msg_template': (
                'template which can be edited in config: '
                '{protocol} {path} {method} '
                '{path.anonymized} {container.anonymized} '
                '{request_time} {start_time.datetime} {end_time} {ttfb} '
                '{domain}')})
        app.access_logger = debug_logger()
        req = Request.blank('/', headers={'Host': 'example.com'})
        with mock.patch('time.time',
                        mock.MagicMock(
                            side_effect=[10000000.0, 10000000.5, 10000001.0])):
            resp = app(req.environ, start_response)
            # exhaust generator
            resp_body = b''.join(resp)
        log_parts = self._log_parts(app)
        self.assertEqual(log_parts[0], 'template')
        self.assertEqual(log_parts[7], 'HTTP/1.0')
        self.assertEqual(log_parts[8], '/')
        self.assertEqual(log_parts[9], 'GET')
        self.assertEqual(log_parts[10],
                         '{SMD5}c65475e457fea0951fbb9ec9596b2177')
        self.assertEqual(log_parts[11], '-')
        self.assertEqual(log_parts[13], '26/Apr/1970/17/46/40')
        self.assertEqual(log_parts[14], '10000001.000000000')
        self.assertEqual(log_parts[15], '0.5')
        self.assertEqual(log_parts[16], 'example.com')
        self.assertEqual(resp_body, b'FAKE APP')

    def test_log_msg_template_s3api(self):
        # Access logs configuration should override the default one
        app = proxy_logging.ProxyLoggingMiddleware(FakeApp(), {
            'log_msg_template': (
                '{protocol} {path} {method} '
                '{account} {container} {object}')})
        app.access_logger = debug_logger()
        req = Request.blank('/bucket/path/to/key', environ={
            'REQUEST_METHOD': 'GET',
            # This would actually get set in the app, but w/e
            'swift.backend_path': '/v1/AUTH_test/bucket/path/to/key'})
        with mock.patch("time.time", side_effect=[
                18.0, 18.5, 20.71828182846]):
            resp = app(req.environ, start_response)
            # exhaust generator
            resp_body = b''.join(resp)
        log_parts = self._log_parts(app)
        self.assertEqual(log_parts, [
            'HTTP/1.0',
            '/bucket/path/to/key',
            'GET',
            'AUTH_test',
            'bucket',
            'path/to/key',
        ])
        self.assertEqual(resp_body, b'FAKE APP')
        self.assertTiming('object.policy.0.GET.200.timing',
                          app, exp_timing=2.71828182846 * 1000)
        self.assertUpdateStats([('object.GET.200.xfer', 8),
                                ('object.policy.0.GET.200.xfer', 8)],
                               app)

    def test_invalid_log_config(self):
        with self.assertRaises(ValueError):
            proxy_logging.ProxyLoggingMiddleware(FakeApp(), {
                'log_anonymization_salt': 'secret_salt',
                'log_msg_template': '{invalid_field}'})

        with self.assertRaises(ValueError):
            proxy_logging.ProxyLoggingMiddleware(FakeApp(), {
                'log_anonymization_method': 'invalid_hash_method',
                'log_anonymization_salt': 'secret_salt',
                'log_msg_template': '{protocol}'})

    def test_multi_segment_resp(self):
        app = proxy_logging.ProxyLoggingMiddleware(FakeApp(
            [b'some', b'chunks', b'of data']), {})
        app.access_logger = debug_logger()
        req = Request.blank('/', environ={'REQUEST_METHOD': 'GET',
                                          'swift.source': 'SOS'})
        resp = app(req.environ, start_response)
        resp_body = b''.join(resp)
        log_parts = self._log_parts(app)
        self.assertEqual(log_parts[3], 'GET')
        self.assertEqual(log_parts[4], '/')
        self.assertEqual(log_parts[5], 'HTTP/1.0')
        self.assertEqual(log_parts[6], '200')
        self.assertEqual(resp_body, b'somechunksof data')
        self.assertEqual(log_parts[11], str(len(resp_body)))
        self.assertUpdateStats([('SOS.GET.200.xfer', len(resp_body))],
                               app)

    def test_log_headers(self):
        for conf_key in ['access_log_headers', 'log_headers']:
            app = proxy_logging.ProxyLoggingMiddleware(FakeApp(),
                                                       {conf_key: 'yes'})
            app.access_logger = debug_logger()
            req = Request.blank('/', environ={'REQUEST_METHOD': 'GET'})
            resp = app(req.environ, start_response)
            # exhaust generator
            [x for x in resp]
            log_parts = self._log_parts(app)
            headers = unquote(log_parts[14]).split('\n')
            self.assertTrue('Host: localhost:80' in headers)

    def test_access_log_headers_only(self):
        app = proxy_logging.ProxyLoggingMiddleware(
            FakeApp(), {'log_headers': 'yes',
                        'access_log_headers_only': 'FIRST, seCond'})
        app.access_logger = debug_logger()
        req = Request.blank('/',
                            environ={'REQUEST_METHOD': 'GET'},
                            headers={'First': '1',
                                     'Second': '2',
                                     'Third': '3'})
        resp = app(req.environ, start_response)
        # exhaust generator
        [x for x in resp]
        log_parts = self._log_parts(app)
        headers = unquote(log_parts[14]).split('\n')
        self.assertIn('First: 1', headers)
        self.assertIn('Second: 2', headers)
        self.assertNotIn('Third: 3', headers)
        self.assertNotIn('Host: localhost:80', headers)

    def test_upload_size(self):
        # Using default policy
        app = proxy_logging.ProxyLoggingMiddleware(FakeApp(),
                                                   {'log_headers': 'yes'})
        app.access_logger = debug_logger()
        req = Request.blank(
            '/v1/a/c/o/foo',
            environ={'REQUEST_METHOD': 'PUT',
                     'wsgi.input': BytesIO(b'some stuff')})
        resp = app(req.environ, start_response)
        # exhaust generator
        [x for x in resp]
        log_parts = self._log_parts(app)
        self.assertEqual(log_parts[11], str(len('FAKE APP')))
        self.assertEqual(log_parts[10], str(len('some stuff')))
        self.assertUpdateStats([('object.PUT.200.xfer',
                                 len('some stuff') + len('FAKE APP')),
                                ('object.policy.0.PUT.200.xfer',
                                 len('some stuff') + len('FAKE APP'))],
                               app)

        # Using a non-existent policy
        app = proxy_logging.ProxyLoggingMiddleware(FakeApp(policy_idx='-1'),
                                                   {'log_headers': 'yes'})
        app.access_logger = debug_logger()
        req = Request.blank(
            '/v1/a/c/o/foo',
            environ={'REQUEST_METHOD': 'PUT',
                     'wsgi.input': BytesIO(b'some stuff')})
        resp = app(req.environ, start_response)
        # exhaust generator
        [x for x in resp]
        log_parts = self._log_parts(app)
        self.assertEqual(log_parts[11], str(len('FAKE APP')))
        self.assertEqual(log_parts[10], str(len('some stuff')))
        self.assertUpdateStats([('object.PUT.200.xfer',
                                 len('some stuff') + len('FAKE APP'))],
                               app)

    def test_upload_size_no_policy(self):
        app = proxy_logging.ProxyLoggingMiddleware(FakeApp(policy_idx=None),
                                                   {'log_headers': 'yes'})
        app.access_logger = debug_logger()
        req = Request.blank(
            '/v1/a/c/o/foo',
            environ={'REQUEST_METHOD': 'PUT',
                     'wsgi.input': BytesIO(b'some stuff')})
        resp = app(req.environ, start_response)
        # exhaust generator
        [x for x in resp]
        log_parts = self._log_parts(app)
        self.assertEqual(log_parts[11], str(len('FAKE APP')))
        self.assertEqual(log_parts[10], str(len('some stuff')))
        self.assertUpdateStats([('object.PUT.200.xfer',
                                 len('some stuff') + len('FAKE APP'))],
                               app)

    def test_upload_line(self):
        app = proxy_logging.ProxyLoggingMiddleware(FakeAppReadline(),
                                                   {'log_headers': 'yes'})
        app.access_logger = debug_logger()
        req = Request.blank(
            '/v1/a/c',
            environ={'REQUEST_METHOD': 'POST',
                     'wsgi.input': BytesIO(b'some stuff\nsome other stuff\n')})
        resp = app(req.environ, start_response)
        # exhaust generator
        [x for x in resp]
        log_parts = self._log_parts(app)
        self.assertEqual(log_parts[11], str(len('FAKE APP')))
        self.assertEqual(log_parts[10], str(len('some stuff\n')))
        self.assertUpdateStats([('container.POST.200.xfer',
                               len('some stuff\n') + len('FAKE APP'))],
                               app)

    def test_log_query_string(self):
        app = proxy_logging.ProxyLoggingMiddleware(FakeApp(), {})
        app.access_logger = debug_logger()
        req = Request.blank('/', environ={'REQUEST_METHOD': 'GET',
                                          'QUERY_STRING': 'x=3'})
        resp = app(req.environ, start_response)
        # exhaust generator
        [x for x in resp]
        log_parts = self._log_parts(app)
        self.assertEqual(unquote(log_parts[4]), '/?x=3')

    def test_client_logging(self):
        app = proxy_logging.ProxyLoggingMiddleware(FakeApp(), {})
        app.access_logger = debug_logger()
        req = Request.blank('/', environ={'REQUEST_METHOD': 'GET',
                                          'REMOTE_ADDR': '1.2.3.4'})
        resp = app(req.environ, start_response)
        # exhaust generator
        [x for x in resp]
        log_parts = self._log_parts(app)
        self.assertEqual(log_parts[0], '1.2.3.4')  # client ip
        self.assertEqual(log_parts[1], '1.2.3.4')  # remote addr

    def test_iterator_closing(self):

        class CloseableBody(object):
            def __init__(self):
                self.msg = b"CloseableBody"
                self.closed = False

            def close(self):
                self.closed = True

            def __iter__(self):
                return self

            def __next__(self):
                if not self.msg:
                    raise StopIteration
                result, self.msg = self.msg, b''
                return result

            next = __next__  # py2

        body = CloseableBody()
        app = proxy_logging.ProxyLoggingMiddleware(FakeApp(body), {})
        req = Request.blank('/', environ={'REQUEST_METHOD': 'GET',
                                          'REMOTE_ADDR': '1.2.3.4'})
        resp = app(req.environ, start_response)
        # exhaust generator
        [x for x in resp]
        self.assertTrue(body.closed)

    def test_chunked_response(self):
        app = proxy_logging.ProxyLoggingMiddleware(FakeApp(chunked=True), {})
        req = Request.blank('/')
        resp = app(req.environ, start_response)
        # exhaust generator
        [x for x in resp]

    def test_proxy_client_logging(self):
        app = proxy_logging.ProxyLoggingMiddleware(FakeApp(), {})
        app.access_logger = debug_logger()
        req = Request.blank('/', environ={
            'REQUEST_METHOD': 'GET',
            'REMOTE_ADDR': '1.2.3.4',
            'HTTP_X_FORWARDED_FOR': '4.5.6.7,8.9.10.11'})
        resp = app(req.environ, start_response)
        # exhaust generator
        [x for x in resp]
        log_parts = self._log_parts(app)
        self.assertEqual(log_parts[0], '4.5.6.7')  # client ip
        self.assertEqual(log_parts[1], '1.2.3.4')  # remote addr

        app = proxy_logging.ProxyLoggingMiddleware(FakeApp(), {})
        app.access_logger = debug_logger()
        req = Request.blank('/', environ={
            'REQUEST_METHOD': 'GET',
            'REMOTE_ADDR': '1.2.3.4',
            'HTTP_X_CLUSTER_CLIENT_IP': '4.5.6.7'})
        resp = app(req.environ, start_response)
        # exhaust generator
        [x for x in resp]
        log_parts = self._log_parts(app)
        self.assertEqual(log_parts[0], '4.5.6.7')  # client ip
        self.assertEqual(log_parts[1], '1.2.3.4')  # remote addr

    def test_facility(self):
        app = proxy_logging.ProxyLoggingMiddleware(
            FakeApp(),
            {'log_headers': 'yes',
             'access_log_facility': 'LOG_LOCAL7'})
        handler = get_logger.handler4logger[app.access_logger.logger]
        self.assertEqual(SysLogHandler.LOG_LOCAL7, handler.facility)

    def test_filter(self):
        factory = proxy_logging.filter_factory({})
        self.assertTrue(callable(factory))
        self.assertTrue(callable(factory(FakeApp())))

    def test_sensitive_headers_registered(self):
        with mock.patch.object(registry, '_sensitive_headers', set()):
            self.assertNotIn('x-auth-token', get_sensitive_headers())
            self.assertNotIn('x-storage-token', get_sensitive_headers())
            proxy_logging.filter_factory({})(FakeApp())
            self.assertIn('x-auth-token', get_sensitive_headers())
            self.assertIn('x-storage-token', get_sensitive_headers())

    def test_unread_body(self):
        app = proxy_logging.ProxyLoggingMiddleware(
            FakeApp(['some', 'stuff']), {})
        app.access_logger = debug_logger()
        req = Request.blank('/', environ={'REQUEST_METHOD': 'GET'})
        resp = app(req.environ, start_response)
        # read first chunk
        next(resp)
        resp.close()  # raise a GeneratorExit in middleware app_iter loop
        log_parts = self._log_parts(app)
        self.assertEqual(log_parts[6], '499')
        self.assertEqual(log_parts[11], '4')  # write length

    def test_exploding_body(self):

        def exploding_body():
            yield 'some'
            yield 'stuff'
            raise Exception('kaboom!')

        app = proxy_logging.ProxyLoggingMiddleware(
            FakeApp(exploding_body()), {
                'log_msg_template': '{method} {path} '
                '{status_int} {wire_status_int}',
            })
        app.access_logger = debug_logger()
        req = Request.blank('/', environ={'REQUEST_METHOD': 'GET'})
        resp = req.get_response(app)
        with self.assertRaises(Exception) as ctx:
            resp.body
        self.assertEqual('kaboom!', str(ctx.exception))
        log_parts = self._log_parts(app)
        self.assertEqual(log_parts, ['GET', '/', '500', '200'])

    def test_disconnect_on_readline(self):
        app = proxy_logging.ProxyLoggingMiddleware(FakeAppReadline(), {})
        app.access_logger = debug_logger()
        req = Request.blank('/', environ={'REQUEST_METHOD': 'GET',
                                          'wsgi.input': FileLikeExceptor()})
        try:
            resp = app(req.environ, start_response)
            # read body
            b''.join(resp)
        except IOError:
            pass
        log_parts = self._log_parts(app)
        self.assertEqual(log_parts[6], '499')
        self.assertEqual(log_parts[10], '-')  # read length

    def test_disconnect_on_read(self):
        app = proxy_logging.ProxyLoggingMiddleware(
            FakeApp(['some', 'stuff']), {})
        app.access_logger = debug_logger()
        req = Request.blank('/', environ={'REQUEST_METHOD': 'GET',
                                          'wsgi.input': FileLikeExceptor()})
        try:
            resp = app(req.environ, start_response)
            # read body
            b''.join(resp)
        except IOError:
            pass
        log_parts = self._log_parts(app)
        self.assertEqual(log_parts[6], '499')
        self.assertEqual(log_parts[10], '-')  # read length

    def test_environ_has_proxy_logging_status(self):
        conf = {'log_msg_template':
                '{method} {path} {status_int} {wire_status_int}'}

        def do_test(environ_updates):
            fake_app = FakeApp(body=[b'Slow Down'],
                               response_str='503 Slow Down',
                               environ_updates=environ_updates)
            app = proxy_logging.ProxyLoggingMiddleware(fake_app, conf)
            app.access_logger = debug_logger()
            req = Request.blank('/v1/a/c')
            captured_start_resp = mock.MagicMock()
            try:
                resp = app(req.environ, captured_start_resp)
                b''.join(resp)  # read body
            except IOError:
                pass
            captured_start_resp.assert_called_once_with(
                '503 Slow Down', mock.ANY, None)
            return self._log_parts(app)

        # control case, logged status == wire status
        environ_updates = {}
        self.assertEqual(do_test(environ_updates),
                         ['GET', '/v1/a/c', '503', '503'])

        # logged status is forced to other value
        environ_updates = {'swift.proxy_logging_status': 429}
        self.assertEqual(do_test(environ_updates),
                         ['GET', '/v1/a/c', '429', '503'])

        environ_updates = {'swift.proxy_logging_status': '429'}
        self.assertEqual(do_test(environ_updates),
                         ['GET', '/v1/a/c', '429', '503'])

        environ_updates = {'swift.proxy_logging_status': None}
        self.assertEqual(do_test(environ_updates),
                         ['GET', '/v1/a/c', '-', '503'])

        environ_updates = {'swift.proxy_logging_status': ''}
        self.assertEqual(do_test(environ_updates),
                         ['GET', '/v1/a/c', '-', '503'])

    def test_environ_has_proxy_logging_status_unread_body(self):
        conf = {'log_msg_template':
                '{method} {path} {status_int} {wire_status_int}'}

        def do_test(environ_updates):
            fake_app = FakeApp(body=[b'Slow Down'],
                               response_str='503 Slow Down',
                               environ_updates=environ_updates)
            app = proxy_logging.ProxyLoggingMiddleware(fake_app, conf)
            app.access_logger = debug_logger()
            req = Request.blank('/v1/a/c')
            captured_start_resp = mock.MagicMock()
            resp = app(req.environ, captured_start_resp)
            # read first chunk
            next(resp)
            resp.close()  # raise a GeneratorExit in middleware app_iter loop
            captured_start_resp.assert_called_once_with(
                '503 Slow Down', mock.ANY, None)
            return self._log_parts(app)

        # control case, logged status is 499
        environ_updates = {}
        self.assertEqual(do_test(environ_updates),
                         ['GET', '/v1/a/c', '499', '503'])

        # logged status is forced to 499 despite swift.proxy_logging_status
        environ_updates = {'swift.proxy_logging_status': '429'}
        self.assertEqual(do_test(environ_updates),
                         ['GET', '/v1/a/c', '499', '503'])

<<<<<<< HEAD
=======
    def test_environ_has_proxy_logging_status_and_app_explodes(self):
        # verify exception overrides proxy_logging_status
        conf = {'log_msg_template':
                '{method} {path} {status_int} {wire_status_int}'}

        class ExplodingFakeApp(object):

            def __call__(self, env, start_response):
                # this is going to be so great!
                env['swift.proxy_logging_status'] = '456'
                start_response('568 Bespoke', [('X-Special', 'fun')])
                raise Exception('oops!')

        fake_app = ExplodingFakeApp()
        app = proxy_logging.ProxyLoggingMiddleware(fake_app, conf)
        app.access_logger = debug_logger()
        req = Request.blank('/v1/a/c')
        captured_start_resp = mock.MagicMock()
        with self.assertRaises(Exception) as cm:
            app(req.environ, captured_start_resp)
        captured_start_resp.assert_not_called()
        self.assertEqual('oops!', str(cm.exception))
        self.assertEqual(self._log_parts(app),
                         ['GET', '/v1/a/c', '500', '500'])

    def test_environ_has_proxy_logging_status_and_body_explodes(self):
        # verify exception overrides proxy_logging_status
        conf = {'log_msg_template':
                '{method} {path} {status_int} {wire_status_int}'}

        def exploding_body():
            yield 'some'
            yield 'stuff'
            raise Exception('oops!')

        class ExplodingFakeApp(object):

            def __call__(self, env, start_response):
                # this is going to be so great!
                env['swift.proxy_logging_status'] = '456'
                start_response('568 Bespoke', [('X-Special', 'fun')])
                return exploding_body()

        fake_app = ExplodingFakeApp()
        app = proxy_logging.ProxyLoggingMiddleware(fake_app, conf)
        app.access_logger = debug_logger()
        req = Request.blank('/v1/a/c')
        captured_start_resp = mock.MagicMock()
        app_iter = app(req.environ, captured_start_resp)
        with self.assertRaises(Exception) as cm:
            b''.join(app_iter)
        captured_start_resp.assert_called_once_with(
            '568 Bespoke', [('X-Special', 'fun')], None)
        self.assertEqual('oops!', str(cm.exception))
        self.assertEqual(self._log_parts(app),
                         ['GET', '/v1/a/c', '500', '568'])

>>>>>>> 7a84e5f1
    def test_app_exception(self):
        app = proxy_logging.ProxyLoggingMiddleware(
            FakeAppThatExcepts(), {})
        app.access_logger = debug_logger()
        req = Request.blank('/', environ={'REQUEST_METHOD': 'GET'})
        try:
            app(req.environ, start_response)
        except Exception:
            pass
        log_parts = self._log_parts(app)
        self.assertEqual(log_parts[6], '500')
        self.assertEqual(log_parts[10], '-')  # read length

    def test_no_content_length_no_transfer_encoding_with_list_body(self):
        app = proxy_logging.ProxyLoggingMiddleware(
            FakeAppNoContentLengthNoTransferEncoding(
                # test the "while not chunk: chunk = next(iterator)"
                body=[b'', b'', b'line1\n', b'line2\n'],
            ), {})
        app.access_logger = debug_logger()
        req = Request.blank('/', environ={'REQUEST_METHOD': 'GET'})
        resp = app(req.environ, start_response)
        resp_body = b''.join(resp)
        log_parts = self._log_parts(app)
        self.assertEqual(log_parts[3], 'GET')
        self.assertEqual(log_parts[4], '/')
        self.assertEqual(log_parts[5], 'HTTP/1.0')
        self.assertEqual(log_parts[6], '200')
        self.assertEqual(resp_body, b'line1\nline2\n')
        self.assertEqual(log_parts[11], str(len(resp_body)))

    def test_no_content_length_no_transfer_encoding_with_empty_strings(self):
        app = proxy_logging.ProxyLoggingMiddleware(
            FakeAppNoContentLengthNoTransferEncoding(
                # test the "while not chunk: chunk = next(iterator)"
                body=[b'', b'', b''],
            ), {})
        app.access_logger = debug_logger()
        req = Request.blank('/', environ={'REQUEST_METHOD': 'GET'})
        resp = app(req.environ, start_response)
        resp_body = b''.join(resp)
        log_parts = self._log_parts(app)
        self.assertEqual(log_parts[3], 'GET')
        self.assertEqual(log_parts[4], '/')
        self.assertEqual(log_parts[5], 'HTTP/1.0')
        self.assertEqual(log_parts[6], '200')
        self.assertEqual(resp_body, b'')
        self.assertEqual(log_parts[11], '-')

    def test_no_content_length_no_transfer_encoding_with_generator(self):

        class BodyGen(object):
            def __init__(self, data):
                self.data = data

            def __iter__(self):
                yield self.data

        app = proxy_logging.ProxyLoggingMiddleware(
            FakeAppNoContentLengthNoTransferEncoding(
                body=BodyGen(b'abc'),
            ), {})
        app.access_logger = debug_logger()
        req = Request.blank('/', environ={'REQUEST_METHOD': 'GET'})
        resp = app(req.environ, start_response)
        resp_body = b''.join(resp)
        log_parts = self._log_parts(app)
        self.assertEqual(log_parts[3], 'GET')
        self.assertEqual(log_parts[4], '/')
        self.assertEqual(log_parts[5], 'HTTP/1.0')
        self.assertEqual(log_parts[6], '200')
        self.assertEqual(resp_body, b'abc')
        self.assertEqual(log_parts[11], '3')

    def test_req_path_info_popping(self):
        app = proxy_logging.ProxyLoggingMiddleware(FakeApp(), {})
        app.access_logger = debug_logger()
        req = Request.blank('/v1/something', environ={'REQUEST_METHOD': 'GET'})
        req.path_info_pop()
        self.assertEqual(req.environ['PATH_INFO'], '/something')
        resp = app(req.environ, start_response)
        resp_body = b''.join(resp)
        log_parts = self._log_parts(app)
        self.assertEqual(log_parts[3], 'GET')
        self.assertEqual(log_parts[4], '/v1/something')
        self.assertEqual(log_parts[5], 'HTTP/1.0')
        self.assertEqual(log_parts[6], '200')
        self.assertEqual(resp_body, b'FAKE APP')
        self.assertEqual(log_parts[11], str(len(resp_body)))

    def test_ipv6(self):
        ipv6addr = '2001:db8:85a3:8d3:1319:8a2e:370:7348'
        app = proxy_logging.ProxyLoggingMiddleware(FakeApp(), {})
        app.access_logger = debug_logger()
        req = Request.blank('/', environ={'REQUEST_METHOD': 'GET'})
        req.remote_addr = ipv6addr
        resp = app(req.environ, start_response)
        resp_body = b''.join(resp)
        log_parts = self._log_parts(app)
        self.assertEqual(log_parts[0], ipv6addr)
        self.assertEqual(log_parts[1], ipv6addr)
        self.assertEqual(log_parts[3], 'GET')
        self.assertEqual(log_parts[4], '/')
        self.assertEqual(log_parts[5], 'HTTP/1.0')
        self.assertEqual(log_parts[6], '200')
        self.assertEqual(resp_body, b'FAKE APP')
        self.assertEqual(log_parts[11], str(len(resp_body)))

    def test_log_info_none(self):
        app = proxy_logging.ProxyLoggingMiddleware(FakeApp(), {})
        app.access_logger = debug_logger()
        req = Request.blank('/', environ={'REQUEST_METHOD': 'GET'})
        list(app(req.environ, start_response))
        log_parts = self._log_parts(app)
        self.assertEqual(log_parts[17], '-')

        app = proxy_logging.ProxyLoggingMiddleware(FakeApp(), {})
        app.access_logger = debug_logger()
        req = Request.blank('/', environ={'REQUEST_METHOD': 'GET'})
        req.environ['swift.log_info'] = []
        list(app(req.environ, start_response))
        log_parts = self._log_parts(app)
        self.assertEqual(log_parts[17], '-')

    def test_log_info_single(self):
        app = proxy_logging.ProxyLoggingMiddleware(FakeApp(), {})
        app.access_logger = debug_logger()
        req = Request.blank('/', environ={'REQUEST_METHOD': 'GET'})
        req.environ['swift.log_info'] = ['one']
        list(app(req.environ, start_response))
        log_parts = self._log_parts(app)
        self.assertEqual(log_parts[17], 'one')

    def test_log_info_multiple(self):
        app = proxy_logging.ProxyLoggingMiddleware(FakeApp(), {})
        app.access_logger = debug_logger()
        req = Request.blank('/', environ={'REQUEST_METHOD': 'GET'})
        req.environ['swift.log_info'] = ['one', 'and two']
        list(app(req.environ, start_response))
        log_parts = self._log_parts(app)
        self.assertEqual(log_parts[17], 'one%2Cand%20two')

    def test_log_auth_token(self):
        auth_token = 'b05bf940-0464-4c0e-8c70-87717d2d73e8'
        with mock.patch.object(registry, '_sensitive_headers', set()):
            # Default - reveal_sensitive_prefix is 16
            # No x-auth-token header
            app = proxy_logging.filter_factory({})(FakeApp())
            app.access_logger = debug_logger()
            req = Request.blank('/', environ={'REQUEST_METHOD': 'GET'})
            resp = app(req.environ, start_response)
            resp_body = b''.join(resp)
            log_parts = self._log_parts(app)
            self.assertEqual(log_parts[9], '-')
            # Has x-auth-token header
            app = proxy_logging.filter_factory({})(FakeApp())
            app.access_logger = debug_logger()
            req = Request.blank('/', environ={'REQUEST_METHOD': 'GET',
                                              'HTTP_X_AUTH_TOKEN': auth_token})
            resp = app(req.environ, start_response)
            resp_body = b''.join(resp)
            log_parts = self._log_parts(app)
            self.assertEqual(log_parts[9], 'b05bf940-0464-4c...', log_parts)

            # Truncate to first 8 characters
            app = proxy_logging.filter_factory(
                {'reveal_sensitive_prefix': '8'})(FakeApp())
            app.access_logger = debug_logger()
            req = Request.blank('/', environ={'REQUEST_METHOD': 'GET'})
            resp = app(req.environ, start_response)
            resp_body = b''.join(resp)
            log_parts = self._log_parts(app)
            self.assertEqual(log_parts[9], '-')
            app = proxy_logging.filter_factory(
                {'reveal_sensitive_prefix': '8'})(FakeApp())
            app.access_logger = debug_logger()
            req = Request.blank('/', environ={'REQUEST_METHOD': 'GET',
                                              'HTTP_X_AUTH_TOKEN': auth_token})
            resp = app(req.environ, start_response)
            resp_body = b''.join(resp)
            log_parts = self._log_parts(app)
            self.assertEqual(log_parts[9], 'b05bf940...')

            # Token length and reveal_sensitive_prefix are same (no truncate)
            app = proxy_logging.filter_factory(
                {'reveal_sensitive_prefix': str(len(auth_token))})(FakeApp())
            app.access_logger = debug_logger()
            req = Request.blank('/', environ={'REQUEST_METHOD': 'GET',
                                              'HTTP_X_AUTH_TOKEN': auth_token})
            resp = app(req.environ, start_response)
            resp_body = b''.join(resp)
            log_parts = self._log_parts(app)
            self.assertEqual(log_parts[9], auth_token)

            # No effective limit on auth token
            app = proxy_logging.filter_factory(
                {'reveal_sensitive_prefix': constraints.MAX_HEADER_SIZE}
            )(FakeApp())
            app.access_logger = debug_logger()
            req = Request.blank('/', environ={'REQUEST_METHOD': 'GET',
                                              'HTTP_X_AUTH_TOKEN': auth_token})
            resp = app(req.environ, start_response)
            resp_body = b''.join(resp)
            log_parts = self._log_parts(app)
            self.assertEqual(log_parts[9], auth_token)

            # Don't log x-auth-token
            app = proxy_logging.filter_factory(
                {'reveal_sensitive_prefix': '0'})(FakeApp())
            app.access_logger = debug_logger()
            req = Request.blank('/', environ={'REQUEST_METHOD': 'GET'})
            resp = app(req.environ, start_response)
            resp_body = b''.join(resp)
            log_parts = self._log_parts(app)
            self.assertEqual(log_parts[9], '-')
            app = proxy_logging.filter_factory(
                {'reveal_sensitive_prefix': '0'})(FakeApp())
            app.access_logger = debug_logger()
            req = Request.blank('/', environ={'REQUEST_METHOD': 'GET',
                                              'HTTP_X_AUTH_TOKEN': auth_token})
            resp = app(req.environ, start_response)
            resp_body = b''.join(resp)
            log_parts = self._log_parts(app)
            self.assertEqual(log_parts[9], '...')

            # Avoids pyflakes error, "local variable 'resp_body' is assigned to
            # but never used
            self.assertTrue(resp_body is not None)

    def test_ensure_fields(self):
        app = proxy_logging.ProxyLoggingMiddleware(FakeApp(), {})
        app.access_logger = debug_logger()
        req = Request.blank('/', environ={'REQUEST_METHOD': 'GET'})
        with mock.patch('time.time',
                        mock.MagicMock(
                            side_effect=[10000000.0, 10000000.5, 10000001.0])):
            resp = app(req.environ, start_response)
            resp_body = b''.join(resp)
        log_parts = self._log_parts(app)
        self.assertEqual(len(log_parts), 21)
        self.assertEqual(log_parts[0], '-')
        self.assertEqual(log_parts[1], '-')
        self.assertEqual(log_parts[2], '26/Apr/1970/17/46/41')
        self.assertEqual(log_parts[3], 'GET')
        self.assertEqual(log_parts[4], '/')
        self.assertEqual(log_parts[5], 'HTTP/1.0')
        self.assertEqual(log_parts[6], '200')
        self.assertEqual(log_parts[7], '-')
        self.assertEqual(log_parts[8], '-')
        self.assertEqual(log_parts[9], '-')
        self.assertEqual(log_parts[10], '-')
        self.assertEqual(resp_body, b'FAKE APP')
        self.assertEqual(log_parts[11], str(len(resp_body)))
        self.assertEqual(log_parts[12], '-')
        self.assertEqual(log_parts[13], '-')
        self.assertEqual(log_parts[14], '-')
        self.assertEqual(log_parts[15], '1.0000')
        self.assertEqual(log_parts[16], '-')
        self.assertEqual(log_parts[17], '-')
        self.assertEqual(log_parts[18], '10000000.000000000')
        self.assertEqual(log_parts[19], '10000001.000000000')
        self.assertEqual(log_parts[20], '-')

    def test_dual_logging_middlewares(self):
        # Since no internal request is being made, outer most proxy logging
        # middleware, log1, should have performed the logging.
        app = FakeApp()
        flg0 = debug_logger()
        env = {}
        log0 = proxy_logging.ProxyLoggingMiddleware(app, env, logger=flg0)
        flg1 = debug_logger()
        log1 = proxy_logging.ProxyLoggingMiddleware(log0, env, logger=flg1)

        req = Request.blank('/', environ={'REQUEST_METHOD': 'GET'})
        resp = log1(req.environ, start_response)
        resp_body = b''.join(resp)
        self._log_parts(log0, should_be_empty=True)
        log_parts = self._log_parts(log1)
        self.assertEqual(log_parts[3], 'GET')
        self.assertEqual(log_parts[4], '/')
        self.assertEqual(log_parts[5], 'HTTP/1.0')
        self.assertEqual(log_parts[6], '200')
        self.assertEqual(resp_body, b'FAKE APP')
        self.assertEqual(log_parts[11], str(len(resp_body)))

    def test_dual_logging_middlewares_w_inner(self):

        class FakeMiddleware(object):
            """
            Fake middleware to make a separate internal request, but construct
            the response with different data.
            """
            def __init__(self, app, conf):
                self.app = app
                self.conf = conf

            def GET(self, req):
                # Make the internal request
                ireq = Request.blank('/', environ={'REQUEST_METHOD': 'GET'})
                resp = self.app(ireq.environ, start_response)
                resp_body = b''.join(resp)
                if resp_body != b'FAKE APP':
                    return Response(request=req,
                                    body=b"FAKE APP WAS NOT RETURNED",
                                    content_type="text/plain")
                # But our response is different
                return Response(request=req, body=b"FAKE MIDDLEWARE",
                                content_type="text/plain")

            def __call__(self, env, start_response):
                req = Request(env)
                return self.GET(req)(env, start_response)

        # Since an internal request is being made, inner most proxy logging
        # middleware, log0, should have performed the logging.
        app = FakeApp()
        flg0 = debug_logger()
        env = {}
        log0 = proxy_logging.ProxyLoggingMiddleware(app, env, logger=flg0)
        fake = FakeMiddleware(log0, env)
        flg1 = debug_logger()
        log1 = proxy_logging.ProxyLoggingMiddleware(fake, env, logger=flg1)

        req = Request.blank('/', environ={'REQUEST_METHOD': 'GET'})
        resp = log1(req.environ, start_response)
        resp_body = b''.join(resp)

        # Inner most logger should have logged the app's response
        log_parts = self._log_parts(log0)
        self.assertEqual(log_parts[3], 'GET')
        self.assertEqual(log_parts[4], '/')
        self.assertEqual(log_parts[5], 'HTTP/1.0')
        self.assertEqual(log_parts[6], '200')
        self.assertEqual(log_parts[11], str(len('FAKE APP')))

        # Outer most logger should have logged the other middleware's response
        log_parts = self._log_parts(log1)
        self.assertEqual(log_parts[3], 'GET')
        self.assertEqual(log_parts[4], '/')
        self.assertEqual(log_parts[5], 'HTTP/1.0')
        self.assertEqual(log_parts[6], '200')
        self.assertEqual(resp_body, b'FAKE MIDDLEWARE')
        self.assertEqual(log_parts[11], str(len(resp_body)))

    def test_policy_index(self):
        # Policy index can be specified by X-Backend-Storage-Policy-Index
        # in the request header for object API
        app = proxy_logging.ProxyLoggingMiddleware(FakeApp(policy_idx='1'), {})
        app.access_logger = debug_logger()
        req = Request.blank('/v1/a/c/o', environ={'REQUEST_METHOD': 'PUT'})
        resp = app(req.environ, start_response)
        b''.join(resp)
        log_parts = self._log_parts(app)
        self.assertEqual(log_parts[20], '1')

        # Policy index can be specified by X-Backend-Storage-Policy-Index
        # in the response header for container API
        app = proxy_logging.ProxyLoggingMiddleware(FakeApp(), {})
        app.access_logger = debug_logger()
        req = Request.blank('/v1/a/c', environ={'REQUEST_METHOD': 'GET'})

        def fake_call(app, env, start_response):
            start_response(app.response_str,
                           [('Content-Type', 'text/plain'),
                            ('Content-Length', str(sum(map(len, app.body)))),
                            ('X-Backend-Storage-Policy-Index', '1')])
            while env['wsgi.input'].read(5):
                pass
            return app.body

        with mock.patch.object(FakeApp, '__call__', fake_call):
            resp = app(req.environ, start_response)
            b''.join(resp)
        log_parts = self._log_parts(app)
        self.assertEqual(log_parts[20], '1')

    def test_obscure_req(self):
        app = proxy_logging.ProxyLoggingMiddleware(FakeApp(), {})
        app.access_logger = debug_logger()

        params = [('param_one',
                   'some_long_string_that_might_need_to_be_obscured'),
                  ('param_two',
                   "super_secure_param_that_needs_to_be_obscured")]
        headers = {'X-Auth-Token': 'this_is_my_auth_token',
                   'X-Other-Header': 'another_header_that_we_may_obscure'}

        req = Request.blank('a/c/o', environ={'REQUEST_METHOD': 'GET'},
                            headers=headers)
        req.params = params

        # if nothing is sensitive, nothing will be obscured
        with mock.patch.object(registry, '_sensitive_params', set()):
            with mock.patch.object(registry, '_sensitive_headers', set()):
                app.obscure_req(req)
        # show that nothing changed
        for header, expected_value in headers.items():
            self.assertEqual(req.headers[header], expected_value)

        for param, expected_value in params:
            self.assertEqual(req.params[param], expected_value)

        # If an obscured param or header doesn't exist in a req, that's fine
        with mock.patch.object(registry, '_sensitive_params', set()):
            with mock.patch.object(registry, '_sensitive_headers', set()):
                register_sensitive_header('X-Not-Exist')
                register_sensitive_param('non-existent-param')
                app.obscure_req(req)

        # show that nothing changed
        for header, expected_value in headers.items():
            self.assertEqual(req.headers[header], expected_value)

        for param, expected_value in params:
            self.assertEqual(req.params[param], expected_value)

        def obscured_test(params, headers, params_to_add, headers_to_add,
                          expected_params, expected_headers):
            with mock.patch.object(registry, '_sensitive_params', set()):
                with mock.patch.object(registry, '_sensitive_headers', set()):
                    app = proxy_logging.ProxyLoggingMiddleware(FakeApp(), {})
                    app.access_logger = debug_logger()
                    req = Request.blank('a/c/o',
                                        environ={'REQUEST_METHOD': 'GET'},
                                        headers=dict(headers))
                    req.params = params
                    for param in params_to_add:
                        register_sensitive_param(param)

                    for header in headers_to_add:
                        register_sensitive_header(header)

                    app.obscure_req(req)
                    for header, expected_value in expected_headers.items():
                        self.assertEqual(req.headers[header], expected_value)

                    for param, expected_value in expected_params:
                        self.assertEqual(req.params[param], expected_value)

        # first just 1 param
        expected_params = list(params)
        expected_params[0] = ('param_one', 'some_long_string...')
        obscured_test(params, headers, ['param_one'], [], expected_params,
                      headers)
        # case sensitive
        expected_params = list(params)
        obscured_test(params, headers, ['Param_one'], [], expected_params,
                      headers)
        # Other param
        expected_params = list(params)
        expected_params[1] = ('param_two', 'super_secure_par...')
        obscured_test(params, headers, ['param_two'], [], expected_params,
                      headers)
        # both
        expected_params[0] = ('param_one', 'some_long_string...')
        obscured_test(params, headers, ['param_two', 'param_one'], [],
                      expected_params, headers)

        # Now the headers
        # first just 1 header
        expected_headers = headers.copy()
        expected_headers["X-Auth-Token"] = 'this_is_my_auth_...'
        obscured_test(params, headers, [], ['X-Auth-Token'], params,
                      expected_headers)
        # case insensitive
        obscured_test(params, headers, [], ['x-auth-token'], params,
                      expected_headers)
        # Other headers
        expected_headers = headers.copy()
        expected_headers["X-Other-Header"] = 'another_header_t...'
        obscured_test(params, headers, [], ['X-Other-Header'], params,
                      expected_headers)
        # both
        expected_headers["X-Auth-Token"] = 'this_is_my_auth_...'
        obscured_test(params, headers, [], ['X-Auth-Token', 'X-Other-Header'],
                      params, expected_headers)

        # all together
        obscured_test(params, headers, ['param_two', 'param_one'],
                      ['X-Auth-Token', 'X-Other-Header'],
                      expected_params, expected_headers)<|MERGE_RESOLUTION|>--- conflicted
+++ resolved
@@ -865,8 +865,6 @@
         self.assertEqual(do_test(environ_updates),
                          ['GET', '/v1/a/c', '499', '503'])
 
-<<<<<<< HEAD
-=======
     def test_environ_has_proxy_logging_status_and_app_explodes(self):
         # verify exception overrides proxy_logging_status
         conf = {'log_msg_template':
@@ -924,7 +922,6 @@
         self.assertEqual(self._log_parts(app),
                          ['GET', '/v1/a/c', '500', '568'])
 
->>>>>>> 7a84e5f1
     def test_app_exception(self):
         app = proxy_logging.ProxyLoggingMiddleware(
             FakeAppThatExcepts(), {})

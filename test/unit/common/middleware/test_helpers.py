--- conflicted
+++ resolved
@@ -523,15 +523,6 @@
                          resp.headers)
         self.assertEqual(b'stuff', resp.body)
         self.assertEqual(1, swift.call_count)
-<<<<<<< HEAD
-        self.assertEqual(('GET', '/v1/a/c/o'), swift.calls[-1])
-        self.assertEqual(('GET', '/v1/a/c/o',
-                          {'Host': 'localhost:80'}),  # from swob
-                         swift.calls_with_headers[-1])
-        # default storage policy is applied...
-        self.assertEqual(
-            '0', req.headers.get('X-Backend-Storage-Policy-Index'))
-=======
         self.assertEqual(('GET', '/v1/a/c/o'), swift.calls[0])
         self.assertEqual(('GET', '/v1/a/c/o',
                           {'Host': 'localhost:80'}),  # from swob
@@ -539,7 +530,6 @@
         # default storage policy is applied...
         self.assertEqual(str(int(POLICIES.default)),
                          req.headers.get('X-Backend-Storage-Policy-Index'))
->>>>>>> efd83649
 
         # register a container with storage policy 99...
         swift.register('HEAD', '/v1/a/c', HTTPOk,
@@ -554,14 +544,6 @@
                          resp.headers)
         self.assertEqual(b'stuff', resp.body)
         self.assertEqual(2, swift.call_count)
-<<<<<<< HEAD
-        self.assertEqual(('GET', '/v1/a/c/o'), swift.calls[-1])
-        self.assertEqual(('GET', '/v1/a/c/o',
-                          {'Host': 'localhost:80'}),  # from swob
-                         swift.calls_with_headers[-1])
-        self.assertEqual(
-            '99', req.headers.get('X-Backend-Storage-Policy-Index'))
-=======
         self.assertEqual(('GET', '/v1/a/c/o'), swift.calls[1])
         self.assertEqual(('GET', '/v1/a/c/o',
                           {'Host': 'localhost:80'}),  # from swob
@@ -709,5 +691,4 @@
         for i in range(10):
             resp = req.get_response(swift)
             self.assertEqual(200, resp.status_int)
-            self.assertEqual('Baz', resp.headers['X-Foo'])
->>>>>>> efd83649
+            self.assertEqual('Baz', resp.headers['X-Foo'])
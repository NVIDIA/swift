# Copyright (c) 2010-2012 OpenStack Foundation
#
# Licensed under the Apache License, Version 2.0 (the "License");
# you may not use this file except in compliance with the License.
# You may obtain a copy of the License at
#
#    http://www.apache.org/licenses/LICENSE-2.0
#
# Unless required by applicable law or agreed to in writing, software
# distributed under the License is distributed on an "AS IS" BASIS,
# WITHOUT WARRANTIES OR CONDITIONS OF ANY KIND, either express or
# implied.
# See the License for the specific language governing permissions and
# limitations under the License.

from __future__ import print_function
import unittest
from contextlib import contextmanager

import eventlet
import os
import logging
import errno
import math
import time
from shutil import rmtree, copy
from tempfile import mkdtemp, NamedTemporaryFile
import json

import mock
from mock import patch, call
import six
from six.moves import reload_module

from swift.container.backend import DATADIR
from swift.common import db_replicator
from swift.common.utils import (normalize_timestamp, hash_path,
                                storage_directory, Timestamp)
from swift.common.exceptions import DriveNotMounted
from swift.common.swob import HTTPException

from test import unit
from test.debug_logger import debug_logger
from test.unit import attach_fake_replication_rpc
from test.unit.common.test_db import ExampleBroker


TEST_ACCOUNT_NAME = 'a c t'
TEST_CONTAINER_NAME = 'c o n'


def teardown_module():
    "clean up my monkey patching"
    reload_module(db_replicator)


@contextmanager
def lock_parent_directory(filename):
    yield True


class FakeRing(object):
    class Ring(object):
        devs = []

        def __init__(self, path, reload_time=15, ring_name=None):
            pass

        def get_part(self, account, container=None, obj=None):
            return 0

        def get_part_nodes(self, part):
            return []

        def get_more_nodes(self, *args):
            return []


class FakeRingWithSingleNode(object):
    class Ring(object):
        devs = [dict(
            id=1, weight=10.0, zone=1, ip='1.1.1.1', port=6200, device='sdb',
            meta='', replication_ip='1.1.1.1', replication_port=6200, region=1
        )]

        def __init__(self, path, reload_time=15, ring_name=None):
            pass

        def get_part(self, account, container=None, obj=None):
            return 0

        def get_part_nodes(self, part):
            return self.devs

        def get_more_nodes(self, *args):
            return (d for d in self.devs)


class FakeRingWithNodes(object):
    class Ring(object):
        devs = [dict(
            id=1, weight=10.0, zone=1, ip='1.1.1.1', port=6200, device='sdb',
            meta='', replication_ip='1.1.1.1', replication_port=6200, region=1
        ), dict(
            id=2, weight=10.0, zone=2, ip='1.1.1.2', port=6200, device='sdb',
            meta='', replication_ip='1.1.1.2', replication_port=6200, region=2
        ), dict(
            id=3, weight=10.0, zone=3, ip='1.1.1.3', port=6200, device='sdb',
            meta='', replication_ip='1.1.1.3', replication_port=6200, region=1
        ), dict(
            id=4, weight=10.0, zone=4, ip='1.1.1.4', port=6200, device='sdb',
            meta='', replication_ip='1.1.1.4', replication_port=6200, region=2
        ), dict(
            id=5, weight=10.0, zone=5, ip='1.1.1.5', port=6200, device='sdb',
            meta='', replication_ip='1.1.1.5', replication_port=6200, region=1
        ), dict(
            id=6, weight=10.0, zone=6, ip='1.1.1.6', port=6200, device='sdb',
            meta='', replication_ip='1.1.1.6', replication_port=6200, region=2
        )]

        def __init__(self, path, reload_time=15, ring_name=None):
            pass

        def get_part(self, account, container=None, obj=None):
            return 0

        def get_part_nodes(self, part):
            return self.devs[:3]

        def get_more_nodes(self, *args):
            return (d for d in self.devs[3:])


class FakeProcess(object):
    def __init__(self, *codes):
        self.codes = iter(codes)
        self.args = None
        self.kwargs = None

    def __call__(self, *args, **kwargs):
        self.args = args
        self.kwargs = kwargs

        class Failure(object):
            def communicate(innerself):
                next_item = next(self.codes)
                if isinstance(next_item, int):
                    innerself.returncode = next_item
                    return next_item
                raise next_item
        return Failure()


@contextmanager
def _mock_process(*args):
    orig_process = db_replicator.subprocess.Popen
    db_replicator.subprocess.Popen = FakeProcess(*args)
    yield db_replicator.subprocess.Popen
    db_replicator.subprocess.Popen = orig_process


class ReplHttp(object):
    def __init__(self, response=None, set_status=200):
        if isinstance(response, six.text_type):
            response = response.encode('ascii')
        self.response = response
        self.set_status = set_status
    replicated = False
    host = 'localhost'
    node = {
        'ip': '127.0.0.1',
        'port': '6000',
        'device': 'sdb',
    }

    def replicate(self, *args):
        self.replicated = True

        class Response(object):
            status = self.set_status
            data = self.response

            def read(innerself):
                return self.response
        return Response()


class ChangingMtimesOs(object):
    def __init__(self):
        self.mtime = 0

    def __call__(self, *args, **kwargs):
        self.mtime += 1
        return self.mtime


class FakeBroker(object):
    db_file = __file__
    get_repl_missing_table = False
    stub_replication_info = None
    db_type = 'container'
    db_contains_type = 'object'
    info = {'account': TEST_ACCOUNT_NAME, 'container': TEST_CONTAINER_NAME}

    def __init__(self, *args, **kwargs):
        self.locked = False
        self.metadata = {}
        return None

    @contextmanager
    def lock(self):
        self.locked = True
        yield True
        self.locked = False

    def get_sync(self, *args, **kwargs):
        return 5

    def get_syncs(self):
        return []

    def get_items_since(self, point, *args):
        if point == 0:
            return [{'ROWID': 1}]
        if point == -1:
            return [{'ROWID': 1}, {'ROWID': 2}]
        return []

    def merge_syncs(self, *args, **kwargs):
        self.args = args

    def merge_items(self, *args):
        self.args = args

    def get_replication_info(self):
        if self.get_repl_missing_table:
            raise Exception('no such table')
        info = dict(self.info)
        info.update({
            'hash': 12345,
            'delete_timestamp': 0,
            'put_timestamp': 1,
            'created_at': 1,
            'count': 0,
            'max_row': 99,
            'id': 'ID',
            'metadata': {}
        })
        if self.stub_replication_info:
            info.update(self.stub_replication_info)
        return info

    def get_max_row(self, table=None):
        return self.get_replication_info()['max_row']

    def is_reclaimable(self, now, reclaim_age):
        info = self.get_replication_info()
        return info['count'] == 0 and (
            (now - reclaim_age) >
            info['delete_timestamp'] >
            info['put_timestamp'])

    def get_other_replication_items(self):
        return None

    def reclaim(self, item_timestamp, sync_timestamp):
        pass

    def newid(self, remote_d):
        pass

    def update_metadata(self, metadata):
        self.metadata = metadata

    def merge_timestamps(self, created_at, put_timestamp, delete_timestamp):
        self.created_at = created_at
        self.put_timestamp = put_timestamp
        self.delete_timestamp = delete_timestamp

    def get_brokers(self):
        return [self]


class FakeAccountBroker(FakeBroker):
    db_type = 'account'
    db_contains_type = 'container'
    info = {'account': TEST_ACCOUNT_NAME}


class TestReplicator(db_replicator.Replicator):
    server_type = 'container'
    ring_file = 'container.ring.gz'
    brokerclass = FakeBroker
    datadir = DATADIR
    default_port = 1000


class TestDBReplicator(unittest.TestCase):
    def setUp(self):
        db_replicator.ring = FakeRing()
        self.delete_db_calls = []
        self._patchers = []
        # recon cache path
        self.recon_cache = mkdtemp()
        rmtree(self.recon_cache, ignore_errors=1)
        os.mkdir(self.recon_cache)
        self.logger = debug_logger('test-replicator')

    def tearDown(self):
        for patcher in self._patchers:
            patcher.stop()
        rmtree(self.recon_cache, ignore_errors=1)

    def _patch(self, patching_fn, *args, **kwargs):
        patcher = patching_fn(*args, **kwargs)
        patched_thing = patcher.start()
        self._patchers.append(patcher)
        return patched_thing

    def stub_delete_db(self, broker):
        self.delete_db_calls.append('/path/to/file')
        return True

    def test_creation(self):
        # later config should be extended to assert more config options
        replicator = TestReplicator({'node_timeout': '3.5'})
        self.assertEqual(replicator.node_timeout, 3.5)
        self.assertEqual(replicator.databases_per_second, 50.0)

        replicator = TestReplicator({'databases_per_second': '0.1'})
        self.assertEqual(replicator.node_timeout, 10)
        self.assertEqual(replicator.databases_per_second, 0.1)

    def test_repl_connection(self):
        node = {'replication_ip': '127.0.0.1', 'replication_port': 80,
                'device': 'sdb1'}
        conn = db_replicator.ReplConnection(node, '1234567890', 'abcdefg',
                                            logging.getLogger())

        def req(method, path, body, headers):
            self.assertEqual(method, 'REPLICATE')
            self.assertEqual(headers['Content-Type'], 'application/json')

        class Resp(object):
            def read(self):
                return 'data'
        resp = Resp()
        conn.request = req
        conn.getresponse = lambda *args: resp
        self.assertEqual(conn.replicate(1, 2, 3), resp)

        def other_req(method, path, body, headers):
            raise Exception('blah')
        conn.request = other_req

        class Closeable(object):
            closed = False

            def close(self):
                self.closed = True

        conn.sock = fake_sock = Closeable()
        self.assertIsNone(conn.replicate(1, 2, 3))
        self.assertTrue(fake_sock.closed)
        self.assertEqual(None, conn.sock)

    def test_rsync_file(self):
        replicator = TestReplicator({})
        with _mock_process(-1):
            self.assertEqual(
                False,
                replicator._rsync_file('/some/file', 'remote:/some/file'))
        with _mock_process(0):
            self.assertEqual(
                True,
                replicator._rsync_file('/some/file', 'remote:/some/file'))

    def test_rsync_file_popen_args(self):
        replicator = TestReplicator({})
        with _mock_process(0) as process:
            replicator._rsync_file('/some/file', 'remote:/some_file')
            exp_args = ([
                'rsync', '--quiet', '--no-motd',
                '--timeout=%s' % int(math.ceil(replicator.node_timeout)),
                '--contimeout=%s' % int(math.ceil(replicator.conn_timeout)),
                '--whole-file', '/some/file', 'remote:/some_file'],)
            self.assertEqual(exp_args, process.args)

    def test_rsync_file_popen_args_whole_file_false(self):
        replicator = TestReplicator({})
        with _mock_process(0) as process:
            replicator._rsync_file('/some/file', 'remote:/some_file', False)
            exp_args = ([
                'rsync', '--quiet', '--no-motd',
                '--timeout=%s' % int(math.ceil(replicator.node_timeout)),
                '--contimeout=%s' % int(math.ceil(replicator.conn_timeout)),
                '/some/file', 'remote:/some_file'],)
            self.assertEqual(exp_args, process.args)

    def test_rsync_file_popen_args_different_region_and_rsync_compress(self):
        replicator = TestReplicator({})
        for rsync_compress in (False, True):
            replicator.rsync_compress = rsync_compress
            for different_region in (False, True):
                with _mock_process(0) as process:
                    replicator._rsync_file('/some/file', 'remote:/some_file',
                                           False, different_region)
                    if rsync_compress and different_region:
                        # --compress arg should be passed to rsync binary
                        # only when rsync_compress option is enabled
                        # AND destination node is in a different
                        # region
                        self.assertTrue('--compress' in process.args[0])
                    else:
                        self.assertFalse('--compress' in process.args[0])

    def test_rsync_db(self):
        replicator = TestReplicator({})
        replicator._rsync_file = lambda *args, **kwargs: True
        fake_device = {'replication_ip': '127.0.0.1', 'device': 'sda1'}
        replicator._rsync_db(FakeBroker(), fake_device, ReplHttp(), 'abcd')

    def test_rsync_db_rsync_file_call(self):
        fake_device = {'ip': '127.0.0.1', 'port': '0',
                       'replication_ip': '127.0.0.1', 'replication_port': '0',
                       'device': 'sda1'}

        class MyTestReplicator(TestReplicator):
            def __init__(self, db_file, remote_file):
                super(MyTestReplicator, self).__init__({})
                self.db_file = db_file
                self.remote_file = remote_file

            def _rsync_file(self_, db_file, remote_file, whole_file=True,
                            different_region=False):
                self.assertEqual(self_.db_file, db_file)
                self.assertEqual(self_.remote_file, remote_file)
                self_._rsync_file_called = True
                return False

        broker = FakeBroker()
        remote_file = '127.0.0.1::container/sda1/tmp/abcd'
        replicator = MyTestReplicator(broker.db_file, remote_file)
        replicator._rsync_db(broker, fake_device, ReplHttp(), 'abcd')
        self.assertTrue(replicator._rsync_file_called)

    def test_rsync_db_rsync_file_failure(self):
        class MyTestReplicator(TestReplicator):
            def __init__(self):
                super(MyTestReplicator, self).__init__({})
                self._rsync_file_called = False

            def _rsync_file(self_, *args, **kwargs):
                self.assertEqual(
                    False, self_._rsync_file_called,
                    '_sync_file() should only be called once')
                self_._rsync_file_called = True
                return False

        with patch('os.path.exists', lambda *args: True):
            replicator = MyTestReplicator()
            fake_device = {'ip': '127.0.0.1', 'replication_ip': '127.0.0.1',
                           'device': 'sda1'}
            replicator._rsync_db(FakeBroker(), fake_device, ReplHttp(), 'abcd')
            self.assertEqual(True, replicator._rsync_file_called)

    def test_rsync_db_change_after_sync(self):
        class MyTestReplicator(TestReplicator):
            def __init__(self, broker):
                super(MyTestReplicator, self).__init__({})
                self.broker = broker
                self._rsync_file_call_count = 0

            def _rsync_file(self_, db_file, remote_file, whole_file=True,
                            different_region=False):
                self_._rsync_file_call_count += 1
                if self_._rsync_file_call_count == 1:
                    self.assertEqual(True, whole_file)
                    self.assertEqual(False, self_.broker.locked)
                elif self_._rsync_file_call_count == 2:
                    self.assertEqual(False, whole_file)
                    self.assertEqual(True, self_.broker.locked)
                else:
                    raise RuntimeError('_rsync_file() called too many times')
                return True

        # with journal file
        with patch('os.path.exists', lambda *args: True):
            broker = FakeBroker()
            replicator = MyTestReplicator(broker)
            fake_device = {'ip': '127.0.0.1', 'replication_ip': '127.0.0.1',
                           'device': 'sda1'}
            replicator._rsync_db(broker, fake_device, ReplHttp(), 'abcd')
            self.assertEqual(2, replicator._rsync_file_call_count)

        # with new mtime
        with patch('os.path.exists', lambda *args: False):
            with patch('os.path.getmtime', ChangingMtimesOs()):
                broker = FakeBroker()
                replicator = MyTestReplicator(broker)
                fake_device = {'ip': '127.0.0.1',
                               'replication_ip': '127.0.0.1',
                               'device': 'sda1'}
                replicator._rsync_db(broker, fake_device, ReplHttp(), 'abcd')
                self.assertEqual(2, replicator._rsync_file_call_count)

    def test_in_sync(self):
        replicator = TestReplicator({})
        self.assertEqual(replicator._in_sync(
            {'id': 'a', 'point': 0, 'max_row': 0, 'hash': 'b'},
            {'id': 'a', 'point': -1, 'max_row': 0, 'hash': 'b'},
            FakeBroker(), -1), True)
        self.assertEqual(replicator._in_sync(
            {'id': 'a', 'point': -1, 'max_row': 0, 'hash': 'b'},
            {'id': 'a', 'point': -1, 'max_row': 10, 'hash': 'b'},
            FakeBroker(), -1), True)
        self.assertEqual(bool(replicator._in_sync(
            {'id': 'a', 'point': -1, 'max_row': 0, 'hash': 'c'},
            {'id': 'a', 'point': -1, 'max_row': 10, 'hash': 'd'},
            FakeBroker(), -1)), False)

    def test_run_once_no_local_device_in_ring(self):
        replicator = TestReplicator({'recon_cache_path': self.recon_cache},
                                    logger=self.logger)
        with patch('swift.common.db_replicator.whataremyips',
                   return_value=['127.0.0.1']):
            replicator.run_once()
        expected = [
            "Can't find itself 127.0.0.1 with port 1000 "
            "in ring file, not replicating",
        ]
        self.assertEqual(expected, self.logger.get_lines_for_level('error'))

    def test_run_once_with_local_device_in_ring(self):
        base = 'swift.common.db_replicator.'
        with patch(base + 'whataremyips', return_value=['1.1.1.1']), \
                patch(base + 'ring', FakeRingWithNodes()):
            replicator = TestReplicator({'bind_port': 6200,
                                         'recon_cache_path': self.recon_cache},
                                        logger=self.logger)
            replicator.run_once()
        self.assertFalse(self.logger.get_lines_for_level('error'))

    def test_run_once_no_ips(self):
        replicator = TestReplicator({}, logger=self.logger)
        self._patch(patch.object, db_replicator, 'whataremyips',
                    lambda *a, **kw: [])

        replicator.run_once()

        self.assertEqual(
            replicator.logger.get_lines_for_level('error'),
            ['ERROR Failed to get my own IPs?'])

    def test_run_once_node_is_not_mounted(self):
        db_replicator.ring = FakeRingWithSingleNode()
        # If a bind_ip is specified, it's plumbed into whataremyips() and
        # returned by itself.
        conf = {'mount_check': 'true', 'bind_ip': '1.1.1.1',
                'bind_port': 6200}
        replicator = TestReplicator(conf, logger=self.logger)
        self.assertEqual(replicator.mount_check, True)
        self.assertEqual(replicator.port, 6200)

        err = ValueError('Boom!')

        def mock_check_drive(root, device, mount_check):
            self.assertEqual(root, replicator.root)
            self.assertEqual(device, replicator.ring.devs[0]['device'])
            self.assertEqual(mount_check, True)
            raise err

        self._patch(patch.object, db_replicator, 'check_drive',
                    mock_check_drive)
        replicator.run_once()

        self.assertEqual(
            replicator.logger.get_lines_for_level('warning'),
            ['Skipping: %s' % (err,)])

    def test_run_once_node_is_mounted(self):
        db_replicator.ring = FakeRingWithSingleNode()
        conf = {'mount_check': 'true', 'bind_port': 6200}
        replicator = TestReplicator(conf, logger=self.logger)
        self.assertEqual(replicator.mount_check, True)
        self.assertEqual(replicator.port, 6200)

        def mock_unlink_older_than(path, mtime):
            self.assertEqual(path,
                             os.path.join(replicator.root,
                                          replicator.ring.devs[0]['device'],
                                          'tmp'))
            self.assertTrue(time.time() - replicator.reclaim_age >= mtime)

        def mock_spawn_n(fn, part, object_file, node_id):
            self.assertEqual('123', part)
            self.assertEqual('/srv/node/sda/c.db', object_file)
            self.assertEqual(1, node_id)

        self._patch(patch.object, db_replicator, 'whataremyips',
                    lambda *a, **kw: ['1.1.1.1'])
        self._patch(patch.object, db_replicator, 'unlink_older_than',
                    mock_unlink_older_than)
        self._patch(patch.object, db_replicator, 'roundrobin_datadirs',
                    lambda *args: [('123', '/srv/node/sda/c.db', 1)])
        self._patch(patch.object, replicator.cpool, 'spawn_n', mock_spawn_n)

        with patch('swift.common.db_replicator.os',
                   new=mock.MagicMock(wraps=os)) as mock_os, \
                unit.mock_check_drive(ismount=True) as mocks:
            mock_os.path.isdir.return_value = True
            replicator.run_once()
            mock_os.path.isdir.assert_called_with(
                os.path.join(replicator.root,
                             replicator.ring.devs[0]['device'],
                             replicator.datadir))
            self.assertEqual([
                mock.call(os.path.join(
                    replicator.root,
                    replicator.ring.devs[0]['device'])),
            ], mocks['ismount'].call_args_list)

    def test_usync(self):
        fake_http = ReplHttp()
        replicator = TestReplicator({})
        replicator._usync_db(0, FakeBroker(), fake_http, '12345', '67890')

    def test_usync_http_error_above_300(self):
        fake_http = ReplHttp(set_status=301)
        replicator = TestReplicator({})
        self.assertFalse(
            replicator._usync_db(0, FakeBroker(), fake_http, '12345', '67890'))

    def test_usync_http_error_below_200(self):
        fake_http = ReplHttp(set_status=101)
        replicator = TestReplicator({})
        self.assertFalse(
            replicator._usync_db(0, FakeBroker(), fake_http, '12345', '67890'))

    @mock.patch('swift.common.db_replicator.dump_recon_cache')
    @mock.patch('swift.common.db_replicator.time.time', return_value=1234.5678)
    def test_stats(self, mock_time, mock_recon_cache):
        replicator = TestReplicator({}, logger=self.logger)
        replicator._zero_stats()
        self.assertEqual(replicator.stats['start'], mock_time.return_value)
        replicator._report_stats()
        self.assertEqual(self.logger.get_lines_for_level('info'), [
            'Attempted to replicate 0 dbs in 0.00000 seconds (0.00000/s)',
            'Removed 0 dbs',
            '0 successes, 0 failures',
            'diff:0 diff_capped:0 empty:0 hashmatch:0 no_change:0 '
            'remote_merge:0 rsync:0 ts_repl:0',
        ])
        self.assertEqual(1, len(mock_recon_cache.mock_calls))
        self.assertEqual(mock_recon_cache.mock_calls[0][1][0], {
            'replication_time': 0.0,
            'replication_last': mock_time.return_value,
            'replication_stats': replicator.stats,
        })

        mock_recon_cache.reset_mock()
        self.logger.clear()
        replicator.stats.update({
            'attempted': 30,
            'success': 25,
            'remove': 9,
            'failure': 1,

            'diff': 5,
            'diff_capped': 4,
            'empty': 7,
            'hashmatch': 8,
            'no_change': 6,
            'remote_merge': 2,
            'rsync': 3,
            'ts_repl': 10,
        })
        mock_time.return_value += 246.813576
        replicator._report_stats()
        self.maxDiff = None
        self.assertEqual(self.logger.get_lines_for_level('info'), [
            'Attempted to replicate 30 dbs in 246.81358 seconds (0.12155/s)',
            'Removed 9 dbs',
            '25 successes, 1 failures',
            'diff:5 diff_capped:4 empty:7 hashmatch:8 no_change:6 '
            'remote_merge:2 rsync:3 ts_repl:10',
        ])
        self.assertEqual(1, len(mock_recon_cache.mock_calls))
        self.assertEqual(mock_recon_cache.mock_calls[0][1][0], {
            'replication_time': 246.813576,
            'replication_last': mock_time.return_value,
            'replication_stats': replicator.stats,
        })

    def test_replicate_object(self):
        # verify return values from replicate_object
        db_replicator.ring = FakeRingWithNodes()
        db_path = '/path/to/file'
        replicator = TestReplicator({}, logger=self.logger)
        info = FakeBroker().get_replication_info()
        # make remote appear to be in sync
        rinfo = {'point': info['max_row'], 'id': 'remote_id'}

        class FakeResponse(object):
            def __init__(self, status, rinfo):
                self._status = status
                self.data = json.dumps(rinfo).encode('ascii')

            @property
            def status(self):
                if isinstance(self._status, (Exception, eventlet.Timeout)):
                    raise self._status
                return self._status

        # all requests fail
        replicate = 'swift.common.db_replicator.ReplConnection.replicate'
        with mock.patch(replicate) as fake_replicate:
            fake_replicate.side_effect = [
                FakeResponse(500, None),
                FakeResponse(500, None),
                FakeResponse(500, None)]
            with mock.patch.object(replicator, 'delete_db') as mock_delete:
                res = replicator._replicate_object('0', db_path, 'node_id')
        self.assertRaises(StopIteration, next, fake_replicate.side_effect)
        self.assertEqual((False, [False, False, False]), res)
        self.assertEqual(0, mock_delete.call_count)
        self.assertFalse(replicator.logger.get_lines_for_level('error'))
        self.assertFalse(replicator.logger.get_lines_for_level('warning'))
        replicator.logger.clear()

        with mock.patch(replicate) as fake_replicate:
            fake_replicate.side_effect = [
                FakeResponse(Exception('ugh'), None),
                FakeResponse(eventlet.Timeout(), None),
                FakeResponse(200, rinfo)]
            with mock.patch.object(replicator, 'delete_db') as mock_delete:
                res = replicator._replicate_object('0', db_path, 'node_id')
        self.assertRaises(StopIteration, next, fake_replicate.side_effect)
        self.assertEqual((False, [False, False, True]), res)
        self.assertEqual(0, mock_delete.call_count)
        lines = replicator.logger.get_lines_for_level('error')
        self.assertIn('ERROR syncing', lines[0])
        self.assertIn('ERROR syncing', lines[1])
        self.assertFalse(lines[2:])
        self.assertFalse(replicator.logger.get_lines_for_level('warning'))
        replicator.logger.clear()

        # partial success
        with mock.patch(replicate) as fake_replicate:
            fake_replicate.side_effect = [
                FakeResponse(200, rinfo),
                FakeResponse(200, rinfo),
                FakeResponse(500, None)]
            with mock.patch.object(replicator, 'delete_db') as mock_delete:
                res = replicator._replicate_object('0', db_path, 'node_id')
        self.assertRaises(StopIteration, next, fake_replicate.side_effect)
        self.assertEqual((False, [True, True, False]), res)
        self.assertEqual(0, mock_delete.call_count)
        self.assertFalse(replicator.logger.get_lines_for_level('error'))
        self.assertFalse(replicator.logger.get_lines_for_level('warning'))
        replicator.logger.clear()

        # 507 triggers additional requests
        with mock.patch(replicate) as fake_replicate:
            fake_replicate.side_effect = [
                FakeResponse(200, rinfo),
                FakeResponse(200, rinfo),
                FakeResponse(507, None),
                FakeResponse(507, None),
                FakeResponse(200, rinfo)]
            with mock.patch.object(replicator, 'delete_db') as mock_delete:
                res = replicator._replicate_object('0', db_path, 'node_id')
        self.assertRaises(StopIteration, next, fake_replicate.side_effect)
        self.assertEqual((False, [True, True, False, False, True]), res)
        self.assertEqual(0, mock_delete.call_count)
        lines = replicator.logger.get_lines_for_level('error')
        self.assertIn('Remote drive not mounted', lines[0])
        self.assertIn('Remote drive not mounted', lines[1])
        self.assertFalse(lines[2:])
        self.assertFalse(replicator.logger.get_lines_for_level('warning'))
        replicator.logger.clear()

        # all requests succeed; node id == 'node_id' causes node to be
        # considered a handoff so expect the db to be deleted
        with mock.patch(replicate) as fake_replicate:
            fake_replicate.side_effect = [
                FakeResponse(200, rinfo),
                FakeResponse(200, rinfo),
                FakeResponse(200, rinfo)]
            with mock.patch.object(replicator, 'delete_db') as mock_delete:
                res = replicator._replicate_object('0', db_path, 'node_id')
        self.assertRaises(StopIteration, next, fake_replicate.side_effect)
        self.assertEqual((True, [True, True, True]), res)
        self.assertEqual(1, mock_delete.call_count)
        self.assertFalse(replicator.logger.get_lines_for_level('error'))
        self.assertFalse(replicator.logger.get_lines_for_level('warning'))

    def test_replicate_object_quarantine(self):
        replicator = TestReplicator({})
        self._patch(patch.object, replicator.brokerclass, 'db_file',
                    '/a/b/c/d/e/hey')
        self._patch(patch.object, replicator.brokerclass,
                    'get_repl_missing_table', True)

        def mock_renamer(was, new, fsync=False, cause_colision=False):
            if cause_colision and '-' not in new:
                raise OSError(errno.EEXIST, "File already exists")
            self.assertEqual('/a/b/c/d/e', was)
            if '-' in new:
                self.assertTrue(
                    new.startswith('/a/quarantined/containers/e-'))
            else:
                self.assertEqual('/a/quarantined/containers/e', new)

        def mock_renamer_error(was, new, fsync):
            return mock_renamer(was, new, fsync, cause_colision=True)
        with patch.object(db_replicator, 'renamer', mock_renamer):
            replicator._replicate_object('0', 'file', 'node_id')
        # try the double quarantine
        with patch.object(db_replicator, 'renamer', mock_renamer_error):
            replicator._replicate_object('0', 'file', 'node_id')

    def test_replicate_object_delete_because_deleted(self):
        replicator = TestReplicator({})
        try:
            replicator.delete_db = self.stub_delete_db
            replicator.brokerclass.stub_replication_info = {
                'delete_timestamp': 2, 'put_timestamp': 1}
            replicator._replicate_object('0', '/path/to/file', 'node_id')
        finally:
            replicator.brokerclass.stub_replication_info = None
        self.assertEqual(['/path/to/file'], self.delete_db_calls)

    def test_replicate_object_delete_because_not_shouldbehere(self):
        replicator = TestReplicator({})
        replicator.ring = FakeRingWithNodes().Ring('path')
        replicator.brokerclass = FakeAccountBroker
        replicator._repl_to_node = lambda *args: True
        replicator.delete_db = self.stub_delete_db
        orig_cleanup = replicator.cleanup_post_replicate
        with mock.patch.object(replicator, 'cleanup_post_replicate',
                               side_effect=orig_cleanup) as mock_cleanup:
            replicator._replicate_object('0', '/path/to/file', 'node_id')
        mock_cleanup.assert_called_once_with(mock.ANY, mock.ANY, [True] * 3)
        self.assertIsInstance(mock_cleanup.call_args[0][0],
                              replicator.brokerclass)
        self.assertEqual(['/path/to/file'], self.delete_db_calls)
        self.assertEqual(0, replicator.stats['failure'])

    def test_handoff_delete(self):
        def do_test(config, repl_to_node_results, expect_delete):
            self.delete_db_calls = []
            replicator = TestReplicator(config)
            replicator.ring = FakeRingWithNodes().Ring('path')
            replicator.brokerclass = FakeAccountBroker
            mock_repl_to_node = mock.Mock()
            mock_repl_to_node.side_effect = repl_to_node_results
            replicator._repl_to_node = mock_repl_to_node
            replicator.delete_db = self.stub_delete_db
            orig_cleanup = replicator.cleanup_post_replicate
            with mock.patch.object(replicator, 'cleanup_post_replicate',
                                   side_effect=orig_cleanup) as mock_cleanup:
                replicator._replicate_object('0', '/path/to/file', 'node_id')
            mock_cleanup.assert_called_once_with(mock.ANY, mock.ANY,
                                                 repl_to_node_results)
            self.assertIsInstance(mock_cleanup.call_args[0][0],
                                  replicator.brokerclass)
            if expect_delete:
                self.assertEqual(['/path/to/file'], self.delete_db_calls)
            else:
                self.assertNotEqual(['/path/to/file'], self.delete_db_calls)

            self.assertEqual(repl_to_node_results.count(True),
                             replicator.stats['success'])
            self.assertEqual(repl_to_node_results.count(False),
                             replicator.stats['failure'])

        for cfg, repl_results, expected_delete in (
                # Start with the sanilty check
                ({}, [True] * 3, True),
                ({}, [True, True, False], False),
                ({'handoff_delete': 'auto'}, [True] * 3, True),
                ({'handoff_delete': 'auto'}, [True, True, False], False),
                ({'handoff_delete': 0}, [True] * 3, True),
                ({'handoff_delete': 0}, [True, True, False], False),
                # Now test a lower handoff delete
                ({'handoff_delete': 2}, [True] * 3, True),
                ({'handoff_delete': 2}, [True, True, False], True),
                ({'handoff_delete': 2}, [True, False, False], False),
                ({'handoff_delete': 1}, [True] * 3, True),
                ({'handoff_delete': 1}, [True, True, False], True),
                ({'handoff_delete': 1}, [True, False, False], True)):
            do_test(cfg, repl_results, expected_delete)

    def test_replicate_object_delete_delegated_to_cleanup_post_replicate(self):
        replicator = TestReplicator({})
        replicator.ring = FakeRingWithNodes().Ring('path')
        replicator.brokerclass = FakeAccountBroker
        replicator._repl_to_node = lambda *args: True
        replicator.delete_db = self.stub_delete_db

        # cleanup succeeds
        with mock.patch.object(replicator, 'cleanup_post_replicate',
                               return_value=True) as mock_cleanup:
            replicator._replicate_object('0', '/path/to/file', 'node_id')
        mock_cleanup.assert_called_once_with(mock.ANY, mock.ANY, [True] * 3)
        self.assertIsInstance(mock_cleanup.call_args[0][0],
                              replicator.brokerclass)
        self.assertFalse(self.delete_db_calls)
        self.assertEqual(0, replicator.stats['failure'])
        self.assertEqual(3, replicator.stats['success'])

        # cleanup fails
        replicator._zero_stats()
        with mock.patch.object(replicator, 'cleanup_post_replicate',
                               return_value=False) as mock_cleanup:
            replicator._replicate_object('0', '/path/to/file', 'node_id')
        mock_cleanup.assert_called_once_with(mock.ANY, mock.ANY, [True] * 3)
        self.assertIsInstance(mock_cleanup.call_args[0][0],
                              replicator.brokerclass)
        self.assertFalse(self.delete_db_calls)
        self.assertEqual(3, replicator.stats['failure'])
        self.assertEqual(0, replicator.stats['success'])

        # shouldbehere True - cleanup not required
        replicator._zero_stats()
        primary_node_id = replicator.ring.get_part_nodes('0')[0]['id']
        with mock.patch.object(replicator, 'cleanup_post_replicate',
                               return_value=True) as mock_cleanup:
            replicator._replicate_object('0', '/path/to/file', primary_node_id)
        mock_cleanup.assert_not_called()
        self.assertFalse(self.delete_db_calls)
        self.assertEqual(0, replicator.stats['failure'])
        self.assertEqual(2, replicator.stats['success'])

    def test_cleanup_post_replicate(self):
        replicator = TestReplicator({}, logger=self.logger)
        replicator.ring = FakeRingWithNodes().Ring('path')
        broker = FakeBroker()
        replicator._repl_to_node = lambda *args: True
        info = broker.get_replication_info()

        with mock.patch.object(replicator, 'delete_db') as mock_delete_db:
            res = replicator.cleanup_post_replicate(
                broker, info, [False] * 3)
        mock_delete_db.assert_not_called()
        self.assertTrue(res)
        self.assertEqual(['Not deleting db %s (0/3 success)' % broker.db_file],
                         replicator.logger.get_lines_for_level('debug'))
        replicator.logger.clear()

        with mock.patch.object(replicator, 'delete_db') as mock_delete_db:
            res = replicator.cleanup_post_replicate(
                broker, info, [True, False, True])
        mock_delete_db.assert_not_called()
        self.assertTrue(res)
        self.assertEqual(['Not deleting db %s (2/3 success)' % broker.db_file],
                         replicator.logger.get_lines_for_level('debug'))
        replicator.logger.clear()

        broker.stub_replication_info = {'max_row': 101}
        with mock.patch.object(replicator, 'delete_db') as mock_delete_db:
            res = replicator.cleanup_post_replicate(
                broker, info, [True] * 3)
        mock_delete_db.assert_not_called()
        self.assertTrue(res)
        self.assertEqual(['Not deleting db %s (2 new rows)' % broker.db_file],
                         replicator.logger.get_lines_for_level('debug'))
        replicator.logger.clear()

        broker.stub_replication_info = {'max_row': 98}
        with mock.patch.object(replicator, 'delete_db') as mock_delete_db:
            res = replicator.cleanup_post_replicate(
                broker, info, [True] * 3)
        mock_delete_db.assert_not_called()
        self.assertTrue(res)
        broker.stub_replication_info = None
        self.assertEqual(['Not deleting db %s (negative max_row_delta: -1)' %
                          broker.db_file],
                         replicator.logger.get_lines_for_level('error'))
        replicator.logger.clear()

        with mock.patch.object(replicator, 'delete_db') as mock_delete_db:
            res = replicator.cleanup_post_replicate(
                broker, info, [True] * 3)
        mock_delete_db.assert_called_once_with(broker)
        self.assertTrue(res)
        self.assertEqual(['Successfully deleted db %s' % broker.db_file],
                         replicator.logger.get_lines_for_level('debug'))
        replicator.logger.clear()

        with mock.patch.object(replicator, 'delete_db',
                               return_value=False) as mock_delete_db:
            res = replicator.cleanup_post_replicate(
                broker, info, [True] * 3)
        mock_delete_db.assert_called_once_with(broker)
        self.assertFalse(res)
        self.assertEqual(['Failed to delete db %s' % broker.db_file],
                         replicator.logger.get_lines_for_level('debug'))
        replicator.logger.clear()

    def test_replicate_object_with_exception(self):
        replicator = TestReplicator({})
        replicator.ring = FakeRingWithNodes().Ring('path')
        replicator.brokerclass = FakeAccountBroker
        replicator.delete_db = self.stub_delete_db
        replicator._repl_to_node = mock.Mock(side_effect=Exception())
        replicator._replicate_object('0', '/path/to/file',
                                     replicator.ring.devs[0]['id'])
        self.assertEqual(2, replicator._repl_to_node.call_count)
        # with one DriveNotMounted exception called on +1 more replica
        replicator._repl_to_node = mock.Mock(side_effect=[DriveNotMounted()])
        replicator._replicate_object('0', '/path/to/file',
                                     replicator.ring.devs[0]['id'])
        self.assertEqual(3, replicator._repl_to_node.call_count)
        # called on +1 more replica and self when *first* handoff
        replicator._repl_to_node = mock.Mock(side_effect=[DriveNotMounted()])
        replicator._replicate_object('0', '/path/to/file',
                                     replicator.ring.devs[3]['id'])
        self.assertEqual(4, replicator._repl_to_node.call_count)
        # even if it's the last handoff it works to keep 3 replicas
        # 2 primaries + 1 handoff
        replicator._repl_to_node = mock.Mock(side_effect=[DriveNotMounted()])
        replicator._replicate_object('0', '/path/to/file',
                                     replicator.ring.devs[-1]['id'])
        self.assertEqual(4, replicator._repl_to_node.call_count)
        # with two DriveNotMounted exceptions called on +2 more replica keeping
        # durability
        replicator._repl_to_node = mock.Mock(
            side_effect=[DriveNotMounted()] * 2)
        replicator._replicate_object('0', '/path/to/file',
                                     replicator.ring.devs[0]['id'])
        self.assertEqual(4, replicator._repl_to_node.call_count)

    def test_replicate_object_with_exception_run_out_of_nodes(self):
        replicator = TestReplicator({})
        replicator.ring = FakeRingWithNodes().Ring('path')
        replicator.brokerclass = FakeAccountBroker
        replicator.delete_db = self.stub_delete_db
        # all other devices are not mounted
        replicator._repl_to_node = mock.Mock(side_effect=DriveNotMounted())
        replicator._replicate_object('0', '/path/to/file',
                                     replicator.ring.devs[0]['id'])
        self.assertEqual(5, replicator._repl_to_node.call_count)

    def test_replicate_account_out_of_place(self):
        replicator = TestReplicator({}, logger=self.logger)
        replicator.ring = FakeRingWithNodes().Ring('path')
        replicator.brokerclass = FakeAccountBroker
        replicator._repl_to_node = lambda *args: True
        replicator.delete_db = self.stub_delete_db
        # Correct node_id, wrong part
        part = replicator.ring.get_part(TEST_ACCOUNT_NAME) + 1
        node_id = replicator.ring.get_part_nodes(part)[0]['id']
        replicator._replicate_object(str(part), '/path/to/file', node_id)
        self.assertEqual(['/path/to/file'], self.delete_db_calls)
        error_msgs = replicator.logger.get_lines_for_level('error')
        expected = 'Found /path/to/file for /a%20c%20t when it should be ' \
            'on partition 0; will replicate out and remove.'
        self.assertEqual(error_msgs, [expected])

    def test_replicate_container_out_of_place(self):
        replicator = TestReplicator({}, logger=self.logger)
        replicator.ring = FakeRingWithNodes().Ring('path')
        replicator._repl_to_node = lambda *args: True
        replicator.delete_db = self.stub_delete_db
        # Correct node_id, wrong part
        part = replicator.ring.get_part(
            TEST_ACCOUNT_NAME, TEST_CONTAINER_NAME) + 1
        node_id = replicator.ring.get_part_nodes(part)[0]['id']
        replicator._replicate_object(str(part), '/path/to/file', node_id)
        self.assertEqual(['/path/to/file'], self.delete_db_calls)
        self.assertEqual(
            replicator.logger.get_lines_for_level('error'),
            ['Found /path/to/file for /a%20c%20t/c%20o%20n when it should '
             'be on partition 0; will replicate out and remove.'])

    def test_replicate_container_out_of_place_no_node(self):
        replicator = TestReplicator({}, logger=self.logger)
        replicator.ring = FakeRingWithSingleNode().Ring('path')
        replicator._repl_to_node = lambda *args: True

        replicator.delete_db = self.stub_delete_db
        # Correct node_id, wrong part
        part = replicator.ring.get_part(
            TEST_ACCOUNT_NAME, TEST_CONTAINER_NAME) + 1
        node_id = replicator.ring.get_part_nodes(part)[0]['id']
        replicator._replicate_object(str(part), '/path/to/file', node_id)
        self.assertEqual(['/path/to/file'], self.delete_db_calls)

        self.delete_db_calls = []

        # No nodes this time
        replicator.ring.get_part_nodes = lambda *args: []
        replicator.delete_db = self.stub_delete_db
        # Correct node_id, wrong part
        part = replicator.ring.get_part(
            TEST_ACCOUNT_NAME, TEST_CONTAINER_NAME) + 1
        replicator._replicate_object(str(part), '/path/to/file', node_id)
        self.assertEqual([], self.delete_db_calls)

    def test_replicate_object_different_region(self):
        db_replicator.ring = FakeRingWithNodes()
        replicator = TestReplicator({})
        replicator._repl_to_node = mock.Mock()
        # For node_id = 1, one replica in same region(1) and other is in a
        # different region(2). Refer: FakeRingWithNodes
        replicator._replicate_object('0', '/path/to/file', 1)
        # different_region was set True and passed to _repl_to_node()
        self.assertEqual(replicator._repl_to_node.call_args_list[0][0][-1],
                         True)
        # different_region was set False and passed to _repl_to_node()
        self.assertEqual(replicator._repl_to_node.call_args_list[1][0][-1],
                         False)

    def test_delete_db(self):
        db_replicator.lock_parent_directory = lock_parent_directory
        replicator = TestReplicator({}, logger=self.logger)
        replicator._zero_stats()
        replicator.extract_device = lambda _: 'some_device'

        temp_dir = mkdtemp()
        try:
            temp_part_dir = os.path.join(temp_dir, '140')
            os.mkdir(temp_part_dir)
            temp_suf_dir = os.path.join(temp_part_dir, '16e')
            os.mkdir(temp_suf_dir)
            temp_hash_dir = os.path.join(temp_suf_dir,
                                         '166e33924a08ede4204871468c11e16e')
            os.mkdir(temp_hash_dir)
            temp_file = NamedTemporaryFile(dir=temp_hash_dir, delete=False)
            temp_hash_dir2 = os.path.join(temp_suf_dir,
                                          '266e33924a08ede4204871468c11e16e')
            os.mkdir(temp_hash_dir2)
            temp_file2 = NamedTemporaryFile(dir=temp_hash_dir2, delete=False)

            # sanity-checks
            self.assertTrue(os.path.exists(temp_dir))
            self.assertTrue(os.path.exists(temp_part_dir))
            self.assertTrue(os.path.exists(temp_suf_dir))
            self.assertTrue(os.path.exists(temp_hash_dir))
            self.assertTrue(os.path.exists(temp_file.name))
            self.assertTrue(os.path.exists(temp_hash_dir2))
            self.assertTrue(os.path.exists(temp_file2.name))
            self.assertEqual(0, replicator.stats['remove'])

            temp_file.db_file = temp_file.name
            replicator.delete_db(temp_file)

            self.assertTrue(os.path.exists(temp_dir))
            self.assertTrue(os.path.exists(temp_part_dir))
            self.assertTrue(os.path.exists(temp_suf_dir))
            self.assertFalse(os.path.exists(temp_hash_dir))
            self.assertFalse(os.path.exists(temp_file.name))
            self.assertTrue(os.path.exists(temp_hash_dir2))
            self.assertTrue(os.path.exists(temp_file2.name))
            self.assertEqual([(('removes.some_device',), {})],
                             replicator.logger.log_dict['increment'])
            self.assertEqual(1, replicator.stats['remove'])

            temp_file2.db_file = temp_file2.name
            replicator.delete_db(temp_file2)

            self.assertTrue(os.path.exists(temp_dir))
            self.assertFalse(os.path.exists(temp_part_dir))
            self.assertFalse(os.path.exists(temp_suf_dir))
            self.assertFalse(os.path.exists(temp_hash_dir))
            self.assertFalse(os.path.exists(temp_file.name))
            self.assertFalse(os.path.exists(temp_hash_dir2))
            self.assertFalse(os.path.exists(temp_file2.name))
            self.assertEqual([(('removes.some_device',), {})] * 2,
                             replicator.logger.log_dict['increment'])
            self.assertEqual(2, replicator.stats['remove'])
        finally:
            rmtree(temp_dir)

    def test_extract_device(self):
        replicator = TestReplicator({'devices': '/some/root'})
        self.assertEqual('some_device', replicator.extract_device(
            '/some/root/some_device/deeper/and/deeper'))
        self.assertEqual('UNKNOWN', replicator.extract_device(
            '/some/foo/some_device/deeper/and/deeper'))

    def test_dispatch_no_arg_pop(self):
        rpc = db_replicator.ReplicatorRpc('/', '/', FakeBroker,
                                          mount_check=False)
        with unit.mock_check_drive(isdir=True):
            response = rpc.dispatch(('a',), 'arg')
        self.assertEqual(b'Invalid object type', response.body)
        self.assertEqual(400, response.status_int)

    def test_dispatch_drive_not_mounted(self):
        rpc = db_replicator.ReplicatorRpc('/', '/', FakeBroker,
                                          mount_check=True)

        with unit.mock_check_drive() as mocks:
            response = rpc.dispatch(('drive', 'part', 'hash'), ['method'])
        self.assertEqual([mock.call(os.path.join('/drive'))],
                         mocks['ismount'].call_args_list)

        self.assertEqual('507 drive is not mounted', response.status)
        self.assertEqual(507, response.status_int)

    def test_dispatch_unexpected_operation_db_does_not_exist(self):
        rpc = db_replicator.ReplicatorRpc('/', '/', FakeBroker,
                                          mount_check=False)

        def mock_mkdirs(path):
            self.assertEqual('/drive/tmp', path)

        self._patch(patch.object, db_replicator, 'mkdirs', mock_mkdirs)

        with patch('swift.common.db_replicator.os',
                   new=mock.MagicMock(wraps=os)) as mock_os, \
                unit.mock_check_drive(isdir=True):
            mock_os.path.exists.return_value = False
            response = rpc.dispatch(('drive', 'part', 'hash'), ['unexpected'])

        self.assertEqual('404 Not Found', response.status)
        self.assertEqual(404, response.status_int)

    def test_dispatch_operation_unexpected(self):
        rpc = db_replicator.ReplicatorRpc('/', '/', FakeBroker,
                                          mount_check=False)

        self._patch(patch.object, db_replicator, 'mkdirs', lambda *args: True)

        def unexpected_method(broker, args):
            self.assertEqual(FakeBroker, broker.__class__)
            self.assertEqual(['arg1', 'arg2'], args)
            return 'unexpected-called'

        rpc.unexpected = unexpected_method

        with patch('swift.common.db_replicator.os',
                   new=mock.MagicMock(wraps=os)) as mock_os, \
                unit.mock_check_drive(isdir=True):
            mock_os.path.exists.return_value = True
            response = rpc.dispatch(('drive', 'part', 'hash'),
                                    ['unexpected', 'arg1', 'arg2'])
            mock_os.path.exists.assert_called_with('/part/ash/hash/hash.db')

        self.assertEqual('unexpected-called', response)

    def test_dispatch_operation_rsync_then_merge(self):
        rpc = db_replicator.ReplicatorRpc('/', '/', FakeBroker,
                                          mount_check=False)

        self._patch(patch.object, db_replicator, 'renamer', lambda *args: True)

        with patch('swift.common.db_replicator.os',
                   new=mock.MagicMock(wraps=os)) as mock_os, \
                unit.mock_check_drive(isdir=True):
            mock_os.path.exists.return_value = True
            response = rpc.dispatch(('drive', 'part', 'hash'),
                                    ['rsync_then_merge', 'arg1', 'arg2'])
            expected_calls = [call('/part/ash/hash/hash.db'),
                              call('/drive/tmp/arg1'),
                              call(FakeBroker.db_file),
                              call('/drive/tmp/arg1')]
            self.assertEqual(mock_os.path.exists.call_args_list,
                             expected_calls)
            self.assertEqual('204 No Content', response.status)
            self.assertEqual(204, response.status_int)

    def test_dispatch_operation_complete_rsync(self):
        rpc = db_replicator.ReplicatorRpc('/', '/', FakeBroker,
                                          mount_check=False)

        self._patch(patch.object, db_replicator, 'renamer', lambda *args: True)

        with patch('swift.common.db_replicator.os',
                   new=mock.MagicMock(wraps=os)) as mock_os, \
                unit.mock_check_drive(isdir=True):
            mock_os.path.exists.side_effect = [False, True]
            response = rpc.dispatch(('drive', 'part', 'hash'),
                                    ['complete_rsync', 'arg1'])
            expected_calls = [call('/part/ash/hash/hash.db'),
                              call('/drive/tmp/arg1')]
            self.assertEqual(mock_os.path.exists.call_args_list,
                             expected_calls)
            self.assertEqual('204 No Content', response.status)
            self.assertEqual(204, response.status_int)

        with patch('swift.common.db_replicator.os',
                   new=mock.MagicMock(wraps=os)) as mock_os, \
                unit.mock_check_drive(isdir=True):
            mock_os.path.exists.side_effect = [False, True]
            response = rpc.dispatch(('drive', 'part', 'hash'),
                                    ['complete_rsync', 'arg1', 'arg2'])
            expected_calls = [call('/part/ash/hash/arg2'),
                              call('/drive/tmp/arg1')]
            self.assertEqual(mock_os.path.exists.call_args_list,
                             expected_calls)
            self.assertEqual('204 No Content', response.status)
            self.assertEqual(204, response.status_int)

    def test_rsync_then_merge_db_does_not_exist(self):
        rpc = db_replicator.ReplicatorRpc('/', '/', FakeBroker,
                                          mount_check=False)

        with patch('swift.common.db_replicator.os',
                   new=mock.MagicMock(wraps=os)) as mock_os, \
                unit.mock_check_drive(isdir=True):
            mock_os.path.exists.return_value = False
            response = rpc.rsync_then_merge('drive', '/data/db.db',
                                            ('arg1', 'arg2'))
            mock_os.path.exists.assert_called_with('/data/db.db')
            self.assertEqual('404 Not Found', response.status)
            self.assertEqual(404, response.status_int)

    def test_rsync_then_merge_old_does_not_exist(self):
        rpc = db_replicator.ReplicatorRpc('/', '/', FakeBroker,
                                          mount_check=False)

        with patch('swift.common.db_replicator.os',
                   new=mock.MagicMock(wraps=os)) as mock_os, \
                unit.mock_check_drive(isdir=True):
            mock_os.path.exists.side_effect = [True, False]
            response = rpc.rsync_then_merge('drive', '/data/db.db',
                                            ('arg1', 'arg2'))
            expected_calls = [call('/data/db.db'), call('/drive/tmp/arg1')]
            self.assertEqual(mock_os.path.exists.call_args_list,
                             expected_calls)
            self.assertEqual('404 Not Found', response.status)
            self.assertEqual(404, response.status_int)

    def test_rsync_then_merge_with_objects(self):
        rpc = db_replicator.ReplicatorRpc('/', '/', FakeBroker,
                                          mount_check=False)

        def mock_renamer(old, new):
            self.assertEqual('/drive/tmp/arg1', old)
            # FakeBroker uses module filename as db_file!
            self.assertEqual(__file__, new)

        self._patch(patch.object, db_replicator, 'renamer', mock_renamer)

        with patch('swift.common.db_replicator.os',
                   new=mock.MagicMock(wraps=os)) as mock_os, \
                unit.mock_check_drive(isdir=True):
            mock_os.path.exists.return_value = True
            response = rpc.rsync_then_merge('drive', '/data/db.db',
                                            ['arg1', 'arg2'])
            self.assertEqual('204 No Content', response.status)
            self.assertEqual(204, response.status_int)

    def test_complete_rsync_db_exists(self):
        rpc = db_replicator.ReplicatorRpc('/', '/', FakeBroker,
                                          mount_check=False)

        with patch('swift.common.db_replicator.os',
                   new=mock.MagicMock(wraps=os)) as mock_os, \
                unit.mock_check_drive(isdir=True):
            mock_os.path.exists.return_value = True
            response = rpc.complete_rsync('drive', '/data/db.db', ['arg1'])
            mock_os.path.exists.assert_called_with('/data/db.db')
            self.assertEqual('404 Not Found', response.status)
            self.assertEqual(404, response.status_int)

        with patch('swift.common.db_replicator.os',
                   new=mock.MagicMock(wraps=os)) as mock_os, \
                unit.mock_check_drive(isdir=True):
            mock_os.path.exists.return_value = True
            response = rpc.complete_rsync('drive', '/data/db.db',
                                          ['arg1', 'arg2'])
            mock_os.path.exists.assert_called_with('/data/arg2')
            self.assertEqual('404 Not Found', response.status)
            self.assertEqual(404, response.status_int)

    def test_complete_rsync_old_file_does_not_exist(self):
        rpc = db_replicator.ReplicatorRpc('/', '/', FakeBroker,
                                          mount_check=False)

        with patch('swift.common.db_replicator.os',
                   new=mock.MagicMock(wraps=os)) as mock_os, \
                unit.mock_check_drive(isdir=True):
            mock_os.path.exists.return_value = False
            response = rpc.complete_rsync('drive', '/data/db.db',
                                          ['arg1'])
            expected_calls = [call('/data/db.db'), call('/drive/tmp/arg1')]
            self.assertEqual(expected_calls,
                             mock_os.path.exists.call_args_list)
            self.assertEqual('404 Not Found', response.status)
            self.assertEqual(404, response.status_int)

        with patch('swift.common.db_replicator.os',
                   new=mock.MagicMock(wraps=os)) as mock_os, \
                unit.mock_check_drive(isdir=True):
            mock_os.path.exists.return_value = False
            response = rpc.complete_rsync('drive', '/data/db.db',
                                          ['arg1', 'arg2'])
            expected_calls = [call('/data/arg2'), call('/drive/tmp/arg1')]
            self.assertEqual(expected_calls,
                             mock_os.path.exists.call_args_list)
            self.assertEqual('404 Not Found', response.status)
            self.assertEqual(404, response.status_int)

    def test_complete_rsync_rename(self):
        rpc = db_replicator.ReplicatorRpc('/', '/', FakeBroker,
                                          mount_check=False)

        def mock_renamer(old, new):
            renamer_calls.append((old, new))

        self._patch(patch.object, db_replicator, 'renamer', mock_renamer)

        renamer_calls = []
        with patch('swift.common.db_replicator.os',
                   new=mock.MagicMock(wraps=os)) as mock_os, \
                unit.mock_check_drive(isdir=True):
            mock_os.path.exists.side_effect = [False, True]
            response = rpc.complete_rsync('drive', '/data/db.db',
                                          ['arg1'])
        self.assertEqual('204 No Content', response.status)
        self.assertEqual(204, response.status_int)
        self.assertEqual(('/drive/tmp/arg1', '/data/db.db'), renamer_calls[0])
        self.assertFalse(renamer_calls[1:])

        renamer_calls = []
        with patch('swift.common.db_replicator.os',
                   new=mock.MagicMock(wraps=os)) as mock_os, \
                unit.mock_check_drive(isdir=True):
            mock_os.path.exists.side_effect = [False, True]
            response = rpc.complete_rsync('drive', '/data/db.db',
                                          ['arg1', 'arg2'])
        self.assertEqual('204 No Content', response.status)
        self.assertEqual(204, response.status_int)
        self.assertEqual(('/drive/tmp/arg1', '/data/arg2'), renamer_calls[0])
        self.assertFalse(renamer_calls[1:])

    def test_replicator_sync_with_broker_replication_missing_table(self):
        rpc = db_replicator.ReplicatorRpc('/', '/', FakeBroker,
                                          mount_check=False,
                                          logger=self.logger)
        broker = FakeBroker()
        broker.get_repl_missing_table = True

        called = []

        def mock_quarantine_db(object_file, server_type):
            called.append(True)
            self.assertEqual(broker.db_file, object_file)
            self.assertEqual(broker.db_type, server_type)

        self._patch(patch.object, db_replicator, 'quarantine_db',
                    mock_quarantine_db)

        with unit.mock_check_drive(isdir=True):
            response = rpc.sync(broker, ('remote_sync', 'hash_', 'id_',
                                         'created_at', 'put_timestamp',
                                         'delete_timestamp', 'metadata'))

        self.assertEqual('404 Not Found', response.status)
        self.assertEqual(404, response.status_int)
        self.assertEqual(called, [True])
        errors = rpc.logger.get_lines_for_level('error')
        self.assertEqual(errors,
                         ["Unable to decode remote metadata 'metadata'",
                          "Quarantining DB %s" % broker])

    def test_replicator_sync(self):
        rpc = db_replicator.ReplicatorRpc('/', '/', FakeBroker,
                                          mount_check=False)
        broker = FakeBroker()

        with unit.mock_check_drive(isdir=True):
            response = rpc.sync(broker, (
                broker.get_sync() + 1, 12345, 'id_',
                'created_at', 'put_timestamp', 'delete_timestamp',
                '{"meta1": "data1", "meta2": "data2"}'))

        self.assertEqual({'meta1': 'data1', 'meta2': 'data2'},
                         broker.metadata)
        self.assertEqual('created_at', broker.created_at)
        self.assertEqual('put_timestamp', broker.put_timestamp)
        self.assertEqual('delete_timestamp', broker.delete_timestamp)

        self.assertEqual('200 OK', response.status)
        self.assertEqual(200, response.status_int)

    def test_rsync_then_merge(self):
        rpc = db_replicator.ReplicatorRpc('/', '/', FakeBroker,
                                          mount_check=False)
        with unit.mock_check_drive(isdir=True):
            rpc.rsync_then_merge('sda1', '/srv/swift/blah', ('a', 'b'))

    def test_merge_items(self):
        rpc = db_replicator.ReplicatorRpc('/', '/', FakeBroker,
                                          mount_check=False)
        fake_broker = FakeBroker()
        args = ('a', 'b')
        with unit.mock_check_drive(isdir=True):
            rpc.merge_items(fake_broker, args)
        self.assertEqual(fake_broker.args, args)

    def test_merge_syncs(self):
        rpc = db_replicator.ReplicatorRpc('/', '/', FakeBroker,
                                          mount_check=False)
        fake_broker = FakeBroker()
        args = ('a', 'b')
        with unit.mock_check_drive(isdir=True):
            rpc.merge_syncs(fake_broker, args)
        self.assertEqual(fake_broker.args, (args[0],))

    def test_complete_rsync_with_bad_input(self):
        drive = '/some/root'
        db_file = __file__
        args = ['old_file']
        rpc = db_replicator.ReplicatorRpc('/', '/', FakeBroker,
                                          mount_check=False)
        with unit.mock_check_drive(isdir=True):
            resp = rpc.complete_rsync(drive, db_file, args)
        self.assertTrue(isinstance(resp, HTTPException))
        self.assertEqual(404, resp.status_int)
        with unit.mock_check_drive(isdir=True):
            resp = rpc.complete_rsync(drive, 'new_db_file', args)
        self.assertTrue(isinstance(resp, HTTPException))
        self.assertEqual(404, resp.status_int)

    def test_complete_rsync(self):
        drive = mkdtemp()
        args = ['old_file']
        rpc = db_replicator.ReplicatorRpc('/', '/', FakeBroker,
                                          mount_check=False)
        os.mkdir('%s/tmp' % drive)
        old_file = '%s/tmp/old_file' % drive
        new_file = '%s/new_db_file' % drive
        try:
            fp = open(old_file, 'w')
            fp.write('void')
            fp.close
            resp = rpc.complete_rsync(drive, new_file, args)
            self.assertEqual(204, resp.status_int)
        finally:
            rmtree(drive)

    @unit.with_tempdir
    def test_empty_suffix_and_hash_dirs_get_cleanedup(self, tempdir):
        datadir = os.path.join(tempdir, 'containers')
        db_path = ('450/afd/7089ab48d955ab0851fc51cc17a34afd/'
                   '7089ab48d955ab0851fc51cc17a34afd.db')
        random_file = ('1060/xyz/1234ab48d955ab0851fc51cc17a34xyz/'
                       '1234ab48d955ab0851fc51cc17a34xyz.abc')

        # trailing "/" indicates empty dir
        paths = [
            # empty part dir
            '240/',
            # empty suffix dir
            '18/aba/',
            # empty hashdir
            '1054/27e/d41d8cd98f00b204e9800998ecf8427e/',
            # database
            db_path,
            # non database file
            random_file,
        ]
        for path in paths:
            path = os.path.join(datadir, path)
            os.makedirs(os.path.dirname(path))
            if os.path.basename(path):
                # our setup requires "directories" to end in "/" (i.e. basename
                # is ''); otherwise, create an empty file
                open(path, 'w')
        # sanity
        self.assertEqual({'240', '18', '1054', '1060', '450'},
                         set(os.listdir(datadir)))
        for path in paths:
            dirpath = os.path.join(datadir, os.path.dirname(path))
            self.assertTrue(os.path.isdir(dirpath))

        node_id = 1
        results = list(db_replicator.roundrobin_datadirs(
            [(datadir, node_id, lambda p: True)]))
        expected = [
            ('450', os.path.join(datadir, db_path), node_id),
        ]
        self.assertEqual(results, expected)

        # all the empty leaf dirs are cleaned up
        for path in paths:
            if os.path.basename(path):
                check = self.assertTrue
            else:
                check = self.assertFalse
            dirpath = os.path.join(datadir, os.path.dirname(path))
            isdir = os.path.isdir(dirpath)
            check(isdir, '%r is%s a directory!' % (
                dirpath, '' if isdir else ' not'))

        # despite the leaves cleaned up it takes a few loops to finish it off
        self.assertEqual({'18', '1054', '1060', '450'},
                         set(os.listdir(datadir)))

        results = list(db_replicator.roundrobin_datadirs(
            [(datadir, node_id, lambda p: True)]))
        self.assertEqual(results, expected)
        self.assertEqual({'1054', '1060', '450'},
                         set(os.listdir(datadir)))

        results = list(db_replicator.roundrobin_datadirs(
            [(datadir, node_id, lambda p: True)]))
        self.assertEqual(results, expected)
        # non db file in '1060' dir is not deleted and exception is handled
        self.assertEqual({'1060', '450'},
                         set(os.listdir(datadir)))

    def test_roundrobin_datadirs(self):
        listdir_calls = []
        isdir_calls = []
        exists_calls = []
        shuffle_calls = []
        rmdir_calls = []

        def _listdir(path):
            listdir_calls.append(path)
            if not path.startswith('/srv/node/sda/containers') and \
                    not path.startswith('/srv/node/sdb/containers'):
                return []
            path = path[len('/srv/node/sdx/containers'):]
            if path == '':
                return ['123', '456', '789', '9999', "-5", "not-a-partition"]
                # 456 will pretend to be a file
                # 9999 will be an empty partition with no contents
                # -5 and not-a-partition were created by something outside
                #   Swift
            elif path == '/123':
                return ['abc', 'def.db']  # def.db will pretend to be a file
            elif path == '/123/abc':
                # 11111111111111111111111111111abc will pretend to be a file
                return ['00000000000000000000000000000abc',
                        '11111111111111111111111111111abc']
            elif path == '/123/abc/00000000000000000000000000000abc':
                return ['00000000000000000000000000000abc.db',
                        # This other.db isn't in the right place, so should be
                        # ignored later.
                        '000000000000000000000000000other.db',
                        'weird1']  # weird1 will pretend to be a dir, if asked
            elif path == '/789':
                return ['ghi', 'jkl']  # jkl will pretend to be a file
            elif path == '/789/ghi':
                # 33333333333333333333333333333ghi will pretend to be a file
                return ['22222222222222222222222222222ghi',
                        '33333333333333333333333333333ghi']
            elif path == '/789/ghi/22222222222222222222222222222ghi':
                return ['22222222222222222222222222222ghi.db',
                        'weird2']  # weird2 will pretend to be a dir, if asked
            elif path == '9999':
                return []
            elif path == 'not-a-partition':
                raise Exception("shouldn't look in not-a-partition")
            elif path == '-5':
                raise Exception("shouldn't look in -5")
            return []

        def _isdir(path):
            isdir_calls.append(path)
            if not path.startswith('/srv/node/sda/containers') and \
                    not path.startswith('/srv/node/sdb/containers'):
                return False
            path = path[len('/srv/node/sdx/containers'):]
            if path in ('/123', '/123/abc',
                        '/123/abc/00000000000000000000000000000abc',
                        '/123/abc/00000000000000000000000000000abc/weird1',
                        '/789', '/789/ghi',
                        '/789/ghi/22222222222222222222222222222ghi',
                        '/789/ghi/22222222222222222222222222222ghi/weird2',
                        '/9999'):
                return True
            return False

        def _exists(arg):
            exists_calls.append(arg)
            return True

        def _shuffle(arg):
            shuffle_calls.append(arg)

        def _rmdir(arg):
            rmdir_calls.append(arg)

        base = 'swift.common.db_replicator.'
        with mock.patch(base + 'os.listdir', _listdir), \
                mock.patch(base + 'os.path.isdir', _isdir), \
                mock.patch(base + 'os.path.exists', _exists), \
                mock.patch(base + 'random.shuffle', _shuffle), \
                mock.patch(base + 'os.rmdir', _rmdir):

            datadirs = [('/srv/node/sda/containers', 1, lambda p: True),
                        ('/srv/node/sdb/containers', 2, lambda p: True)]
            results = list(db_replicator.roundrobin_datadirs(datadirs))
            # The results show that the .db files are returned, the devices
            # interleaved.
            self.assertEqual(results, [
                ('123', '/srv/node/sda/containers/123/abc/'
                        '00000000000000000000000000000abc/'
                        '00000000000000000000000000000abc.db', 1),
                ('123', '/srv/node/sdb/containers/123/abc/'
                        '00000000000000000000000000000abc/'
                        '00000000000000000000000000000abc.db', 2),
                ('789', '/srv/node/sda/containers/789/ghi/'
                        '22222222222222222222222222222ghi/'
                        '22222222222222222222222222222ghi.db', 1),
                ('789', '/srv/node/sdb/containers/789/ghi/'
                        '22222222222222222222222222222ghi/'
                        '22222222222222222222222222222ghi.db', 2)])
            # The listdir calls show that we only listdir the dirs
            self.assertEqual(listdir_calls, [
                '/srv/node/sda/containers',
                '/srv/node/sda/containers/123',
                '/srv/node/sda/containers/123/abc',
                '/srv/node/sdb/containers',
                '/srv/node/sdb/containers/123',
                '/srv/node/sdb/containers/123/abc',
                '/srv/node/sda/containers/789',
                '/srv/node/sda/containers/789/ghi',
                '/srv/node/sdb/containers/789',
                '/srv/node/sdb/containers/789/ghi',
                '/srv/node/sda/containers/9999',
                '/srv/node/sdb/containers/9999'])
            # The isdir calls show that we did ask about the things pretending
            # to be files at various levels.
            self.assertEqual(isdir_calls, [
                '/srv/node/sda/containers/123',
                '/srv/node/sda/containers/123/abc',
                ('/srv/node/sda/containers/123/abc/'
                 '00000000000000000000000000000abc'),
                '/srv/node/sdb/containers/123',
                '/srv/node/sdb/containers/123/abc',
                ('/srv/node/sdb/containers/123/abc/'
                 '00000000000000000000000000000abc'),
                ('/srv/node/sda/containers/123/abc/'
                 '11111111111111111111111111111abc'),
                '/srv/node/sda/containers/123/def.db',
                '/srv/node/sda/containers/456',
                '/srv/node/sda/containers/789',
                '/srv/node/sda/containers/789/ghi',
                ('/srv/node/sda/containers/789/ghi/'
                 '22222222222222222222222222222ghi'),
                ('/srv/node/sdb/containers/123/abc/'
                 '11111111111111111111111111111abc'),
                '/srv/node/sdb/containers/123/def.db',
                '/srv/node/sdb/containers/456',
                '/srv/node/sdb/containers/789',
                '/srv/node/sdb/containers/789/ghi',
                ('/srv/node/sdb/containers/789/ghi/'
                 '22222222222222222222222222222ghi'),
                ('/srv/node/sda/containers/789/ghi/'
                 '33333333333333333333333333333ghi'),
                '/srv/node/sda/containers/789/jkl',
                '/srv/node/sda/containers/9999',
                ('/srv/node/sdb/containers/789/ghi/'
                 '33333333333333333333333333333ghi'),
                '/srv/node/sdb/containers/789/jkl',
                '/srv/node/sdb/containers/9999'])
            # The exists calls are the .db files we looked for as we walked the
            # structure.
            self.assertEqual(exists_calls, [
                ('/srv/node/sda/containers/123/abc/'
                 '00000000000000000000000000000abc/'
                 '00000000000000000000000000000abc.db'),
                ('/srv/node/sdb/containers/123/abc/'
                 '00000000000000000000000000000abc/'
                 '00000000000000000000000000000abc.db'),
                ('/srv/node/sda/containers/789/ghi/'
                 '22222222222222222222222222222ghi/'
                 '22222222222222222222222222222ghi.db'),
                ('/srv/node/sdb/containers/789/ghi/'
                 '22222222222222222222222222222ghi/'
                 '22222222222222222222222222222ghi.db')])
            # Shows that we called shuffle twice, once for each device.
            self.assertEqual(
                shuffle_calls, [['123', '456', '789', '9999'],
                                ['123', '456', '789', '9999']])

            # Shows that we called removed the two empty partition directories.
            self.assertEqual(
                rmdir_calls, ['/srv/node/sda/containers/9999',
                              '/srv/node/sdb/containers/9999'])

    @mock.patch("swift.common.db_replicator.ReplConnection", mock.Mock())
    def test_http_connect(self):
        node = "node"
        partition = "partition"
        db_file = __file__
        replicator = TestReplicator({})
        replicator._http_connect(node, partition, db_file)
        expected_hsh = os.path.basename(db_file).split('.', 1)[0]
        expected_hsh = expected_hsh.split('_', 1)[0]
        db_replicator.ReplConnection.assert_has_calls([
            mock.call(node, partition, expected_hsh, replicator.logger)])


class TestHandoffsOnly(unittest.TestCase):
    class FakeRing3Nodes(object):
        _replicas = 3

        # Three nodes, two disks each
        devs = [
            dict(id=0, region=1, zone=1,
                 meta='', weight=500.0, ip='10.0.0.1', port=6201,
                 replication_ip='10.0.0.1', replication_port=6201,
                 device='sdp'),
            dict(id=1, region=1, zone=1,
                 meta='', weight=500.0, ip='10.0.0.1', port=6201,
                 replication_ip='10.0.0.1', replication_port=6201,
                 device='sdq'),

            dict(id=2, region=1, zone=1,
                 meta='', weight=500.0, ip='10.0.0.2', port=6201,
                 replication_ip='10.0.0.2', replication_port=6201,
                 device='sdp'),
            dict(id=3, region=1, zone=1,
                 meta='', weight=500.0, ip='10.0.0.2', port=6201,
                 replication_ip='10.0.0.2', replication_port=6201,
                 device='sdq'),

            dict(id=4, region=1, zone=1,
                 meta='', weight=500.0, ip='10.0.0.3', port=6201,
                 replication_ip='10.0.0.3', replication_port=6201,
                 device='sdp'),
            dict(id=5, region=1, zone=1,
                 meta='', weight=500.0, ip='10.0.0.3', port=6201,
                 replication_ip='10.0.0.3', replication_port=6201,
                 device='sdq'),
        ]

        def __init__(self, *a, **kw):
            pass

        def get_part(self, account, container=None, obj=None):
            return 0

        def get_part_nodes(self, part):
            nodes = []
            for offset in range(self._replicas):
                i = (part + offset) % len(self.devs)
                nodes.append(self.devs[i])
            return nodes

        def get_more_nodes(self, part):
            for offset in range(self._replicas, len(self.devs)):
                i = (part + offset) % len(self.devs)
                yield self.devs[i]

    def _make_fake_db(self, disk, partition, db_hash):
        directories = [
            os.path.join(self.root, disk),
            os.path.join(self.root, disk, 'containers'),
            os.path.join(self.root, disk, 'containers', str(partition)),
            os.path.join(self.root, disk, 'containers', str(partition),
                         db_hash[-3:]),
            os.path.join(self.root, disk, 'containers', str(partition),
                         db_hash[-3:], db_hash)]

        for d in directories:
            try:
                os.mkdir(d)
            except OSError as err:
                if err.errno != errno.EEXIST:
                    raise
        file_path = os.path.join(directories[-1], db_hash + ".db")
        with open(file_path, 'w'):
            pass

    def setUp(self):
        self.root = mkdtemp()
        self.logger = debug_logger()

        # object disks; they're just here to make sure they don't trip us up
        os.mkdir(os.path.join(self.root, 'sdc'))
        os.mkdir(os.path.join(self.root, 'sdc', 'objects'))
        os.mkdir(os.path.join(self.root, 'sdd'))
        os.mkdir(os.path.join(self.root, 'sdd', 'objects'))

        # part 0 belongs on sdp
        self._make_fake_db('sdp', 0, '010101013cf2b7979af9eaa71cb67220')

        # part 1 does not belong on sdp
        self._make_fake_db('sdp', 1, 'abababab2b5368158355e799323b498d')

        # part 1 belongs on sdq
        self._make_fake_db('sdq', 1, '02020202e30f696a3cfa63d434a3c94e')

        # part 2 does not belong on sdq
        self._make_fake_db('sdq', 2, 'bcbcbcbc15d3835053d568c57e2c83b5')

    def tearDown(self):
        rmtree(self.root, ignore_errors=True)

    def test_scary_warnings(self):
        replicator = TestReplicator({
            'handoffs_only': 'yes',
            'devices': self.root,
            'bind_port': 6201,
            'mount_check': 'no',
        }, logger=self.logger)

        with patch.object(db_replicator, 'whataremyips',
                          return_value=['10.0.0.1']), \
                patch.object(replicator, '_replicate_object'), \
                patch.object(replicator, 'ring', self.FakeRing3Nodes()):
            replicator.run_once()

        self.assertEqual(
            self.logger.get_lines_for_level('warning'),
            [('Starting replication pass with handoffs_only and/or '
<<<<<<< HEAD
              'handoffs_delete enabled. This '
              'mode is not intended for normal operation; use '
              'these options with care.'),
             ('Finished replication pass with handoffs_only and/or '
              'handoffs_delete enabled. If these are no longer required, '
              'disable it.')])
=======
              'handoffs_delete enabled. These '
              'modes are not intended for normal operation; use '
              'these options with care.'),
             ('Finished replication pass with handoffs_only and/or '
              'handoffs_delete enabled. If these are no longer required, '
              'disable them.')])
>>>>>>> 53b3d431

    def test_skips_primary_partitions(self):
        replicator = TestReplicator({
            'handoffs_only': 'yes',
            'devices': self.root,
            'bind_port': 6201,
            'mount_check': 'no',
        })

        with patch.object(db_replicator, 'whataremyips',
                          return_value=['10.0.0.1']), \
                patch.object(replicator, '_replicate_object') as mock_repl, \
                patch.object(replicator, 'ring', self.FakeRing3Nodes()):
            replicator.run_once()

        self.assertEqual(sorted(mock_repl.mock_calls), [
            mock.call('1', os.path.join(
                self.root, 'sdp', 'containers', '1', '98d',
                'abababab2b5368158355e799323b498d',
                'abababab2b5368158355e799323b498d.db'), 0),
            mock.call('2', os.path.join(
                self.root, 'sdq', 'containers', '2', '3b5',
                'bcbcbcbc15d3835053d568c57e2c83b5',
                'bcbcbcbc15d3835053d568c57e2c83b5.db'), 1)])

    def test_override_partitions(self):
        replicator = TestReplicator({
            'devices': self.root,
            'bind_port': 6201,
            'mount_check': 'no',
        })

        with patch.object(db_replicator, 'whataremyips',
                          return_value=['10.0.0.1']), \
                patch.object(replicator, '_replicate_object') as mock_repl, \
                patch.object(replicator, 'ring', self.FakeRing3Nodes()):
            replicator.run_once(partitions="0,2")

        self.assertEqual(sorted(mock_repl.mock_calls), [
            mock.call('0', os.path.join(
                self.root, 'sdp', 'containers', '0', '220',
                '010101013cf2b7979af9eaa71cb67220',
                '010101013cf2b7979af9eaa71cb67220.db'), 0),
            mock.call('2', os.path.join(
                self.root, 'sdq', 'containers', '2', '3b5',
                'bcbcbcbc15d3835053d568c57e2c83b5',
                'bcbcbcbc15d3835053d568c57e2c83b5.db'), 1)])

    def test_override_devices(self):
        replicator = TestReplicator({
            'devices': self.root,
            'bind_port': 6201,
            'mount_check': 'no',
        })

        with patch.object(db_replicator, 'whataremyips',
                          return_value=['10.0.0.1']), \
                patch.object(replicator, '_replicate_object') as mock_repl, \
                patch.object(replicator, 'ring', self.FakeRing3Nodes()):
            replicator.run_once(devices="sdp")

        self.assertEqual(sorted(mock_repl.mock_calls), [
            mock.call('0', os.path.join(
                self.root, 'sdp', 'containers', '0', '220',
                '010101013cf2b7979af9eaa71cb67220',
                '010101013cf2b7979af9eaa71cb67220.db'), 0),
            mock.call('1', os.path.join(
                self.root, 'sdp', 'containers', '1', '98d',
                'abababab2b5368158355e799323b498d',
                'abababab2b5368158355e799323b498d.db'), 0)])

    def test_override_devices_and_partitions(self):
        replicator = TestReplicator({
            'devices': self.root,
            'bind_port': 6201,
            'mount_check': 'no',
        })

        with patch.object(db_replicator, 'whataremyips',
                          return_value=['10.0.0.1']), \
                patch.object(replicator, '_replicate_object') as mock_repl, \
                patch.object(replicator, 'ring', self.FakeRing3Nodes()):
            replicator.run_once(partitions="0,2", devices="sdp")

        self.assertEqual(sorted(mock_repl.mock_calls), [
            mock.call('0', os.path.join(
                self.root, 'sdp', 'containers', '0', '220',
                '010101013cf2b7979af9eaa71cb67220',
                '010101013cf2b7979af9eaa71cb67220.db'), 0)])


class TestReplToNode(unittest.TestCase):
    def setUp(self):
        db_replicator.ring = FakeRing()
        self.delete_db_calls = []
        self.broker = FakeBroker()
        self.replicator = TestReplicator({'per_diff': 10})
        self.fake_node = {'ip': '127.0.0.1', 'device': 'sda1', 'port': 1000}
        self.fake_info = {'id': 'a', 'point': -1, 'max_row': 20, 'hash': 'b',
                          'created_at': 100, 'put_timestamp': 0,
                          'delete_timestamp': 0, 'count': 0,
                          'metadata': json.dumps({
                              'Test': ('Value', normalize_timestamp(1))})}
        self.replicator.logger = mock.Mock()
        self.replicator._rsync_db = mock.Mock(return_value=True)
        self.replicator._usync_db = mock.Mock(return_value=True)
        self.http = ReplHttp('{"id": 3, "point": -1}')
        self.replicator._http_connect = lambda *args: self.http

    def test_repl_to_node_usync_success(self):
        rinfo = {"id": 3, "point": -1, "max_row": 10, "hash": "c"}
        self.http = ReplHttp(json.dumps(rinfo))
        local_sync = self.broker.get_sync()
        self.assertEqual(self.replicator._repl_to_node(
            self.fake_node, self.broker, '0', self.fake_info), True)
        self.replicator._usync_db.assert_has_calls([
            mock.call(max(rinfo['point'], local_sync), self.broker,
                      self.http, rinfo['id'], self.fake_info['id'])
        ])

    def test_repl_to_node_rsync_success(self):
        rinfo = {"id": 3, "point": -1, "max_row": 9, "hash": "c"}
        self.http = ReplHttp(json.dumps(rinfo))
        self.broker.get_sync()
        self.assertEqual(self.replicator._repl_to_node(
            self.fake_node, self.broker, '0', self.fake_info), True)
        self.replicator.logger.increment.assert_has_calls([
            mock.call.increment('remote_merges')
        ])
        self.replicator._rsync_db.assert_has_calls([
            mock.call(self.broker, self.fake_node, self.http,
                      self.fake_info['id'],
                      replicate_method='rsync_then_merge',
                      replicate_timeout=(self.fake_info['count'] / 2000),
                      different_region=False)
        ])

    def test_repl_to_node_already_in_sync(self):
        rinfo = {"id": 3, "point": -1, "max_row": 20, "hash": "b"}
        self.http = ReplHttp(json.dumps(rinfo))
        self.broker.get_sync()
        self.assertEqual(self.replicator._repl_to_node(
            self.fake_node, self.broker, '0', self.fake_info), True)
        self.assertEqual(self.replicator._rsync_db.call_count, 0)
        self.assertEqual(self.replicator._usync_db.call_count, 0)

    def test_repl_to_node_metadata_update(self):
        now = Timestamp(time.time()).internal
        rmetadata = {"X-Container-Sysmeta-Test": ("XYZ", now)}
        rinfo = {"id": 3, "point": -1, "max_row": 20, "hash": "b",
                 "metadata": json.dumps(rmetadata)}
        self.http = ReplHttp(json.dumps(rinfo))
        self.broker.get_sync()
        self.assertEqual(self.replicator._repl_to_node(
            self.fake_node, self.broker, '0', self.fake_info), True)
        metadata = self.broker.metadata
        self.assertIn("X-Container-Sysmeta-Test", metadata)
        self.assertEqual("XYZ", metadata["X-Container-Sysmeta-Test"][0])
        self.assertEqual(now, metadata["X-Container-Sysmeta-Test"][1])

    def test_repl_to_node_not_found(self):
        self.http = ReplHttp('{"id": 3, "point": -1}', set_status=404)
        self.assertEqual(self.replicator._repl_to_node(
            self.fake_node, self.broker, '0', self.fake_info, False), True)
        self.replicator.logger.increment.assert_has_calls([
            mock.call.increment('rsyncs')
        ])
        self.replicator._rsync_db.assert_has_calls([
            mock.call(self.broker, self.fake_node, self.http,
                      self.fake_info['id'], different_region=False)
        ])

    def test_repl_to_node_drive_not_mounted(self):
        self.http = ReplHttp('{"id": 3, "point": -1}', set_status=507)

        self.assertRaises(DriveNotMounted, self.replicator._repl_to_node,
                          self.fake_node, FakeBroker(), '0', self.fake_info)

    def test_repl_to_node_300_status(self):
        self.http = ReplHttp('{"id": 3, "point": -1}', set_status=300)

        self.assertFalse(self.replicator._repl_to_node(
            self.fake_node, FakeBroker(), '0', self.fake_info))

    def test_repl_to_node_not_response(self):
        self.http = mock.Mock(replicate=mock.Mock(return_value=None))
        self.assertEqual(self.replicator._repl_to_node(
            self.fake_node, FakeBroker(), '0', self.fake_info), False)

    def test_repl_to_node_small_container_always_usync(self):
        # Tests that a small container that is > 50% out of sync will
        # still use usync.
        rinfo = {"id": 3, "point": -1, "hash": "c"}

        # Turn per_diff back to swift's default.
        self.replicator.per_diff = 1000
        for r, l in ((5, 20), (40, 100), (450, 1000), (550, 1500)):
            rinfo['max_row'] = r
            self.fake_info['max_row'] = l
            self.replicator._usync_db = mock.Mock(return_value=True)
            self.http = ReplHttp(json.dumps(rinfo))
            local_sync = self.broker.get_sync()
            self.assertEqual(self.replicator._repl_to_node(
                self.fake_node, self.broker, '0', self.fake_info), True)
            self.replicator._usync_db.assert_has_calls([
                mock.call(max(rinfo['point'], local_sync), self.broker,
                          self.http, rinfo['id'], self.fake_info['id'])
            ])


class ExampleReplicator(db_replicator.Replicator):
    # We need to have a valid server_type
    server_type = 'object'
    brokerclass = ExampleBroker
    datadir = 'fake'
    default_port = 1000


class TestReplicatorSync(unittest.TestCase):

    # override in subclass
    backend = ExampleReplicator.brokerclass
    datadir = ExampleReplicator.datadir
    replicator_daemon = ExampleReplicator
    replicator_rpc = db_replicator.ReplicatorRpc

    def setUp(self):
        self.root = mkdtemp()
        self.rpc = self.replicator_rpc(
            self.root, self.datadir, self.backend, mount_check=False,
            logger=debug_logger())
        FakeReplConnection = attach_fake_replication_rpc(self.rpc)
        self._orig_ReplConnection = db_replicator.ReplConnection
        db_replicator.ReplConnection = FakeReplConnection
        self._orig_Ring = db_replicator.ring.Ring
        self._ring = unit.FakeRing()
        db_replicator.ring.Ring = lambda *args, **kwargs: self._get_ring()
        self.logger = debug_logger()

    def tearDown(self):
        db_replicator.ReplConnection = self._orig_ReplConnection
        db_replicator.ring.Ring = self._orig_Ring
        rmtree(self.root)

    def _get_ring(self):
        return self._ring

    def _get_broker(self, account, container=None, node_index=0):
        hash_ = hash_path(account, container)
        part, nodes = self._ring.get_nodes(account, container)
        drive = nodes[node_index]['device']
        db_path = os.path.join(self.root, drive,
                               storage_directory(self.datadir, part, hash_),
                               hash_ + '.db')
        return self.backend(db_path, account=account, container=container)

    def _get_broker_part_node(self, broker):
        part, nodes = self._ring.get_nodes(broker.account, broker.container)
        storage_dir = broker.db_file[len(self.root):].lstrip(os.path.sep)
        broker_device = storage_dir.split(os.path.sep, 1)[0]
        for node in nodes:
            if node['device'] == broker_device:
                return part, node

    def _get_daemon(self, node, conf_updates):
        conf = {
            'devices': self.root,
            'recon_cache_path': self.root,
            'mount_check': 'false',
            'bind_port': node['replication_port'],
        }
        if conf_updates:
            conf.update(conf_updates)
        return self.replicator_daemon(conf, logger=self.logger)

    def _install_fake_rsync_file(self, daemon, captured_calls=None):
        def _rsync_file(db_file, remote_file, **kwargs):
            if captured_calls is not None:
                captured_calls.append((db_file, remote_file, kwargs))
            remote_server, remote_path = remote_file.split('/', 1)
            dest_path = os.path.join(self.root, remote_path)
            copy(db_file, dest_path)
            return True
        daemon._rsync_file = _rsync_file

    def _run_once(self, node, conf_updates=None, daemon=None):
        daemon = daemon or self._get_daemon(node, conf_updates)
        self._install_fake_rsync_file(daemon)
        with mock.patch('swift.common.db_replicator.whataremyips',
                        new=lambda *a, **kw: [node['replication_ip']]), \
                unit.mock_check_drive(isdir=not daemon.mount_check,
                                      ismount=daemon.mount_check):
            daemon.run_once()
        return daemon

    def test_local_ids(self):
        for drive in ('sda', 'sdb', 'sdd'):
            os.makedirs(os.path.join(self.root, drive, self.datadir))
        for node in self._ring.devs:
            daemon = self._run_once(node)
            if node['device'] == 'sdc':
                self.assertEqual(daemon._local_device_ids, {})
            else:
                self.assertEqual(daemon._local_device_ids,
                                 {node['id']: node})

    def test_clean_up_after_deleted_brokers(self):
        broker = self._get_broker('a', 'c', node_index=0)
        part, node = self._get_broker_part_node(broker)
        part = str(part)
        daemon = self._run_once(node)
        # create a super old broker and delete it!
        forever_ago = time.time() - daemon.reclaim_age
        put_timestamp = normalize_timestamp(forever_ago - 2)
        delete_timestamp = normalize_timestamp(forever_ago - 1)
        broker.initialize(put_timestamp)
        broker.delete_db(delete_timestamp)
        # if we have a container broker make sure it's reported
        if hasattr(broker, 'reported'):
            info = broker.get_info()
            broker.reported(info['put_timestamp'],
                            info['delete_timestamp'],
                            info['object_count'],
                            info['bytes_used'])
        info = broker.get_replication_info()
        self.assertTrue(daemon.report_up_to_date(info))
        # we have a part dir
        part_root = os.path.join(self.root, node['device'], self.datadir)
        parts = os.listdir(part_root)
        self.assertEqual([part], parts)
        # with a single suffix
        suff = os.listdir(os.path.join(part_root, part))
        self.assertEqual(1, len(suff))
        # running replicator will remove the deleted db
        daemon = self._run_once(node, daemon=daemon)
        self.assertEqual(1, daemon.stats['remove'])
        # which also takes out the empty part dir
        parts = os.listdir(part_root)
        self.assertEqual(0, len(parts))

    def test_rsync_then_merge(self):
        # setup current db (and broker)
        broker = self._get_broker('a', 'c', node_index=0)
        part, node = self._get_broker_part_node(broker)
        part = str(part)
        put_timestamp = normalize_timestamp(time.time())
        broker.initialize(put_timestamp)
        put_metadata = {'example-meta': ['bah', put_timestamp]}
        broker.update_metadata(put_metadata)

        # sanity (re-open, and the db keeps the metadata)
        broker = self._get_broker('a', 'c', node_index=0)
        self.assertEqual(put_metadata, broker.metadata)

        # create rsynced db in tmp dir
        obj_hash = hash_path('a', 'c')
        rsynced_db_broker = self.backend(
            os.path.join(self.root, node['device'], 'tmp', obj_hash + '.db'),
            account='a', container='b')
        rsynced_db_broker.initialize(put_timestamp)

        # do rysnc_then_merge
        rpc = db_replicator.ReplicatorRpc(
            self.root, self.datadir, self.backend, False)
        response = rpc.dispatch((node['device'], part, obj_hash),
                                ['rsync_then_merge', obj_hash + '.db', 'arg2'])
        # sanity
        self.assertEqual('204 No Content', response.status)
        self.assertEqual(204, response.status_int)

        # re-open the db
        broker = self._get_broker('a', 'c', node_index=0)
        # keep the metadata in existing db
        self.assertEqual(put_metadata, broker.metadata)

    def test_replicator_sync(self):
        # setup current db (and broker)
        broker = self._get_broker('a', 'c', node_index=0)
        part, node = self._get_broker_part_node(broker)
        part = str(part)
        put_timestamp = normalize_timestamp(time.time())
        broker.initialize(put_timestamp)
        put_metadata = {'example-meta': ['bah', put_timestamp]}
        sync_local_metadata = {
            "meta1": ["data1", put_timestamp],
            "meta2": ["data2", put_timestamp]}
        broker.update_metadata(put_metadata)

        # sanity (re-open, and the db keeps the metadata)
        broker = self._get_broker('a', 'c', node_index=0)
        self.assertEqual(put_metadata, broker.metadata)

        # do rysnc_then_merge
        rpc = db_replicator.ReplicatorRpc(
            self.root, self.datadir, ExampleBroker, False)
        response = rpc.sync(
            broker, (broker.get_sync('id_') + 1, 12345, 'id_',
                     put_timestamp, put_timestamp, '0',
                     json.dumps(sync_local_metadata)))
        # sanity
        self.assertEqual('200 OK', response.status)
        self.assertEqual(200, response.status_int)

        # re-open the db
        broker = self._get_broker('a', 'c', node_index=0)
        # keep the both metadata in existing db and local db
        expected = put_metadata.copy()
        expected.update(sync_local_metadata)
        self.assertEqual(expected, broker.metadata)


if __name__ == '__main__':
    unittest.main()<|MERGE_RESOLUTION|>--- conflicted
+++ resolved
@@ -1906,21 +1906,12 @@
         self.assertEqual(
             self.logger.get_lines_for_level('warning'),
             [('Starting replication pass with handoffs_only and/or '
-<<<<<<< HEAD
-              'handoffs_delete enabled. This '
-              'mode is not intended for normal operation; use '
-              'these options with care.'),
-             ('Finished replication pass with handoffs_only and/or '
-              'handoffs_delete enabled. If these are no longer required, '
-              'disable it.')])
-=======
               'handoffs_delete enabled. These '
               'modes are not intended for normal operation; use '
               'these options with care.'),
              ('Finished replication pass with handoffs_only and/or '
               'handoffs_delete enabled. If these are no longer required, '
               'disable them.')])
->>>>>>> 53b3d431
 
     def test_skips_primary_partitions(self):
         replicator = TestReplicator({

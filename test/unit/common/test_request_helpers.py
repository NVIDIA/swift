--- conflicted
+++ resolved
@@ -474,11 +474,7 @@
                          'Invalid reserved name')
 
     def test_is_open_expired(self):
-<<<<<<< HEAD
-        app = argparse.Namespace(enable_open_expired=False)
-=======
         app = argparse.Namespace(allow_open_expired=False)
->>>>>>> 6bd40bdd
         req = Request.blank('/v1/a/c/o', headers={'X-Open-Expired': 'yes'})
         self.assertFalse(rh.is_open_expired(app, req))
         req = Request.blank('/v1/a/c/o', headers={'X-Open-Expired': 'no'})
@@ -486,11 +482,7 @@
         req = Request.blank('/v1/a/c/o', headers={})
         self.assertFalse(rh.is_open_expired(app, req))
 
-<<<<<<< HEAD
-        app = argparse.Namespace(enable_open_expired=True)
-=======
         app = argparse.Namespace(allow_open_expired=True)
->>>>>>> 6bd40bdd
         req = Request.blank('/v1/a/c/o', headers={'X-Open-Expired': 'no'})
         self.assertFalse(rh.is_open_expired(app, req))
         req = Request.blank('/v1/a/c/o', headers={})

--- conflicted
+++ resolved
@@ -1412,10 +1412,7 @@
         self.assertEqual(1, len(app._calls))
         self.assertEqual({}, app.unread_requests)
         self.assertEqual({}, app.unclosed_requests)
-<<<<<<< HEAD
-=======
         self.assertEqual(app.backend_user_agent, 'test')
->>>>>>> 32b306c7
         self.assertEqual(204, resp.status_int)
         self.assertEqual({
             'Content-Length': '0',

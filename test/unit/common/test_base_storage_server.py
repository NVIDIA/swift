# Copyright (c) 2010-2015 OpenStack Foundation
#
# Licensed under the Apache License, Version 2.0 (the "License");
# you may not use this file except in compliance with the License.
# You may obtain a copy of the License at
#
#    http://www.apache.org/licenses/LICENSE-2.0
#
# Unless required by applicable law or agreed to in writing, software
# distributed under the License is distributed on an "AS IS" BASIS,
# WITHOUT WARRANTIES OR CONDITIONS OF ANY KIND, either express or
# implied.
# See the License for the specific language governing permissions and
# limitations under the License.

import contextlib
from collections import defaultdict
from unittest import mock

import time
import unittest
import os

from swift.common.base_storage_server import BaseStorageServer, \
<<<<<<< HEAD
    timing_stats, labeled_timing_stats, slow_request_logging, \
    record_slow_timing
=======
    timing_stats, labeled_timing_stats, request_timing_logging, \
    TimingBreakdown
>>>>>>> d2d50c63
from swift.common.swob import Request, Response, HTTPInsufficientStorage
from test.debug_logger import debug_logger, debug_labeled_statsd_client

from tempfile import mkdtemp
from swift import __version__ as swift_version
from swift.common.utils import get_logger, public, replication
from shutil import rmtree


class FakeOPTIONS(BaseStorageServer):

    server_type = 'test-server'

    def __init__(self, conf, logger=None):
        super(FakeOPTIONS, self).__init__(conf)
        self.logger = logger or get_logger(conf, log_route='test-server')


class FakeANOTHER(FakeOPTIONS):

    @public
    def ANOTHER(self):
        """this is to test adding to allowed_methods"""
        pass

    @replication
    @public
    def REPLICATE(self):
        """this is to test replication_server"""
        pass

    @public
    @replication
    def REPLICATE2(self):
        """this is to test replication_server"""
        pass


class MockLabeledTimingController(object):
    def __init__(self, status, extra_labels=None):
        self.statsd = debug_labeled_statsd_client({})
        self.status = status
        self.extra_labels = extra_labels or {}

    def _update_labels(self, req, labels):
        labels.update(self.extra_labels)

    @labeled_timing_stats(metric='my_timing_metric')
    def handle_req(self, req, timing_stats_labels):
        self._update_labels(req, timing_stats_labels)
        if isinstance(self.status, Exception):
            raise self.status
        return Response(status=self.status)


class TestLabeledTimingStatsDecorator(unittest.TestCase):

    @contextlib.contextmanager
    def _patch_time(self):
        now = time.time()
        with mock.patch('swift.common.utils.time.time', return_value=now):
            yield now

    def test_labeled_timing_stats_get_200(self):
        req = Request.blank('/v1/a/c/o')
        mock_controller = MockLabeledTimingController(200)
        with self._patch_time() as now:
            mock_controller.handle_req(req)
        self.assertEqual(
            {'timing_since': [(('my_timing_metric', now), {
                'labels': {
                    'method': 'GET',
                    'status': 200,
                }
            })]},
            mock_controller.statsd.calls)

    def test_labeled_timing_stats_head_500(self):
        req = Request.blank('/v1/a/c/o', method='HEAD')
        mock_controller = MockLabeledTimingController(500)
        with self._patch_time() as now:
            mock_controller.handle_req(req)
        self.assertEqual(
            {'timing_since': [(('my_timing_metric', now), {
                'labels': {
                    'method': 'HEAD',
                    'status': 500,
                }
            })]},
            mock_controller.statsd.calls)

    def test_labeled_timing_stats_head_507_exception(self):
        req = Request.blank('/v1/a/c/o', method='HEAD')
        mock_controller = MockLabeledTimingController(
            HTTPInsufficientStorage())
        with self._patch_time() as now:
            mock_controller.handle_req(req)
        self.assertEqual(
            {'timing_since': [(('my_timing_metric', now), {
                'labels': {
                    'method': 'HEAD',
                    'status': 507,
                }
            })]},
            mock_controller.statsd.calls)

    def test_labeled_timing_stats_extra_labels(self):
        req = Request.blank('/v1/AUTH_test/c/o')
        mock_controller = MockLabeledTimingController(
            206, extra_labels={'account': 'AUTH_test'})
        with self._patch_time() as now:
            mock_controller.handle_req(req)
        self.assertEqual(
            {'timing_since': [(('my_timing_metric', now), {
                'labels': {
                    'account': 'AUTH_test',
                    'method': 'GET',
                    'status': 206,
                }
            })]},
            mock_controller.statsd.calls)

    def test_labeled_timing_stats_can_not_override_status(self):
        req = Request.blank('/v1/AUTH_test/c/o')
        mock_controller = MockLabeledTimingController(
            404, extra_labels={'status': 200})
        with self._patch_time() as now:
            mock_controller.handle_req(req)
        self.assertEqual(
            {'timing_since': [(('my_timing_metric', now), {
                'labels': {
                    'method': 'GET',
                    'status': 404,
                }
            })]},
            mock_controller.statsd.calls)

    def test_labeled_timing_stats_can_not_override_method(self):
        req = Request.blank('/v1/AUTH_test/c/o', method='POST')
        mock_controller = MockLabeledTimingController(
            412, extra_labels={'method': 'GET'})
        with self._patch_time() as now:
            mock_controller.handle_req(req)
        self.assertEqual(
            {'timing_since': [(('my_timing_metric', now), {
                'labels': {
                    'method': 'POST',
                    'status': 412,
                }
            })]},
            mock_controller.statsd.calls)

    def test_labeled_timing_stats_really_can_not_override_method(self):

        class MutilatingController(MockLabeledTimingController):

            def _update_labels(self, req, labels):
                req.method = 'BANANA'

        req = Request.blank('/v1/AUTH_test/c/o', method='POST')
        mock_controller = MutilatingController(412)
        with self._patch_time() as now:
            mock_controller.handle_req(req)
        self.assertEqual('BANANA', req.method)
        self.assertEqual(
            {'timing_since': [(('my_timing_metric', now), {
                'labels': {
                    'method': 'POST',
                    'status': 412,
                }
            })]},
            mock_controller.statsd.calls)

    def test_labeled_timing_stats_cannot_remove_labels(self):

        class MutilatingController(MockLabeledTimingController):

            def _update_labels(self, req, labels):
                labels.clear()

        req = Request.blank('/v1/AUTH_test/c/o', method='DELETE')
        mock_controller = MutilatingController('42 bad stuff')
        with self._patch_time() as now:
            mock_controller.handle_req(req)
        self.assertEqual(
            {'timing_since': [(('my_timing_metric', now), {
                'labels': {
                    'method': 'DELETE',
                    # resp.status_int knows how to do it
                    'status': 42,
                }
            })]},
            mock_controller.statsd.calls)


<<<<<<< HEAD
class TestSlowRequestLoggingDecorator(unittest.TestCase):
=======
class TestTimingBreakdown(unittest.TestCase):

    def test_init_default_start_time(self):
        with mock.patch('time.time', return_value=1000.0):
            tb = TimingBreakdown()
        self.assertEqual(tb._breakdown, [])
        self.assertEqual(tb._last_time, 1000.0)

    def test_init_explicit_start_time(self):
        tb = TimingBreakdown(start_time=500.0)
        self.assertEqual(tb._breakdown, [])
        self.assertEqual(tb._last_time, 500.0)

    def test_record_single_event(self):
        tb = TimingBreakdown(start_time=1000.0)
        with mock.patch('time.time', return_value=1001.5):
            tb.record('event1')
        self.assertEqual(tb.breakdown, [('event1', 1.5)])
        self.assertEqual(tb._last_time, 1001.5)

    def test_record_multiple_events(self):
        tb = TimingBreakdown(start_time=1000.0)
        with mock.patch('time.time', side_effect=[1001.5, 1003.0]):
            tb.record('event1')
            tb.record('event2')
        expected = [('event1', 1.5), ('event2', 1.5)]
        self.assertEqual(tb.breakdown, expected)
        self.assertEqual(tb._last_time, 1003.0)

    def test_record_preserves_order(self):
        tb = TimingBreakdown(start_time=1000.0)
        with mock.patch('time.time', side_effect=[1001.0, 1002.0, 1003.0]):
            tb.record('third')
            tb.record('first')
            tb.record('second')
        # Check that order is preserved
        breakdown_events = [event for event, duration in tb.breakdown]
        self.assertEqual(breakdown_events, ['third', 'first', 'second'])

    def test_record_allows_duplicate_keys(self):
        tb = TimingBreakdown(start_time=1000.0)
        with mock.patch('time.time', side_effect=[1001.0, 1002.5]):
            tb.record('event1')
            tb.record('event1')  # Same key again
        expected = [('event1', 1.0), ('event1', 1.5)]
        self.assertEqual(tb.breakdown, expected)

    def test_zero_elapsed_time(self):
        tb = TimingBreakdown(start_time=1000.0)
        with mock.patch('time.time', return_value=1000.0):  # Same time
            tb.record('instant')
        self.assertEqual(tb.breakdown, [('instant', 0.0)])


class TestRequestTimingLoggingDecorator(unittest.TestCase):
>>>>>>> d2d50c63

    def test_slow_operation_with_breakdown(self):

        class SlowController(object):
            slow_threshold = 0.1

            def __init__(self, status):
                self.status = status
                self.logger = debug_logger()

<<<<<<< HEAD
            @slow_request_logging(threshold_attr='slow_threshold')
            def handle_slow_req(self, req, timing_breakdown):
                timing_breakdown['operation_1'] = 0.011
                timing_breakdown['operation_2'] = 0.07
                timing_breakdown['operation_3'] = 0.02
=======
            @request_timing_logging(threshold_attr='slow_threshold')
            def handle_slow_req(self, req, timing_breakdown):
                # Simulate operations with specific durations
                timing_breakdown.record('operation_1')  # 0.011s
                timing_breakdown.record('operation_2')  # 0.070s
                timing_breakdown.record('operation_3')  # 0.020s
>>>>>>> d2d50c63
                return Response(status=self.status)

        req = Request.blank('/v1/a/c/o')
        controller = SlowController(200)
<<<<<<< HEAD
        now = time.time()
        with mock.patch('time.time', side_effect=[now, now + 0.101]):
            controller.handle_slow_req(req)

        error_lines = controller.logger.get_lines_for_level('warning')
        self.assertEqual(1, len(error_lines))
        self.assertEqual('Slow GET (0.101s) for /v1/a/c/o, status 200, '
                         'operation_1=0.011s, operation_2=0.070s, '
                         'operation_3=0.020s', error_lines[0])
=======
        with mock.patch('time.time', side_effect=[
                1000.0,      # start_time in decorator
                1000.011,    # operation_1 record
                1000.081,    # operation_2 record
                1000.101,    # operation_3 record
                1000.101]):  # total_time in decorator
            controller.handle_slow_req(req)

        error_lines = controller.logger.get_lines_for_level('warning')
        self.assertEqual(['Slow GET (0.101s) for /v1/a/c/o, status 200, '
                          'start_time=1000.000, operation_1=0.011s, '
                          'operation_2=0.070s, operation_3=0.020s'],
                         error_lines)
>>>>>>> d2d50c63

    def test_slow_operation_empty_breakdown(self):

        class SlowController(object):
            slow_threshold = 0.1

            def __init__(self, status):
                self.status = status
                self.logger = debug_logger()

<<<<<<< HEAD
            @slow_request_logging(threshold_attr='slow_threshold')
            def handle_slow_req(self, req, timing_breakdown):
=======
            @request_timing_logging(threshold_attr='slow_threshold')
            def handle_slow_req(self, req, timing_breakdown):
                # Don't record any timing events
>>>>>>> d2d50c63
                return Response(status=self.status)

        req = Request.blank('/v1/a/c/o')
        controller = SlowController(200)
<<<<<<< HEAD
        now = time.time()
=======
        now = 1000.0
>>>>>>> d2d50c63
        with mock.patch('time.time', side_effect=[now, now + 0.15]):
            controller.handle_slow_req(req)

        error_lines = controller.logger.get_lines_for_level('warning')
<<<<<<< HEAD
        self.assertEqual(1, len(error_lines))
        self.assertEqual('Slow GET (0.150s) for /v1/a/c/o, status 200, ',
                         error_lines[0])
=======
        self.assertEqual(['Slow GET (0.150s) for /v1/a/c/o, status 200, '
                          'start_time=1000.000, '],
                         error_lines)
>>>>>>> d2d50c63

    def test_fast_operation_no_warning(self):

        class SlowController(object):
            slow_threshold = 0.1

            def __init__(self, status):
                self.status = status
                self.logger = debug_logger()

<<<<<<< HEAD
            @slow_request_logging(threshold_attr='slow_threshold')
            def handle_slow_req(self, req, timing_breakdown):
                timing_breakdown['operation_1'] = 0.099
=======
            @request_timing_logging(threshold_attr='slow_threshold')
            def handle_slow_req(self, req, timing_breakdown):
                # Simulate a fast operation
                timing_breakdown.record('operation_1')  # 0.099s
>>>>>>> d2d50c63
                return Response(status=self.status)

        req = Request.blank('/v1/a/c/o')
        controller = SlowController(200)
<<<<<<< HEAD
        now = time.time()
        with mock.patch('time.time', side_effect=[now, now + 0.099]):
            controller.handle_slow_req(req)

        error_lines = controller.logger.get_lines_for_level('warning')
        self.assertEqual(0, len(error_lines))

    def test_no_slow_threshold_attr(self):

        class NormalController(object):
=======
        # Mock time.time() calls: start_time, operation_1, end_time
        with mock.patch('time.time', side_effect=[1000.0, 1000.099, 1000.099]):
            controller.handle_slow_req(req)

        error_lines = controller.logger.get_lines_for_level('warning')
        self.assertFalse(error_lines)

    def test_disabled_threshold_no_warning(self):

        class DisabledController(object):
            slow_threshold = -1  # Disabled threshold

>>>>>>> d2d50c63
            def __init__(self, status):
                self.status = status
                self.logger = debug_logger()

<<<<<<< HEAD
            # No threshold_attr attribute, the default threshold is used.
            @slow_request_logging()
            def handle_req(self, req, timing_breakdown):
                timing_breakdown['operation_1'] = 59.0
                return Response(status=self.status)

        req = Request.blank('/v1/a/c/o')
        controller = NormalController(200)
        now = time.time()
        with mock.patch('time.time', side_effect=[now, now + 59.9]):
            controller.handle_req(req)

        error_lines = controller.logger.get_lines_for_level('warning')
        self.assertEqual(0, len(error_lines))

        req = Request.blank('/v1/a/c/o')
        now = time.time()
        with mock.patch('time.time', side_effect=[now, now + 60.1]):
            controller.handle_req(req)

        error_lines = controller.logger.get_lines_for_level('warning')
        self.assertEqual(1, len(error_lines))
        self.assertEqual('Slow GET (60.100s) for /v1/a/c/o, status 200, '
                         'operation_1=59.000s',
                         error_lines[0])
=======
            @request_timing_logging(threshold_attr='slow_threshold')
            def handle_slow_req(self, req, timing_breakdown):
                # Simulate very slow operations
                timing_breakdown.record('operation_1')  # 5.0s
                timing_breakdown.record('operation_2')  # 10.0s
                return Response(status=self.status)

        req = Request.blank('/v1/a/c/o')
        controller = DisabledController(200)
        with mock.patch('time.time', side_effect=[
                1000.0,      # start_time in decorator
                1005.0,      # operation_1 record (5s)
                1015.0,      # operation_2 record (10s)
                1020.0]):    # total_time in decorator (20s total)
            controller.handle_slow_req(req)

        # Should not log any warnings despite very slow operation
        error_lines = controller.logger.get_lines_for_level('warning')
        self.assertFalse(error_lines)

    def test_zero_threshold_logs_everything(self):

        class ZeroThresholdController(object):
            slow_threshold = 0

            def __init__(self, status):
                self.status = status
                self.logger = debug_logger()

            @request_timing_logging(threshold_attr='slow_threshold')
            def handle_slow_req(self, req, timing_breakdown):
                # Simulate tiny operation
                timing_breakdown.record('operation_1')  # 0.001s
                return Response(status=self.status)

        req = Request.blank('/v1/a/c/o')
        controller = ZeroThresholdController(200)
        with mock.patch('time.time', side_effect=[
                1000.0,      # start_time in decorator
                1000.001,    # operation_1 record
                1000.002]):  # total_time in decorator
            controller.handle_slow_req(req)

        error_lines = controller.logger.get_lines_for_level('warning')
        self.assertEqual(['Slow GET (0.002s) for /v1/a/c/o, status 200, '
                          'start_time=1000.000, operation_1=0.001s'],
                         error_lines)

    def test_no_slow_threshold_attr(self):

        class NormalController(object):
            def __init__(self, status):
                self.status = status
                self.logger = debug_logger()

            def handle_req(self, req, timing_breakdown):
                with mock.patch('time.time', return_value=1059.0):
                    timing_breakdown.record('operation_1')  # 59.0s
                return Response(status=self.status)

        controller = NormalController(200)
        with self.assertRaises(TypeError):
            # Decorator is applied without threshold_attr
            _ = request_timing_logging()(controller.handle_req)
>>>>>>> d2d50c63

    def test_missing_threshold_value(self):

        class NormalController(object):
<<<<<<< HEAD
            # No slow_threshold_attr value, the default threshold is used.
=======
            # No slow_threshold attribute
>>>>>>> d2d50c63

            def __init__(self, status):
                self.status = status
                self.logger = debug_logger()

<<<<<<< HEAD
            @slow_request_logging(threshold_attr='slow_threshold')
            def handle_req(self, req, timing_breakdown):
                timing_breakdown['operation_1'] = 59.0
=======
            @request_timing_logging(threshold_attr='slow_threshold')
            def handle_req(self, req, timing_breakdown):
                with mock.patch('time.time', return_value=1059.0):
                    timing_breakdown.record('operation_1')  # 59.0s
>>>>>>> d2d50c63
                return Response(status=self.status)

        req = Request.blank('/v1/a/c/o')
        controller = NormalController(200)
<<<<<<< HEAD
        now = time.time()
        with mock.patch('time.time', side_effect=[now, now + 59.9]):
            controller.handle_req(req)

        error_lines = controller.logger.get_lines_for_level('warning')
        self.assertEqual(0, len(error_lines))

        req = Request.blank('/v1/a/c/o')
        now = time.time()
        with mock.patch('time.time', side_effect=[now, now + 60.1]):
            controller.handle_req(req)

        error_lines = controller.logger.get_lines_for_level('warning')
        self.assertEqual(1, len(error_lines))
        self.assertEqual('Slow GET (60.100s) for /v1/a/c/o, status 200, '
                         'operation_1=59.000s',
                         error_lines[0])

=======

        # Should raise AttributeError: 'slow_threshold' doesn't exist
        with self.assertRaises(AttributeError):
            controller.handle_req(req)

>>>>>>> d2d50c63
    def test_slow_operation_with_exception(self):

        class SlowExceptionController(object):
            slow_threshold = 0.1

            def __init__(self, status):
                self.status = status
                self.logger = debug_logger()

<<<<<<< HEAD
            @slow_request_logging(threshold_attr='slow_threshold')
            def handle_req(self, req, timing_breakdown):
                timing_breakdown['before_error'] = 0.05
=======
            @request_timing_logging(threshold_attr='slow_threshold')
            def handle_req(self, req, timing_breakdown):
                # Simulate operation before error
                timing_breakdown.record('before_error')  # 0.05s
>>>>>>> d2d50c63
                raise HTTPInsufficientStorage()

        req = Request.blank('/v1/a/c/o')
        controller = SlowExceptionController(None)
<<<<<<< HEAD
        now = time.time()
        with mock.patch('time.time', side_effect=[now, now + 0.15]):
            controller.handle_req(req)

        error_lines = controller.logger.get_lines_for_level('warning')
        self.assertEqual(1, len(error_lines))
        self.assertEqual('Slow GET (0.150s) for /v1/a/c/o, status 507, '
                         'before_error=0.050s',
                         error_lines[0])


class TestRecordSlowTiming(unittest.TestCase):

    def test_timing_disabled(self):
        timing_breakdown = None
        timing_start = 1000.0
        new_start = record_slow_timing(
            timing_breakdown, 'test_key', timing_start)
        self.assertIsNone(timing_breakdown)
        self.assertEqual(new_start, timing_start)

    def test_timing_not_dict(self):
        timing_breakdown = []
        timing_start = 1000.0
        new_start = record_slow_timing(
            timing_breakdown, 'test_key', timing_start)
        self.assertEqual(timing_breakdown, [])
        self.assertEqual(new_start, timing_start)

    def test_new_key(self):
        timing_breakdown = defaultdict(float)
        now = time.time()
        with mock.patch('time.time', side_effect=[now + 1.5]):
            timing_start = now
            new_start = record_slow_timing(
                timing_breakdown, 'test_key', timing_start)

        self.assertEqual(new_start, now + 1.5)
        self.assertIn('test_key', timing_breakdown)
        self.assertAlmostEqual(timing_breakdown['test_key'], 1.5)

    def test_existing_key(self):
        timing_breakdown = defaultdict(float)
        timing_breakdown['test_key'] = 2.5  # Pre-existing value
        now = time.time()
        with mock.patch('time.time', side_effect=[now + 1.5]):
            timing_start = now
            new_start = record_slow_timing(
                timing_breakdown, 'test_key', timing_start)

        self.assertEqual(new_start, now + 1.5)
        self.assertIn('test_key', timing_breakdown)
        self.assertAlmostEqual(timing_breakdown['test_key'], 4.0)
=======
        # Mock time.time() calls: start_time, before_error, end_time
        with mock.patch('time.time', side_effect=[1000.0, 1000.05, 1000.15]):
            controller.handle_req(req)

        error_lines = controller.logger.get_lines_for_level('warning')
        self.assertEqual(['Slow GET (0.150s) for /v1/a/c/o, status 507, '
                          'start_time=1000.000, before_error=0.050s'],
                         error_lines)

    def test_slow_operation_with_duplicate_events(self):

        class SlowController(object):
            slow_threshold = 0.1

            def __init__(self, status):
                self.status = status
                self.logger = debug_logger()

            @request_timing_logging(threshold_attr='slow_threshold')
            def handle_slow_req(self, req, timing_breakdown):
                # Simulate operations with duplicate event names
                timing_breakdown.record('db_query')  # 0.030s
                timing_breakdown.record('cache_check')  # 0.020s
                timing_breakdown.record('db_query')  # 0.040s
                return Response(status=self.status)

        req = Request.blank('/v1/a/c/o')
        controller = SlowController(200)
        with mock.patch('time.time', side_effect=[
                1000.0,      # start_time in decorator
                1000.030,    # first db_query record
                1000.050,    # cache_check record
                1000.090,    # second db_query record
                1000.110]):  # total_time in decorator
            controller.handle_slow_req(req)

        error_lines = controller.logger.get_lines_for_level('warning')
        self.assertEqual(['Slow GET (0.110s) for /v1/a/c/o, status 200, '
                          'start_time=1000.000, db_query=0.030s, '
                          'cache_check=0.020s, db_query=0.040s'],
                         error_lines)
>>>>>>> d2d50c63


class TestTimingStatsDecorators(unittest.TestCase):
    def test_timing_stats(self):
        class MockController(object):
            def __init__(mock_self, status):
                mock_self.status = status
                mock_self.logger = debug_logger()

            @timing_stats()
            def METHOD(mock_self):
                if isinstance(mock_self.status, Exception):
                    raise mock_self.status
                return Response(status=mock_self.status)

        now = time.time()
        mock_controller = MockController(200)
        with mock.patch('swift.common.utils.time.time', return_value=now):
            mock_controller.METHOD()
        self.assertEqual({'timing_since': [(('METHOD.timing', now), {})]},
                         mock_controller.logger.statsd_client.calls)

        mock_controller = MockController(400)
        with mock.patch('swift.common.utils.time.time', return_value=now):
            mock_controller.METHOD()
        self.assertEqual({'timing_since': [(('METHOD.timing', now), {})]},
                         mock_controller.logger.statsd_client.calls)

        mock_controller = MockController(404)
        with mock.patch('swift.common.utils.time.time', return_value=now):
            mock_controller.METHOD()
        self.assertEqual({'timing_since': [(('METHOD.timing', now), {})]},
                         mock_controller.logger.statsd_client.calls)

        mock_controller = MockController(412)
        with mock.patch('swift.common.utils.time.time', return_value=now):
            mock_controller.METHOD()
        self.assertEqual({'timing_since': [(('METHOD.timing', now), {})]},
                         mock_controller.logger.statsd_client.calls)

        mock_controller = MockController(416)
        with mock.patch('swift.common.utils.time.time', return_value=now):
            mock_controller.METHOD()
        self.assertEqual({'timing_since': [(('METHOD.timing', now), {})]},
                         mock_controller.logger.statsd_client.calls)

        mock_controller = MockController(500)
        with mock.patch('swift.common.utils.time.time', return_value=now):
            mock_controller.METHOD()
        self.assertEqual(
            {'timing_since': [(('METHOD.errors.timing', now), {})]},
            mock_controller.logger.statsd_client.calls)

        mock_controller = MockController(507)
        with mock.patch('swift.common.utils.time.time', return_value=now):
            mock_controller.METHOD()
        self.assertEqual(
            {'timing_since': [(('METHOD.errors.timing', now), {})]},
            mock_controller.logger.statsd_client.calls)

        mock_controller = MockController(
            HTTPInsufficientStorage())
        with mock.patch('swift.common.utils.time.time', return_value=now):
            mock_controller.METHOD()
        self.assertEqual(
            {'timing_since': [(('METHOD.errors.timing', now), {})]},
            mock_controller.logger.statsd_client.calls)


class TestBaseStorageServer(unittest.TestCase):
    """Test swift.common.base_storage_server"""

    def setUp(self):
        self.tmpdir = mkdtemp()
        self.testdir = os.path.join(self.tmpdir,
                                    'tmp_test_base_storage_server')

    def tearDown(self):
        """Tear down for testing swift.common.base_storage_server"""
        rmtree(self.tmpdir)

    def test_server_type(self):
        conf = {'devices': self.testdir, 'mount_check': 'false'}
        baseserver = BaseStorageServer(conf)
        msg = 'Storage nodes have not implemented the Server type.'
        try:
            baseserver.server_type
        except NotImplementedError as e:
            self.assertEqual(str(e), msg)

    def test_allowed_methods(self):
        conf = {'devices': self.testdir, 'mount_check': 'false',
                'replication_server': 'false'}

        # test what's available in the base class
        allowed_methods_test = FakeOPTIONS(conf).allowed_methods
        self.assertEqual(allowed_methods_test, ['OPTIONS'])

        # test that a subclass can add allowed methods
        allowed_methods_test = FakeANOTHER(conf).allowed_methods
        allowed_methods_test.sort()
        self.assertEqual(allowed_methods_test, [
            'ANOTHER', 'OPTIONS'])

        conf = {'devices': self.testdir, 'mount_check': 'false',
                'replication_server': 'true'}

        # test what's available in the base class
        allowed_methods_test = FakeOPTIONS(conf).allowed_methods
        self.assertEqual(allowed_methods_test, ['OPTIONS'])

        # test that a subclass can add allowed methods
        allowed_methods_test = FakeANOTHER(conf).allowed_methods
        self.assertEqual(allowed_methods_test, [
            'ANOTHER', 'OPTIONS', 'REPLICATE', 'REPLICATE2'])

        conf = {'devices': self.testdir, 'mount_check': 'false'}

        # test what's available in the base class
        allowed_methods_test = FakeOPTIONS(conf).allowed_methods
        self.assertEqual(allowed_methods_test, ['OPTIONS'])

        # test that a subclass can add allowed methods
        allowed_methods_test = FakeANOTHER(conf).allowed_methods
        allowed_methods_test.sort()
        self.assertEqual(allowed_methods_test, [
            'ANOTHER', 'OPTIONS', 'REPLICATE', 'REPLICATE2'])

    def test_OPTIONS_error(self):
        msg = 'Storage nodes have not implemented the Server type.'
        conf = {'devices': self.testdir, 'mount_check': 'false',
                'replication_server': 'false'}

        baseserver = BaseStorageServer(conf)
        req = Request.blank('/sda1/p/a/c/o', {'REQUEST_METHOD': 'OPTIONS'})
        req.content_length = 0

        try:
            baseserver.OPTIONS(req)
        except NotImplementedError as e:
            self.assertEqual(str(e), msg)

    def test_OPTIONS(self):
        conf = {'devices': self.testdir, 'mount_check': 'false',
                'replication_server': 'false'}
        req = Request.blank('/sda1/p/a/c/o', {'REQUEST_METHOD': 'OPTIONS'})
        req.content_length = 0
        resp = FakeOPTIONS(conf).OPTIONS(req)
        self.assertEqual(resp.headers['Allow'], 'OPTIONS')
        self.assertEqual(resp.headers['Server'],
                         'test-server/' + swift_version)<|MERGE_RESOLUTION|>--- conflicted
+++ resolved
@@ -22,13 +22,8 @@
 import os
 
 from swift.common.base_storage_server import BaseStorageServer, \
-<<<<<<< HEAD
-    timing_stats, labeled_timing_stats, slow_request_logging, \
-    record_slow_timing
-=======
     timing_stats, labeled_timing_stats, request_timing_logging, \
     TimingBreakdown
->>>>>>> d2d50c63
 from swift.common.swob import Request, Response, HTTPInsufficientStorage
 from test.debug_logger import debug_logger, debug_labeled_statsd_client
 
@@ -224,9 +219,6 @@
             mock_controller.statsd.calls)
 
 
-<<<<<<< HEAD
-class TestSlowRequestLoggingDecorator(unittest.TestCase):
-=======
 class TestTimingBreakdown(unittest.TestCase):
 
     def test_init_default_start_time(self):
@@ -282,7 +274,6 @@
 
 
 class TestRequestTimingLoggingDecorator(unittest.TestCase):
->>>>>>> d2d50c63
 
     def test_slow_operation_with_breakdown(self):
 
@@ -293,35 +284,16 @@
                 self.status = status
                 self.logger = debug_logger()
 
-<<<<<<< HEAD
-            @slow_request_logging(threshold_attr='slow_threshold')
-            def handle_slow_req(self, req, timing_breakdown):
-                timing_breakdown['operation_1'] = 0.011
-                timing_breakdown['operation_2'] = 0.07
-                timing_breakdown['operation_3'] = 0.02
-=======
             @request_timing_logging(threshold_attr='slow_threshold')
             def handle_slow_req(self, req, timing_breakdown):
                 # Simulate operations with specific durations
                 timing_breakdown.record('operation_1')  # 0.011s
                 timing_breakdown.record('operation_2')  # 0.070s
                 timing_breakdown.record('operation_3')  # 0.020s
->>>>>>> d2d50c63
                 return Response(status=self.status)
 
         req = Request.blank('/v1/a/c/o')
         controller = SlowController(200)
-<<<<<<< HEAD
-        now = time.time()
-        with mock.patch('time.time', side_effect=[now, now + 0.101]):
-            controller.handle_slow_req(req)
-
-        error_lines = controller.logger.get_lines_for_level('warning')
-        self.assertEqual(1, len(error_lines))
-        self.assertEqual('Slow GET (0.101s) for /v1/a/c/o, status 200, '
-                         'operation_1=0.011s, operation_2=0.070s, '
-                         'operation_3=0.020s', error_lines[0])
-=======
         with mock.patch('time.time', side_effect=[
                 1000.0,      # start_time in decorator
                 1000.011,    # operation_1 record
@@ -335,7 +307,6 @@
                           'start_time=1000.000, operation_1=0.011s, '
                           'operation_2=0.070s, operation_3=0.020s'],
                          error_lines)
->>>>>>> d2d50c63
 
     def test_slow_operation_empty_breakdown(self):
 
@@ -346,36 +317,21 @@
                 self.status = status
                 self.logger = debug_logger()
 
-<<<<<<< HEAD
-            @slow_request_logging(threshold_attr='slow_threshold')
-            def handle_slow_req(self, req, timing_breakdown):
-=======
             @request_timing_logging(threshold_attr='slow_threshold')
             def handle_slow_req(self, req, timing_breakdown):
                 # Don't record any timing events
->>>>>>> d2d50c63
                 return Response(status=self.status)
 
         req = Request.blank('/v1/a/c/o')
         controller = SlowController(200)
-<<<<<<< HEAD
-        now = time.time()
-=======
         now = 1000.0
->>>>>>> d2d50c63
         with mock.patch('time.time', side_effect=[now, now + 0.15]):
             controller.handle_slow_req(req)
 
         error_lines = controller.logger.get_lines_for_level('warning')
-<<<<<<< HEAD
-        self.assertEqual(1, len(error_lines))
-        self.assertEqual('Slow GET (0.150s) for /v1/a/c/o, status 200, ',
-                         error_lines[0])
-=======
         self.assertEqual(['Slow GET (0.150s) for /v1/a/c/o, status 200, '
                           'start_time=1000.000, '],
                          error_lines)
->>>>>>> d2d50c63
 
     def test_fast_operation_no_warning(self):
 
@@ -386,32 +342,14 @@
                 self.status = status
                 self.logger = debug_logger()
 
-<<<<<<< HEAD
-            @slow_request_logging(threshold_attr='slow_threshold')
-            def handle_slow_req(self, req, timing_breakdown):
-                timing_breakdown['operation_1'] = 0.099
-=======
             @request_timing_logging(threshold_attr='slow_threshold')
             def handle_slow_req(self, req, timing_breakdown):
                 # Simulate a fast operation
                 timing_breakdown.record('operation_1')  # 0.099s
->>>>>>> d2d50c63
                 return Response(status=self.status)
 
         req = Request.blank('/v1/a/c/o')
         controller = SlowController(200)
-<<<<<<< HEAD
-        now = time.time()
-        with mock.patch('time.time', side_effect=[now, now + 0.099]):
-            controller.handle_slow_req(req)
-
-        error_lines = controller.logger.get_lines_for_level('warning')
-        self.assertEqual(0, len(error_lines))
-
-    def test_no_slow_threshold_attr(self):
-
-        class NormalController(object):
-=======
         # Mock time.time() calls: start_time, operation_1, end_time
         with mock.patch('time.time', side_effect=[1000.0, 1000.099, 1000.099]):
             controller.handle_slow_req(req)
@@ -424,38 +362,10 @@
         class DisabledController(object):
             slow_threshold = -1  # Disabled threshold
 
->>>>>>> d2d50c63
-            def __init__(self, status):
-                self.status = status
-                self.logger = debug_logger()
-
-<<<<<<< HEAD
-            # No threshold_attr attribute, the default threshold is used.
-            @slow_request_logging()
-            def handle_req(self, req, timing_breakdown):
-                timing_breakdown['operation_1'] = 59.0
-                return Response(status=self.status)
-
-        req = Request.blank('/v1/a/c/o')
-        controller = NormalController(200)
-        now = time.time()
-        with mock.patch('time.time', side_effect=[now, now + 59.9]):
-            controller.handle_req(req)
-
-        error_lines = controller.logger.get_lines_for_level('warning')
-        self.assertEqual(0, len(error_lines))
-
-        req = Request.blank('/v1/a/c/o')
-        now = time.time()
-        with mock.patch('time.time', side_effect=[now, now + 60.1]):
-            controller.handle_req(req)
-
-        error_lines = controller.logger.get_lines_for_level('warning')
-        self.assertEqual(1, len(error_lines))
-        self.assertEqual('Slow GET (60.100s) for /v1/a/c/o, status 200, '
-                         'operation_1=59.000s',
-                         error_lines[0])
-=======
+            def __init__(self, status):
+                self.status = status
+                self.logger = debug_logger()
+
             @request_timing_logging(threshold_attr='slow_threshold')
             def handle_slow_req(self, req, timing_breakdown):
                 # Simulate very slow operations
@@ -520,61 +430,29 @@
         with self.assertRaises(TypeError):
             # Decorator is applied without threshold_attr
             _ = request_timing_logging()(controller.handle_req)
->>>>>>> d2d50c63
 
     def test_missing_threshold_value(self):
 
         class NormalController(object):
-<<<<<<< HEAD
-            # No slow_threshold_attr value, the default threshold is used.
-=======
             # No slow_threshold attribute
->>>>>>> d2d50c63
-
-            def __init__(self, status):
-                self.status = status
-                self.logger = debug_logger()
-
-<<<<<<< HEAD
-            @slow_request_logging(threshold_attr='slow_threshold')
-            def handle_req(self, req, timing_breakdown):
-                timing_breakdown['operation_1'] = 59.0
-=======
+
+            def __init__(self, status):
+                self.status = status
+                self.logger = debug_logger()
+
             @request_timing_logging(threshold_attr='slow_threshold')
             def handle_req(self, req, timing_breakdown):
                 with mock.patch('time.time', return_value=1059.0):
                     timing_breakdown.record('operation_1')  # 59.0s
->>>>>>> d2d50c63
                 return Response(status=self.status)
 
         req = Request.blank('/v1/a/c/o')
         controller = NormalController(200)
-<<<<<<< HEAD
-        now = time.time()
-        with mock.patch('time.time', side_effect=[now, now + 59.9]):
-            controller.handle_req(req)
-
-        error_lines = controller.logger.get_lines_for_level('warning')
-        self.assertEqual(0, len(error_lines))
-
-        req = Request.blank('/v1/a/c/o')
-        now = time.time()
-        with mock.patch('time.time', side_effect=[now, now + 60.1]):
-            controller.handle_req(req)
-
-        error_lines = controller.logger.get_lines_for_level('warning')
-        self.assertEqual(1, len(error_lines))
-        self.assertEqual('Slow GET (60.100s) for /v1/a/c/o, status 200, '
-                         'operation_1=59.000s',
-                         error_lines[0])
-
-=======
 
         # Should raise AttributeError: 'slow_threshold' doesn't exist
         with self.assertRaises(AttributeError):
             controller.handle_req(req)
 
->>>>>>> d2d50c63
     def test_slow_operation_with_exception(self):
 
         class SlowExceptionController(object):
@@ -584,75 +462,14 @@
                 self.status = status
                 self.logger = debug_logger()
 
-<<<<<<< HEAD
-            @slow_request_logging(threshold_attr='slow_threshold')
-            def handle_req(self, req, timing_breakdown):
-                timing_breakdown['before_error'] = 0.05
-=======
             @request_timing_logging(threshold_attr='slow_threshold')
             def handle_req(self, req, timing_breakdown):
                 # Simulate operation before error
                 timing_breakdown.record('before_error')  # 0.05s
->>>>>>> d2d50c63
                 raise HTTPInsufficientStorage()
 
         req = Request.blank('/v1/a/c/o')
         controller = SlowExceptionController(None)
-<<<<<<< HEAD
-        now = time.time()
-        with mock.patch('time.time', side_effect=[now, now + 0.15]):
-            controller.handle_req(req)
-
-        error_lines = controller.logger.get_lines_for_level('warning')
-        self.assertEqual(1, len(error_lines))
-        self.assertEqual('Slow GET (0.150s) for /v1/a/c/o, status 507, '
-                         'before_error=0.050s',
-                         error_lines[0])
-
-
-class TestRecordSlowTiming(unittest.TestCase):
-
-    def test_timing_disabled(self):
-        timing_breakdown = None
-        timing_start = 1000.0
-        new_start = record_slow_timing(
-            timing_breakdown, 'test_key', timing_start)
-        self.assertIsNone(timing_breakdown)
-        self.assertEqual(new_start, timing_start)
-
-    def test_timing_not_dict(self):
-        timing_breakdown = []
-        timing_start = 1000.0
-        new_start = record_slow_timing(
-            timing_breakdown, 'test_key', timing_start)
-        self.assertEqual(timing_breakdown, [])
-        self.assertEqual(new_start, timing_start)
-
-    def test_new_key(self):
-        timing_breakdown = defaultdict(float)
-        now = time.time()
-        with mock.patch('time.time', side_effect=[now + 1.5]):
-            timing_start = now
-            new_start = record_slow_timing(
-                timing_breakdown, 'test_key', timing_start)
-
-        self.assertEqual(new_start, now + 1.5)
-        self.assertIn('test_key', timing_breakdown)
-        self.assertAlmostEqual(timing_breakdown['test_key'], 1.5)
-
-    def test_existing_key(self):
-        timing_breakdown = defaultdict(float)
-        timing_breakdown['test_key'] = 2.5  # Pre-existing value
-        now = time.time()
-        with mock.patch('time.time', side_effect=[now + 1.5]):
-            timing_start = now
-            new_start = record_slow_timing(
-                timing_breakdown, 'test_key', timing_start)
-
-        self.assertEqual(new_start, now + 1.5)
-        self.assertIn('test_key', timing_breakdown)
-        self.assertAlmostEqual(timing_breakdown['test_key'], 4.0)
-=======
         # Mock time.time() calls: start_time, before_error, end_time
         with mock.patch('time.time', side_effect=[1000.0, 1000.05, 1000.15]):
             controller.handle_req(req)
@@ -694,7 +511,6 @@
                           'start_time=1000.000, db_query=0.030s, '
                           'cache_check=0.020s, db_query=0.040s'],
                          error_lines)
->>>>>>> d2d50c63
 
 
 class TestTimingStatsDecorators(unittest.TestCase):

# Copyright (c) 2010-2012 OpenStack Foundation
#
# Licensed under the Apache License, Version 2.0 (the "License");
# you may not use this file except in compliance with the License.
# You may obtain a copy of the License at
#
#    http://www.apache.org/licenses/LICENSE-2.0
#
# Unless required by applicable law or agreed to in writing, software
# distributed under the License is distributed on an "AS IS" BASIS,
# WITHOUT WARRANTIES OR CONDITIONS OF ANY KIND, either express or
# implied.
# See the License for the specific language governing permissions and
# limitations under the License.
import errno
import random
import re
import socket
import sys
import threading
import time
import unittest
import warnings

import mock
from queue import Queue, Empty


from swift.common import statsd_client
from swift.common.statsd_client import StatsdClient, get_statsd_client

from test.debug_logger import debug_logger


class MockUdpSocket(object):
    def __init__(self, sendto_errno=None):
        self.sent = []
        self.sendto_errno = sendto_errno

    def sendto(self, data, target):
        if self.sendto_errno:
            raise socket.error(self.sendto_errno,
                               'test errno %s' % self.sendto_errno)
        self.sent.append((data, target))
        return len(data)

    def close(self):
        pass


class BaseTestStatsdClient(unittest.TestCase):
    def setUp(self):
        self.getaddrinfo_calls = []

        def fake_getaddrinfo(host, port, *args):
            self.getaddrinfo_calls.append((host, port))
            # this is what a real getaddrinfo('localhost', port,
            # socket.AF_INET) returned once
            return [(socket.AF_INET,      # address family
                     socket.SOCK_STREAM,  # socket type
                     socket.IPPROTO_TCP,  # socket protocol
                     '',                  # canonical name,
                     ('127.0.0.1', port)),  # socket address
                    (socket.AF_INET,
                     socket.SOCK_DGRAM,
                     socket.IPPROTO_UDP,
                     '',
                     ('127.0.0.1', port))]

        self.real_getaddrinfo = statsd_client.socket.getaddrinfo
        self.getaddrinfo_patcher = mock.patch.object(
            statsd_client.socket, 'getaddrinfo', fake_getaddrinfo)
        self.mock_getaddrinfo = self.getaddrinfo_patcher.start()
        self.addCleanup(self.getaddrinfo_patcher.stop)
        self.logger = debug_logger()


class TestStatsdClient(BaseTestStatsdClient):
    def test_init_host(self):
        client = StatsdClient('myhost', 1234)
        self.assertEqual([('myhost', 1234)], self.getaddrinfo_calls)
        client1 = statsd_client.get_statsd_client(
            conf={'log_statsd_host': 'myhost1',
                  'log_statsd_port': 1235})
        with mock.patch.object(client, '_open_socket') as mock_open:
            self.assertIs(client.increment('tunafish'),
                          mock_open.return_value.sendto.return_value)
        self.assertEqual(mock_open.mock_calls, [
            mock.call(),
            mock.call().sendto(b'tunafish:1|c', ('myhost', 1234)),
            mock.call().close(),
        ])
        with mock.patch.object(client1, '_open_socket') as mock_open1:
            self.assertIs(client1.increment('tunafish'),
                          mock_open1.return_value.sendto.return_value)
        self.assertEqual(mock_open1.mock_calls, [
            mock.call(),
            mock.call().sendto(b'tunafish:1|c', ('myhost1', 1235)),
            mock.call().close(),
        ])

    def test_init_host_is_none(self):
        client = StatsdClient(None, None)
        client1 = statsd_client.get_statsd_client(conf=None,
                                                  logger=None)
        self.assertIsNone(client._host)
        self.assertIsNone(client1._host)
        self.assertFalse(self.getaddrinfo_calls)
        with mock.patch.object(client, '_open_socket') as mock_open:
            self.assertIsNone(client.increment('tunafish'))
        self.assertFalse(mock_open.mock_calls)
        with mock.patch.object(client1, '_open_socket') as mock_open1:
            self.assertIsNone(client1.increment('tunafish'))
        self.assertFalse(mock_open1.mock_calls)
        self.assertFalse(self.getaddrinfo_calls)

    def test_user_label(self):
<<<<<<< HEAD
        conf = {
            'log_statsd_host': 'myhost1',
            'log_statsd_port': 1235,
            'statsd_label_mode': 'librato',
            'statsd_user_label_foo': 'foo.bar.com',
        }
        client = statsd_client.get_labeled_statsd_client(conf)
        self.assertEqual('metric#app=value,user_foo=foo.bar.com:10|c',
                         client._build_line(
                             'metric', '10', 'c', 1.0, {'app': 'value'}))

    def test_user_label_invalid_chars(self):
        invalid = ',|=[]:.'
        for c in invalid:
            user_label = 'statsd_user_label_foo%sbar' % c
            conf = {
                'log_statsd_host': 'myhost1',
                'log_statsd_port': 1235,
                'statsd_label_mode': 'librato',
                user_label: 'buz',
            }
            with self.assertRaises(ValueError) as ctx:
                statsd_client.get_labeled_statsd_client(conf)
            self.assertEqual("invalid character in statsd "
                             "user label configuration "
                             "'%s': '%s'" % (user_label, c),
                             str(ctx.exception))

    def test_user_label_value_invalid_chars(self):
        invalid = ',|=[]:'
        for c in invalid:
            label_value = 'bar%sbaz' % c
            conf = {
                'log_statsd_host': 'myhost1',
                'log_statsd_port': 1235,
                'statsd_label_mode': 'librato',
                'statsd_user_label_foo': label_value
            }
            with self.assertRaises(ValueError) as ctx:
                statsd_client.get_labeled_statsd_client(conf)
            self.assertEqual("invalid character in configuration "
                             "'statsd_user_label_foo' value "
                             "'%s': '%s'" % (label_value, c),
                             str(ctx.exception))


class TestStatsdLogging(BaseTestStasdClient):
    def test_get_logger_statsd_client_not_specified(self):
        logger = utils.get_logger({}, 'some-name', log_route='some-route')
        # white-box construction validation:
        # there may be a client instance, but it won't send anything;
        # won't even open a socket
        self.assertIsInstance(logger.logger.statsd_client,
                              statsd_client.StatsdClient)
        self.assertIsNone(logger.logger.statsd_client._host)
        with mock.patch.object(logger.logger.statsd_client,
                               '_open_socket') as mock_open:
            logger.increment('tunafish')
        self.assertFalse(mock_open.mock_calls)

    def test_get_logger_statsd_client_defaults(self):
        logger = utils.get_logger({'log_statsd_host': 'some.host.com'},
                                  'some-name', log_route='some-route')
        # white-box construction validation
        self.assertIsInstance(logger.logger.statsd_client,
                              statsd_client.StatsdClient)
        self.assertEqual(logger.logger.statsd_client._host, 'some.host.com')
        self.assertEqual(logger.logger.statsd_client._port, 8125)
        self.assertEqual(logger.logger.statsd_client._prefix, 'some-name.')
        self.assertEqual(logger.logger.statsd_client._default_sample_rate, 1)

        logger2 = utils.get_logger(
            {'log_statsd_host': 'some.host.com'},
            'other-name', log_route='some-route',
            statsd_tail_prefix='some-name.more-specific')
        self.assertEqual(logger.logger.statsd_client._prefix,
                         'some-name.more-specific.')
        self.assertEqual(logger2.logger.statsd_client._prefix,
                         'some-name.more-specific.')

        # note: set_statsd_prefix is deprecated
        logger2 = utils.get_logger({'log_statsd_host': 'some.host.com'},
                                   'other-name', log_route='some-route')
        with warnings.catch_warnings():
            warnings.filterwarnings(
                'ignore', r'set_statsd_prefix\(\) is deprecated')
            logger.set_statsd_prefix('some-name.more-specific')
        self.assertEqual(logger.logger.statsd_client._prefix,
                         'some-name.more-specific.')
        self.assertEqual(logger2.logger.statsd_client._prefix,
                         'some-name.more-specific.')
        with warnings.catch_warnings():
            warnings.filterwarnings(
                'ignore', r'set_statsd_prefix\(\) is deprecated')
            logger.set_statsd_prefix('')
        self.assertEqual(logger.logger.statsd_client._prefix, '')
        self.assertEqual(logger2.logger.statsd_client._prefix, '')

    def test_get_logger_statsd_client_non_defaults(self):
=======
>>>>>>> cceaf068
        conf = {
            'log_statsd_host': 'myhost1',
            'log_statsd_port': 1235,
            'statsd_label_mode': 'librato',
            'statsd_user_label_foo': 'foo.bar.com',
        }
        client = statsd_client.get_labeled_statsd_client(conf)
        self.assertEqual('metric#app=value,user_foo=foo.bar.com:10|c',
                         client._build_line(
                             'metric', '10', 'c', 1.0, {'app': 'value'}))

    def test_user_label_invalid_chars(self):
        invalid = ',|=[]:.'
        for c in invalid:
            user_label = 'statsd_user_label_foo%sbar' % c
            conf = {
                'log_statsd_host': 'myhost1',
                'log_statsd_port': 1235,
                'statsd_label_mode': 'librato',
                user_label: 'buz',
            }
            with self.assertRaises(ValueError) as ctx:
                statsd_client.get_labeled_statsd_client(conf)
            self.assertEqual("invalid character in statsd "
                             "user label configuration "
                             "'%s': '%s'" % (user_label, c),
                             str(ctx.exception))

    def test_user_label_value_invalid_chars(self):
        invalid = ',|=[]:'
        for c in invalid:
            label_value = 'bar%sbaz' % c
            conf = {
                'log_statsd_host': 'myhost1',
                'log_statsd_port': 1235,
                'statsd_label_mode': 'librato',
                'statsd_user_label_foo': label_value
            }
            with self.assertRaises(ValueError) as ctx:
                statsd_client.get_labeled_statsd_client(conf)
            self.assertEqual("invalid character in configuration "
                             "'statsd_user_label_foo' value "
                             "'%s': '%s'" % (label_value, c),
                             str(ctx.exception))

    def test_statsd_set_prefix_deprecation(self):
        with warnings.catch_warnings(record=True) as cm:
            warnings.resetwarnings()
            warnings.simplefilter('always', DeprecationWarning)
            client = StatsdClient(None, None)
            client.set_prefix('some-name.more-specific')
        msgs = [str(warning.message)
                for warning in cm
                if str(warning.message).startswith('set_prefix')]
        self.assertEqual(
            ['set_prefix() is deprecated; use the ``tail_prefix`` argument of '
             'the constructor when instantiating the class instead.'],
            msgs)
        self.assertEqual('some-name.more-specific.', client._prefix)


class TestModuleFunctions(BaseTestStatsdClient):
    def test_get_statsd_client_defaults(self):
        # no options configured
        client = statsd_client.get_statsd_client({})
        self.assertIsInstance(client, StatsdClient)
        self.assertIsNone(client._host)
        self.assertEqual(8125, client._port)
        self.assertEqual('', client._base_prefix)
        self.assertEqual('', client._prefix)
        self.assertEqual(1.0, client._default_sample_rate)
        self.assertEqual(1.0, client._sample_rate_factor)
        self.assertIsNone(client.logger)
        with mock.patch.object(client, '_open_socket') as mock_open:
            client.increment('tunafish')
        self.assertFalse(mock_open.mock_calls)

    def test_get_statsd_client_options(self):
        # legacy options...
        conf = {
            'log_statsd_host': 'example.com',
            'log_statsd_port': '6789',
            'log_statsd_metric_prefix': 'banana',
            'log_statsd_default_sample_rate': '3.3',
            'log_statsd_sample_rate_factor': '4.4',
            'log_junk': 'ignored',
        }
        client = statsd_client.get_statsd_client(
            conf, tail_prefix='milkshake', logger=self.logger)
        self.assertIsInstance(client, StatsdClient)
        self.assertEqual('example.com', client._host)
        self.assertEqual(6789, client._port)
        self.assertEqual('banana', client._base_prefix)
        self.assertEqual('banana.milkshake.', client._prefix)
        self.assertEqual(3.3, client._default_sample_rate)
        self.assertEqual(4.4, client._sample_rate_factor)
        self.assertEqual(self.logger, client.logger)
        warn_lines = self.logger.get_lines_for_level('warning')
        self.assertEqual([], warn_lines)

    def test_ipv4_or_ipv6_hostname_defaults_to_ipv4(self):
        def stub_getaddrinfo_both_ipv4_and_ipv6(host, port, family, *rest):
            if family == socket.AF_INET:
                return [(socket.AF_INET, 'blah', 'blah', 'blah',
                        ('127.0.0.1', int(port)))]
            elif family == socket.AF_INET6:
                # Implemented so an incorrectly ordered implementation (IPv6
                # then IPv4) would realistically fail.
                return [(socket.AF_INET6, 'blah', 'blah', 'blah',
                        ('::1', int(port), 0, 0))]

        with mock.patch.object(statsd_client.socket, 'getaddrinfo',
                               new=stub_getaddrinfo_both_ipv4_and_ipv6):
            client = get_statsd_client({
                'log_statsd_host': 'localhost',
                'log_statsd_port': '9876',
            }, 'some-name', logger=self.logger)

        self.assertEqual(client._sock_family, socket.AF_INET)
        self.assertEqual(client._target, ('localhost', 9876))

        got_sock = client._open_socket()
        self.assertEqual(got_sock.family, socket.AF_INET)

    def test_ipv4_instantiation_and_socket_creation(self):
        client = get_statsd_client({
            'log_statsd_host': '127.0.0.1',
            'log_statsd_port': '9876',
        }, 'some-name', logger=self.logger)

        self.assertEqual(client._sock_family, socket.AF_INET)
        self.assertEqual(client._target, ('127.0.0.1', 9876))

        got_sock = client._open_socket()
        self.assertEqual(got_sock.family, socket.AF_INET)

    def test_ipv6_instantiation_and_socket_creation(self):
        # We have to check the given hostname or IP for IPv4/IPv6 on logger
        # instantiation so we don't call getaddrinfo() too often and don't have
        # to call bind() on our socket to detect IPv4/IPv6 on every send.
        #
        # This test patches over the existing mock. If we just stop the
        # existing mock, then unittest.exit() blows up, but stacking
        # real-fake-fake works okay.
        calls = []

        def fake_getaddrinfo(host, port, family, *args):
            calls.append(family)
            if len(calls) == 1:
                raise socket.gaierror
            # this is what a real getaddrinfo('::1', port,
            # socket.AF_INET6) returned once
            return [(socket.AF_INET6,
                     socket.SOCK_STREAM,
                     socket.IPPROTO_TCP,
                     '', ('::1', port, 0, 0)),
                    (socket.AF_INET6,
                     socket.SOCK_DGRAM,
                     socket.IPPROTO_UDP,
                     '',
                     ('::1', port, 0, 0))]

        with mock.patch.object(statsd_client.socket,
                               'getaddrinfo', fake_getaddrinfo):
            client = get_statsd_client({
                'log_statsd_host': '::1',
                'log_statsd_port': '9876',
            }, 'some-name', logger=self.logger)
        self.assertEqual([socket.AF_INET, socket.AF_INET6], calls)
        self.assertEqual(client._sock_family, socket.AF_INET6)
        self.assertEqual(client._target, ('::1', 9876, 0, 0))

        got_sock = client._open_socket()
        self.assertEqual(got_sock.family, socket.AF_INET6)

    def test_bad_hostname_instantiation(self):
        stub_err = statsd_client.socket.gaierror('whoops')
        with mock.patch.object(statsd_client.socket, 'getaddrinfo',
                               side_effect=stub_err):
            client = get_statsd_client({
                'log_statsd_host': 'i-am-not-a-hostname-or-ip',
                'log_statsd_port': '9876',
            }, 'some-name', logger=self.logger)

        self.assertEqual(client._sock_family, socket.AF_INET)
        self.assertEqual(client._target,
                         ('i-am-not-a-hostname-or-ip', 9876))

        got_sock = client._open_socket()
        self.assertEqual(got_sock.family, socket.AF_INET)
        # Maybe the DNS server gets fixed in a bit and it starts working... or
        # maybe the DNS record hadn't propagated yet.  In any case, failed
        # statsd sends will warn in the logs until the DNS failure or invalid
        # IP address in the configuration is fixed.

    def test_sending_ipv6(self):
        def fake_getaddrinfo(host, port, *args):
            # this is what a real getaddrinfo('::1', port,
            # socket.AF_INET6) returned once
            return [(socket.AF_INET6,
                     socket.SOCK_STREAM,
                     socket.IPPROTO_TCP,
                     '', ('::1', port, 0, 0)),
                    (socket.AF_INET6,
                     socket.SOCK_DGRAM,
                     socket.IPPROTO_UDP,
                     '',
                     ('::1', port, 0, 0))]

        with mock.patch.object(statsd_client.socket, 'getaddrinfo',
                               fake_getaddrinfo):
            client = get_statsd_client({
                'log_statsd_host': '::1',
                'log_statsd_port': '9876',
            }, 'some-name', logger=self.logger)

        fl = debug_logger()
        client.logger = fl
        mock_socket = MockUdpSocket()

        client._open_socket = lambda *_: mock_socket
        client.increment('tunafish')
        self.assertEqual(fl.get_lines_for_level('warning'), [])
        self.assertEqual(mock_socket.sent,
                         [(b'some-name.tunafish:1|c', ('::1', 9876, 0, 0))])

    def test_no_exception_when_cant_send_udp_packet(self):
        client = get_statsd_client({'log_statsd_host': 'some.host.com'})
        fl = debug_logger()
        client.logger = fl
        mock_socket = MockUdpSocket(sendto_errno=errno.EPERM)
        client._open_socket = lambda *_: mock_socket
        client.increment('tunafish')
        expected = ["Error sending UDP message to ('some.host.com', 8125): "
                    "[Errno 1] test errno 1"]
        self.assertEqual(fl.get_lines_for_level('warning'), expected)

    def test_sample_rates(self):
        client = get_statsd_client({'log_statsd_host': 'some.host.com'})

        mock_socket = MockUdpSocket()
        self.assertTrue(client.random is random.random)

        client._open_socket = lambda *_: mock_socket
        client.random = lambda: 0.50001

        self.assertIsNone(client.increment('tribbles', sample_rate=0.5))
        self.assertEqual(len(mock_socket.sent), 0)

        client.random = lambda: 0.49999
        rv = client.increment('tribbles', sample_rate=0.5)
        self.assertIsInstance(rv, int)
        self.assertEqual(len(mock_socket.sent), 1)

        payload = mock_socket.sent[0][0]
        self.assertTrue(payload.endswith(b"|@0.5"))

    def test_sample_rates_with_sample_rate_factor(self):
        client = get_statsd_client({
            'log_statsd_host': 'some.host.com',
            'log_statsd_default_sample_rate': '0.82',
            'log_statsd_sample_rate_factor': '0.91',
        })
        effective_sample_rate = 0.82 * 0.91

        mock_socket = MockUdpSocket()
        self.assertTrue(client.random is random.random)

        client._open_socket = lambda *_: mock_socket
        client.random = lambda: effective_sample_rate + 0.001

        client.increment('tribbles')
        self.assertEqual(len(mock_socket.sent), 0)

        client.random = lambda: effective_sample_rate - 0.001
        client.increment('tribbles')
        self.assertEqual(len(mock_socket.sent), 1)

        payload = mock_socket.sent[0][0]
        suffix = ("|@%s" % effective_sample_rate).encode('utf-8')
        self.assertTrue(payload.endswith(suffix), payload)

        effective_sample_rate = 0.587 * 0.91
        client.random = lambda: effective_sample_rate - 0.001
        client.increment('tribbles', sample_rate=0.587)
        self.assertEqual(len(mock_socket.sent), 2)

        payload = mock_socket.sent[1][0]
        suffix = ("|@%s" % effective_sample_rate).encode('utf-8')
        self.assertTrue(payload.endswith(suffix), payload)

<<<<<<< HEAD
    def test_timing_stats(self):
        class MockController(object):
            def __init__(self, status):
                self.status = status
                self.logger = self
                self.args = ()
                self.called = 'UNKNOWN'

            def timing_since(self, *args):
                self.called = 'timing'
                self.args = args

        @utils.timing_stats()
        def METHOD(controller):
            return Response(status=controller.status)

        mock_controller = MockController(200)
        METHOD(mock_controller)
        self.assertEqual(mock_controller.called, 'timing')
        self.assertEqual(len(mock_controller.args), 2)
        self.assertEqual(mock_controller.args[0], 'METHOD.timing')
        self.assertTrue(mock_controller.args[1] > 0)

        mock_controller = MockController(400)
        METHOD(mock_controller)
        self.assertEqual(len(mock_controller.args), 2)
        self.assertEqual(mock_controller.called, 'timing')
        self.assertEqual(mock_controller.args[0], 'METHOD.timing')
        self.assertTrue(mock_controller.args[1] > 0)

        mock_controller = MockController(404)
        METHOD(mock_controller)
        self.assertEqual(len(mock_controller.args), 2)
        self.assertEqual(mock_controller.called, 'timing')
        self.assertEqual(mock_controller.args[0], 'METHOD.timing')
        self.assertTrue(mock_controller.args[1] > 0)

        mock_controller = MockController(412)
        METHOD(mock_controller)
        self.assertEqual(len(mock_controller.args), 2)
        self.assertEqual(mock_controller.called, 'timing')
        self.assertEqual(mock_controller.args[0], 'METHOD.timing')
        self.assertTrue(mock_controller.args[1] > 0)

        mock_controller = MockController(416)
        METHOD(mock_controller)
        self.assertEqual(len(mock_controller.args), 2)
        self.assertEqual(mock_controller.called, 'timing')
        self.assertEqual(mock_controller.args[0], 'METHOD.timing')
        self.assertTrue(mock_controller.args[1] > 0)

        mock_controller = MockController(500)
        METHOD(mock_controller)
        self.assertEqual(len(mock_controller.args), 2)
        self.assertEqual(mock_controller.called, 'timing')
        self.assertEqual(mock_controller.args[0], 'METHOD.errors.timing')
        self.assertTrue(mock_controller.args[1] > 0)

        mock_controller = MockController(507)
        METHOD(mock_controller)
        self.assertEqual(len(mock_controller.args), 2)
        self.assertEqual(mock_controller.called, 'timing')
        self.assertEqual(mock_controller.args[0], 'METHOD.errors.timing')
        self.assertTrue(mock_controller.args[1] > 0)

    def test_memcached_timing_stats(self):
        class MockMemcached(object):
            def __init__(self):
                self.logger = self
                self.args = ()
                self.called = 'UNKNOWN'

            def timing_since(self, *args):
                self.called = 'timing'
                self.args = args

        @utils.memcached_timing_stats()
        def set(cache):
            pass

        @utils.memcached_timing_stats()
        def get(cache):
            pass

        mock_cache = MockMemcached()
        with patch('time.time',) as mock_time:
            mock_time.return_value = 1000.99
            set(mock_cache)
            self.assertEqual(mock_cache.called, 'timing')
            self.assertEqual(len(mock_cache.args), 2)
            self.assertEqual(mock_cache.args[0], 'memcached.set.timing')
            self.assertEqual(mock_cache.args[1], 1000.99)
            mock_time.return_value = 2000.99
            get(mock_cache)
            self.assertEqual(mock_cache.called, 'timing')
            self.assertEqual(len(mock_cache.args), 2)
            self.assertEqual(mock_cache.args[0], 'memcached.get.timing')
            self.assertEqual(mock_cache.args[1], 2000.99)


class BaseTestStatsdLogging(unittest.TestCase):
=======

class BaseTestStatsdClientOutput(unittest.TestCase):
>>>>>>> cceaf068

    def setUp(self):
        self.sock = socket.socket(socket.AF_INET, socket.SOCK_DGRAM)
        self.sock.bind(('localhost', 0))
        self.port = self.sock.getsockname()[1]
        self.queue = Queue()
        self.reader_thread = threading.Thread(target=self.statsd_reader)
        self.reader_thread.daemon = True
        self.reader_thread.start()
        self.client = None

    def tearDown(self):
        # The "no-op when disabled" test doesn't set up a real logger, so
        # create one here so we can tell the reader thread to stop.
        if not self.client:
            self.client = get_statsd_client({
                'log_statsd_host': 'localhost',
                'log_statsd_port': str(self.port),
            }, 'some-name')
        self.client.increment('STOP')
        self.reader_thread.join(timeout=4)
        self.sock.close()

    def statsd_reader(self):
        while True:
            try:
                payload = self.sock.recv(4096)
                if payload and b'STOP' in payload:
                    return 42
                self.queue.put(payload)
            except Exception as e:
                sys.stderr.write('statsd_reader thread: %r' % (e,))
                break

    def _send_and_get(self, sender_fn, *args, **kwargs):
        """
        Because the client library may not actually send a packet with
        sample_rate < 1, we keep trying until we get one through.
        """
        got = None
        while not got:
            sender_fn(*args, **kwargs)
            try:
                got = self.queue.get(timeout=0.3)
            except Empty:
                pass
<<<<<<< HEAD
        if got and six.PY3:
            got = got.decode('utf-8')
        return got
=======
        return got.decode('utf-8')
>>>>>>> cceaf068

    def assertStat(self, expected, sender_fn, *args, **kwargs):
        got = self._send_and_get(sender_fn, *args, **kwargs)
        return self.assertEqual(expected, got)

    def assertStatMatches(self, expected_regexp, sender_fn, *args, **kwargs):
        got = self._send_and_get(sender_fn, *args, **kwargs)
        return self.assertTrue(re.search(expected_regexp, got),
                               [got, expected_regexp])


<<<<<<< HEAD
class TestStatsdLoggingDelegation(BaseTestStatsdLogging):
=======
class TestStatsdLoggingDelegation(BaseTestStatsdClientOutput):
>>>>>>> cceaf068
    def test_methods_are_no_ops_when_not_enabled(self):
        self.client = get_statsd_client({
            # No "log_statsd_host" means "disabled"
            'log_statsd_port': str(self.port),
        }, 'some-name')
        # Delegate methods are no-ops
        self.assertIsNone(self.client.update_stats('foo', 88))
        self.assertIsNone(self.client.update_stats('foo', 88, 0.57))
        self.assertIsNone(self.client.update_stats('foo', 88,
                                                   sample_rate=0.61))
        self.assertIsNone(self.client.increment('foo'))
        self.assertIsNone(self.client.increment('foo', 0.57))
        self.assertIsNone(self.client.increment('foo', sample_rate=0.61))
        self.assertIsNone(self.client.decrement('foo'))
        self.assertIsNone(self.client.decrement('foo', 0.57))
        self.assertIsNone(self.client.decrement('foo', sample_rate=0.61))
        self.assertIsNone(self.client.timing('foo', 88.048))
        self.assertIsNone(self.client.timing('foo', 88.57, 0.34))
        self.assertIsNone(self.client.timing('foo', 88.998, sample_rate=0.82))
        self.assertIsNone(self.client.timing_since('foo', 8938))
        self.assertIsNone(self.client.timing_since('foo', 8948, 0.57))
        self.assertIsNone(self.client.timing_since('foo', 849398,
                                                   sample_rate=0.61))
        # Now, the queue should be empty (no UDP packets sent)
        self.assertRaises(Empty, self.queue.get_nowait)

    def test_delegate_methods_with_no_default_sample_rate(self):
        self.client = get_statsd_client({
            'log_statsd_host': 'localhost',
            'log_statsd_port': str(self.port),
        }, 'some-name')
        self.assertStat('some-name.some.counter:1|c', self.client.increment,
                        'some.counter')
        self.assertStat('some-name.some.counter:-1|c', self.client.decrement,
                        'some.counter')
        self.assertStat('some-name.some.operation:4900.0|ms',
                        self.client.timing, 'some.operation', 4.9 * 1000)
        self.assertStatMatches(r'some-name\.another\.operation:\d+\.\d+\|ms',
                               self.client.timing_since, 'another.operation',
                               time.time())
        self.assertStat('some-name.another.counter:42|c',
                        self.client.update_stats, 'another.counter', 42)

        # Each call can override the sample_rate (also, bonus prefix test)
        with warnings.catch_warnings():
            warnings.filterwarnings(
                'ignore', r'set_statsd_prefix\(\) is deprecated')
            self.client.set_prefix('pfx')
        self.assertStat('pfx.some.counter:1|c|@0.972', self.client.increment,
                        'some.counter', sample_rate=0.972)
        self.assertStat('pfx.some.counter:-1|c|@0.972', self.client.decrement,
                        'some.counter', sample_rate=0.972)
        self.assertStat('pfx.some.operation:4900.0|ms|@0.972',
                        self.client.timing, 'some.operation', 4.9 * 1000,
                        sample_rate=0.972)
        self.assertStat(
            'pfx.some.hi-res.operation:3141.5927|ms|@0.367879441171',
            self.client.timing, 'some.hi-res.operation',
            3.141592653589793 * 1000, sample_rate=0.367879441171)
        self.assertStatMatches(r'pfx\.another\.op:\d+\.\d+\|ms|@0.972',
                               self.client.timing_since, 'another.op',
                               time.time(), sample_rate=0.972)
        self.assertStat('pfx.another.counter:3|c|@0.972',
                        self.client.update_stats, 'another.counter', 3,
                        sample_rate=0.972)

        # Can override sample_rate with non-keyword arg
        with warnings.catch_warnings():
            warnings.filterwarnings(
                'ignore', r'set_statsd_prefix\(\) is deprecated')
            self.client.set_prefix('')
        self.assertStat('some.counter:1|c|@0.939', self.client.increment,
                        'some.counter', 0.939)
        self.assertStat('some.counter:-1|c|@0.939', self.client.decrement,
                        'some.counter', 0.939)
        self.assertStat('some.operation:4900.0|ms|@0.939',
                        self.client.timing, 'some.operation',
                        4.9 * 1000, 0.939)
        self.assertStatMatches(r'another\.op:\d+\.\d+\|ms|@0.939',
                               self.client.timing_since, 'another.op',
                               time.time(), 0.939)
        self.assertStat('another.counter:3|c|@0.939',
                        self.client.update_stats, 'another.counter', 3, 0.939)

    def test_delegate_methods_with_default_sample_rate(self):
        self.client = get_statsd_client({
            'log_statsd_host': 'localhost',
            'log_statsd_port': str(self.port),
            'log_statsd_default_sample_rate': '0.93',
        }, 'pfx')
        self.assertStat('pfx.some.counter:1|c|@0.93', self.client.increment,
                        'some.counter')
        self.assertStat('pfx.some.counter:-1|c|@0.93', self.client.decrement,
                        'some.counter')
        self.assertStat('pfx.some.operation:4760.0|ms|@0.93',
                        self.client.timing, 'some.operation', 4.76 * 1000)
        self.assertStatMatches(r'pfx\.another\.op:\d+\.\d+\|ms|@0.93',
                               self.client.timing_since, 'another.op',
                               time.time())
        self.assertStat('pfx.another.counter:3|c|@0.93',
                        self.client.update_stats, 'another.counter', 3)

        # Each call can override the sample_rate
        self.assertStat('pfx.some.counter:1|c|@0.9912', self.client.increment,
                        'some.counter', sample_rate=0.9912)
        self.assertStat('pfx.some.counter:-1|c|@0.9912', self.client.decrement,
                        'some.counter', sample_rate=0.9912)
        self.assertStat('pfx.some.operation:4900.0|ms|@0.9912',
                        self.client.timing, 'some.operation', 4.9 * 1000,
                        sample_rate=0.9912)
        self.assertStatMatches(r'pfx\.another\.op:\d+\.\d+\|ms|@0.9912',
                               self.client.timing_since, 'another.op',
                               time.time(), sample_rate=0.9912)
        self.assertStat('pfx.another.counter:3|c|@0.9912',
                        self.client.update_stats, 'another.counter', 3,
                        sample_rate=0.9912)

        # Can override sample_rate with non-keyword arg
        with warnings.catch_warnings():
            warnings.filterwarnings(
                'ignore', r'set_statsd_prefix\(\) is deprecated')
            self.client.set_prefix('')
        self.assertStat('some.counter:1|c|@0.987654', self.client.increment,
                        'some.counter', 0.987654)
        self.assertStat('some.counter:-1|c|@0.987654', self.client.decrement,
                        'some.counter', 0.987654)
        self.assertStat('some.operation:4900.0|ms|@0.987654',
                        self.client.timing, 'some.operation',
                        4.9 * 1000, 0.987654)
        self.assertStatMatches(r'another\.op:\d+\.\d+\|ms|@0.987654',
                               self.client.timing_since, 'another.op',
                               time.time(), 0.987654)
        self.assertStat('another.counter:3|c|@0.987654',
                        self.client.update_stats, 'another.counter',
                        3, 0.987654)

    def test_delegate_methods_with_metric_prefix(self):
        self.client = get_statsd_client({
            'log_statsd_host': 'localhost',
            'log_statsd_port': str(self.port),
            'log_statsd_metric_prefix': 'alpha.beta',
        }, 'pfx')
        self.assertStat('alpha.beta.pfx.some.counter:1|c',
                        self.client.increment, 'some.counter')
        self.assertStat('alpha.beta.pfx.some.counter:-1|c',
                        self.client.decrement, 'some.counter')
        self.assertStat('alpha.beta.pfx.some.operation:4760.0|ms',
                        self.client.timing, 'some.operation', 4.76 * 1000)
        self.assertStatMatches(
            r'alpha\.beta\.pfx\.another\.op:\d+\.\d+\|ms',
            self.client.timing_since, 'another.op', time.time())
        self.assertStat('alpha.beta.pfx.another.counter:3|c',
                        self.client.update_stats, 'another.counter', 3)

        with warnings.catch_warnings():
            warnings.filterwarnings(
                'ignore', r'set_statsd_prefix\(\) is deprecated')
            self.client.set_prefix('')
        self.assertStat('alpha.beta.some.counter:1|c|@0.9912',
                        self.client.increment, 'some.counter',
                        sample_rate=0.9912)
        self.assertStat('alpha.beta.some.counter:-1|c|@0.9912',
                        self.client.decrement, 'some.counter', 0.9912)
        self.assertStat('alpha.beta.some.operation:4900.0|ms|@0.9912',
                        self.client.timing, 'some.operation', 4.9 * 1000,
                        sample_rate=0.9912)
        self.assertStatMatches(
            r'alpha\.beta\.another\.op:\d+\.\d+\|ms|@0.9912',
            self.client.timing_since, 'another.op',
            time.time(), sample_rate=0.9912)
        self.assertStat('alpha.beta.another.counter:3|c|@0.9912',
                        self.client.update_stats, 'another.counter', 3,
                        sample_rate=0.9912)


<<<<<<< HEAD
class TestStatsdMethods(BaseTestStatsdLogging):
=======
class TestStatsdMethods(BaseTestStatsdClientOutput):
>>>>>>> cceaf068
    def test_statsd_methods_with_labels_and_legacy_disabled(self):
        conf = {
            'log_statsd_host': 'localhost',
            'log_statsd_port': str(self.port),
            'log_statsd_metric_prefix': 'my_prefix',
            'statsd_label_mode': 'disabled',
            'statsd_emit_legacy': 'false',
        }
        statsd = statsd_client.get_statsd_client(conf, tail_prefix='pfx')
        labeled_statsd = statsd_client.get_labeled_statsd_client(conf)
        with mock.patch.object(statsd,
                               '_open_socket') as mock_open:
            # Any pre-labeled-metrics callers should not emit legacy metrics
            statsd.increment('some.counter')
            statsd.decrement('some.counter')
            statsd.timing('some.timing', 6.28 * 1000)
            statsd.update_stats('some.stat', 3)
        self.assertFalse(mock_open.mock_calls)
        labels = {'action': 'some', 'result': 'ok'}
        with mock.patch.object(labeled_statsd,
                               '_open_socket') as mock_open:
            # Any labeled-metrics callers should not emit any metrics
            labeled_statsd.increment('the_counter', labels=labels)
            labeled_statsd.decrement('the_counter', labels=labels)
            labeled_statsd.timing('the_timing', 6.28 * 1000, labels=labels)
            labeled_statsd.update_stats('the_stat', 3, labels=labels)
        self.assertFalse(mock_open.mock_calls)
<<<<<<< HEAD

    def test_statsd_methods_emitting_legacy_only(self):
        conf = {
            'log_statsd_host': 'localhost',
            'log_statsd_port': str(self.port),
            'log_statsd_metric_prefix': 'my_prefix',
            'statsd_label_mode': 'disabled',
            'statsd_emit_legacy': 'true',
        }
        statsd = statsd_client.get_statsd_client(conf, tail_prefix='pfx')
        labeled_statsd = statsd_client.get_labeled_statsd_client(conf)
        # Any pre-labeled-metrics callers continue to emit legacy metrics
        self.assertStat('my_prefix.pfx.some.counter:1|c',
                        statsd.increment, 'some.counter')
        self.assertStat('my_prefix.pfx.some.counter:-1|c',
                        statsd.decrement, 'some.counter')
        self.assertStat('my_prefix.pfx.some.timing:6280.0|ms',
                        statsd.timing, 'some.timing', 6.28 * 1000)
        self.assertStat('my_prefix.pfx.some.stat:3|c',
                        statsd.update_stats, 'some.stat', 3)
        # Any labeled-metrics callers should not emit any metrics
        labels = {'action': 'some', 'result': 'ok'}
        with mock.patch.object(labeled_statsd,
                               '_open_socket') as mock_open:
            labeled_statsd.increment('the_counter', labels=labels)
            labeled_statsd.decrement('the_counter', labels=labels)
            labeled_statsd.timing('the_timing', 6.28 * 1000, labels=labels)
            labeled_statsd.update_stats('the_stat', 3, labels=labels)
        self.assertFalse(mock_open.mock_calls)

    def test_statsd_methods_with_invalid_label_mode(self):
        conf = {
            'log_statsd_host': 'localhost',
            'log_statsd_port': str(self.port),
            'statsd_label_mode': 'invalid',
        }
        self.assertRaises(ValueError, statsd_client.get_labeled_statsd_client,
                          conf)

    def test_statsd_methods_with_labels_no_tail_prefix(self):
        conf = {
            'log_statsd_host': 'localhost',
            'log_statsd_port': str(self.port),
            'log_statsd_metric_prefix': 'my_prefix',
            'statsd_label_mode': 'dogstatsd',
            'statsd_emit_legacy': 'true',
        }
        statsd = statsd_client.get_statsd_client(conf, tail_prefix='')
        labeled_statsd = statsd_client.get_labeled_statsd_client(conf)
        # Any pre-labeled-metrics callers continue to emit legacy metrics
        self.assertStat('my_prefix.some.counter:1|c',
                        statsd.increment, 'some.counter')
        self.assertStat('my_prefix.some.counter:-1|c',
                        statsd.decrement, 'some.counter')
        self.assertStat('my_prefix.some.timing:6280.0|ms',
                        statsd.timing, 'some.timing', 6.28 * 1000)
        self.assertStat('my_prefix.some.stat:3|c',
                        statsd.update_stats, 'some.stat', 3)
        # But once they get updated, we get richer data
        labels = {'action': 'some', 'result': 'ok'}
        self.assertStat(
            'the_counter:1|c|#action:some,result:ok',
            labeled_statsd.increment, 'the_counter', labels=labels)
        self.assertStat(
            'the_counter:-1|c|#action:some,result:ok',
            labeled_statsd.decrement, 'the_counter', labels=labels)
        self.assertStat(
            'the_timing:6280.0|ms'
            '|#action:some,result:ok',
            labeled_statsd.timing, 'the_timing', 6.28 * 1000, labels=labels)
        self.assertStat(
            'the_stat:3|c|#action:some,result:ok',
            labeled_statsd.update_stats, 'the_stat', 3, labels=labels)

    def test_statsd_methods_with_labels_and_prefix_dogstatsd(self):
        conf = {
            'log_statsd_host': 'localhost',
            'log_statsd_port': str(self.port),
            'log_statsd_metric_prefix': 'my_prefix',
            'statsd_label_mode': 'dogstatsd',
            'statsd_emit_legacy': 'true',
        }
        statsd = statsd_client.get_statsd_client(conf, tail_prefix='pfx')
        labeled_statsd = statsd_client.get_labeled_statsd_client(conf)
        # Any pre-labeled-metrics callers continue to emit legacy metrics
        self.assertStat('my_prefix.pfx.some.counter:1|c',
                        statsd.increment, 'some.counter')
        self.assertStat('my_prefix.pfx.some.counter:-1|c',
                        statsd.decrement, 'some.counter')
        self.assertStat('my_prefix.pfx.some.timing:6280.0|ms',
                        statsd.timing, 'some.timing', 6.28 * 1000)
        self.assertStat('my_prefix.pfx.some.stat:3|c',
                        statsd.update_stats, 'some.stat', 3)
        # But once they get updated, we get richer data
        labels = {'action': 'some', 'result': 'ok'}
        self.assertStat(
            'the_counter:1|c|#action:some,result:ok',
            labeled_statsd.increment, 'the_counter', labels=labels)
        self.assertStat(
            'the_counter:-1|c|#action:some,result:ok',
            labeled_statsd.decrement, 'the_counter', labels=labels)
        self.assertStat(
            'the_timing:6280.0|ms'
            '|#action:some,result:ok',
            labeled_statsd.timing, 'the_timing', 6.28 * 1000, labels=labels)
        self.assertStat(
            'the_stat:3|c|#action:some,result:ok',
            labeled_statsd.update_stats, 'the_stat', 3, labels=labels)

    def test_statsd_methods_with_labels_and_prefix_graphite(self):
        conf = {
            'log_statsd_host': 'localhost',
            'log_statsd_port': str(self.port),
            'log_statsd_metric_prefix': 'my_prefix',
            'statsd_label_mode': 'graphite',
            'statsd_emit_legacy': 'true',
        }
        statsd = statsd_client.get_statsd_client(conf, tail_prefix='pfx')
        labeled_statsd = statsd_client.get_labeled_statsd_client(conf)
        self.assertStat('my_prefix.pfx.some.counter:1|c',
                        statsd.increment, 'some.counter')
        self.assertStat('my_prefix.pfx.some.counter:-1|c',
                        statsd.decrement, 'some.counter')
        self.assertStat('my_prefix.pfx.some.timing:6280.0|ms',
                        statsd.timing, 'some.timing', 6.28 * 1000)
        self.assertStat('my_prefix.pfx.some.stat:3|c',
                        statsd.update_stats, 'some.stat', 3)
        labels = {'action': 'some', 'result': 'ok'}
        self.assertStat(
            'the_counter;action=some;result=ok:1|c',
            labeled_statsd.increment, 'the_counter', labels=labels)
        self.assertStat(
            'the_counter;action=some;result=ok:-1|c',
            labeled_statsd.decrement, 'the_counter', labels=labels)
        self.assertStat(
            'the_timing;action=some;result=ok'
            ':6280.0|ms',
            labeled_statsd.timing, 'the_timing', 6.28 * 1000, labels=labels)
        self.assertStat(
            'the_stat;action=some;result=ok:3|c',
            labeled_statsd.update_stats, 'the_stat', 3, labels=labels)

    def test_statsd_methods_with_labels_and_prefix_influxdb(self):
        conf = {
            'log_statsd_host': 'localhost',
            'log_statsd_port': str(self.port),
            'log_statsd_metric_prefix': 'my_prefix',
            'statsd_label_mode': 'influxdb',
            'statsd_emit_legacy': 'true',
        }
        statsd = statsd_client.get_statsd_client(conf, tail_prefix='pfx')
        labeled_statsd = statsd_client.get_labeled_statsd_client(conf)
        self.assertStat('my_prefix.pfx.some.counter:1|c',
                        statsd.increment, 'some.counter')
        self.assertStat('my_prefix.pfx.some.counter:-1|c',
                        statsd.decrement, 'some.counter')
        self.assertStat('my_prefix.pfx.some.timing:6280.0|ms',
                        statsd.timing, 'some.timing', 6.28 * 1000)
        self.assertStat('my_prefix.pfx.some.stat:3|c',
                        statsd.update_stats, 'some.stat', 3)
        labels = {'action': 'some', 'result': 'ok'}
        self.assertStat(
            'the_counter,action=some,result=ok:1|c',
            labeled_statsd.increment, 'the_counter', labels=labels)
        self.assertStat(
            'the_counter,action=some,result=ok:-1|c',
            labeled_statsd.decrement, 'the_counter', labels=labels)
        self.assertStat(
            'the_counter,action=some,result=ok:-1|c',
            labeled_statsd.decrement, 'the_counter', labels=labels)
        self.assertStat(
            'the_timing,action=some,result=ok'
            ':6280.0|ms',
            labeled_statsd.timing, 'the_timing', 6.28 * 1000, labels=labels)
        self.assertStat(
            'the_stat,action=some,result=ok:3|c',
            labeled_statsd.update_stats, 'the_stat', 3, labels=labels)

    def test_statsd_methods_with_labels_and_prefix_librato(self):
        conf = {
            'log_statsd_host': 'localhost',
            'log_statsd_port': str(self.port),
            'log_statsd_metric_prefix': 'my_prefix',
            'statsd_label_mode': 'librato',
            'statsd_emit_legacy': 'true',
        }
        statsd = statsd_client.get_statsd_client(conf, tail_prefix='pfx')
        labeled_statsd = statsd_client.get_labeled_statsd_client(conf)
        self.assertStat('my_prefix.pfx.some.counter:1|c',
                        statsd.increment, 'some.counter')
        self.assertStat('my_prefix.pfx.some.counter:-1|c',
                        statsd.decrement, 'some.counter')
        self.assertStat('my_prefix.pfx.some.timing:6280.0|ms',
                        statsd.timing, 'some.timing', 6.28 * 1000)
        self.assertStat('my_prefix.pfx.some.stat:3|c',
                        statsd.update_stats, 'some.stat', 3)
        labels = {'action': 'some', 'result': 'ok'}
        self.assertStat(
            'the_counter#action=some,result=ok:1|c',
            labeled_statsd.increment, 'the_counter', labels=labels)
        self.assertStat(
            'the_counter#action=some,result=ok:-1|c',
            labeled_statsd.decrement, 'the_counter', labels=labels)
        self.assertStat(
            'the_timing#action=some,result=ok'
            ':6280.0|ms',
            labeled_statsd.timing, 'the_timing', 6.28 * 1000, labels=labels)
        self.assertStat(
            'the_stat#action=some,result=ok:3|c',
            labeled_statsd.update_stats, 'the_stat', 3, labels=labels)

    def test_statsd_methods_with_labels_and_prefix_signalfx(self):
        conf = {
            'log_statsd_host': 'localhost',
            'log_statsd_port': str(self.port),
            'log_statsd_metric_prefix': 'my_prefix',
            'statsd_label_mode': 'signalfx',
            'statsd_emit_legacy': 'true',
        }
        statsd = statsd_client.get_statsd_client(conf, tail_prefix='pfx')
        labeled_statsd = statsd_client.get_labeled_statsd_client(conf)
        self.assertStat('my_prefix.pfx.some.counter:1|c',
                        statsd.increment, 'some.counter')
        self.assertStat('my_prefix.pfx.some.counter:-1|c',
                        statsd.decrement, 'some.counter')
        self.assertStat('my_prefix.pfx.some.timing:6280.0|ms',
                        statsd.timing, 'some.timing', 6.28 * 1000)
        self.assertStat('my_prefix.pfx.some.stat:3|c',
                        statsd.update_stats, 'some.stat', 3)
        labels = {'action': 'some', 'result': 'ok'}
        self.assertStat(
            'the_counter[action=some,result=ok]:1|c',
            labeled_statsd.increment, 'the_counter', labels=labels)
        self.assertStat(
            'the_counter[action=some,result=ok]:-1|c',
            labeled_statsd.decrement, 'the_counter', labels=labels)
        self.assertStat(
            'the_timing[action=some,result=ok]'
            ':6280.0|ms',
            labeled_statsd.timing, 'the_timing', 6.28 * 1000, labels=labels)
        self.assertStat(
            'the_stat[action=some,result=ok]:3|c',
            labeled_statsd.update_stats, 'the_stat', 3, labels=labels)

    def test_statsd_methods_with_labels_and_prefix_graphite_no_legacy(self):
        conf = {
            'log_statsd_host': 'localhost',
            'log_statsd_port': str(self.port),
            'log_statsd_metric_prefix': 'my_prefix',
            'statsd_label_mode': 'graphite',
            'statsd_emit_legacy': 'false',
        }
        labeled_statsd = statsd_client.get_labeled_statsd_client(conf)
        self.assertStat(
            'simple_counter:1|c',
            labeled_statsd.increment, 'simple_counter', labels={})


class TestModuleFunctions(unittest.TestCase):
    def setUp(self):
        self.logger = debug_logger()
=======
>>>>>>> cceaf068

    def test_statsd_methods_emitting_legacy_only(self):
        conf = {
            'log_statsd_host': 'localhost',
            'log_statsd_port': str(self.port),
            'log_statsd_metric_prefix': 'my_prefix',
            'statsd_label_mode': 'disabled',
            'statsd_emit_legacy': 'true',
        }
        statsd = statsd_client.get_statsd_client(conf, tail_prefix='pfx')
        labeled_statsd = statsd_client.get_labeled_statsd_client(conf)
        # Any pre-labeled-metrics callers continue to emit legacy metrics
        self.assertStat('my_prefix.pfx.some.counter:1|c',
                        statsd.increment, 'some.counter')
        self.assertStat('my_prefix.pfx.some.counter:-1|c',
                        statsd.decrement, 'some.counter')
        self.assertStat('my_prefix.pfx.some.timing:6280.0|ms',
                        statsd.timing, 'some.timing', 6.28 * 1000)
        self.assertStat('my_prefix.pfx.some.stat:3|c',
                        statsd.update_stats, 'some.stat', 3)
        # Any labeled-metrics callers should not emit any metrics
        labels = {'action': 'some', 'result': 'ok'}
        with mock.patch.object(labeled_statsd,
                               '_open_socket') as mock_open:
            labeled_statsd.increment('the_counter', labels=labels)
            labeled_statsd.decrement('the_counter', labels=labels)
            labeled_statsd.timing('the_timing', 6.28 * 1000, labels=labels)
            labeled_statsd.update_stats('the_stat', 3, labels=labels)
        self.assertFalse(mock_open.mock_calls)

    def test_statsd_methods_with_invalid_label_mode(self):
        conf = {
            'log_statsd_host': 'localhost',
            'log_statsd_port': str(self.port),
            'statsd_label_mode': 'invalid',
        }
        self.assertRaises(ValueError, statsd_client.get_labeled_statsd_client,
                          conf)

    def test_statsd_methods_with_labels_no_tail_prefix(self):
        conf = {
            'log_statsd_host': 'localhost',
            'log_statsd_port': str(self.port),
            'log_statsd_metric_prefix': 'my_prefix',
            'statsd_label_mode': 'dogstatsd',
            'statsd_emit_legacy': 'true',
        }
        statsd = statsd_client.get_statsd_client(conf, tail_prefix='')
        labeled_statsd = statsd_client.get_labeled_statsd_client(conf)
        # Any pre-labeled-metrics callers continue to emit legacy metrics
        self.assertStat('my_prefix.some.counter:1|c',
                        statsd.increment, 'some.counter')
        self.assertStat('my_prefix.some.counter:-1|c',
                        statsd.decrement, 'some.counter')
        self.assertStat('my_prefix.some.timing:6280.0|ms',
                        statsd.timing, 'some.timing', 6.28 * 1000)
        self.assertStat('my_prefix.some.stat:3|c',
                        statsd.update_stats, 'some.stat', 3)
        # But once they get updated, we get richer data
        labels = {'action': 'some', 'result': 'ok'}
        self.assertStat(
            'the_counter:1|c|#action:some,result:ok',
            labeled_statsd.increment, 'the_counter', labels=labels)
        self.assertStat(
            'the_counter:-1|c|#action:some,result:ok',
            labeled_statsd.decrement, 'the_counter', labels=labels)
        self.assertStat(
            'the_timing:6280.0|ms'
            '|#action:some,result:ok',
            labeled_statsd.timing, 'the_timing', 6.28 * 1000, labels=labels)
        self.assertStat(
            'the_stat:3|c|#action:some,result:ok',
            labeled_statsd.update_stats, 'the_stat', 3, labels=labels)

    def test_statsd_methods_with_labels_and_prefix_dogstatsd(self):
        conf = {
            'log_statsd_host': 'localhost',
            'log_statsd_port': str(self.port),
            'log_statsd_metric_prefix': 'my_prefix',
            'statsd_label_mode': 'dogstatsd',
            'statsd_emit_legacy': 'true',
        }
        statsd = statsd_client.get_statsd_client(conf, tail_prefix='pfx')
        labeled_statsd = statsd_client.get_labeled_statsd_client(conf)
        # Any pre-labeled-metrics callers continue to emit legacy metrics
        self.assertStat('my_prefix.pfx.some.counter:1|c',
                        statsd.increment, 'some.counter')
        self.assertStat('my_prefix.pfx.some.counter:-1|c',
                        statsd.decrement, 'some.counter')
        self.assertStat('my_prefix.pfx.some.timing:6280.0|ms',
                        statsd.timing, 'some.timing', 6.28 * 1000)
        self.assertStat('my_prefix.pfx.some.stat:3|c',
                        statsd.update_stats, 'some.stat', 3)
        # But once they get updated, we get richer data
        labels = {'action': 'some', 'result': 'ok'}
        self.assertStat(
            'the_counter:1|c|#action:some,result:ok',
            labeled_statsd.increment, 'the_counter', labels=labels)
        self.assertStat(
            'the_counter:-1|c|#action:some,result:ok',
            labeled_statsd.decrement, 'the_counter', labels=labels)
        self.assertStat(
            'the_timing:6280.0|ms'
            '|#action:some,result:ok',
            labeled_statsd.timing, 'the_timing', 6.28 * 1000, labels=labels)
        self.assertStat(
            'the_stat:3|c|#action:some,result:ok',
            labeled_statsd.update_stats, 'the_stat', 3, labels=labels)

    def test_statsd_methods_with_labels_and_prefix_graphite(self):
        conf = {
            'log_statsd_host': 'localhost',
            'log_statsd_port': str(self.port),
            'log_statsd_metric_prefix': 'my_prefix',
            'statsd_label_mode': 'graphite',
            'statsd_emit_legacy': 'true',
        }
        statsd = statsd_client.get_statsd_client(conf, tail_prefix='pfx')
        labeled_statsd = statsd_client.get_labeled_statsd_client(conf)
        self.assertStat('my_prefix.pfx.some.counter:1|c',
                        statsd.increment, 'some.counter')
        self.assertStat('my_prefix.pfx.some.counter:-1|c',
                        statsd.decrement, 'some.counter')
        self.assertStat('my_prefix.pfx.some.timing:6280.0|ms',
                        statsd.timing, 'some.timing', 6.28 * 1000)
        self.assertStat('my_prefix.pfx.some.stat:3|c',
                        statsd.update_stats, 'some.stat', 3)
        labels = {'action': 'some', 'result': 'ok'}
        self.assertStat(
            'the_counter;action=some;result=ok:1|c',
            labeled_statsd.increment, 'the_counter', labels=labels)
        self.assertStat(
            'the_counter;action=some;result=ok:-1|c',
            labeled_statsd.decrement, 'the_counter', labels=labels)
        self.assertStat(
            'the_timing;action=some;result=ok'
            ':6280.0|ms',
            labeled_statsd.timing, 'the_timing', 6.28 * 1000, labels=labels)
        self.assertStat(
            'the_stat;action=some;result=ok:3|c',
            labeled_statsd.update_stats, 'the_stat', 3, labels=labels)

    def test_statsd_methods_with_labels_and_prefix_influxdb(self):
        conf = {
            'log_statsd_host': 'localhost',
            'log_statsd_port': str(self.port),
            'log_statsd_metric_prefix': 'my_prefix',
            'statsd_label_mode': 'influxdb',
            'statsd_emit_legacy': 'true',
        }
        statsd = statsd_client.get_statsd_client(conf, tail_prefix='pfx')
        labeled_statsd = statsd_client.get_labeled_statsd_client(conf)
        self.assertStat('my_prefix.pfx.some.counter:1|c',
                        statsd.increment, 'some.counter')
        self.assertStat('my_prefix.pfx.some.counter:-1|c',
                        statsd.decrement, 'some.counter')
        self.assertStat('my_prefix.pfx.some.timing:6280.0|ms',
                        statsd.timing, 'some.timing', 6.28 * 1000)
        self.assertStat('my_prefix.pfx.some.stat:3|c',
                        statsd.update_stats, 'some.stat', 3)
        labels = {'action': 'some', 'result': 'ok'}
        self.assertStat(
            'the_counter,action=some,result=ok:1|c',
            labeled_statsd.increment, 'the_counter', labels=labels)
        self.assertStat(
            'the_counter,action=some,result=ok:-1|c',
            labeled_statsd.decrement, 'the_counter', labels=labels)
        self.assertStat(
            'the_counter,action=some,result=ok:-1|c',
            labeled_statsd.decrement, 'the_counter', labels=labels)
        self.assertStat(
            'the_timing,action=some,result=ok'
            ':6280.0|ms',
            labeled_statsd.timing, 'the_timing', 6.28 * 1000, labels=labels)
        self.assertStat(
            'the_stat,action=some,result=ok:3|c',
            labeled_statsd.update_stats, 'the_stat', 3, labels=labels)

    def test_statsd_methods_with_labels_and_prefix_librato(self):
        conf = {
            'log_statsd_host': 'localhost',
            'log_statsd_port': str(self.port),
            'log_statsd_metric_prefix': 'my_prefix',
            'statsd_label_mode': 'librato',
            'statsd_emit_legacy': 'true',
        }
        statsd = statsd_client.get_statsd_client(conf, tail_prefix='pfx')
        labeled_statsd = statsd_client.get_labeled_statsd_client(conf)
        self.assertStat('my_prefix.pfx.some.counter:1|c',
                        statsd.increment, 'some.counter')
        self.assertStat('my_prefix.pfx.some.counter:-1|c',
                        statsd.decrement, 'some.counter')
        self.assertStat('my_prefix.pfx.some.timing:6280.0|ms',
                        statsd.timing, 'some.timing', 6.28 * 1000)
        self.assertStat('my_prefix.pfx.some.stat:3|c',
                        statsd.update_stats, 'some.stat', 3)
        labels = {'action': 'some', 'result': 'ok'}
        self.assertStat(
            'the_counter#action=some,result=ok:1|c',
            labeled_statsd.increment, 'the_counter', labels=labels)
        self.assertStat(
            'the_counter#action=some,result=ok:-1|c',
            labeled_statsd.decrement, 'the_counter', labels=labels)
        self.assertStat(
            'the_timing#action=some,result=ok'
            ':6280.0|ms',
            labeled_statsd.timing, 'the_timing', 6.28 * 1000, labels=labels)
        self.assertStat(
            'the_stat#action=some,result=ok:3|c',
            labeled_statsd.update_stats, 'the_stat', 3, labels=labels)

    def test_statsd_methods_with_labels_and_prefix_signalfx(self):
        conf = {
            'log_statsd_host': 'localhost',
            'log_statsd_port': str(self.port),
            'log_statsd_metric_prefix': 'my_prefix',
            'statsd_label_mode': 'signalfx',
            'statsd_emit_legacy': 'true',
        }
        statsd = statsd_client.get_statsd_client(conf, tail_prefix='pfx')
        labeled_statsd = statsd_client.get_labeled_statsd_client(conf)
        self.assertStat('my_prefix.pfx.some.counter:1|c',
                        statsd.increment, 'some.counter')
        self.assertStat('my_prefix.pfx.some.counter:-1|c',
                        statsd.decrement, 'some.counter')
        self.assertStat('my_prefix.pfx.some.timing:6280.0|ms',
                        statsd.timing, 'some.timing', 6.28 * 1000)
        self.assertStat('my_prefix.pfx.some.stat:3|c',
                        statsd.update_stats, 'some.stat', 3)
        labels = {'action': 'some', 'result': 'ok'}
        self.assertStat(
            'the_counter[action=some,result=ok]:1|c',
            labeled_statsd.increment, 'the_counter', labels=labels)
        self.assertStat(
            'the_counter[action=some,result=ok]:-1|c',
            labeled_statsd.decrement, 'the_counter', labels=labels)
        self.assertStat(
            'the_timing[action=some,result=ok]'
            ':6280.0|ms',
            labeled_statsd.timing, 'the_timing', 6.28 * 1000, labels=labels)
        self.assertStat(
            'the_stat[action=some,result=ok]:3|c',
            labeled_statsd.update_stats, 'the_stat', 3, labels=labels)

    def test_statsd_methods_with_labels_and_prefix_graphite_no_legacy(self):
        conf = {
            'log_statsd_host': 'localhost',
            'log_statsd_port': str(self.port),
            'log_statsd_metric_prefix': 'my_prefix',
            'statsd_label_mode': 'graphite',
            'statsd_emit_legacy': 'false',
        }
        labeled_statsd = statsd_client.get_labeled_statsd_client(conf)
        self.assertStat(
            'simple_counter:1|c',
            labeled_statsd.increment, 'simple_counter', labels={})<|MERGE_RESOLUTION|>--- conflicted
+++ resolved
@@ -115,7 +115,6 @@
         self.assertFalse(self.getaddrinfo_calls)
 
     def test_user_label(self):
-<<<<<<< HEAD
         conf = {
             'log_statsd_host': 'myhost1',
             'log_statsd_port': 1235,
@@ -161,107 +160,6 @@
                              "'%s': '%s'" % (label_value, c),
                              str(ctx.exception))
 
-
-class TestStatsdLogging(BaseTestStasdClient):
-    def test_get_logger_statsd_client_not_specified(self):
-        logger = utils.get_logger({}, 'some-name', log_route='some-route')
-        # white-box construction validation:
-        # there may be a client instance, but it won't send anything;
-        # won't even open a socket
-        self.assertIsInstance(logger.logger.statsd_client,
-                              statsd_client.StatsdClient)
-        self.assertIsNone(logger.logger.statsd_client._host)
-        with mock.patch.object(logger.logger.statsd_client,
-                               '_open_socket') as mock_open:
-            logger.increment('tunafish')
-        self.assertFalse(mock_open.mock_calls)
-
-    def test_get_logger_statsd_client_defaults(self):
-        logger = utils.get_logger({'log_statsd_host': 'some.host.com'},
-                                  'some-name', log_route='some-route')
-        # white-box construction validation
-        self.assertIsInstance(logger.logger.statsd_client,
-                              statsd_client.StatsdClient)
-        self.assertEqual(logger.logger.statsd_client._host, 'some.host.com')
-        self.assertEqual(logger.logger.statsd_client._port, 8125)
-        self.assertEqual(logger.logger.statsd_client._prefix, 'some-name.')
-        self.assertEqual(logger.logger.statsd_client._default_sample_rate, 1)
-
-        logger2 = utils.get_logger(
-            {'log_statsd_host': 'some.host.com'},
-            'other-name', log_route='some-route',
-            statsd_tail_prefix='some-name.more-specific')
-        self.assertEqual(logger.logger.statsd_client._prefix,
-                         'some-name.more-specific.')
-        self.assertEqual(logger2.logger.statsd_client._prefix,
-                         'some-name.more-specific.')
-
-        # note: set_statsd_prefix is deprecated
-        logger2 = utils.get_logger({'log_statsd_host': 'some.host.com'},
-                                   'other-name', log_route='some-route')
-        with warnings.catch_warnings():
-            warnings.filterwarnings(
-                'ignore', r'set_statsd_prefix\(\) is deprecated')
-            logger.set_statsd_prefix('some-name.more-specific')
-        self.assertEqual(logger.logger.statsd_client._prefix,
-                         'some-name.more-specific.')
-        self.assertEqual(logger2.logger.statsd_client._prefix,
-                         'some-name.more-specific.')
-        with warnings.catch_warnings():
-            warnings.filterwarnings(
-                'ignore', r'set_statsd_prefix\(\) is deprecated')
-            logger.set_statsd_prefix('')
-        self.assertEqual(logger.logger.statsd_client._prefix, '')
-        self.assertEqual(logger2.logger.statsd_client._prefix, '')
-
-    def test_get_logger_statsd_client_non_defaults(self):
-=======
->>>>>>> cceaf068
-        conf = {
-            'log_statsd_host': 'myhost1',
-            'log_statsd_port': 1235,
-            'statsd_label_mode': 'librato',
-            'statsd_user_label_foo': 'foo.bar.com',
-        }
-        client = statsd_client.get_labeled_statsd_client(conf)
-        self.assertEqual('metric#app=value,user_foo=foo.bar.com:10|c',
-                         client._build_line(
-                             'metric', '10', 'c', 1.0, {'app': 'value'}))
-
-    def test_user_label_invalid_chars(self):
-        invalid = ',|=[]:.'
-        for c in invalid:
-            user_label = 'statsd_user_label_foo%sbar' % c
-            conf = {
-                'log_statsd_host': 'myhost1',
-                'log_statsd_port': 1235,
-                'statsd_label_mode': 'librato',
-                user_label: 'buz',
-            }
-            with self.assertRaises(ValueError) as ctx:
-                statsd_client.get_labeled_statsd_client(conf)
-            self.assertEqual("invalid character in statsd "
-                             "user label configuration "
-                             "'%s': '%s'" % (user_label, c),
-                             str(ctx.exception))
-
-    def test_user_label_value_invalid_chars(self):
-        invalid = ',|=[]:'
-        for c in invalid:
-            label_value = 'bar%sbaz' % c
-            conf = {
-                'log_statsd_host': 'myhost1',
-                'log_statsd_port': 1235,
-                'statsd_label_mode': 'librato',
-                'statsd_user_label_foo': label_value
-            }
-            with self.assertRaises(ValueError) as ctx:
-                statsd_client.get_labeled_statsd_client(conf)
-            self.assertEqual("invalid character in configuration "
-                             "'statsd_user_label_foo' value "
-                             "'%s': '%s'" % (label_value, c),
-                             str(ctx.exception))
-
     def test_statsd_set_prefix_deprecation(self):
         with warnings.catch_warnings(record=True) as cm:
             warnings.resetwarnings()
@@ -508,112 +406,8 @@
         suffix = ("|@%s" % effective_sample_rate).encode('utf-8')
         self.assertTrue(payload.endswith(suffix), payload)
 
-<<<<<<< HEAD
-    def test_timing_stats(self):
-        class MockController(object):
-            def __init__(self, status):
-                self.status = status
-                self.logger = self
-                self.args = ()
-                self.called = 'UNKNOWN'
-
-            def timing_since(self, *args):
-                self.called = 'timing'
-                self.args = args
-
-        @utils.timing_stats()
-        def METHOD(controller):
-            return Response(status=controller.status)
-
-        mock_controller = MockController(200)
-        METHOD(mock_controller)
-        self.assertEqual(mock_controller.called, 'timing')
-        self.assertEqual(len(mock_controller.args), 2)
-        self.assertEqual(mock_controller.args[0], 'METHOD.timing')
-        self.assertTrue(mock_controller.args[1] > 0)
-
-        mock_controller = MockController(400)
-        METHOD(mock_controller)
-        self.assertEqual(len(mock_controller.args), 2)
-        self.assertEqual(mock_controller.called, 'timing')
-        self.assertEqual(mock_controller.args[0], 'METHOD.timing')
-        self.assertTrue(mock_controller.args[1] > 0)
-
-        mock_controller = MockController(404)
-        METHOD(mock_controller)
-        self.assertEqual(len(mock_controller.args), 2)
-        self.assertEqual(mock_controller.called, 'timing')
-        self.assertEqual(mock_controller.args[0], 'METHOD.timing')
-        self.assertTrue(mock_controller.args[1] > 0)
-
-        mock_controller = MockController(412)
-        METHOD(mock_controller)
-        self.assertEqual(len(mock_controller.args), 2)
-        self.assertEqual(mock_controller.called, 'timing')
-        self.assertEqual(mock_controller.args[0], 'METHOD.timing')
-        self.assertTrue(mock_controller.args[1] > 0)
-
-        mock_controller = MockController(416)
-        METHOD(mock_controller)
-        self.assertEqual(len(mock_controller.args), 2)
-        self.assertEqual(mock_controller.called, 'timing')
-        self.assertEqual(mock_controller.args[0], 'METHOD.timing')
-        self.assertTrue(mock_controller.args[1] > 0)
-
-        mock_controller = MockController(500)
-        METHOD(mock_controller)
-        self.assertEqual(len(mock_controller.args), 2)
-        self.assertEqual(mock_controller.called, 'timing')
-        self.assertEqual(mock_controller.args[0], 'METHOD.errors.timing')
-        self.assertTrue(mock_controller.args[1] > 0)
-
-        mock_controller = MockController(507)
-        METHOD(mock_controller)
-        self.assertEqual(len(mock_controller.args), 2)
-        self.assertEqual(mock_controller.called, 'timing')
-        self.assertEqual(mock_controller.args[0], 'METHOD.errors.timing')
-        self.assertTrue(mock_controller.args[1] > 0)
-
-    def test_memcached_timing_stats(self):
-        class MockMemcached(object):
-            def __init__(self):
-                self.logger = self
-                self.args = ()
-                self.called = 'UNKNOWN'
-
-            def timing_since(self, *args):
-                self.called = 'timing'
-                self.args = args
-
-        @utils.memcached_timing_stats()
-        def set(cache):
-            pass
-
-        @utils.memcached_timing_stats()
-        def get(cache):
-            pass
-
-        mock_cache = MockMemcached()
-        with patch('time.time',) as mock_time:
-            mock_time.return_value = 1000.99
-            set(mock_cache)
-            self.assertEqual(mock_cache.called, 'timing')
-            self.assertEqual(len(mock_cache.args), 2)
-            self.assertEqual(mock_cache.args[0], 'memcached.set.timing')
-            self.assertEqual(mock_cache.args[1], 1000.99)
-            mock_time.return_value = 2000.99
-            get(mock_cache)
-            self.assertEqual(mock_cache.called, 'timing')
-            self.assertEqual(len(mock_cache.args), 2)
-            self.assertEqual(mock_cache.args[0], 'memcached.get.timing')
-            self.assertEqual(mock_cache.args[1], 2000.99)
-
-
-class BaseTestStatsdLogging(unittest.TestCase):
-=======
 
 class BaseTestStatsdClientOutput(unittest.TestCase):
->>>>>>> cceaf068
 
     def setUp(self):
         self.sock = socket.socket(socket.AF_INET, socket.SOCK_DGRAM)
@@ -660,13 +454,7 @@
                 got = self.queue.get(timeout=0.3)
             except Empty:
                 pass
-<<<<<<< HEAD
-        if got and six.PY3:
-            got = got.decode('utf-8')
-        return got
-=======
         return got.decode('utf-8')
->>>>>>> cceaf068
 
     def assertStat(self, expected, sender_fn, *args, **kwargs):
         got = self._send_and_get(sender_fn, *args, **kwargs)
@@ -678,11 +466,7 @@
                                [got, expected_regexp])
 
 
-<<<<<<< HEAD
-class TestStatsdLoggingDelegation(BaseTestStatsdLogging):
-=======
 class TestStatsdLoggingDelegation(BaseTestStatsdClientOutput):
->>>>>>> cceaf068
     def test_methods_are_no_ops_when_not_enabled(self):
         self.client = get_statsd_client({
             # No "log_statsd_host" means "disabled"
@@ -858,11 +642,7 @@
                         sample_rate=0.9912)
 
 
-<<<<<<< HEAD
-class TestStatsdMethods(BaseTestStatsdLogging):
-=======
 class TestStatsdMethods(BaseTestStatsdClientOutput):
->>>>>>> cceaf068
     def test_statsd_methods_with_labels_and_legacy_disabled(self):
         conf = {
             'log_statsd_host': 'localhost',
@@ -890,7 +670,6 @@
             labeled_statsd.timing('the_timing', 6.28 * 1000, labels=labels)
             labeled_statsd.update_stats('the_stat', 3, labels=labels)
         self.assertFalse(mock_open.mock_calls)
-<<<<<<< HEAD
 
     def test_statsd_methods_emitting_legacy_only(self):
         conf = {
@@ -1146,267 +925,4 @@
         labeled_statsd = statsd_client.get_labeled_statsd_client(conf)
         self.assertStat(
             'simple_counter:1|c',
-            labeled_statsd.increment, 'simple_counter', labels={})
-
-
-class TestModuleFunctions(unittest.TestCase):
-    def setUp(self):
-        self.logger = debug_logger()
-=======
->>>>>>> cceaf068
-
-    def test_statsd_methods_emitting_legacy_only(self):
-        conf = {
-            'log_statsd_host': 'localhost',
-            'log_statsd_port': str(self.port),
-            'log_statsd_metric_prefix': 'my_prefix',
-            'statsd_label_mode': 'disabled',
-            'statsd_emit_legacy': 'true',
-        }
-        statsd = statsd_client.get_statsd_client(conf, tail_prefix='pfx')
-        labeled_statsd = statsd_client.get_labeled_statsd_client(conf)
-        # Any pre-labeled-metrics callers continue to emit legacy metrics
-        self.assertStat('my_prefix.pfx.some.counter:1|c',
-                        statsd.increment, 'some.counter')
-        self.assertStat('my_prefix.pfx.some.counter:-1|c',
-                        statsd.decrement, 'some.counter')
-        self.assertStat('my_prefix.pfx.some.timing:6280.0|ms',
-                        statsd.timing, 'some.timing', 6.28 * 1000)
-        self.assertStat('my_prefix.pfx.some.stat:3|c',
-                        statsd.update_stats, 'some.stat', 3)
-        # Any labeled-metrics callers should not emit any metrics
-        labels = {'action': 'some', 'result': 'ok'}
-        with mock.patch.object(labeled_statsd,
-                               '_open_socket') as mock_open:
-            labeled_statsd.increment('the_counter', labels=labels)
-            labeled_statsd.decrement('the_counter', labels=labels)
-            labeled_statsd.timing('the_timing', 6.28 * 1000, labels=labels)
-            labeled_statsd.update_stats('the_stat', 3, labels=labels)
-        self.assertFalse(mock_open.mock_calls)
-
-    def test_statsd_methods_with_invalid_label_mode(self):
-        conf = {
-            'log_statsd_host': 'localhost',
-            'log_statsd_port': str(self.port),
-            'statsd_label_mode': 'invalid',
-        }
-        self.assertRaises(ValueError, statsd_client.get_labeled_statsd_client,
-                          conf)
-
-    def test_statsd_methods_with_labels_no_tail_prefix(self):
-        conf = {
-            'log_statsd_host': 'localhost',
-            'log_statsd_port': str(self.port),
-            'log_statsd_metric_prefix': 'my_prefix',
-            'statsd_label_mode': 'dogstatsd',
-            'statsd_emit_legacy': 'true',
-        }
-        statsd = statsd_client.get_statsd_client(conf, tail_prefix='')
-        labeled_statsd = statsd_client.get_labeled_statsd_client(conf)
-        # Any pre-labeled-metrics callers continue to emit legacy metrics
-        self.assertStat('my_prefix.some.counter:1|c',
-                        statsd.increment, 'some.counter')
-        self.assertStat('my_prefix.some.counter:-1|c',
-                        statsd.decrement, 'some.counter')
-        self.assertStat('my_prefix.some.timing:6280.0|ms',
-                        statsd.timing, 'some.timing', 6.28 * 1000)
-        self.assertStat('my_prefix.some.stat:3|c',
-                        statsd.update_stats, 'some.stat', 3)
-        # But once they get updated, we get richer data
-        labels = {'action': 'some', 'result': 'ok'}
-        self.assertStat(
-            'the_counter:1|c|#action:some,result:ok',
-            labeled_statsd.increment, 'the_counter', labels=labels)
-        self.assertStat(
-            'the_counter:-1|c|#action:some,result:ok',
-            labeled_statsd.decrement, 'the_counter', labels=labels)
-        self.assertStat(
-            'the_timing:6280.0|ms'
-            '|#action:some,result:ok',
-            labeled_statsd.timing, 'the_timing', 6.28 * 1000, labels=labels)
-        self.assertStat(
-            'the_stat:3|c|#action:some,result:ok',
-            labeled_statsd.update_stats, 'the_stat', 3, labels=labels)
-
-    def test_statsd_methods_with_labels_and_prefix_dogstatsd(self):
-        conf = {
-            'log_statsd_host': 'localhost',
-            'log_statsd_port': str(self.port),
-            'log_statsd_metric_prefix': 'my_prefix',
-            'statsd_label_mode': 'dogstatsd',
-            'statsd_emit_legacy': 'true',
-        }
-        statsd = statsd_client.get_statsd_client(conf, tail_prefix='pfx')
-        labeled_statsd = statsd_client.get_labeled_statsd_client(conf)
-        # Any pre-labeled-metrics callers continue to emit legacy metrics
-        self.assertStat('my_prefix.pfx.some.counter:1|c',
-                        statsd.increment, 'some.counter')
-        self.assertStat('my_prefix.pfx.some.counter:-1|c',
-                        statsd.decrement, 'some.counter')
-        self.assertStat('my_prefix.pfx.some.timing:6280.0|ms',
-                        statsd.timing, 'some.timing', 6.28 * 1000)
-        self.assertStat('my_prefix.pfx.some.stat:3|c',
-                        statsd.update_stats, 'some.stat', 3)
-        # But once they get updated, we get richer data
-        labels = {'action': 'some', 'result': 'ok'}
-        self.assertStat(
-            'the_counter:1|c|#action:some,result:ok',
-            labeled_statsd.increment, 'the_counter', labels=labels)
-        self.assertStat(
-            'the_counter:-1|c|#action:some,result:ok',
-            labeled_statsd.decrement, 'the_counter', labels=labels)
-        self.assertStat(
-            'the_timing:6280.0|ms'
-            '|#action:some,result:ok',
-            labeled_statsd.timing, 'the_timing', 6.28 * 1000, labels=labels)
-        self.assertStat(
-            'the_stat:3|c|#action:some,result:ok',
-            labeled_statsd.update_stats, 'the_stat', 3, labels=labels)
-
-    def test_statsd_methods_with_labels_and_prefix_graphite(self):
-        conf = {
-            'log_statsd_host': 'localhost',
-            'log_statsd_port': str(self.port),
-            'log_statsd_metric_prefix': 'my_prefix',
-            'statsd_label_mode': 'graphite',
-            'statsd_emit_legacy': 'true',
-        }
-        statsd = statsd_client.get_statsd_client(conf, tail_prefix='pfx')
-        labeled_statsd = statsd_client.get_labeled_statsd_client(conf)
-        self.assertStat('my_prefix.pfx.some.counter:1|c',
-                        statsd.increment, 'some.counter')
-        self.assertStat('my_prefix.pfx.some.counter:-1|c',
-                        statsd.decrement, 'some.counter')
-        self.assertStat('my_prefix.pfx.some.timing:6280.0|ms',
-                        statsd.timing, 'some.timing', 6.28 * 1000)
-        self.assertStat('my_prefix.pfx.some.stat:3|c',
-                        statsd.update_stats, 'some.stat', 3)
-        labels = {'action': 'some', 'result': 'ok'}
-        self.assertStat(
-            'the_counter;action=some;result=ok:1|c',
-            labeled_statsd.increment, 'the_counter', labels=labels)
-        self.assertStat(
-            'the_counter;action=some;result=ok:-1|c',
-            labeled_statsd.decrement, 'the_counter', labels=labels)
-        self.assertStat(
-            'the_timing;action=some;result=ok'
-            ':6280.0|ms',
-            labeled_statsd.timing, 'the_timing', 6.28 * 1000, labels=labels)
-        self.assertStat(
-            'the_stat;action=some;result=ok:3|c',
-            labeled_statsd.update_stats, 'the_stat', 3, labels=labels)
-
-    def test_statsd_methods_with_labels_and_prefix_influxdb(self):
-        conf = {
-            'log_statsd_host': 'localhost',
-            'log_statsd_port': str(self.port),
-            'log_statsd_metric_prefix': 'my_prefix',
-            'statsd_label_mode': 'influxdb',
-            'statsd_emit_legacy': 'true',
-        }
-        statsd = statsd_client.get_statsd_client(conf, tail_prefix='pfx')
-        labeled_statsd = statsd_client.get_labeled_statsd_client(conf)
-        self.assertStat('my_prefix.pfx.some.counter:1|c',
-                        statsd.increment, 'some.counter')
-        self.assertStat('my_prefix.pfx.some.counter:-1|c',
-                        statsd.decrement, 'some.counter')
-        self.assertStat('my_prefix.pfx.some.timing:6280.0|ms',
-                        statsd.timing, 'some.timing', 6.28 * 1000)
-        self.assertStat('my_prefix.pfx.some.stat:3|c',
-                        statsd.update_stats, 'some.stat', 3)
-        labels = {'action': 'some', 'result': 'ok'}
-        self.assertStat(
-            'the_counter,action=some,result=ok:1|c',
-            labeled_statsd.increment, 'the_counter', labels=labels)
-        self.assertStat(
-            'the_counter,action=some,result=ok:-1|c',
-            labeled_statsd.decrement, 'the_counter', labels=labels)
-        self.assertStat(
-            'the_counter,action=some,result=ok:-1|c',
-            labeled_statsd.decrement, 'the_counter', labels=labels)
-        self.assertStat(
-            'the_timing,action=some,result=ok'
-            ':6280.0|ms',
-            labeled_statsd.timing, 'the_timing', 6.28 * 1000, labels=labels)
-        self.assertStat(
-            'the_stat,action=some,result=ok:3|c',
-            labeled_statsd.update_stats, 'the_stat', 3, labels=labels)
-
-    def test_statsd_methods_with_labels_and_prefix_librato(self):
-        conf = {
-            'log_statsd_host': 'localhost',
-            'log_statsd_port': str(self.port),
-            'log_statsd_metric_prefix': 'my_prefix',
-            'statsd_label_mode': 'librato',
-            'statsd_emit_legacy': 'true',
-        }
-        statsd = statsd_client.get_statsd_client(conf, tail_prefix='pfx')
-        labeled_statsd = statsd_client.get_labeled_statsd_client(conf)
-        self.assertStat('my_prefix.pfx.some.counter:1|c',
-                        statsd.increment, 'some.counter')
-        self.assertStat('my_prefix.pfx.some.counter:-1|c',
-                        statsd.decrement, 'some.counter')
-        self.assertStat('my_prefix.pfx.some.timing:6280.0|ms',
-                        statsd.timing, 'some.timing', 6.28 * 1000)
-        self.assertStat('my_prefix.pfx.some.stat:3|c',
-                        statsd.update_stats, 'some.stat', 3)
-        labels = {'action': 'some', 'result': 'ok'}
-        self.assertStat(
-            'the_counter#action=some,result=ok:1|c',
-            labeled_statsd.increment, 'the_counter', labels=labels)
-        self.assertStat(
-            'the_counter#action=some,result=ok:-1|c',
-            labeled_statsd.decrement, 'the_counter', labels=labels)
-        self.assertStat(
-            'the_timing#action=some,result=ok'
-            ':6280.0|ms',
-            labeled_statsd.timing, 'the_timing', 6.28 * 1000, labels=labels)
-        self.assertStat(
-            'the_stat#action=some,result=ok:3|c',
-            labeled_statsd.update_stats, 'the_stat', 3, labels=labels)
-
-    def test_statsd_methods_with_labels_and_prefix_signalfx(self):
-        conf = {
-            'log_statsd_host': 'localhost',
-            'log_statsd_port': str(self.port),
-            'log_statsd_metric_prefix': 'my_prefix',
-            'statsd_label_mode': 'signalfx',
-            'statsd_emit_legacy': 'true',
-        }
-        statsd = statsd_client.get_statsd_client(conf, tail_prefix='pfx')
-        labeled_statsd = statsd_client.get_labeled_statsd_client(conf)
-        self.assertStat('my_prefix.pfx.some.counter:1|c',
-                        statsd.increment, 'some.counter')
-        self.assertStat('my_prefix.pfx.some.counter:-1|c',
-                        statsd.decrement, 'some.counter')
-        self.assertStat('my_prefix.pfx.some.timing:6280.0|ms',
-                        statsd.timing, 'some.timing', 6.28 * 1000)
-        self.assertStat('my_prefix.pfx.some.stat:3|c',
-                        statsd.update_stats, 'some.stat', 3)
-        labels = {'action': 'some', 'result': 'ok'}
-        self.assertStat(
-            'the_counter[action=some,result=ok]:1|c',
-            labeled_statsd.increment, 'the_counter', labels=labels)
-        self.assertStat(
-            'the_counter[action=some,result=ok]:-1|c',
-            labeled_statsd.decrement, 'the_counter', labels=labels)
-        self.assertStat(
-            'the_timing[action=some,result=ok]'
-            ':6280.0|ms',
-            labeled_statsd.timing, 'the_timing', 6.28 * 1000, labels=labels)
-        self.assertStat(
-            'the_stat[action=some,result=ok]:3|c',
-            labeled_statsd.update_stats, 'the_stat', 3, labels=labels)
-
-    def test_statsd_methods_with_labels_and_prefix_graphite_no_legacy(self):
-        conf = {
-            'log_statsd_host': 'localhost',
-            'log_statsd_port': str(self.port),
-            'log_statsd_metric_prefix': 'my_prefix',
-            'statsd_label_mode': 'graphite',
-            'statsd_emit_legacy': 'false',
-        }
-        labeled_statsd = statsd_client.get_labeled_statsd_client(conf)
-        self.assertStat(
-            'simple_counter:1|c',
             labeled_statsd.increment, 'simple_counter', labels={})
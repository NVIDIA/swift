# Copyright (c) 2010-2012 OpenStack Foundation
#
# Licensed under the Apache License, Version 2.0 (the "License");
# you may not use this file except in compliance with the License.
# You may obtain a copy of the License at
#
#    http://www.apache.org/licenses/LICENSE-2.0
#
# Unless required by applicable law or agreed to in writing, software
# distributed under the License is distributed on an "AS IS" BASIS,
# WITHOUT WARRANTIES OR CONDITIONS OF ANY KIND, either express or
# implied.
# See the License for the specific language governing permissions and
# limitations under the License.
import errno
import random
import re
import socket
import sys
import threading
import time
import unittest
import warnings

from unittest import mock
from queue import Queue, Empty


from swift.common import statsd_client
from swift.common.statsd_client import StatsdClient, get_statsd_client

from test.debug_logger import debug_logger


class MockUdpSocket(object):
    def __init__(self, sendto_errno=None):
        self.sent = []
        self.sendto_errno = sendto_errno

    def sendto(self, data, target):
        if self.sendto_errno:
            raise socket.error(self.sendto_errno,
                               'test errno %s' % self.sendto_errno)
        self.sent.append((data, target))
        return len(data)

    def close(self):
        pass


class BaseTestStatsdClient(unittest.TestCase):
    def setUp(self):
        self.getaddrinfo_calls = []

        def fake_getaddrinfo(host, port, *args):
            self.getaddrinfo_calls.append((host, port))
            # this is what a real getaddrinfo('localhost', port,
            # socket.AF_INET) returned once
            return [(socket.AF_INET,      # address family
                     socket.SOCK_STREAM,  # socket type
                     socket.IPPROTO_TCP,  # socket protocol
                     '',                  # canonical name,
                     ('127.0.0.1', port)),  # socket address
                    (socket.AF_INET,
                     socket.SOCK_DGRAM,
                     socket.IPPROTO_UDP,
                     '',
                     ('127.0.0.1', port))]

        self.real_getaddrinfo = statsd_client.socket.getaddrinfo
        self.getaddrinfo_patcher = mock.patch.object(
            statsd_client.socket, 'getaddrinfo', fake_getaddrinfo)
        self.mock_getaddrinfo = self.getaddrinfo_patcher.start()
        self.addCleanup(self.getaddrinfo_patcher.stop)
        self.logger = debug_logger()


class TestStatsdClient(BaseTestStatsdClient):
    """
    Tests here construct a StatsdClient directly.
    """
    def test_init_host(self):
        client = StatsdClient('myhost', 1234)
        self.assertEqual([('myhost', 1234)], self.getaddrinfo_calls)
        client1 = statsd_client.get_statsd_client(
            conf={'log_statsd_host': 'myhost1',
                  'log_statsd_port': 1235})
        with mock.patch.object(client, '_open_socket') as mock_open:
            self.assertIs(client.increment('tunafish'),
                          mock_open.return_value.sendto.return_value)
        self.assertEqual(mock_open.mock_calls, [
            mock.call(),
            mock.call().sendto(b'tunafish:1|c', ('myhost', 1234)),
            mock.call().close(),
        ])
        with mock.patch.object(client1, '_open_socket') as mock_open1:
            self.assertIs(client1.increment('tunafish'),
                          mock_open1.return_value.sendto.return_value)
        self.assertEqual(mock_open1.mock_calls, [
            mock.call(),
            mock.call().sendto(b'tunafish:1|c', ('myhost1', 1235)),
            mock.call().close(),
        ])

    def test_init_host_is_none(self):
        client = StatsdClient(None, None)
        client1 = statsd_client.get_statsd_client(conf=None,
                                                  logger=None)
        self.assertIsNone(client._host)
        self.assertIsNone(client1._host)
        self.assertFalse(self.getaddrinfo_calls)
        with mock.patch.object(client, '_open_socket') as mock_open:
            self.assertIsNone(client.increment('tunafish'))
        self.assertFalse(mock_open.mock_calls)
        with mock.patch.object(client1, '_open_socket') as mock_open1:
            self.assertIsNone(client1.increment('tunafish'))
        self.assertFalse(mock_open1.mock_calls)
        self.assertFalse(self.getaddrinfo_calls)

    def test_user_label(self):
        conf = {
            'log_statsd_host': 'myhost1',
            'log_statsd_port': 1235,
            'statsd_label_mode': 'librato',
            'statsd_user_label_foo': 'foo.bar.com',
        }
        client = statsd_client.get_labeled_statsd_client(conf)
        self.assertEqual('metric#app=value,user_foo=foo.bar.com:10|c',
                         client._build_line(
                             'metric', '10', 'c', 1.0, {'app': 'value'}))

    def test_user_label_invalid_chars(self):
        invalid = ',|=[]:.'
        for c in invalid:
            user_label = 'statsd_user_label_foo%sbar' % c
            conf = {
                'log_statsd_host': 'myhost1',
                'log_statsd_port': 1235,
                'statsd_label_mode': 'librato',
                user_label: 'buz',
            }
            with self.assertRaises(ValueError) as ctx:
                statsd_client.get_labeled_statsd_client(conf)
            self.assertEqual("invalid character in statsd "
                             "user label configuration "
                             "'%s': '%s'" % (user_label, c),
                             str(ctx.exception))

    def test_user_label_value_invalid_chars(self):
        invalid = ',|=[]:'
        for c in invalid:
            label_value = 'bar%sbaz' % c
            conf = {
                'log_statsd_host': 'myhost1',
                'log_statsd_port': 1235,
                'statsd_label_mode': 'librato',
                'statsd_user_label_foo': label_value
            }
            with self.assertRaises(ValueError) as ctx:
                statsd_client.get_labeled_statsd_client(conf)
            self.assertEqual("invalid character in configuration "
                             "'statsd_user_label_foo' value "
                             "'%s': '%s'" % (label_value, c),
                             str(ctx.exception))

    def test_statsd_set_prefix_deprecation(self):
        with warnings.catch_warnings(record=True) as cm:
            warnings.resetwarnings()
            warnings.simplefilter('always', DeprecationWarning)
            client = StatsdClient(None, None)
            client.set_prefix('some-name.more-specific')
        msgs = [str(warning.message)
                for warning in cm
                if str(warning.message).startswith('set_prefix')]
        self.assertEqual(
            ['set_prefix() is deprecated; use the ``tail_prefix`` argument of '
             'the constructor when instantiating the class instead.'],
            msgs)
        self.assertEqual('some-name.more-specific.', client._prefix)


class TestGetStatsdClientConfParsing(BaseTestStatsdClient):
    """
    Tests here use get_statsd_client to make a StatsdClient.
    """
    def test_get_statsd_client_defaults(self):
        # no options configured
        client = statsd_client.get_statsd_client({})
        self.assertIsInstance(client, StatsdClient)
        self.assertIsNone(client._host)
        self.assertEqual(8125, client._port)
        self.assertEqual('', client._base_prefix)
        self.assertEqual('', client._prefix)
        self.assertEqual(1.0, client._default_sample_rate)
        self.assertEqual(1.0, client._sample_rate_factor)
        self.assertIsNone(client.logger)
        with mock.patch.object(client, '_open_socket') as mock_open:
            client.increment('tunafish')
        self.assertFalse(mock_open.mock_calls)

    def test_get_statsd_client_options(self):
        # legacy options...
        conf = {
            'log_statsd_host': 'example.com',
            'log_statsd_port': '6789',
            'log_statsd_metric_prefix': 'banana',
            'log_statsd_default_sample_rate': '3.3',
            'log_statsd_sample_rate_factor': '4.4',
            'log_junk': 'ignored',
            'statsd_label_mode': 'dogstatsd',  # ignored
        }
        client = statsd_client.get_statsd_client(
            conf, tail_prefix='milkshake', logger=self.logger)
        self.assertIsInstance(client, StatsdClient)
        self.assertEqual('example.com', client._host)
        self.assertEqual(6789, client._port)
        self.assertEqual('banana', client._base_prefix)
        self.assertEqual('banana.milkshake.', client._prefix)
        self.assertEqual(3.3, client._default_sample_rate)
        self.assertEqual(4.4, client._sample_rate_factor)
        self.assertEqual(self.logger, client.logger)
        warn_lines = self.logger.get_lines_for_level('warning')
        self.assertEqual([], warn_lines)

    def test_emit_legacy(self):
        conf = {
            'log_statsd_host': 'myhost',
            'log_statsd_port': '1234',
        }
        client = statsd_client.get_statsd_client(conf)
        with mock.patch.object(client, '_open_socket') as mock_open:
            client.increment('tunafish')
        self.assertEqual(mock_open.mock_calls, [
            mock.call(),
            mock.call().sendto(b'tunafish:1|c', ('myhost', 1234)),
            mock.call().close(),
        ])

        conf = {
            'log_statsd_host': 'myhost',
            'log_statsd_port': '1234',
            'statsd_emit_legacy': 'False',
        }
        client = statsd_client.get_statsd_client(conf)
        with mock.patch.object(client, '_open_socket') as mock_open:
            client.increment('tunafish')
        self.assertEqual(mock_open.mock_calls, [])

    def test_legacy_client_does_not_support_labels_kwarg(self):
        conf = {
            'log_statsd_host': 'localhost',
            'log_statsd_port': '123451',
            'statsd_label_mode': 'dogstatsd',
        }
        client = statsd_client.get_statsd_client(conf)
        labels = {'action': 'some', 'result': 'ok'}
        with mock.patch.object(client, '_send_line') as mocked:
            # legacy client accepts sample_rate kwarg as positional argument
            # for backwards compat as demonstrated in other tests
            client.random = lambda: 0.4
            client.increment('metric', 0.5)
            # but will never accept labels kwarg
            with self.assertRaises(TypeError):
                client.increment('metric', labels=labels)
        self.assertEqual(
            [mock.call('metric:1|c|@0.5')],
            mocked.call_args_list)


class TestGetLabeledStatsdClientConfParsing(BaseTestStatsdClient):
    """
    Tests here use get_labeled_statsd_client to make a LabeledStatsdClient.
    """
    def test_conf_defaults(self):
        # no options configured
        client = statsd_client.get_labeled_statsd_client({})
        self.assertIsInstance(client, statsd_client.LabeledStatsdClient)
        self.assertIsNone(client._host)
        self.assertEqual(8125, client._port)
        self.assertEqual(1.0, client._default_sample_rate)
        self.assertEqual(1.0, client._sample_rate_factor)
        self.assertIsNone(client.logger)
        with mock.patch.object(client, '_open_socket') as mock_open:
            # because legacy statsd.increment last pos arg was sample_rate
            # we're always explicit with labels kwarg
            client.increment('tunafish', labels={})
        self.assertFalse(mock_open.mock_calls)

    def test_conf_non_defaults(self):
        # legacy options...
        conf = {
            'log_statsd_host': 'example.com',
            'log_statsd_port': '6789',
            'log_statsd_default_sample_rate': '3.3',
            'log_statsd_sample_rate_factor': '4.4',
            'log_junk': 'ignored',
            'statsd_emit_legacy': 'False',  # ignored
        }
        client = statsd_client.get_labeled_statsd_client(
            conf, logger=self.logger)
        self.assertIsInstance(client, statsd_client.LabeledStatsdClient)
        self.assertEqual('example.com', client._host)
        self.assertEqual(6789, client._port)
        self.assertEqual(3.3, client._default_sample_rate)
        self.assertEqual(4.4, client._sample_rate_factor)
        self.assertEqual(self.logger, client.logger)
        warn_lines = self.logger.get_lines_for_level('warning')
        self.assertEqual([], warn_lines)

    def test_invalid_label_mode(self):
        conf = {
            'log_statsd_host': 'localhost',
            'log_statsd_port': '1234',
            'statsd_label_mode': 'invalid',
        }
        with self.assertRaises(ValueError) as cm:
            statsd_client.get_labeled_statsd_client(conf, self.logger)
        self.assertIn("unknown statsd_label_mode 'invalid'", str(cm.exception))

    def test_valid_label_mode(self):
        conf = {'statsd_label_mode': 'dogstatsd'}
        logger = debug_logger(log_route='my-log-route')
        client = statsd_client.get_labeled_statsd_client(conf, logger)
        self.assertEqual(statsd_client.dogstatsd, client.label_formatter)
        log_lines = logger.get_lines_for_level('debug')
        self.assertEqual(1, len(log_lines))
        self.assertEqual(
            'Labeled statsd mode: dogstatsd (my-log-route)', log_lines[0])

    def test_weird_invalid_attrname_label_mode(self):
        conf = {'statsd_label_mode': '__class__'}
        with self.assertRaises(ValueError) as cm:
            statsd_client.get_labeled_statsd_client(conf, self.logger)
        self.assertIn("unknown statsd_label_mode '__class__'",
                      str(cm.exception))

    def test_disabled_by_default(self):
        conf = {}
        logger = debug_logger(log_route='my-log-route')
        client = statsd_client.get_labeled_statsd_client(conf, logger)
        self.assertIsNone(client.label_formatter)
        log_lines = logger.get_lines_for_level('debug')
        self.assertEqual(1, len(log_lines))
        self.assertEqual(
            'Labeled statsd mode: disabled (my-log-route)', log_lines[0])

    def test_label_must_be_kwarg(self):
        conf = {
            'log_statsd_host': 'localhost',
            'log_statsd_port': '123451',
            'statsd_label_mode': 'dogstatsd',
        }
        client = statsd_client.get_labeled_statsd_client(conf)
        labels = {'action': 'some', 'result': 'ok'}
        with mock.patch.object(client, '_send_line') as mocked:
            # labels can not be a positional arg
            with self.assertRaises(TypeError):
                client.increment('metric', labels)
            client.random = lambda: 0.4
            # order of kwargs does not matter
            client.increment('metric', sample_rate=0.5, labels=labels)
        self.assertEqual(
            [mock.call('metric:1|c|@0.5|#action:some,result:ok')],
            mocked.call_args_list)

    def test_label_values_to_str(self):
        # verify that simple non-str types can be passed as label values
        conf = {
            'log_statsd_host': 'myhost1',
            'log_statsd_port': 1235,
            'statsd_label_mode': 'librato',
        }
        client = statsd_client.get_labeled_statsd_client(conf)
        labels = {'bool': True, 'number': 42.1, 'null': None}
        with mock.patch.object(client, '_send_line') as mocked:
            client.update_stats('metric', '10', labels=labels)
        self.assertEqual(
            [mock.call('metric#bool=True,null=None,number=42.1:10|c')],
            mocked.call_args_list)

    def test_user_label(self):
        conf = {
            'log_statsd_host': 'myhost1',
            'log_statsd_port': 1235,
            'statsd_label_mode': 'librato',
            'statsd_user_label_foo': 'foo.bar.com',
        }
        client = statsd_client.get_labeled_statsd_client(conf)
        self.assertEqual({'user_foo': 'foo.bar.com'}, client.default_labels)
        with mock.patch.object(client, '_send_line') as mocked:
            client.update_stats('metric', '10', labels={'app': 'value'})
        self.assertEqual(
            [mock.call('metric#app=value,user_foo=foo.bar.com:10|c')],
            mocked.call_args_list)

    def test_user_label_overridden_by_call_label(self):
        conf = {
            'log_statsd_host': 'myhost1',
            'log_statsd_port': 1235,
            'statsd_label_mode': 'librato',
            'statsd_user_label_foo': 'foo',
        }
        client = statsd_client.get_labeled_statsd_client(conf)
        self.assertEqual({'user_foo': 'foo'}, client.default_labels)
        with mock.patch.object(client, '_send_line') as mocked:
            client.update_stats('metric', '10', labels={'user_foo': 'bar'})
        self.assertEqual(
            [mock.call('metric#user_foo=bar:10|c')],
            mocked.call_args_list)

    def test_user_label_sorting(self):
        conf = {
            'log_statsd_host': 'myhost1',
            'log_statsd_port': 1235,
            'statsd_label_mode': 'librato',
            'statsd_user_label_foo': 'middle',
        }
        labels = {'z': 'last', 'a': 'first'}
        client = statsd_client.get_labeled_statsd_client(conf)
        with mock.patch.object(client, '_send_line') as mocked:
            client.update_stats('metric', '10', labels=labels)
        self.assertEqual(
            [mock.call('metric#a=first,user_foo=middle,z=last:10|c')],
            mocked.call_args_list)

    def test_user_label_invalid_chars(self):
        invalid = ',|=[]:.'
        for c in invalid:
            user_label = 'statsd_user_label_foo%sbar' % c
            conf = {
                'log_statsd_host': 'myhost1',
                'log_statsd_port': 1235,
                'statsd_label_mode': 'librato',
                user_label: 'buz',
            }
            with self.assertRaises(ValueError) as ctx:
                statsd_client.get_labeled_statsd_client(conf)
            self.assertEqual("invalid character in statsd "
                             "user label configuration "
                             "'%s': '%s'" % (user_label, c),
                             str(ctx.exception))

    def test_user_label_value_invalid_chars(self):
        invalid = ',|=[]:'
        for c in invalid:
            label_value = 'bar%sbaz' % c
            conf = {
                'log_statsd_host': 'myhost1',
                'log_statsd_port': 1235,
                'statsd_label_mode': 'librato',
                'statsd_user_label_foo': label_value
            }
            with self.assertRaises(ValueError) as ctx:
                statsd_client.get_labeled_statsd_client(conf)
            self.assertEqual("invalid character in configuration "
                             "'statsd_user_label_foo' value "
                             "'%s': '%s'" % (label_value, c),
                             str(ctx.exception))


class CommonBaseTestsMixIn(object):

    # N.B. we use a MixIn here to help maintain/transfer the understanding that
    # the tests defined in this "MixIn" are run in multiple concrete TestCase
    # subclasses.  We can't inherit from TestCase ourselves because unittest
    # does not know how to skip abstract common base TestCases - although we
    # may explore alternatives in the future.
    def make_test_client(self, conf, tail_prefix='', **kwargs):
        """
        Concrete TestCase classes should implement this method and have the
        following attributes:
             * tail_prefix
             * expected_prefix_bytes
        """
        raise NotImplementedError()

    def test_ipv4_or_ipv6_hostname_defaults_to_ipv4(self):
        def stub_getaddrinfo_both_ipv4_and_ipv6(host, port, family, *rest):
            if family == socket.AF_INET:
                return [(socket.AF_INET, 'blah', 'blah', 'blah',
                        ('127.0.0.1', int(port)))]
            elif family == socket.AF_INET6:
                # Implemented so an incorrectly ordered implementation (IPv6
                # then IPv4) would realistically fail.
                return [(socket.AF_INET6, 'blah', 'blah', 'blah',
                        ('::1', int(port), 0, 0))]

        with mock.patch.object(statsd_client.socket, 'getaddrinfo',
                               new=stub_getaddrinfo_both_ipv4_and_ipv6):
            client = self.make_test_client({
                'log_statsd_host': 'localhost',
                'log_statsd_port': '9876',
            }, self.tail_prefix, logger=self.logger)

        self.assertEqual(client._sock_family, socket.AF_INET)
        self.assertEqual(client._target, ('localhost', 9876))

        got_sock = client._open_socket()
        self.assertEqual(got_sock.family, socket.AF_INET)

    def test_ipv4_instantiation_and_socket_creation(self):
        client = self.make_test_client({
            'log_statsd_host': '127.0.0.1',
            'log_statsd_port': '9876',
        }, 'some-name', logger=self.logger)

        self.assertEqual(client._sock_family, socket.AF_INET)
        self.assertEqual(client._target, ('127.0.0.1', 9876))

        got_sock = client._open_socket()
        self.assertEqual(got_sock.family, socket.AF_INET)

    def test_ipv6_instantiation_and_socket_creation(self):
        # We have to check the given hostname or IP for IPv4/IPv6 on logger
        # instantiation so we don't call getaddrinfo() too often and don't have
        # to call bind() on our socket to detect IPv4/IPv6 on every send.
        #
        # This test patches over the existing mock. If we just stop the
        # existing mock, then unittest.exit() blows up, but stacking
        # real-fake-fake works okay.
        calls = []

        def fake_getaddrinfo(host, port, family, *args):
            calls.append(family)
            if len(calls) == 1:
                raise socket.gaierror
            # this is what a real getaddrinfo('::1', port,
            # socket.AF_INET6) returned once
            return [(socket.AF_INET6,
                     socket.SOCK_STREAM,
                     socket.IPPROTO_TCP,
                     '', ('::1', port, 0, 0)),
                    (socket.AF_INET6,
                     socket.SOCK_DGRAM,
                     socket.IPPROTO_UDP,
                     '',
                     ('::1', port, 0, 0))]

        with mock.patch.object(statsd_client.socket,
                               'getaddrinfo', fake_getaddrinfo):
            client = self.make_test_client({
                'log_statsd_host': '::1',
                'log_statsd_port': '9876',
            }, 'some-name', logger=self.logger)
        self.assertEqual([socket.AF_INET, socket.AF_INET6], calls)
        self.assertEqual(client._sock_family, socket.AF_INET6)
        self.assertEqual(client._target, ('::1', 9876, 0, 0))

        got_sock = client._open_socket()
        self.assertEqual(got_sock.family, socket.AF_INET6)

    def test_bad_hostname_instantiation(self):
        stub_err = statsd_client.socket.gaierror('whoops')
        with mock.patch.object(statsd_client.socket, 'getaddrinfo',
                               side_effect=stub_err):
            client = self.make_test_client({
                'log_statsd_host': 'i-am-not-a-hostname-or-ip',
                'log_statsd_port': '9876',
            }, 'some-name', logger=self.logger)

        self.assertEqual(client._sock_family, socket.AF_INET)
        self.assertEqual(client._target,
                         ('i-am-not-a-hostname-or-ip', 9876))

        got_sock = client._open_socket()
        self.assertEqual(got_sock.family, socket.AF_INET)
        # Maybe the DNS server gets fixed in a bit and it starts working... or
        # maybe the DNS record hadn't propagated yet.  In any case, failed
        # statsd sends will warn in the logs until the DNS failure or invalid
        # IP address in the configuration is fixed.

    def test_sending_ipv6(self):
        def fake_getaddrinfo(host, port, *args):
            # this is what a real getaddrinfo('::1', port,
            # socket.AF_INET6) returned once
            return [(socket.AF_INET6,
                     socket.SOCK_STREAM,
                     socket.IPPROTO_TCP,
                     '', ('::1', port, 0, 0)),
                    (socket.AF_INET6,
                     socket.SOCK_DGRAM,
                     socket.IPPROTO_UDP,
                     '',
                     ('::1', port, 0, 0))]

        with mock.patch.object(statsd_client.socket, 'getaddrinfo',
                               fake_getaddrinfo):
            client = self.make_test_client({
                'log_statsd_host': '::1',
                'log_statsd_port': '9876',
            }, 'some-name', logger=self.logger)

        fl = debug_logger()
        client.logger = fl
        mock_socket = MockUdpSocket()

        client._open_socket = lambda *_: mock_socket
        client.increment('tunafish')
        self.assertEqual(fl.get_lines_for_level('warning'), [])
        self.assertEqual(mock_socket.sent,
                         [(self.expected_prefix_bytes + b'tunafish:1|c',
                           ('::1', 9876, 0, 0))])

    def test_no_exception_when_cant_send_udp_packet(self):
        client = self.make_test_client({'log_statsd_host': 'some.host.com'})
        fl = debug_logger()
        client.logger = fl
        mock_socket = MockUdpSocket(sendto_errno=errno.EPERM)
        client._open_socket = lambda *_: mock_socket
        client.increment('tunafish')
        expected = ["Error sending UDP message to ('some.host.com', 8125): "
                    "[Errno 1] test errno 1"]
        self.assertEqual(fl.get_lines_for_level('warning'), expected)

    def test_sample_rates(self):
        client = self.make_test_client({'log_statsd_host': 'some.host.com'})

        mock_socket = MockUdpSocket()
        self.assertTrue(client.random is random.random)

        client._open_socket = lambda *_: mock_socket
        client.random = lambda: 0.50001

        self.assertIsNone(client.increment('tribbles', sample_rate=0.5))
        self.assertFalse(mock_socket.sent)

        client.random = lambda: 0.49999
        rv = client.increment('tribbles', sample_rate=0.5)
        self.assertIsInstance(rv, int)
        self.assertEqual([(b"tribbles:1|c|@0.5", ('some.host.com', 8125))],
                         mock_socket.sent)

    def test_sample_rates_with_sample_rate_factor(self):
        client = self.make_test_client({
            'log_statsd_host': 'some.host.com',
            'log_statsd_default_sample_rate': '0.82',
            'log_statsd_sample_rate_factor': '0.91',
        })
        effective_sample_rate = 0.82 * 0.91

        mock_socket = MockUdpSocket()
        self.assertIs(client.random, random.random)

        client._open_socket = lambda *_: mock_socket
        client.random = lambda: effective_sample_rate + 0.001

        client.increment('tribbles')
        self.assertFalse(mock_socket.sent)

        client.random = lambda: effective_sample_rate - 0.001
        client.increment('tribbles')
        expected = ("tribbles:1|c|@%s" % effective_sample_rate).encode('utf-8')
        self.assertEqual([(expected, ('some.host.com', 8125))],
                         mock_socket.sent)

        # caller specifies non-default sample rate
        mock_socket = MockUdpSocket()
        effective_sample_rate = 0.587 * 0.91
        client.random = lambda: effective_sample_rate + 0.001
        client.increment('tribbles', sample_rate=0.587)
        self.assertFalse(mock_socket.sent)

        client.random = lambda: effective_sample_rate - 0.001
        client.increment('tribbles', sample_rate=0.587)
        expected = ("tribbles:1|c|@%s" % effective_sample_rate).encode('utf-8')
        self.assertEqual([(expected, ('some.host.com', 8125))],
                         mock_socket.sent)


class TestGetStatsdClient(BaseTestStatsdClient, CommonBaseTestsMixIn):
    """
    Tests here use get_statsd_client to make a LabeledStatsdClient.
    """
    tail_prefix = 'some-name'
    expected_prefix_bytes = ('%s.' % tail_prefix).encode()

    def make_test_client(self, conf, tail_prefix='', **kwargs):
        return statsd_client.get_statsd_client(conf, tail_prefix, **kwargs)

<<<<<<< HEAD
=======

class TestGetLabeledStatsdClient(BaseTestStatsdClient, CommonBaseTestsMixIn):
    """
    Tests here use get_labeled_statsd_client to make a LabeledStatsdClient.
    """
    tail_prefix = None
    expected_prefix_bytes = b''

    def make_test_client(self, conf, _tail_prefix='', **kwargs):
        conf.setdefault('statsd_label_mode', 'dogstatsd')
        return statsd_client.get_labeled_statsd_client(conf, **kwargs)


>>>>>>> 3a6f0d52
class BaseTestStatsdClientOutput(unittest.TestCase):

    def setUp(self):
        self.sock = socket.socket(socket.AF_INET, socket.SOCK_DGRAM)
        self.sock.bind(('localhost', 0))
        self.port = self.sock.getsockname()[1]
        self.queue = Queue()
        self.reader_thread = threading.Thread(target=self.statsd_reader)
        self.reader_thread.daemon = True
        self.reader_thread.start()
        self.client = None

    def tearDown(self):
        # The "no-op when disabled" test doesn't set up a real client, so
        # create one here so we can tell the reader thread to stop.
        if not self.client:
            self.client = get_statsd_client({
                'log_statsd_host': 'localhost',
                'log_statsd_port': str(self.port),
            })
        self.client.increment('STOP')
        self.reader_thread.join(timeout=4)
        self.sock.close()

    def statsd_reader(self):
        while True:
            try:
                payload = self.sock.recv(4096)
                if payload and b'STOP' in payload:
                    return 42
                self.queue.put(payload)
            except Exception as e:
                sys.stderr.write('statsd_reader thread: %r' % (e,))
                break

    def _send_and_get(self, sender_fn, *args, **kwargs):
        """
        Because the client library may not actually send a packet with
        sample_rate < 1, we keep trying until we get one through.
        """
        got = None
        while not got:
            sender_fn(*args, **kwargs)
            try:
                got = self.queue.get(timeout=0.3)
            except Empty:
                pass
        return got.decode('utf-8')

    def assertStat(self, expected, sender_fn, *args, **kwargs):
        got = self._send_and_get(sender_fn, *args, **kwargs)
        return self.assertEqual(expected, got)

    def assertStatMatches(self, expected_regexp, sender_fn, *args, **kwargs):
        got = self._send_and_get(sender_fn, *args, **kwargs)
        return self.assertTrue(re.search(expected_regexp, got),
                               [got, expected_regexp])


<<<<<<< HEAD
class TestStatsdLoggingDelegation(BaseTestStatsdClientOutput):
=======
class TestGetStatsdClientOutput(BaseTestStatsdClientOutput):
    """
    Tests here use get_statsd_client to make a StatsdClient.
    """
>>>>>>> 3a6f0d52
    def test_methods_are_no_ops_when_not_enabled(self):
        self.client = get_statsd_client({
            # No "log_statsd_host" means "disabled"
            'log_statsd_port': str(self.port),
        }, 'some-name')
        self.assertIsNone(self.client.update_stats('foo', 88))
        self.assertIsNone(self.client.update_stats('foo', 88, 0.57))
        self.assertIsNone(self.client.update_stats('foo', 88,
                                                   sample_rate=0.61))
        self.assertIsNone(self.client.increment('foo'))
        self.assertIsNone(self.client.increment('foo', 0.57))
        self.assertIsNone(self.client.increment('foo', sample_rate=0.61))
        self.assertIsNone(self.client.decrement('foo'))
        self.assertIsNone(self.client.decrement('foo', 0.57))
        self.assertIsNone(self.client.decrement('foo', sample_rate=0.61))
        self.assertIsNone(self.client.timing('foo', 88.048))
        self.assertIsNone(self.client.timing('foo', 88.57, 0.34))
        self.assertIsNone(self.client.timing('foo', 88.998, sample_rate=0.82))
        self.assertIsNone(self.client.timing_since('foo', 8938))
        self.assertIsNone(self.client.timing_since('foo', 8948, 0.57))
        self.assertIsNone(self.client.timing_since('foo', 849398,
                                                   sample_rate=0.61))
        # Now, the queue should be empty (no UDP packets sent)
        self.assertRaises(Empty, self.queue.get_nowait)

    def test_methods_with_no_default_sample_rate(self):
        self.client = get_statsd_client({
            'log_statsd_host': 'localhost',
            'log_statsd_port': str(self.port),
            'statsd_label_mode': 'disabled',  # ignored
        }, 'some-name')
        self.assertStat('some-name.some.counter:1|c', self.client.increment,
                        'some.counter')
        self.assertStat('some-name.some.counter:-1|c', self.client.decrement,
                        'some.counter')
        self.assertStat('some-name.some.operation:4900.0|ms',
                        self.client.timing, 'some.operation', 4.9 * 1000)
        self.assertStatMatches(r'some-name\.another\.operation:\d+\.\d+\|ms',
                               self.client.timing_since, 'another.operation',
                               time.time())
        self.assertStat('some-name.another.counter:42|c',
                        self.client.update_stats, 'another.counter', 42)

        # Each call can override the sample_rate (also, bonus prefix test)
        with warnings.catch_warnings():
            warnings.filterwarnings(
                'ignore', r'set_statsd_prefix\(\) is deprecated')
            self.client.set_prefix('pfx')
        self.assertStat('pfx.some.counter:1|c|@0.972', self.client.increment,
                        'some.counter', sample_rate=0.972)
        self.assertStat('pfx.some.counter:-1|c|@0.972', self.client.decrement,
                        'some.counter', sample_rate=0.972)
        self.assertStat('pfx.some.operation:4900.0|ms|@0.972',
                        self.client.timing, 'some.operation', 4.9 * 1000,
                        sample_rate=0.972)
        self.assertStat(
            'pfx.some.hi-res.operation:3141.5927|ms|@0.367879441171',
            self.client.timing, 'some.hi-res.operation',
            3.141592653589793 * 1000, sample_rate=0.367879441171)
        self.assertStatMatches(r'pfx\.another\.op:\d+\.\d+\|ms|@0.972',
                               self.client.timing_since, 'another.op',
                               time.time(), sample_rate=0.972)
        self.assertStat('pfx.another.counter:3|c|@0.972',
                        self.client.update_stats, 'another.counter', 3,
                        sample_rate=0.972)

        # Can override sample_rate with non-keyword arg
        with warnings.catch_warnings():
            warnings.filterwarnings(
                'ignore', r'set_statsd_prefix\(\) is deprecated')
            self.client.set_prefix('')
        self.assertStat('some.counter:1|c|@0.939', self.client.increment,
                        'some.counter', 0.939)
        self.assertStat('some.counter:-1|c|@0.939', self.client.decrement,
                        'some.counter', 0.939)
        self.assertStat('some.operation:4900.0|ms|@0.939',
                        self.client.timing, 'some.operation',
                        4.9 * 1000, 0.939)
        self.assertStatMatches(r'another\.op:\d+\.\d+\|ms|@0.939',
                               self.client.timing_since, 'another.op',
                               time.time(), 0.939)
        self.assertStat('another.counter:3|c|@0.939',
                        self.client.update_stats, 'another.counter', 3, 0.939)

    def test_methods_with_default_sample_rate(self):
        self.client = get_statsd_client({
            'log_statsd_host': 'localhost',
            'log_statsd_port': str(self.port),
            'log_statsd_default_sample_rate': '0.93',
        }, 'pfx')
        self.assertStat('pfx.some.counter:1|c|@0.93', self.client.increment,
                        'some.counter')
        self.assertStat('pfx.some.counter:-1|c|@0.93', self.client.decrement,
                        'some.counter')
        self.assertStat('pfx.some.operation:4760.0|ms|@0.93',
                        self.client.timing, 'some.operation', 4.76 * 1000)
        self.assertStatMatches(r'pfx\.another\.op:\d+\.\d+\|ms|@0.93',
                               self.client.timing_since, 'another.op',
                               time.time())
        self.assertStat('pfx.another.counter:3|c|@0.93',
                        self.client.update_stats, 'another.counter', 3)

        # Each call can override the sample_rate
        self.assertStat('pfx.some.counter:1|c|@0.9912', self.client.increment,
                        'some.counter', sample_rate=0.9912)
        self.assertStat('pfx.some.counter:-1|c|@0.9912', self.client.decrement,
                        'some.counter', sample_rate=0.9912)
        self.assertStat('pfx.some.operation:4900.0|ms|@0.9912',
                        self.client.timing, 'some.operation', 4.9 * 1000,
                        sample_rate=0.9912)
        self.assertStatMatches(r'pfx\.another\.op:\d+\.\d+\|ms|@0.9912',
                               self.client.timing_since, 'another.op',
                               time.time(), sample_rate=0.9912)
        self.assertStat('pfx.another.counter:3|c|@0.9912',
                        self.client.update_stats, 'another.counter', 3,
                        sample_rate=0.9912)

        # Can override sample_rate with non-keyword arg
        with warnings.catch_warnings():
            warnings.filterwarnings(
                'ignore', r'set_statsd_prefix\(\) is deprecated')
            self.client.set_prefix('')
        self.assertStat('some.counter:1|c|@0.987654', self.client.increment,
                        'some.counter', 0.987654)
        self.assertStat('some.counter:-1|c|@0.987654', self.client.decrement,
                        'some.counter', 0.987654)
        self.assertStat('some.operation:4900.0|ms|@0.987654',
                        self.client.timing, 'some.operation',
                        4.9 * 1000, 0.987654)
        self.assertStatMatches(r'another\.op:\d+\.\d+\|ms|@0.987654',
                               self.client.timing_since, 'another.op',
                               time.time(), 0.987654)
        self.assertStat('another.counter:3|c|@0.987654',
                        self.client.update_stats, 'another.counter',
                        3, 0.987654)

    def test_methods_with_metric_prefix(self):
        self.client = get_statsd_client({
            'log_statsd_host': 'localhost',
            'log_statsd_port': str(self.port),
            'log_statsd_metric_prefix': 'alpha.beta',
        }, 'pfx')
        self.assertStat('alpha.beta.pfx.some.counter:1|c',
                        self.client.increment, 'some.counter')
        self.assertStat('alpha.beta.pfx.some.counter:-1|c',
                        self.client.decrement, 'some.counter')
        self.assertStat('alpha.beta.pfx.some.operation:4760.0|ms',
                        self.client.timing, 'some.operation', 4.76 * 1000)
        self.assertStatMatches(
            r'alpha\.beta\.pfx\.another\.op:\d+\.\d+\|ms',
            self.client.timing_since, 'another.op', time.time())
        self.assertStat('alpha.beta.pfx.another.counter:3|c',
                        self.client.update_stats, 'another.counter', 3)

        with warnings.catch_warnings():
            warnings.filterwarnings(
                'ignore', r'set_statsd_prefix\(\) is deprecated')
            self.client.set_prefix('')
        self.assertStat('alpha.beta.some.counter:1|c|@0.9912',
                        self.client.increment, 'some.counter',
                        sample_rate=0.9912)
        self.assertStat('alpha.beta.some.counter:-1|c|@0.9912',
                        self.client.decrement, 'some.counter', 0.9912)
        self.assertStat('alpha.beta.some.operation:4900.0|ms|@0.9912',
                        self.client.timing, 'some.operation', 4.9 * 1000,
                        sample_rate=0.9912)
        self.assertStatMatches(
            r'alpha\.beta\.another\.op:\d+\.\d+\|ms|@0.9912',
            self.client.timing_since, 'another.op',
            time.time(), sample_rate=0.9912)
        self.assertStat('alpha.beta.another.counter:3|c|@0.9912',
                        self.client.update_stats, 'another.counter', 3,
                        sample_rate=0.9912)

<<<<<<< HEAD

class TestStatsdMethods(BaseTestStatsdClientOutput):
    def test_statsd_methods_with_labels_and_legacy_disabled(self):
=======
    def test_statsd_methods_legacy_disabled(self):
>>>>>>> 3a6f0d52
        conf = {
            'log_statsd_host': 'localhost',
            'log_statsd_port': str(self.port),
            'log_statsd_metric_prefix': 'my_prefix',
<<<<<<< HEAD
            'statsd_label_mode': 'disabled',
            'statsd_emit_legacy': 'false',
        }
        statsd = statsd_client.get_statsd_client(conf, tail_prefix='pfx')
        labeled_statsd = statsd_client.get_labeled_statsd_client(conf)
        with mock.patch.object(statsd,
                               '_open_socket') as mock_open:
            # Any pre-labeled-metrics callers should not emit legacy metrics
=======
            'statsd_emit_legacy': 'false',
        }
        statsd = statsd_client.get_statsd_client(conf, tail_prefix='pfx')
        with mock.patch.object(statsd, '_open_socket') as mock_open:
>>>>>>> 3a6f0d52
            statsd.increment('some.counter')
            statsd.decrement('some.counter')
            statsd.timing('some.timing', 6.28 * 1000)
            statsd.update_stats('some.stat', 3)
        self.assertFalse(mock_open.mock_calls)
<<<<<<< HEAD
        labels = {'action': 'some', 'result': 'ok'}
        with mock.patch.object(labeled_statsd,
                               '_open_socket') as mock_open:
            # Any labeled-metrics callers should not emit any metrics
            labeled_statsd.increment('the_counter', labels=labels)
            labeled_statsd.decrement('the_counter', labels=labels)
            labeled_statsd.timing('the_timing', 6.28 * 1000, labels=labels)
            labeled_statsd.update_stats('the_stat', 3, labels=labels)
        self.assertFalse(mock_open.mock_calls)

    def test_statsd_methods_emitting_legacy_only(self):
=======


class TestGetLabeledStatsdClientOutput(BaseTestStatsdClientOutput):
    """
    Tests here use get_labeled_statsd_client to make a LabeledStatsdClient.
    """
    def test_statsd_methods_disabled(self):
>>>>>>> 3a6f0d52
        conf = {
            'log_statsd_host': 'localhost',
            'log_statsd_port': str(self.port),
            'log_statsd_metric_prefix': 'my_prefix',
            'statsd_label_mode': 'disabled',
<<<<<<< HEAD
            'statsd_emit_legacy': 'true',
        }
        statsd = statsd_client.get_statsd_client(conf, tail_prefix='pfx')
        labeled_statsd = statsd_client.get_labeled_statsd_client(conf)
        # Any pre-labeled-metrics callers continue to emit legacy metrics
        self.assertStat('my_prefix.pfx.some.counter:1|c',
                        statsd.increment, 'some.counter')
        self.assertStat('my_prefix.pfx.some.counter:-1|c',
                        statsd.decrement, 'some.counter')
        self.assertStat('my_prefix.pfx.some.timing:6280.0|ms',
                        statsd.timing, 'some.timing', 6.28 * 1000)
        self.assertStat('my_prefix.pfx.some.stat:3|c',
                        statsd.update_stats, 'some.stat', 3)
        # Any labeled-metrics callers should not emit any metrics
        labels = {'action': 'some', 'result': 'ok'}
        with mock.patch.object(labeled_statsd,
                               '_open_socket') as mock_open:
=======
        }
        labeled_statsd = statsd_client.get_labeled_statsd_client(conf)
        labels = {'action': 'some', 'result': 'ok'}
        with mock.patch.object(labeled_statsd,
                               '_open_socket') as mock_open:
            # Any labeled-metrics callers should not emit any metrics
>>>>>>> 3a6f0d52
            labeled_statsd.increment('the_counter', labels=labels)
            labeled_statsd.decrement('the_counter', labels=labels)
            labeled_statsd.timing('the_timing', 6.28 * 1000, labels=labels)
            labeled_statsd.update_stats('the_stat', 3, labels=labels)
        self.assertFalse(mock_open.mock_calls)

<<<<<<< HEAD
    def test_statsd_methods_with_invalid_label_mode(self):
        conf = {
            'log_statsd_host': 'localhost',
            'log_statsd_port': str(self.port),
            'statsd_label_mode': 'invalid',
        }
        self.assertRaises(ValueError, statsd_client.get_labeled_statsd_client,
                          conf)

    def test_statsd_methods_with_labels_no_tail_prefix(self):
        conf = {
            'log_statsd_host': 'localhost',
            'log_statsd_port': str(self.port),
            'log_statsd_metric_prefix': 'my_prefix',
            'statsd_label_mode': 'dogstatsd',
            'statsd_emit_legacy': 'true',
        }
        statsd = statsd_client.get_statsd_client(conf, tail_prefix='')
        labeled_statsd = statsd_client.get_labeled_statsd_client(conf)
        # Any pre-labeled-metrics callers continue to emit legacy metrics
        self.assertStat('my_prefix.some.counter:1|c',
                        statsd.increment, 'some.counter')
        self.assertStat('my_prefix.some.counter:-1|c',
                        statsd.decrement, 'some.counter')
        self.assertStat('my_prefix.some.timing:6280.0|ms',
                        statsd.timing, 'some.timing', 6.28 * 1000)
        self.assertStat('my_prefix.some.stat:3|c',
                        statsd.update_stats, 'some.stat', 3)
        # But once they get updated, we get richer data
=======
    def test_statsd_methods_dogstatsd(self):
        conf = {
            'log_statsd_host': 'localhost',
            'log_statsd_port': str(self.port),
            'statsd_label_mode': 'dogstatsd',
            'statsd_emit_legacy': 'false',  # ignored
        }
        labeled_statsd = statsd_client.get_labeled_statsd_client(conf)
>>>>>>> 3a6f0d52
        labels = {'action': 'some', 'result': 'ok'}
        self.assertStat(
            'the_counter:1|c|#action:some,result:ok',
            labeled_statsd.increment, 'the_counter', labels=labels)
        self.assertStat(
            'the_counter:-1|c|#action:some,result:ok',
            labeled_statsd.decrement, 'the_counter', labels=labels)
        self.assertStat(
            'the_timing:6280.0|ms'
            '|#action:some,result:ok',
            labeled_statsd.timing, 'the_timing', 6.28 * 1000, labels=labels)
        self.assertStat(
            'the_stat:3|c|#action:some,result:ok',
            labeled_statsd.update_stats, 'the_stat', 3, labels=labels)

<<<<<<< HEAD
    def test_statsd_methods_with_labels_and_prefix_dogstatsd(self):
        conf = {
            'log_statsd_host': 'localhost',
            'log_statsd_port': str(self.port),
            'log_statsd_metric_prefix': 'my_prefix',
            'statsd_label_mode': 'dogstatsd',
            'statsd_emit_legacy': 'true',
        }
        statsd = statsd_client.get_statsd_client(conf, tail_prefix='pfx')
        labeled_statsd = statsd_client.get_labeled_statsd_client(conf)
        # Any pre-labeled-metrics callers continue to emit legacy metrics
        self.assertStat('my_prefix.pfx.some.counter:1|c',
                        statsd.increment, 'some.counter')
        self.assertStat('my_prefix.pfx.some.counter:-1|c',
                        statsd.decrement, 'some.counter')
        self.assertStat('my_prefix.pfx.some.timing:6280.0|ms',
                        statsd.timing, 'some.timing', 6.28 * 1000)
        self.assertStat('my_prefix.pfx.some.stat:3|c',
                        statsd.update_stats, 'some.stat', 3)
        # But once they get updated, we get richer data
        labels = {'action': 'some', 'result': 'ok'}
        self.assertStat(
            'the_counter:1|c|#action:some,result:ok',
            labeled_statsd.increment, 'the_counter', labels=labels)
        self.assertStat(
            'the_counter:-1|c|#action:some,result:ok',
            labeled_statsd.decrement, 'the_counter', labels=labels)
        self.assertStat(
            'the_timing:6280.0|ms'
            '|#action:some,result:ok',
            labeled_statsd.timing, 'the_timing', 6.28 * 1000, labels=labels)
        self.assertStat(
            'the_stat:3|c|#action:some,result:ok',
            labeled_statsd.update_stats, 'the_stat', 3, labels=labels)

    def test_statsd_methods_with_labels_and_prefix_graphite(self):
=======
    def test_statsd_methods_dogstatsd_sample_rate(self):
        conf = {
            'log_statsd_host': 'localhost',
            'log_statsd_port': str(self.port),
            'statsd_label_mode': 'dogstatsd',
            'log_statsd_default_sample_rate': '0.9',
            'log_statsd_sample_rate_factor': '0.5'}
        labeled_statsd = statsd_client.get_labeled_statsd_client(conf)
        labels = {'action': 'some', 'result': 'ok'}
        self.assertStat(
            'the_counter:1|c|@0.45|#action:some,result:ok',
            labeled_statsd.increment, 'the_counter', labels=labels)

    def test_statsd_methods_graphite(self):
>>>>>>> 3a6f0d52
        conf = {
            'log_statsd_host': 'localhost',
            'log_statsd_port': str(self.port),
            'log_statsd_metric_prefix': 'my_prefix',
            'statsd_label_mode': 'graphite',
<<<<<<< HEAD
            'statsd_emit_legacy': 'true',
        }
        statsd = statsd_client.get_statsd_client(conf, tail_prefix='pfx')
        labeled_statsd = statsd_client.get_labeled_statsd_client(conf)
        self.assertStat('my_prefix.pfx.some.counter:1|c',
                        statsd.increment, 'some.counter')
        self.assertStat('my_prefix.pfx.some.counter:-1|c',
                        statsd.decrement, 'some.counter')
        self.assertStat('my_prefix.pfx.some.timing:6280.0|ms',
                        statsd.timing, 'some.timing', 6.28 * 1000)
        self.assertStat('my_prefix.pfx.some.stat:3|c',
                        statsd.update_stats, 'some.stat', 3)
=======
        }
        labeled_statsd = statsd_client.get_labeled_statsd_client(conf)
>>>>>>> 3a6f0d52
        labels = {'action': 'some', 'result': 'ok'}
        self.assertStat(
            'the_counter;action=some;result=ok:1|c',
            labeled_statsd.increment, 'the_counter', labels=labels)
        self.assertStat(
            'the_counter;action=some;result=ok:-1|c',
            labeled_statsd.decrement, 'the_counter', labels=labels)
        self.assertStat(
            'the_timing;action=some;result=ok'
            ':6280.0|ms',
            labeled_statsd.timing, 'the_timing', 6.28 * 1000, labels=labels)
        self.assertStat(
            'the_stat;action=some;result=ok:3|c',
            labeled_statsd.update_stats, 'the_stat', 3, labels=labels)

<<<<<<< HEAD
    def test_statsd_methods_with_labels_and_prefix_influxdb(self):
=======
    def test_statsd_methods_graphite_sample_rate(self):
        conf = {
            'log_statsd_host': 'localhost',
            'log_statsd_port': str(self.port),
            'statsd_label_mode': 'graphite',
            'log_statsd_default_sample_rate': '0.9',
            'log_statsd_sample_rate_factor': '0.5'}
        labeled_statsd = statsd_client.get_labeled_statsd_client(conf)
        labels = {'action': 'some', 'result': 'ok'}
        self.assertStat(
            'the_counter;action=some;result=ok:1|c|@0.45',
            labeled_statsd.increment, 'the_counter', labels=labels)

    def test_statsd_methods_influxdb(self):
>>>>>>> 3a6f0d52
        conf = {
            'log_statsd_host': 'localhost',
            'log_statsd_port': str(self.port),
            'log_statsd_metric_prefix': 'my_prefix',
            'statsd_label_mode': 'influxdb',
<<<<<<< HEAD
            'statsd_emit_legacy': 'true',
        }
        statsd = statsd_client.get_statsd_client(conf, tail_prefix='pfx')
        labeled_statsd = statsd_client.get_labeled_statsd_client(conf)
        self.assertStat('my_prefix.pfx.some.counter:1|c',
                        statsd.increment, 'some.counter')
        self.assertStat('my_prefix.pfx.some.counter:-1|c',
                        statsd.decrement, 'some.counter')
        self.assertStat('my_prefix.pfx.some.timing:6280.0|ms',
                        statsd.timing, 'some.timing', 6.28 * 1000)
        self.assertStat('my_prefix.pfx.some.stat:3|c',
                        statsd.update_stats, 'some.stat', 3)
=======
        }
        labeled_statsd = statsd_client.get_labeled_statsd_client(conf)
>>>>>>> 3a6f0d52
        labels = {'action': 'some', 'result': 'ok'}
        self.assertStat(
            'the_counter,action=some,result=ok:1|c',
            labeled_statsd.increment, 'the_counter', labels=labels)
        self.assertStat(
            'the_counter,action=some,result=ok:-1|c',
            labeled_statsd.decrement, 'the_counter', labels=labels)
        self.assertStat(
            'the_counter,action=some,result=ok:-1|c',
            labeled_statsd.decrement, 'the_counter', labels=labels)
        self.assertStat(
            'the_timing,action=some,result=ok'
            ':6280.0|ms',
            labeled_statsd.timing, 'the_timing', 6.28 * 1000, labels=labels)
        self.assertStat(
            'the_stat,action=some,result=ok:3|c',
            labeled_statsd.update_stats, 'the_stat', 3, labels=labels)

<<<<<<< HEAD
    def test_statsd_methods_with_labels_and_prefix_librato(self):
=======
    def test_statsd_methods_influxdb_sample_rate(self):
        conf = {
            'log_statsd_host': 'localhost',
            'log_statsd_port': str(self.port),
            'statsd_label_mode': 'influxdb',
            'log_statsd_default_sample_rate': '0.9',
            'log_statsd_sample_rate_factor': '0.5'}
        labeled_statsd = statsd_client.get_labeled_statsd_client(conf)
        labels = {'action': 'some', 'result': 'ok'}
        self.assertStat(
            'the.counter,action=some,result=ok:1|c|@0.45',
            labeled_statsd.increment, 'the.counter', labels=labels)

    def test_statsd_methods_librato(self):
>>>>>>> 3a6f0d52
        conf = {
            'log_statsd_host': 'localhost',
            'log_statsd_port': str(self.port),
            'log_statsd_metric_prefix': 'my_prefix',
            'statsd_label_mode': 'librato',
<<<<<<< HEAD
            'statsd_emit_legacy': 'true',
        }
        statsd = statsd_client.get_statsd_client(conf, tail_prefix='pfx')
        labeled_statsd = statsd_client.get_labeled_statsd_client(conf)
        self.assertStat('my_prefix.pfx.some.counter:1|c',
                        statsd.increment, 'some.counter')
        self.assertStat('my_prefix.pfx.some.counter:-1|c',
                        statsd.decrement, 'some.counter')
        self.assertStat('my_prefix.pfx.some.timing:6280.0|ms',
                        statsd.timing, 'some.timing', 6.28 * 1000)
        self.assertStat('my_prefix.pfx.some.stat:3|c',
                        statsd.update_stats, 'some.stat', 3)
=======
        }
        labeled_statsd = statsd_client.get_labeled_statsd_client(conf)
>>>>>>> 3a6f0d52
        labels = {'action': 'some', 'result': 'ok'}
        self.assertStat(
            'the_counter#action=some,result=ok:1|c',
            labeled_statsd.increment, 'the_counter', labels=labels)
        self.assertStat(
            'the_counter#action=some,result=ok:-1|c',
            labeled_statsd.decrement, 'the_counter', labels=labels)
        self.assertStat(
            'the_timing#action=some,result=ok'
            ':6280.0|ms',
            labeled_statsd.timing, 'the_timing', 6.28 * 1000, labels=labels)
        self.assertStat(
            'the_stat#action=some,result=ok:3|c',
            labeled_statsd.update_stats, 'the_stat', 3, labels=labels)

<<<<<<< HEAD
    def test_statsd_methods_with_labels_and_prefix_signalfx(self):
        conf = {
            'log_statsd_host': 'localhost',
            'log_statsd_port': str(self.port),
            'log_statsd_metric_prefix': 'my_prefix',
            'statsd_label_mode': 'signalfx',
            'statsd_emit_legacy': 'true',
        }
        statsd = statsd_client.get_statsd_client(conf, tail_prefix='pfx')
        labeled_statsd = statsd_client.get_labeled_statsd_client(conf)
        self.assertStat('my_prefix.pfx.some.counter:1|c',
                        statsd.increment, 'some.counter')
        self.assertStat('my_prefix.pfx.some.counter:-1|c',
                        statsd.decrement, 'some.counter')
        self.assertStat('my_prefix.pfx.some.timing:6280.0|ms',
                        statsd.timing, 'some.timing', 6.28 * 1000)
        self.assertStat('my_prefix.pfx.some.stat:3|c',
                        statsd.update_stats, 'some.stat', 3)
        labels = {'action': 'some', 'result': 'ok'}
        self.assertStat(
            'the_counter[action=some,result=ok]:1|c',
            labeled_statsd.increment, 'the_counter', labels=labels)
        self.assertStat(
            'the_counter[action=some,result=ok]:-1|c',
            labeled_statsd.decrement, 'the_counter', labels=labels)
        self.assertStat(
            'the_timing[action=some,result=ok]'
            ':6280.0|ms',
            labeled_statsd.timing, 'the_timing', 6.28 * 1000, labels=labels)
        self.assertStat(
            'the_stat[action=some,result=ok]:3|c',
            labeled_statsd.update_stats, 'the_stat', 3, labels=labels)

    def test_statsd_methods_with_labels_and_prefix_graphite_no_legacy(self):
        conf = {
            'log_statsd_host': 'localhost',
            'log_statsd_port': str(self.port),
            'log_statsd_metric_prefix': 'my_prefix',
            'statsd_label_mode': 'graphite',
            'statsd_emit_legacy': 'false',
        }
        labeled_statsd = statsd_client.get_labeled_statsd_client(conf)
        self.assertStat(
            'simple_counter:1|c',
            labeled_statsd.increment, 'simple_counter', labels={})
=======
    def test_statsd_methods_librato_sample_rate(self):
        conf = {
            'log_statsd_host': 'localhost',
            'log_statsd_port': str(self.port),
            'statsd_label_mode': 'librato',
            'log_statsd_default_sample_rate': '0.9',
            'log_statsd_sample_rate_factor': '0.5'}
        labeled_statsd = statsd_client.get_labeled_statsd_client(conf)
        labels = {'action': 'some', 'result': 'ok'}
        self.assertStat(
            'the_counter#action=some,result=ok:1|c|@0.45',
            labeled_statsd.increment, 'the_counter', labels=labels)

    def _do_test_statsd_methods_no_labels(self, label_mode):
        # no default_sample_rate option
        conf = {
            'log_statsd_host': 'localhost',
            'log_statsd_port': str(self.port),
            'statsd_label_mode': label_mode,
        }
        labeled_statsd = statsd_client.get_labeled_statsd_client(conf)
        self.assertStat('the.counter:1|c',
                        labeled_statsd.increment, 'the.counter', labels={})
        self.assertStat('the.counter:-1|c',
                        labeled_statsd.decrement, 'the.counter', labels={})
        # but individual call sites could set sample_rate
        self.assertStat('the.counter:1|c|@0.9912',
                        labeled_statsd.increment, 'the.counter', labels={},
                        sample_rate=0.9912)
        self.assertStat(
            'the.timing:6280.0|ms',
            labeled_statsd.timing, 'the.timing', 6.28 * 1000, labels={})
        self.assertStat('the.stat:3|c',
                        labeled_statsd.update_stats, 'the.stat', 3, labels={})

        self.assertStat('the.counter:1|c',
                        labeled_statsd.increment, 'the.counter')
        self.assertStat('the.counter:-1|c',
                        labeled_statsd.decrement, 'the.counter')
        self.assertStat('the.timing:6280.0|ms',
                        labeled_statsd.timing, 'the.timing', 6.28 * 1000)
        self.assertStat('the.stat:3|c',
                        labeled_statsd.update_stats, 'the.stat', 3)
        self.assertStat('the.stat:500.0|ms',
                        labeled_statsd.transfer_rate, 'the.stat', 3.3, 6600)

    def test_statsd_methods_dogstatsd_no_labels(self):
        self._do_test_statsd_methods_no_labels('dogstatsd')

    def test_statsd_methods_graphite_no_labels(self):
        self._do_test_statsd_methods_no_labels('graphite')

    def test_statsd_methods_influxdb_no_labels(self):
        self._do_test_statsd_methods_no_labels('influxdb')

    def test_statsd_methods_librato_no_labels(self):
        self._do_test_statsd_methods_no_labels('librato')
>>>>>>> 3a6f0d52
<|MERGE_RESOLUTION|>--- conflicted
+++ resolved
@@ -677,8 +677,6 @@
     def make_test_client(self, conf, tail_prefix='', **kwargs):
         return statsd_client.get_statsd_client(conf, tail_prefix, **kwargs)
 
-<<<<<<< HEAD
-=======
 
 class TestGetLabeledStatsdClient(BaseTestStatsdClient, CommonBaseTestsMixIn):
     """
@@ -692,7 +690,6 @@
         return statsd_client.get_labeled_statsd_client(conf, **kwargs)
 
 
->>>>>>> 3a6f0d52
 class BaseTestStatsdClientOutput(unittest.TestCase):
 
     def setUp(self):
@@ -752,14 +749,10 @@
                                [got, expected_regexp])
 
 
-<<<<<<< HEAD
-class TestStatsdLoggingDelegation(BaseTestStatsdClientOutput):
-=======
 class TestGetStatsdClientOutput(BaseTestStatsdClientOutput):
     """
     Tests here use get_statsd_client to make a StatsdClient.
     """
->>>>>>> 3a6f0d52
     def test_methods_are_no_ops_when_not_enabled(self):
         self.client = get_statsd_client({
             # No "log_statsd_host" means "disabled"
@@ -934,38 +927,34 @@
                         self.client.update_stats, 'another.counter', 3,
                         sample_rate=0.9912)
 
-<<<<<<< HEAD
-
-class TestStatsdMethods(BaseTestStatsdClientOutput):
-    def test_statsd_methods_with_labels_and_legacy_disabled(self):
-=======
     def test_statsd_methods_legacy_disabled(self):
->>>>>>> 3a6f0d52
         conf = {
             'log_statsd_host': 'localhost',
             'log_statsd_port': str(self.port),
             'log_statsd_metric_prefix': 'my_prefix',
-<<<<<<< HEAD
-            'statsd_label_mode': 'disabled',
-            'statsd_emit_legacy': 'false',
-        }
-        statsd = statsd_client.get_statsd_client(conf, tail_prefix='pfx')
-        labeled_statsd = statsd_client.get_labeled_statsd_client(conf)
-        with mock.patch.object(statsd,
-                               '_open_socket') as mock_open:
-            # Any pre-labeled-metrics callers should not emit legacy metrics
-=======
             'statsd_emit_legacy': 'false',
         }
         statsd = statsd_client.get_statsd_client(conf, tail_prefix='pfx')
         with mock.patch.object(statsd, '_open_socket') as mock_open:
->>>>>>> 3a6f0d52
             statsd.increment('some.counter')
             statsd.decrement('some.counter')
             statsd.timing('some.timing', 6.28 * 1000)
             statsd.update_stats('some.stat', 3)
         self.assertFalse(mock_open.mock_calls)
-<<<<<<< HEAD
+
+
+class TestGetLabeledStatsdClientOutput(BaseTestStatsdClientOutput):
+    """
+    Tests here use get_labeled_statsd_client to make a LabeledStatsdClient.
+    """
+    def test_statsd_methods_disabled(self):
+        conf = {
+            'log_statsd_host': 'localhost',
+            'log_statsd_port': str(self.port),
+            'log_statsd_metric_prefix': 'my_prefix',
+            'statsd_label_mode': 'disabled',
+        }
+        labeled_statsd = statsd_client.get_labeled_statsd_client(conf)
         labels = {'action': 'some', 'result': 'ok'}
         with mock.patch.object(labeled_statsd,
                                '_open_socket') as mock_open:
@@ -976,84 +965,6 @@
             labeled_statsd.update_stats('the_stat', 3, labels=labels)
         self.assertFalse(mock_open.mock_calls)
 
-    def test_statsd_methods_emitting_legacy_only(self):
-=======
-
-
-class TestGetLabeledStatsdClientOutput(BaseTestStatsdClientOutput):
-    """
-    Tests here use get_labeled_statsd_client to make a LabeledStatsdClient.
-    """
-    def test_statsd_methods_disabled(self):
->>>>>>> 3a6f0d52
-        conf = {
-            'log_statsd_host': 'localhost',
-            'log_statsd_port': str(self.port),
-            'log_statsd_metric_prefix': 'my_prefix',
-            'statsd_label_mode': 'disabled',
-<<<<<<< HEAD
-            'statsd_emit_legacy': 'true',
-        }
-        statsd = statsd_client.get_statsd_client(conf, tail_prefix='pfx')
-        labeled_statsd = statsd_client.get_labeled_statsd_client(conf)
-        # Any pre-labeled-metrics callers continue to emit legacy metrics
-        self.assertStat('my_prefix.pfx.some.counter:1|c',
-                        statsd.increment, 'some.counter')
-        self.assertStat('my_prefix.pfx.some.counter:-1|c',
-                        statsd.decrement, 'some.counter')
-        self.assertStat('my_prefix.pfx.some.timing:6280.0|ms',
-                        statsd.timing, 'some.timing', 6.28 * 1000)
-        self.assertStat('my_prefix.pfx.some.stat:3|c',
-                        statsd.update_stats, 'some.stat', 3)
-        # Any labeled-metrics callers should not emit any metrics
-        labels = {'action': 'some', 'result': 'ok'}
-        with mock.patch.object(labeled_statsd,
-                               '_open_socket') as mock_open:
-=======
-        }
-        labeled_statsd = statsd_client.get_labeled_statsd_client(conf)
-        labels = {'action': 'some', 'result': 'ok'}
-        with mock.patch.object(labeled_statsd,
-                               '_open_socket') as mock_open:
-            # Any labeled-metrics callers should not emit any metrics
->>>>>>> 3a6f0d52
-            labeled_statsd.increment('the_counter', labels=labels)
-            labeled_statsd.decrement('the_counter', labels=labels)
-            labeled_statsd.timing('the_timing', 6.28 * 1000, labels=labels)
-            labeled_statsd.update_stats('the_stat', 3, labels=labels)
-        self.assertFalse(mock_open.mock_calls)
-
-<<<<<<< HEAD
-    def test_statsd_methods_with_invalid_label_mode(self):
-        conf = {
-            'log_statsd_host': 'localhost',
-            'log_statsd_port': str(self.port),
-            'statsd_label_mode': 'invalid',
-        }
-        self.assertRaises(ValueError, statsd_client.get_labeled_statsd_client,
-                          conf)
-
-    def test_statsd_methods_with_labels_no_tail_prefix(self):
-        conf = {
-            'log_statsd_host': 'localhost',
-            'log_statsd_port': str(self.port),
-            'log_statsd_metric_prefix': 'my_prefix',
-            'statsd_label_mode': 'dogstatsd',
-            'statsd_emit_legacy': 'true',
-        }
-        statsd = statsd_client.get_statsd_client(conf, tail_prefix='')
-        labeled_statsd = statsd_client.get_labeled_statsd_client(conf)
-        # Any pre-labeled-metrics callers continue to emit legacy metrics
-        self.assertStat('my_prefix.some.counter:1|c',
-                        statsd.increment, 'some.counter')
-        self.assertStat('my_prefix.some.counter:-1|c',
-                        statsd.decrement, 'some.counter')
-        self.assertStat('my_prefix.some.timing:6280.0|ms',
-                        statsd.timing, 'some.timing', 6.28 * 1000)
-        self.assertStat('my_prefix.some.stat:3|c',
-                        statsd.update_stats, 'some.stat', 3)
-        # But once they get updated, we get richer data
-=======
     def test_statsd_methods_dogstatsd(self):
         conf = {
             'log_statsd_host': 'localhost',
@@ -1062,7 +973,6 @@
             'statsd_emit_legacy': 'false',  # ignored
         }
         labeled_statsd = statsd_client.get_labeled_statsd_client(conf)
->>>>>>> 3a6f0d52
         labels = {'action': 'some', 'result': 'ok'}
         self.assertStat(
             'the_counter:1|c|#action:some,result:ok',
@@ -1078,44 +988,6 @@
             'the_stat:3|c|#action:some,result:ok',
             labeled_statsd.update_stats, 'the_stat', 3, labels=labels)
 
-<<<<<<< HEAD
-    def test_statsd_methods_with_labels_and_prefix_dogstatsd(self):
-        conf = {
-            'log_statsd_host': 'localhost',
-            'log_statsd_port': str(self.port),
-            'log_statsd_metric_prefix': 'my_prefix',
-            'statsd_label_mode': 'dogstatsd',
-            'statsd_emit_legacy': 'true',
-        }
-        statsd = statsd_client.get_statsd_client(conf, tail_prefix='pfx')
-        labeled_statsd = statsd_client.get_labeled_statsd_client(conf)
-        # Any pre-labeled-metrics callers continue to emit legacy metrics
-        self.assertStat('my_prefix.pfx.some.counter:1|c',
-                        statsd.increment, 'some.counter')
-        self.assertStat('my_prefix.pfx.some.counter:-1|c',
-                        statsd.decrement, 'some.counter')
-        self.assertStat('my_prefix.pfx.some.timing:6280.0|ms',
-                        statsd.timing, 'some.timing', 6.28 * 1000)
-        self.assertStat('my_prefix.pfx.some.stat:3|c',
-                        statsd.update_stats, 'some.stat', 3)
-        # But once they get updated, we get richer data
-        labels = {'action': 'some', 'result': 'ok'}
-        self.assertStat(
-            'the_counter:1|c|#action:some,result:ok',
-            labeled_statsd.increment, 'the_counter', labels=labels)
-        self.assertStat(
-            'the_counter:-1|c|#action:some,result:ok',
-            labeled_statsd.decrement, 'the_counter', labels=labels)
-        self.assertStat(
-            'the_timing:6280.0|ms'
-            '|#action:some,result:ok',
-            labeled_statsd.timing, 'the_timing', 6.28 * 1000, labels=labels)
-        self.assertStat(
-            'the_stat:3|c|#action:some,result:ok',
-            labeled_statsd.update_stats, 'the_stat', 3, labels=labels)
-
-    def test_statsd_methods_with_labels_and_prefix_graphite(self):
-=======
     def test_statsd_methods_dogstatsd_sample_rate(self):
         conf = {
             'log_statsd_host': 'localhost',
@@ -1130,29 +1002,13 @@
             labeled_statsd.increment, 'the_counter', labels=labels)
 
     def test_statsd_methods_graphite(self):
->>>>>>> 3a6f0d52
         conf = {
             'log_statsd_host': 'localhost',
             'log_statsd_port': str(self.port),
             'log_statsd_metric_prefix': 'my_prefix',
             'statsd_label_mode': 'graphite',
-<<<<<<< HEAD
-            'statsd_emit_legacy': 'true',
-        }
-        statsd = statsd_client.get_statsd_client(conf, tail_prefix='pfx')
+        }
         labeled_statsd = statsd_client.get_labeled_statsd_client(conf)
-        self.assertStat('my_prefix.pfx.some.counter:1|c',
-                        statsd.increment, 'some.counter')
-        self.assertStat('my_prefix.pfx.some.counter:-1|c',
-                        statsd.decrement, 'some.counter')
-        self.assertStat('my_prefix.pfx.some.timing:6280.0|ms',
-                        statsd.timing, 'some.timing', 6.28 * 1000)
-        self.assertStat('my_prefix.pfx.some.stat:3|c',
-                        statsd.update_stats, 'some.stat', 3)
-=======
-        }
-        labeled_statsd = statsd_client.get_labeled_statsd_client(conf)
->>>>>>> 3a6f0d52
         labels = {'action': 'some', 'result': 'ok'}
         self.assertStat(
             'the_counter;action=some;result=ok:1|c',
@@ -1168,9 +1024,6 @@
             'the_stat;action=some;result=ok:3|c',
             labeled_statsd.update_stats, 'the_stat', 3, labels=labels)
 
-<<<<<<< HEAD
-    def test_statsd_methods_with_labels_and_prefix_influxdb(self):
-=======
     def test_statsd_methods_graphite_sample_rate(self):
         conf = {
             'log_statsd_host': 'localhost',
@@ -1185,29 +1038,13 @@
             labeled_statsd.increment, 'the_counter', labels=labels)
 
     def test_statsd_methods_influxdb(self):
->>>>>>> 3a6f0d52
         conf = {
             'log_statsd_host': 'localhost',
             'log_statsd_port': str(self.port),
             'log_statsd_metric_prefix': 'my_prefix',
             'statsd_label_mode': 'influxdb',
-<<<<<<< HEAD
-            'statsd_emit_legacy': 'true',
-        }
-        statsd = statsd_client.get_statsd_client(conf, tail_prefix='pfx')
+        }
         labeled_statsd = statsd_client.get_labeled_statsd_client(conf)
-        self.assertStat('my_prefix.pfx.some.counter:1|c',
-                        statsd.increment, 'some.counter')
-        self.assertStat('my_prefix.pfx.some.counter:-1|c',
-                        statsd.decrement, 'some.counter')
-        self.assertStat('my_prefix.pfx.some.timing:6280.0|ms',
-                        statsd.timing, 'some.timing', 6.28 * 1000)
-        self.assertStat('my_prefix.pfx.some.stat:3|c',
-                        statsd.update_stats, 'some.stat', 3)
-=======
-        }
-        labeled_statsd = statsd_client.get_labeled_statsd_client(conf)
->>>>>>> 3a6f0d52
         labels = {'action': 'some', 'result': 'ok'}
         self.assertStat(
             'the_counter,action=some,result=ok:1|c',
@@ -1226,9 +1063,6 @@
             'the_stat,action=some,result=ok:3|c',
             labeled_statsd.update_stats, 'the_stat', 3, labels=labels)
 
-<<<<<<< HEAD
-    def test_statsd_methods_with_labels_and_prefix_librato(self):
-=======
     def test_statsd_methods_influxdb_sample_rate(self):
         conf = {
             'log_statsd_host': 'localhost',
@@ -1243,29 +1077,13 @@
             labeled_statsd.increment, 'the.counter', labels=labels)
 
     def test_statsd_methods_librato(self):
->>>>>>> 3a6f0d52
         conf = {
             'log_statsd_host': 'localhost',
             'log_statsd_port': str(self.port),
             'log_statsd_metric_prefix': 'my_prefix',
             'statsd_label_mode': 'librato',
-<<<<<<< HEAD
-            'statsd_emit_legacy': 'true',
-        }
-        statsd = statsd_client.get_statsd_client(conf, tail_prefix='pfx')
+        }
         labeled_statsd = statsd_client.get_labeled_statsd_client(conf)
-        self.assertStat('my_prefix.pfx.some.counter:1|c',
-                        statsd.increment, 'some.counter')
-        self.assertStat('my_prefix.pfx.some.counter:-1|c',
-                        statsd.decrement, 'some.counter')
-        self.assertStat('my_prefix.pfx.some.timing:6280.0|ms',
-                        statsd.timing, 'some.timing', 6.28 * 1000)
-        self.assertStat('my_prefix.pfx.some.stat:3|c',
-                        statsd.update_stats, 'some.stat', 3)
-=======
-        }
-        labeled_statsd = statsd_client.get_labeled_statsd_client(conf)
->>>>>>> 3a6f0d52
         labels = {'action': 'some', 'result': 'ok'}
         self.assertStat(
             'the_counter#action=some,result=ok:1|c',
@@ -1281,53 +1099,6 @@
             'the_stat#action=some,result=ok:3|c',
             labeled_statsd.update_stats, 'the_stat', 3, labels=labels)
 
-<<<<<<< HEAD
-    def test_statsd_methods_with_labels_and_prefix_signalfx(self):
-        conf = {
-            'log_statsd_host': 'localhost',
-            'log_statsd_port': str(self.port),
-            'log_statsd_metric_prefix': 'my_prefix',
-            'statsd_label_mode': 'signalfx',
-            'statsd_emit_legacy': 'true',
-        }
-        statsd = statsd_client.get_statsd_client(conf, tail_prefix='pfx')
-        labeled_statsd = statsd_client.get_labeled_statsd_client(conf)
-        self.assertStat('my_prefix.pfx.some.counter:1|c',
-                        statsd.increment, 'some.counter')
-        self.assertStat('my_prefix.pfx.some.counter:-1|c',
-                        statsd.decrement, 'some.counter')
-        self.assertStat('my_prefix.pfx.some.timing:6280.0|ms',
-                        statsd.timing, 'some.timing', 6.28 * 1000)
-        self.assertStat('my_prefix.pfx.some.stat:3|c',
-                        statsd.update_stats, 'some.stat', 3)
-        labels = {'action': 'some', 'result': 'ok'}
-        self.assertStat(
-            'the_counter[action=some,result=ok]:1|c',
-            labeled_statsd.increment, 'the_counter', labels=labels)
-        self.assertStat(
-            'the_counter[action=some,result=ok]:-1|c',
-            labeled_statsd.decrement, 'the_counter', labels=labels)
-        self.assertStat(
-            'the_timing[action=some,result=ok]'
-            ':6280.0|ms',
-            labeled_statsd.timing, 'the_timing', 6.28 * 1000, labels=labels)
-        self.assertStat(
-            'the_stat[action=some,result=ok]:3|c',
-            labeled_statsd.update_stats, 'the_stat', 3, labels=labels)
-
-    def test_statsd_methods_with_labels_and_prefix_graphite_no_legacy(self):
-        conf = {
-            'log_statsd_host': 'localhost',
-            'log_statsd_port': str(self.port),
-            'log_statsd_metric_prefix': 'my_prefix',
-            'statsd_label_mode': 'graphite',
-            'statsd_emit_legacy': 'false',
-        }
-        labeled_statsd = statsd_client.get_labeled_statsd_client(conf)
-        self.assertStat(
-            'simple_counter:1|c',
-            labeled_statsd.increment, 'simple_counter', labels={})
-=======
     def test_statsd_methods_librato_sample_rate(self):
         conf = {
             'log_statsd_host': 'localhost',
@@ -1384,5 +1155,4 @@
         self._do_test_statsd_methods_no_labels('influxdb')
 
     def test_statsd_methods_librato_no_labels(self):
-        self._do_test_statsd_methods_no_labels('librato')
->>>>>>> 3a6f0d52
+        self._do_test_statsd_methods_no_labels('librato')
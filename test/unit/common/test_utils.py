# Copyright (c) 2010-2012 OpenStack Foundation
#
# Licensed under the Apache License, Version 2.0 (the "License");
# you may not use this file except in compliance with the License.
# You may obtain a copy of the License at
#
#    http://www.apache.org/licenses/LICENSE-2.0
#
# Unless required by applicable law or agreed to in writing, software
# distributed under the License is distributed on an "AS IS" BASIS,
# WITHOUT WARRANTIES OR CONDITIONS OF ANY KIND, either express or
# implied.
# See the License for the specific language governing permissions and
# limitations under the License.

"""Tests for swift.common.utils"""
from __future__ import print_function

import hashlib
import itertools

from test import annotate_failure
from test.debug_logger import debug_logger
from test.unit import temptree, make_timestamp_iter, with_tempdir, \
    mock_timestamp_now, FakeIterable
from test.unit.common.test_memcached import MockedMemcachePool, \
    MockMemcached, TestableMemcacheRing

import contextlib
import errno
import eventlet
import eventlet.debug
import eventlet.event
import eventlet.green.threading
import eventlet.patcher
import functools
import grp
import logging
import os
import mock
import posix
import pwd
import random
import re
import socket
import string
import sys
import json
import math
import inspect
import warnings

import six
from six import StringIO
from six.moves.queue import Queue, Empty
from six.moves import http_client
from six.moves import range
from textwrap import dedent

import tempfile
import time
import unittest
import fcntl
import shutil

from getpass import getuser
from io import BytesIO
from shutil import rmtree
from functools import partial
from tempfile import TemporaryFile, NamedTemporaryFile, mkdtemp
from mock import MagicMock, patch
from six.moves.configparser import NoSectionError, NoOptionError
from uuid import uuid4

from swift.common.exceptions import Timeout, MessageTimeout, \
    ConnectionTimeout, LockTimeout, ReplicationLockTimeout, \
    MimeInvalid
from swift.common import utils
from swift.common.utils import set_swift_dir, md5, ShardRangeList, \
    SwiftLogFormatter, CooperativeCachePopulator
from swift.common.container_sync_realms import ContainerSyncRealms
from swift.common.header_key_dict import HeaderKeyDict
from swift.common.storage_policy import POLICIES, reload_storage_policies
from swift.common.swob import Request, Response
from test.unit import requires_o_tmpfile_support_in_tmp, \
    quiet_eventlet_exceptions

if six.PY2:
    import eventlet.green.httplib as green_http_client
else:
    import eventlet.green.http.client as green_http_client

threading = eventlet.patcher.original('threading')


class MockOs(object):

    def __init__(self, pass_funcs=None, called_funcs=None, raise_funcs=None):
        if pass_funcs is None:
            pass_funcs = []
        if called_funcs is None:
            called_funcs = []
        if raise_funcs is None:
            raise_funcs = []

        self.closed_fds = []
        for func in pass_funcs:
            setattr(self, func, self.pass_func)
        self.called_funcs = {}
        for func in called_funcs:
            c_func = partial(self.called_func, func)
            setattr(self, func, c_func)
        for func in raise_funcs:
            r_func = partial(self.raise_func, func)
            setattr(self, func, r_func)

    def pass_func(self, *args, **kwargs):
        pass

    setgroups = chdir = setsid = setgid = setuid = umask = pass_func

    def called_func(self, name, *args, **kwargs):
        self.called_funcs[name] = args

    def raise_func(self, name, *args, **kwargs):
        self.called_funcs[name] = args
        raise OSError()

    def dup2(self, source, target):
        self.closed_fds.append(target)

    def geteuid(self):
        '''Pretend we are running as root.'''
        return 0

    def __getattr__(self, name):
        # I only over-ride portions of the os module
        try:
            return object.__getattr__(self, name)
        except AttributeError:
            return getattr(os, name)


class MockUdpSocket(object):
    def __init__(self, sendto_errno=None):
        self.sent = []
        self.sendto_errno = sendto_errno

    def sendto(self, data, target):
        if self.sendto_errno:
            raise socket.error(self.sendto_errno,
                               'test errno %s' % self.sendto_errno)
        self.sent.append((data, target))

    def close(self):
        pass


class MockSys(object):

    def __init__(self):
        self.stdin = TemporaryFile('w')
        self.stdout = TemporaryFile('r')
        self.stderr = TemporaryFile('r')
        self.__stderr__ = self.stderr
        self.stdio_fds = [self.stdin.fileno(), self.stdout.fileno(),
                          self.stderr.fileno()]


def reset_loggers():
    if hasattr(utils.get_logger, 'handler4logger'):
        for logger, handler in utils.get_logger.handler4logger.items():
            logger.removeHandler(handler)
        delattr(utils.get_logger, 'handler4logger')
    if hasattr(utils.get_logger, 'console_handler4logger'):
        for logger, h in utils.get_logger.console_handler4logger.items():
            logger.removeHandler(h)
        delattr(utils.get_logger, 'console_handler4logger')
    # Reset the LogAdapter class thread local state. Use get_logger() here
    # to fetch a LogAdapter instance because the items from
    # get_logger.handler4logger above are the underlying logger instances,
    # not the LogAdapter.
    utils.get_logger(None).thread_locals = (None, None)


def reset_logger_state(f):
    @functools.wraps(f)
    def wrapper(self, *args, **kwargs):
        reset_loggers()
        try:
            return f(self, *args, **kwargs)
        finally:
            reset_loggers()
    return wrapper


class TestUTC(unittest.TestCase):
    def test_tzname(self):
        self.assertEqual(utils.UTC.tzname(None), 'UTC')


class TestUtils(unittest.TestCase):
    """Tests for swift.common.utils """

    def setUp(self):
        utils.HASH_PATH_SUFFIX = b'endcap'
        utils.HASH_PATH_PREFIX = b'startcap'
        self.md5_test_data = "Openstack forever".encode('utf-8')
        try:
            self.md5_digest = hashlib.md5(self.md5_test_data).hexdigest()
            self.fips_enabled = False
        except ValueError:
            self.md5_digest = '0d6dc3c588ae71a04ce9a6beebbbba06'
            self.fips_enabled = True

    def test_monkey_patch(self):
        def take_and_release(lock):
            try:
                lock.acquire()
            finally:
                lock.release()

        def do_test():
            res = 0
            try:
                # this module imports eventlet original threading, so re-import
                # locally...
                import threading
                import traceback
                logging_lock_before = logging._lock
                my_lock_before = threading.RLock()
                self.assertIsInstance(logging_lock_before,
                                      type(my_lock_before))

                utils.monkey_patch()

                logging_lock_after = logging._lock
                my_lock_after = threading.RLock()
                self.assertIsInstance(logging_lock_after,
                                      type(my_lock_after))

                self.assertTrue(logging_lock_after.acquire())
                thread = threading.Thread(target=take_and_release,
                                          args=(logging_lock_after,))
                thread.start()
                self.assertTrue(thread.isAlive())
                # we should timeout while the thread is still blocking on lock
                eventlet.sleep()
                thread.join(timeout=0.1)
                self.assertTrue(thread.isAlive())

                logging._lock.release()
                thread.join(timeout=0.1)
                self.assertFalse(thread.isAlive())
            except AssertionError:
                traceback.print_exc()
                res = 1
            finally:
                os._exit(res)

        pid = os.fork()
        if pid == 0:
            # run the test in an isolated environment to avoid monkey patching
            # in this one
            do_test()
        else:
            child_pid, errcode = os.waitpid(pid, 0)
            self.assertEqual(0, os.WEXITSTATUS(errcode),
                             'Forked do_test failed')

    def test_get_zero_indexed_base_string(self):
        self.assertEqual(utils.get_zero_indexed_base_string('something', 0),
                         'something')
        self.assertEqual(utils.get_zero_indexed_base_string('something', None),
                         'something')
        self.assertEqual(utils.get_zero_indexed_base_string('something', 1),
                         'something-1')
        self.assertRaises(ValueError, utils.get_zero_indexed_base_string,
                          'something', 'not_integer')

    @with_tempdir
    def test_lock_path(self, tmpdir):
        # 2 locks with limit=1 must fail
        success = False
        with utils.lock_path(tmpdir, 0.1):
            with self.assertRaises(LockTimeout):
                with utils.lock_path(tmpdir, 0.1):
                    success = True
        self.assertFalse(success)

        # 2 locks with limit=2 must succeed
        success = False
        with utils.lock_path(tmpdir, 0.1, limit=2):
            try:
                with utils.lock_path(tmpdir, 0.1, limit=2):
                    success = True
            except LockTimeout as exc:
                self.fail('Unexpected exception %s' % exc)
        self.assertTrue(success)

        # 3 locks with limit=2 must fail
        success = False
        with utils.lock_path(tmpdir, 0.1, limit=2):
            with utils.lock_path(tmpdir, 0.1, limit=2):
                with self.assertRaises(LockTimeout):
                    with utils.lock_path(tmpdir, 0.1):
                        success = True
        self.assertFalse(success)

    @with_tempdir
    @mock.patch.object(utils, 'STRICT_LOCKS', True)
    def test_lock_path_deleted(self, tmpdir):
        # If a thread blocks on a lock but then it gets deleted, the blocked
        # thread gets a Timeout
        took_lock = eventlet.green.threading.Event()
        about_to_block_on_lock = eventlet.green.threading.Event()
        test_done = eventlet.green.threading.Event()
        caught = []

        def deleter():
            with utils.lock_path(tmpdir):
                took_lock.set()
                about_to_block_on_lock.wait()
                # Give the other thread a beat to actually block
                time.sleep(0.1)
                os.unlink(os.path.join(tmpdir, '.lock'))

        def blocked():
            try:
                took_lock.wait()
                about_to_block_on_lock.set()
                with utils.lock_path(tmpdir, timeout=60):
                    raise RuntimeError("Shouldn't be able to acquire this")
            except (Exception, Timeout) as e:
                caught.append(e)
            finally:
                test_done.set()

        with Timeout(30):
            t1 = eventlet.green.threading.Thread(target=deleter)
            t2 = eventlet.green.threading.Thread(target=blocked)
            t1.start()
            t2.start()
            test_done.wait()
            t1.join()
            t2.join()
        self.assertEqual(len(caught), 1, caught)
        self.assertIsInstance(caught[0], LockTimeout)

    @with_tempdir
    @mock.patch.object(utils, 'STRICT_LOCKS', True)
    def test_lock_path_moved(self, tmpdir):
        # If a thread blocks on a lock but then it gets deleted and recreated,
        # the blocked thread gets a Timeout
        took_lock = eventlet.green.threading.Event()
        about_to_block_on_lock = eventlet.green.threading.Event()
        lock_moved = eventlet.green.threading.Event()
        new_lock_created = eventlet.green.threading.Event()
        test_done = eventlet.green.threading.Event()
        caught = []

        def deleter():
            with utils.lock_path(tmpdir):
                took_lock.set()
                about_to_block_on_lock.wait()
                time.sleep(0.1)
                os.rename(os.path.join(tmpdir, '.lock'),
                          os.path.join(tmpdir, '.moved'))
                lock_moved.set()
                new_lock_created.wait()

        def blocked():
            try:
                took_lock.wait()
                about_to_block_on_lock.set()
                with utils.lock_path(tmpdir, timeout=60):
                    raise RuntimeError("Shouldn't be able to acquire this")
            except (Exception, Timeout) as e:
                caught.append(e)
            finally:
                test_done.set()

        def new_locker():
            lock_moved.wait()
            with utils.lock_path(tmpdir, timeout=0.1):
                new_lock_created.set()
                test_done.wait()

        with Timeout(30):
            t1 = eventlet.green.threading.Thread(target=deleter)
            t2 = eventlet.green.threading.Thread(target=blocked)
            t3 = eventlet.green.threading.Thread(target=new_locker)
            t1.start()
            t2.start()
            t3.start()
            test_done.wait()
            t1.join()
            t2.join()
            t3.join()
        self.assertEqual(len(caught), 1, caught)
        self.assertIsInstance(caught[0], LockTimeout)

    @with_tempdir
    @mock.patch.object(utils, 'STRICT_LOCKS', True)
    def test_lock_path_error(self, tmpdir):
        with mock.patch.object(utils.os, 'fstat',
                               side_effect=OSError(errno.EPERM, 'nope')), \
                self.assertRaises(OSError) as caught:
            with utils.lock_path(tmpdir):
                pass
        self.assertEqual(caught.exception.errno, errno.EPERM)

    @with_tempdir
    def test_lock_path_invalid_limit(self, tmpdir):
        success = False
        with self.assertRaises(ValueError):
            with utils.lock_path(tmpdir, 0.1, limit=0):
                success = True
        self.assertFalse(success)
        with self.assertRaises(ValueError):
            with utils.lock_path(tmpdir, 0.1, limit=-1):
                success = True
        self.assertFalse(success)
        with self.assertRaises(TypeError):
            with utils.lock_path(tmpdir, 0.1, limit='1'):
                success = True
        self.assertFalse(success)
        with self.assertRaises(TypeError):
            with utils.lock_path(tmpdir, 0.1, limit=1.1):
                success = True
        self.assertFalse(success)

    @with_tempdir
    def test_lock_path_num_sleeps(self, tmpdir):
        num_short_calls = [0]
        exception_raised = [False]

        def my_sleep(to_sleep):
            if to_sleep == 0.01:
                num_short_calls[0] += 1
            else:
                raise Exception('sleep time changed: %s' % to_sleep)

        try:
            with mock.patch('swift.common.utils.sleep', my_sleep):
                with utils.lock_path(tmpdir):
                    with utils.lock_path(tmpdir):
                        pass
        except Exception as e:
            exception_raised[0] = True
            self.assertTrue('sleep time changed' in str(e))
        self.assertEqual(num_short_calls[0], 11)
        self.assertTrue(exception_raised[0])

    @with_tempdir
    def test_lock_path_class(self, tmpdir):
        with utils.lock_path(tmpdir, 0.1, ReplicationLockTimeout):
            exc = None
            exc2 = None
            success = False
            try:
                with utils.lock_path(tmpdir, 0.1, ReplicationLockTimeout):
                    success = True
            except ReplicationLockTimeout as err:
                exc = err
            except LockTimeout as err:
                exc2 = err
            self.assertTrue(exc is not None)
            self.assertTrue(exc2 is None)
            self.assertTrue(not success)
            exc = None
            exc2 = None
            success = False
            try:
                with utils.lock_path(tmpdir, 0.1):
                    success = True
            except ReplicationLockTimeout as err:
                exc = err
            except LockTimeout as err:
                exc2 = err
            self.assertTrue(exc is None)
            self.assertTrue(exc2 is not None)
            self.assertTrue(not success)

    @with_tempdir
    def test_lock_path_name(self, tmpdir):
        # With default limit (1), can't take the same named lock twice
        success = False
        with utils.lock_path(tmpdir, 0.1, name='foo'):
            with self.assertRaises(LockTimeout):
                with utils.lock_path(tmpdir, 0.1, name='foo'):
                    success = True
        self.assertFalse(success)
        # With default limit (1), can take two differently named locks
        success = False
        with utils.lock_path(tmpdir, 0.1, name='foo'):
            with utils.lock_path(tmpdir, 0.1, name='bar'):
                success = True
        self.assertTrue(success)
        # With default limit (1), can take a named lock and the default lock
        success = False
        with utils.lock_path(tmpdir, 0.1, name='foo'):
            with utils.lock_path(tmpdir, 0.1):
                success = True
        self.assertTrue(success)

    def test_normalize_timestamp(self):
        # Test swift.common.utils.normalize_timestamp
        self.assertEqual(utils.normalize_timestamp('1253327593.48174'),
                         "1253327593.48174")
        self.assertEqual(utils.normalize_timestamp(1253327593.48174),
                         "1253327593.48174")
        self.assertEqual(utils.normalize_timestamp('1253327593.48'),
                         "1253327593.48000")
        self.assertEqual(utils.normalize_timestamp(1253327593.48),
                         "1253327593.48000")
        self.assertEqual(utils.normalize_timestamp('253327593.48'),
                         "0253327593.48000")
        self.assertEqual(utils.normalize_timestamp(253327593.48),
                         "0253327593.48000")
        self.assertEqual(utils.normalize_timestamp('1253327593'),
                         "1253327593.00000")
        self.assertEqual(utils.normalize_timestamp(1253327593),
                         "1253327593.00000")
        self.assertRaises(ValueError, utils.normalize_timestamp, '')
        self.assertRaises(ValueError, utils.normalize_timestamp, 'abc')

    def test_normalize_delete_at_timestamp(self):
        self.assertEqual(
            utils.normalize_delete_at_timestamp(1253327593),
            '1253327593')
        self.assertEqual(
            utils.normalize_delete_at_timestamp(1253327593.67890),
            '1253327593')
        self.assertEqual(
            utils.normalize_delete_at_timestamp('1253327593'),
            '1253327593')
        self.assertEqual(
            utils.normalize_delete_at_timestamp('1253327593.67890'),
            '1253327593')
        self.assertEqual(
            utils.normalize_delete_at_timestamp(-1253327593),
            '0000000000')
        self.assertEqual(
            utils.normalize_delete_at_timestamp(-1253327593.67890),
            '0000000000')
        self.assertEqual(
            utils.normalize_delete_at_timestamp('-1253327593'),
            '0000000000')
        self.assertEqual(
            utils.normalize_delete_at_timestamp('-1253327593.67890'),
            '0000000000')
        self.assertEqual(
            utils.normalize_delete_at_timestamp(71253327593),
            '9999999999')
        self.assertEqual(
            utils.normalize_delete_at_timestamp(71253327593.67890),
            '9999999999')
        self.assertEqual(
            utils.normalize_delete_at_timestamp('71253327593'),
            '9999999999')
        self.assertEqual(
            utils.normalize_delete_at_timestamp('71253327593.67890'),
            '9999999999')
        with self.assertRaises(TypeError):
            utils.normalize_delete_at_timestamp(None)
        with self.assertRaises(ValueError):
            utils.normalize_delete_at_timestamp('')
        with self.assertRaises(ValueError):
            utils.normalize_delete_at_timestamp('abc')

    def test_normalize_delete_at_timestamp_high_precision(self):
        self.assertEqual(
            utils.normalize_delete_at_timestamp(1253327593, True),
            '1253327593.00000')
        self.assertEqual(
            utils.normalize_delete_at_timestamp(1253327593.67890, True),
            '1253327593.67890')
        self.assertEqual(
            utils.normalize_delete_at_timestamp('1253327593', True),
            '1253327593.00000')
        self.assertEqual(
            utils.normalize_delete_at_timestamp('1253327593.67890', True),
            '1253327593.67890')
        self.assertEqual(
            utils.normalize_delete_at_timestamp(-1253327593, True),
            '0000000000.00000')
        self.assertEqual(
            utils.normalize_delete_at_timestamp(-1253327593.67890, True),
            '0000000000.00000')
        self.assertEqual(
            utils.normalize_delete_at_timestamp('-1253327593', True),
            '0000000000.00000')
        self.assertEqual(
            utils.normalize_delete_at_timestamp('-1253327593.67890', True),
            '0000000000.00000')
        self.assertEqual(
            utils.normalize_delete_at_timestamp(71253327593, True),
            '9999999999.99999')
        self.assertEqual(
            utils.normalize_delete_at_timestamp(71253327593.67890, True),
            '9999999999.99999')
        self.assertEqual(
            utils.normalize_delete_at_timestamp('71253327593', True),
            '9999999999.99999')
        self.assertEqual(
            utils.normalize_delete_at_timestamp('71253327593.67890', True),
            '9999999999.99999')
        with self.assertRaises(TypeError):
            utils.normalize_delete_at_timestamp(None, True)
        with self.assertRaises(ValueError):
            utils.normalize_delete_at_timestamp('', True)
        with self.assertRaises(ValueError):
            utils.normalize_delete_at_timestamp('abc', True)

    def test_last_modified_date_to_timestamp(self):
        expectations = {
            '1970-01-01T00:00:00.000000': 0.0,
            '2014-02-28T23:22:36.698390': 1393629756.698390,
            '2011-03-19T04:03:00.604554': 1300507380.604554,
        }
        for last_modified, ts in expectations.items():
            real = utils.last_modified_date_to_timestamp(last_modified)
            self.assertEqual(real, ts, "failed for %s" % last_modified)

    def test_last_modified_date_to_timestamp_when_system_not_UTC(self):
        try:
            old_tz = os.environ.get('TZ')
            # Western Argentina Summer Time. Found in glibc manual; this
            # timezone always has a non-zero offset from UTC, so this test is
            # always meaningful.
            os.environ['TZ'] = 'WART4WARST,J1/0,J365/25'

            self.assertEqual(utils.last_modified_date_to_timestamp(
                '1970-01-01T00:00:00.000000'),
                0.0)

        finally:
            if old_tz is not None:
                os.environ['TZ'] = old_tz
            else:
                os.environ.pop('TZ')

    def test_drain_and_close(self):
        utils.drain_and_close([])
        utils.drain_and_close(iter([]))
        drained = [False]

        def gen():
            yield 'x'
            yield 'y'
            drained[0] = True

        g = gen()
        utils.drain_and_close(g)
        self.assertTrue(drained[0])
        self.assertIsNone(g.gi_frame)

        utils.drain_and_close(Response(status=200, body=b'Some body'))
        drained = [False]
        utils.drain_and_close(Response(status=200, app_iter=gen()))
        self.assertTrue(drained[0])

    def test_drain_and_close_with_limit(self):

        def gen():
            yield 'a' * 5
            yield 'a' * 4
            yield 'a' * 3
            drained[0] = True

        drained = [False]
        g = gen()
        utils.drain_and_close(g, read_limit=13)
        self.assertTrue(drained[0])
        self.assertIsNone(g.gi_frame)

        drained = [False]
        g = gen()
        utils.drain_and_close(g, read_limit=12)
        # this would need *one more* call to next
        self.assertFalse(drained[0])
        self.assertIsNone(g.gi_frame)

        drained = [False]
        # not even close to the whole thing
        g = gen()
        utils.drain_and_close(g, read_limit=3)
        self.assertFalse(drained[0])
        self.assertIsNone(g.gi_frame)

        drained = [False]
        # default is to drain; no limit!
        g = gen()
        utils.drain_and_close(g)
        self.assertIsNone(g.gi_frame)
        self.assertTrue(drained[0])

    def test_friendly_close_small_body(self):

        def small_body_iter():
            yield 'a small body'
            drained[0] = True

        drained = [False]
        utils.friendly_close(small_body_iter())
        self.assertTrue(drained[0])

    def test_friendly_close_large_body(self):
        def large_body_iter():
            for i in range(10):
                chunk = chr(97 + i) * 64 * 2 ** 10
                yielded_chunks.append(chunk)
                yield chunk
            drained[0] = True

        drained = [False]
        yielded_chunks = []
        utils.friendly_close(large_body_iter())
        self.assertFalse(drained[0])
        self.assertEqual(['a' * 65536], yielded_chunks)

    def test_friendly_close_exploding_body(self):

        class ExplodingBody(object):

            def __init__(self):
                self.yielded_chunks = []
                self.close_calls = []
                self._body = self._exploding_iter()

            def _exploding_iter(self):
                chunk = 'a' * 63 * 2 ** 10
                self.yielded_chunks.append(chunk)
                yield chunk
                raise Exception('kaboom!')

            def __iter__(self):
                return self

            def __next__(self):
                return next(self._body)

            next = __next__  # py2

            def close(self):
                self.close_calls.append(True)

        body = ExplodingBody()
        with self.assertRaises(Exception) as ctx:
            utils.friendly_close(body)
        self.assertEqual('kaboom!', str(ctx.exception))
        self.assertEqual(['a' * 64512], body.yielded_chunks)
        self.assertEqual([True], body.close_calls)

    def test_backwards(self):
        # Test swift.common.utils.backward

        # The lines are designed so that the function would encounter
        # all of the boundary conditions and typical conditions.
        # Block boundaries are marked with '<>' characters
        blocksize = 25
        lines = [b'123456789x12345678><123456789\n',  # block larger than rest
                 b'123456789x123>\n',  # block ends just before \n character
                 b'123423456789\n',
                 b'123456789x\n',  # block ends at the end of line
                 b'<123456789x123456789x123\n',
                 b'<6789x123\n',  # block ends at the beginning of the line
                 b'6789x1234\n',
                 b'1234><234\n',  # block ends typically in the middle of line
                 b'123456789x123456789\n']

        with TemporaryFile() as f:
            for line in lines:
                f.write(line)

            count = len(lines) - 1
            for line in utils.backward(f, blocksize):
                self.assertEqual(line, lines[count].split(b'\n')[0])
                count -= 1

        # Empty file case
        with TemporaryFile('r') as f:
            self.assertEqual([], list(utils.backward(f)))

    def test_mkdirs(self):
        testdir_base = mkdtemp()
        testroot = os.path.join(testdir_base, 'mkdirs')
        try:
            self.assertTrue(not os.path.exists(testroot))
            utils.mkdirs(testroot)
            self.assertTrue(os.path.exists(testroot))
            utils.mkdirs(testroot)
            self.assertTrue(os.path.exists(testroot))
            rmtree(testroot, ignore_errors=1)

            testdir = os.path.join(testroot, 'one/two/three')
            self.assertTrue(not os.path.exists(testdir))
            utils.mkdirs(testdir)
            self.assertTrue(os.path.exists(testdir))
            utils.mkdirs(testdir)
            self.assertTrue(os.path.exists(testdir))
            rmtree(testroot, ignore_errors=1)

            open(testroot, 'wb').close()
            self.assertTrue(not os.path.exists(testdir))
            self.assertRaises(OSError, utils.mkdirs, testdir)
            os.unlink(testroot)
        finally:
            rmtree(testdir_base)

    def test_split_path(self):
        # Test swift.common.utils.split_account_path
        self.assertRaises(ValueError, utils.split_path, '')
        self.assertRaises(ValueError, utils.split_path, '/')
        self.assertRaises(ValueError, utils.split_path, '//')
        self.assertEqual(utils.split_path('/a'), ['a'])
        self.assertRaises(ValueError, utils.split_path, '//a')
        self.assertEqual(utils.split_path('/a/'), ['a'])
        self.assertRaises(ValueError, utils.split_path, '/a/c')
        self.assertRaises(ValueError, utils.split_path, '//c')
        self.assertRaises(ValueError, utils.split_path, '/a/c/')
        self.assertRaises(ValueError, utils.split_path, '/a//')
        self.assertRaises(ValueError, utils.split_path, '/a', 2)
        self.assertRaises(ValueError, utils.split_path, '/a', 2, 3)
        self.assertRaises(ValueError, utils.split_path, '/a', 2, 3, True)
        self.assertEqual(utils.split_path('/a/c', 2), ['a', 'c'])
        self.assertEqual(utils.split_path('/a/c/o', 3), ['a', 'c', 'o'])
        self.assertRaises(ValueError, utils.split_path, '/a/c/o/r', 3, 3)
        self.assertEqual(utils.split_path('/a/c/o/r', 3, 3, True),
                         ['a', 'c', 'o/r'])
        self.assertEqual(utils.split_path('/a/c', 2, 3, True),
                         ['a', 'c', None])
        self.assertRaises(ValueError, utils.split_path, '/a', 5, 4)
        self.assertEqual(utils.split_path('/a/c/', 2), ['a', 'c'])
        self.assertEqual(utils.split_path('/a/c/', 2, 3), ['a', 'c', ''])
        try:
            utils.split_path('o\nn e', 2)
        except ValueError as err:
            self.assertEqual(str(err), 'Invalid path: o%0An%20e')
        try:
            utils.split_path('o\nn e', 2, 3, True)
        except ValueError as err:
            self.assertEqual(str(err), 'Invalid path: o%0An%20e')

    def test_validate_device_partition(self):
        # Test swift.common.utils.validate_device_partition
        utils.validate_device_partition('foo', 'bar')
        self.assertRaises(ValueError,
                          utils.validate_device_partition, '', '')
        self.assertRaises(ValueError,
                          utils.validate_device_partition, '', 'foo')
        self.assertRaises(ValueError,
                          utils.validate_device_partition, 'foo', '')
        self.assertRaises(ValueError,
                          utils.validate_device_partition, 'foo/bar', 'foo')
        self.assertRaises(ValueError,
                          utils.validate_device_partition, 'foo', 'foo/bar')
        self.assertRaises(ValueError,
                          utils.validate_device_partition, '.', 'foo')
        self.assertRaises(ValueError,
                          utils.validate_device_partition, '..', 'foo')
        self.assertRaises(ValueError,
                          utils.validate_device_partition, 'foo', '.')
        self.assertRaises(ValueError,
                          utils.validate_device_partition, 'foo', '..')
        try:
            utils.validate_device_partition('o\nn e', 'foo')
        except ValueError as err:
            self.assertEqual(str(err), 'Invalid device: o%0An%20e')
        try:
            utils.validate_device_partition('foo', 'o\nn e')
        except ValueError as err:
            self.assertEqual(str(err), 'Invalid partition: o%0An%20e')

    def test_NullLogger(self):
        # Test swift.common.utils.NullLogger
        sio = StringIO()
        nl = utils.NullLogger()
        nl.write('test')
        self.assertEqual(sio.getvalue(), '')

    def test_LoggerFileObject(self):
        orig_stdout = sys.stdout
        orig_stderr = sys.stderr
        sio = StringIO()
        handler = logging.StreamHandler(sio)
        logger = logging.getLogger()
        logger.addHandler(handler)
        lfo_stdout = utils.LoggerFileObject(logger)
        lfo_stderr = utils.LoggerFileObject(logger, 'STDERR')
        print('test1')
        self.assertEqual(sio.getvalue(), '')
        sys.stdout = lfo_stdout
        print('test2')
        self.assertEqual(sio.getvalue(), 'STDOUT: test2\n')
        sys.stderr = lfo_stderr
        print('test4', file=sys.stderr)
        self.assertEqual(sio.getvalue(), 'STDOUT: test2\nSTDERR: test4\n')
        sys.stdout = orig_stdout
        print('test5')
        self.assertEqual(sio.getvalue(), 'STDOUT: test2\nSTDERR: test4\n')
        print('test6', file=sys.stderr)
        self.assertEqual(sio.getvalue(), 'STDOUT: test2\nSTDERR: test4\n'
                         'STDERR: test6\n')
        sys.stderr = orig_stderr
        print('test8')
        self.assertEqual(sio.getvalue(), 'STDOUT: test2\nSTDERR: test4\n'
                         'STDERR: test6\n')
        lfo_stdout.writelines(['a', 'b', 'c'])
        self.assertEqual(sio.getvalue(), 'STDOUT: test2\nSTDERR: test4\n'
                         'STDERR: test6\nSTDOUT: a#012b#012c\n')
        lfo_stdout.close()
        lfo_stderr.close()
        lfo_stdout.write('d')
        self.assertEqual(sio.getvalue(), 'STDOUT: test2\nSTDERR: test4\n'
                         'STDERR: test6\nSTDOUT: a#012b#012c\nSTDOUT: d\n')
        lfo_stdout.flush()
        self.assertEqual(sio.getvalue(), 'STDOUT: test2\nSTDERR: test4\n'
                         'STDERR: test6\nSTDOUT: a#012b#012c\nSTDOUT: d\n')
        for lfo in (lfo_stdout, lfo_stderr):
            got_exc = False
            try:
                for line in lfo:
                    pass
            except Exception:
                got_exc = True
            self.assertTrue(got_exc)
            got_exc = False
            try:
                for line in lfo:
                    pass
            except Exception:
                got_exc = True
            self.assertTrue(got_exc)
            self.assertRaises(IOError, lfo.read)
            self.assertRaises(IOError, lfo.read, 1024)
            self.assertRaises(IOError, lfo.readline)
            self.assertRaises(IOError, lfo.readline, 1024)
            lfo.tell()

    def test_LoggerFileObject_recursion(self):
        crashy_calls = [0]

        class CrashyLogger(logging.Handler):
            def emit(self, record):
                crashy_calls[0] += 1
                try:
                    # Pretend to be trying to send to syslog, but syslogd is
                    # dead. We need the raise here to set sys.exc_info.
                    raise socket.error(errno.ENOTCONN, "This is an ex-syslog")
                except socket.error:
                    self.handleError(record)

        logger = logging.getLogger()
        logger.setLevel(logging.DEBUG)
        handler = CrashyLogger()
        logger.addHandler(handler)

        # Set up some real file descriptors for stdio. If you run
        # nosetests with "-s", you already have real files there, but
        # otherwise they're StringIO objects.
        #
        # In any case, since capture_stdio() closes sys.stdin and friends,
        # we'd want to set up some sacrificial files so as to not goof up
        # the testrunner.
        new_stdin = open(os.devnull, 'r+b')
        new_stdout = open(os.devnull, 'w+b')
        new_stderr = open(os.devnull, 'w+b')

        with contextlib.closing(new_stdin), contextlib.closing(new_stdout), \
                contextlib.closing(new_stderr):
            # logging.raiseExceptions is set to False in test/__init__.py, but
            # is True in Swift daemons, and the error doesn't manifest without
            # it.
            with mock.patch('sys.stdin', new_stdin), \
                    mock.patch('sys.stdout', new_stdout), \
                    mock.patch('sys.stderr', new_stderr), \
                    mock.patch.object(logging, 'raiseExceptions', True):
                # Note: since stdio is hooked up to /dev/null in here, using
                # pdb is basically impossible. Sorry about that.
                utils.capture_stdio(logger)
                logger.info("I like ham")
                self.assertGreater(crashy_calls[0], 1)

        logger.removeHandler(handler)

    def test_parse_options(self):
        # Get a file that is definitely on disk
        with NamedTemporaryFile() as f:
            conf_file = f.name
            conf, options = utils.parse_options(test_args=[conf_file])
            self.assertEqual(conf, conf_file)
            # assert defaults
            self.assertEqual(options['verbose'], False)
            self.assertNotIn('once', options)
            # assert verbose as option
            conf, options = utils.parse_options(test_args=[conf_file, '-v'])
            self.assertEqual(options['verbose'], True)
            # check once option
            conf, options = utils.parse_options(test_args=[conf_file],
                                                once=True)
            self.assertEqual(options['once'], False)
            test_args = [conf_file, '--once']
            conf, options = utils.parse_options(test_args=test_args, once=True)
            self.assertEqual(options['once'], True)
            # check options as arg parsing
            test_args = [conf_file, 'once', 'plugin_name', 'verbose']
            conf, options = utils.parse_options(test_args=test_args, once=True)
            self.assertEqual(options['verbose'], True)
            self.assertEqual(options['once'], True)
            self.assertEqual(options['extra_args'], ['plugin_name'])

    def test_parse_options_errors(self):
        orig_stdout = sys.stdout
        orig_stderr = sys.stderr
        stdo = StringIO()
        stde = StringIO()
        utils.sys.stdout = stdo
        utils.sys.stderr = stde
        self.assertRaises(SystemExit, utils.parse_options, once=True,
                          test_args=[])
        self.assertTrue('missing config' in stdo.getvalue())

        # verify conf file must exist, context manager will delete temp file
        with NamedTemporaryFile() as f:
            conf_file = f.name
        self.assertRaises(SystemExit, utils.parse_options, once=True,
                          test_args=[conf_file])
        self.assertTrue('unable to locate' in stdo.getvalue())

        # reset stdio
        utils.sys.stdout = orig_stdout
        utils.sys.stderr = orig_stderr

    def test_dump_recon_cache(self):
        testdir_base = mkdtemp()
        testcache_file = os.path.join(testdir_base, 'cache.recon')
        logger = utils.get_logger(None, 'server', log_route='server')
        try:
            submit_dict = {'key0': 99,
                           'key1': {'value1': 1, 'value2': 2}}
            utils.dump_recon_cache(submit_dict, testcache_file, logger)
            with open(testcache_file) as fd:
                file_dict = json.loads(fd.readline())
            self.assertEqual(submit_dict, file_dict)
            # Use a nested entry
            submit_dict = {'key0': 101,
                           'key1': {'key2': {'value1': 1, 'value2': 2}}}
            expect_dict = {'key0': 101,
                           'key1': {'key2': {'value1': 1, 'value2': 2},
                                    'value1': 1, 'value2': 2}}
            utils.dump_recon_cache(submit_dict, testcache_file, logger)
            with open(testcache_file) as fd:
                file_dict = json.loads(fd.readline())
            self.assertEqual(expect_dict, file_dict)
            # nested dict items are not sticky
            submit_dict = {'key1': {'key2': {'value3': 3}}}
            expect_dict = {'key0': 101,
                           'key1': {'key2': {'value3': 3},
                                    'value1': 1, 'value2': 2}}
            utils.dump_recon_cache(submit_dict, testcache_file, logger)
            with open(testcache_file) as fd:
                file_dict = json.loads(fd.readline())
            self.assertEqual(expect_dict, file_dict)
            # cached entries are sticky
            submit_dict = {}
            utils.dump_recon_cache(submit_dict, testcache_file, logger)
            with open(testcache_file) as fd:
                file_dict = json.loads(fd.readline())
            self.assertEqual(expect_dict, file_dict)
            # nested dicts can be erased...
            submit_dict = {'key1': {'key2': {}}}
            expect_dict = {'key0': 101,
                           'key1': {'value1': 1, 'value2': 2}}
            utils.dump_recon_cache(submit_dict, testcache_file, logger)
            with open(testcache_file) as fd:
                file_dict = json.loads(fd.readline())
            self.assertEqual(expect_dict, file_dict)
            # ... and erasure is idempotent
            utils.dump_recon_cache(submit_dict, testcache_file, logger)
            with open(testcache_file) as fd:
                file_dict = json.loads(fd.readline())
            self.assertEqual(expect_dict, file_dict)
            # top level dicts can be erased...
            submit_dict = {'key1': {}}
            expect_dict = {'key0': 101}
            utils.dump_recon_cache(submit_dict, testcache_file, logger)
            with open(testcache_file) as fd:
                file_dict = json.loads(fd.readline())
            self.assertEqual(expect_dict, file_dict)
            # ... and erasure is idempotent
            utils.dump_recon_cache(submit_dict, testcache_file, logger)
            with open(testcache_file) as fd:
                file_dict = json.loads(fd.readline())
            self.assertEqual(expect_dict, file_dict)
        finally:
            rmtree(testdir_base)

    def test_dump_recon_cache_set_owner(self):
        testdir_base = mkdtemp()
        testcache_file = os.path.join(testdir_base, 'cache.recon')
        logger = utils.get_logger(None, 'server', log_route='server')
        try:
            submit_dict = {'key1': {'value1': 1, 'value2': 2}}

            _ret = lambda: None
            _ret.pw_uid = 100
            _mock_getpwnam = MagicMock(return_value=_ret)
            _mock_chown = mock.Mock()

            with patch('os.chown', _mock_chown), \
                    patch('pwd.getpwnam', _mock_getpwnam):
                utils.dump_recon_cache(submit_dict, testcache_file,
                                       logger, set_owner="swift")

            _mock_getpwnam.assert_called_once_with("swift")
            self.assertEqual(_mock_chown.call_args[0][1], 100)
        finally:
            rmtree(testdir_base)

    def test_dump_recon_cache_permission_denied(self):
        testdir_base = mkdtemp()
        testcache_file = os.path.join(testdir_base, 'cache.recon')

        class MockLogger(object):
            def __init__(self):
                self._excs = []

            def exception(self, message):
                _junk, exc, _junk = sys.exc_info()
                self._excs.append(exc)

        logger = MockLogger()
        try:
            submit_dict = {'key1': {'value1': 1, 'value2': 2}}
            with mock.patch(
                    'swift.common.utils.NamedTemporaryFile',
                    side_effect=IOError(13, 'Permission Denied')):
                utils.dump_recon_cache(submit_dict, testcache_file, logger)
            self.assertIsInstance(logger._excs[0], IOError)
        finally:
            rmtree(testdir_base)

    def test_load_recon_cache(self):
        stub_data = {'test': 'foo'}
        with NamedTemporaryFile() as f:
            f.write(json.dumps(stub_data).encode("utf-8"))
            f.flush()
            self.assertEqual(stub_data, utils.load_recon_cache(f.name))

        # missing files are treated as empty
        self.assertFalse(os.path.exists(f.name))  # sanity
        self.assertEqual({}, utils.load_recon_cache(f.name))

        # Corrupt files are treated as empty. We could crash and make an
        # operator fix the corrupt file, but they'll "fix" it with "rm -f
        # /var/cache/swift/*.recon", so let's just do it for them.
        with NamedTemporaryFile() as f:
            f.write(b"{not [valid (json")
            f.flush()
            self.assertEqual({}, utils.load_recon_cache(f.name))

    def test_get_logger(self):
        sio = StringIO()
        logger = logging.getLogger('server')
        logger.addHandler(logging.StreamHandler(sio))
        logger = utils.get_logger(None, 'server', log_route='server')
        logger.warning('test1')
        self.assertEqual(sio.getvalue(), 'test1\n')
        logger.debug('test2')
        self.assertEqual(sio.getvalue(), 'test1\n')
        logger = utils.get_logger({'log_level': 'DEBUG'}, 'server',
                                  log_route='server')
        logger.debug('test3')
        self.assertEqual(sio.getvalue(), 'test1\ntest3\n')
        # Doesn't really test that the log facility is truly being used all the
        # way to syslog; but exercises the code.
        logger = utils.get_logger({'log_facility': 'LOG_LOCAL3'}, 'server',
                                  log_route='server')
        logger.warning('test4')
        self.assertEqual(sio.getvalue(),
                         'test1\ntest3\ntest4\n')
        # make sure debug doesn't log by default
        logger.debug('test5')
        self.assertEqual(sio.getvalue(),
                         'test1\ntest3\ntest4\n')
        # make sure notice lvl logs by default
        logger.notice('test6')
        self.assertEqual(sio.getvalue(),
                         'test1\ntest3\ntest4\ntest6\n')

    def test_get_logger_name_and_route(self):
        @contextlib.contextmanager
        def add_log_handler(logger):
            # install a handler to capture log messages formatted as per swift
            sio = StringIO()
            handler = logging.StreamHandler(sio)
            handler.setFormatter(SwiftLogFormatter(
                fmt="%(server)s: %(message)s", max_line_length=20)
            )
            logger.logger.addHandler(handler)
            yield sio
            logger.logger.removeHandler(handler)

        logger = utils.get_logger({}, name='name', log_route='route')
        # log_route becomes the LogAdapter.name and logging.Logger.name
        self.assertEqual('route', logger.name)
        self.assertEqual('route', logger.logger.name)
        # name becomes the LogAdapter.server!
        self.assertEqual('name', logger.server)
        # LogAdapter.server is used when formatting a log message
        with add_log_handler(logger) as sio:
            logger.info('testing')
            self.assertEqual('name: testing\n', sio.getvalue())

        logger = utils.get_logger({'log_name': 'conf-name'}, name='name',
                                  log_route='route')
        self.assertEqual('route', logger.name)
        self.assertEqual('name', logger.server)
        with add_log_handler(logger) as sio:
            logger.info('testing')
            self.assertEqual('name: testing\n', sio.getvalue())

        logger = utils.get_logger({'log_name': 'conf-name'}, log_route='route')
        self.assertEqual('route', logger.name)
        self.assertEqual('conf-name', logger.server)
        with add_log_handler(logger) as sio:
            logger.info('testing')
            self.assertEqual('conf-name: testing\n', sio.getvalue())

        logger = utils.get_logger({'log_name': 'conf-name'})
        self.assertEqual('conf-name', logger.name)
        self.assertEqual('conf-name', logger.server)
        with add_log_handler(logger) as sio:
            logger.info('testing')
            self.assertEqual('conf-name: testing\n', sio.getvalue())

        logger = utils.get_logger({})
        self.assertEqual('swift', logger.name)
        self.assertEqual('swift', logger.server)
        with add_log_handler(logger) as sio:
            logger.info('testing')
            self.assertEqual('swift: testing\n', sio.getvalue())

        logger = utils.get_logger({}, log_route='route')
        self.assertEqual('route', logger.name)
        self.assertEqual('swift', logger.server)
        with add_log_handler(logger) as sio:
            logger.info('testing')
            self.assertEqual('swift: testing\n', sio.getvalue())

        # same log_route, different names...
        logger1 = utils.get_logger({'log_statsd_host': '1.2.3.4'},
                                   name='name1', log_route='route')
        logger2 = utils.get_logger({'log_statsd_host': '1.2.3.5'},
                                   name='name2', log_route='route')
        self.assertEqual('route', logger1.name)
        self.assertEqual('route', logger1.logger.name)
        self.assertEqual('name1', logger1.server)
        # oh dear, the statsd client on the common logging.Logger instance got
        # mutated when logger2 was created
        self.assertEqual('name2.', logger1.logger.statsd_client._prefix)
        self.assertEqual('route', logger2.name)
        self.assertEqual('route', logger2.logger.name)
        self.assertEqual('name2', logger2.server)
        self.assertEqual('name2.', logger2.logger.statsd_client._prefix)
        self.assertIs(logger2.logger, logger1.logger)
        with add_log_handler(logger1) as sio:
            logger1.info('testing')
            self.assertEqual('name1: testing\n', sio.getvalue())
        with add_log_handler(logger2) as sio:
            logger2.info('testing')
            self.assertEqual('name2: testing\n', sio.getvalue())

        # different log_route, different names...
        logger1 = utils.get_logger({'log_statsd_host': '1.2.3.4'},
                                   name='name1', log_route='route1')
        logger2 = utils.get_logger({'log_statsd_host': '1.2.3.5'},
                                   name='name2', log_route='route2')
        self.assertEqual('route1', logger1.name)
        self.assertEqual('route1', logger1.logger.name)
        self.assertEqual('name1', logger1.server)
        self.assertEqual('name1.', logger1.logger.statsd_client._prefix)
        self.assertEqual('route2', logger2.name)
        self.assertEqual('route2', logger2.logger.name)
        self.assertEqual('name2', logger2.server)
        self.assertEqual('name2.', logger2.logger.statsd_client._prefix)
        self.assertIsNot(logger2.logger, logger1.logger)
        with add_log_handler(logger1) as sio:
            logger1.info('testing')
            self.assertEqual('name1: testing\n', sio.getvalue())
        with add_log_handler(logger2) as sio:
            logger2.info('testing')
            self.assertEqual('name2: testing\n', sio.getvalue())

    @with_tempdir
    def test_get_logger_sysloghandler_plumbing(self, tempdir):
        orig_sysloghandler = utils.ThreadSafeSysLogHandler
        syslog_handler_args = []

        def syslog_handler_catcher(*args, **kwargs):
            syslog_handler_args.append((args, kwargs))
            return orig_sysloghandler(*args, **kwargs)

        syslog_handler_catcher.LOG_LOCAL0 = orig_sysloghandler.LOG_LOCAL0
        syslog_handler_catcher.LOG_LOCAL3 = orig_sysloghandler.LOG_LOCAL3

        # Some versions of python perform host resolution while initializing
        # the handler. See https://bugs.python.org/issue30378
        orig_getaddrinfo = socket.getaddrinfo

        def fake_getaddrinfo(host, *args):
            return orig_getaddrinfo('localhost', *args)

        with mock.patch.object(utils, 'ThreadSafeSysLogHandler',
                               syslog_handler_catcher), \
                mock.patch.object(socket, 'getaddrinfo', fake_getaddrinfo):
            # default log_address
            utils.get_logger({
                'log_facility': 'LOG_LOCAL3',
            }, 'server', log_route='server')
            expected_args = [((), {'address': '/dev/log',
                                   'facility': orig_sysloghandler.LOG_LOCAL3})]
            if not os.path.exists('/dev/log') or \
                    os.path.isfile('/dev/log') or \
                    os.path.isdir('/dev/log'):
                # Since socket on OSX is in /var/run/syslog, there will be
                # a fallback to UDP.
                expected_args = [
                    ((), {'facility': orig_sysloghandler.LOG_LOCAL3})]
            self.assertEqual(expected_args, syslog_handler_args)

            # custom log_address - file doesn't exist: fallback to UDP
            log_address = os.path.join(tempdir, 'foo')
            syslog_handler_args = []
            utils.get_logger({
                'log_facility': 'LOG_LOCAL3',
                'log_address': log_address,
            }, 'server', log_route='server')
            expected_args = [
                ((), {'facility': orig_sysloghandler.LOG_LOCAL3})]
            self.assertEqual(
                expected_args, syslog_handler_args)

            # custom log_address - file exists, not a socket: fallback to UDP
            with open(log_address, 'w'):
                pass
            syslog_handler_args = []
            utils.get_logger({
                'log_facility': 'LOG_LOCAL3',
                'log_address': log_address,
            }, 'server', log_route='server')
            expected_args = [
                ((), {'facility': orig_sysloghandler.LOG_LOCAL3})]
            self.assertEqual(
                expected_args, syslog_handler_args)

            # custom log_address - file exists, is a socket: use it
            os.unlink(log_address)
            with contextlib.closing(
                    socket.socket(socket.AF_UNIX, socket.SOCK_DGRAM)) as sock:
                sock.settimeout(5)
                sock.bind(log_address)
                syslog_handler_args = []
                utils.get_logger({
                    'log_facility': 'LOG_LOCAL3',
                    'log_address': log_address,
                }, 'server', log_route='server')
            expected_args = [
                ((), {'address': log_address,
                      'facility': orig_sysloghandler.LOG_LOCAL3})]
            self.assertEqual(
                expected_args, syslog_handler_args)

            # Using UDP with default port
            syslog_handler_args = []
            utils.get_logger({
                'log_udp_host': 'syslog.funtimes.com',
            }, 'server', log_route='server')
            self.assertEqual([
                ((), {'address': ('syslog.funtimes.com',
                                  logging.handlers.SYSLOG_UDP_PORT),
                      'facility': orig_sysloghandler.LOG_LOCAL0})],
                syslog_handler_args)

            # Using UDP with non-default port
            syslog_handler_args = []
            utils.get_logger({
                'log_udp_host': 'syslog.funtimes.com',
                'log_udp_port': '2123',
            }, 'server', log_route='server')
            self.assertEqual([
                ((), {'address': ('syslog.funtimes.com', 2123),
                      'facility': orig_sysloghandler.LOG_LOCAL0})],
                syslog_handler_args)

        with mock.patch.object(utils, 'ThreadSafeSysLogHandler',
                               side_effect=OSError(errno.EPERM, 'oops')):
            with self.assertRaises(OSError) as cm:
                utils.get_logger({
                    'log_facility': 'LOG_LOCAL3',
                    'log_address': 'log_address',
                }, 'server', log_route='server')
        self.assertEqual(errno.EPERM, cm.exception.errno)

    @reset_logger_state
    def test_clean_logger_exception(self):
        # setup stream logging
        sio = StringIO()
        logger = utils.get_logger(None)
        handler = logging.StreamHandler(sio)
        logger.logger.addHandler(handler)

        def strip_value(sio):
            sio.seek(0)
            v = sio.getvalue()
            sio.truncate(0)
            return v

        def log_exception(exc):
            try:
                raise exc
            except (Exception, Timeout):
                logger.exception('blah')
        try:
            # establish base case
            self.assertEqual(strip_value(sio), '')
            logger.info('test')
            self.assertEqual(strip_value(sio), 'test\n')
            self.assertEqual(strip_value(sio), '')
            logger.info('test')
            logger.info('test')
            self.assertEqual(strip_value(sio), 'test\ntest\n')
            self.assertEqual(strip_value(sio), '')

            # test OSError
            for en in (errno.EIO, errno.ENOSPC):
                log_exception(OSError(en, 'my %s error message' % en))
                log_msg = strip_value(sio)
                self.assertNotIn('Traceback', log_msg)
                self.assertIn('my %s error message' % en, log_msg)
            # unfiltered
            log_exception(OSError())
            self.assertTrue('Traceback' in strip_value(sio))

            # test socket.error
            log_exception(socket.error(errno.ECONNREFUSED,
                                       'my error message'))
            log_msg = strip_value(sio)
            self.assertNotIn('Traceback', log_msg)
            self.assertNotIn('errno.ECONNREFUSED message test', log_msg)
            self.assertIn('Connection refused', log_msg)
            log_exception(socket.error(errno.EHOSTUNREACH,
                                       'my error message'))
            log_msg = strip_value(sio)
            self.assertNotIn('Traceback', log_msg)
            self.assertNotIn('my error message', log_msg)
            self.assertIn('Host unreachable', log_msg)
            log_exception(socket.error(errno.ETIMEDOUT, 'my error message'))
            log_msg = strip_value(sio)
            self.assertNotIn('Traceback', log_msg)
            self.assertNotIn('my error message', log_msg)
            self.assertIn('Connection timeout', log_msg)

            log_exception(socket.error(errno.ENETUNREACH, 'my error message'))
            log_msg = strip_value(sio)
            self.assertNotIn('Traceback', log_msg)
            self.assertNotIn('my error message', log_msg)
            self.assertIn('Network unreachable', log_msg)

            log_exception(socket.error(errno.EPIPE, 'my error message'))
            log_msg = strip_value(sio)
            self.assertNotIn('Traceback', log_msg)
            self.assertNotIn('my error message', log_msg)
            self.assertIn('Broken pipe', log_msg)
            # unfiltered
            log_exception(socket.error(0, 'my error message'))
            log_msg = strip_value(sio)
            self.assertIn('Traceback', log_msg)
            self.assertIn('my error message', log_msg)

            # test eventlet.Timeout
            with ConnectionTimeout(42, 'my error message') \
                    as connection_timeout:
                now = time.time()
                connection_timeout.created_at = now - 123.456
                with mock.patch('swift.common.utils.time.time',
                                return_value=now):
                    log_exception(connection_timeout)
                log_msg = strip_value(sio)
                self.assertNotIn('Traceback', log_msg)
                self.assertTrue('ConnectionTimeout' in log_msg)
                self.assertTrue('(42s after 123.46s)' in log_msg)
                self.assertNotIn('my error message', log_msg)

            with MessageTimeout(42, 'my error message') as message_timeout:
                log_exception(message_timeout)
                log_msg = strip_value(sio)
                self.assertNotIn('Traceback', log_msg)
                self.assertTrue('MessageTimeout' in log_msg)
                self.assertTrue('(42s)' in log_msg)
                self.assertTrue('my error message' in log_msg)

            # test BadStatusLine
            log_exception(http_client.BadStatusLine(''))
            log_msg = strip_value(sio)
            self.assertNotIn('Traceback', log_msg)
            self.assertIn('''BadStatusLine("''"''', log_msg)

            # green version is separate :-(
            log_exception(green_http_client.BadStatusLine(''))
            log_msg = strip_value(sio)
            self.assertNotIn('Traceback', log_msg)
            self.assertIn('''BadStatusLine("''"''', log_msg)

            if not six.PY2:
                # py3 introduced RemoteDisconnected exceptions which inherit
                # from both BadStatusLine *and* OSError; make sure those are
                # handled as BadStatusLine, not OSError
                log_exception(http_client.RemoteDisconnected(
                    'Remote end closed connection'))
                log_msg = strip_value(sio)
                self.assertNotIn('Traceback', log_msg)
                self.assertIn(
                    "RemoteDisconnected('Remote end closed connection'",
                    log_msg)

                log_exception(green_http_client.RemoteDisconnected(
                    'Remote end closed connection'))
                log_msg = strip_value(sio)
                self.assertNotIn('Traceback', log_msg)
                self.assertIn(
                    "RemoteDisconnected('Remote end closed connection'",
                    log_msg)

            # test unhandled
            log_exception(Exception('my error message'))
            log_msg = strip_value(sio)
            self.assertTrue('Traceback' in log_msg)
            self.assertTrue('my error message' in log_msg)

        finally:
            logger.logger.removeHandler(handler)

    @reset_logger_state
    def test_swift_log_formatter_max_line_length(self):
        # setup stream logging
        sio = StringIO()
        logger = utils.get_logger(None)
        handler = logging.StreamHandler(sio)
        formatter = utils.SwiftLogFormatter(max_line_length=10)
        handler.setFormatter(formatter)
        logger.logger.addHandler(handler)

        def strip_value(sio):
            sio.seek(0)
            v = sio.getvalue()
            sio.truncate(0)
            return v

        try:
            logger.info('12345')
            self.assertEqual(strip_value(sio), '12345\n')
            logger.info('1234567890')
            self.assertEqual(strip_value(sio), '1234567890\n')
            logger.info('1234567890abcde')
            self.assertEqual(strip_value(sio), '12 ... de\n')
            formatter.max_line_length = 11
            logger.info('1234567890abcde')
            self.assertEqual(strip_value(sio), '123 ... cde\n')
            formatter.max_line_length = 0
            logger.info('1234567890abcde')
            self.assertEqual(strip_value(sio), '1234567890abcde\n')
            formatter.max_line_length = 1
            logger.info('1234567890abcde')
            self.assertEqual(strip_value(sio), '1\n')
            formatter.max_line_length = 2
            logger.info('1234567890abcde')
            self.assertEqual(strip_value(sio), '12\n')
            formatter.max_line_length = 3
            logger.info('1234567890abcde')
            self.assertEqual(strip_value(sio), '123\n')
            formatter.max_line_length = 4
            logger.info('1234567890abcde')
            self.assertEqual(strip_value(sio), '1234\n')
            formatter.max_line_length = 5
            logger.info('1234567890abcde')
            self.assertEqual(strip_value(sio), '12345\n')
            formatter.max_line_length = 6
            logger.info('1234567890abcde')
            self.assertEqual(strip_value(sio), '123456\n')
            formatter.max_line_length = 7
            logger.info('1234567890abcde')
            self.assertEqual(strip_value(sio), '1 ... e\n')
            formatter.max_line_length = -10
            logger.info('1234567890abcde')
            self.assertEqual(strip_value(sio), '1234567890abcde\n')
        finally:
            logger.logger.removeHandler(handler)

    @reset_logger_state
    def test_swift_log_formatter(self):
        # setup stream logging
        sio = StringIO()
        logger = utils.get_logger(None)
        handler = logging.StreamHandler(sio)
        handler.setFormatter(utils.SwiftLogFormatter())
        logger.logger.addHandler(handler)

        def strip_value(sio):
            sio.seek(0)
            v = sio.getvalue()
            sio.truncate(0)
            return v

        try:
            self.assertFalse(logger.txn_id)
            logger.error('my error message')
            log_msg = strip_value(sio)
            self.assertIn('my error message', log_msg)
            self.assertNotIn('txn', log_msg)
            logger.txn_id = '12345'
            logger.error('test')
            log_msg = strip_value(sio)
            self.assertIn('txn', log_msg)
            self.assertIn('12345', log_msg)
            # test txn in info message
            self.assertEqual(logger.txn_id, '12345')
            logger.info('test')
            log_msg = strip_value(sio)
            self.assertIn('txn', log_msg)
            self.assertIn('12345', log_msg)
            # test txn already in message
            self.assertEqual(logger.txn_id, '12345')
            logger.warning('test 12345 test')
            self.assertEqual(strip_value(sio), 'test 12345 test\n')
            # Test multi line collapsing
            logger.error('my\nerror\nmessage')
            log_msg = strip_value(sio)
            self.assertIn('my#012error#012message', log_msg)

            # test client_ip
            self.assertFalse(logger.client_ip)
            logger.error('my error message')
            log_msg = strip_value(sio)
            self.assertIn('my error message', log_msg)
            self.assertNotIn('client_ip', log_msg)
            logger.client_ip = '1.2.3.4'
            logger.error('test')
            log_msg = strip_value(sio)
            self.assertIn('client_ip', log_msg)
            self.assertIn('1.2.3.4', log_msg)
            # test no client_ip on info message
            self.assertEqual(logger.client_ip, '1.2.3.4')
            logger.info('test')
            log_msg = strip_value(sio)
            self.assertNotIn('client_ip', log_msg)
            self.assertNotIn('1.2.3.4', log_msg)
            # test client_ip (and txn) already in message
            self.assertEqual(logger.client_ip, '1.2.3.4')
            logger.warning('test 1.2.3.4 test 12345')
            self.assertEqual(strip_value(sio), 'test 1.2.3.4 test 12345\n')
        finally:
            logger.logger.removeHandler(handler)

    @reset_logger_state
    def test_prefixlogger(self):
        # setup stream logging
        sio = StringIO()
        base_logger = utils.get_logger(None)
        handler = logging.StreamHandler(sio)
        base_logger.logger.addHandler(handler)
        logger = utils.PrefixLoggerAdapter(base_logger, {})
        logger.set_prefix('some prefix: ')

        def strip_value(sio):
            sio.seek(0)
            v = sio.getvalue()
            sio.truncate(0)
            return v

        def log_exception(exc):
            try:
                raise exc
            except (Exception, Timeout):
                logger.exception('blah')
        try:
            # establish base case
            self.assertEqual(strip_value(sio), '')
            logger.info('test')
            self.assertEqual(strip_value(sio), 'some prefix: test\n')
            self.assertEqual(strip_value(sio), '')
            logger.info('test')
            logger.info('test')
            self.assertEqual(
                strip_value(sio),
                'some prefix: test\nsome prefix: test\n')
            self.assertEqual(strip_value(sio), '')

            # test OSError
            for en in (errno.EIO, errno.ENOSPC):
                log_exception(OSError(en, 'my %s error message' % en))
                log_msg = strip_value(sio)
                self.assertNotIn('Traceback', log_msg)
                self.assertEqual('some prefix: ', log_msg[:13])
                self.assertIn('my %s error message' % en, log_msg)
            # unfiltered
            log_exception(OSError())
            log_msg = strip_value(sio)
            self.assertIn('Traceback', log_msg)
            self.assertEqual('some prefix: ', log_msg[:13])

        finally:
            base_logger.logger.removeHandler(handler)

    @reset_logger_state
    def test_nested_prefixlogger(self):
        # setup stream logging
        sio = StringIO()
        base_logger = utils.get_logger(None)
        handler = logging.StreamHandler(sio)
        base_logger.logger.addHandler(handler)
        inner_logger = utils.PrefixLoggerAdapter(base_logger, {})
        inner_logger.set_prefix('one: ')
        outer_logger = utils.PrefixLoggerAdapter(inner_logger, {})
        outer_logger.set_prefix('two: ')

        def strip_value(sio):
            sio.seek(0)
            v = sio.getvalue()
            sio.truncate(0)
            return v

        try:
            # establish base case
            self.assertEqual(strip_value(sio), '')
            inner_logger.info('test')
            self.assertEqual(strip_value(sio), 'one: test\n')

            outer_logger.info('test')
            self.assertEqual(strip_value(sio), 'one: two: test\n')
            self.assertEqual(strip_value(sio), '')
        finally:
            base_logger.logger.removeHandler(handler)

    def test_storage_directory(self):
        self.assertEqual(utils.storage_directory('objects', '1', 'ABCDEF'),
                         'objects/1/DEF/ABCDEF')

    def test_select_node_ip(self):
        dev = {
            'ip': '127.0.0.1',
            'port': 6200,
            'replication_ip': '127.0.1.1',
            'replication_port': 6400,
            'device': 'sdb',
        }
        self.assertEqual(('127.0.0.1', 6200), utils.select_ip_port(dev))
        self.assertEqual(('127.0.1.1', 6400),
                         utils.select_ip_port(dev, use_replication=True))
        dev['use_replication'] = False
        self.assertEqual(('127.0.1.1', 6400),
                         utils.select_ip_port(dev, use_replication=True))
        dev['use_replication'] = True
        self.assertEqual(('127.0.1.1', 6400), utils.select_ip_port(dev))
        self.assertEqual(('127.0.1.1', 6400),
                         utils.select_ip_port(dev, use_replication=False))

    def test_node_to_string(self):
        dev = {
            'id': 3,
            'region': 1,
            'zone': 1,
            'ip': '127.0.0.1',
            'port': 6200,
            'replication_ip': '127.0.1.1',
            'replication_port': 6400,
            'device': 'sdb',
            'meta': '',
            'weight': 8000.0,
            'index': 0,
        }
        self.assertEqual(utils.node_to_string(dev), '127.0.0.1:6200/sdb')
        self.assertEqual(utils.node_to_string(dev, replication=True),
                         '127.0.1.1:6400/sdb')
        dev['use_replication'] = False
        self.assertEqual(utils.node_to_string(dev), '127.0.0.1:6200/sdb')
        self.assertEqual(utils.node_to_string(dev, replication=True),
                         '127.0.1.1:6400/sdb')
        dev['use_replication'] = True
        self.assertEqual(utils.node_to_string(dev), '127.0.1.1:6400/sdb')
        # Node dict takes precedence
        self.assertEqual(utils.node_to_string(dev, replication=False),
                         '127.0.1.1:6400/sdb')

        dev = {
            'id': 3,
            'region': 1,
            'zone': 1,
            'ip': "fe80::0204:61ff:fe9d:f156",
            'port': 6200,
            'replication_ip': "fe80::0204:61ff:ff9d:1234",
            'replication_port': 6400,
            'device': 'sdb',
            'meta': '',
            'weight': 8000.0,
            'index': 0,
        }
        self.assertEqual(utils.node_to_string(dev),
                         '[fe80::0204:61ff:fe9d:f156]:6200/sdb')
        self.assertEqual(utils.node_to_string(dev, replication=True),
                         '[fe80::0204:61ff:ff9d:1234]:6400/sdb')

    def test_hash_path(self):
        # Yes, these tests are deliberately very fragile. We want to make sure
        # that if someones changes the results hash_path produces, they know it
        with mock.patch('swift.common.utils.HASH_PATH_PREFIX', b''):
            self.assertEqual(utils.hash_path('a'),
                             '1c84525acb02107ea475dcd3d09c2c58')
            self.assertEqual(utils.hash_path('a', 'c'),
                             '33379ecb053aa5c9e356c68997cbb59e')
            self.assertEqual(utils.hash_path('a', 'c', 'o'),
                             '06fbf0b514e5199dfc4e00f42eb5ea83')
            self.assertEqual(utils.hash_path('a', 'c', 'o', raw_digest=False),
                             '06fbf0b514e5199dfc4e00f42eb5ea83')
            self.assertEqual(utils.hash_path('a', 'c', 'o', raw_digest=True),
                             b'\x06\xfb\xf0\xb5\x14\xe5\x19\x9d\xfcN'
                             b'\x00\xf4.\xb5\xea\x83')
            self.assertRaises(ValueError, utils.hash_path, 'a', object='o')
            utils.HASH_PATH_PREFIX = b'abcdef'
            self.assertEqual(utils.hash_path('a', 'c', 'o', raw_digest=False),
                             '363f9b535bfb7d17a43a46a358afca0e')

    def test_validate_hash_conf(self):
        # no section causes InvalidHashPathConfigError
        self._test_validate_hash_conf([], [], True)

        # 'swift-hash' section is there but no options causes
        # InvalidHashPathConfigError
        self._test_validate_hash_conf(['swift-hash'], [], True)

        # if we have the section and either of prefix or suffix,
        # InvalidHashPathConfigError doesn't occur
        self._test_validate_hash_conf(
            ['swift-hash'], ['swift_hash_path_prefix'], False)
        self._test_validate_hash_conf(
            ['swift-hash'], ['swift_hash_path_suffix'], False)

        # definitely, we have the section and both of them,
        # InvalidHashPathConfigError doesn't occur
        self._test_validate_hash_conf(
            ['swift-hash'],
            ['swift_hash_path_suffix', 'swift_hash_path_prefix'], False)

        # But invalid section name should make an error even if valid
        # options are there
        self._test_validate_hash_conf(
            ['swift-hash-xxx'],
            ['swift_hash_path_suffix', 'swift_hash_path_prefix'], True)

        # Unreadable/missing swift.conf causes IOError
        # We mock in case the unit tests are run on a laptop with SAIO,
        # which does have a natural /etc/swift/swift.conf.
        with mock.patch('swift.common.utils.HASH_PATH_PREFIX', b''), \
                mock.patch('swift.common.utils.HASH_PATH_SUFFIX', b''), \
                mock.patch('swift.common.utils.SWIFT_CONF_FILE',
                           '/nosuchfile'), \
                self.assertRaises(IOError):
            utils.validate_hash_conf()

    def _test_validate_hash_conf(self, sections, options, should_raise_error):

        class FakeConfigParser(object):
            def read_file(self, fp):
                pass

            readfp = read_file

            def get(self, section, option):
                if section not in sections:
                    raise NoSectionError('section error')
                elif option not in options:
                    raise NoOptionError('option error', 'this option')
                else:
                    return 'some_option_value'

        with mock.patch('swift.common.utils.HASH_PATH_PREFIX', b''), \
                mock.patch('swift.common.utils.HASH_PATH_SUFFIX', b''), \
                mock.patch('swift.common.utils.SWIFT_CONF_FILE',
                           '/dev/null'), \
                mock.patch('swift.common.utils.ConfigParser',
                           FakeConfigParser):
            try:
                utils.validate_hash_conf()
            except utils.InvalidHashPathConfigError:
                if not should_raise_error:
                    self.fail('validate_hash_conf should not raise an error')
            else:
                if should_raise_error:
                    self.fail('validate_hash_conf should raise an error')

    def test_load_libc_function(self):
        self.assertTrue(callable(
            utils.load_libc_function('printf')))
        self.assertTrue(callable(
            utils.load_libc_function('some_not_real_function')))
        self.assertRaises(AttributeError,
                          utils.load_libc_function, 'some_not_real_function',
                          fail_if_missing=True)

    def test_readconf(self):
        conf = '''[section1]
foo = bar

[section2]
log_name = yarr'''
        # setup a real file
        fd, temppath = tempfile.mkstemp()
        with os.fdopen(fd, 'w') as f:
            f.write(conf)
        make_filename = lambda: temppath
        # setup a file stream
        make_fp = lambda: StringIO(conf)
        for conf_object_maker in (make_filename, make_fp):
            conffile = conf_object_maker()
            result = utils.readconf(conffile)
            expected = {'__file__': conffile,
                        'log_name': None,
                        'section1': {'foo': 'bar'},
                        'section2': {'log_name': 'yarr'}}
            self.assertEqual(result, expected)
            conffile = conf_object_maker()
            result = utils.readconf(conffile, 'section1')
            expected = {'__file__': conffile, 'log_name': 'section1',
                        'foo': 'bar'}
            self.assertEqual(result, expected)
            conffile = conf_object_maker()
            result = utils.readconf(conffile,
                                    'section2').get('log_name')
            expected = 'yarr'
            self.assertEqual(result, expected)
            conffile = conf_object_maker()
            result = utils.readconf(conffile, 'section1',
                                    log_name='foo').get('log_name')
            expected = 'foo'
            self.assertEqual(result, expected)
            conffile = conf_object_maker()
            result = utils.readconf(conffile, 'section1',
                                    defaults={'bar': 'baz'})
            expected = {'__file__': conffile, 'log_name': 'section1',
                        'foo': 'bar', 'bar': 'baz'}
            self.assertEqual(result, expected)

        self.assertRaisesRegex(
            ValueError, 'Unable to find section3 config section in.*',
            utils.readconf, temppath, 'section3')
        os.unlink(temppath)
        self.assertRaises(IOError, utils.readconf, temppath)

    def test_readconf_raw(self):
        conf = '''[section1]
foo = bar

[section2]
log_name = %(yarr)s'''
        # setup a real file
        fd, temppath = tempfile.mkstemp()
        with os.fdopen(fd, 'w') as f:
            f.write(conf)
        make_filename = lambda: temppath
        # setup a file stream
        make_fp = lambda: StringIO(conf)
        for conf_object_maker in (make_filename, make_fp):
            conffile = conf_object_maker()
            result = utils.readconf(conffile, raw=True)
            expected = {'__file__': conffile,
                        'log_name': None,
                        'section1': {'foo': 'bar'},
                        'section2': {'log_name': '%(yarr)s'}}
            self.assertEqual(result, expected)
        os.unlink(temppath)
        self.assertRaises(IOError, utils.readconf, temppath)

    def test_readconf_dir(self):
        config_dir = {
            'server.conf.d/01.conf': """
            [DEFAULT]
            port = 8080
            foo = bar

            [section1]
            name=section1
            """,
            'server.conf.d/section2.conf': """
            [DEFAULT]
            port = 8081
            bar = baz

            [section2]
            name=section2
            """,
            'other-server.conf.d/01.conf': """
            [DEFAULT]
            port = 8082

            [section3]
            name=section3
            """
        }
        # strip indent from test config contents
        config_dir = dict((f, dedent(c)) for (f, c) in config_dir.items())
        with temptree(*zip(*config_dir.items())) as path:
            conf_dir = os.path.join(path, 'server.conf.d')
            conf = utils.readconf(conf_dir)
        expected = {
            '__file__': os.path.join(path, 'server.conf.d'),
            'log_name': None,
            'section1': {
                'port': '8081',
                'foo': 'bar',
                'bar': 'baz',
                'name': 'section1',
            },
            'section2': {
                'port': '8081',
                'foo': 'bar',
                'bar': 'baz',
                'name': 'section2',
            },
        }
        self.assertEqual(conf, expected)

    def test_readconf_dir_ignores_hidden_and_nondotconf_files(self):
        config_dir = {
            'server.conf.d/01.conf': """
            [section1]
            port = 8080
            """,
            'server.conf.d/.01.conf.swp': """
            [section]
            port = 8081
            """,
            'server.conf.d/01.conf-bak': """
            [section]
            port = 8082
            """,
        }
        # strip indent from test config contents
        config_dir = dict((f, dedent(c)) for (f, c) in config_dir.items())
        with temptree(*zip(*config_dir.items())) as path:
            conf_dir = os.path.join(path, 'server.conf.d')
            conf = utils.readconf(conf_dir)
        expected = {
            '__file__': os.path.join(path, 'server.conf.d'),
            'log_name': None,
            'section1': {
                'port': '8080',
            },
        }
        self.assertEqual(conf, expected)

    def test_drop_privileges(self):
        required_func_calls = ('setgroups', 'setgid', 'setuid')
        mock_os = MockOs(called_funcs=required_func_calls)
        user = getuser()
        user_data = pwd.getpwnam(user)
        self.assertFalse(mock_os.called_funcs)  # sanity check
        # over-ride os with mock
        with mock.patch('swift.common.utils.os', mock_os):
            # exercise the code
            utils.drop_privileges(user)

        for func in required_func_calls:
            self.assertIn(func, mock_os.called_funcs)
        self.assertEqual(user_data[5], mock_os.environ['HOME'])
        groups = {g.gr_gid for g in grp.getgrall() if user in g.gr_mem}
        self.assertEqual(groups, set(mock_os.called_funcs['setgroups'][0]))
        self.assertEqual(user_data[3], mock_os.called_funcs['setgid'][0])
        self.assertEqual(user_data[2], mock_os.called_funcs['setuid'][0])

    def test_drop_privileges_no_setgroups(self):
        required_func_calls = ('geteuid', 'setgid', 'setuid')
        mock_os = MockOs(called_funcs=required_func_calls)
        user = getuser()
        user_data = pwd.getpwnam(user)
        self.assertFalse(mock_os.called_funcs)  # sanity check
        # over-ride os with mock
        with mock.patch('swift.common.utils.os', mock_os):
            # exercise the code
            utils.drop_privileges(user)

        for func in required_func_calls:
            self.assertIn(func, mock_os.called_funcs)
        self.assertNotIn('setgroups', mock_os.called_funcs)
        self.assertEqual(user_data[5], mock_os.environ['HOME'])
        self.assertEqual(user_data[3], mock_os.called_funcs['setgid'][0])
        self.assertEqual(user_data[2], mock_os.called_funcs['setuid'][0])

    def test_clean_up_daemon_hygene(self):
        required_func_calls = ('chdir', 'umask')
        # OSError if trying to get session leader, but setsid() OSError is
        # ignored by the code under test.
        bad_func_calls = ('setsid',)
        mock_os = MockOs(called_funcs=required_func_calls,
                         raise_funcs=bad_func_calls)
        with mock.patch('swift.common.utils.os', mock_os):
            # exercise the code
            utils.clean_up_daemon_hygiene()
        for func in required_func_calls:
            self.assertIn(func, mock_os.called_funcs)
        for func in bad_func_calls:
            self.assertIn(func, mock_os.called_funcs)
        self.assertEqual('/', mock_os.called_funcs['chdir'][0])
        self.assertEqual(0o22, mock_os.called_funcs['umask'][0])

    @reset_logger_state
    def test_capture_stdio(self):
        # stubs
        logger = utils.get_logger(None, 'dummy')

        # mock utils system modules
        _orig_sys = utils.sys
        _orig_os = utils.os
        try:
            utils.sys = MockSys()
            utils.os = MockOs()

            # basic test
            utils.capture_stdio(logger)
            self.assertTrue(utils.sys.excepthook is not None)
            self.assertEqual(utils.os.closed_fds, utils.sys.stdio_fds)
            self.assertIsInstance(utils.sys.stdout, utils.LoggerFileObject)
            self.assertIsInstance(utils.sys.stderr, utils.LoggerFileObject)

            # reset; test same args, but exc when trying to close stdio
            utils.os = MockOs(raise_funcs=('dup2',))
            utils.sys = MockSys()

            # test unable to close stdio
            utils.capture_stdio(logger)
            self.assertTrue(utils.sys.excepthook is not None)
            self.assertEqual(utils.os.closed_fds, [])
            self.assertIsInstance(utils.sys.stdout, utils.LoggerFileObject)
            self.assertIsInstance(utils.sys.stderr, utils.LoggerFileObject)

            # reset; test some other args
            utils.os = MockOs()
            utils.sys = MockSys()
            logger = utils.get_logger(None, log_to_console=True)

            # test console log
            utils.capture_stdio(logger, capture_stdout=False,
                                capture_stderr=False)
            self.assertTrue(utils.sys.excepthook is not None)
            # when logging to console, stderr remains open
            self.assertEqual(utils.os.closed_fds, utils.sys.stdio_fds[:2])
            reset_loggers()

            # stdio not captured
            self.assertFalse(isinstance(utils.sys.stdout,
                                        utils.LoggerFileObject))
            self.assertFalse(isinstance(utils.sys.stderr,
                                        utils.LoggerFileObject))
        finally:
            utils.sys = _orig_sys
            utils.os = _orig_os

    @reset_logger_state
    def test_get_logger_console(self):
        logger = utils.get_logger(None)
        console_handlers = [h for h in logger.logger.handlers if
                            isinstance(h, logging.StreamHandler)]
        self.assertFalse(console_handlers)
        logger = utils.get_logger(None, log_to_console=True)
        console_handlers = [h for h in logger.logger.handlers if
                            isinstance(h, logging.StreamHandler)]
        self.assertTrue(console_handlers)
        # make sure you can't have two console handlers
        self.assertEqual(len(console_handlers), 1)
        old_handler = console_handlers[0]
        logger = utils.get_logger(None, log_to_console=True)
        console_handlers = [h for h in logger.logger.handlers if
                            isinstance(h, logging.StreamHandler)]
        self.assertEqual(len(console_handlers), 1)
        new_handler = console_handlers[0]
        self.assertNotEqual(new_handler, old_handler)

    def verify_under_pseudo_time(
            self, func, target_runtime_ms=1, *args, **kwargs):
        curr_time = [42.0]

        def my_time():
            curr_time[0] += 0.001
            return curr_time[0]

        def my_sleep(duration):
            curr_time[0] += 0.001
            curr_time[0] += duration

        with patch('time.time', my_time), \
                patch('time.sleep', my_sleep), \
                patch('eventlet.sleep', my_sleep):
            start = time.time()
            func(*args, **kwargs)
            # make sure it's accurate to 10th of a second, converting the time
            # difference to milliseconds, 100 milliseconds is 1/10 of a second
            diff_from_target_ms = abs(
                target_runtime_ms - ((time.time() - start) * 1000))
            self.assertTrue(diff_from_target_ms < 100,
                            "Expected %d < 100" % diff_from_target_ms)

    def test_ratelimit_sleep(self):
        with warnings.catch_warnings():
            warnings.filterwarnings(
                'ignore', r'ratelimit_sleep\(\) is deprecated')

            def testfunc():
                running_time = 0
                for i in range(100):
                    running_time = utils.ratelimit_sleep(running_time, -5)

            self.verify_under_pseudo_time(testfunc, target_runtime_ms=1)

            def testfunc():
                running_time = 0
                for i in range(100):
                    running_time = utils.ratelimit_sleep(running_time, 0)

            self.verify_under_pseudo_time(testfunc, target_runtime_ms=1)

            def testfunc():
                running_time = 0
                for i in range(50):
                    running_time = utils.ratelimit_sleep(running_time, 200)

            self.verify_under_pseudo_time(testfunc, target_runtime_ms=250)

    def test_ratelimit_sleep_with_incr(self):
        with warnings.catch_warnings():
            warnings.filterwarnings(
                'ignore', r'ratelimit_sleep\(\) is deprecated')

            def testfunc():
                running_time = 0
                vals = [5, 17, 0, 3, 11, 30,
                        40, 4, 13, 2, -1] * 2  # adds up to 248
                total = 0
                for i in vals:
                    running_time = utils.ratelimit_sleep(running_time,
                                                         500, incr_by=i)
                    total += i
                self.assertEqual(248, total)

            self.verify_under_pseudo_time(testfunc, target_runtime_ms=500)

    def test_ratelimit_sleep_with_sleep(self):
        with warnings.catch_warnings():
            warnings.filterwarnings(
                'ignore', r'ratelimit_sleep\(\) is deprecated')

            def testfunc():
                running_time = 0
                sleeps = [0] * 7 + [.2] * 3 + [0] * 30
                for i in sleeps:
                    running_time = utils.ratelimit_sleep(running_time, 40,
                                                         rate_buffer=1)
                    time.sleep(i)

            self.verify_under_pseudo_time(testfunc, target_runtime_ms=900)

    def test_search_tree(self):
        # file match & ext miss
        with temptree(['asdf.conf', 'blarg.conf', 'asdf.cfg']) as t:
            asdf = utils.search_tree(t, 'a*', '.conf')
            self.assertEqual(len(asdf), 1)
            self.assertEqual(asdf[0],
                             os.path.join(t, 'asdf.conf'))

        # multi-file match & glob miss & sort
        with temptree(['application.bin', 'apple.bin', 'apropos.bin']) as t:
            app_bins = utils.search_tree(t, 'app*', 'bin')
            self.assertEqual(len(app_bins), 2)
            self.assertEqual(app_bins[0],
                             os.path.join(t, 'apple.bin'))
            self.assertEqual(app_bins[1],
                             os.path.join(t, 'application.bin'))

        # test file in folder & ext miss & glob miss
        files = (
            'sub/file1.ini',
            'sub/file2.conf',
            'sub.bin',
            'bus.ini',
            'bus/file3.ini',
        )
        with temptree(files) as t:
            sub_ini = utils.search_tree(t, 'sub*', '.ini')
            self.assertEqual(len(sub_ini), 1)
            self.assertEqual(sub_ini[0],
                             os.path.join(t, 'sub/file1.ini'))

        # test multi-file in folder & sub-folder & ext miss & glob miss
        files = (
            'folder_file.txt',
            'folder/1.txt',
            'folder/sub/2.txt',
            'folder2/3.txt',
            'Folder3/4.txt'
            'folder.rc',
        )
        with temptree(files) as t:
            folder_texts = utils.search_tree(t, 'folder*', '.txt')
            self.assertEqual(len(folder_texts), 4)
            f1 = os.path.join(t, 'folder_file.txt')
            f2 = os.path.join(t, 'folder/1.txt')
            f3 = os.path.join(t, 'folder/sub/2.txt')
            f4 = os.path.join(t, 'folder2/3.txt')
            for f in [f1, f2, f3, f4]:
                self.assertTrue(f in folder_texts)

    def test_search_tree_with_directory_ext_match(self):
        files = (
            'object-server/object-server.conf-base',
            'object-server/1.conf.d/base.conf',
            'object-server/1.conf.d/1.conf',
            'object-server/2.conf.d/base.conf',
            'object-server/2.conf.d/2.conf',
            'object-server/3.conf.d/base.conf',
            'object-server/3.conf.d/3.conf',
            'object-server/4.conf.d/base.conf',
            'object-server/4.conf.d/4.conf',
        )
        with temptree(files) as t:
            conf_dirs = utils.search_tree(t, 'object-server', '.conf',
                                          dir_ext='conf.d')
        self.assertEqual(len(conf_dirs), 4)
        for i in range(4):
            conf_dir = os.path.join(t, 'object-server/%d.conf.d' % (i + 1))
            self.assertTrue(conf_dir in conf_dirs)

    def test_search_tree_conf_dir_with_named_conf_match(self):
        files = (
            'proxy-server/proxy-server.conf.d/base.conf',
            'proxy-server/proxy-server.conf.d/pipeline.conf',
            'proxy-server/proxy-noauth.conf.d/base.conf',
            'proxy-server/proxy-noauth.conf.d/pipeline.conf',
        )
        with temptree(files) as t:
            conf_dirs = utils.search_tree(t, 'proxy-server', 'noauth.conf',
                                          dir_ext='noauth.conf.d')
        self.assertEqual(len(conf_dirs), 1)
        conf_dir = conf_dirs[0]
        expected = os.path.join(t, 'proxy-server/proxy-noauth.conf.d')
        self.assertEqual(conf_dir, expected)

    def test_search_tree_conf_dir_pid_with_named_conf_match(self):
        files = (
            'proxy-server/proxy-server.pid.d',
            'proxy-server/proxy-noauth.pid.d',
        )
        with temptree(files) as t:
            pid_files = utils.search_tree(t, 'proxy-server',
                                          exts=['noauth.pid', 'noauth.pid.d'])
        self.assertEqual(len(pid_files), 1)
        pid_file = pid_files[0]
        expected = os.path.join(t, 'proxy-server/proxy-noauth.pid.d')
        self.assertEqual(pid_file, expected)

    def test_write_file(self):
        with temptree([]) as t:
            file_name = os.path.join(t, 'test')
            utils.write_file(file_name, 'test')
            with open(file_name, 'r') as f:
                contents = f.read()
            self.assertEqual(contents, 'test')
            # and also subdirs
            file_name = os.path.join(t, 'subdir/test2')
            utils.write_file(file_name, 'test2')
            with open(file_name, 'r') as f:
                contents = f.read()
            self.assertEqual(contents, 'test2')
            # but can't over-write files
            file_name = os.path.join(t, 'subdir/test2/test3')
            self.assertRaises(IOError, utils.write_file, file_name,
                              'test3')

    def test_remove_file(self):
        with temptree([]) as t:
            file_name = os.path.join(t, 'blah.pid')
            # assert no raise
            self.assertEqual(os.path.exists(file_name), False)
            self.assertIsNone(utils.remove_file(file_name))
            with open(file_name, 'w') as f:
                f.write('1')
            self.assertTrue(os.path.exists(file_name))
            self.assertIsNone(utils.remove_file(file_name))
            self.assertFalse(os.path.exists(file_name))

    def test_remove_directory(self):
        with temptree([]) as t:
            dir_name = os.path.join(t, 'subdir')

            os.mkdir(dir_name)
            self.assertTrue(os.path.isdir(dir_name))
            self.assertIsNone(utils.remove_directory(dir_name))
            self.assertFalse(os.path.exists(dir_name))

            # assert no raise only if it does not exist, or is not empty
            self.assertEqual(os.path.exists(dir_name), False)
            self.assertIsNone(utils.remove_directory(dir_name))

            _m_rmdir = mock.Mock(
                side_effect=OSError(errno.ENOTEMPTY,
                                    os.strerror(errno.ENOTEMPTY)))
            with mock.patch('swift.common.utils.os.rmdir', _m_rmdir):
                self.assertIsNone(utils.remove_directory(dir_name))

            _m_rmdir = mock.Mock(
                side_effect=OSError(errno.EPERM, os.strerror(errno.EPERM)))
            with mock.patch('swift.common.utils.os.rmdir', _m_rmdir):
                self.assertRaises(OSError, utils.remove_directory, dir_name)

    @with_tempdir
    def test_is_file_older(self, tempdir):
        ts = utils.Timestamp(time.time() - 100000)
        file_name = os.path.join(tempdir, '%s.data' % ts.internal)
        # assert no raise
        self.assertFalse(os.path.exists(file_name))
        self.assertTrue(utils.is_file_older(file_name, 0))
        self.assertFalse(utils.is_file_older(file_name, 1))

        with open(file_name, 'w') as f:
            f.write('1')
        self.assertTrue(os.path.exists(file_name))
        self.assertTrue(utils.is_file_older(file_name, 0))
        # check that timestamp in file name is not relevant
        self.assertFalse(utils.is_file_older(file_name, 50000))
        time.sleep(0.01)
        self.assertTrue(utils.is_file_older(file_name, 0.009))

    def test_human_readable(self):
        self.assertEqual(utils.human_readable(0), '0')
        self.assertEqual(utils.human_readable(1), '1')
        self.assertEqual(utils.human_readable(10), '10')
        self.assertEqual(utils.human_readable(100), '100')
        self.assertEqual(utils.human_readable(999), '999')
        self.assertEqual(utils.human_readable(1024), '1Ki')
        self.assertEqual(utils.human_readable(1535), '1Ki')
        self.assertEqual(utils.human_readable(1536), '2Ki')
        self.assertEqual(utils.human_readable(1047552), '1023Ki')
        self.assertEqual(utils.human_readable(1048063), '1023Ki')
        self.assertEqual(utils.human_readable(1048064), '1Mi')
        self.assertEqual(utils.human_readable(1048576), '1Mi')
        self.assertEqual(utils.human_readable(1073741824), '1Gi')
        self.assertEqual(utils.human_readable(1099511627776), '1Ti')
        self.assertEqual(utils.human_readable(1125899906842624), '1Pi')
        self.assertEqual(utils.human_readable(1152921504606846976), '1Ei')
        self.assertEqual(utils.human_readable(1180591620717411303424), '1Zi')
        self.assertEqual(utils.human_readable(1208925819614629174706176),
                         '1Yi')
        self.assertEqual(utils.human_readable(1237940039285380274899124224),
                         '1024Yi')

    def test_validate_sync_to(self):
        fname = 'container-sync-realms.conf'
        fcontents = '''
[US]
key = 9ff3b71c849749dbaec4ccdd3cbab62b
cluster_dfw1 = http://dfw1.host/v1/
'''
        with temptree([fname], [fcontents]) as tempdir:
            logger = debug_logger()
            fpath = os.path.join(tempdir, fname)
            csr = ContainerSyncRealms(fpath, logger)
            for realms_conf in (None, csr):
                for goodurl, result in (
                        ('http://1.1.1.1/v1/a/c',
                         (None, 'http://1.1.1.1/v1/a/c', None, None)),
                        ('http://1.1.1.1:8080/a/c',
                         (None, 'http://1.1.1.1:8080/a/c', None, None)),
                        ('http://2.2.2.2/a/c',
                         (None, 'http://2.2.2.2/a/c', None, None)),
                        ('https://1.1.1.1/v1/a/c',
                         (None, 'https://1.1.1.1/v1/a/c', None, None)),
                        ('//US/DFW1/a/c',
                         (None, 'http://dfw1.host/v1/a/c', 'US',
                          '9ff3b71c849749dbaec4ccdd3cbab62b')),
                        ('//us/DFW1/a/c',
                         (None, 'http://dfw1.host/v1/a/c', 'US',
                          '9ff3b71c849749dbaec4ccdd3cbab62b')),
                        ('//us/dfw1/a/c',
                         (None, 'http://dfw1.host/v1/a/c', 'US',
                          '9ff3b71c849749dbaec4ccdd3cbab62b')),
                        ('//',
                         (None, None, None, None)),
                        ('',
                         (None, None, None, None))):
                    if goodurl.startswith('//') and not realms_conf:
                        self.assertEqual(
                            utils.validate_sync_to(
                                goodurl, ['1.1.1.1', '2.2.2.2'], realms_conf),
                            (None, None, None, None))
                    else:
                        self.assertEqual(
                            utils.validate_sync_to(
                                goodurl, ['1.1.1.1', '2.2.2.2'], realms_conf),
                            result)
                for badurl, result in (
                        ('http://1.1.1.1',
                         ('Path required in X-Container-Sync-To', None, None,
                          None)),
                        ('httpq://1.1.1.1/v1/a/c',
                         ('Invalid scheme \'httpq\' in X-Container-Sync-To, '
                          'must be "//", "http", or "https".', None, None,
                          None)),
                        ('http://1.1.1.1/v1/a/c?query',
                         ('Params, queries, and fragments not allowed in '
                          'X-Container-Sync-To', None, None, None)),
                        ('http://1.1.1.1/v1/a/c#frag',
                         ('Params, queries, and fragments not allowed in '
                          'X-Container-Sync-To', None, None, None)),
                        ('http://1.1.1.1/v1/a/c?query#frag',
                         ('Params, queries, and fragments not allowed in '
                          'X-Container-Sync-To', None, None, None)),
                        ('http://1.1.1.1/v1/a/c?query=param',
                         ('Params, queries, and fragments not allowed in '
                          'X-Container-Sync-To', None, None, None)),
                        ('http://1.1.1.1/v1/a/c?query=param#frag',
                         ('Params, queries, and fragments not allowed in '
                          'X-Container-Sync-To', None, None, None)),
                        ('http://1.1.1.2/v1/a/c',
                         ("Invalid host '1.1.1.2' in X-Container-Sync-To",
                          None, None, None)),
                        ('//us/invalid/a/c',
                         ("No cluster endpoint for 'us' 'invalid'", None,
                          None, None)),
                        ('//invalid/dfw1/a/c',
                         ("No realm key for 'invalid'", None, None, None)),
                        ('//us/invalid1/a/',
                         ("Invalid X-Container-Sync-To format "
                          "'//us/invalid1/a/'", None, None, None)),
                        ('//us/invalid1/a',
                         ("Invalid X-Container-Sync-To format "
                          "'//us/invalid1/a'", None, None, None)),
                        ('//us/invalid1/',
                         ("Invalid X-Container-Sync-To format "
                          "'//us/invalid1/'", None, None, None)),
                        ('//us/invalid1',
                         ("Invalid X-Container-Sync-To format "
                          "'//us/invalid1'", None, None, None)),
                        ('//us/',
                         ("Invalid X-Container-Sync-To format "
                          "'//us/'", None, None, None)),
                        ('//us',
                         ("Invalid X-Container-Sync-To format "
                          "'//us'", None, None, None))):
                    if badurl.startswith('//') and not realms_conf:
                        self.assertEqual(
                            utils.validate_sync_to(
                                badurl, ['1.1.1.1', '2.2.2.2'], realms_conf),
                            (None, None, None, None))
                    else:
                        self.assertEqual(
                            utils.validate_sync_to(
                                badurl, ['1.1.1.1', '2.2.2.2'], realms_conf),
                            result)

    def test_TRUE_VALUES(self):
        for v in utils.TRUE_VALUES:
            self.assertEqual(v, v.lower())

    def test_transform_to_set(self):
        self.assertEqual(set(), utils.transform_to_set(None))
        self.assertEqual(set(), utils.transform_to_set([]))

        self.assertEqual({1}, utils.transform_to_set(1))
        self.assertEqual({1}, utils.transform_to_set([1]))
        self.assertEqual({1}, utils.transform_to_set([1, 1]))
        self.assertEqual({1, 2}, utils.transform_to_set([2, 1]))
        self.assertEqual({1, 2}, utils.transform_to_set((2, 1)))
        self.assertEqual({1, 2}, utils.transform_to_set({2, 1}))
        self.assertEqual({1, 2}, utils.transform_to_set([1, 2, 1, 2]))

        self.assertEqual({'x'}, utils.transform_to_set('x'))
        self.assertEqual({'x'}, utils.transform_to_set(['x']))
        self.assertEqual({'x', 1},
                         utils.transform_to_set(['x', 'x', 1]))
        self.assertEqual({'x', 'y'},
                         utils.transform_to_set(('x', 'y')))
        self.assertEqual({'xyz'}, utils.transform_to_set('xyz'))
        self.assertEqual({''}, utils.transform_to_set(''))
        self.assertEqual({0}, utils.transform_to_set(0))

    def test_config_true_value(self):
        orig_trues = utils.TRUE_VALUES
        try:
            utils.TRUE_VALUES = 'hello world'.split()
            for val in 'hello world HELLO WORLD'.split():
                self.assertTrue(utils.config_true_value(val) is True)
            self.assertTrue(utils.config_true_value(True) is True)
            self.assertTrue(utils.config_true_value('foo') is False)
            self.assertTrue(utils.config_true_value(False) is False)
            self.assertTrue(utils.config_true_value(None) is False)
        finally:
            utils.TRUE_VALUES = orig_trues

    def test_non_negative_float(self):
        self.assertEqual(0, utils.non_negative_float('0.0'))
        self.assertEqual(0, utils.non_negative_float(0.0))
        self.assertEqual(1.1, utils.non_negative_float(1.1))
        self.assertEqual(1.1, utils.non_negative_float('1.1'))
        self.assertEqual(1.0, utils.non_negative_float('1'))
        self.assertEqual(1, utils.non_negative_float(True))
        self.assertEqual(0, utils.non_negative_float(False))

        with self.assertRaises(ValueError) as cm:
            utils.non_negative_float(-1.1)
        self.assertEqual(
            'Value must be a non-negative float number, not "-1.1".',
            str(cm.exception))
        with self.assertRaises(ValueError) as cm:
            utils.non_negative_float('-1.1')
        self.assertEqual(
            'Value must be a non-negative float number, not "-1.1".',
            str(cm.exception))
        with self.assertRaises(ValueError) as cm:
            utils.non_negative_float('one')
        self.assertEqual(
            'Value must be a non-negative float number, not "one".',
            str(cm.exception))
        with self.assertRaises(ValueError) as cm:
            utils.non_negative_float(None)
        self.assertEqual(
            'Value must be a non-negative float number, not "None".',
            str(cm.exception))

    def test_non_negative_int(self):
        self.assertEqual(0, utils.non_negative_int('0'))
        self.assertEqual(0, utils.non_negative_int(0.0))
        self.assertEqual(1, utils.non_negative_int(1))
        self.assertEqual(1, utils.non_negative_int('1'))
        self.assertEqual(1, utils.non_negative_int(True))
        self.assertEqual(0, utils.non_negative_int(False))

        with self.assertRaises(ValueError):
            utils.non_negative_int(-1)
        with self.assertRaises(ValueError):
            utils.non_negative_int('-1')
        with self.assertRaises(ValueError):
            utils.non_negative_int('-1.1')
        with self.assertRaises(ValueError):
            utils.non_negative_int('1.1')
        with self.assertRaises(ValueError):
            utils.non_negative_int('1.0')
        with self.assertRaises(ValueError):
            utils.non_negative_int('one')

    def test_config_positive_int_value(self):
        expectations = {
            # value : expected,
            u'1': 1,
            b'1': 1,
            1: 1,
            u'2': 2,
            b'2': 2,
            u'1024': 1024,
            b'1024': 1024,
            u'0': ValueError,
            b'0': ValueError,
            u'-1': ValueError,
            b'-1': ValueError,
            u'0x01': ValueError,
            b'0x01': ValueError,
            u'asdf': ValueError,
            b'asdf': ValueError,
            None: ValueError,
            0: ValueError,
            -1: ValueError,
            u'1.2': ValueError,  # string expresses float should be value error
            b'1.2': ValueError,  # string expresses float should be value error
        }
        for value, expected in expectations.items():
            try:
                rv = utils.config_positive_int_value(value)
            except Exception as e:
                if e.__class__ is not expected:
                    raise
                else:
                    self.assertEqual(
                        'Config option must be an positive int number, '
                        'not "%s".' % value, e.args[0])
            else:
                self.assertEqual(expected, rv)

    def test_config_float_value(self):
        for args, expected in (
                ((99, None, None), 99.0),
                ((99.01, None, None), 99.01),
                (('99', None, None), 99.0),
                (('99.01', None, None), 99.01),
                ((99, 99, None), 99.0),
                ((99.01, 99.01, None), 99.01),
                (('99', 99, None), 99.0),
                (('99.01', 99.01, None), 99.01),
                ((99, None, 99), 99.0),
                ((99.01, None, 99.01), 99.01),
                (('99', None, 99), 99.0),
                (('99.01', None, 99.01), 99.01),
                ((-99, -99, -99), -99.0),
                ((-99.01, -99.01, -99.01), -99.01),
                (('-99', -99, -99), -99.0),
                (('-99.01', -99.01, -99.01), -99.01),):
            actual = utils.config_float_value(*args)
            self.assertEqual(expected, actual)

        for val, minimum in ((99, 100),
                             ('99', 100),
                             (-99, -98),
                             ('-98.01', -98)):
            with self.assertRaises(ValueError) as cm:
                utils.config_float_value(val, minimum=minimum)
            self.assertIn('greater than %s' % minimum, cm.exception.args[0])
            self.assertNotIn('less than', cm.exception.args[0])

        for val, maximum in ((99, 98),
                             ('99', 98),
                             (-99, -100),
                             ('-97.9', -98)):
            with self.assertRaises(ValueError) as cm:
                utils.config_float_value(val, maximum=maximum)
            self.assertIn('less than %s' % maximum, cm.exception.args[0])
            self.assertNotIn('greater than', cm.exception.args[0])

        for val, minimum, maximum in ((99, 99, 98),
                                      ('99', 100, 100),
                                      (99, 98, 98),):
            with self.assertRaises(ValueError) as cm:
                utils.config_float_value(val, minimum=minimum, maximum=maximum)
            self.assertIn('greater than %s' % minimum, cm.exception.args[0])
            self.assertIn('less than %s' % maximum, cm.exception.args[0])

    def test_config_percent_value(self):
        for arg, expected in (
                (99, 0.99),
                (25.5, 0.255),
                ('99', 0.99),
                ('25.5', 0.255),
                (0, 0.0),
                ('0', 0.0),
                ('100', 1.0),
                (100, 1.0),
                (1, 0.01),
                ('1', 0.01),
                (25, 0.25)):
            actual = utils.config_percent_value(arg)
            self.assertEqual(expected, actual)

        # bad values
        for val in (-1, '-1', 101, '101'):
            with self.assertRaises(ValueError) as cm:
                utils.config_percent_value(val)
            self.assertIn('Config option must be a number, greater than 0, '
                          'less than 100, not "{}"'.format(val),
                          cm.exception.args[0])

    def test_config_request_node_count_value(self):
        def do_test(value, replicas, expected):
            self.assertEqual(
                expected,
                utils.config_request_node_count_value(value)(replicas))

        do_test('0', 10, 0)
        do_test('1 * replicas', 3, 3)
        do_test('1 * replicas', 11, 11)
        do_test('2 * replicas', 3, 6)
        do_test('2 * replicas', 11, 22)
        do_test('11', 11, 11)
        do_test('10', 11, 10)
        do_test('12', 11, 12)

        for bad in ('1.1', 1.1, 'auto', 'bad',
                    '2.5 * replicas', 'two * replicas'):
            with annotate_failure(bad):
                with self.assertRaises(ValueError):
                    utils.config_request_node_count_value(bad)

    def test_config_auto_int_value(self):
        expectations = {
            # (value, default) : expected,
            ('1', 0): 1,
            (1, 0): 1,
            ('asdf', 0): ValueError,
            ('auto', 1): 1,
            ('AutO', 1): 1,
            ('Aut0', 1): ValueError,
            (None, 1): 1,
        }
        for (value, default), expected in expectations.items():
            try:
                rv = utils.config_auto_int_value(value, default)
            except Exception as e:
                if e.__class__ is not expected:
                    raise
            else:
                self.assertEqual(expected, rv)

    def test_streq_const_time(self):
        self.assertTrue(utils.streq_const_time('abc123', 'abc123'))
        self.assertFalse(utils.streq_const_time('a', 'aaaaa'))
        self.assertFalse(utils.streq_const_time('ABC123', 'abc123'))

    def test_quorum_size(self):
        expected_sizes = {1: 1,
                          2: 1,
                          3: 2,
                          4: 2,
                          5: 3}
        got_sizes = dict([(n, utils.quorum_size(n))
                          for n in expected_sizes])
        self.assertEqual(expected_sizes, got_sizes)

    def test_majority_size(self):
        expected_sizes = {1: 1,
                          2: 2,
                          3: 2,
                          4: 3,
                          5: 3}
        got_sizes = dict([(n, utils.majority_size(n))
                          for n in expected_sizes])
        self.assertEqual(expected_sizes, got_sizes)

    def test_rsync_ip_ipv4_localhost(self):
        self.assertEqual(utils.rsync_ip('127.0.0.1'), '127.0.0.1')

    def test_rsync_ip_ipv6_random_ip(self):
        self.assertEqual(
            utils.rsync_ip('fe80:0000:0000:0000:0202:b3ff:fe1e:8329'),
            '[fe80:0000:0000:0000:0202:b3ff:fe1e:8329]')

    def test_rsync_ip_ipv6_ipv4_compatible(self):
        self.assertEqual(
            utils.rsync_ip('::ffff:192.0.2.128'), '[::ffff:192.0.2.128]')

    def test_rsync_module_interpolation(self):
        fake_device = {'ip': '127.0.0.1', 'port': 11,
                       'replication_ip': '127.0.0.2', 'replication_port': 12,
                       'region': '1', 'zone': '2', 'device': 'sda1',
                       'meta': 'just_a_string'}

        self.assertEqual(
            utils.rsync_module_interpolation('{ip}', fake_device),
            '127.0.0.1')
        self.assertEqual(
            utils.rsync_module_interpolation('{port}', fake_device),
            '11')
        self.assertEqual(
            utils.rsync_module_interpolation('{replication_ip}', fake_device),
            '127.0.0.2')
        self.assertEqual(
            utils.rsync_module_interpolation('{replication_port}',
                                             fake_device),
            '12')
        self.assertEqual(
            utils.rsync_module_interpolation('{region}', fake_device),
            '1')
        self.assertEqual(
            utils.rsync_module_interpolation('{zone}', fake_device),
            '2')
        self.assertEqual(
            utils.rsync_module_interpolation('{device}', fake_device),
            'sda1')
        self.assertEqual(
            utils.rsync_module_interpolation('{meta}', fake_device),
            'just_a_string')

        self.assertEqual(
            utils.rsync_module_interpolation('{replication_ip}::object',
                                             fake_device),
            '127.0.0.2::object')
        self.assertEqual(
            utils.rsync_module_interpolation('{ip}::container{port}',
                                             fake_device),
            '127.0.0.1::container11')
        self.assertEqual(
            utils.rsync_module_interpolation(
                '{replication_ip}::object_{device}', fake_device),
            '127.0.0.2::object_sda1')
        self.assertEqual(
            utils.rsync_module_interpolation(
                '127.0.0.3::object_{replication_port}', fake_device),
            '127.0.0.3::object_12')

        self.assertRaises(ValueError, utils.rsync_module_interpolation,
                          '{replication_ip}::object_{deivce}', fake_device)

    def test_generate_trans_id(self):
        fake_time = 1366428370.5163341
        with patch.object(utils.time, 'time', return_value=fake_time):
            trans_id = utils.generate_trans_id('')
            self.assertEqual(len(trans_id), 34)
            self.assertEqual(trans_id[:2], 'tx')
            self.assertEqual(trans_id[23], '-')
            self.assertEqual(int(trans_id[24:], 16), int(fake_time))
        with patch.object(utils.time, 'time', return_value=fake_time):
            trans_id = utils.generate_trans_id('-suffix')
            self.assertEqual(len(trans_id), 41)
            self.assertEqual(trans_id[:2], 'tx')
            self.assertEqual(trans_id[34:], '-suffix')
            self.assertEqual(trans_id[23], '-')
            self.assertEqual(int(trans_id[24:34], 16), int(fake_time))

    def test_get_trans_id_time(self):
        ts = utils.get_trans_id_time('tx8c8bc884cdaf499bb29429aa9c46946e')
        self.assertIsNone(ts)
        ts = utils.get_trans_id_time('tx1df4ff4f55ea45f7b2ec2-0051720c06')
        self.assertEqual(ts, 1366428678)
        self.assertEqual(
            time.asctime(time.gmtime(ts)) + ' UTC',
            'Sat Apr 20 03:31:18 2013 UTC')
        ts = utils.get_trans_id_time(
            'tx1df4ff4f55ea45f7b2ec2-0051720c06-suffix')
        self.assertEqual(ts, 1366428678)
        self.assertEqual(
            time.asctime(time.gmtime(ts)) + ' UTC',
            'Sat Apr 20 03:31:18 2013 UTC')
        ts = utils.get_trans_id_time('')
        self.assertIsNone(ts)
        ts = utils.get_trans_id_time('garbage')
        self.assertIsNone(ts)
        ts = utils.get_trans_id_time('tx1df4ff4f55ea45f7b2ec2-almostright')
        self.assertIsNone(ts)

    def test_config_fallocate_value(self):
        fallocate_value, is_percent = utils.config_fallocate_value('10%')
        self.assertEqual(fallocate_value, 10)
        self.assertTrue(is_percent)
        fallocate_value, is_percent = utils.config_fallocate_value('10')
        self.assertEqual(fallocate_value, 10)
        self.assertFalse(is_percent)
        try:
            fallocate_value, is_percent = utils.config_fallocate_value('ab%')
        except ValueError as err:
            exc = err
        self.assertEqual(str(exc), 'Error: ab% is an invalid value for '
                                   'fallocate_reserve.')
        try:
            fallocate_value, is_percent = utils.config_fallocate_value('ab')
        except ValueError as err:
            exc = err
        self.assertEqual(str(exc), 'Error: ab is an invalid value for '
                                   'fallocate_reserve.')
        try:
            fallocate_value, is_percent = utils.config_fallocate_value('1%%')
        except ValueError as err:
            exc = err
        self.assertEqual(str(exc), 'Error: 1%% is an invalid value for '
                                   'fallocate_reserve.')
        try:
            fallocate_value, is_percent = utils.config_fallocate_value('10.0')
        except ValueError as err:
            exc = err
        self.assertEqual(str(exc), 'Error: 10.0 is an invalid value for '
                                   'fallocate_reserve.')
        fallocate_value, is_percent = utils.config_fallocate_value('10.5%')
        self.assertEqual(fallocate_value, 10.5)
        self.assertTrue(is_percent)
        fallocate_value, is_percent = utils.config_fallocate_value('10.000%')
        self.assertEqual(fallocate_value, 10.000)
        self.assertTrue(is_percent)

    def test_lock_file(self):
        flags = os.O_CREAT | os.O_RDWR
        with NamedTemporaryFile(delete=False) as nt:
            nt.write(b"test string")
            nt.flush()
            nt.close()
            with utils.lock_file(nt.name, unlink=False) as f:
                self.assertEqual(f.read(), b"test string")
                # we have a lock, now let's try to get a newer one
                fd = os.open(nt.name, flags)
                self.assertRaises(IOError, fcntl.flock, fd,
                                  fcntl.LOCK_EX | fcntl.LOCK_NB)

            with utils.lock_file(nt.name, unlink=False, append=True) as f:
                f.seek(0)
                self.assertEqual(f.read(), b"test string")
                f.seek(0)
                f.write(b"\nanother string")
                f.flush()
                f.seek(0)
                self.assertEqual(f.read(), b"test string\nanother string")

                # we have a lock, now let's try to get a newer one
                fd = os.open(nt.name, flags)
                self.assertRaises(IOError, fcntl.flock, fd,
                                  fcntl.LOCK_EX | fcntl.LOCK_NB)

            with utils.lock_file(nt.name, timeout=3, unlink=False) as f:
                try:
                    with utils.lock_file(
                            nt.name, timeout=1, unlink=False) as f:
                        self.assertTrue(
                            False, "Expected LockTimeout exception")
                except LockTimeout:
                    pass

            with utils.lock_file(nt.name, unlink=True) as f:
                self.assertEqual(f.read(), b"test string\nanother string")
                # we have a lock, now let's try to get a newer one
                fd = os.open(nt.name, flags)
                self.assertRaises(
                    IOError, fcntl.flock, fd, fcntl.LOCK_EX | fcntl.LOCK_NB)

            self.assertRaises(OSError, os.remove, nt.name)

    def test_lock_file_unlinked_after_open(self):
        os_open = os.open
        first_pass = [True]

        def deleting_open(filename, flags):
            # unlink the file after it's opened.  once.
            fd = os_open(filename, flags)
            if first_pass[0]:
                os.unlink(filename)
                first_pass[0] = False
            return fd

        with NamedTemporaryFile(delete=False) as nt:
            with mock.patch('os.open', deleting_open):
                with utils.lock_file(nt.name, unlink=True) as f:
                    self.assertNotEqual(os.fstat(nt.fileno()).st_ino,
                                        os.fstat(f.fileno()).st_ino)
        first_pass = [True]

        def recreating_open(filename, flags):
            # unlink and recreate the file after it's opened
            fd = os_open(filename, flags)
            if first_pass[0]:
                os.unlink(filename)
                os.close(os_open(filename, os.O_CREAT | os.O_RDWR))
                first_pass[0] = False
            return fd

        with NamedTemporaryFile(delete=False) as nt:
            with mock.patch('os.open', recreating_open):
                with utils.lock_file(nt.name, unlink=True) as f:
                    self.assertNotEqual(os.fstat(nt.fileno()).st_ino,
                                        os.fstat(f.fileno()).st_ino)

    def test_lock_file_held_on_unlink(self):
        os_unlink = os.unlink

        def flocking_unlink(filename):
            # make sure the lock is held when we unlink
            fd = os.open(filename, os.O_RDWR)
            self.assertRaises(
                IOError, fcntl.flock, fd, fcntl.LOCK_EX | fcntl.LOCK_NB)
            os.close(fd)
            os_unlink(filename)

        with NamedTemporaryFile(delete=False) as nt:
            with mock.patch('os.unlink', flocking_unlink):
                with utils.lock_file(nt.name, unlink=True):
                    pass

    def test_lock_file_no_unlink_if_fail(self):
        os_open = os.open
        with NamedTemporaryFile(delete=True) as nt:

            def lock_on_open(filename, flags):
                # lock the file on another fd after it's opened.
                fd = os_open(filename, flags)
                fd2 = os_open(filename, flags)
                fcntl.flock(fd2, fcntl.LOCK_EX | fcntl.LOCK_NB)
                return fd

            try:
                timedout = False
                with mock.patch('os.open', lock_on_open):
                    with utils.lock_file(nt.name, unlink=False, timeout=0.01):
                        pass
            except LockTimeout:
                timedout = True
            self.assertTrue(timedout)
            self.assertTrue(os.path.exists(nt.name))

    def test_ismount_path_does_not_exist(self):
        tmpdir = mkdtemp()
        try:
            self.assertFalse(utils.ismount(os.path.join(tmpdir, 'bar')))
        finally:
            shutil.rmtree(tmpdir)

    def test_ismount_path_not_mount(self):
        tmpdir = mkdtemp()
        try:
            self.assertFalse(utils.ismount(tmpdir))
        finally:
            shutil.rmtree(tmpdir)

    def test_ismount_path_error(self):

        def _mock_os_lstat(path):
            raise OSError(13, "foo")

        tmpdir = mkdtemp()
        try:
            with patch("os.lstat", _mock_os_lstat):
                # Raises exception with _raw -- see next test.
                utils.ismount(tmpdir)
        finally:
            shutil.rmtree(tmpdir)

    def test_ismount_raw_path_error(self):

        def _mock_os_lstat(path):
            raise OSError(13, "foo")

        tmpdir = mkdtemp()
        try:
            with patch("os.lstat", _mock_os_lstat):
                self.assertRaises(OSError, utils.ismount_raw, tmpdir)
        finally:
            shutil.rmtree(tmpdir)

    def test_ismount_path_is_symlink(self):
        tmpdir = mkdtemp()
        try:
            link = os.path.join(tmpdir, "tmp")
            rdir = os.path.join(tmpdir, "realtmp")
            os.mkdir(rdir)
            os.symlink(rdir, link)
            self.assertFalse(utils.ismount(link))

            # Can add a stubfile to make it pass
            with open(os.path.join(link, ".ismount"), "w"):
                pass
            self.assertTrue(utils.ismount(link))
        finally:
            shutil.rmtree(tmpdir)

    def test_ismount_path_is_root(self):
        self.assertTrue(utils.ismount('/'))

    def test_ismount_parent_path_error(self):

        _os_lstat = os.lstat

        def _mock_os_lstat(path):
            if path.endswith(".."):
                raise OSError(13, "foo")
            else:
                return _os_lstat(path)

        tmpdir = mkdtemp()
        try:
            with patch("os.lstat", _mock_os_lstat):
                # Raises exception with _raw -- see next test.
                utils.ismount(tmpdir)
        finally:
            shutil.rmtree(tmpdir)

    def test_ismount_raw_parent_path_error(self):

        _os_lstat = os.lstat

        def _mock_os_lstat(path):
            if path.endswith(".."):
                raise OSError(13, "foo")
            else:
                return _os_lstat(path)

        tmpdir = mkdtemp()
        try:
            with patch("os.lstat", _mock_os_lstat):
                self.assertRaises(OSError, utils.ismount_raw, tmpdir)
        finally:
            shutil.rmtree(tmpdir)

    def test_ismount_successes_dev(self):

        _os_lstat = os.lstat

        class MockStat(object):
            def __init__(self, mode, dev, ino):
                self.st_mode = mode
                self.st_dev = dev
                self.st_ino = ino

        def _mock_os_lstat(path):
            if path.endswith(".."):
                parent = _os_lstat(path)
                return MockStat(parent.st_mode, parent.st_dev + 1,
                                parent.st_ino)
            else:
                return _os_lstat(path)

        tmpdir = mkdtemp()
        try:
            with patch("os.lstat", _mock_os_lstat):
                self.assertTrue(utils.ismount(tmpdir))
        finally:
            shutil.rmtree(tmpdir)

    def test_ismount_successes_ino(self):

        _os_lstat = os.lstat

        class MockStat(object):
            def __init__(self, mode, dev, ino):
                self.st_mode = mode
                self.st_dev = dev
                self.st_ino = ino

        def _mock_os_lstat(path):
            if path.endswith(".."):
                return _os_lstat(path)
            else:
                parent_path = os.path.join(path, "..")
                child = _os_lstat(path)
                parent = _os_lstat(parent_path)
                return MockStat(child.st_mode, parent.st_ino,
                                child.st_dev)

        tmpdir = mkdtemp()
        try:
            with patch("os.lstat", _mock_os_lstat):
                self.assertTrue(utils.ismount(tmpdir))
        finally:
            shutil.rmtree(tmpdir)

    def test_ismount_successes_stubfile(self):
        tmpdir = mkdtemp()
        fname = os.path.join(tmpdir, ".ismount")
        try:
            with open(fname, "w") as stubfile:
                stubfile.write("")
            self.assertTrue(utils.ismount(tmpdir))
        finally:
            shutil.rmtree(tmpdir)

    def test_parse_content_type(self):
        self.assertEqual(utils.parse_content_type('text/plain'),
                         ('text/plain', []))
        self.assertEqual(utils.parse_content_type('text/plain;charset=utf-8'),
                         ('text/plain', [('charset', 'utf-8')]))
        self.assertEqual(
            utils.parse_content_type('text/plain;hello="world";charset=utf-8'),
            ('text/plain', [('hello', '"world"'), ('charset', 'utf-8')]))
        self.assertEqual(
            utils.parse_content_type('text/plain; hello="world"; a=b'),
            ('text/plain', [('hello', '"world"'), ('a', 'b')]))
        self.assertEqual(
            utils.parse_content_type(r'text/plain; x="\""; a=b'),
            ('text/plain', [('x', r'"\""'), ('a', 'b')]))
        self.assertEqual(
            utils.parse_content_type(r'text/plain; x; a=b'),
            ('text/plain', [('x', ''), ('a', 'b')]))
        self.assertEqual(
            utils.parse_content_type(r'text/plain; x="\""; a'),
            ('text/plain', [('x', r'"\""'), ('a', '')]))

    def test_override_bytes_from_content_type(self):
        listing_dict = {
            'bytes': 1234, 'hash': 'asdf', 'name': 'zxcv',
            'content_type': 'text/plain; hello="world"; swift_bytes=15'}
        utils.override_bytes_from_content_type(listing_dict,
                                               logger=debug_logger())
        self.assertEqual(listing_dict['bytes'], 15)
        self.assertEqual(listing_dict['content_type'],
                         'text/plain;hello="world"')

        listing_dict = {
            'bytes': 1234, 'hash': 'asdf', 'name': 'zxcv',
            'content_type': 'text/plain; hello="world"; swift_bytes=hey'}
        utils.override_bytes_from_content_type(listing_dict,
                                               logger=debug_logger())
        self.assertEqual(listing_dict['bytes'], 1234)
        self.assertEqual(listing_dict['content_type'],
                         'text/plain;hello="world"')

    def test_extract_swift_bytes(self):
        scenarios = {
            # maps input value -> expected returned tuple
            '': ('', None),
            'text/plain': ('text/plain', None),
            'text/plain; other=thing': ('text/plain;other=thing', None),
            'text/plain; swift_bytes=123': ('text/plain', '123'),
            'text/plain; other=thing;swift_bytes=123':
                ('text/plain;other=thing', '123'),
            'text/plain; swift_bytes=123; other=thing':
                ('text/plain;other=thing', '123'),
            'text/plain; swift_bytes=123; swift_bytes=456':
                ('text/plain', '456'),
            'text/plain; swift_bytes=123; other=thing;swift_bytes=456':
                ('text/plain;other=thing', '456')}
        for test_value, expected in scenarios.items():
            self.assertEqual(expected, utils.extract_swift_bytes(test_value))

    def test_clean_content_type(self):
        subtests = {
            '': '', 'text/plain': 'text/plain',
            'text/plain; someother=thing': 'text/plain; someother=thing',
            'text/plain; swift_bytes=123': 'text/plain',
            'text/plain; someother=thing; swift_bytes=123':
                'text/plain; someother=thing',
            # Since Swift always tacks on the swift_bytes, clean_content_type()
            # only strips swift_bytes if it's last. The next item simply shows
            # that if for some other odd reason it's not last,
            # clean_content_type() will not remove it from the header.
            'text/plain; swift_bytes=123; someother=thing':
                'text/plain; swift_bytes=123; someother=thing'}
        for before, after in subtests.items():
            self.assertEqual(utils.clean_content_type(before), after)

    def test_get_valid_utf8_str(self):
        def do_test(input_value, expected):
            actual = utils.get_valid_utf8_str(input_value)
            self.assertEqual(expected, actual)
            self.assertIsInstance(actual, six.binary_type)
            actual.decode('utf-8')

        do_test(b'abc', b'abc')
        do_test(u'abc', b'abc')
        do_test(u'\uc77c\uc601', b'\xec\x9d\xbc\xec\x98\x81')
        do_test(b'\xec\x9d\xbc\xec\x98\x81', b'\xec\x9d\xbc\xec\x98\x81')

        # test some invalid UTF-8
        do_test(b'\xec\x9d\xbc\xec\x98', b'\xec\x9d\xbc\xef\xbf\xbd')

        # check surrogate pairs, too
        do_test(u'\U0001f0a1', b'\xf0\x9f\x82\xa1'),
        do_test(u'\uD83C\uDCA1', b'\xf0\x9f\x82\xa1'),
        do_test(b'\xf0\x9f\x82\xa1', b'\xf0\x9f\x82\xa1'),
        do_test(b'\xed\xa0\xbc\xed\xb2\xa1', b'\xf0\x9f\x82\xa1'),

    def test_quote_bytes(self):
        self.assertEqual(b'/v1/a/c3/subdirx/',
                         utils.quote(b'/v1/a/c3/subdirx/'))
        self.assertEqual(b'/v1/a%26b/c3/subdirx/',
                         utils.quote(b'/v1/a&b/c3/subdirx/'))
        self.assertEqual(b'%2Fv1%2Fa&b%2Fc3%2Fsubdirx%2F',
                         utils.quote(b'/v1/a&b/c3/subdirx/', safe='&'))
        self.assertEqual(b'abc_%EC%9D%BC%EC%98%81',
                         utils.quote(u'abc_\uc77c\uc601'.encode('utf8')))
        # Invalid utf8 is parsed as latin1, then re-encoded as utf8??
        self.assertEqual(b'%EF%BF%BD%EF%BF%BD%EC%BC%9D%EF%BF%BD',
                         utils.quote(u'\uc77c\uc601'.encode('utf8')[::-1]))

    def test_quote_unicode(self):
        self.assertEqual(u'/v1/a/c3/subdirx/',
                         utils.quote(u'/v1/a/c3/subdirx/'))
        self.assertEqual(u'/v1/a%26b/c3/subdirx/',
                         utils.quote(u'/v1/a&b/c3/subdirx/'))
        self.assertEqual(u'%2Fv1%2Fa&b%2Fc3%2Fsubdirx%2F',
                         utils.quote(u'/v1/a&b/c3/subdirx/', safe='&'))
        self.assertEqual(u'abc_%EC%9D%BC%EC%98%81',
                         utils.quote(u'abc_\uc77c\uc601'))

    def test_parse_override_options(self):
        # When override_<thing> is passed in, it takes precedence.
        opts = utils.parse_override_options(
            override_policies=[0, 1],
            override_devices=['sda', 'sdb'],
            override_partitions=[100, 200],
            policies='0,1,2,3',
            devices='sda,sdb,sdc,sdd',
            partitions='100,200,300,400')
        self.assertEqual(opts.policies, [0, 1])
        self.assertEqual(opts.devices, ['sda', 'sdb'])
        self.assertEqual(opts.partitions, [100, 200])

        # When override_<thing> is passed in, it applies even in run-once
        # mode.
        opts = utils.parse_override_options(
            once=True,
            override_policies=[0, 1],
            override_devices=['sda', 'sdb'],
            override_partitions=[100, 200],
            policies='0,1,2,3',
            devices='sda,sdb,sdc,sdd',
            partitions='100,200,300,400')
        self.assertEqual(opts.policies, [0, 1])
        self.assertEqual(opts.devices, ['sda', 'sdb'])
        self.assertEqual(opts.partitions, [100, 200])

        # In run-once mode, we honor the passed-in overrides.
        opts = utils.parse_override_options(
            once=True,
            policies='0,1,2,3',
            devices='sda,sdb,sdc,sdd',
            partitions='100,200,300,400')
        self.assertEqual(opts.policies, [0, 1, 2, 3])
        self.assertEqual(opts.devices, ['sda', 'sdb', 'sdc', 'sdd'])
        self.assertEqual(opts.partitions, [100, 200, 300, 400])

        # In run-forever mode, we ignore the passed-in overrides.
        opts = utils.parse_override_options(
            policies='0,1,2,3',
            devices='sda,sdb,sdc,sdd',
            partitions='100,200,300,400')
        self.assertEqual(opts.policies, [])
        self.assertEqual(opts.devices, [])
        self.assertEqual(opts.partitions, [])

    def test_get_policy_index(self):
        # Account has no information about a policy
        req = Request.blank(
            '/sda1/p/a',
            environ={'REQUEST_METHOD': 'GET'})
        res = Response()
        self.assertIsNone(utils.get_policy_index(req.headers,
                                                 res.headers))

        # The policy of a container can be specified by the response header
        req = Request.blank(
            '/sda1/p/a/c',
            environ={'REQUEST_METHOD': 'GET'})
        res = Response(headers={'X-Backend-Storage-Policy-Index': '1'})
        self.assertEqual('1', utils.get_policy_index(req.headers,
                                                     res.headers))

        # The policy of an object to be created can be specified by the request
        # header
        req = Request.blank(
            '/sda1/p/a/c/o',
            environ={'REQUEST_METHOD': 'PUT'},
            headers={'X-Backend-Storage-Policy-Index': '2'})
        res = Response()
        self.assertEqual('2', utils.get_policy_index(req.headers,
                                                     res.headers))

    def test_log_string_formatter(self):
        # Plain ASCII
        lf = utils.LogStringFormatter()
        self.assertEqual(lf.format('{a} {b}', a='Swift is', b='great'),
                         'Swift is great')

        lf = utils.LogStringFormatter()
        self.assertEqual(lf.format('{a} {b}', a='', b='great'),
                         ' great')

        lf = utils.LogStringFormatter(default='-')
        self.assertEqual(lf.format('{a} {b}', a='', b='great'),
                         '- great')

        lf = utils.LogStringFormatter(default='-', quote=True)
        self.assertEqual(lf.format('{a} {b}', a='', b='great'),
                         '- great')

        lf = utils.LogStringFormatter(quote=True)
        self.assertEqual(lf.format('{a} {b}', a='Swift is', b='great'),
                         'Swift%20is great')

        # Unicode & co
        lf = utils.LogStringFormatter()
        self.assertEqual(lf.format('{a} {b}', a='Swift est',
                                   b=u'g\u00e9nial ^^'),
                         u'Swift est g\u00e9nial ^^')

        lf = utils.LogStringFormatter(quote=True)
        self.assertEqual(lf.format('{a} {b}', a='Swift est',
                                   b=u'g\u00e9nial ^^'),
                         'Swift%20est g%C3%A9nial%20%5E%5E')

    def test_str_anonymizer(self):
        anon = utils.StrAnonymizer('Swift is great!', 'md5', '')
        self.assertEqual(anon, 'Swift is great!')
        self.assertEqual(anon.anonymized,
                         '{MD5}45e6f00d48fdcf86213602a87df18772')

        anon = utils.StrAnonymizer('Swift is great!', 'sha1', '')
        self.assertEqual(anon, 'Swift is great!')
        self.assertEqual(anon.anonymized,
                         '{SHA1}0010a3df215495d8bfa0ae4b66acc2afcc8f4c5c')

        anon = utils.StrAnonymizer('Swift is great!', 'md5', 'salty_secret')
        self.assertEqual(anon, 'Swift is great!')
        self.assertEqual(anon.anonymized,
                         '{SMD5}ef4ce28fe3bdd10b6659458ceb1f3f0c')

        anon = utils.StrAnonymizer('Swift is great!', 'sha1', 'salty_secret')
        self.assertEqual(anon, 'Swift is great!')
        self.assertEqual(anon.anonymized,
                         '{SSHA1}a4968f76acaddff0eb4069ebe8805d9cab44c9fe')

        self.assertRaises(ValueError, utils.StrAnonymizer,
                          'Swift is great!', 'sha257', '')

    def test_str_anonymizer_python_maddness(self):
        with mock.patch('swift.common.utils.hashlib') as mocklib:
            if six.PY2:
                # python <2.7.9 doesn't have this algorithms_guaranteed, but
                # our if block short-circuts before we explode
                mocklib.algorithms = hashlib.algorithms
                mocklib.algorithms_guaranteed.sideEffect = AttributeError()
            else:
                # python 3 doesn't have this algorithms but our if block
                # short-circuts before we explode
                mocklib.algorithms.sideEffect.sideEffect = AttributeError()
                mocklib.algorithms_guaranteed = hashlib.algorithms_guaranteed
            utils.StrAnonymizer('Swift is great!', 'sha1', '')
            self.assertRaises(ValueError, utils.StrAnonymizer,
                              'Swift is great!', 'sha257', '')

    def test_str_format_time(self):
        dt = utils.StrFormatTime(10000.123456789)
        self.assertEqual(str(dt), '10000.123456789')
        self.assertEqual(dt.datetime, '01/Jan/1970/02/46/40')
        self.assertEqual(dt.iso8601, '1970-01-01T02:46:40')
        self.assertEqual(dt.asctime, 'Thu Jan  1 02:46:40 1970')
        self.assertEqual(dt.s, '10000')
        self.assertEqual(dt.ms, '123')
        self.assertEqual(dt.us, '123456')
        self.assertEqual(dt.ns, '123456789')
        self.assertEqual(dt.a, 'Thu')
        self.assertEqual(dt.A, 'Thursday')
        self.assertEqual(dt.b, 'Jan')
        self.assertEqual(dt.B, 'January')
        self.assertEqual(dt.c, 'Thu Jan  1 02:46:40 1970')
        self.assertEqual(dt.d, '01')
        self.assertEqual(dt.H, '02')
        self.assertEqual(dt.I, '02')
        self.assertEqual(dt.j, '001')
        self.assertEqual(dt.m, '01')
        self.assertEqual(dt.M, '46')
        self.assertEqual(dt.p, 'AM')
        self.assertEqual(dt.S, '40')
        self.assertEqual(dt.U, '00')
        self.assertEqual(dt.w, '4')
        self.assertEqual(dt.W, '00')
        self.assertEqual(dt.x, '01/01/70')
        self.assertEqual(dt.X, '02:46:40')
        self.assertEqual(dt.y, '70')
        self.assertEqual(dt.Y, '1970')
        self.assertIn(dt.Z, ('GMT', 'UTC'))  # It depends of Python 2/3
        self.assertRaises(ValueError, getattr, dt, 'z')

    def test_get_log_line(self):
        req = Request.blank(
            '/sda1/p/a/c/o',
            environ={'REQUEST_METHOD': 'HEAD', 'REMOTE_ADDR': '1.2.3.4'})
        res = Response()
        trans_time = 1.2
        additional_info = 'some information'
        server_pid = 1234
        exp_line = '1.2.3.4 - - [01/Jan/1970:02:46:41 +0000] "HEAD ' \
            '/sda1/p/a/c/o" 200 - "-" "-" "-" 1.2000 "some information" 1234 -'
        with mock.patch('time.time', mock.MagicMock(side_effect=[10001.0])):
            with mock.patch(
                    'os.getpid', mock.MagicMock(return_value=server_pid)):
                self.assertEqual(
                    exp_line,
                    utils.get_log_line(req, res, trans_time, additional_info,
                                       utils.LOG_LINE_DEFAULT_FORMAT,
                                       'md5', '54LT'))

    def test_cache_from_env(self):
        # should never get logging when swift.cache is found
        env = {'swift.cache': 42}
        logger = debug_logger()
        with mock.patch('swift.common.utils.logging', logger):
            self.assertEqual(42, utils.cache_from_env(env))
            self.assertEqual(0, len(logger.get_lines_for_level('error')))
        logger = debug_logger()
        with mock.patch('swift.common.utils.logging', logger):
            self.assertEqual(42, utils.cache_from_env(env, False))
            self.assertEqual(0, len(logger.get_lines_for_level('error')))
        logger = debug_logger()
        with mock.patch('swift.common.utils.logging', logger):
            self.assertEqual(42, utils.cache_from_env(env, True))
            self.assertEqual(0, len(logger.get_lines_for_level('error')))

        # check allow_none controls logging when swift.cache is not found
        err_msg = 'ERROR: swift.cache could not be found in env!'
        env = {}
        logger = debug_logger()
        with mock.patch('swift.common.utils.logging', logger):
            self.assertIsNone(utils.cache_from_env(env))
            self.assertTrue(err_msg in logger.get_lines_for_level('error'))
        logger = debug_logger()
        with mock.patch('swift.common.utils.logging', logger):
            self.assertIsNone(utils.cache_from_env(env, False))
            self.assertTrue(err_msg in logger.get_lines_for_level('error'))
        logger = debug_logger()
        with mock.patch('swift.common.utils.logging', logger):
            self.assertIsNone(utils.cache_from_env(env, True))
            self.assertEqual(0, len(logger.get_lines_for_level('error')))

    def test_fsync_dir(self):

        tempdir = None
        fd = None
        try:
            tempdir = mkdtemp()
            fd, temppath = tempfile.mkstemp(dir=tempdir)

            _mock_fsync = mock.Mock()
            _mock_close = mock.Mock()

            with patch('swift.common.utils.fsync', _mock_fsync):
                with patch('os.close', _mock_close):
                    utils.fsync_dir(tempdir)
            self.assertTrue(_mock_fsync.called)
            self.assertTrue(_mock_close.called)
            self.assertIsInstance(_mock_fsync.call_args[0][0], int)
            self.assertEqual(_mock_fsync.call_args[0][0],
                             _mock_close.call_args[0][0])

            # Not a directory - arg is file path
            self.assertRaises(OSError, utils.fsync_dir, temppath)

            logger = debug_logger()

            def _mock_fsync(fd):
                raise OSError(errno.EBADF, os.strerror(errno.EBADF))

            with patch('swift.common.utils.fsync', _mock_fsync):
                with mock.patch('swift.common.utils.logging', logger):
                    utils.fsync_dir(tempdir)
            self.assertEqual(1, len(logger.get_lines_for_level('warning')))

        finally:
            if fd is not None:
                os.close(fd)
                os.unlink(temppath)
            if tempdir:
                os.rmdir(tempdir)

    def test_renamer_with_fsync_dir(self):
        tempdir = None
        try:
            tempdir = mkdtemp()
            # Simulate part of object path already existing
            part_dir = os.path.join(tempdir, 'objects/1234/')
            os.makedirs(part_dir)
            obj_dir = os.path.join(part_dir, 'aaa', 'a' * 32)
            obj_path = os.path.join(obj_dir, '1425276031.12345.data')

            # Object dir had to be created
            _m_os_rename = mock.Mock()
            _m_fsync_dir = mock.Mock()
            with patch('os.rename', _m_os_rename):
                with patch('swift.common.utils.fsync_dir', _m_fsync_dir):
                    utils.renamer("fake_path", obj_path)
            _m_os_rename.assert_called_once_with('fake_path', obj_path)
            # fsync_dir on parents of all newly create dirs
            self.assertEqual(_m_fsync_dir.call_count, 3)

            # Object dir existed
            _m_os_rename.reset_mock()
            _m_fsync_dir.reset_mock()
            with patch('os.rename', _m_os_rename):
                with patch('swift.common.utils.fsync_dir', _m_fsync_dir):
                    utils.renamer("fake_path", obj_path)
            _m_os_rename.assert_called_once_with('fake_path', obj_path)
            # fsync_dir only on the leaf dir
            self.assertEqual(_m_fsync_dir.call_count, 1)
        finally:
            if tempdir:
                shutil.rmtree(tempdir)

    def test_renamer_when_fsync_is_false(self):
        _m_os_rename = mock.Mock()
        _m_fsync_dir = mock.Mock()
        _m_makedirs_count = mock.Mock(return_value=2)
        with patch('os.rename', _m_os_rename):
            with patch('swift.common.utils.fsync_dir', _m_fsync_dir):
                with patch('swift.common.utils.makedirs_count',
                           _m_makedirs_count):
                    utils.renamer("fake_path", "/a/b/c.data", fsync=False)
        _m_makedirs_count.assert_called_once_with("/a/b")
        _m_os_rename.assert_called_once_with('fake_path', "/a/b/c.data")
        self.assertFalse(_m_fsync_dir.called)

    def test_makedirs_count(self):
        tempdir = None
        fd = None
        try:
            tempdir = mkdtemp()
            os.makedirs(os.path.join(tempdir, 'a/b'))
            # 4 new dirs created
            dirpath = os.path.join(tempdir, 'a/b/1/2/3/4')
            ret = utils.makedirs_count(dirpath)
            self.assertEqual(ret, 4)
            # no new dirs created - dir already exists
            ret = utils.makedirs_count(dirpath)
            self.assertEqual(ret, 0)
            # path exists and is a file
            fd, temppath = tempfile.mkstemp(dir=dirpath)
            os.close(fd)
            self.assertRaises(OSError, utils.makedirs_count, temppath)
        finally:
            if tempdir:
                shutil.rmtree(tempdir)

    def test_find_namespace(self):
        ts = utils.Timestamp.now().internal
        start = utils.ShardRange('a/-a', ts, '', 'a')
        atof = utils.ShardRange('a/a-f', ts, 'a', 'f')
        ftol = utils.ShardRange('a/f-l', ts, 'f', 'l')
        ltor = utils.ShardRange('a/l-r', ts, 'l', 'r')
        rtoz = utils.ShardRange('a/r-z', ts, 'r', 'z')
        end = utils.ShardRange('a/z-', ts, 'z', '')
        ranges = [start, atof, ftol, ltor, rtoz, end]

        found = utils.find_namespace('', ranges)
        self.assertEqual(found, None)
        found = utils.find_namespace(' ', ranges)
        self.assertEqual(found, start)
        found = utils.find_namespace(' ', ranges[1:])
        self.assertEqual(found, None)
        found = utils.find_namespace('b', ranges)
        self.assertEqual(found, atof)
        found = utils.find_namespace('f', ranges)
        self.assertEqual(found, atof)
        found = utils.find_namespace('f\x00', ranges)
        self.assertEqual(found, ftol)
        found = utils.find_namespace('x', ranges)
        self.assertEqual(found, rtoz)
        found = utils.find_namespace('r', ranges)
        self.assertEqual(found, ltor)
        found = utils.find_namespace('}', ranges)
        self.assertEqual(found, end)
        found = utils.find_namespace('}', ranges[:-1])
        self.assertEqual(found, None)
        # remove l-r from list of ranges and try and find a shard range for an
        # item in that range.
        found = utils.find_namespace('p', ranges[:-3] + ranges[-2:])
        self.assertEqual(found, None)

        # add some sub-shards; a sub-shard's state is less than its parent
        # while the parent is undeleted, so insert these ahead of the
        # overlapping parent in the list of ranges
        ftoh = utils.ShardRange('a/f-h', ts, 'f', 'h')
        htok = utils.ShardRange('a/h-k', ts, 'h', 'k')

        overlapping_ranges = ranges[:2] + [ftoh, htok] + ranges[2:]
        found = utils.find_namespace('g', overlapping_ranges)
        self.assertEqual(found, ftoh)
        found = utils.find_namespace('h', overlapping_ranges)
        self.assertEqual(found, ftoh)
        found = utils.find_namespace('k', overlapping_ranges)
        self.assertEqual(found, htok)
        found = utils.find_namespace('l', overlapping_ranges)
        self.assertEqual(found, ftol)
        found = utils.find_namespace('m', overlapping_ranges)
        self.assertEqual(found, ltor)

        ktol = utils.ShardRange('a/k-l', ts, 'k', 'l')
        overlapping_ranges = ranges[:2] + [ftoh, htok, ktol] + ranges[2:]
        found = utils.find_namespace('l', overlapping_ranges)
        self.assertEqual(found, ktol)

    def test_parse_db_filename(self):
        actual = utils.parse_db_filename('hash.db')
        self.assertEqual(('hash', None, '.db'), actual)
        actual = utils.parse_db_filename('hash_1234567890.12345.db')
        self.assertEqual(('hash', '1234567890.12345', '.db'), actual)
        actual = utils.parse_db_filename(
            '/dev/containers/part/ash/hash/hash_1234567890.12345.db')
        self.assertEqual(('hash', '1234567890.12345', '.db'), actual)
        self.assertRaises(ValueError, utils.parse_db_filename, '/path/to/dir/')
        # These shouldn't come up in practice; included for completeness
        self.assertEqual(utils.parse_db_filename('hashunder_.db'),
                         ('hashunder', '', '.db'))
        self.assertEqual(utils.parse_db_filename('lots_of_underscores.db'),
                         ('lots', 'of', '.db'))

    def test_make_db_file_path(self):
        epoch = utils.Timestamp.now()
        actual = utils.make_db_file_path('hash.db', epoch)
        self.assertEqual('hash_%s.db' % epoch.internal, actual)

        actual = utils.make_db_file_path('hash_oldepoch.db', epoch)
        self.assertEqual('hash_%s.db' % epoch.internal, actual)

        actual = utils.make_db_file_path('/path/to/hash.db', epoch)
        self.assertEqual('/path/to/hash_%s.db' % epoch.internal, actual)

        epoch = utils.Timestamp.now()
        actual = utils.make_db_file_path(actual, epoch)
        self.assertEqual('/path/to/hash_%s.db' % epoch.internal, actual)

        # None strips epoch
        self.assertEqual('hash.db', utils.make_db_file_path('hash.db', None))
        self.assertEqual('/path/to/hash.db', utils.make_db_file_path(
            '/path/to/hash_withepoch.db', None))

        # epochs shouldn't have offsets
        epoch = utils.Timestamp.now(offset=10)
        actual = utils.make_db_file_path(actual, epoch)
        self.assertEqual('/path/to/hash_%s.db' % epoch.normal, actual)

        self.assertRaises(ValueError, utils.make_db_file_path,
                          '/path/to/hash.db', 'bad epoch')

    @requires_o_tmpfile_support_in_tmp
    def test_link_fd_to_path_linkat_success(self):
        tempdir = mkdtemp()
        fd = os.open(tempdir, utils.O_TMPFILE | os.O_WRONLY)
        data = b"I'm whatever Gotham needs me to be"
        _m_fsync_dir = mock.Mock()
        try:
            os.write(fd, data)
            # fd is O_WRONLY
            self.assertRaises(OSError, os.read, fd, 1)
            file_path = os.path.join(tempdir, uuid4().hex)
            with mock.patch('swift.common.utils.fsync_dir', _m_fsync_dir):
                utils.link_fd_to_path(fd, file_path, 1)
            with open(file_path, 'rb') as f:
                self.assertEqual(f.read(), data)
            self.assertEqual(_m_fsync_dir.call_count, 2)
        finally:
            os.close(fd)
            shutil.rmtree(tempdir)

    @requires_o_tmpfile_support_in_tmp
    def test_link_fd_to_path_target_exists(self):
        tempdir = mkdtemp()
        # Create and write to a file
        fd, path = tempfile.mkstemp(dir=tempdir)
        os.write(fd, b"hello world")
        os.fsync(fd)
        os.close(fd)
        self.assertTrue(os.path.exists(path))

        fd = os.open(tempdir, utils.O_TMPFILE | os.O_WRONLY)
        try:
            os.write(fd, b"bye world")
            os.fsync(fd)
            utils.link_fd_to_path(fd, path, 0, fsync=False)
            # Original file now should have been over-written
            with open(path, 'rb') as f:
                self.assertEqual(f.read(), b"bye world")
        finally:
            os.close(fd)
            shutil.rmtree(tempdir)

    def test_link_fd_to_path_errno_not_EEXIST_or_ENOENT(self):
        _m_linkat = mock.Mock(
            side_effect=IOError(errno.EACCES, os.strerror(errno.EACCES)))
        with mock.patch('swift.common.utils.linkat', _m_linkat):
            try:
                utils.link_fd_to_path(0, '/path', 1)
            except IOError as err:
                self.assertEqual(err.errno, errno.EACCES)
            else:
                self.fail("Expecting IOError exception")
        self.assertTrue(_m_linkat.called)

    @requires_o_tmpfile_support_in_tmp
    def test_linkat_race_dir_not_exists(self):
        tempdir = mkdtemp()
        target_dir = os.path.join(tempdir, uuid4().hex)
        target_path = os.path.join(target_dir, uuid4().hex)
        os.mkdir(target_dir)
        fd = os.open(target_dir, utils.O_TMPFILE | os.O_WRONLY)
        # Simulating directory deletion by other backend process
        os.rmdir(target_dir)
        self.assertFalse(os.path.exists(target_dir))
        try:
            utils.link_fd_to_path(fd, target_path, 1)
            self.assertTrue(os.path.exists(target_dir))
            self.assertTrue(os.path.exists(target_path))
        finally:
            os.close(fd)
            shutil.rmtree(tempdir)

    def test_safe_json_loads(self):
        expectations = {
            None: None,
            '': None,
            0: None,
            1: None,
            '"asdf"': 'asdf',
            '[]': [],
            '{}': {},
            "{'foo': 'bar'}": None,
            '{"foo": "bar"}': {'foo': 'bar'},
        }

        failures = []
        for value, expected in expectations.items():
            try:
                result = utils.safe_json_loads(value)
            except Exception as e:
                # it's called safe, if it blows up the test blows up
                self.fail('%r caused safe method to throw %r!' % (
                    value, e))
            try:
                self.assertEqual(expected, result)
            except AssertionError:
                failures.append('%r => %r (expected %r)' % (
                    value, result, expected))
        if failures:
            self.fail('Invalid results from pure function:\n%s' %
                      '\n'.join(failures))

    def test_strict_b64decode(self):
        expectations = {
            None: ValueError,
            0: ValueError,
            b'': b'',
            u'': b'',
            b'A': ValueError,
            b'AA': ValueError,
            b'AAA': ValueError,
            b'AAAA': b'\x00\x00\x00',
            u'AAAA': b'\x00\x00\x00',
            b'////': b'\xff\xff\xff',
            u'////': b'\xff\xff\xff',
            b'A===': ValueError,
            b'AA==': b'\x00',
            b'AAA=': b'\x00\x00',
            b' AAAA': ValueError,
            b'AAAA ': ValueError,
            b'AAAA============': b'\x00\x00\x00',
            b'AA&AA==': ValueError,
            b'====': b'',
        }

        failures = []
        for value, expected in expectations.items():
            try:
                result = utils.strict_b64decode(value)
            except Exception as e:
                if inspect.isclass(expected) and issubclass(
                        expected, Exception):
                    if not isinstance(e, expected):
                        failures.append('%r raised %r (expected to raise %r)' %
                                        (value, e, expected))
                else:
                    failures.append('%r raised %r (expected to return %r)' %
                                    (value, e, expected))
            else:
                if inspect.isclass(expected) and issubclass(
                        expected, Exception):
                    failures.append('%r => %r (expected to raise %r)' %
                                    (value, result, expected))
                elif result != expected:
                    failures.append('%r => %r (expected %r)' % (
                        value, result, expected))
        if failures:
            self.fail('Invalid results from pure function:\n%s' %
                      '\n'.join(failures))

    def test_cap_length(self):
        self.assertEqual(utils.cap_length(None, 3), None)
        self.assertEqual(utils.cap_length('', 3), '')
        self.assertEqual(utils.cap_length('asdf', 3), 'asd...')
        self.assertEqual(utils.cap_length('asdf', 5), 'asdf')

        self.assertEqual(utils.cap_length(b'asdf', 3), b'asd...')
        self.assertEqual(utils.cap_length(b'asdf', 5), b'asdf')

    def test_get_partition_for_hash(self):
        hex_hash = 'af088baea4806dcaba30bf07d9e64c77'
        self.assertEqual(43, utils.get_partition_for_hash(hex_hash, 6))
        self.assertEqual(87, utils.get_partition_for_hash(hex_hash, 7))
        self.assertEqual(350, utils.get_partition_for_hash(hex_hash, 9))
        self.assertEqual(700, utils.get_partition_for_hash(hex_hash, 10))
        self.assertEqual(1400, utils.get_partition_for_hash(hex_hash, 11))
        self.assertEqual(0, utils.get_partition_for_hash(hex_hash, 0))
        self.assertEqual(0, utils.get_partition_for_hash(hex_hash, -1))

    def test_get_partition_from_path(self):
        def do_test(path):
            self.assertEqual(utils.get_partition_from_path('/s/n', path), 70)
            self.assertEqual(utils.get_partition_from_path('/s/n/', path), 70)
            path += '/'
            self.assertEqual(utils.get_partition_from_path('/s/n', path), 70)
            self.assertEqual(utils.get_partition_from_path('/s/n/', path), 70)

        do_test('/s/n/d/o/70/c77/af088baea4806dcaba30bf07d9e64c77/f')
        # also works with a hashdir
        do_test('/s/n/d/o/70/c77/af088baea4806dcaba30bf07d9e64c77')
        # or suffix dir
        do_test('/s/n/d/o/70/c77')
        # or even the part dir itself
        do_test('/s/n/d/o/70')

    def test_replace_partition_in_path(self):
        # Check for new part = part * 2
        old = '/s/n/d/o/700/c77/af088baea4806dcaba30bf07d9e64c77/f'
        new = '/s/n/d/o/1400/c77/af088baea4806dcaba30bf07d9e64c77/f'
        # Expected outcome
        self.assertEqual(utils.replace_partition_in_path('/s/n/', old, 11),
                         new)

        # Make sure there is no change if the part power didn't change
        self.assertEqual(utils.replace_partition_in_path('/s/n', old, 10), old)
        self.assertEqual(utils.replace_partition_in_path('/s/n/', new, 11),
                         new)

        # Check for new part = part * 2 + 1
        old = '/s/n/d/o/693/c77/ad708baea4806dcaba30bf07d9e64c77/f'
        new = '/s/n/d/o/1387/c77/ad708baea4806dcaba30bf07d9e64c77/f'

        # Expected outcome
        self.assertEqual(utils.replace_partition_in_path('/s/n', old, 11), new)

        # Make sure there is no change if the part power didn't change
        self.assertEqual(utils.replace_partition_in_path('/s/n', old, 10), old)
        self.assertEqual(utils.replace_partition_in_path('/s/n/', new, 11),
                         new)

        # check hash_dir
        old = '/s/n/d/o/700/c77/af088baea4806dcaba30bf07d9e64c77'
        exp = '/s/n/d/o/1400/c77/af088baea4806dcaba30bf07d9e64c77'
        actual = utils.replace_partition_in_path('/s/n', old, 11)
        self.assertEqual(exp, actual)
        actual = utils.replace_partition_in_path('/s/n', exp, 11)
        self.assertEqual(exp, actual)

        # check longer devices path
        old = '/s/n/1/2/d/o/700/c77/af088baea4806dcaba30bf07d9e64c77'
        exp = '/s/n/1/2/d/o/1400/c77/af088baea4806dcaba30bf07d9e64c77'
        actual = utils.replace_partition_in_path('/s/n/1/2', old, 11)
        self.assertEqual(exp, actual)
        actual = utils.replace_partition_in_path('/s/n/1/2', exp, 11)
        self.assertEqual(exp, actual)

        # check empty devices path
        old = '/d/o/700/c77/af088baea4806dcaba30bf07d9e64c77'
        exp = '/d/o/1400/c77/af088baea4806dcaba30bf07d9e64c77'
        actual = utils.replace_partition_in_path('', old, 11)
        self.assertEqual(exp, actual)
        actual = utils.replace_partition_in_path('', exp, 11)
        self.assertEqual(exp, actual)

        # check path validation
        path = '/s/n/d/o/693/c77/ad708baea4806dcaba30bf07d9e64c77/f'
        with self.assertRaises(ValueError) as cm:
            utils.replace_partition_in_path('/s/n1', path, 11)
        self.assertEqual(
            "Path '/s/n/d/o/693/c77/ad708baea4806dcaba30bf07d9e64c77/f' "
            "is not under device dir '/s/n1'", str(cm.exception))

        # check path validation - path lacks leading /
        path = 's/n/d/o/693/c77/ad708baea4806dcaba30bf07d9e64c77/f'
        with self.assertRaises(ValueError) as cm:
            utils.replace_partition_in_path('/s/n', path, 11)
        self.assertEqual(
            "Path 's/n/d/o/693/c77/ad708baea4806dcaba30bf07d9e64c77/f' "
            "is not under device dir '/s/n'", str(cm.exception))

    def test_round_robin_iter(self):
        it1 = iter([1, 2, 3])
        it2 = iter([4, 5])
        it3 = iter([6, 7, 8, 9])
        it4 = iter([])

        rr_its = utils.round_robin_iter([it1, it2, it3, it4])
        got = list(rr_its)

        # Expect that items get fetched in a round-robin fashion from the
        # iterators
        self.assertListEqual([1, 4, 6, 2, 5, 7, 3, 8, 9], got)

    @with_tempdir
    def test_get_db_files(self, tempdir):
        dbdir = os.path.join(tempdir, 'dbdir')
        self.assertEqual([], utils.get_db_files(dbdir))
        path_1 = os.path.join(dbdir, 'dbfile.db')
        self.assertEqual([], utils.get_db_files(path_1))
        os.mkdir(dbdir)
        self.assertEqual([], utils.get_db_files(path_1))
        with open(path_1, 'wb'):
            pass
        self.assertEqual([path_1], utils.get_db_files(path_1))

        path_2 = os.path.join(dbdir, 'dbfile_2.db')
        self.assertEqual([path_1], utils.get_db_files(path_2))

        with open(path_2, 'wb'):
            pass

        self.assertEqual([path_1, path_2], utils.get_db_files(path_1))
        self.assertEqual([path_1, path_2], utils.get_db_files(path_2))

        path_3 = os.path.join(dbdir, 'dbfile_3.db')
        self.assertEqual([path_1, path_2], utils.get_db_files(path_3))

        with open(path_3, 'wb'):
            pass

        self.assertEqual([path_1, path_2, path_3], utils.get_db_files(path_1))
        self.assertEqual([path_1, path_2, path_3], utils.get_db_files(path_2))
        self.assertEqual([path_1, path_2, path_3], utils.get_db_files(path_3))

        other_hash = os.path.join(dbdir, 'other.db')
        self.assertEqual([], utils.get_db_files(other_hash))
        other_hash = os.path.join(dbdir, 'other_1.db')
        self.assertEqual([], utils.get_db_files(other_hash))

        pending = os.path.join(dbdir, 'dbfile.pending')
        self.assertEqual([path_1, path_2, path_3], utils.get_db_files(pending))

        with open(pending, 'wb'):
            pass
        self.assertEqual([path_1, path_2, path_3], utils.get_db_files(pending))

        self.assertEqual([path_1, path_2, path_3], utils.get_db_files(path_1))
        self.assertEqual([path_1, path_2, path_3], utils.get_db_files(path_2))
        self.assertEqual([path_1, path_2, path_3], utils.get_db_files(path_3))
        self.assertEqual([], utils.get_db_files(dbdir))

        os.unlink(path_1)
        self.assertEqual([path_2, path_3], utils.get_db_files(path_1))
        self.assertEqual([path_2, path_3], utils.get_db_files(path_2))
        self.assertEqual([path_2, path_3], utils.get_db_files(path_3))

        os.unlink(path_2)
        self.assertEqual([path_3], utils.get_db_files(path_1))
        self.assertEqual([path_3], utils.get_db_files(path_2))
        self.assertEqual([path_3], utils.get_db_files(path_3))

        os.unlink(path_3)
        self.assertEqual([], utils.get_db_files(path_1))
        self.assertEqual([], utils.get_db_files(path_2))
        self.assertEqual([], utils.get_db_files(path_3))
        self.assertEqual([], utils.get_db_files('/path/to/nowhere'))

    def test_get_redirect_data(self):
        ts_now = utils.Timestamp.now()
        headers = {'X-Backend-Redirect-Timestamp': ts_now.internal}
        response = FakeResponse(200, headers, b'')
        self.assertIsNone(utils.get_redirect_data(response))

        headers = {'Location': '/a/c/o',
                   'X-Backend-Redirect-Timestamp': ts_now.internal}
        response = FakeResponse(200, headers, b'')
        path, ts = utils.get_redirect_data(response)
        self.assertEqual('a/c', path)
        self.assertEqual(ts_now, ts)

        headers = {'Location': '/a/c',
                   'X-Backend-Redirect-Timestamp': ts_now.internal}
        response = FakeResponse(200, headers, b'')
        path, ts = utils.get_redirect_data(response)
        self.assertEqual('a/c', path)
        self.assertEqual(ts_now, ts)

        def do_test(headers):
            response = FakeResponse(200, headers, b'')
            with self.assertRaises(ValueError) as cm:
                utils.get_redirect_data(response)
            return cm.exception

        exc = do_test({'Location': '/a',
                       'X-Backend-Redirect-Timestamp': ts_now.internal})
        self.assertIn('Invalid path', str(exc))

        exc = do_test({'Location': '',
                       'X-Backend-Redirect-Timestamp': ts_now.internal})
        self.assertIn('Invalid path', str(exc))

        exc = do_test({'Location': '/a/c',
                       'X-Backend-Redirect-Timestamp': 'bad'})
        self.assertIn('Invalid timestamp', str(exc))

        exc = do_test({'Location': '/a/c'})
        self.assertIn('Invalid timestamp', str(exc))

        exc = do_test({'Location': '/a/c',
                       'X-Backend-Redirect-Timestamp': '-1'})
        self.assertIn('Invalid timestamp', str(exc))

    @unittest.skipIf(sys.version_info >= (3, 8),
                     'pkg_resources loading is only available on python 3.7 '
                     'and earlier')
    @mock.patch('pkg_resources.load_entry_point')
    def test_load_pkg_resource(self, mock_driver):
        tests = {
            ('swift.diskfile', 'egg:swift#replication.fs'):
                ('swift', 'swift.diskfile', 'replication.fs'),
            ('swift.diskfile', 'egg:swift#erasure_coding.fs'):
                ('swift', 'swift.diskfile', 'erasure_coding.fs'),
            ('swift.section', 'egg:swift#thing.other'):
                ('swift', 'swift.section', 'thing.other'),
            ('swift.section', 'swift#thing.other'):
                ('swift', 'swift.section', 'thing.other'),
            ('swift.section', 'thing.other'):
                ('swift', 'swift.section', 'thing.other'),
        }
        for args, expected in tests.items():
            utils.load_pkg_resource(*args)
            mock_driver.assert_called_with(*expected)

        with self.assertRaises(TypeError) as cm:
            args = ('swift.diskfile', 'nog:swift#replication.fs')
            utils.load_pkg_resource(*args)
        self.assertEqual("Unhandled URI scheme: 'nog'", str(cm.exception))

    @unittest.skipIf(sys.version_info < (3, 8),
                     'importlib loading is only available on python 3.8 '
                     'and later')
    @mock.patch('importlib.metadata.distribution')
    def test_load_pkg_resource_importlib(self, mock_driver):
        import importlib.metadata

        class TestEntryPoint(importlib.metadata.EntryPoint):
            def load(self):
                return self.value

        repl_obj = object()
        ec_obj = object()
        other_obj = object()
        mock_driver.return_value.entry_points = [
            TestEntryPoint(group='swift.diskfile',
                           name='replication.fs',
                           value=repl_obj),
            TestEntryPoint(group='swift.diskfile',
                           name='erasure_coding.fs',
                           value=ec_obj),
            TestEntryPoint(group='swift.section',
                           name='thing.other',
                           value=other_obj),
        ]
        tests = {
            ('swift.diskfile', 'egg:swift#replication.fs'): repl_obj,
            ('swift.diskfile', 'egg:swift#erasure_coding.fs'): ec_obj,
            ('swift.section', 'egg:swift#thing.other'): other_obj,
            ('swift.section', 'swift#thing.other'): other_obj,
            ('swift.section', 'thing.other'): other_obj,
        }
        for args, expected in tests.items():
            self.assertIs(expected, utils.load_pkg_resource(*args))
            self.assertEqual(mock_driver.mock_calls, [mock.call('swift')])
            mock_driver.reset_mock()

        with self.assertRaises(TypeError) as cm:
            args = ('swift.diskfile', 'nog:swift#replication.fs')
            utils.load_pkg_resource(*args)
        self.assertEqual("Unhandled URI scheme: 'nog'", str(cm.exception))

        with self.assertRaises(ImportError) as cm:
            args = ('swift.diskfile', 'other.fs')
            utils.load_pkg_resource(*args)
        self.assertEqual(
            "Entry point ('swift.diskfile', 'other.fs') not found",
            str(cm.exception))

        with self.assertRaises(ImportError) as cm:
            args = ('swift.missing', 'thing.other')
            utils.load_pkg_resource(*args)
        self.assertEqual(
            "Entry point ('swift.missing', 'thing.other') not found",
            str(cm.exception))

    @with_tempdir
    def test_systemd_notify(self, tempdir):
        m_sock = mock.Mock(connect=mock.Mock(), sendall=mock.Mock())
        with mock.patch('swift.common.utils.socket.socket',
                        return_value=m_sock) as m_socket:
            # No notification socket
            m_socket.reset_mock()
            m_sock.reset_mock()
            utils.systemd_notify()
            self.assertEqual(m_socket.mock_calls, [
                mock.call(socket.AF_UNIX, socket.SOCK_DGRAM)])
            self.assertEqual(m_sock.connect.mock_calls, [
                mock.call(utils.get_pid_notify_socket())])
            self.assertEqual(m_sock.sendall.mock_calls, [
                mock.call(b'READY=1')])

            # File notification socket
            m_socket.reset_mock()
            m_sock.reset_mock()
            os.environ['NOTIFY_SOCKET'] = 'foobar'
            utils.systemd_notify()
            self.assertEqual(m_socket.mock_calls, [
                mock.call(socket.AF_UNIX, socket.SOCK_DGRAM),
                mock.call(socket.AF_UNIX, socket.SOCK_DGRAM)])
            self.assertEqual(m_sock.connect.mock_calls, [
                mock.call(utils.get_pid_notify_socket()),
                mock.call('foobar')])
            self.assertEqual(m_sock.sendall.mock_calls, [
                mock.call(b'READY=1'),
                mock.call(b'READY=1')])
            # Still there, so we can send STOPPING/RELOADING messages
            self.assertIn('NOTIFY_SOCKET', os.environ)

            m_socket.reset_mock()
            m_sock.reset_mock()
            logger = debug_logger()
            utils.systemd_notify(logger, "RELOADING=1")
            self.assertEqual(m_socket.mock_calls, [
                mock.call(socket.AF_UNIX, socket.SOCK_DGRAM),
                mock.call(socket.AF_UNIX, socket.SOCK_DGRAM)])
            self.assertEqual(m_sock.connect.mock_calls, [
                mock.call(utils.get_pid_notify_socket()),
                mock.call('foobar')])
            self.assertEqual(m_sock.sendall.mock_calls, [
                mock.call(b'RELOADING=1'),
                mock.call(b'RELOADING=1')])

            # Abstract notification socket
            m_socket.reset_mock()
            m_sock.reset_mock()
            os.environ['NOTIFY_SOCKET'] = '@foobar'
            utils.systemd_notify()
            self.assertEqual(m_socket.mock_calls, [
                mock.call(socket.AF_UNIX, socket.SOCK_DGRAM),
                mock.call(socket.AF_UNIX, socket.SOCK_DGRAM)])
            self.assertEqual(m_sock.connect.mock_calls, [
                mock.call(utils.get_pid_notify_socket()),
                mock.call('\x00foobar')])
            self.assertEqual(m_sock.sendall.mock_calls, [
                mock.call(b'READY=1'),
                mock.call(b'READY=1')])
            self.assertIn('NOTIFY_SOCKET', os.environ)

        # Test logger with connection error
        m_sock = mock.Mock(connect=mock.Mock(side_effect=EnvironmentError),
                           sendall=mock.Mock())
        m_logger = mock.Mock(debug=mock.Mock())
        with mock.patch('swift.common.utils.socket.socket',
                        return_value=m_sock) as m_socket:
            os.environ['NOTIFY_SOCKET'] = '@foobar'
            m_sock.reset_mock()
            m_logger.reset_mock()
            utils.systemd_notify()
            self.assertEqual(0, m_sock.sendall.call_count)
            self.assertEqual(0, m_logger.debug.call_count)

            m_sock.reset_mock()
            m_logger.reset_mock()
            utils.systemd_notify(logger=m_logger)
            self.assertEqual(0, m_sock.sendall.call_count)
            self.assertEqual(m_logger.debug.mock_calls, [
                mock.call("Systemd notification failed", exc_info=True),
                mock.call("Systemd notification failed", exc_info=True)])

        # Test it for real
        def do_test_real_socket(socket_address, notify_socket):
            sock = socket.socket(socket.AF_UNIX, socket.SOCK_DGRAM)
            sock.settimeout(5)
            sock.bind(socket_address)
            os.environ['NOTIFY_SOCKET'] = notify_socket
            utils.systemd_notify()
            msg = sock.recv(512)
            sock.close()
            self.assertEqual(msg, b'READY=1')
            self.assertIn('NOTIFY_SOCKET', os.environ)

        # test file socket address
        socket_path = os.path.join(tempdir, 'foobar')
        do_test_real_socket(socket_path, socket_path)
        if sys.platform.startswith('linux'):
            # test abstract socket address
            do_test_real_socket('\0foobar', '@foobar')

            with utils.NotificationServer(os.getpid(), 1) as swift_listener:
                do_test_real_socket('\0foobar', '@foobar')
                self.assertEqual(swift_listener.recv_from_pid(1024),
                                 b'READY=1')

    def test_notification_server_recv_from_bad_pid(self):
        if six.PY2:
            raise unittest.SkipTest("py2 doesn't know how to check ancdata")

        class TestServer(utils.NotificationServer):
            def __init__(self):
                super(TestServer, self).__init__(os.getpid() + 1, 0.1)
                self.discarded = False

            def discard_handler(self, *args):
                self.discarded = True

        with TestServer() as swift_listener:
            sock = socket.socket(socket.AF_UNIX, socket.SOCK_DGRAM)
            sock.settimeout(5)
            sock.connect('\0swift-notifications\0%d' % (os.getpid() + 1))
            sock.sendall(b'the message')
            self.assertFalse(swift_listener.discarded)
            with self.assertRaises(socket.timeout):
                swift_listener.recv_from_pid(1024)
            self.assertTrue(swift_listener.discarded)

    def test_md5_with_data(self):
        if not self.fips_enabled:
            digest = md5(self.md5_test_data).hexdigest()
            self.assertEqual(digest, self.md5_digest)
        else:
            # on a FIPS enabled system, this throws a ValueError:
            # [digital envelope routines: EVP_DigestInit_ex] disabled for FIPS
            self.assertRaises(ValueError, md5, self.md5_test_data)

        if not self.fips_enabled:
            digest = md5(self.md5_test_data, usedforsecurity=True).hexdigest()
            self.assertEqual(digest, self.md5_digest)
        else:
            self.assertRaises(
                ValueError, md5, self.md5_test_data, usedforsecurity=True)

        digest = md5(self.md5_test_data, usedforsecurity=False).hexdigest()
        self.assertEqual(digest, self.md5_digest)

    def test_md5_without_data(self):
        if not self.fips_enabled:
            test_md5 = md5()
            test_md5.update(self.md5_test_data)
            digest = test_md5.hexdigest()
            self.assertEqual(digest, self.md5_digest)
        else:
            self.assertRaises(ValueError, md5)

        if not self.fips_enabled:
            test_md5 = md5(usedforsecurity=True)
            test_md5.update(self.md5_test_data)
            digest = test_md5.hexdigest()
            self.assertEqual(digest, self.md5_digest)
        else:
            self.assertRaises(ValueError, md5, usedforsecurity=True)

        test_md5 = md5(usedforsecurity=False)
        test_md5.update(self.md5_test_data)
        digest = test_md5.hexdigest()
        self.assertEqual(digest, self.md5_digest)

    @unittest.skipIf(sys.version_info.major == 2,
                     "hashlib.md5 does not raise TypeError here in py2")
    def test_string_data_raises_type_error(self):
        if not self.fips_enabled:
            self.assertRaises(TypeError, hashlib.md5, u'foo')
            self.assertRaises(TypeError, md5, u'foo')
            self.assertRaises(
                TypeError, md5, u'foo', usedforsecurity=True)
        else:
            self.assertRaises(ValueError, hashlib.md5, u'foo')
            self.assertRaises(ValueError, md5, u'foo')
            self.assertRaises(
                ValueError, md5, u'foo', usedforsecurity=True)

        self.assertRaises(
            TypeError, md5, u'foo', usedforsecurity=False)

    def test_none_data_raises_type_error(self):
        if not self.fips_enabled:
            self.assertRaises(TypeError, hashlib.md5, None)
            self.assertRaises(TypeError, md5, None)
            self.assertRaises(
                TypeError, md5, None, usedforsecurity=True)
        else:
            self.assertRaises(ValueError, hashlib.md5, None)
            self.assertRaises(ValueError, md5, None)
            self.assertRaises(
                ValueError, md5, None, usedforsecurity=True)

        self.assertRaises(
            TypeError, md5, None, usedforsecurity=False)

    def test_get_my_ppid(self):
        self.assertEqual(os.getppid(), utils.get_ppid(os.getpid()))

<<<<<<< HEAD
=======

class TestCooperativeCachePopulator(unittest.TestCase):

    def setUp(self):
        self.logger = debug_logger()
        self.memcache = TestableMemcacheRing(
            ['1.2.3.4:11211'], logger=self.logger)
        mock_cache = MockMemcached()
        self.memcache._client_cache['1.2.3.4:11211'] = MockedMemcachePool(
            [(mock_cache, mock_cache)] * 2)
        self.infocache = {}
        self.cache_key = "test_key"
        self.token_key = "_cache_token/%s" % self.cache_key
        self.cache_ttl = 60
        self.do_fetch_backend = mock.Mock(
            return_value=("backend data", "response"))
        self.retry_interval = 0.001

    def test_populator_constructor(self):
        # Test the first request will acquire the token, fetch data from
        # the backend and set it into Memcached.
        obj = CooperativeCachePopulator(
            self.infocache,
            self.memcache,
            self.cache_key,
            self.cache_ttl,
            self.do_fetch_backend,
            self.retry_interval,
            num_tokens=10
        )
        self.assertEqual(obj._infocache, self.infocache)
        self.assertEqual(obj._memcache, self.memcache)
        self.assertEqual(obj._cache_key, self.cache_key)
        self.assertEqual(obj._cache_ttl, self.cache_ttl)
        self.assertEqual(obj._token_key, '_cache_token/%s' % self.cache_key)
        self.assertEqual(obj._retry_interval, self.retry_interval)
        self.assertEqual(obj._token_ttl, self.retry_interval * 10)
        self.assertEqual(obj._num_tokens, 10)
        self.assertEqual(obj._do_fetch_backend, self.do_fetch_backend)
        self.assertIsNone(obj._cache_encoder)
        self.assertIsNone(obj._cache_decoder)
        self.assertIsNone(obj.set_cache_state)
        self.assertFalse(obj.done_reqs_with_token)
        self.assertFalse(obj.req_served_from_cache)
        self.assertIsNone(obj.backend_response)

    def test_first_request_with_token(self):
        # Test the first request will acquire the token, fetch data from
        # the backend and set it into Memcached.
        populator = CooperativeCachePopulator(
            self.infocache,
            self.memcache,
            self.cache_key,
            self.cache_ttl,
            self.do_fetch_backend,
            self.retry_interval,
        )
        data = populator.fetch_data()
        self.assertEqual(data, "backend data")
        self.assertEqual(populator.backend_response, "response")
        self.do_fetch_backend.assert_called_once()
        self.assertEqual(populator.set_cache_state, "set")
        self.assertTrue(populator.done_reqs_with_token)
        self.assertFalse(populator.req_served_from_cache)
        self.assertEqual(self.infocache[self.cache_key], "backend data")
        self.assertEqual(
            self.memcache.incr_calls,
            [(self.token_key, 1, self.retry_interval * 10)]
        )
        self.assertEqual(
            self.memcache.set_calls,
            [(self.cache_key, "backend data", self.cache_ttl)]
        )
        self.assertEqual(self.memcache.del_calls, [(self.token_key)])

    def test_first_request_with_token_with_encoder(self):
        # Test the processing of first request with cache encoder and decoder.
        self.cache_encoder = lambda s: s.upper()
        self.cache_decoder = lambda s: s.lower()
        populator = CooperativeCachePopulator(
            self.infocache,
            self.memcache,
            self.cache_key,
            self.cache_ttl,
            self.do_fetch_backend,
            self.retry_interval,
            self.cache_encoder,
            self.cache_decoder,
        )
        data = populator.fetch_data()
        self.assertEqual(data, "backend data")
        self.assertEqual(populator.backend_response, "response")
        self.do_fetch_backend.assert_called_once()
        self.assertEqual(populator.set_cache_state, "set")
        self.assertTrue(populator.done_reqs_with_token)
        self.assertFalse(populator.req_served_from_cache)
        self.assertEqual(self.infocache[self.cache_key], "backend data")
        self.assertEqual(
            self.memcache.incr_calls,
            [(self.token_key, 1, self.retry_interval * 10)]
        )
        self.assertEqual(
            self.memcache.set_calls,
            [(self.cache_key, "BACKEND DATA", self.cache_ttl)]
        )
        self.assertEqual(self.memcache.del_calls, [(self.token_key)])

    def test_no_memcached(self):
        # Test when Memcached is not available.
        populator = CooperativeCachePopulator(
            self.infocache,
            None,
            self.cache_key,
            self.cache_ttl,
            self.do_fetch_backend,
            self.retry_interval,
        )
        data = populator.fetch_data()
        self.assertEqual(data, "backend data")
        self.assertEqual(populator.backend_response, "response")
        self.do_fetch_backend.assert_called_once()
        self.assertIsNone(populator.set_cache_state)
        self.assertFalse(populator.done_reqs_with_token)
        self.assertFalse(populator.req_served_from_cache)
        self.assertEqual(self.infocache, {})
        self.assertEqual(self.memcache.incr_calls, [])
        self.assertEqual(self.memcache.set_calls, [])
        self.assertEqual(self.memcache.del_calls, [])

    def test_following_request_with_token(self):
        # Test the following request (not the first one) which also acquires
        # the token, fetch data from the backend and set it into Memcached.
        # Simulate that there are 1 or 2 requests who have acquired the tokens.
        prior_reqs_with_token = random.randint(1, 2)
        total_requests = self.memcache.incr(
            self.token_key, delta=prior_reqs_with_token, time=10)
        self.assertEqual(total_requests, prior_reqs_with_token)
        # Test the following request to get the token.
        self.memcache.incr_calls = []
        populator = CooperativeCachePopulator(
            self.infocache,
            self.memcache,
            self.cache_key,
            self.cache_ttl,
            self.do_fetch_backend,
            self.retry_interval,
        )
        data = populator.fetch_data()
        self.assertEqual(data, "backend data")
        self.assertEqual(populator.backend_response, "response")
        self.do_fetch_backend.assert_called_once()
        self.assertEqual(populator.set_cache_state, "set")
        self.assertTrue(populator.done_reqs_with_token)
        self.assertFalse(populator.req_served_from_cache)
        self.assertEqual(self.infocache[self.cache_key], "backend data")
        self.assertEqual(
            self.memcache.incr_calls,
            [(self.token_key, 1, self.retry_interval * 10)]
        )
        self.assertEqual(
            self.memcache.set_calls,
            [(self.cache_key, "backend data", self.cache_ttl)]
        )
        self.assertEqual(self.memcache.del_calls, [(self.token_key)])

    def test_fetch_data_cache_hit_without_token(self):
        # Test the request which doesn't acquire the token, then keep sleeping
        # and trying to fetch data from the Memcached until it succeeds.
        total_retries = random.randint(1, 10)
        retries = [0]

        class CustomizedCache(TestableMemcacheRing):
            def get(self, key, raise_on_error=False):
                retries[0] += 1
                if retries[0] <= total_retries:
                    value = super(CustomizedCache, self).get("NOT_EXISTED_YET")
                    return value
                else:
                    return super(CustomizedCache, self).get(key)

        self.memcache = CustomizedCache(['1.2.3.4:11211'], logger=self.logger)
        mock_cache = MockMemcached()
        self.memcache._client_cache['1.2.3.4:11211'] = MockedMemcachePool(
            [(mock_cache, mock_cache)] * 2)
        # Simulate that there are three requests who have acquired the tokens.
        total_requests = self.memcache.incr(self.token_key, delta=3, time=10)
        self.assertEqual(total_requests, 3)
        self.memcache.set(self.cache_key, [1, 2, 3])
        # Test the request without a token
        self.memcache.incr_calls = []
        self.memcache.set_calls = []
        populator = CooperativeCachePopulator(
            self.infocache,
            self.memcache,
            self.cache_key,
            self.cache_ttl,
            self.do_fetch_backend,
            self.retry_interval,
        )
        populator._token_ttl = 10
        data = populator.fetch_data()
        self.assertEqual(data, [1, 2, 3])
        self.assertIsNone(populator.backend_response)
        self.assertIsNone(populator.set_cache_state)
        self.assertEqual(self.infocache, {})
        self.assertEqual(
            self.memcache.incr_calls,
            [(self.token_key, 1, populator._token_ttl)]
        )
        self.assertEqual(self.memcache.set_calls, [])
        self.assertEqual(retries[0], total_retries + 1)
        if retries[0] == 1:
            self.assertEqual(
                self.memcache.get_calls, [(self.token_key)])
        else:
            self.assertEqual(
                self.memcache.get_calls,
                [('NOT_EXISTED_YET')] * (retries[0] - 1) + [(self.cache_key)]
            )
        self.do_fetch_backend.assert_not_called()
        self.assertFalse(populator.done_reqs_with_token)
        self.assertTrue(populator.req_served_from_cache)

    def test_fetch_data_cache_miss_without_token(self):
        # Test the request which doesn't acquire the token, then keep sleeping
        # and trying to fetch data from the Memcached, but enventually all
        # retries exhausted with cache misses.
        retries = [0]

        class CustomizedCache(TestableMemcacheRing):
            def get(self, key, raise_on_error=False):
                retries[0] += 1
                return super(CustomizedCache, self).get("NOT_EXISTED_YET")

        self.memcache = CustomizedCache(['1.2.3.4:11211'], logger=self.logger)
        mock_cache = MockMemcached()
        self.memcache._client_cache['1.2.3.4:11211'] = MockedMemcachePool(
            [(mock_cache, mock_cache)] * 2)
        # Simulate that there are three requests who have acquired the tokens.
        total_requests = self.memcache.incr(self.token_key, delta=3, time=10)
        self.assertEqual(total_requests, 3)
        self.memcache.set(self.cache_key, [1, 2, 3])
        # Test the request without a token
        self.memcache.incr_calls = []
        self.memcache.set_calls = []
        populator = CooperativeCachePopulator(
            self.infocache,
            self.memcache,
            self.cache_key,
            self.cache_ttl,
            self.do_fetch_backend,
            self.retry_interval,
        )
        data = populator.fetch_data()
        self.assertEqual(data, "backend data")
        self.assertEqual(populator.backend_response, "response")
        self.do_fetch_backend.assert_called_once()
        self.assertEqual(populator.set_cache_state, "set")
        self.assertFalse(populator.done_reqs_with_token)
        self.assertFalse(populator.req_served_from_cache)
        self.assertEqual(self.infocache[self.cache_key], "backend data")
        self.assertEqual(
            self.memcache.incr_calls,
            [(self.token_key, 1, self.retry_interval * 10)]
        )
        self.assertEqual(
            self.memcache.set_calls,
            [(self.cache_key, "backend data", self.cache_ttl)]
        )
        self.assertGreater(retries[0], 1)
        self.assertEqual(
            self.memcache.get_calls, [('NOT_EXISTED_YET')] * retries[0])
        self.assertEqual(self.memcache.del_calls, [])

    def test_get_token_connection_error(self):
        # Test the request which couldn't acquire the token due to memcached
        # connection error.
        self.memcache = TestableMemcacheRing(
            ['1.2.3.4:11211'], logger=self.logger, inject_incr_error=True)
        mock_cache = MockMemcached()
        self.memcache._client_cache['1.2.3.4:11211'] = MockedMemcachePool(
            [(mock_cache, mock_cache)] * 2)
        populator = CooperativeCachePopulator(
            self.infocache,
            self.memcache,
            self.cache_key,
            self.cache_ttl,
            self.do_fetch_backend,
            self.retry_interval,
        )
        data = populator.fetch_data()
        self.assertEqual(data, "backend data")
        self.assertEqual(populator.backend_response, "response")
        self.assertEqual(populator.set_cache_state, "set")
        self.do_fetch_backend.assert_called_once()
        self.assertFalse(populator.done_reqs_with_token)
        self.assertFalse(populator.req_served_from_cache)
        self.assertEqual(self.infocache[self.cache_key], "backend data")
        self.assertEqual(
            self.memcache.incr_calls,
            [(self.token_key, 1, self.retry_interval * 10)]
        )
        self.assertEqual(
            self.memcache.set_calls,
            [(self.cache_key, "backend data", self.cache_ttl)]
        )
        self.assertEqual(self.memcache.del_calls, [])

    def test_set_data_connection_error(self):
        # Test the request which is able to acquire the token, but fails to set
        # the fetched backend data into memcached due to memcached connection
        # error.
        self.memcache = TestableMemcacheRing(
            ['1.2.3.4:11211'], logger=self.logger, inject_set_error=True)
        mock_cache = MockMemcached()
        self.memcache._client_cache['1.2.3.4:11211'] = MockedMemcachePool(
            [(mock_cache, mock_cache)] * 2)
        populator = CooperativeCachePopulator(
            self.infocache,
            self.memcache,
            self.cache_key,
            self.cache_ttl,
            self.do_fetch_backend,
            self.retry_interval,
        )
        data = populator.fetch_data()
        self.assertEqual(data, "backend data")
        self.assertEqual(populator.backend_response, "response")
        self.assertEqual(populator.set_cache_state, "set_error")
        self.do_fetch_backend.assert_called_once()
        self.assertFalse(populator.done_reqs_with_token)
        self.assertFalse(populator.req_served_from_cache)
        self.assertEqual(self.infocache[self.cache_key], "backend data")
        self.assertEqual(
            self.memcache.incr_calls,
            [(self.token_key, 1, self.retry_interval * 10)]
        )
        self.assertEqual(
            self.memcache.set_calls,
            [(self.cache_key, "backend data", self.cache_ttl)]
        )
        self.assertEqual(self.memcache.del_calls, [])

    def test_get_token_data_set_connection_errors(self):
        # Test the request which couldn't acquire the token due to memcached
        # connection error, and then couldn't set the backend data into cache
        # due to memcached connection error too.
        self.memcache = TestableMemcacheRing(
            ['1.2.3.4:11211'], logger=self.logger,
            inject_incr_error=True, inject_set_error=True)
        mock_cache = MockMemcached()
        self.memcache._client_cache['1.2.3.4:11211'] = MockedMemcachePool(
            [(mock_cache, mock_cache)] * 2)
        populator = CooperativeCachePopulator(
            self.infocache,
            self.memcache,
            self.cache_key,
            self.cache_ttl,
            self.do_fetch_backend,
            self.retry_interval,
        )
        data = populator.fetch_data()
        self.assertEqual(data, "backend data")
        self.assertEqual(populator.backend_response, "response")
        self.assertEqual(populator.set_cache_state, "set_error")
        self.do_fetch_backend.assert_called_once()
        self.assertFalse(populator.done_reqs_with_token)
        self.assertFalse(populator.req_served_from_cache)
        self.assertEqual(self.infocache[self.cache_key], "backend data")
        self.assertEqual(
            self.memcache.incr_calls,
            [(self.token_key, 1, self.retry_interval * 10)]
        )
        self.assertEqual(
            self.memcache.set_calls,
            [(self.cache_key, "backend data", self.cache_ttl)]
        )
        self.assertEqual(self.memcache.del_calls, [])

    def test_fetch_data_from_cache_connection_error(self):
        # Test the request which doesn't acquire the token, then keep sleeping
        # and trying to fetch data from the Memcached, but enventually all
        # retries exhausted with memcached connection errors.
        self.memcache = TestableMemcacheRing(
            ['1.2.3.4:11211'], logger=self.logger, inject_get_error=True)
        mock_cache = MockMemcached()
        self.memcache._client_cache['1.2.3.4:11211'] = MockedMemcachePool(
            [(mock_cache, mock_cache)] * 2)
        # Simulate that there are three requests who have acquired the tokens.
        total_requests = self.memcache.incr(self.token_key, delta=3, time=10)
        self.assertEqual(total_requests, 3)
        self.memcache.set(self.cache_key, [1, 2, 3])
        # Test the request without a token
        self.memcache.incr_calls = []
        self.memcache.set_calls = []
        populator = CooperativeCachePopulator(
            self.infocache,
            self.memcache,
            self.cache_key,
            self.cache_ttl,
            self.do_fetch_backend,
            self.retry_interval,
        )
        data = populator.fetch_data()
        self.assertEqual(data, "backend data")
        self.assertEqual(populator.backend_response, "response")
        self.do_fetch_backend.assert_called_once()
        self.assertEqual(populator.set_cache_state, "set")
        self.assertFalse(populator.done_reqs_with_token)
        self.assertFalse(populator.req_served_from_cache)
        self.assertEqual(self.infocache[self.cache_key], "backend data")
        self.assertEqual(
            self.memcache.incr_calls,
            [(self.token_key, 1, self.retry_interval * 10)]
        )
        self.assertEqual(
            self.memcache.set_calls,
            [(self.cache_key, "backend data", self.cache_ttl)]
        )
        self.assertEqual(
            self.memcache.get_calls[0], self.cache_key)
        self.assertEqual(self.memcache.del_calls, [])

    def test_concurrent_requests(self):
        # Simulate multiple concurrent threads, each of them issues a
        # "fetch_data" request cooperatively.
        self.retry_interval = 0.01
        num_processes = 100
        counts = {
            'num_requests_with_token': 0,
            'num_requests_served_from_cache': 0,
        }

        def worker_process():

            def delayed_do_fetch_backend():
                eventlet.sleep(self.retry_interval)
                return "backend data", "response"

            # Initialize new populator instance in each process.
            populator = CooperativeCachePopulator(
                {},
                self.memcache,
                self.cache_key,
                self.cache_ttl,
                delayed_do_fetch_backend,
                self.retry_interval,
            )
            data = populator.fetch_data()

            # Data retrieved successfully
            self.assertEqual(data, "backend data")
            if populator.set_cache_state == 'set':
                counts['num_requests_with_token'] += 1
                self.assertTrue(populator.done_reqs_with_token)
                self.assertFalse(populator.req_served_from_cache)
                self.assertEqual(
                    populator._infocache[self.cache_key], "backend data")
                self.assertEqual(populator.backend_response, "response")
            else:
                counts['num_requests_served_from_cache'] += 1
                self.assertTrue(populator.req_served_from_cache)
                self.assertEqual(populator._infocache, {})
                self.assertIsNone(populator.backend_response)

        # Issue those parallel requests "at the same time".
        pool = eventlet.GreenPool()
        for i in range(num_processes):
            pool.spawn(worker_process)

        # Wait for all requests to complete
        pool.waitall()
        self.assertEqual(counts['num_requests_with_token'], 3)
        self.assertEqual(counts['num_requests_served_from_cache'], 97)
        self.assertEqual(
            self.memcache.incr_calls,
            [(self.token_key, 1, self.retry_interval * 10)] * 100
        )
        self.assertEqual(
            self.memcache.set_calls,
            [(self.cache_key, "backend data", self.cache_ttl)] * 3
        )
        self.assertEqual(self.memcache.del_calls, [(self.token_key)] * 3)

    def test_concurrent_requests_all_token_requests_fail(self):
        # Simulate multiple concurrent threads issued into a cooperative token
        # session, each thread will issue a "fetch_data" request cooperatively.
        # And the first three requests will acquire the token, but fail to get
        # data from the backend.
        self.retry_interval = 0.1
        counts = {
            'num_requests_to_backend': 0,
            'num_requests_served_from_cache': 0,
            'num_backend_failures': 0,
        }

        def worker_process(exec_delay=0, backend_delay=0,
                           fetch_backend_failure=False):

            def delayed_do_fetch_backend(backend_delay=0,
                                         fetch_backend_failure=False):
                if backend_delay:
                    eventlet.sleep(backend_delay)
                if fetch_backend_failure:
                    return None, None
                else:
                    return "backend data", "response"

            # Initialize new populator instance in each process.
            mocked_fetch_backend = partial(
                delayed_do_fetch_backend,
                backend_delay=backend_delay,
                fetch_backend_failure=fetch_backend_failure
            )
            populator = CooperativeCachePopulator(
                {},
                self.memcache,
                self.cache_key,
                self.cache_ttl,
                mocked_fetch_backend,
                self.retry_interval,
            )
            if exec_delay:
                eventlet.sleep(exec_delay)
            data = populator.fetch_data()

            if fetch_backend_failure:
                self.assertIsNone(data)
            else:
                self.assertEqual(data, "backend data")
            if populator.set_cache_state == 'set':
                counts['num_requests_to_backend'] += 1
                self.assertFalse(populator.req_served_from_cache)
                self.assertEqual(
                    populator._infocache[self.cache_key], "backend data")
                self.assertEqual(populator.backend_response, "response")
            elif not fetch_backend_failure:
                counts['num_requests_served_from_cache'] += 1
                self.assertTrue(populator.req_served_from_cache)
                self.assertEqual(populator._infocache, {})
                self.assertIsNone(populator.backend_response)
            else:
                counts['num_backend_failures'] += 1

        # Issue those parallel requests at different time within this
        # cooperative token session.
        pool = eventlet.GreenPool()
        # The first three requests will get the token but fails.
        for i in range(3):
            pool.spawn(worker_process, 0, self.retry_interval * 15, True)
        # The 4th request will go to backend and set data in the memcached.
        pool.spawn(worker_process, 0, self.retry_interval)
        # The remaining 16 requests will be served from the memcached.
        for i in range(16):
            pool.spawn(
                worker_process,
                random.uniform(self.retry_interval * 5,
                               self.retry_interval * 10),
                self.retry_interval
            )

        # Wait for all requests to complete
        pool.waitall()
        # The first three requests of the first token session failed to get
        # data from the backend.
        self.assertEqual(counts['num_backend_failures'], 3)
        self.assertEqual(counts['num_requests_to_backend'], 1)
        self.assertEqual(counts['num_requests_served_from_cache'], 16)
        self.assertEqual(len(self.memcache.incr_calls), 20)
        self.assertEqual(len(self.memcache.del_calls), 0)

    def test_concurrent_requests_pass_token_ttl(self):
        # Simulate multiple concurrent threads across two cooperative token
        # sessions, each thread will issue a "fetch_data" request
        # cooperatively. The very first three requests which will acquire the
        # token, but fail to fetch data from backend.
        self.retry_interval = 0.1
        counts = {
            'num_requests_to_backend': 0,
            'num_requests_served_from_cache': 0,
            'num_backend_failures': 0,
        }

        def worker_process(exec_delay=0, backend_delay=0,
                           fetch_backend_failure=False):

            def delayed_do_fetch_backend(backend_delay=0,
                                         fetch_backend_failure=False):
                if backend_delay:
                    eventlet.sleep(backend_delay)
                if fetch_backend_failure:
                    return None, None
                else:
                    return "backend data", "response"

            # Initialize new populator instance in each process.
            mocked_fetch_backend = partial(
                delayed_do_fetch_backend,
                backend_delay=backend_delay,
                fetch_backend_failure=fetch_backend_failure
            )
            populator = CooperativeCachePopulator(
                {},
                self.memcache,
                self.cache_key,
                self.cache_ttl,
                mocked_fetch_backend,
                self.retry_interval,
            )
            if exec_delay:
                eventlet.sleep(exec_delay)
            data = populator.fetch_data()

            if fetch_backend_failure:
                self.assertIsNone(data)
            else:
                self.assertEqual(data, "backend data")
            if populator.set_cache_state == 'set':
                counts['num_requests_to_backend'] += 1
                self.assertFalse(populator.req_served_from_cache)
                self.assertEqual(
                    populator._infocache[self.cache_key], "backend data")
                self.assertEqual(populator.backend_response, "response")
            elif not fetch_backend_failure:
                counts['num_requests_served_from_cache'] += 1
                self.assertTrue(populator.req_served_from_cache)
                self.assertEqual(populator._infocache, {})
                self.assertIsNone(populator.backend_response)
            else:
                counts['num_backend_failures'] += 1

        # Issue the parallel requests for the first token session.
        pool = eventlet.GreenPool()
        for i in range(3):
            pool.spawn(worker_process, 0, self.retry_interval * 15, True)
        for i in range(17):
            pool.spawn(
                worker_process,
                random.uniform(0, self.retry_interval * 10),
                self.retry_interval
            )

        # Issue the parallel requests for the second token session.
        for i in range(3):
            pool.spawn(
                worker_process,
                self.retry_interval * 10,
                self.retry_interval * 5
            )
        for i in range(17):
            pool.spawn(
                worker_process,
                random.uniform(self.retry_interval * 10,
                               self.retry_interval * 11),
                self.retry_interval
            )
        # Wait for all requests to complete
        pool.waitall()
        # The first three requests of the first token session failed to get
        # data from the backend.
        self.assertEqual(counts['num_backend_failures'], 3)
        self.assertGreaterEqual(counts['num_requests_to_backend'], 3)
        self.assertEqual(
            counts['num_requests_served_from_cache'],
            40 - counts['num_backend_failures'] -
            counts['num_requests_to_backend']
        )
        self.assertEqual(len(self.memcache.incr_calls), 40)
        # The first three requests of the second token session will delete the
        # token after fetching data from the backend and set it in cache.
        self.assertEqual(len(self.memcache.del_calls), 3)

>>>>>>> 69b4ad44

class ResellerConfReader(unittest.TestCase):

    def setUp(self):
        self.default_rules = {'operator_roles': ['admin', 'swiftoperator'],
                              'service_roles': [],
                              'require_group': ''}

    def test_defaults(self):
        conf = {}
        prefixes, options = utils.config_read_reseller_options(
            conf, self.default_rules)
        self.assertEqual(prefixes, ['AUTH_'])
        self.assertEqual(options['AUTH_'], self.default_rules)

    def test_same_as_default(self):
        conf = {'reseller_prefix': 'AUTH',
                'operator_roles': 'admin, swiftoperator'}
        prefixes, options = utils.config_read_reseller_options(
            conf, self.default_rules)
        self.assertEqual(prefixes, ['AUTH_'])
        self.assertEqual(options['AUTH_'], self.default_rules)

    def test_single_blank_reseller(self):
        conf = {'reseller_prefix': ''}
        prefixes, options = utils.config_read_reseller_options(
            conf, self.default_rules)
        self.assertEqual(prefixes, [''])
        self.assertEqual(options[''], self.default_rules)

    def test_single_blank_reseller_with_conf(self):
        conf = {'reseller_prefix': '',
                "''operator_roles": 'role1, role2'}
        prefixes, options = utils.config_read_reseller_options(
            conf, self.default_rules)
        self.assertEqual(prefixes, [''])
        self.assertEqual(options[''].get('operator_roles'),
                         ['role1', 'role2'])
        self.assertEqual(options[''].get('service_roles'),
                         self.default_rules.get('service_roles'))
        self.assertEqual(options[''].get('require_group'),
                         self.default_rules.get('require_group'))

    def test_multiple_same_resellers(self):
        conf = {'reseller_prefix': " '' , '' "}
        prefixes, options = utils.config_read_reseller_options(
            conf, self.default_rules)
        self.assertEqual(prefixes, [''])

        conf = {'reseller_prefix': '_, _'}
        prefixes, options = utils.config_read_reseller_options(
            conf, self.default_rules)
        self.assertEqual(prefixes, ['_'])

        conf = {'reseller_prefix': 'AUTH, PRE2, AUTH, PRE2'}
        prefixes, options = utils.config_read_reseller_options(
            conf, self.default_rules)
        self.assertEqual(prefixes, ['AUTH_', 'PRE2_'])

    def test_several_resellers_with_conf(self):
        conf = {'reseller_prefix': 'PRE1, PRE2',
                'PRE1_operator_roles': 'role1, role2',
                'PRE1_service_roles': 'role3, role4',
                'PRE2_operator_roles': 'role5',
                'PRE2_service_roles': 'role6',
                'PRE2_require_group': 'pre2_group'}
        prefixes, options = utils.config_read_reseller_options(
            conf, self.default_rules)
        self.assertEqual(prefixes, ['PRE1_', 'PRE2_'])

        self.assertEqual(set(['role1', 'role2']),
                         set(options['PRE1_'].get('operator_roles')))
        self.assertEqual(['role5'],
                         options['PRE2_'].get('operator_roles'))
        self.assertEqual(set(['role3', 'role4']),
                         set(options['PRE1_'].get('service_roles')))
        self.assertEqual(['role6'], options['PRE2_'].get('service_roles'))
        self.assertEqual('', options['PRE1_'].get('require_group'))
        self.assertEqual('pre2_group', options['PRE2_'].get('require_group'))

    def test_several_resellers_first_blank(self):
        conf = {'reseller_prefix': " '' , PRE2",
                "''operator_roles": 'role1, role2',
                "''service_roles": 'role3, role4',
                'PRE2_operator_roles': 'role5',
                'PRE2_service_roles': 'role6',
                'PRE2_require_group': 'pre2_group'}
        prefixes, options = utils.config_read_reseller_options(
            conf, self.default_rules)
        self.assertEqual(prefixes, ['', 'PRE2_'])

        self.assertEqual(set(['role1', 'role2']),
                         set(options[''].get('operator_roles')))
        self.assertEqual(['role5'],
                         options['PRE2_'].get('operator_roles'))
        self.assertEqual(set(['role3', 'role4']),
                         set(options[''].get('service_roles')))
        self.assertEqual(['role6'], options['PRE2_'].get('service_roles'))
        self.assertEqual('', options[''].get('require_group'))
        self.assertEqual('pre2_group', options['PRE2_'].get('require_group'))

    def test_several_resellers_with_blank_comma(self):
        conf = {'reseller_prefix': "AUTH , '', PRE2",
                "''operator_roles": 'role1, role2',
                "''service_roles": 'role3, role4',
                'PRE2_operator_roles': 'role5',
                'PRE2_service_roles': 'role6',
                'PRE2_require_group': 'pre2_group'}
        prefixes, options = utils.config_read_reseller_options(
            conf, self.default_rules)
        self.assertEqual(prefixes, ['AUTH_', '', 'PRE2_'])
        self.assertEqual(set(['admin', 'swiftoperator']),
                         set(options['AUTH_'].get('operator_roles')))
        self.assertEqual(set(['role1', 'role2']),
                         set(options[''].get('operator_roles')))
        self.assertEqual(['role5'],
                         options['PRE2_'].get('operator_roles'))
        self.assertEqual([],
                         options['AUTH_'].get('service_roles'))
        self.assertEqual(set(['role3', 'role4']),
                         set(options[''].get('service_roles')))
        self.assertEqual(['role6'], options['PRE2_'].get('service_roles'))
        self.assertEqual('', options['AUTH_'].get('require_group'))
        self.assertEqual('', options[''].get('require_group'))
        self.assertEqual('pre2_group', options['PRE2_'].get('require_group'))

    def test_stray_comma(self):
        conf = {'reseller_prefix': "AUTH ,, PRE2",
                "''operator_roles": 'role1, role2',
                "''service_roles": 'role3, role4',
                'PRE2_operator_roles': 'role5',
                'PRE2_service_roles': 'role6',
                'PRE2_require_group': 'pre2_group'}
        prefixes, options = utils.config_read_reseller_options(
            conf, self.default_rules)
        self.assertEqual(prefixes, ['AUTH_', 'PRE2_'])
        self.assertEqual(set(['admin', 'swiftoperator']),
                         set(options['AUTH_'].get('operator_roles')))
        self.assertEqual(['role5'],
                         options['PRE2_'].get('operator_roles'))
        self.assertEqual([],
                         options['AUTH_'].get('service_roles'))
        self.assertEqual(['role6'], options['PRE2_'].get('service_roles'))
        self.assertEqual('', options['AUTH_'].get('require_group'))
        self.assertEqual('pre2_group', options['PRE2_'].get('require_group'))

    def test_multiple_stray_commas_resellers(self):
        conf = {'reseller_prefix': ' , , ,'}
        prefixes, options = utils.config_read_reseller_options(
            conf, self.default_rules)
        self.assertEqual(prefixes, [''])
        self.assertEqual(options[''], self.default_rules)

    def test_unprefixed_options(self):
        conf = {'reseller_prefix': "AUTH , '', PRE2",
                "operator_roles": 'role1, role2',
                "service_roles": 'role3, role4',
                'require_group': 'auth_blank_group',
                'PRE2_operator_roles': 'role5',
                'PRE2_service_roles': 'role6',
                'PRE2_require_group': 'pre2_group'}
        prefixes, options = utils.config_read_reseller_options(
            conf, self.default_rules)
        self.assertEqual(prefixes, ['AUTH_', '', 'PRE2_'])
        self.assertEqual(set(['role1', 'role2']),
                         set(options['AUTH_'].get('operator_roles')))
        self.assertEqual(set(['role1', 'role2']),
                         set(options[''].get('operator_roles')))
        self.assertEqual(['role5'],
                         options['PRE2_'].get('operator_roles'))
        self.assertEqual(set(['role3', 'role4']),
                         set(options['AUTH_'].get('service_roles')))
        self.assertEqual(set(['role3', 'role4']),
                         set(options[''].get('service_roles')))
        self.assertEqual(['role6'], options['PRE2_'].get('service_roles'))
        self.assertEqual('auth_blank_group',
                         options['AUTH_'].get('require_group'))
        self.assertEqual('auth_blank_group', options[''].get('require_group'))
        self.assertEqual('pre2_group', options['PRE2_'].get('require_group'))


class TestUnlinkOlder(unittest.TestCase):

    def setUp(self):
        self.tempdir = mkdtemp()
        self.mtime = {}
        self.ts = make_timestamp_iter()

    def tearDown(self):
        rmtree(self.tempdir, ignore_errors=True)

    def touch(self, fpath, mtime=None):
        self.mtime[fpath] = mtime or next(self.ts)
        open(fpath, 'w')

    @contextlib.contextmanager
    def high_resolution_getmtime(self):
        orig_getmtime = os.path.getmtime

        def mock_getmtime(fpath):
            mtime = self.mtime.get(fpath)
            if mtime is None:
                mtime = orig_getmtime(fpath)
            return mtime

        with mock.patch('os.path.getmtime', mock_getmtime):
            yield

    def test_unlink_older_than_path_not_exists(self):
        path = os.path.join(self.tempdir, 'does-not-exist')
        # just make sure it doesn't blow up
        utils.unlink_older_than(path, next(self.ts))

    def test_unlink_older_than_file(self):
        path = os.path.join(self.tempdir, 'some-file')
        self.touch(path)
        with self.assertRaises(OSError) as ctx:
            utils.unlink_older_than(path, next(self.ts))
        self.assertEqual(ctx.exception.errno, errno.ENOTDIR)

    def test_unlink_older_than_now(self):
        self.touch(os.path.join(self.tempdir, 'test'))
        with self.high_resolution_getmtime():
            utils.unlink_older_than(self.tempdir, next(self.ts))
        self.assertEqual([], os.listdir(self.tempdir))

    def test_unlink_not_old_enough(self):
        start = next(self.ts)
        self.touch(os.path.join(self.tempdir, 'test'))
        with self.high_resolution_getmtime():
            utils.unlink_older_than(self.tempdir, start)
        self.assertEqual(['test'], os.listdir(self.tempdir))

    def test_unlink_mixed(self):
        self.touch(os.path.join(self.tempdir, 'first'))
        cutoff = next(self.ts)
        self.touch(os.path.join(self.tempdir, 'second'))
        with self.high_resolution_getmtime():
            utils.unlink_older_than(self.tempdir, cutoff)
        self.assertEqual(['second'], os.listdir(self.tempdir))

    def test_unlink_paths(self):
        paths = []
        for item in ('first', 'second', 'third'):
            path = os.path.join(self.tempdir, item)
            self.touch(path)
            paths.append(path)
        # don't unlink everyone
        with self.high_resolution_getmtime():
            utils.unlink_paths_older_than(paths[:2], next(self.ts))
        self.assertEqual(['third'], os.listdir(self.tempdir))

    def test_unlink_empty_paths(self):
        # just make sure it doesn't blow up
        utils.unlink_paths_older_than([], next(self.ts))

    def test_unlink_not_exists_paths(self):
        path = os.path.join(self.tempdir, 'does-not-exist')
        # just make sure it doesn't blow up
        utils.unlink_paths_older_than([path], next(self.ts))


class TestFileLikeIter(unittest.TestCase):

    def test_iter_file_iter(self):
        in_iter = [b'abc', b'de', b'fghijk', b'l']
        chunks = []
        for chunk in utils.FileLikeIter(in_iter):
            chunks.append(chunk)
        self.assertEqual(chunks, in_iter)

    def test_next(self):
        in_iter = [b'abc', b'de', b'fghijk', b'l']
        chunks = []
        iter_file = utils.FileLikeIter(in_iter)
        while True:
            try:
                chunk = next(iter_file)
            except StopIteration:
                break
            chunks.append(chunk)
        self.assertEqual(chunks, in_iter)

    def test_read(self):
        in_iter = [b'abc', b'de', b'fghijk', b'l']
        iter_file = utils.FileLikeIter(in_iter)
        self.assertEqual(iter_file.read(), b''.join(in_iter))

    def test_read_with_size(self):
        in_iter = [b'abc', b'de', b'fghijk', b'l']
        chunks = []
        iter_file = utils.FileLikeIter(in_iter)
        while True:
            chunk = iter_file.read(2)
            if not chunk:
                break
            self.assertTrue(len(chunk) <= 2)
            chunks.append(chunk)
        self.assertEqual(b''.join(chunks), b''.join(in_iter))

    def test_read_with_size_zero(self):
        # makes little sense, but file supports it, so...
        self.assertEqual(utils.FileLikeIter(b'abc').read(0), b'')

    def test_readline(self):
        in_iter = [b'abc\n', b'd', b'\nef', b'g\nh', b'\nij\n\nk\n',
                   b'trailing.']
        lines = []
        iter_file = utils.FileLikeIter(in_iter)
        while True:
            line = iter_file.readline()
            if not line:
                break
            lines.append(line)
        self.assertEqual(
            lines,
            [v if v == b'trailing.' else v + b'\n'
             for v in b''.join(in_iter).split(b'\n')])

    def test_readline2(self):
        self.assertEqual(
            utils.FileLikeIter([b'abc', b'def\n']).readline(4),
            b'abcd')

    def test_readline3(self):
        self.assertEqual(
            utils.FileLikeIter([b'a' * 1111, b'bc\ndef']).readline(),
            (b'a' * 1111) + b'bc\n')

    def test_readline_with_size(self):

        in_iter = [b'abc\n', b'd', b'\nef', b'g\nh', b'\nij\n\nk\n',
                   b'trailing.']
        lines = []
        iter_file = utils.FileLikeIter(in_iter)
        while True:
            line = iter_file.readline(2)
            if not line:
                break
            lines.append(line)
        self.assertEqual(
            lines,
            [b'ab', b'c\n', b'd\n', b'ef', b'g\n', b'h\n', b'ij', b'\n', b'\n',
             b'k\n', b'tr', b'ai', b'li', b'ng', b'.'])

    def test_readlines(self):
        in_iter = [b'abc\n', b'd', b'\nef', b'g\nh', b'\nij\n\nk\n',
                   b'trailing.']
        lines = utils.FileLikeIter(in_iter).readlines()
        self.assertEqual(
            lines,
            [v if v == b'trailing.' else v + b'\n'
             for v in b''.join(in_iter).split(b'\n')])

    def test_readlines_with_size(self):
        in_iter = [b'abc\n', b'd', b'\nef', b'g\nh', b'\nij\n\nk\n',
                   b'trailing.']
        iter_file = utils.FileLikeIter(in_iter)
        lists_of_lines = []
        while True:
            lines = iter_file.readlines(2)
            if not lines:
                break
            lists_of_lines.append(lines)
        self.assertEqual(
            lists_of_lines,
            [[b'ab'], [b'c\n'], [b'd\n'], [b'ef'], [b'g\n'], [b'h\n'], [b'ij'],
             [b'\n', b'\n'], [b'k\n'], [b'tr'], [b'ai'], [b'li'], [b'ng'],
             [b'.']])

    def test_close(self):
        iter_file = utils.FileLikeIter([b'a', b'b', b'c'])
        self.assertEqual(next(iter_file), b'a')
        iter_file.close()
        self.assertTrue(iter_file.closed)
        self.assertRaises(ValueError, iter_file.next)
        self.assertRaises(ValueError, iter_file.read)
        self.assertRaises(ValueError, iter_file.readline)
        self.assertRaises(ValueError, iter_file.readlines)
        # Just make sure repeated close calls don't raise an Exception
        iter_file.close()
        self.assertTrue(iter_file.closed)

    def test_get_hub(self):
        # This test mock the eventlet.green.select module without poll
        # as in eventlet > 0.20
        # https://github.com/eventlet/eventlet/commit/614a20462
        # We add __original_module_select to sys.modules to mock usage
        # of eventlet.patcher.original

        class SelectWithPoll(object):
            def poll():
                pass

        class SelectWithoutPoll(object):
            pass

        # Platform with poll() that call get_hub before eventlet patching
        with mock.patch.dict('sys.modules',
                             {'select': SelectWithPoll,
                              '__original_module_select': SelectWithPoll}):
            self.assertEqual(utils.get_hub(), 'poll')

        # Platform with poll() that call get_hub after eventlet patching
        with mock.patch.dict('sys.modules',
                             {'select': SelectWithoutPoll,
                              '__original_module_select': SelectWithPoll}):
            self.assertEqual(utils.get_hub(), 'poll')

        # Platform without poll() -- before or after patching doesn't matter
        with mock.patch.dict('sys.modules',
                             {'select': SelectWithoutPoll,
                              '__original_module_select': SelectWithoutPoll}):
            self.assertEqual(utils.get_hub(), 'selects')


class TestStatsdLogging(unittest.TestCase):
    def setUp(self):

        def fake_getaddrinfo(host, port, *args):
            # this is what a real getaddrinfo('localhost', port,
            # socket.AF_INET) returned once
            return [(socket.AF_INET,      # address family
                     socket.SOCK_STREAM,  # socket type
                     socket.IPPROTO_TCP,  # socket protocol
                     '',                  # canonical name,
                     ('127.0.0.1', port)),  # socket address
                    (socket.AF_INET,
                     socket.SOCK_DGRAM,
                     socket.IPPROTO_UDP,
                     '',
                     ('127.0.0.1', port))]

        self.real_getaddrinfo = utils.socket.getaddrinfo
        self.getaddrinfo_patcher = mock.patch.object(
            utils.socket, 'getaddrinfo', fake_getaddrinfo)
        self.mock_getaddrinfo = self.getaddrinfo_patcher.start()
        self.addCleanup(self.getaddrinfo_patcher.stop)

    def test_get_logger_statsd_client_not_specified(self):
        logger = utils.get_logger({}, 'some-name', log_route='some-route')
        # white-box construction validation
        self.assertIsNone(logger.logger.statsd_client)

    def test_get_logger_statsd_client_defaults(self):
        logger = utils.get_logger({'log_statsd_host': 'some.host.com'},
                                  'some-name', log_route='some-route')
        # white-box construction validation
        self.assertIsInstance(logger.logger.statsd_client, utils.StatsdClient)
        self.assertEqual(logger.logger.statsd_client._host, 'some.host.com')
        self.assertEqual(logger.logger.statsd_client._port, 8125)
        self.assertEqual(logger.logger.statsd_client._prefix, 'some-name.')
        self.assertEqual(logger.logger.statsd_client._default_sample_rate, 1)

        logger2 = utils.get_logger(
            {'log_statsd_host': 'some.host.com'},
            'other-name', log_route='some-route',
            statsd_tail_prefix='some-name.more-specific')
        self.assertEqual(logger.logger.statsd_client._prefix,
                         'some-name.more-specific.')
        self.assertEqual(logger2.logger.statsd_client._prefix,
                         'some-name.more-specific.')

        # note: set_statsd_prefix is deprecated
        logger2 = utils.get_logger({'log_statsd_host': 'some.host.com'},
                                   'other-name', log_route='some-route')
        with warnings.catch_warnings():
            warnings.filterwarnings(
                'ignore', r'set_statsd_prefix\(\) is deprecated')
            logger.set_statsd_prefix('some-name.more-specific')
        self.assertEqual(logger.logger.statsd_client._prefix,
                         'some-name.more-specific.')
        self.assertEqual(logger2.logger.statsd_client._prefix,
                         'some-name.more-specific.')
        with warnings.catch_warnings():
            warnings.filterwarnings(
                'ignore', r'set_statsd_prefix\(\) is deprecated')
            logger.set_statsd_prefix('')
        self.assertEqual(logger.logger.statsd_client._prefix, '')
        self.assertEqual(logger2.logger.statsd_client._prefix, '')

    def test_get_logger_statsd_client_non_defaults(self):
        conf = {
            'log_statsd_host': 'another.host.com',
            'log_statsd_port': '9876',
            'log_statsd_default_sample_rate': '0.75',
            'log_statsd_sample_rate_factor': '0.81',
            'log_statsd_metric_prefix': 'tomato.sauce',
        }
        logger = utils.get_logger(conf, 'some-name', log_route='some-route')
        self.assertEqual(logger.logger.statsd_client._prefix,
                         'tomato.sauce.some-name.')

        logger = utils.get_logger(conf, 'other-name', log_route='some-route',
                                  statsd_tail_prefix='some-name.more-specific')
        self.assertEqual(logger.logger.statsd_client._prefix,
                         'tomato.sauce.some-name.more-specific.')

        # note: set_statsd_prefix is deprecated
        with warnings.catch_warnings():
            warnings.filterwarnings(
                'ignore', r'set_statsd_prefix\(\) is deprecated')
            logger.set_statsd_prefix('some-name.more-specific')
        self.assertEqual(logger.logger.statsd_client._prefix,
                         'tomato.sauce.some-name.more-specific.')
        with warnings.catch_warnings():
            warnings.filterwarnings(
                'ignore', r'set_statsd_prefix\(\) is deprecated')
            logger.set_statsd_prefix('')
        self.assertEqual(logger.logger.statsd_client._prefix, 'tomato.sauce.')
        self.assertEqual(logger.logger.statsd_client._host, 'another.host.com')
        self.assertEqual(logger.logger.statsd_client._port, 9876)
        self.assertEqual(logger.logger.statsd_client._default_sample_rate,
                         0.75)
        self.assertEqual(logger.logger.statsd_client._sample_rate_factor,
                         0.81)

    def test_statsd_set_prefix_deprecation(self):
        conf = {'log_statsd_host': 'another.host.com'}

        with warnings.catch_warnings(record=True) as cm:
            if six.PY2:
                getattr(utils, '__warningregistry__', {}).clear()
            warnings.resetwarnings()
            warnings.simplefilter('always', DeprecationWarning)
            logger = utils.get_logger(
                conf, 'some-name', log_route='some-route')
            logger.logger.statsd_client.set_prefix('some-name.more-specific')
        msgs = [str(warning.message)
                for warning in cm
                if str(warning.message).startswith('set_prefix')]
        self.assertEqual(
            ['set_prefix() is deprecated; use the ``tail_prefix`` argument of '
             'the constructor when instantiating the class instead.'],
            msgs)

        with warnings.catch_warnings(record=True) as cm:
            warnings.resetwarnings()
            warnings.simplefilter('always', DeprecationWarning)
            logger = utils.get_logger(
                conf, 'some-name', log_route='some-route')
            logger.set_statsd_prefix('some-name.more-specific')
        msgs = [str(warning.message)
                for warning in cm
                if str(warning.message).startswith('set_statsd_prefix')]
        self.assertEqual(
            ['set_statsd_prefix() is deprecated; use the '
             '``statsd_tail_prefix`` argument to ``get_logger`` instead.'],
            msgs)

    def test_ipv4_or_ipv6_hostname_defaults_to_ipv4(self):
        def stub_getaddrinfo_both_ipv4_and_ipv6(host, port, family, *rest):
            if family == socket.AF_INET:
                return [(socket.AF_INET, 'blah', 'blah', 'blah',
                        ('127.0.0.1', int(port)))]
            elif family == socket.AF_INET6:
                # Implemented so an incorrectly ordered implementation (IPv6
                # then IPv4) would realistically fail.
                return [(socket.AF_INET6, 'blah', 'blah', 'blah',
                        ('::1', int(port), 0, 0))]

        with mock.patch.object(utils.socket, 'getaddrinfo',
                               new=stub_getaddrinfo_both_ipv4_and_ipv6):
            logger = utils.get_logger({
                'log_statsd_host': 'localhost',
                'log_statsd_port': '9876',
            }, 'some-name', log_route='some-route')
        statsd_client = logger.logger.statsd_client

        self.assertEqual(statsd_client._sock_family, socket.AF_INET)
        self.assertEqual(statsd_client._target, ('localhost', 9876))

        got_sock = statsd_client._open_socket()
        self.assertEqual(got_sock.family, socket.AF_INET)

    def test_ipv4_instantiation_and_socket_creation(self):
        logger = utils.get_logger({
            'log_statsd_host': '127.0.0.1',
            'log_statsd_port': '9876',
        }, 'some-name', log_route='some-route')
        statsd_client = logger.logger.statsd_client

        self.assertEqual(statsd_client._sock_family, socket.AF_INET)
        self.assertEqual(statsd_client._target, ('127.0.0.1', 9876))

        got_sock = statsd_client._open_socket()
        self.assertEqual(got_sock.family, socket.AF_INET)

    def test_ipv6_instantiation_and_socket_creation(self):
        # We have to check the given hostname or IP for IPv4/IPv6 on logger
        # instantiation so we don't call getaddrinfo() too often and don't have
        # to call bind() on our socket to detect IPv4/IPv6 on every send.
        #
        # This test patches over the existing mock. If we just stop the
        # existing mock, then unittest.exit() blows up, but stacking
        # real-fake-fake works okay.
        calls = []

        def fake_getaddrinfo(host, port, family, *args):
            calls.append(family)
            if len(calls) == 1:
                raise socket.gaierror
            # this is what a real getaddrinfo('::1', port,
            # socket.AF_INET6) returned once
            return [(socket.AF_INET6,
                     socket.SOCK_STREAM,
                     socket.IPPROTO_TCP,
                     '', ('::1', port, 0, 0)),
                    (socket.AF_INET6,
                     socket.SOCK_DGRAM,
                     socket.IPPROTO_UDP,
                     '',
                     ('::1', port, 0, 0))]

        with mock.patch.object(utils.socket, 'getaddrinfo', fake_getaddrinfo):
            logger = utils.get_logger({
                'log_statsd_host': '::1',
                'log_statsd_port': '9876',
            }, 'some-name', log_route='some-route')
        statsd_client = logger.logger.statsd_client
        self.assertEqual([socket.AF_INET, socket.AF_INET6], calls)
        self.assertEqual(statsd_client._sock_family, socket.AF_INET6)
        self.assertEqual(statsd_client._target, ('::1', 9876, 0, 0))

        got_sock = statsd_client._open_socket()
        self.assertEqual(got_sock.family, socket.AF_INET6)

    def test_bad_hostname_instantiation(self):
        with mock.patch.object(utils.socket, 'getaddrinfo',
                               side_effect=utils.socket.gaierror("whoops")):
            logger = utils.get_logger({
                'log_statsd_host': 'i-am-not-a-hostname-or-ip',
                'log_statsd_port': '9876',
            }, 'some-name', log_route='some-route')
        statsd_client = logger.logger.statsd_client

        self.assertEqual(statsd_client._sock_family, socket.AF_INET)
        self.assertEqual(statsd_client._target,
                         ('i-am-not-a-hostname-or-ip', 9876))

        got_sock = statsd_client._open_socket()
        self.assertEqual(got_sock.family, socket.AF_INET)
        # Maybe the DNS server gets fixed in a bit and it starts working... or
        # maybe the DNS record hadn't propagated yet.  In any case, failed
        # statsd sends will warn in the logs until the DNS failure or invalid
        # IP address in the configuration is fixed.

    def test_sending_ipv6(self):
        def fake_getaddrinfo(host, port, *args):
            # this is what a real getaddrinfo('::1', port,
            # socket.AF_INET6) returned once
            return [(socket.AF_INET6,
                     socket.SOCK_STREAM,
                     socket.IPPROTO_TCP,
                     '', ('::1', port, 0, 0)),
                    (socket.AF_INET6,
                     socket.SOCK_DGRAM,
                     socket.IPPROTO_UDP,
                     '',
                     ('::1', port, 0, 0))]

        with mock.patch.object(utils.socket, 'getaddrinfo', fake_getaddrinfo):
            logger = utils.get_logger({
                'log_statsd_host': '::1',
                'log_statsd_port': '9876',
            }, 'some-name', log_route='some-route')
        statsd_client = logger.logger.statsd_client

        fl = debug_logger()
        statsd_client.logger = fl
        mock_socket = MockUdpSocket()

        statsd_client._open_socket = lambda *_: mock_socket
        logger.increment('tunafish')
        self.assertEqual(fl.get_lines_for_level('warning'), [])
        self.assertEqual(mock_socket.sent,
                         [(b'some-name.tunafish:1|c', ('::1', 9876, 0, 0))])

    def test_no_exception_when_cant_send_udp_packet(self):
        logger = utils.get_logger({'log_statsd_host': 'some.host.com'})
        statsd_client = logger.logger.statsd_client
        fl = debug_logger()
        statsd_client.logger = fl
        mock_socket = MockUdpSocket(sendto_errno=errno.EPERM)
        statsd_client._open_socket = lambda *_: mock_socket
        logger.increment('tunafish')
        expected = ["Error sending UDP message to ('some.host.com', 8125): "
                    "[Errno 1] test errno 1"]
        self.assertEqual(fl.get_lines_for_level('warning'), expected)

    def test_sample_rates(self):
        logger = utils.get_logger({'log_statsd_host': 'some.host.com'})

        mock_socket = MockUdpSocket()
        # encapsulation? what's that?
        statsd_client = logger.logger.statsd_client
        self.assertTrue(statsd_client.random is random.random)

        statsd_client._open_socket = lambda *_: mock_socket
        statsd_client.random = lambda: 0.50001

        logger.increment('tribbles', sample_rate=0.5)
        self.assertEqual(len(mock_socket.sent), 0)

        statsd_client.random = lambda: 0.49999
        logger.increment('tribbles', sample_rate=0.5)
        self.assertEqual(len(mock_socket.sent), 1)

        payload = mock_socket.sent[0][0]
        self.assertTrue(payload.endswith(b"|@0.5"))

    def test_sample_rates_with_sample_rate_factor(self):
        logger = utils.get_logger({
            'log_statsd_host': 'some.host.com',
            'log_statsd_default_sample_rate': '0.82',
            'log_statsd_sample_rate_factor': '0.91',
        })
        effective_sample_rate = 0.82 * 0.91

        mock_socket = MockUdpSocket()
        # encapsulation? what's that?
        statsd_client = logger.logger.statsd_client
        self.assertTrue(statsd_client.random is random.random)

        statsd_client._open_socket = lambda *_: mock_socket
        statsd_client.random = lambda: effective_sample_rate + 0.001

        logger.increment('tribbles')
        self.assertEqual(len(mock_socket.sent), 0)

        statsd_client.random = lambda: effective_sample_rate - 0.001
        logger.increment('tribbles')
        self.assertEqual(len(mock_socket.sent), 1)

        payload = mock_socket.sent[0][0]
        suffix = "|@%s" % effective_sample_rate
        if six.PY3:
            suffix = suffix.encode('utf-8')
        self.assertTrue(payload.endswith(suffix), payload)

        effective_sample_rate = 0.587 * 0.91
        statsd_client.random = lambda: effective_sample_rate - 0.001
        logger.increment('tribbles', sample_rate=0.587)
        self.assertEqual(len(mock_socket.sent), 2)

        payload = mock_socket.sent[1][0]
        suffix = "|@%s" % effective_sample_rate
        if six.PY3:
            suffix = suffix.encode('utf-8')
        self.assertTrue(payload.endswith(suffix), payload)

    def test_timing_stats(self):
        class MockController(object):
            def __init__(self, status):
                self.status = status
                self.logger = self
                self.args = ()
                self.called = 'UNKNOWN'

            def timing_since(self, *args):
                self.called = 'timing'
                self.args = args

        @utils.timing_stats()
        def METHOD(controller):
            return Response(status=controller.status)

        mock_controller = MockController(200)
        METHOD(mock_controller)
        self.assertEqual(mock_controller.called, 'timing')
        self.assertEqual(len(mock_controller.args), 2)
        self.assertEqual(mock_controller.args[0], 'METHOD.timing')
        self.assertTrue(mock_controller.args[1] > 0)

        mock_controller = MockController(400)
        METHOD(mock_controller)
        self.assertEqual(len(mock_controller.args), 2)
        self.assertEqual(mock_controller.called, 'timing')
        self.assertEqual(mock_controller.args[0], 'METHOD.timing')
        self.assertTrue(mock_controller.args[1] > 0)

        mock_controller = MockController(404)
        METHOD(mock_controller)
        self.assertEqual(len(mock_controller.args), 2)
        self.assertEqual(mock_controller.called, 'timing')
        self.assertEqual(mock_controller.args[0], 'METHOD.timing')
        self.assertTrue(mock_controller.args[1] > 0)

        mock_controller = MockController(412)
        METHOD(mock_controller)
        self.assertEqual(len(mock_controller.args), 2)
        self.assertEqual(mock_controller.called, 'timing')
        self.assertEqual(mock_controller.args[0], 'METHOD.timing')
        self.assertTrue(mock_controller.args[1] > 0)

        mock_controller = MockController(416)
        METHOD(mock_controller)
        self.assertEqual(len(mock_controller.args), 2)
        self.assertEqual(mock_controller.called, 'timing')
        self.assertEqual(mock_controller.args[0], 'METHOD.timing')
        self.assertTrue(mock_controller.args[1] > 0)

        mock_controller = MockController(500)
        METHOD(mock_controller)
        self.assertEqual(len(mock_controller.args), 2)
        self.assertEqual(mock_controller.called, 'timing')
        self.assertEqual(mock_controller.args[0], 'METHOD.errors.timing')
        self.assertTrue(mock_controller.args[1] > 0)

        mock_controller = MockController(507)
        METHOD(mock_controller)
        self.assertEqual(len(mock_controller.args), 2)
        self.assertEqual(mock_controller.called, 'timing')
        self.assertEqual(mock_controller.args[0], 'METHOD.errors.timing')
        self.assertTrue(mock_controller.args[1] > 0)

    def test_memcached_timing_stats(self):
        class MockMemcached(object):
            def __init__(self):
                self.logger = self
                self.args = ()
                self.called = 'UNKNOWN'

            def timing_since(self, *args):
                self.called = 'timing'
                self.args = args

        @utils.memcached_timing_stats()
        def set(cache):
            pass

        @utils.memcached_timing_stats()
        def get(cache):
            pass

        mock_cache = MockMemcached()
        with patch('time.time',) as mock_time:
            mock_time.return_value = 1000.99
            set(mock_cache)
            self.assertEqual(mock_cache.called, 'timing')
            self.assertEqual(len(mock_cache.args), 2)
            self.assertEqual(mock_cache.args[0], 'memcached.set.timing')
            self.assertEqual(mock_cache.args[1], 1000.99)
            mock_time.return_value = 2000.99
            get(mock_cache)
            self.assertEqual(mock_cache.called, 'timing')
            self.assertEqual(len(mock_cache.args), 2)
            self.assertEqual(mock_cache.args[0], 'memcached.get.timing')
            self.assertEqual(mock_cache.args[1], 2000.99)


class UnsafeXrange(object):
    """
    Like range(limit), but with extra context switching to screw things up.
    """

    def __init__(self, upper_bound):
        self.current = 0
        self.concurrent_calls = 0
        self.upper_bound = upper_bound
        self.concurrent_call = False

    def __iter__(self):
        return self

    def next(self):
        if self.concurrent_calls > 0:
            self.concurrent_call = True

        self.concurrent_calls += 1
        try:
            if self.current >= self.upper_bound:
                raise StopIteration
            else:
                val = self.current
                self.current += 1
                eventlet.sleep()   # yield control
                return val
        finally:
            self.concurrent_calls -= 1
    __next__ = next


class TestAffinityKeyFunction(unittest.TestCase):
    def setUp(self):
        self.nodes = [dict(id=0, region=1, zone=1),
                      dict(id=1, region=1, zone=2),
                      dict(id=2, region=2, zone=1),
                      dict(id=3, region=2, zone=2),
                      dict(id=4, region=3, zone=1),
                      dict(id=5, region=3, zone=2),
                      dict(id=6, region=4, zone=0),
                      dict(id=7, region=4, zone=1)]

    def test_single_region(self):
        keyfn = utils.affinity_key_function("r3=1")
        ids = [n['id'] for n in sorted(self.nodes, key=keyfn)]
        self.assertEqual([4, 5, 0, 1, 2, 3, 6, 7], ids)

    def test_bogus_value(self):
        self.assertRaises(ValueError,
                          utils.affinity_key_function, "r3")
        self.assertRaises(ValueError,
                          utils.affinity_key_function, "r3=elephant")

    def test_empty_value(self):
        # Empty's okay, it just means no preference
        keyfn = utils.affinity_key_function("")
        self.assertTrue(callable(keyfn))
        ids = [n['id'] for n in sorted(self.nodes, key=keyfn)]
        self.assertEqual([0, 1, 2, 3, 4, 5, 6, 7], ids)

    def test_all_whitespace_value(self):
        # Empty's okay, it just means no preference
        keyfn = utils.affinity_key_function("  \n")
        self.assertTrue(callable(keyfn))
        ids = [n['id'] for n in sorted(self.nodes, key=keyfn)]
        self.assertEqual([0, 1, 2, 3, 4, 5, 6, 7], ids)

    def test_with_zone_zero(self):
        keyfn = utils.affinity_key_function("r4z0=1")
        ids = [n['id'] for n in sorted(self.nodes, key=keyfn)]
        self.assertEqual([6, 0, 1, 2, 3, 4, 5, 7], ids)

    def test_multiple(self):
        keyfn = utils.affinity_key_function("r1=100, r4=200, r3z1=1")
        ids = [n['id'] for n in sorted(self.nodes, key=keyfn)]
        self.assertEqual([4, 0, 1, 6, 7, 2, 3, 5], ids)

    def test_more_specific_after_less_specific(self):
        keyfn = utils.affinity_key_function("r2=100, r2z2=50")
        ids = [n['id'] for n in sorted(self.nodes, key=keyfn)]
        self.assertEqual([3, 2, 0, 1, 4, 5, 6, 7], ids)


class TestAffinityLocalityPredicate(unittest.TestCase):
    def setUp(self):
        self.nodes = [dict(id=0, region=1, zone=1),
                      dict(id=1, region=1, zone=2),
                      dict(id=2, region=2, zone=1),
                      dict(id=3, region=2, zone=2),
                      dict(id=4, region=3, zone=1),
                      dict(id=5, region=3, zone=2),
                      dict(id=6, region=4, zone=0),
                      dict(id=7, region=4, zone=1)]

    def test_empty(self):
        pred = utils.affinity_locality_predicate('')
        self.assertTrue(pred is None)

    def test_region(self):
        pred = utils.affinity_locality_predicate('r1')
        self.assertTrue(callable(pred))
        ids = [n['id'] for n in self.nodes if pred(n)]
        self.assertEqual([0, 1], ids)

    def test_zone(self):
        pred = utils.affinity_locality_predicate('r1z1')
        self.assertTrue(callable(pred))
        ids = [n['id'] for n in self.nodes if pred(n)]
        self.assertEqual([0], ids)

    def test_multiple(self):
        pred = utils.affinity_locality_predicate('r1, r3, r4z0')
        self.assertTrue(callable(pred))
        ids = [n['id'] for n in self.nodes if pred(n)]
        self.assertEqual([0, 1, 4, 5, 6], ids)

    def test_invalid(self):
        self.assertRaises(ValueError,
                          utils.affinity_locality_predicate, 'falafel')
        self.assertRaises(ValueError,
                          utils.affinity_locality_predicate, 'r8zQ')
        self.assertRaises(ValueError,
                          utils.affinity_locality_predicate, 'r2d2')
        self.assertRaises(ValueError,
                          utils.affinity_locality_predicate, 'r1z1=1')


class TestEventletRateLimiter(unittest.TestCase):
    def test_init(self):
        rl = utils.EventletRateLimiter(0.1)
        self.assertEqual(0.1, rl.max_rate)
        self.assertEqual(0.0, rl.running_time)
        self.assertEqual(5000, rl.rate_buffer_ms)

        rl = utils.EventletRateLimiter(
            0.2, rate_buffer=2, running_time=1234567.8)
        self.assertEqual(0.2, rl.max_rate)
        self.assertEqual(1234567.8, rl.running_time)
        self.assertEqual(2000, rl.rate_buffer_ms)

    def test_set_max_rate(self):
        rl = utils.EventletRateLimiter(0.1)
        self.assertEqual(0.1, rl.max_rate)
        self.assertEqual(10000, rl.time_per_incr)
        rl.set_max_rate(2)
        self.assertEqual(2, rl.max_rate)
        self.assertEqual(500, rl.time_per_incr)

    def test_set_rate_buffer(self):
        rl = utils.EventletRateLimiter(0.1)
        self.assertEqual(5000.0, rl.rate_buffer_ms)
        rl.set_rate_buffer(2.3)
        self.assertEqual(2300, rl.rate_buffer_ms)

    def test_non_blocking(self):
        rate_limiter = utils.EventletRateLimiter(0.1, rate_buffer=0)
        with patch('time.time',) as mock_time:
            with patch('eventlet.sleep') as mock_sleep:
                mock_time.return_value = 0
                self.assertTrue(rate_limiter.is_allowed())
                mock_sleep.assert_not_called()
                self.assertFalse(rate_limiter.is_allowed())
                mock_sleep.assert_not_called()

                mock_time.return_value = 9.99
                self.assertFalse(rate_limiter.is_allowed())
                mock_sleep.assert_not_called()
                mock_time.return_value = 10.0
                self.assertTrue(rate_limiter.is_allowed())
                mock_sleep.assert_not_called()
                self.assertFalse(rate_limiter.is_allowed())
                mock_sleep.assert_not_called()

        rate_limiter = utils.EventletRateLimiter(0.1, rate_buffer=20)
        with patch('time.time',) as mock_time:
            with patch('eventlet.sleep') as mock_sleep:
                mock_time.return_value = 20.0
                self.assertTrue(rate_limiter.is_allowed())
                mock_sleep.assert_not_called()
                self.assertTrue(rate_limiter.is_allowed())
                mock_sleep.assert_not_called()
                self.assertTrue(rate_limiter.is_allowed())
                mock_sleep.assert_not_called()
                self.assertFalse(rate_limiter.is_allowed())
                mock_sleep.assert_not_called()

    def test_non_blocking_max_rate_adjusted(self):
        rate_limiter = utils.EventletRateLimiter(0.1, rate_buffer=0)
        with patch('time.time',) as mock_time:
            with patch('eventlet.sleep') as mock_sleep:
                mock_time.return_value = 0
                self.assertTrue(rate_limiter.is_allowed())
                self.assertFalse(rate_limiter.is_allowed())
                mock_time.return_value = 9.99
                self.assertFalse(rate_limiter.is_allowed())
                mock_time.return_value = 10.0
                self.assertTrue(rate_limiter.is_allowed())
                self.assertFalse(rate_limiter.is_allowed())
                # increase max_rate...but the new max_rate won't have impact
                # until the running time is next incremented, i.e. when
                # a call to is_allowed() next returns True
                rate_limiter.set_max_rate(0.2)
                self.assertFalse(rate_limiter.is_allowed())
                mock_time.return_value = 19.99
                self.assertFalse(rate_limiter.is_allowed())
                mock_time.return_value = 20.0
                self.assertTrue(rate_limiter.is_allowed())
                # now we can go faster...
                self.assertFalse(rate_limiter.is_allowed())
                mock_time.return_value = 24.99
                self.assertFalse(rate_limiter.is_allowed())
                mock_time.return_value = 25.0
                self.assertTrue(rate_limiter.is_allowed())
                self.assertFalse(rate_limiter.is_allowed())

        mock_sleep.assert_not_called()

    def _do_test(self, max_rate, running_time, start_time, rate_buffer,
                 burst_after_idle=False, incr_by=1.0):
        rate_limiter = utils.EventletRateLimiter(
            max_rate,
            running_time=1000 * running_time,  # msecs
            rate_buffer=rate_buffer,
            burst_after_idle=burst_after_idle)
        grant_times = []
        current_time = [start_time]

        def mock_time():
            return current_time[0]

        def mock_sleep(duration):
            current_time[0] += duration

        with patch('time.time', mock_time):
            with patch('eventlet.sleep', mock_sleep):
                for i in range(5):
                    rate_limiter.wait(incr_by=incr_by)
                    grant_times.append(current_time[0])
        return [round(t, 6) for t in grant_times]

    def test_ratelimit(self):
        grant_times = self._do_test(1, 0, 1, 0)
        self.assertEqual([1, 2, 3, 4, 5], grant_times)

        grant_times = self._do_test(10, 0, 1, 0)
        self.assertEqual([1, 1.1, 1.2, 1.3, 1.4], grant_times)

        grant_times = self._do_test(.1, 0, 1, 0)
        self.assertEqual([1, 11, 21, 31, 41], grant_times)

        grant_times = self._do_test(.1, 11, 1, 0)
        self.assertEqual([11, 21, 31, 41, 51], grant_times)

    def test_incr_by(self):
        grant_times = self._do_test(1, 0, 1, 0, incr_by=2.5)
        self.assertEqual([1, 3.5, 6, 8.5, 11], grant_times)

    def test_burst(self):
        grant_times = self._do_test(1, 1, 4, 0)
        self.assertEqual([4, 5, 6, 7, 8], grant_times)

        grant_times = self._do_test(1, 1, 4, 1)
        self.assertEqual([4, 5, 6, 7, 8], grant_times)

        grant_times = self._do_test(1, 1, 4, 2)
        self.assertEqual([4, 5, 6, 7, 8], grant_times)

        grant_times = self._do_test(1, 1, 4, 3)
        self.assertEqual([4, 4, 4, 4, 5], grant_times)

        grant_times = self._do_test(1, 1, 4, 4)
        self.assertEqual([4, 4, 4, 4, 5], grant_times)

        grant_times = self._do_test(1, 1, 3, 3)
        self.assertEqual([3, 3, 3, 4, 5], grant_times)

        grant_times = self._do_test(1, 0, 2, 3)
        self.assertEqual([2, 2, 2, 3, 4], grant_times)

        grant_times = self._do_test(1, 1, 3, 3)
        self.assertEqual([3, 3, 3, 4, 5], grant_times)

        grant_times = self._do_test(1, 0, 3, 3)
        self.assertEqual([3, 3, 3, 3, 4], grant_times)

        grant_times = self._do_test(1, 1, 3, 3)
        self.assertEqual([3, 3, 3, 4, 5], grant_times)

        grant_times = self._do_test(1, 0, 4, 3)
        self.assertEqual([4, 5, 6, 7, 8], grant_times)

    def test_burst_after_idle(self):
        grant_times = self._do_test(1, 1, 4, 1, burst_after_idle=True)
        self.assertEqual([4, 4, 5, 6, 7], grant_times)

        grant_times = self._do_test(1, 1, 4, 2, burst_after_idle=True)
        self.assertEqual([4, 4, 4, 5, 6], grant_times)

        grant_times = self._do_test(1, 0, 4, 3, burst_after_idle=True)
        self.assertEqual([4, 4, 4, 4, 5], grant_times)

        # running_time = start_time prevents burst on start-up
        grant_times = self._do_test(1, 4, 4, 3, burst_after_idle=True)
        self.assertEqual([4, 5, 6, 7, 8], grant_times)


class TestRateLimitedIterator(unittest.TestCase):

    def run_under_pseudo_time(
            self, func, *args, **kwargs):
        curr_time = [42.0]

        def my_time():
            curr_time[0] += 0.001
            return curr_time[0]

        def my_sleep(duration):
            curr_time[0] += 0.001
            curr_time[0] += duration

        with patch('time.time', my_time), \
                patch('eventlet.sleep', my_sleep):
            return func(*args, **kwargs)

    def test_rate_limiting(self):

        def testfunc():
            limited_iterator = utils.RateLimitedIterator(range(9999), 100)
            got = []
            started_at = time.time()
            try:
                while time.time() - started_at < 0.1:
                    got.append(next(limited_iterator))
            except StopIteration:
                pass
            return got

        got = self.run_under_pseudo_time(testfunc)
        # it's 11, not 10, because ratelimiting doesn't apply to the very
        # first element.
        self.assertEqual(len(got), 11)

    def test_rate_limiting_sometimes(self):

        def testfunc():
            limited_iterator = utils.RateLimitedIterator(
                range(9999), 100,
                ratelimit_if=lambda item: item % 23 != 0)
            got = []
            started_at = time.time()
            try:
                while time.time() - started_at < 0.5:
                    got.append(next(limited_iterator))
            except StopIteration:
                pass
            return got

        got = self.run_under_pseudo_time(testfunc)
        # we'd get 51 without the ratelimit_if, but because 0, 23 and 46
        # weren't subject to ratelimiting, we get 54 instead
        self.assertEqual(len(got), 54)

    def test_limit_after(self):

        def testfunc():
            limited_iterator = utils.RateLimitedIterator(
                range(9999), 100, limit_after=5)
            got = []
            started_at = time.time()
            try:
                while time.time() - started_at < 0.1:
                    got.append(next(limited_iterator))
            except StopIteration:
                pass
            return got

        got = self.run_under_pseudo_time(testfunc)
        # it's 16, not 15, because ratelimiting doesn't apply to the very
        # first element.
        self.assertEqual(len(got), 16)


class TestGreenthreadSafeIterator(unittest.TestCase):

    def increment(self, iterable):
        plus_ones = []
        for n in iterable:
            plus_ones.append(n + 1)
        return plus_ones

    def test_setup_works(self):
        # it should work without concurrent access
        self.assertEqual([0, 1, 2, 3], list(UnsafeXrange(4)))

        iterable = UnsafeXrange(10)
        pile = eventlet.GreenPile(2)
        for _ in range(2):
            pile.spawn(self.increment, iterable)

        sorted([resp for resp in pile])
        self.assertTrue(
            iterable.concurrent_call, 'test setup is insufficiently crazy')

    def test_access_is_serialized(self):
        pile = eventlet.GreenPile(2)
        unsafe_iterable = UnsafeXrange(10)
        iterable = utils.GreenthreadSafeIterator(unsafe_iterable)
        for _ in range(2):
            pile.spawn(self.increment, iterable)
        response = sorted(sum([resp for resp in pile], []))
        self.assertEqual(list(range(1, 11)), response)
        self.assertTrue(
            not unsafe_iterable.concurrent_call, 'concurrent call occurred')


class TestStatsdLoggingDelegation(unittest.TestCase):

    def setUp(self):
        self.sock = socket.socket(socket.AF_INET, socket.SOCK_DGRAM)
        self.sock.bind(('localhost', 0))
        self.port = self.sock.getsockname()[1]
        self.queue = Queue()
        self.reader_thread = threading.Thread(target=self.statsd_reader)
        self.reader_thread.daemon = True
        self.reader_thread.start()

    def tearDown(self):
        # The "no-op when disabled" test doesn't set up a real logger, so
        # create one here so we can tell the reader thread to stop.
        if not getattr(self, 'logger', None):
            self.logger = utils.get_logger({
                'log_statsd_host': 'localhost',
                'log_statsd_port': str(self.port),
            }, 'some-name')
        self.logger.increment('STOP')
        self.reader_thread.join(timeout=4)
        self.sock.close()
        del self.logger

    def statsd_reader(self):
        while True:
            try:
                payload = self.sock.recv(4096)
                if payload and b'STOP' in payload:
                    return 42
                self.queue.put(payload)
            except Exception as e:
                sys.stderr.write('statsd_reader thread: %r' % (e,))
                break

    def _send_and_get(self, sender_fn, *args, **kwargs):
        """
        Because the client library may not actually send a packet with
        sample_rate < 1, we keep trying until we get one through.
        """
        got = None
        while not got:
            sender_fn(*args, **kwargs)
            try:
                got = self.queue.get(timeout=0.5)
            except Empty:
                pass
        return got

    def assertStat(self, expected, sender_fn, *args, **kwargs):
        got = self._send_and_get(sender_fn, *args, **kwargs)
        if six.PY3:
            got = got.decode('utf-8')
        return self.assertEqual(expected, got)

    def assertStatMatches(self, expected_regexp, sender_fn, *args, **kwargs):
        got = self._send_and_get(sender_fn, *args, **kwargs)
        if six.PY3:
            got = got.decode('utf-8')
        return self.assertTrue(re.search(expected_regexp, got),
                               [got, expected_regexp])

    def test_methods_are_no_ops_when_not_enabled(self):
        logger = utils.get_logger({
            # No "log_statsd_host" means "disabled"
            'log_statsd_port': str(self.port),
        }, 'some-name')
        # Delegate methods are no-ops
        self.assertIsNone(logger.update_stats('foo', 88))
        self.assertIsNone(logger.update_stats('foo', 88, 0.57))
        self.assertIsNone(logger.update_stats('foo', 88,
                                              sample_rate=0.61))
        self.assertIsNone(logger.increment('foo'))
        self.assertIsNone(logger.increment('foo', 0.57))
        self.assertIsNone(logger.increment('foo', sample_rate=0.61))
        self.assertIsNone(logger.decrement('foo'))
        self.assertIsNone(logger.decrement('foo', 0.57))
        self.assertIsNone(logger.decrement('foo', sample_rate=0.61))
        self.assertIsNone(logger.timing('foo', 88.048))
        self.assertIsNone(logger.timing('foo', 88.57, 0.34))
        self.assertIsNone(logger.timing('foo', 88.998, sample_rate=0.82))
        self.assertIsNone(logger.timing_since('foo', 8938))
        self.assertIsNone(logger.timing_since('foo', 8948, 0.57))
        self.assertIsNone(logger.timing_since('foo', 849398,
                                              sample_rate=0.61))
        # Now, the queue should be empty (no UDP packets sent)
        self.assertRaises(Empty, self.queue.get_nowait)

    def test_delegate_methods_with_no_default_sample_rate(self):
        self.logger = utils.get_logger({
            'log_statsd_host': 'localhost',
            'log_statsd_port': str(self.port),
        }, 'some-name')
        self.assertStat('some-name.some.counter:1|c', self.logger.increment,
                        'some.counter')
        self.assertStat('some-name.some.counter:-1|c', self.logger.decrement,
                        'some.counter')
        self.assertStat('some-name.some.operation:4900.0|ms',
                        self.logger.timing, 'some.operation', 4.9 * 1000)
        self.assertStatMatches(r'some-name\.another\.operation:\d+\.\d+\|ms',
                               self.logger.timing_since, 'another.operation',
                               time.time())
        self.assertStat('some-name.another.counter:42|c',
                        self.logger.update_stats, 'another.counter', 42)

        # Each call can override the sample_rate (also, bonus prefix test)
        with warnings.catch_warnings():
            warnings.filterwarnings(
                'ignore', r'set_statsd_prefix\(\) is deprecated')
            self.logger.set_statsd_prefix('pfx')
        self.assertStat('pfx.some.counter:1|c|@0.972', self.logger.increment,
                        'some.counter', sample_rate=0.972)
        self.assertStat('pfx.some.counter:-1|c|@0.972', self.logger.decrement,
                        'some.counter', sample_rate=0.972)
        self.assertStat('pfx.some.operation:4900.0|ms|@0.972',
                        self.logger.timing, 'some.operation', 4.9 * 1000,
                        sample_rate=0.972)
        self.assertStat(
            'pfx.some.hi-res.operation:3141.5927|ms|@0.367879441171',
            self.logger.timing, 'some.hi-res.operation',
            3.141592653589793 * 1000, sample_rate=0.367879441171)
        self.assertStatMatches(r'pfx\.another\.op:\d+\.\d+\|ms|@0.972',
                               self.logger.timing_since, 'another.op',
                               time.time(), sample_rate=0.972)
        # Timestamp objects work too
        self.assertStatMatches(r'pfx\.another\.op:\d+\.\d+\|ms|@0.972',
                               self.logger.timing_since, 'another.op',
                               utils.Timestamp.now(), sample_rate=0.972)
        self.assertStat('pfx.another.counter:3|c|@0.972',
                        self.logger.update_stats, 'another.counter', 3,
                        sample_rate=0.972)

        # Can override sample_rate with non-keyword arg
        with warnings.catch_warnings():
            warnings.filterwarnings(
                'ignore', r'set_statsd_prefix\(\) is deprecated')
            self.logger.set_statsd_prefix('')
        self.assertStat('some.counter:1|c|@0.939', self.logger.increment,
                        'some.counter', 0.939)
        self.assertStat('some.counter:-1|c|@0.939', self.logger.decrement,
                        'some.counter', 0.939)
        self.assertStat('some.operation:4900.0|ms|@0.939',
                        self.logger.timing, 'some.operation',
                        4.9 * 1000, 0.939)
        self.assertStatMatches(r'another\.op:\d+\.\d+\|ms|@0.939',
                               self.logger.timing_since, 'another.op',
                               time.time(), 0.939)
        self.assertStat('another.counter:3|c|@0.939',
                        self.logger.update_stats, 'another.counter', 3, 0.939)

    def test_delegate_methods_with_default_sample_rate(self):
        self.logger = utils.get_logger({
            'log_statsd_host': 'localhost',
            'log_statsd_port': str(self.port),
            'log_statsd_default_sample_rate': '0.93',
        }, 'pfx')
        self.assertStat('pfx.some.counter:1|c|@0.93', self.logger.increment,
                        'some.counter')
        self.assertStat('pfx.some.counter:-1|c|@0.93', self.logger.decrement,
                        'some.counter')
        self.assertStat('pfx.some.operation:4760.0|ms|@0.93',
                        self.logger.timing, 'some.operation', 4.76 * 1000)
        self.assertStatMatches(r'pfx\.another\.op:\d+\.\d+\|ms|@0.93',
                               self.logger.timing_since, 'another.op',
                               time.time())
        self.assertStat('pfx.another.counter:3|c|@0.93',
                        self.logger.update_stats, 'another.counter', 3)

        # Each call can override the sample_rate
        self.assertStat('pfx.some.counter:1|c|@0.9912', self.logger.increment,
                        'some.counter', sample_rate=0.9912)
        self.assertStat('pfx.some.counter:-1|c|@0.9912', self.logger.decrement,
                        'some.counter', sample_rate=0.9912)
        self.assertStat('pfx.some.operation:4900.0|ms|@0.9912',
                        self.logger.timing, 'some.operation', 4.9 * 1000,
                        sample_rate=0.9912)
        self.assertStatMatches(r'pfx\.another\.op:\d+\.\d+\|ms|@0.9912',
                               self.logger.timing_since, 'another.op',
                               time.time(), sample_rate=0.9912)
        # Timestamp objects work too
        self.assertStatMatches(r'pfx\.another\.op:\d+\.\d+\|ms|@0.9912',
                               self.logger.timing_since, 'another.op',
                               utils.Timestamp.now(), sample_rate=0.9912)
        self.assertStat('pfx.another.counter:3|c|@0.9912',
                        self.logger.update_stats, 'another.counter', 3,
                        sample_rate=0.9912)

        # Can override sample_rate with non-keyword arg
        with warnings.catch_warnings():
            warnings.filterwarnings(
                'ignore', r'set_statsd_prefix\(\) is deprecated')
            self.logger.set_statsd_prefix('')
        self.assertStat('some.counter:1|c|@0.987654', self.logger.increment,
                        'some.counter', 0.987654)
        self.assertStat('some.counter:-1|c|@0.987654', self.logger.decrement,
                        'some.counter', 0.987654)
        self.assertStat('some.operation:4900.0|ms|@0.987654',
                        self.logger.timing, 'some.operation',
                        4.9 * 1000, 0.987654)
        self.assertStatMatches(r'another\.op:\d+\.\d+\|ms|@0.987654',
                               self.logger.timing_since, 'another.op',
                               time.time(), 0.987654)
        self.assertStat('another.counter:3|c|@0.987654',
                        self.logger.update_stats, 'another.counter',
                        3, 0.987654)

    def test_delegate_methods_with_metric_prefix(self):
        self.logger = utils.get_logger({
            'log_statsd_host': 'localhost',
            'log_statsd_port': str(self.port),
            'log_statsd_metric_prefix': 'alpha.beta',
        }, 'pfx')
        self.assertStat('alpha.beta.pfx.some.counter:1|c',
                        self.logger.increment, 'some.counter')
        self.assertStat('alpha.beta.pfx.some.counter:-1|c',
                        self.logger.decrement, 'some.counter')
        self.assertStat('alpha.beta.pfx.some.operation:4760.0|ms',
                        self.logger.timing, 'some.operation', 4.76 * 1000)
        self.assertStatMatches(
            r'alpha\.beta\.pfx\.another\.op:\d+\.\d+\|ms',
            self.logger.timing_since, 'another.op', time.time())
        # Timestamp objects work too
        self.assertStatMatches(
            r'alpha\.beta\.pfx\.another\.op:\d+\.\d+\|ms',
            self.logger.timing_since, 'another.op', utils.Timestamp.now())
        self.assertStat('alpha.beta.pfx.another.counter:3|c',
                        self.logger.update_stats, 'another.counter', 3)

        with warnings.catch_warnings():
            warnings.filterwarnings(
                'ignore', r'set_statsd_prefix\(\) is deprecated')
            self.logger.set_statsd_prefix('')
        self.assertStat('alpha.beta.some.counter:1|c|@0.9912',
                        self.logger.increment, 'some.counter',
                        sample_rate=0.9912)
        self.assertStat('alpha.beta.some.counter:-1|c|@0.9912',
                        self.logger.decrement, 'some.counter', 0.9912)
        self.assertStat('alpha.beta.some.operation:4900.0|ms|@0.9912',
                        self.logger.timing, 'some.operation', 4.9 * 1000,
                        sample_rate=0.9912)
        self.assertStatMatches(
            r'alpha\.beta\.another\.op:\d+\.\d+\|ms|@0.9912',
            self.logger.timing_since, 'another.op',
            time.time(), sample_rate=0.9912)
        # Timestamp objects work too
        self.assertStatMatches(
            r'alpha\.beta\.another\.op:\d+\.\d+\|ms|@0.9912',
            self.logger.timing_since, 'another.op',
            utils.Timestamp.now(), sample_rate=0.9912)
        self.assertStat('alpha.beta.another.counter:3|c|@0.9912',
                        self.logger.update_stats, 'another.counter', 3,
                        sample_rate=0.9912)

    @reset_logger_state
    def test_thread_locals(self):
        logger = utils.get_logger(None)
        # test the setter
        logger.thread_locals = ('id', 'ip')
        self.assertEqual(logger.thread_locals, ('id', 'ip'))
        # reset
        logger.thread_locals = (None, None)
        self.assertEqual(logger.thread_locals, (None, None))
        logger.txn_id = '1234'
        logger.client_ip = '1.2.3.4'
        self.assertEqual(logger.thread_locals, ('1234', '1.2.3.4'))
        logger.txn_id = '5678'
        logger.client_ip = '5.6.7.8'
        self.assertEqual(logger.thread_locals, ('5678', '5.6.7.8'))

    def test_no_fdatasync(self):
        called = []

        class NoFdatasync(object):
            pass

        def fsync(fd):
            called.append(fd)

        with patch('swift.common.utils.os', NoFdatasync()):
            with patch('swift.common.utils.fsync', fsync):
                utils.fdatasync(12345)
                self.assertEqual(called, [12345])

    def test_yes_fdatasync(self):
        called = []

        class YesFdatasync(object):

            def fdatasync(self, fd):
                called.append(fd)

        with patch('swift.common.utils.os', YesFdatasync()):
            utils.fdatasync(12345)
            self.assertEqual(called, [12345])

    def test_fsync_bad_fullsync(self):

        class FCNTL(object):

            F_FULLSYNC = 123

            def fcntl(self, fd, op):
                raise IOError(18)

        with patch('swift.common.utils.fcntl', FCNTL()):
            self.assertRaises(OSError, lambda: utils.fsync(12345))

    def test_fsync_f_fullsync(self):
        called = []

        class FCNTL(object):

            F_FULLSYNC = 123

            def fcntl(self, fd, op):
                called[:] = [fd, op]
                return 0

        with patch('swift.common.utils.fcntl', FCNTL()):
            utils.fsync(12345)
            self.assertEqual(called, [12345, 123])

    def test_fsync_no_fullsync(self):
        called = []

        class FCNTL(object):
            pass

        def fsync(fd):
            called.append(fd)

        with patch('swift.common.utils.fcntl', FCNTL()):
            with patch('os.fsync', fsync):
                utils.fsync(12345)
                self.assertEqual(called, [12345])


class TestSwiftLoggerAdapter(unittest.TestCase):
    @reset_logger_state
    def test_thread_locals(self):
        logger = utils.get_logger({}, 'foo')
        adapter1 = utils.SwiftLoggerAdapter(logger, {})
        adapter2 = utils.SwiftLoggerAdapter(logger, {})
        locals1 = ('tx_123', '1.2.3.4')
        adapter1.thread_locals = locals1
        self.assertEqual(adapter1.thread_locals, locals1)
        self.assertEqual(adapter2.thread_locals, locals1)
        self.assertEqual(logger.thread_locals, locals1)

        locals2 = ('tx_456', '1.2.3.456')
        logger.thread_locals = locals2
        self.assertEqual(adapter1.thread_locals, locals2)
        self.assertEqual(adapter2.thread_locals, locals2)
        self.assertEqual(logger.thread_locals, locals2)
        logger.thread_locals = (None, None)

    def test_exception(self):
        # verify that the adapter routes exception calls to utils.LogAdapter
        # for special case handling
        logger = utils.get_logger({})
        adapter = utils.SwiftLoggerAdapter(logger, {})
        try:
            raise OSError(errno.ECONNREFUSED, 'oserror')
        except OSError:
            with mock.patch('logging.LoggerAdapter.error') as mocked:
                adapter.exception('Caught')
        mocked.assert_called_with('Caught: Connection refused')


class TestAuditLocationGenerator(unittest.TestCase):

    def test_drive_tree_access(self):
        orig_listdir = utils.listdir

        def _mock_utils_listdir(path):
            if 'bad_part' in path:
                raise OSError(errno.EACCES)
            elif 'bad_suffix' in path:
                raise OSError(errno.EACCES)
            elif 'bad_hash' in path:
                raise OSError(errno.EACCES)
            else:
                return orig_listdir(path)

        # Check Raise on Bad partition
        tmpdir = mkdtemp()
        data = os.path.join(tmpdir, "drive", "data")
        os.makedirs(data)
        obj_path = os.path.join(data, "bad_part")
        with open(obj_path, "w"):
            pass
        part1 = os.path.join(data, "partition1")
        os.makedirs(part1)
        part2 = os.path.join(data, "partition2")
        os.makedirs(part2)
        with patch('swift.common.utils.listdir', _mock_utils_listdir):
            audit = lambda: list(utils.audit_location_generator(
                tmpdir, "data", mount_check=False))
            self.assertRaises(OSError, audit)
        rmtree(tmpdir)

        # Check Raise on Bad Suffix
        tmpdir = mkdtemp()
        data = os.path.join(tmpdir, "drive", "data")
        os.makedirs(data)
        part1 = os.path.join(data, "partition1")
        os.makedirs(part1)
        part2 = os.path.join(data, "partition2")
        os.makedirs(part2)
        obj_path = os.path.join(part1, "bad_suffix")
        with open(obj_path, 'w'):
            pass
        suffix = os.path.join(part2, "suffix")
        os.makedirs(suffix)
        with patch('swift.common.utils.listdir', _mock_utils_listdir):
            audit = lambda: list(utils.audit_location_generator(
                tmpdir, "data", mount_check=False))
            self.assertRaises(OSError, audit)
        rmtree(tmpdir)

        # Check Raise on Bad Hash
        tmpdir = mkdtemp()
        data = os.path.join(tmpdir, "drive", "data")
        os.makedirs(data)
        part1 = os.path.join(data, "partition1")
        os.makedirs(part1)
        suffix = os.path.join(part1, "suffix")
        os.makedirs(suffix)
        hash1 = os.path.join(suffix, "hash1")
        os.makedirs(hash1)
        obj_path = os.path.join(suffix, "bad_hash")
        with open(obj_path, 'w'):
            pass
        with patch('swift.common.utils.listdir', _mock_utils_listdir):
            audit = lambda: list(utils.audit_location_generator(
                tmpdir, "data", mount_check=False))
            self.assertRaises(OSError, audit)
        rmtree(tmpdir)

    def test_non_dir_drive(self):
        with temptree([]) as tmpdir:
            logger = debug_logger()
            data = os.path.join(tmpdir, "drive", "data")
            os.makedirs(data)
            # Create a file, that represents a non-dir drive
            open(os.path.join(tmpdir, 'asdf'), 'w')
            locations = utils.audit_location_generator(
                tmpdir, "data", mount_check=False, logger=logger
            )
            self.assertEqual(list(locations), [])
            self.assertEqual(1, len(logger.get_lines_for_level('warning')))
            # Test without the logger
            locations = utils.audit_location_generator(
                tmpdir, "data", mount_check=False
            )
            self.assertEqual(list(locations), [])

    def test_mount_check_drive(self):
        with temptree([]) as tmpdir:
            logger = debug_logger()
            data = os.path.join(tmpdir, "drive", "data")
            os.makedirs(data)
            # Create a file, that represents a non-dir drive
            open(os.path.join(tmpdir, 'asdf'), 'w')
            locations = utils.audit_location_generator(
                tmpdir, "data", mount_check=True, logger=logger
            )
            self.assertEqual(list(locations), [])
            self.assertEqual(2, len(logger.get_lines_for_level('warning')))

            # Test without the logger
            locations = utils.audit_location_generator(
                tmpdir, "data", mount_check=True
            )
            self.assertEqual(list(locations), [])

    def test_non_dir_contents(self):
        with temptree([]) as tmpdir:
            logger = debug_logger()
            data = os.path.join(tmpdir, "drive", "data")
            os.makedirs(data)
            with open(os.path.join(data, "partition1"), "w"):
                pass
            partition = os.path.join(data, "partition2")
            os.makedirs(partition)
            with open(os.path.join(partition, "suffix1"), "w"):
                pass
            suffix = os.path.join(partition, "suffix2")
            os.makedirs(suffix)
            with open(os.path.join(suffix, "hash1"), "w"):
                pass
            locations = utils.audit_location_generator(
                tmpdir, "data", mount_check=False, logger=logger
            )
            self.assertEqual(list(locations), [])

    def test_find_objects(self):
        with temptree([]) as tmpdir:
            expected_objs = list()
            expected_dirs = list()
            logger = debug_logger()
            data = os.path.join(tmpdir, "drive", "data")
            os.makedirs(data)
            # Create a file, that represents a non-dir drive
            open(os.path.join(tmpdir, 'asdf'), 'w')
            partition = os.path.join(data, "partition1")
            os.makedirs(partition)
            suffix = os.path.join(partition, "suffix")
            os.makedirs(suffix)
            hash_path = os.path.join(suffix, "hash")
            os.makedirs(hash_path)
            expected_dirs.append((hash_path, 'drive', 'partition1'))
            obj_path = os.path.join(hash_path, "obj1.db")
            with open(obj_path, "w"):
                pass
            expected_objs.append((obj_path, 'drive', 'partition1'))
            partition = os.path.join(data, "partition2")
            os.makedirs(partition)
            suffix = os.path.join(partition, "suffix2")
            os.makedirs(suffix)
            hash_path = os.path.join(suffix, "hash2")
            os.makedirs(hash_path)
            expected_dirs.append((hash_path, 'drive', 'partition2'))
            obj_path = os.path.join(hash_path, "obj2.db")
            with open(obj_path, "w"):
                pass
            expected_objs.append((obj_path, 'drive', 'partition2'))
            locations = utils.audit_location_generator(
                tmpdir, "data", mount_check=False, logger=logger
            )
            got_objs = list(locations)
            self.assertEqual(len(got_objs), len(expected_objs))
            self.assertEqual(sorted(got_objs), sorted(expected_objs))
            self.assertEqual(1, len(logger.get_lines_for_level('warning')))

            # check yield_hash_dirs option
            locations = utils.audit_location_generator(
                tmpdir, "data", mount_check=False, logger=logger,
                yield_hash_dirs=True,
            )
            got_dirs = list(locations)
            self.assertEqual(sorted(got_dirs), sorted(expected_dirs))

    def test_ignore_metadata(self):
        with temptree([]) as tmpdir:
            logger = debug_logger()
            data = os.path.join(tmpdir, "drive", "data")
            os.makedirs(data)
            partition = os.path.join(data, "partition2")
            os.makedirs(partition)
            suffix = os.path.join(partition, "suffix2")
            os.makedirs(suffix)
            hash_path = os.path.join(suffix, "hash2")
            os.makedirs(hash_path)
            obj_path = os.path.join(hash_path, "obj1.dat")
            with open(obj_path, "w"):
                pass
            meta_path = os.path.join(hash_path, "obj1.meta")
            with open(meta_path, "w"):
                pass
            locations = utils.audit_location_generator(
                tmpdir, "data", ".dat", mount_check=False, logger=logger
            )
            self.assertEqual(list(locations),
                             [(obj_path, "drive", "partition2")])

    def test_hooks(self):
        with temptree([]) as tmpdir:
            logger = debug_logger()
            data = os.path.join(tmpdir, "drive", "data")
            os.makedirs(data)
            partition = os.path.join(data, "partition1")
            os.makedirs(partition)
            suffix = os.path.join(partition, "suffix1")
            os.makedirs(suffix)
            hash_path = os.path.join(suffix, "hash1")
            os.makedirs(hash_path)
            obj_path = os.path.join(hash_path, "obj1.dat")
            with open(obj_path, "w"):
                pass
            meta_path = os.path.join(hash_path, "obj1.meta")
            with open(meta_path, "w"):
                pass
            hook_pre_device = MagicMock()
            hook_post_device = MagicMock()
            hook_pre_partition = MagicMock()
            hook_post_partition = MagicMock()
            hook_pre_suffix = MagicMock()
            hook_post_suffix = MagicMock()
            hook_pre_hash = MagicMock()
            hook_post_hash = MagicMock()
            locations = utils.audit_location_generator(
                tmpdir, "data", ".dat", mount_check=False, logger=logger,
                hook_pre_device=hook_pre_device,
                hook_post_device=hook_post_device,
                hook_pre_partition=hook_pre_partition,
                hook_post_partition=hook_post_partition,
                hook_pre_suffix=hook_pre_suffix,
                hook_post_suffix=hook_post_suffix,
                hook_pre_hash=hook_pre_hash,
                hook_post_hash=hook_post_hash
            )
            list(locations)
            hook_pre_device.assert_called_once_with(os.path.join(tmpdir,
                                                                 "drive"))
            hook_post_device.assert_called_once_with(os.path.join(tmpdir,
                                                                  "drive"))
            hook_pre_partition.assert_called_once_with(partition)
            hook_post_partition.assert_called_once_with(partition)
            hook_pre_suffix.assert_called_once_with(suffix)
            hook_post_suffix.assert_called_once_with(suffix)
            hook_pre_hash.assert_called_once_with(hash_path)
            hook_post_hash.assert_called_once_with(hash_path)

    def test_filters(self):
        with temptree([]) as tmpdir:
            logger = debug_logger()
            data = os.path.join(tmpdir, "drive", "data")
            os.makedirs(data)
            partition = os.path.join(data, "partition1")
            os.makedirs(partition)
            suffix = os.path.join(partition, "suffix1")
            os.makedirs(suffix)
            hash_path = os.path.join(suffix, "hash1")
            os.makedirs(hash_path)
            obj_path = os.path.join(hash_path, "obj1.dat")
            with open(obj_path, "w"):
                pass
            meta_path = os.path.join(hash_path, "obj1.meta")
            with open(meta_path, "w"):
                pass

            def audit_location_generator(**kwargs):
                return utils.audit_location_generator(
                    tmpdir, "data", ".dat", mount_check=False, logger=logger,
                    **kwargs)

            # Return the list of devices

            with patch('os.listdir', side_effect=os.listdir) as m_listdir:
                # devices_filter
                m_listdir.reset_mock()
                devices_filter = MagicMock(return_value=["drive"])
                list(audit_location_generator(devices_filter=devices_filter))
                devices_filter.assert_called_once_with(tmpdir, ["drive"])
                self.assertIn(((data,),), m_listdir.call_args_list)

                m_listdir.reset_mock()
                devices_filter = MagicMock(return_value=[])
                list(audit_location_generator(devices_filter=devices_filter))
                devices_filter.assert_called_once_with(tmpdir, ["drive"])
                self.assertNotIn(((data,),), m_listdir.call_args_list)

                # partitions_filter
                m_listdir.reset_mock()
                partitions_filter = MagicMock(return_value=["partition1"])
                list(audit_location_generator(
                    partitions_filter=partitions_filter))
                partitions_filter.assert_called_once_with(data,
                                                          ["partition1"])
                self.assertIn(((partition,),), m_listdir.call_args_list)

                m_listdir.reset_mock()
                partitions_filter = MagicMock(return_value=[])
                list(audit_location_generator(
                    partitions_filter=partitions_filter))
                partitions_filter.assert_called_once_with(data,
                                                          ["partition1"])
                self.assertNotIn(((partition,),), m_listdir.call_args_list)

                # suffixes_filter
                m_listdir.reset_mock()
                suffixes_filter = MagicMock(return_value=["suffix1"])
                list(audit_location_generator(suffixes_filter=suffixes_filter))
                suffixes_filter.assert_called_once_with(partition, ["suffix1"])
                self.assertIn(((suffix,),), m_listdir.call_args_list)

                m_listdir.reset_mock()
                suffixes_filter = MagicMock(return_value=[])
                list(audit_location_generator(suffixes_filter=suffixes_filter))
                suffixes_filter.assert_called_once_with(partition, ["suffix1"])
                self.assertNotIn(((suffix,),), m_listdir.call_args_list)

                # hashes_filter
                m_listdir.reset_mock()
                hashes_filter = MagicMock(return_value=["hash1"])
                list(audit_location_generator(hashes_filter=hashes_filter))
                hashes_filter.assert_called_once_with(suffix, ["hash1"])
                self.assertIn(((hash_path,),), m_listdir.call_args_list)

                m_listdir.reset_mock()
                hashes_filter = MagicMock(return_value=[])
                list(audit_location_generator(hashes_filter=hashes_filter))
                hashes_filter.assert_called_once_with(suffix, ["hash1"])
                self.assertNotIn(((hash_path,),), m_listdir.call_args_list)

    @with_tempdir
    def test_error_counter(self, tmpdir):
        def assert_no_errors(devices, mount_check=False):
            logger = debug_logger()
            error_counter = {}
            locations = utils.audit_location_generator(
                devices, "data", mount_check=mount_check, logger=logger,
                error_counter=error_counter
            )
            self.assertEqual([], list(locations))
            self.assertEqual([], logger.get_lines_for_level('warning'))
            self.assertEqual([], logger.get_lines_for_level('error'))
            self.assertEqual({}, error_counter)

        # no devices, no problem
        devices = os.path.join(tmpdir, 'devices1')
        os.makedirs(devices)
        assert_no_errors(devices)

        # empty dir under devices/
        devices = os.path.join(tmpdir, 'devices2')
        os.makedirs(devices)
        dev_dir = os.path.join(devices, 'device_is_empty_dir')
        os.makedirs(dev_dir)

        def assert_listdir_error(devices, expected):
            logger = debug_logger()
            error_counter = {}
            locations = utils.audit_location_generator(
                devices, "data", mount_check=False, logger=logger,
                error_counter=error_counter
            )
            self.assertEqual([], list(locations))
            self.assertEqual(1, len(logger.get_lines_for_level('warning')))
            self.assertEqual({'unlistable_partitions': expected},
                             error_counter)

        # file under devices/
        devices = os.path.join(tmpdir, 'devices3')
        os.makedirs(devices)
        with open(os.path.join(devices, 'device_is_file'), 'w'):
            pass
        listdir_error_data_dir = os.path.join(devices, 'device_is_file',
                                              'data')
        assert_listdir_error(devices, [listdir_error_data_dir])

        # dir under devices/
        devices = os.path.join(tmpdir, 'devices4')
        device = os.path.join(devices, 'device')
        os.makedirs(device)
        expected_datadir = os.path.join(devices, 'device', 'data')
        assert_no_errors(devices)

        # error for dir under devices/
        orig_listdir = utils.listdir

        def mocked(path):
            if path.endswith('data'):
                raise OSError
            return orig_listdir(path)

        with mock.patch('swift.common.utils.listdir', mocked):
            assert_listdir_error(devices, [expected_datadir])

        # mount check error
        devices = os.path.join(tmpdir, 'devices5')
        device = os.path.join(devices, 'device')
        os.makedirs(device)

        # no check
        with mock.patch('swift.common.utils.ismount', return_value=False):
            assert_no_errors(devices, mount_check=False)

        # check passes
        with mock.patch('swift.common.utils.ismount', return_value=True):
            assert_no_errors(devices, mount_check=True)

        # check fails
        logger = debug_logger()
        error_counter = {}
        with mock.patch('swift.common.utils.ismount', return_value=False):
            locations = utils.audit_location_generator(
                devices, "data", mount_check=True, logger=logger,
                error_counter=error_counter
            )
        self.assertEqual([], list(locations))
        self.assertEqual(1, len(logger.get_lines_for_level('warning')))
        self.assertEqual({'unmounted': ['device']}, error_counter)


class TestGreenAsyncPile(unittest.TestCase):

    def setUp(self):
        self.timeout = Timeout(5.0)

    def tearDown(self):
        self.timeout.cancel()

    def test_runs_everything(self):
        def run_test():
            tests_ran[0] += 1
            return tests_ran[0]
        tests_ran = [0]
        pile = utils.GreenAsyncPile(3)
        for x in range(3):
            pile.spawn(run_test)
        self.assertEqual(sorted(x for x in pile), [1, 2, 3])

    def test_is_asynchronous(self):
        def run_test(index):
            events[index].wait()
            return index

        pile = utils.GreenAsyncPile(3)
        for order in ((1, 2, 0), (0, 1, 2), (2, 1, 0), (0, 2, 1)):
            events = [eventlet.event.Event(), eventlet.event.Event(),
                      eventlet.event.Event()]
            for x in range(3):
                pile.spawn(run_test, x)
            for x in order:
                events[x].send()
                self.assertEqual(next(pile), x)

    def test_next_when_empty(self):
        def run_test():
            pass
        pile = utils.GreenAsyncPile(3)
        pile.spawn(run_test)
        self.assertIsNone(next(pile))
        self.assertRaises(StopIteration, lambda: next(pile))

    def test_waitall_timeout_timesout(self):
        def run_test(sleep_duration):
            eventlet.sleep(sleep_duration)
            completed[0] += 1
            return sleep_duration

        completed = [0]
        pile = utils.GreenAsyncPile(3)
        pile.spawn(run_test, 0.1)
        pile.spawn(run_test, 1.0)
        self.assertEqual(pile.waitall(0.5), [0.1])
        self.assertEqual(completed[0], 1)

    def test_waitall_timeout_completes(self):
        def run_test(sleep_duration):
            eventlet.sleep(sleep_duration)
            completed[0] += 1
            return sleep_duration

        completed = [0]
        pile = utils.GreenAsyncPile(3)
        pile.spawn(run_test, 0.1)
        pile.spawn(run_test, 0.1)
        self.assertEqual(pile.waitall(0.5), [0.1, 0.1])
        self.assertEqual(completed[0], 2)

    def test_waitfirst_only_returns_first(self):
        def run_test(name):
            eventlet.sleep(0)
            completed.append(name)
            return name

        completed = []
        pile = utils.GreenAsyncPile(3)
        pile.spawn(run_test, 'first')
        pile.spawn(run_test, 'second')
        pile.spawn(run_test, 'third')
        self.assertEqual(pile.waitfirst(0.5), completed[0])
        # 3 still completed, but only the first was returned.
        self.assertEqual(3, len(completed))

    def test_wait_with_firstn(self):
        def run_test(name):
            eventlet.sleep(0)
            completed.append(name)
            return name

        for first_n in [None] + list(range(6)):
            completed = []
            pile = utils.GreenAsyncPile(10)
            for i in range(10):
                pile.spawn(run_test, i)
            actual = pile._wait(1, first_n)
            expected_n = first_n if first_n else 10
            self.assertEqual(completed[:expected_n], actual)
            self.assertEqual(10, len(completed))

    def test_pending(self):
        pile = utils.GreenAsyncPile(3)
        self.assertEqual(0, pile._pending)
        for repeats in range(2):
            # repeat to verify that pending will go again up after going down
            for i in range(4):
                pile.spawn(lambda: i)
            self.assertEqual(4, pile._pending)
            for i in range(3, -1, -1):
                next(pile)
                self.assertEqual(i, pile._pending)
            # sanity check - the pile is empty
            self.assertRaises(StopIteration, pile.next)
            # pending remains 0
            self.assertEqual(0, pile._pending)

    def _exploder(self, arg):
        if isinstance(arg, Exception):
            raise arg
        else:
            return arg

    def test_blocking_last_next_explodes(self):
        pile = utils.GreenAsyncPile(2)
        pile.spawn(self._exploder, 1)
        pile.spawn(self._exploder, 2)
        pile.spawn(self._exploder, Exception('kaboom'))
        self.assertEqual(1, next(pile))
        self.assertEqual(2, next(pile))
        with mock.patch('sys.stderr', StringIO()) as mock_stderr, \
                self.assertRaises(StopIteration):
            next(pile)
        self.assertEqual(pile.inflight, 0)
        self.assertEqual(pile._pending, 0)
        self.assertIn('Exception: kaboom', mock_stderr.getvalue())
        self.assertIn('Traceback (most recent call last):',
                      mock_stderr.getvalue())

    def test_no_blocking_last_next_explodes(self):
        pile = utils.GreenAsyncPile(10)
        pile.spawn(self._exploder, 1)
        self.assertEqual(1, next(pile))
        pile.spawn(self._exploder, 2)
        self.assertEqual(2, next(pile))
        pile.spawn(self._exploder, Exception('kaboom'))
        with mock.patch('sys.stderr', StringIO()) as mock_stderr, \
                self.assertRaises(StopIteration):
            next(pile)
        self.assertEqual(pile.inflight, 0)
        self.assertEqual(pile._pending, 0)
        self.assertIn('Exception: kaboom', mock_stderr.getvalue())
        self.assertIn('Traceback (most recent call last):',
                      mock_stderr.getvalue())

    def test_exceptions_in_streaming_pile(self):
        with mock.patch('sys.stderr', StringIO()) as mock_stderr, \
                utils.StreamingPile(2) as pile:
            results = list(pile.asyncstarmap(self._exploder, [
                (1,),
                (Exception('kaboom'),),
                (3,),
            ]))
        self.assertEqual(results, [1, 3])
        self.assertEqual(pile.inflight, 0)
        self.assertEqual(pile._pending, 0)
        self.assertIn('Exception: kaboom', mock_stderr.getvalue())
        self.assertIn('Traceback (most recent call last):',
                      mock_stderr.getvalue())

    def test_exceptions_at_end_of_streaming_pile(self):
        with mock.patch('sys.stderr', StringIO()) as mock_stderr, \
                utils.StreamingPile(2) as pile:
            results = list(pile.asyncstarmap(self._exploder, [
                (1,),
                (2,),
                (Exception('kaboom'),),
            ]))
        self.assertEqual(results, [1, 2])
        self.assertEqual(pile.inflight, 0)
        self.assertEqual(pile._pending, 0)
        self.assertIn('Exception: kaboom', mock_stderr.getvalue())
        self.assertIn('Traceback (most recent call last):',
                      mock_stderr.getvalue())


class TestLRUCache(unittest.TestCase):

    def test_maxsize(self):
        @utils.LRUCache(maxsize=10)
        def f(*args):
            return math.sqrt(*args)
        _orig_math_sqrt = math.sqrt
        # setup cache [0-10)
        for i in range(10):
            self.assertEqual(math.sqrt(i), f(i))
        self.assertEqual(f.size(), 10)
        # validate cache [0-10)
        with patch('math.sqrt'):
            for i in range(10):
                self.assertEqual(_orig_math_sqrt(i), f(i))
        self.assertEqual(f.size(), 10)
        # update cache [10-20)
        for i in range(10, 20):
            self.assertEqual(math.sqrt(i), f(i))
        # cache size is fixed
        self.assertEqual(f.size(), 10)
        # validate cache [10-20)
        with patch('math.sqrt'):
            for i in range(10, 20):
                self.assertEqual(_orig_math_sqrt(i), f(i))
        # validate un-cached [0-10)
        with patch('math.sqrt', new=None):
            for i in range(10):
                self.assertRaises(TypeError, f, i)
        # cache unchanged
        self.assertEqual(f.size(), 10)
        with patch('math.sqrt'):
            for i in range(10, 20):
                self.assertEqual(_orig_math_sqrt(i), f(i))
        self.assertEqual(f.size(), 10)

    def test_maxtime(self):
        @utils.LRUCache(maxtime=30)
        def f(*args):
            return math.sqrt(*args)
        self.assertEqual(30, f.maxtime)
        _orig_math_sqrt = math.sqrt

        now = time.time()
        the_future = now + 31
        # setup cache [0-10)
        with patch('time.time', lambda: now):
            for i in range(10):
                self.assertEqual(math.sqrt(i), f(i))
            self.assertEqual(f.size(), 10)
            # validate cache [0-10)
            with patch('math.sqrt'):
                for i in range(10):
                    self.assertEqual(_orig_math_sqrt(i), f(i))
            self.assertEqual(f.size(), 10)

        # validate expired [0-10)
        with patch('math.sqrt', new=None):
            with patch('time.time', lambda: the_future):
                for i in range(10):
                    self.assertRaises(TypeError, f, i)

        # validate repopulates [0-10)
        with patch('time.time', lambda: the_future):
            for i in range(10):
                self.assertEqual(math.sqrt(i), f(i))
        # reuses cache space
        self.assertEqual(f.size(), 10)

    def test_set_maxtime(self):
        @utils.LRUCache(maxtime=30)
        def f(*args):
            return math.sqrt(*args)
        self.assertEqual(30, f.maxtime)
        self.assertEqual(2, f(4))
        self.assertEqual(1, f.size())
        # expire everything
        f.maxtime = -1
        # validate un-cached [0-10)
        with patch('math.sqrt', new=None):
            self.assertRaises(TypeError, f, 4)

    def test_set_maxsize(self):
        @utils.LRUCache(maxsize=10)
        def f(*args):
            return math.sqrt(*args)
        for i in range(12):
            f(i)
        self.assertEqual(f.size(), 10)
        f.maxsize = 4
        for i in range(12):
            f(i)
        self.assertEqual(f.size(), 4)


class TestSpliterator(unittest.TestCase):
    def test_string(self):
        input_chunks = ["coun", "ter-", "b", "ra", "nch-mater",
                        "nit", "y-fungusy", "-nummular"]
        si = utils.Spliterator(input_chunks)

        self.assertEqual(''.join(si.take(8)), "counter-")
        self.assertEqual(''.join(si.take(7)), "branch-")
        self.assertEqual(''.join(si.take(10)), "maternity-")
        self.assertEqual(''.join(si.take(8)), "fungusy-")
        self.assertEqual(''.join(si.take(8)), "nummular")

    def test_big_input_string(self):
        input_chunks = ["iridium"]
        si = utils.Spliterator(input_chunks)

        self.assertEqual(''.join(si.take(2)), "ir")
        self.assertEqual(''.join(si.take(1)), "i")
        self.assertEqual(''.join(si.take(2)), "di")
        self.assertEqual(''.join(si.take(1)), "u")
        self.assertEqual(''.join(si.take(1)), "m")

    def test_chunk_boundaries(self):
        input_chunks = ["soylent", "green", "is", "people"]
        si = utils.Spliterator(input_chunks)

        self.assertEqual(''.join(si.take(7)), "soylent")
        self.assertEqual(''.join(si.take(5)), "green")
        self.assertEqual(''.join(si.take(2)), "is")
        self.assertEqual(''.join(si.take(6)), "people")

    def test_no_empty_strings(self):
        input_chunks = ["soylent", "green", "is", "people"]
        si = utils.Spliterator(input_chunks)

        outputs = (list(si.take(7))     # starts and ends on chunk boundary
                   + list(si.take(2))   # spans two chunks
                   + list(si.take(3))   # begins but does not end chunk
                   + list(si.take(2))   # ends but does not begin chunk
                   + list(si.take(6)))  # whole chunk + EOF
        self.assertNotIn('', outputs)

    def test_running_out(self):
        input_chunks = ["not much"]
        si = utils.Spliterator(input_chunks)

        self.assertEqual(''.join(si.take(4)), "not ")
        self.assertEqual(''.join(si.take(99)), "much")  # short
        self.assertEqual(''.join(si.take(4)), "")
        self.assertEqual(''.join(si.take(4)), "")

    def test_overlap(self):
        input_chunks = ["one fish", "two fish", "red fish", "blue fish"]

        si = utils.Spliterator(input_chunks)
        t1 = si.take(20)  # longer than first chunk
        self.assertLess(len(next(t1)), 20)  # it's not exhausted

        t2 = si.take(20)
        self.assertRaises(ValueError, next, t2)

    def test_closing(self):
        input_chunks = ["abcd", "efg", "hij"]

        si = utils.Spliterator(input_chunks)
        it = si.take(3)  # shorter than first chunk
        self.assertEqual(next(it), 'abc')
        it.close()
        self.assertEqual(list(si.take(20)), ['d', 'efg', 'hij'])

        si = utils.Spliterator(input_chunks)
        self.assertEqual(list(si.take(1)), ['a'])
        it = si.take(1)  # still shorter than first chunk
        self.assertEqual(next(it), 'b')
        it.close()
        self.assertEqual(list(si.take(20)), ['cd', 'efg', 'hij'])

        si = utils.Spliterator(input_chunks)
        it = si.take(6)  # longer than first chunk, shorter than first + second
        self.assertEqual(next(it), 'abcd')
        self.assertEqual(next(it), 'ef')
        it.close()
        self.assertEqual(list(si.take(20)), ['g', 'hij'])

        si = utils.Spliterator(input_chunks)
        self.assertEqual(list(si.take(2)), ['ab'])
        it = si.take(3)  # longer than rest of chunk
        self.assertEqual(next(it), 'cd')
        it.close()
        self.assertEqual(list(si.take(20)), ['efg', 'hij'])


class TestParseContentRange(unittest.TestCase):
    def test_good(self):
        start, end, total = utils.parse_content_range("bytes 100-200/300")
        self.assertEqual(start, 100)
        self.assertEqual(end, 200)
        self.assertEqual(total, 300)

    def test_bad(self):
        self.assertRaises(ValueError, utils.parse_content_range,
                          "100-300/500")
        self.assertRaises(ValueError, utils.parse_content_range,
                          "bytes 100-200/aardvark")
        self.assertRaises(ValueError, utils.parse_content_range,
                          "bytes bulbous-bouffant/4994801")


class TestParseContentDisposition(unittest.TestCase):

    def test_basic_content_type(self):
        name, attrs = utils.parse_content_disposition('text/plain')
        self.assertEqual(name, 'text/plain')
        self.assertEqual(attrs, {})

    def test_content_type_with_charset(self):
        name, attrs = utils.parse_content_disposition(
            'text/plain; charset=UTF8')
        self.assertEqual(name, 'text/plain')
        self.assertEqual(attrs, {'charset': 'UTF8'})

    def test_content_disposition(self):
        name, attrs = utils.parse_content_disposition(
            'form-data; name="somefile"; filename="test.html"')
        self.assertEqual(name, 'form-data')
        self.assertEqual(attrs, {'name': 'somefile', 'filename': 'test.html'})

    def test_content_disposition_without_white_space(self):
        name, attrs = utils.parse_content_disposition(
            'form-data;name="somefile";filename="test.html"')
        self.assertEqual(name, 'form-data')
        self.assertEqual(attrs, {'name': 'somefile', 'filename': 'test.html'})


class TestGetExpirerContainer(unittest.TestCase):

    @mock.patch.object(utils, 'hash_path', return_value=hex(101)[2:])
    def test_get_expirer_container(self, mock_hash_path):
        container = utils.get_expirer_container(1234, 20, 'a', 'c', 'o')
        self.assertEqual(container, '0000001219')
        container = utils.get_expirer_container(1234, 200, 'a', 'c', 'o')
        self.assertEqual(container, '0000001199')


class TestIterMultipartMimeDocuments(unittest.TestCase):

    def test_bad_start(self):
        it = utils.iter_multipart_mime_documents(BytesIO(b'blah'), b'unique')
        exc = None
        try:
            next(it)
        except MimeInvalid as err:
            exc = err
        self.assertTrue('invalid starting boundary' in str(exc))
        self.assertTrue('--unique' in str(exc))

    def test_empty(self):
        it = utils.iter_multipart_mime_documents(BytesIO(b'--unique'),
                                                 b'unique')
        fp = next(it)
        self.assertEqual(fp.read(), b'')
        self.assertRaises(StopIteration, next, it)

    def test_basic(self):
        it = utils.iter_multipart_mime_documents(
            BytesIO(b'--unique\r\nabcdefg\r\n--unique--'), b'unique')
        fp = next(it)
        self.assertEqual(fp.read(), b'abcdefg')
        self.assertRaises(StopIteration, next, it)

    def test_basic2(self):
        it = utils.iter_multipart_mime_documents(
            BytesIO(b'--unique\r\nabcdefg\r\n--unique\r\nhijkl\r\n--unique--'),
            b'unique')
        fp = next(it)
        self.assertEqual(fp.read(), b'abcdefg')
        fp = next(it)
        self.assertEqual(fp.read(), b'hijkl')
        self.assertRaises(StopIteration, next, it)

    def test_tiny_reads(self):
        it = utils.iter_multipart_mime_documents(
            BytesIO(b'--unique\r\nabcdefg\r\n--unique\r\nhijkl\r\n--unique--'),
            b'unique')
        fp = next(it)
        self.assertEqual(fp.read(2), b'ab')
        self.assertEqual(fp.read(2), b'cd')
        self.assertEqual(fp.read(2), b'ef')
        self.assertEqual(fp.read(2), b'g')
        self.assertEqual(fp.read(2), b'')
        fp = next(it)
        self.assertEqual(fp.read(), b'hijkl')
        self.assertRaises(StopIteration, next, it)

    def test_big_reads(self):
        it = utils.iter_multipart_mime_documents(
            BytesIO(b'--unique\r\nabcdefg\r\n--unique\r\nhijkl\r\n--unique--'),
            b'unique')
        fp = next(it)
        self.assertEqual(fp.read(65536), b'abcdefg')
        self.assertEqual(fp.read(), b'')
        fp = next(it)
        self.assertEqual(fp.read(), b'hijkl')
        self.assertRaises(StopIteration, next, it)

    def test_leading_crlfs(self):
        it = utils.iter_multipart_mime_documents(
            BytesIO(b'\r\n\r\n\r\n--unique\r\nabcdefg\r\n'
                    b'--unique\r\nhijkl\r\n--unique--'),
            b'unique')
        fp = next(it)
        self.assertEqual(fp.read(65536), b'abcdefg')
        self.assertEqual(fp.read(), b'')
        fp = next(it)
        self.assertEqual(fp.read(), b'hijkl')
        self.assertRaises(StopIteration, next, it)

    def test_broken_mid_stream(self):
        # We go ahead and accept whatever is sent instead of rejecting the
        # whole request, in case the partial form is still useful.
        it = utils.iter_multipart_mime_documents(
            BytesIO(b'--unique\r\nabc'), b'unique')
        fp = next(it)
        self.assertEqual(fp.read(), b'abc')
        self.assertRaises(StopIteration, next, it)

    def test_readline(self):
        it = utils.iter_multipart_mime_documents(
            BytesIO(b'--unique\r\nab\r\ncd\ref\ng\r\n--unique\r\nhi\r\n\r\n'
                    b'jkl\r\n\r\n--unique--'), b'unique')
        fp = next(it)
        self.assertEqual(fp.readline(), b'ab\r\n')
        self.assertEqual(fp.readline(), b'cd\ref\ng')
        self.assertEqual(fp.readline(), b'')
        fp = next(it)
        self.assertEqual(fp.readline(), b'hi\r\n')
        self.assertEqual(fp.readline(), b'\r\n')
        self.assertEqual(fp.readline(), b'jkl\r\n')
        self.assertRaises(StopIteration, next, it)

    def test_readline_with_tiny_chunks(self):
        it = utils.iter_multipart_mime_documents(
            BytesIO(b'--unique\r\nab\r\ncd\ref\ng\r\n--unique\r\nhi\r\n'
                    b'\r\njkl\r\n\r\n--unique--'),
            b'unique',
            read_chunk_size=2)
        fp = next(it)
        self.assertEqual(fp.readline(), b'ab\r\n')
        self.assertEqual(fp.readline(), b'cd\ref\ng')
        self.assertEqual(fp.readline(), b'')
        fp = next(it)
        self.assertEqual(fp.readline(), b'hi\r\n')
        self.assertEqual(fp.readline(), b'\r\n')
        self.assertEqual(fp.readline(), b'jkl\r\n')
        self.assertRaises(StopIteration, next, it)


class TestParseMimeHeaders(unittest.TestCase):

    def test_parse_mime_headers(self):
        doc_file = BytesIO(b"""Content-Disposition: form-data; name="file_size"
Foo: Bar
NOT-title-cAsED: quux
Connexion: =?iso8859-1?q?r=E9initialis=E9e_par_l=27homologue?=
Status: =?utf-8?b?5byA5aeL6YCa6L+H5a+56LGh5aSN5Yi2?=
Latin-1: Resincronizaci\xf3n realizada con \xe9xito
Utf-8: \xd0\xba\xd0\xbe\xd0\xbd\xd1\x82\xd0\xb5\xd0\xb9\xd0\xbd\xd0\xb5\xd1\x80

This is the body
""")
        headers = utils.parse_mime_headers(doc_file)
        utf8 = u'\u043a\u043e\u043d\u0442\u0435\u0439\u043d\u0435\u0440'
        if six.PY2:
            utf8 = utf8.encode('utf-8')

        expected_headers = {
            'Content-Disposition': 'form-data; name="file_size"',
            'Foo': "Bar",
            'Not-Title-Cased': "quux",
            # Encoded-word or non-ASCII values are treated just like any other
            # bytestring (at least for now)
            'Connexion': "=?iso8859-1?q?r=E9initialis=E9e_par_l=27homologue?=",
            'Status': "=?utf-8?b?5byA5aeL6YCa6L+H5a+56LGh5aSN5Yi2?=",
            'Latin-1': "Resincronizaci\xf3n realizada con \xe9xito",
            'Utf-8': utf8,
        }
        self.assertEqual(expected_headers, headers)
        self.assertEqual(b"This is the body\n", doc_file.read())


class FakeResponse(object):
    def __init__(self, status, headers, body):
        self.status = status
        self.headers = HeaderKeyDict(headers)
        self.body = BytesIO(body)

    def getheader(self, header_name):
        return str(self.headers.get(header_name, ''))

    def getheaders(self):
        return self.headers.items()

    def read(self, length=None):
        return self.body.read(length)

    def readline(self, length=None):
        return self.body.readline(length)


class TestDocumentItersToHTTPResponseBody(unittest.TestCase):
    def test_no_parts(self):
        logger = debug_logger()
        body = utils.document_iters_to_http_response_body(
            iter([]), 'dontcare', multipart=False, logger=logger)
        self.assertEqual(body, '')
        self.assertFalse(logger.all_log_lines())

    def test_single_part(self):
        body = b"time flies like an arrow; fruit flies like a banana"
        doc_iters = [{'part_iter': iter(BytesIO(body).read, b'')}]
        logger = debug_logger()

        resp_body = b''.join(
            utils.document_iters_to_http_response_body(
                iter(doc_iters), b'dontcare', multipart=False, logger=logger))
        self.assertEqual(resp_body, body)
        self.assertFalse(logger.all_log_lines())

    def test_single_part_unexpected_ranges(self):
        body = b"time flies like an arrow; fruit flies like a banana"
        doc_iters = [{'part_iter': iter(BytesIO(body).read, b'')}, 'junk']
        logger = debug_logger()

        resp_body = b''.join(
            utils.document_iters_to_http_response_body(
                iter(doc_iters), b'dontcare', multipart=False, logger=logger))
        self.assertEqual(resp_body, body)
        self.assertEqual(['More than one part in a single-part response?'],
                         logger.get_lines_for_level('warning'))

    def test_multiple_parts(self):
        part1 = b"two peanuts were walking down a railroad track"
        part2 = b"and one was a salted. ... peanut."

        doc_iters = [{
            'start_byte': 88,
            'end_byte': 133,
            'content_type': 'application/peanut',
            'entity_length': 1024,
            'part_iter': iter(BytesIO(part1).read, b''),
        }, {
            'start_byte': 500,
            'end_byte': 532,
            'content_type': 'application/salted',
            'entity_length': 1024,
            'part_iter': iter(BytesIO(part2).read, b''),
        }]

        resp_body = b''.join(
            utils.document_iters_to_http_response_body(
                iter(doc_iters), b'boundaryboundary',
                multipart=True, logger=debug_logger()))
        self.assertEqual(resp_body, (
            b"--boundaryboundary\r\n" +
            # This is a little too strict; we don't actually care that the
            # headers are in this order, but the test is much more legible
            # this way.
            b"Content-Type: application/peanut\r\n" +
            b"Content-Range: bytes 88-133/1024\r\n" +
            b"\r\n" +
            part1 + b"\r\n" +
            b"--boundaryboundary\r\n"
            b"Content-Type: application/salted\r\n" +
            b"Content-Range: bytes 500-532/1024\r\n" +
            b"\r\n" +
            part2 + b"\r\n" +
            b"--boundaryboundary--"))

    def test_closed_part_iterator(self):
        useful_iter_mock = mock.MagicMock()
        useful_iter_mock.__iter__.return_value = ['']
        body_iter = utils.document_iters_to_http_response_body(
            iter([{'part_iter': useful_iter_mock}]), 'dontcare',
            multipart=False, logger=debug_logger())
        body = ''
        for s in body_iter:
            body += s
        self.assertEqual(body, '')
        useful_iter_mock.close.assert_called_once_with()

        # Calling "close" on the mock will now raise an AttributeError
        del useful_iter_mock.close
        body_iter = utils.document_iters_to_http_response_body(
            iter([{'part_iter': useful_iter_mock}]), 'dontcare',
            multipart=False, logger=debug_logger())
        body = ''
        for s in body_iter:
            body += s


class TestPairs(unittest.TestCase):
    def test_pairs(self):
        items = [10, 20, 30, 40, 50, 60]
        got_pairs = set(utils.pairs(items))
        self.assertEqual(got_pairs,
                         set([(10, 20), (10, 30), (10, 40), (10, 50), (10, 60),
                              (20, 30), (20, 40), (20, 50), (20, 60),
                              (30, 40), (30, 50), (30, 60),
                              (40, 50), (40, 60),
                              (50, 60)]))


class TestSocketStringParser(unittest.TestCase):
    def test_socket_string_parser(self):
        default = 1337
        addrs = [('1.2.3.4', '1.2.3.4', default),
                 ('1.2.3.4:5000', '1.2.3.4', 5000),
                 ('[dead:beef::1]', 'dead:beef::1', default),
                 ('[dead:beef::1]:5000', 'dead:beef::1', 5000),
                 ('example.com', 'example.com', default),
                 ('example.com:5000', 'example.com', 5000),
                 ('foo.1-2-3.bar.com:5000', 'foo.1-2-3.bar.com', 5000),
                 ('1.2.3.4:10:20', None, None),
                 ('dead:beef::1:5000', None, None)]

        for addr, expected_host, expected_port in addrs:
            if expected_host:
                host, port = utils.parse_socket_string(addr, default)
                self.assertEqual(expected_host, host)
                self.assertEqual(expected_port, int(port))
            else:
                with self.assertRaises(ValueError):
                    utils.parse_socket_string(addr, default)


class TestHashForFileFunction(unittest.TestCase):
    def setUp(self):
        self.tempfilename = tempfile.mktemp()

    def tearDown(self):
        try:
            os.unlink(self.tempfilename)
        except OSError:
            pass

    def test_hash_for_file_smallish(self):
        stub_data = b'some data'
        with open(self.tempfilename, 'wb') as fd:
            fd.write(stub_data)
        with mock.patch('swift.common.utils.md5') as mock_md5:
            mock_hasher = mock_md5.return_value
            rv = utils.md5_hash_for_file(self.tempfilename)
        self.assertTrue(mock_hasher.hexdigest.called)
        self.assertEqual(rv, mock_hasher.hexdigest.return_value)
        self.assertEqual([mock.call(stub_data)],
                         mock_hasher.update.call_args_list)

    def test_hash_for_file_big(self):
        num_blocks = 10
        block_size = utils.MD5_BLOCK_READ_BYTES
        truncate = 523
        start_char = ord('a')
        expected_blocks = [chr(i).encode('utf8') * block_size
                           for i in range(start_char, start_char + num_blocks)]
        full_data = b''.join(expected_blocks)
        trimmed_data = full_data[:-truncate]
        # sanity
        self.assertEqual(len(trimmed_data), block_size * num_blocks - truncate)
        with open(self.tempfilename, 'wb') as fd:
            fd.write(trimmed_data)
        with mock.patch('swift.common.utils.md5') as mock_md5:
            mock_hasher = mock_md5.return_value
            rv = utils.md5_hash_for_file(self.tempfilename)
        self.assertTrue(mock_hasher.hexdigest.called)
        self.assertEqual(rv, mock_hasher.hexdigest.return_value)
        self.assertEqual(num_blocks, len(mock_hasher.update.call_args_list))
        found_blocks = []
        for i, (expected_block, call) in enumerate(zip(
                expected_blocks, mock_hasher.update.call_args_list)):
            args, kwargs = call
            self.assertEqual(kwargs, {})
            self.assertEqual(1, len(args))
            block = args[0]
            if i < num_blocks - 1:
                self.assertEqual(block, expected_block)
            else:
                self.assertEqual(block, expected_block[:-truncate])
            found_blocks.append(block)
        self.assertEqual(b''.join(found_blocks), trimmed_data)

    def test_hash_for_file_empty(self):
        with open(self.tempfilename, 'wb'):
            pass
        with mock.patch('swift.common.utils.md5') as mock_md5:
            mock_hasher = mock_md5.return_value
            rv = utils.md5_hash_for_file(self.tempfilename)
        self.assertTrue(mock_hasher.hexdigest.called)
        self.assertIs(rv, mock_hasher.hexdigest.return_value)
        self.assertEqual([], mock_hasher.update.call_args_list)

    def test_hash_for_file_brittle(self):
        data_to_expected_hash = {
            b'': 'd41d8cd98f00b204e9800998ecf8427e',
            b'some data': '1e50210a0202497fb79bc38b6ade6c34',
            (b'a' * 4096 * 10)[:-523]: '06a41551609656c85f14f659055dc6d3',
        }
        # unlike some other places where the concrete implementation really
        # matters for backwards compatibility these brittle tests are probably
        # not needed or justified, if a future maintainer rips them out later
        # they're probably doing the right thing
        failures = []
        for stub_data, expected_hash in data_to_expected_hash.items():
            with open(self.tempfilename, 'wb') as fd:
                fd.write(stub_data)
            rv = utils.md5_hash_for_file(self.tempfilename)
            try:
                self.assertEqual(expected_hash, rv)
            except AssertionError:
                trim_cap = 80
                if len(stub_data) > trim_cap:
                    stub_data = '%s...<truncated>' % stub_data[:trim_cap]
                failures.append('hash for %r was %s instead of expected %s' % (
                    stub_data, rv, expected_hash))
        if failures:
            self.fail('Some data did not compute expected hash:\n' +
                      '\n'.join(failures))


class TestFsHasFreeSpace(unittest.TestCase):
    def setUp(self):
        self.fake_result = posix.statvfs_result([
            4096,     # f_bsize
            4096,     # f_frsize
            2854907,  # f_blocks
            1984802,  # f_bfree   (free blocks for root)
            1728089,  # f_bavail  (free blocks for non-root)
            1280000,  # f_files
            1266040,  # f_ffree,
            1266040,  # f_favail,
            4096,     # f_flag
            255,      # f_namemax
        ])

    def test_bytes(self):
        with mock.patch(
                'os.statvfs', return_value=self.fake_result) as mock_statvfs:
            self.assertTrue(utils.fs_has_free_space("/", 0, False))
            self.assertTrue(utils.fs_has_free_space("/", 1, False))
            # free space left = f_bavail * f_bsize = 7078252544
            self.assertTrue(utils.fs_has_free_space("/", 7078252544, False))
            self.assertFalse(utils.fs_has_free_space("/", 7078252545, False))
            self.assertFalse(utils.fs_has_free_space("/", 2 ** 64, False))
        mock_statvfs.assert_has_calls([mock.call("/")] * 5)

    def test_bytes_using_file_descriptor(self):
        with mock.patch(
                'os.fstatvfs', return_value=self.fake_result) as mock_fstatvfs:
            self.assertTrue(utils.fs_has_free_space(99, 0, False))
            self.assertTrue(utils.fs_has_free_space(99, 1, False))
            # free space left = f_bavail * f_bsize = 7078252544
            self.assertTrue(utils.fs_has_free_space(99, 7078252544, False))
            self.assertFalse(utils.fs_has_free_space(99, 7078252545, False))
            self.assertFalse(utils.fs_has_free_space(99, 2 ** 64, False))
        mock_fstatvfs.assert_has_calls([mock.call(99)] * 5)

    def test_percent(self):
        with mock.patch('os.statvfs', return_value=self.fake_result):
            self.assertTrue(utils.fs_has_free_space("/", 0, True))
            self.assertTrue(utils.fs_has_free_space("/", 1, True))
            # percentage of free space for the faked statvfs is 60%
            self.assertTrue(utils.fs_has_free_space("/", 60, True))
            self.assertFalse(utils.fs_has_free_space("/", 61, True))
            self.assertFalse(utils.fs_has_free_space("/", 100, True))
            self.assertFalse(utils.fs_has_free_space("/", 110, True))


class TestSetSwiftDir(unittest.TestCase):
    def setUp(self):
        self.swift_dir = tempfile.mkdtemp()
        self.swift_conf = os.path.join(self.swift_dir, 'swift.conf')
        self.policy_name = ''.join(random.sample(string.ascii_letters, 20))
        with open(self.swift_conf, "wt") as sc:
            sc.write('''
[swift-hash]
swift_hash_path_suffix = changeme

[storage-policy:0]
name = default
default = yes

[storage-policy:1]
name = %s
''' % self.policy_name)

    def tearDown(self):
        shutil.rmtree(self.swift_dir, ignore_errors=True)

    def test_set_swift_dir(self):
        set_swift_dir(None)
        reload_storage_policies()
        self.assertIsNone(POLICIES.get_by_name(self.policy_name))

        set_swift_dir(self.swift_dir)
        reload_storage_policies()
        self.assertIsNotNone(POLICIES.get_by_name(self.policy_name))


class TestPipeMutex(unittest.TestCase):
    def setUp(self):
        self.mutex = utils.PipeMutex()

    def tearDown(self):
        self.mutex.close()

    def test_nonblocking(self):
        evt_lock1 = eventlet.event.Event()
        evt_lock2 = eventlet.event.Event()
        evt_unlock = eventlet.event.Event()

        def get_the_lock():
            self.mutex.acquire()
            evt_lock1.send('got the lock')
            evt_lock2.wait()
            self.mutex.release()
            evt_unlock.send('released the lock')

        eventlet.spawn(get_the_lock)
        evt_lock1.wait()  # Now, the other greenthread has the lock.

        self.assertFalse(self.mutex.acquire(blocking=False))
        evt_lock2.send('please release the lock')
        evt_unlock.wait()  # The other greenthread has released the lock.
        self.assertTrue(self.mutex.acquire(blocking=False))

    def test_recursive(self):
        self.assertTrue(self.mutex.acquire(blocking=False))
        self.assertTrue(self.mutex.acquire(blocking=False))

        def try_acquire_lock():
            return self.mutex.acquire(blocking=False)

        self.assertFalse(eventlet.spawn(try_acquire_lock).wait())
        self.mutex.release()
        self.assertFalse(eventlet.spawn(try_acquire_lock).wait())
        self.mutex.release()
        self.assertTrue(eventlet.spawn(try_acquire_lock).wait())

    def test_release_without_acquire(self):
        self.assertRaises(RuntimeError, self.mutex.release)

    def test_too_many_releases(self):
        self.mutex.acquire()
        self.mutex.release()
        self.assertRaises(RuntimeError, self.mutex.release)

    def test_wrong_releaser(self):
        self.mutex.acquire()
        with quiet_eventlet_exceptions():
            self.assertRaises(RuntimeError,
                              eventlet.spawn(self.mutex.release).wait)

    def test_blocking(self):
        evt = eventlet.event.Event()

        sequence = []

        def coro1():
            eventlet.sleep(0)  # let coro2 go

            self.mutex.acquire()
            sequence.append('coro1 acquire')
            evt.send('go')
            self.mutex.release()
            sequence.append('coro1 release')

        def coro2():
            evt.wait()  # wait for coro1 to start us
            self.mutex.acquire()
            sequence.append('coro2 acquire')
            self.mutex.release()
            sequence.append('coro2 release')

        c1 = eventlet.spawn(coro1)
        c2 = eventlet.spawn(coro2)

        c1.wait()
        c2.wait()

        self.assertEqual(sequence, [
            'coro1 acquire',
            'coro1 release',
            'coro2 acquire',
            'coro2 release'])

    def test_blocking_tpool(self):
        # Note: this test's success isn't a guarantee that the mutex is
        # working. However, this test's failure means that the mutex is
        # definitely broken.
        sequence = []

        def do_stuff():
            n = 10
            while n > 0:
                self.mutex.acquire()
                sequence.append("<")
                eventlet.sleep(0.0001)
                sequence.append(">")
                self.mutex.release()
                n -= 1

        greenthread1 = eventlet.spawn(do_stuff)
        greenthread2 = eventlet.spawn(do_stuff)

        real_thread1 = eventlet.patcher.original('threading').Thread(
            target=do_stuff)
        real_thread1.start()

        real_thread2 = eventlet.patcher.original('threading').Thread(
            target=do_stuff)
        real_thread2.start()

        greenthread1.wait()
        greenthread2.wait()
        real_thread1.join()
        real_thread2.join()

        self.assertEqual(''.join(sequence), "<>" * 40)

    def test_blocking_preserves_ownership(self):
        pthread1_event = eventlet.patcher.original('threading').Event()
        pthread2_event1 = eventlet.patcher.original('threading').Event()
        pthread2_event2 = eventlet.patcher.original('threading').Event()
        thread_id = []
        owner = []

        def pthread1():
            thread_id.append(id(eventlet.greenthread.getcurrent()))
            self.mutex.acquire()
            owner.append(self.mutex.owner)
            pthread2_event1.set()

            orig_os_write = utils.os.write

            def patched_os_write(*a, **kw):
                try:
                    return orig_os_write(*a, **kw)
                finally:
                    pthread1_event.wait()

            with mock.patch.object(utils.os, 'write', patched_os_write):
                self.mutex.release()
            pthread2_event2.set()

        def pthread2():
            pthread2_event1.wait()  # ensure pthread1 acquires lock first
            thread_id.append(id(eventlet.greenthread.getcurrent()))
            self.mutex.acquire()
            pthread1_event.set()
            pthread2_event2.wait()
            owner.append(self.mutex.owner)
            self.mutex.release()

        real_thread1 = eventlet.patcher.original('threading').Thread(
            target=pthread1)
        real_thread1.start()

        real_thread2 = eventlet.patcher.original('threading').Thread(
            target=pthread2)
        real_thread2.start()

        real_thread1.join()
        real_thread2.join()
        self.assertEqual(thread_id, owner)
        self.assertIsNone(self.mutex.owner)

    @classmethod
    def tearDownClass(cls):
        # PipeMutex turns this off when you instantiate one
        eventlet.debug.hub_prevent_multiple_readers(True)


class TestDistributeEvenly(unittest.TestCase):
    def test_evenly_divided(self):
        out = utils.distribute_evenly(range(12), 3)
        self.assertEqual(out, [
            [0, 3, 6, 9],
            [1, 4, 7, 10],
            [2, 5, 8, 11],
        ])

        out = utils.distribute_evenly(range(12), 4)
        self.assertEqual(out, [
            [0, 4, 8],
            [1, 5, 9],
            [2, 6, 10],
            [3, 7, 11],
        ])

    def test_uneven(self):
        out = utils.distribute_evenly(range(11), 3)
        self.assertEqual(out, [
            [0, 3, 6, 9],
            [1, 4, 7, 10],
            [2, 5, 8],
        ])

    def test_just_one(self):
        out = utils.distribute_evenly(range(5), 1)
        self.assertEqual(out, [[0, 1, 2, 3, 4]])

    def test_more_buckets_than_items(self):
        out = utils.distribute_evenly(range(5), 7)
        self.assertEqual(out, [[0], [1], [2], [3], [4], [], []])


@mock.patch('swift.common.utils.open')
class TestGetPpid(unittest.TestCase):
    def test_happy_path(self, mock_open):
        mock_open.return_value.__enter__().read.return_value = \
            'pid comm stat 456 see the procfs(5) man page for more info\n'
        self.assertEqual(utils.get_ppid(123), 456)
        self.assertIn(mock.call('/proc/123/stat'), mock_open.mock_calls)

    def test_not_found(self, mock_open):
        mock_open.side_effect = IOError(errno.ENOENT, "Not there")
        with self.assertRaises(OSError) as caught:
            utils.get_ppid(123)
        self.assertEqual(caught.exception.errno, errno.ESRCH)
        self.assertEqual(mock_open.mock_calls[0], mock.call('/proc/123/stat'))

    def test_not_allowed(self, mock_open):
        mock_open.side_effect = OSError(errno.EPERM, "Not for you")
        with self.assertRaises(OSError) as caught:
            utils.get_ppid(123)
        self.assertEqual(caught.exception.errno, errno.EPERM)
        self.assertEqual(mock_open.mock_calls[0], mock.call('/proc/123/stat'))


class TestShardName(unittest.TestCase):
    def test(self):
        ts = utils.Timestamp.now()
        created = utils.ShardName.create('a', 'root', 'parent', ts, 1)
        parent_hash = md5(b'parent', usedforsecurity=False).hexdigest()
        expected = 'a/root-%s-%s-1' % (parent_hash, ts.internal)
        actual = str(created)
        self.assertEqual(expected, actual)
        parsed = utils.ShardName.parse(actual)
        # normally a ShardName will be in the .shards prefix
        self.assertEqual('a', parsed.account)
        self.assertEqual('root', parsed.root_container)
        self.assertEqual(parent_hash, parsed.parent_container_hash)
        self.assertEqual(ts, parsed.timestamp)
        self.assertEqual(1, parsed.index)
        self.assertEqual(actual, str(parsed))

    def test_root_has_hyphens(self):
        parsed = utils.ShardName.parse(
            'a/root-has-some-hyphens-hash-1234-99')
        self.assertEqual('a', parsed.account)
        self.assertEqual('root-has-some-hyphens', parsed.root_container)
        self.assertEqual('hash', parsed.parent_container_hash)
        self.assertEqual(utils.Timestamp(1234), parsed.timestamp)
        self.assertEqual(99, parsed.index)

    def test_realistic_shard_range_names(self):
        parsed = utils.ShardName.parse(
            '.shards_a1/r1-'
            '7c92cf1eee8d99cc85f8355a3d6e4b86-'
            '1662475499.00000-1')
        self.assertEqual('.shards_a1', parsed.account)
        self.assertEqual('r1', parsed.root_container)
        self.assertEqual('7c92cf1eee8d99cc85f8355a3d6e4b86',
                         parsed.parent_container_hash)
        self.assertEqual(utils.Timestamp(1662475499), parsed.timestamp)
        self.assertEqual(1, parsed.index)

        parsed = utils.ShardName('.shards_a', 'c', 'hash',
                                 utils.Timestamp(1234), 42)
        self.assertEqual(
            '.shards_a/c-hash-0000001234.00000-42',
            str(parsed))

        parsed = utils.ShardName.create('.shards_a', 'c', 'c',
                                        utils.Timestamp(1234), 42)
        self.assertEqual(
            '.shards_a/c-4a8a08f09d37b73795649038408b5f33-0000001234.00000-42',
            str(parsed))

    def test_bad_parse(self):
        with self.assertRaises(ValueError) as cm:
            utils.ShardName.parse('a')
        self.assertEqual('invalid name: a', str(cm.exception))
        with self.assertRaises(ValueError) as cm:
            utils.ShardName.parse('a/c')
        self.assertEqual('invalid name: a/c', str(cm.exception))
        with self.assertRaises(ValueError) as cm:
            utils.ShardName.parse('a/root-hash-bad')
        self.assertEqual('invalid name: a/root-hash-bad', str(cm.exception))
        with self.assertRaises(ValueError) as cm:
            utils.ShardName.parse('a/root-hash-bad-0')
        self.assertEqual('invalid name: a/root-hash-bad-0',
                         str(cm.exception))
        with self.assertRaises(ValueError) as cm:
            utils.ShardName.parse('a/root-hash-12345678.12345-bad')
        self.assertEqual('invalid name: a/root-hash-12345678.12345-bad',
                         str(cm.exception))

    def test_bad_create(self):
        with self.assertRaises(ValueError):
            utils.ShardName.create('a', 'root', 'hash', 'bad', '0')
        with self.assertRaises(ValueError):
            utils.ShardName.create('a', 'root', None, '1235678', 'bad')


class BaseNamespaceShardRange(object):

    def _check_name_account_container(self, nsr, exp_name):
        # check that the name, account, container properties are consistent
        exp_account, exp_container = exp_name.split('/')
        if six.PY2:
            self.assertEqual(exp_name.encode('utf8'), nsr.name)
            self.assertEqual(exp_account.encode('utf8'), nsr.account)
            self.assertEqual(exp_container.encode('utf8'), nsr.container)
        else:
            self.assertEqual(exp_name, nsr.name)
            self.assertEqual(exp_account, nsr.account)
            self.assertEqual(exp_container, nsr.container)


class TestNamespace(unittest.TestCase, BaseNamespaceShardRange):

    def test_lower_setter(self):
        ns = utils.Namespace('a/c', 'b', '')
        # sanity checks
        self.assertEqual('b', ns.lower_str)
        self.assertEqual(ns.MAX, ns.upper)

        def do_test(good_value, expected):
            ns.lower = good_value
            self.assertEqual(expected, ns.lower)
            self.assertEqual(ns.MAX, ns.upper)

        do_test(utils.Namespace.MIN, utils.Namespace.MIN)
        do_test(utils.Namespace.MAX, utils.Namespace.MAX)
        do_test(b'', utils.Namespace.MIN)
        do_test(u'', utils.Namespace.MIN)
        do_test(None, utils.Namespace.MIN)
        do_test(b'a', 'a')
        do_test(b'y', 'y')
        do_test(u'a', 'a')
        do_test(u'y', 'y')

        expected = u'\N{SNOWMAN}'
        if six.PY2:
            expected = expected.encode('utf-8')
        with warnings.catch_warnings(record=True) as captured_warnings:
            do_test(u'\N{SNOWMAN}', expected)
            do_test(u'\N{SNOWMAN}'.encode('utf-8'), expected)
        self.assertFalse(captured_warnings)

        ns = utils.Namespace('a/c', 'b', 'y')
        ns.lower = ''
        self.assertEqual(ns.MIN, ns.lower)

        ns = utils.Namespace('a/c', 'b', 'y')
        with self.assertRaises(ValueError) as cm:
            ns.lower = 'z'
        self.assertIn("must be less than or equal to upper", str(cm.exception))
        self.assertEqual('b', ns.lower_str)
        self.assertEqual('y', ns.upper_str)

        def do_test(bad_value):
            with self.assertRaises(TypeError) as cm:
                ns.lower = bad_value
            self.assertIn("lower must be a string", str(cm.exception))
            self.assertEqual('b', ns.lower_str)
            self.assertEqual('y', ns.upper_str)

        do_test(1)
        do_test(1.234)

    def test_upper_setter(self):
        ns = utils.Namespace('a/c', '', 'y')
        # sanity checks
        self.assertEqual(ns.MIN, ns.lower)
        self.assertEqual('y', ns.upper_str)

        def do_test(good_value, expected):
            ns.upper = good_value
            self.assertEqual(expected, ns.upper)
            self.assertEqual(ns.MIN, ns.lower)

        do_test(utils.Namespace.MIN, utils.Namespace.MIN)
        do_test(utils.Namespace.MAX, utils.Namespace.MAX)
        do_test(b'', utils.Namespace.MAX)
        do_test(u'', utils.Namespace.MAX)
        do_test(None, utils.Namespace.MAX)
        do_test(b'z', 'z')
        do_test(b'b', 'b')
        do_test(u'z', 'z')
        do_test(u'b', 'b')

        expected = u'\N{SNOWMAN}'
        if six.PY2:
            expected = expected.encode('utf-8')
        with warnings.catch_warnings(record=True) as captured_warnings:
            do_test(u'\N{SNOWMAN}', expected)
            do_test(u'\N{SNOWMAN}'.encode('utf-8'), expected)
        self.assertFalse(captured_warnings)

        ns = utils.Namespace('a/c', 'b', 'y')
        ns.upper = ''
        self.assertEqual(ns.MAX, ns.upper)

        ns = utils.Namespace('a/c', 'b', 'y')
        with self.assertRaises(ValueError) as cm:
            ns.upper = 'a'
        self.assertIn(
            "must be greater than or equal to lower",
            str(cm.exception))
        self.assertEqual('b', ns.lower_str)
        self.assertEqual('y', ns.upper_str)

        def do_test(bad_value):
            with self.assertRaises(TypeError) as cm:
                ns.upper = bad_value
            self.assertIn("upper must be a string", str(cm.exception))
            self.assertEqual('b', ns.lower_str)
            self.assertEqual('y', ns.upper_str)

        do_test(1)
        do_test(1.234)

    def test_end_marker(self):
        ns = utils.Namespace('a/c', '', 'y')
        self.assertEqual('y\x00', ns.end_marker)
        ns = utils.Namespace('a/c', '', '')
        self.assertEqual('', ns.end_marker)

    def test_bounds_serialization(self):
        ns = utils.Namespace('a/c', None, None)
        self.assertEqual('a/c', ns.name)
        self.assertEqual(utils.Namespace.MIN, ns.lower)
        self.assertEqual('', ns.lower_str)
        self.assertEqual(utils.Namespace.MAX, ns.upper)
        self.assertEqual('', ns.upper_str)
        self.assertEqual('', ns.end_marker)

        lower = u'\u00e4'
        upper = u'\u00fb'
        ns = utils.Namespace('a/%s-%s' % (lower, upper), lower, upper)
        exp_lower = lower
        exp_upper = upper
        if six.PY2:
            exp_lower = exp_lower.encode('utf-8')
            exp_upper = exp_upper.encode('utf-8')
        self.assertEqual(exp_lower, ns.lower)
        self.assertEqual(exp_lower, ns.lower_str)
        self.assertEqual(exp_upper, ns.upper)
        self.assertEqual(exp_upper, ns.upper_str)
        self.assertEqual(exp_upper + '\x00', ns.end_marker)

    def test_name(self):
        # constructor
        path = 'a/c'
        ns = utils.Namespace(path, 'l', 'u')
        self._check_name_account_container(ns, path)

        # constructor
        path = u'\u1234a/\N{SNOWMAN}'
        ns = utils.Namespace(path, 'l', 'u')
        self._check_name_account_container(ns, path)
        ns = utils.Namespace(path.encode('utf8'), 'l', 'u')
        self._check_name_account_container(ns, path)

    def test_name_unexpected_format(self):
        # name is not a/c format
        ns = utils.Namespace('foo', 'l', 'u')
        self.assertEqual('foo', ns.name)
        self.assertEqual('foo', ns.account)
        with self.assertRaises(IndexError):
            ns.container

    def test_unicode_name(self):
        shard_bounds = ('', 'ham', 'pie', u'\N{SNOWMAN}', u'\U0001F334', '')
        bounds = [(l, u) for l, u in zip(shard_bounds[:-1], shard_bounds[1:])]
        namespaces = [utils.Namespace('.shards_a/c_%s' % upper, lower, upper)
                      for lower, upper in bounds]
        if six.PY2:
            exp_bounds = [(l.encode('utf8'), u.encode('utf8'))
                          for l, u in bounds]
        else:
            exp_bounds = bounds
        for i in range(len(exp_bounds)):
            self.assertEqual(namespaces[i].name,
                             '.shards_a/c_%s' % exp_bounds[i][1])
            self.assertEqual(namespaces[i].lower_str, exp_bounds[i][0])

            self.assertEqual(namespaces[i].upper_str, exp_bounds[i][1])

    def test_entire_namespace(self):
        # test entire range (no boundaries)
        entire = utils.Namespace('a/test', None, None)
        self.assertEqual(utils.Namespace.MAX, entire.upper)
        self.assertEqual(utils.Namespace.MIN, entire.lower)
        self.assertIs(True, entire.entire_namespace())

        for x in range(100):
            self.assertTrue(str(x) in entire)
            self.assertTrue(chr(x) in entire)

        for x in ('a', 'z', 'zzzz', '124fsdf', u'\u00e4'):
            self.assertTrue(x in entire, '%r should be in %r' % (x, entire))

        entire.lower = 'a'
        self.assertIs(False, entire.entire_namespace())

    def test_comparisons(self):
        # upper (if provided) *must* be greater than lower
        with self.assertRaises(ValueError):
            utils.Namespace('f-a', 'f', 'a')

        # test basic boundaries
        btoc = utils.Namespace('a/b-c', 'b', 'c')
        atof = utils.Namespace('a/a-f', 'a', 'f')
        ftol = utils.Namespace('a/f-l', 'f', 'l')
        ltor = utils.Namespace('a/l-r', 'l', 'r')
        rtoz = utils.Namespace('a/r-z', 'r', 'z')
        lower = utils.Namespace('a/lower', '', 'mid')
        upper = utils.Namespace('a/upper', 'mid', '')
        entire = utils.Namespace('a/test', None, None)

        # overlapping ranges
        dtof = utils.Namespace('a/d-f', 'd', 'f')
        dtom = utils.Namespace('a/d-m', 'd', 'm')

        # test range > and <
        # non-adjacent
        self.assertFalse(rtoz < atof)
        self.assertTrue(atof < ltor)
        self.assertTrue(ltor > atof)
        self.assertFalse(ftol > rtoz)

        # adjacent
        self.assertFalse(rtoz < ltor)
        self.assertTrue(ltor < rtoz)
        self.assertFalse(ltor > rtoz)
        self.assertTrue(rtoz > ltor)

        # wholly within
        self.assertFalse(btoc < atof)
        self.assertFalse(btoc > atof)
        self.assertFalse(atof < btoc)
        self.assertFalse(atof > btoc)

        self.assertFalse(atof < dtof)
        self.assertFalse(dtof > atof)
        self.assertFalse(atof > dtof)
        self.assertFalse(dtof < atof)

        self.assertFalse(dtof < dtom)
        self.assertFalse(dtof > dtom)
        self.assertFalse(dtom > dtof)
        self.assertFalse(dtom < dtof)

        # overlaps
        self.assertFalse(atof < dtom)
        self.assertFalse(atof > dtom)
        self.assertFalse(ltor > dtom)

        # ranges including min/max bounds
        self.assertTrue(upper > lower)
        self.assertTrue(lower < upper)
        self.assertFalse(upper < lower)
        self.assertFalse(lower > upper)

        self.assertFalse(lower < entire)
        self.assertFalse(entire > lower)
        self.assertFalse(lower > entire)
        self.assertFalse(entire < lower)

        self.assertFalse(upper < entire)
        self.assertFalse(entire > upper)
        self.assertFalse(upper > entire)
        self.assertFalse(entire < upper)

        self.assertFalse(entire < entire)
        self.assertFalse(entire > entire)

        # test range < and > to an item
        # range is > lower and <= upper to lower boundary isn't
        # actually included
        self.assertTrue(ftol > 'f')
        self.assertFalse(atof < 'f')
        self.assertTrue(ltor < 'y')

        self.assertFalse(ftol < 'f')
        self.assertFalse(atof > 'f')
        self.assertFalse(ltor > 'y')

        self.assertTrue('f' < ftol)
        self.assertFalse('f' > atof)
        self.assertTrue('y' > ltor)

        self.assertFalse('f' > ftol)
        self.assertFalse('f' < atof)
        self.assertFalse('y' < ltor)

        # Now test ranges with only 1 boundary
        start_to_l = utils.Namespace('a/None-l', '', 'l')
        l_to_end = utils.Namespace('a/l-None', 'l', '')

        for x in ('l', 'm', 'z', 'zzz1231sd'):
            if x == 'l':
                self.assertFalse(x in l_to_end)
                self.assertFalse(start_to_l < x)
                self.assertFalse(x > start_to_l)
            else:
                self.assertTrue(x in l_to_end)
                self.assertTrue(start_to_l < x)
                self.assertTrue(x > start_to_l)

        # Now test some of the range to range checks with missing boundaries
        self.assertFalse(atof < start_to_l)
        self.assertFalse(start_to_l < entire)

        # Now test overlaps(other)
        self.assertTrue(atof.overlaps(atof))
        self.assertFalse(atof.overlaps(ftol))
        self.assertFalse(ftol.overlaps(atof))
        self.assertTrue(atof.overlaps(dtof))
        self.assertTrue(dtof.overlaps(atof))
        self.assertFalse(dtof.overlaps(ftol))
        self.assertTrue(dtom.overlaps(ftol))
        self.assertTrue(ftol.overlaps(dtom))
        self.assertFalse(start_to_l.overlaps(l_to_end))

    def test_contains(self):
        lower = utils.Namespace('a/-h', '', 'h')
        mid = utils.Namespace('a/h-p', 'h', 'p')
        upper = utils.Namespace('a/p-', 'p', '')
        entire = utils.Namespace('a/all', '', '')

        self.assertTrue('a' in entire)
        self.assertTrue('x' in entire)

        # the empty string is not a valid object name, so it cannot be in any
        # range
        self.assertFalse('' in lower)
        self.assertFalse('' in upper)
        self.assertFalse('' in entire)

        self.assertTrue('a' in lower)
        self.assertTrue('h' in lower)
        self.assertFalse('i' in lower)

        self.assertFalse('h' in mid)
        self.assertTrue('p' in mid)

        self.assertFalse('p' in upper)
        self.assertTrue('x' in upper)

        self.assertIn(utils.Namespace.MAX, entire)
        self.assertNotIn(utils.Namespace.MAX, lower)
        self.assertIn(utils.Namespace.MAX, upper)

        # lower bound is excluded so MIN cannot be in any range.
        self.assertNotIn(utils.Namespace.MIN, entire)
        self.assertNotIn(utils.Namespace.MIN, upper)
        self.assertNotIn(utils.Namespace.MIN, lower)

    def test_includes(self):
        _to_h = utils.Namespace('a/-h', '', 'h')
        d_to_t = utils.Namespace('a/d-t', 'd', 't')
        d_to_k = utils.Namespace('a/d-k', 'd', 'k')
        e_to_l = utils.Namespace('a/e-l', 'e', 'l')
        k_to_t = utils.Namespace('a/k-t', 'k', 't')
        p_to_ = utils.Namespace('a/p-', 'p', '')
        t_to_ = utils.Namespace('a/t-', 't', '')
        entire = utils.Namespace('a/all', '', '')

        self.assertTrue(entire.includes(entire))
        self.assertTrue(d_to_t.includes(d_to_t))
        self.assertTrue(_to_h.includes(_to_h))
        self.assertTrue(p_to_.includes(p_to_))

        self.assertTrue(entire.includes(_to_h))
        self.assertTrue(entire.includes(d_to_t))
        self.assertTrue(entire.includes(p_to_))

        self.assertTrue(d_to_t.includes(d_to_k))
        self.assertTrue(d_to_t.includes(e_to_l))
        self.assertTrue(d_to_t.includes(k_to_t))
        self.assertTrue(p_to_.includes(t_to_))

        self.assertFalse(_to_h.includes(d_to_t))
        self.assertFalse(p_to_.includes(d_to_t))
        self.assertFalse(k_to_t.includes(d_to_k))
        self.assertFalse(d_to_k.includes(e_to_l))
        self.assertFalse(k_to_t.includes(e_to_l))
        self.assertFalse(t_to_.includes(p_to_))

        self.assertFalse(_to_h.includes(entire))
        self.assertFalse(p_to_.includes(entire))
        self.assertFalse(d_to_t.includes(entire))

    def test_expand(self):
        bounds = (('', 'd'), ('d', 'k'), ('k', 't'), ('t', ''))
        donors = [
            utils.Namespace('a/c-%d' % i, b[0], b[1])
            for i, b in enumerate(bounds)
        ]
        acceptor = utils.Namespace('a/c-acc', 'f', 's')
        self.assertTrue(acceptor.expand(donors[:1]))
        self.assertEqual((utils.Namespace.MIN, 's'),
                         (acceptor.lower, acceptor.upper))

        acceptor = utils.Namespace('a/c-acc', 'f', 's')
        self.assertTrue(acceptor.expand(donors[:2]))
        self.assertEqual((utils.Namespace.MIN, 's'),
                         (acceptor.lower, acceptor.upper))

        acceptor = utils.Namespace('a/c-acc', 'f', 's')
        self.assertTrue(acceptor.expand(donors[1:3]))
        self.assertEqual(('d', 't'),
                         (acceptor.lower, acceptor.upper))

        acceptor = utils.Namespace('a/c-acc', 'f', 's')
        self.assertTrue(acceptor.expand(donors))
        self.assertEqual((utils.Namespace.MIN, utils.Namespace.MAX),
                         (acceptor.lower, acceptor.upper))

        acceptor = utils.Namespace('a/c-acc', 'f', 's')
        self.assertTrue(acceptor.expand(donors[1:2] + donors[3:]))
        self.assertEqual(('d', utils.Namespace.MAX),
                         (acceptor.lower, acceptor.upper))

        acceptor = utils.Namespace('a/c-acc', '', 'd')
        self.assertFalse(acceptor.expand(donors[:1]))
        self.assertEqual((utils.Namespace.MIN, 'd'),
                         (acceptor.lower, acceptor.upper))

        acceptor = utils.Namespace('a/c-acc', 'b', 'v')
        self.assertFalse(acceptor.expand(donors[1:3]))
        self.assertEqual(('b', 'v'),
                         (acceptor.lower, acceptor.upper))

    def test_total_ordering(self):
        a_start_ns = utils.Namespace('a/-a', '', 'a')
        a_atob_ns = utils.Namespace('a/a-b', 'a', 'b')
        a_atof_ns = utils.Namespace('a/a-f', 'a', 'f')
        a_ftol_ns = utils.Namespace('a/f-l', 'f', 'l')
        a_ltor_ns = utils.Namespace('a/l-r', 'l', 'r')
        a_rtoz_ns = utils.Namespace('a/r-z', 'r', 'z')
        a_end_ns = utils.Namespace('a/z-', 'z', '')
        b_start_ns = utils.Namespace('b/-a', '', 'a')
        self.assertEqual(a_start_ns, b_start_ns)
        self.assertNotEqual(a_start_ns, a_atob_ns)
        self.assertLess(a_start_ns, a_atob_ns)
        self.assertLess(a_atof_ns, a_ftol_ns)
        self.assertLess(a_ftol_ns, a_ltor_ns)
        self.assertLess(a_ltor_ns, a_rtoz_ns)
        self.assertLess(a_rtoz_ns, a_end_ns)
        self.assertLessEqual(a_start_ns, a_atof_ns)
        self.assertLessEqual(a_atof_ns, a_rtoz_ns)
        self.assertLessEqual(a_atof_ns, a_atof_ns)
        self.assertGreater(a_end_ns, a_atof_ns)
        self.assertGreater(a_rtoz_ns, a_ftol_ns)
        self.assertGreater(a_end_ns, a_start_ns)
        self.assertGreaterEqual(a_atof_ns, a_atof_ns)
        self.assertGreaterEqual(a_end_ns, a_atof_ns)
        self.assertGreaterEqual(a_rtoz_ns, a_start_ns)


class TestNamespaceBoundList(unittest.TestCase):
    def setUp(self):
        start = ['', 'a/-a']
        self.start_ns = utils.Namespace('a/-a', '', 'a')
        atof = ['a', 'a/a-f']
        self.atof_ns = utils.Namespace('a/a-f', 'a', 'f')
        ftol = ['f', 'a/f-l']
        self.ftol_ns = utils.Namespace('a/f-l', 'f', 'l')
        ltor = ['l', 'a/l-r']
        self.ltor_ns = utils.Namespace('a/l-r', 'l', 'r')
        rtoz = ['r', 'a/r-z']
        self.rtoz_ns = utils.Namespace('a/r-z', 'r', 'z')
        end = ['z', 'a/z-']
        self.end_ns = utils.Namespace('a/z-', 'z', '')
        self.lowerbounds = [start, atof, ftol, ltor, rtoz, end]

    def test_eq(self):
        this = utils.NamespaceBoundList(self.lowerbounds)
        that = utils.NamespaceBoundList(self.lowerbounds)
        self.assertEqual(this, that)
        that = utils.NamespaceBoundList(self.lowerbounds[:1])
        self.assertNotEqual(this, that)
        self.assertNotEqual(this, None)
        self.assertNotEqual(this, self.lowerbounds)

    def test_get_namespace(self):
        namespace_list = utils.NamespaceBoundList(self.lowerbounds)
        self.assertEqual(namespace_list.bounds, self.lowerbounds)
        self.assertEqual(namespace_list.get_namespace('1'), self.start_ns)
        self.assertEqual(namespace_list.get_namespace('a'), self.start_ns)
        self.assertEqual(namespace_list.get_namespace('b'), self.atof_ns)
        self.assertEqual(namespace_list.get_namespace('f'), self.atof_ns)
        self.assertEqual(namespace_list.get_namespace('f\x00'), self.ftol_ns)
        self.assertEqual(namespace_list.get_namespace('l'), self.ftol_ns)
        self.assertEqual(namespace_list.get_namespace('x'), self.rtoz_ns)
        self.assertEqual(namespace_list.get_namespace('r'), self.ltor_ns)
        self.assertEqual(namespace_list.get_namespace('}'), self.end_ns)

    def test_parse(self):
        namespaces_list = utils.NamespaceBoundList.parse(None)
        self.assertEqual(namespaces_list, None)
        namespaces = [self.start_ns, self.atof_ns, self.ftol_ns,
                      self.ltor_ns, self.rtoz_ns, self.end_ns]
        namespace_list = utils.NamespaceBoundList.parse(namespaces)
        self.assertEqual(namespace_list.bounds, self.lowerbounds)
        self.assertEqual(namespace_list.get_namespace('1'), self.start_ns)
        self.assertEqual(namespace_list.get_namespace('l'), self.ftol_ns)
        self.assertEqual(namespace_list.get_namespace('x'), self.rtoz_ns)
        self.assertEqual(namespace_list.get_namespace('r'), self.ltor_ns)
        self.assertEqual(namespace_list.get_namespace('}'), self.end_ns)
        self.assertEqual(namespace_list.bounds, self.lowerbounds)
        overlap_f_ns = utils.Namespace('a/-f', '', 'f')
        overlapping_namespaces = [self.start_ns, self.atof_ns, overlap_f_ns,
                                  self.ftol_ns, self.ltor_ns, self.rtoz_ns,
                                  self.end_ns]
        namespace_list = utils.NamespaceBoundList.parse(
            overlapping_namespaces)
        self.assertEqual(namespace_list.bounds, self.lowerbounds)
        overlap_l_ns = utils.Namespace('a/a-l', 'a', 'l')
        overlapping_namespaces = [self.start_ns, self.atof_ns, self.ftol_ns,
                                  overlap_l_ns, self.ltor_ns, self.rtoz_ns,
                                  self.end_ns]
        namespace_list = utils.NamespaceBoundList.parse(
            overlapping_namespaces)
        self.assertEqual(namespace_list.bounds, self.lowerbounds)


class TestShardRange(unittest.TestCase, BaseNamespaceShardRange):
    def setUp(self):
        self.ts_iter = make_timestamp_iter()

    def test_constants(self):
        self.assertEqual({utils.ShardRange.SHARDING,
                          utils.ShardRange.SHARDED,
                          utils.ShardRange.SHRINKING,
                          utils.ShardRange.SHRUNK},
                         set(utils.ShardRange.CLEAVING_STATES))
        self.assertEqual({utils.ShardRange.SHARDING,
                          utils.ShardRange.SHARDED},
                         set(utils.ShardRange.SHARDING_STATES))
        self.assertEqual({utils.ShardRange.SHRINKING,
                          utils.ShardRange.SHRUNK},
                         set(utils.ShardRange.SHRINKING_STATES))

    def test_min_max_bounds(self):
        with self.assertRaises(TypeError):
            utils.NamespaceOuterBound()

        # max
        self.assertEqual(utils.ShardRange.MAX, utils.ShardRange.MAX)
        self.assertFalse(utils.ShardRange.MAX > utils.ShardRange.MAX)
        self.assertFalse(utils.ShardRange.MAX < utils.ShardRange.MAX)

        for val in 'z', u'\u00e4':
            self.assertFalse(utils.ShardRange.MAX == val)
            self.assertFalse(val > utils.ShardRange.MAX)
            self.assertTrue(val < utils.ShardRange.MAX)
            self.assertTrue(utils.ShardRange.MAX > val)
            self.assertFalse(utils.ShardRange.MAX < val)

        self.assertEqual('', str(utils.ShardRange.MAX))
        self.assertFalse(utils.ShardRange.MAX)
        self.assertTrue(utils.ShardRange.MAX == utils.ShardRange.MAX)
        self.assertFalse(utils.ShardRange.MAX != utils.ShardRange.MAX)
        self.assertTrue(
            utils.ShardRange.MaxBound() == utils.ShardRange.MaxBound())
        self.assertTrue(
            utils.ShardRange.MaxBound() is utils.ShardRange.MaxBound())
        self.assertTrue(
            utils.ShardRange.MaxBound() is utils.ShardRange.MAX)
        self.assertFalse(
            utils.ShardRange.MaxBound() != utils.ShardRange.MaxBound())

        # min
        self.assertEqual(utils.ShardRange.MIN, utils.ShardRange.MIN)
        self.assertFalse(utils.ShardRange.MIN > utils.ShardRange.MIN)
        self.assertFalse(utils.ShardRange.MIN < utils.ShardRange.MIN)

        for val in 'z', u'\u00e4':
            self.assertFalse(utils.ShardRange.MIN == val)
            self.assertFalse(val < utils.ShardRange.MIN)
            self.assertTrue(val > utils.ShardRange.MIN)
            self.assertTrue(utils.ShardRange.MIN < val)
            self.assertFalse(utils.ShardRange.MIN > val)
            self.assertFalse(utils.ShardRange.MIN)

        self.assertEqual('', str(utils.ShardRange.MIN))
        self.assertFalse(utils.ShardRange.MIN)
        self.assertTrue(utils.ShardRange.MIN == utils.ShardRange.MIN)
        self.assertFalse(utils.ShardRange.MIN != utils.ShardRange.MIN)
        self.assertTrue(
            utils.ShardRange.MinBound() == utils.ShardRange.MinBound())
        self.assertTrue(
            utils.ShardRange.MinBound() is utils.ShardRange.MinBound())
        self.assertTrue(
            utils.ShardRange.MinBound() is utils.ShardRange.MIN)
        self.assertFalse(
            utils.ShardRange.MinBound() != utils.ShardRange.MinBound())

        self.assertFalse(utils.ShardRange.MAX == utils.ShardRange.MIN)
        self.assertFalse(utils.ShardRange.MIN == utils.ShardRange.MAX)
        self.assertTrue(utils.ShardRange.MAX != utils.ShardRange.MIN)
        self.assertTrue(utils.ShardRange.MIN != utils.ShardRange.MAX)
        self.assertFalse(utils.ShardRange.MAX is utils.ShardRange.MIN)

        self.assertEqual(utils.ShardRange.MAX,
                         max(utils.ShardRange.MIN, utils.ShardRange.MAX))
        self.assertEqual(utils.ShardRange.MIN,
                         min(utils.ShardRange.MIN, utils.ShardRange.MAX))

        # check the outer bounds are hashable
        hashmap = {utils.ShardRange.MIN: 'min',
                   utils.ShardRange.MAX: 'max'}
        self.assertEqual(hashmap[utils.ShardRange.MIN], 'min')
        self.assertEqual(hashmap[utils.ShardRange.MinBound()], 'min')
        self.assertEqual(hashmap[utils.ShardRange.MAX], 'max')
        self.assertEqual(hashmap[utils.ShardRange.MaxBound()], 'max')

    def test_shard_range_initialisation(self):
        def assert_initialisation_ok(params, expected):
            pr = utils.ShardRange(**params)
            self.assertDictEqual(dict(pr), expected)

        def assert_initialisation_fails(params, err_type=ValueError):
            with self.assertRaises(err_type):
                utils.ShardRange(**params)

        ts_1 = next(self.ts_iter)
        ts_2 = next(self.ts_iter)
        ts_3 = next(self.ts_iter)
        ts_4 = next(self.ts_iter)
        empty_run = dict(name=None, timestamp=None, lower=None,
                         upper=None, object_count=0, bytes_used=0,
                         meta_timestamp=None, deleted=0,
                         state=utils.ShardRange.FOUND, state_timestamp=None,
                         epoch=None)
        # name, timestamp must be given
        assert_initialisation_fails(empty_run.copy())
        assert_initialisation_fails(dict(empty_run, name='a/c'), TypeError)
        assert_initialisation_fails(dict(empty_run, timestamp=ts_1))
        # name must be form a/c
        assert_initialisation_fails(dict(empty_run, name='c', timestamp=ts_1))
        assert_initialisation_fails(dict(empty_run, name='', timestamp=ts_1))
        assert_initialisation_fails(dict(empty_run, name='/a/c',
                                         timestamp=ts_1))
        assert_initialisation_fails(dict(empty_run, name='/c',
                                         timestamp=ts_1))
        # lower, upper can be None
        expect = dict(name='a/c', timestamp=ts_1.internal, lower='',
                      upper='', object_count=0, bytes_used=0,
                      meta_timestamp=ts_1.internal, deleted=0,
                      state=utils.ShardRange.FOUND,
                      state_timestamp=ts_1.internal, epoch=None,
                      reported=0, tombstones=-1)
        assert_initialisation_ok(dict(empty_run, name='a/c', timestamp=ts_1),
                                 expect)
        assert_initialisation_ok(dict(name='a/c', timestamp=ts_1), expect)

        good_run = dict(name='a/c', timestamp=ts_1, lower='l',
                        upper='u', object_count=2, bytes_used=10,
                        meta_timestamp=ts_2, deleted=0,
                        state=utils.ShardRange.CREATED,
                        state_timestamp=ts_3.internal, epoch=ts_4,
                        reported=0, tombstones=11)
        expect.update({'lower': 'l', 'upper': 'u', 'object_count': 2,
                       'bytes_used': 10, 'meta_timestamp': ts_2.internal,
                       'state': utils.ShardRange.CREATED,
                       'state_timestamp': ts_3.internal, 'epoch': ts_4,
                       'reported': 0, 'tombstones': 11})
        assert_initialisation_ok(good_run.copy(), expect)

        # obj count, tombstones and bytes used as int strings
        good_str_run = good_run.copy()
        good_str_run.update({'object_count': '2', 'bytes_used': '10',
                             'tombstones': '11'})
        assert_initialisation_ok(good_str_run, expect)

        good_no_meta = good_run.copy()
        good_no_meta.pop('meta_timestamp')
        assert_initialisation_ok(good_no_meta,
                                 dict(expect, meta_timestamp=ts_1.internal))

        good_deleted = good_run.copy()
        good_deleted['deleted'] = 1
        assert_initialisation_ok(good_deleted,
                                 dict(expect, deleted=1))

        good_reported = good_run.copy()
        good_reported['reported'] = 1
        assert_initialisation_ok(good_reported,
                                 dict(expect, reported=1))

        assert_initialisation_fails(dict(good_run, timestamp='water balloon'))

        assert_initialisation_fails(
            dict(good_run, meta_timestamp='water balloon'))

        assert_initialisation_fails(dict(good_run, lower='water balloon'))

        assert_initialisation_fails(dict(good_run, upper='balloon'))

        assert_initialisation_fails(
            dict(good_run, object_count='water balloon'))

        assert_initialisation_fails(dict(good_run, bytes_used='water ballon'))

        assert_initialisation_fails(dict(good_run, object_count=-1))

        assert_initialisation_fails(dict(good_run, bytes_used=-1))
        assert_initialisation_fails(dict(good_run, state=-1))
        assert_initialisation_fails(dict(good_run, state_timestamp='not a ts'))
        assert_initialisation_fails(dict(good_run, name='/a/c'))
        assert_initialisation_fails(dict(good_run, name='/a/c/'))
        assert_initialisation_fails(dict(good_run, name='a/c/'))
        assert_initialisation_fails(dict(good_run, name='a'))
        assert_initialisation_fails(dict(good_run, name=''))

    def _check_to_from_dict(self, lower, upper):
        ts_1 = next(self.ts_iter)
        ts_2 = next(self.ts_iter)
        ts_3 = next(self.ts_iter)
        ts_4 = next(self.ts_iter)
        sr = utils.ShardRange('a/test', ts_1, lower, upper, 10, 100, ts_2,
                              state=None, state_timestamp=ts_3, epoch=ts_4)
        sr_dict = dict(sr)
        expected = {
            'name': 'a/test', 'timestamp': ts_1.internal, 'lower': lower,
            'upper': upper, 'object_count': 10, 'bytes_used': 100,
            'meta_timestamp': ts_2.internal, 'deleted': 0,
            'state': utils.ShardRange.FOUND, 'state_timestamp': ts_3.internal,
            'epoch': ts_4, 'reported': 0, 'tombstones': -1}
        self.assertEqual(expected, sr_dict)
        self.assertIsInstance(sr_dict['lower'], six.string_types)
        self.assertIsInstance(sr_dict['upper'], six.string_types)
        sr_new = utils.ShardRange.from_dict(sr_dict)
        self.assertEqual(sr, sr_new)
        self.assertEqual(sr_dict, dict(sr_new))

        sr_new = utils.ShardRange(**sr_dict)
        self.assertEqual(sr, sr_new)
        self.assertEqual(sr_dict, dict(sr_new))

        for key in sr_dict:
            bad_dict = dict(sr_dict)
            bad_dict.pop(key)
            if key in ('reported', 'tombstones'):
                # These were added after the fact, and we need to be able to
                # eat data from old servers
                utils.ShardRange.from_dict(bad_dict)
                utils.ShardRange(**bad_dict)
                continue

            # The rest were present from the beginning
            with self.assertRaises(KeyError):
                utils.ShardRange.from_dict(bad_dict)
            # But __init__ still (generally) works!
            if key != 'name':
                utils.ShardRange(**bad_dict)
            else:
                with self.assertRaises(TypeError):
                    utils.ShardRange(**bad_dict)

    def test_to_from_dict(self):
        self._check_to_from_dict('l', 'u')
        self._check_to_from_dict('', '')

    def test_name(self):
        # constructor
        path = 'a/c'
        sr = utils.ShardRange(path, 0, 'l', 'u')
        self._check_name_account_container(sr, path)
        # name setter
        path = 'a2/c2'
        sr.name = path
        self._check_name_account_container(sr, path)

        # constructor
        path = u'\u1234a/\N{SNOWMAN}'
        sr = utils.ShardRange(path, 0, 'l', 'u')
        self._check_name_account_container(sr, path)
        sr = utils.ShardRange(path.encode('utf8'), 0, 'l', 'u')
        self._check_name_account_container(sr, path)
        # name setter
        path = u'\N{SNOWMAN}/\u1234c'
        sr.name = path
        self._check_name_account_container(sr, path)
        sr.name = path.encode('utf-8')
        self._check_name_account_container(sr, path)

    def test_name_validation(self):
        def check_invalid(call, *args):
            with self.assertRaises(ValueError) as cm:
                call(*args)
            self.assertIn(
                "Name must be of the form '<account>/<container>'",
                str(cm.exception))

        ts = next(self.ts_iter)
        check_invalid(utils.ShardRange, '', ts, 'l', 'u')
        check_invalid(utils.ShardRange, 'a', ts, 'l', 'u')
        check_invalid(utils.ShardRange, b'a', ts, 'l', 'u')
        check_invalid(utils.ShardRange, 'a/', ts, 'l', 'u')
        check_invalid(utils.ShardRange, b'a/', ts, 'l', 'u')
        check_invalid(utils.ShardRange, '/', ts, 'l', 'u')
        check_invalid(utils.ShardRange, '/c', ts, 'l', 'u')
        check_invalid(utils.ShardRange, b'/c', ts, 'l', 'u')
        check_invalid(utils.ShardRange, None, ts, 'l', 'u')

        ns = utils.ShardRange('a/c', ts, 'l', 'u')
        check_invalid(setattr, ns, 'name', b'')
        check_invalid(setattr, ns, 'name', b'a')
        check_invalid(setattr, ns, 'name', b'a/')
        check_invalid(setattr, ns, 'name', b'/')
        check_invalid(setattr, ns, 'name', b'/c')
        check_invalid(setattr, ns, 'name', None)

    def test_timestamp_setter(self):
        ts_1 = next(self.ts_iter)
        sr = utils.ShardRange('a/test', ts_1, 'l', 'u', 0, 0, None)
        self.assertEqual(ts_1, sr.timestamp)

        ts_2 = next(self.ts_iter)
        sr.timestamp = ts_2
        self.assertEqual(ts_2, sr.timestamp)

        sr.timestamp = 0
        self.assertEqual(utils.Timestamp(0), sr.timestamp)

        with self.assertRaises(TypeError):
            sr.timestamp = None

    def test_meta_timestamp_setter(self):
        ts_1 = next(self.ts_iter)
        sr = utils.ShardRange('a/test', ts_1, 'l', 'u', 0, 0, None)
        self.assertEqual(ts_1, sr.timestamp)
        self.assertEqual(ts_1, sr.meta_timestamp)

        ts_2 = next(self.ts_iter)
        sr.meta_timestamp = ts_2
        self.assertEqual(ts_1, sr.timestamp)
        self.assertEqual(ts_2, sr.meta_timestamp)

        ts_3 = next(self.ts_iter)
        sr.timestamp = ts_3
        self.assertEqual(ts_3, sr.timestamp)
        self.assertEqual(ts_2, sr.meta_timestamp)

        # meta_timestamp defaults to tracking timestamp
        sr.meta_timestamp = None
        self.assertEqual(ts_3, sr.timestamp)
        self.assertEqual(ts_3, sr.meta_timestamp)
        ts_4 = next(self.ts_iter)
        sr.timestamp = ts_4
        self.assertEqual(ts_4, sr.timestamp)
        self.assertEqual(ts_4, sr.meta_timestamp)

        sr.meta_timestamp = 0
        self.assertEqual(ts_4, sr.timestamp)
        self.assertEqual(utils.Timestamp(0), sr.meta_timestamp)

    def test_update_meta(self):
        ts_1 = next(self.ts_iter)
        sr = utils.ShardRange('a/test', ts_1, 'l', 'u', 0, 0, None)
        with mock_timestamp_now(next(self.ts_iter)) as now:
            sr.update_meta(9, 99)
        self.assertEqual(9, sr.object_count)
        self.assertEqual(99, sr.bytes_used)
        self.assertEqual(now, sr.meta_timestamp)

        with mock_timestamp_now(next(self.ts_iter)) as now:
            sr.update_meta(99, 999, None)
        self.assertEqual(99, sr.object_count)
        self.assertEqual(999, sr.bytes_used)
        self.assertEqual(now, sr.meta_timestamp)

        ts_2 = next(self.ts_iter)
        sr.update_meta(21, 2112, ts_2)
        self.assertEqual(21, sr.object_count)
        self.assertEqual(2112, sr.bytes_used)
        self.assertEqual(ts_2, sr.meta_timestamp)

        sr.update_meta('11', '12')
        self.assertEqual(11, sr.object_count)
        self.assertEqual(12, sr.bytes_used)

        def check_bad_args(*args):
            with self.assertRaises(ValueError):
                sr.update_meta(*args)
        check_bad_args('bad', 10)
        check_bad_args(10, 'bad')
        check_bad_args(10, 11, 'bad')

    def test_increment_meta(self):
        ts_1 = next(self.ts_iter)
        sr = utils.ShardRange('a/test', ts_1, 'l', 'u', 1, 2, None)
        with mock_timestamp_now(next(self.ts_iter)) as now:
            sr.increment_meta(9, 99)
        self.assertEqual(10, sr.object_count)
        self.assertEqual(101, sr.bytes_used)
        self.assertEqual(now, sr.meta_timestamp)

        sr.increment_meta('11', '12')
        self.assertEqual(21, sr.object_count)
        self.assertEqual(113, sr.bytes_used)

        def check_bad_args(*args):
            with self.assertRaises(ValueError):
                sr.increment_meta(*args)
        check_bad_args('bad', 10)
        check_bad_args(10, 'bad')

    def test_update_tombstones(self):
        ts_1 = next(self.ts_iter)
        sr = utils.ShardRange('a/test', ts_1, 'l', 'u', 0, 0, None)
        self.assertEqual(-1, sr.tombstones)
        self.assertFalse(sr.reported)

        with mock_timestamp_now(next(self.ts_iter)) as now:
            sr.update_tombstones(1)
        self.assertEqual(1, sr.tombstones)
        self.assertEqual(now, sr.meta_timestamp)
        self.assertFalse(sr.reported)

        sr.reported = True
        with mock_timestamp_now(next(self.ts_iter)) as now:
            sr.update_tombstones(3, None)
        self.assertEqual(3, sr.tombstones)
        self.assertEqual(now, sr.meta_timestamp)
        self.assertFalse(sr.reported)

        sr.reported = True
        ts_2 = next(self.ts_iter)
        sr.update_tombstones(5, ts_2)
        self.assertEqual(5, sr.tombstones)
        self.assertEqual(ts_2, sr.meta_timestamp)
        self.assertFalse(sr.reported)

        # no change in value -> no change in reported
        sr.reported = True
        ts_3 = next(self.ts_iter)
        sr.update_tombstones(5, ts_3)
        self.assertEqual(5, sr.tombstones)
        self.assertEqual(ts_3, sr.meta_timestamp)
        self.assertTrue(sr.reported)

        sr.update_meta('11', '12')
        self.assertEqual(11, sr.object_count)
        self.assertEqual(12, sr.bytes_used)

        def check_bad_args(*args):
            with self.assertRaises(ValueError):
                sr.update_tombstones(*args)
        check_bad_args('bad')
        check_bad_args(10, 'bad')

    def test_row_count(self):
        ts_1 = next(self.ts_iter)
        sr = utils.ShardRange('a/test', ts_1, 'l', 'u', 0, 0, None)
        self.assertEqual(0, sr.row_count)

        sr.update_meta(11, 123)
        self.assertEqual(11, sr.row_count)
        sr.update_tombstones(13)
        self.assertEqual(24, sr.row_count)
        sr.update_meta(0, 0)
        self.assertEqual(13, sr.row_count)

    def test_state_timestamp_setter(self):
        ts_1 = next(self.ts_iter)
        sr = utils.ShardRange('a/test', ts_1, 'l', 'u', 0, 0, None)
        self.assertEqual(ts_1, sr.timestamp)
        self.assertEqual(ts_1, sr.state_timestamp)

        ts_2 = next(self.ts_iter)
        sr.state_timestamp = ts_2
        self.assertEqual(ts_1, sr.timestamp)
        self.assertEqual(ts_2, sr.state_timestamp)

        ts_3 = next(self.ts_iter)
        sr.timestamp = ts_3
        self.assertEqual(ts_3, sr.timestamp)
        self.assertEqual(ts_2, sr.state_timestamp)

        # state_timestamp defaults to tracking timestamp
        sr.state_timestamp = None
        self.assertEqual(ts_3, sr.timestamp)
        self.assertEqual(ts_3, sr.state_timestamp)
        ts_4 = next(self.ts_iter)
        sr.timestamp = ts_4
        self.assertEqual(ts_4, sr.timestamp)
        self.assertEqual(ts_4, sr.state_timestamp)

        sr.state_timestamp = 0
        self.assertEqual(ts_4, sr.timestamp)
        self.assertEqual(utils.Timestamp(0), sr.state_timestamp)

    def test_state_setter(self):
        for state, state_name in utils.ShardRange.STATES.items():
            for test_value in (
                    state, str(state), state_name, state_name.upper()):
                sr = utils.ShardRange('a/test', next(self.ts_iter), 'l', 'u')
                sr.state = test_value
                actual = sr.state
                self.assertEqual(
                    state, actual,
                    'Expected %s but got %s for %s' %
                    (state, actual, test_value)
                )

        for bad_state in (max(utils.ShardRange.STATES) + 1,
                          -1, 99, None, 'stringy', 1.1):
            sr = utils.ShardRange('a/test', next(self.ts_iter), 'l', 'u')
            with self.assertRaises(ValueError) as cm:
                sr.state = bad_state
            self.assertIn('Invalid state', str(cm.exception))

    def test_update_state(self):
        sr = utils.ShardRange('a/c', next(self.ts_iter))
        old_sr = sr.copy()
        self.assertEqual(utils.ShardRange.FOUND, sr.state)
        self.assertEqual(dict(sr), dict(old_sr))  # sanity check

        for state in utils.ShardRange.STATES:
            if state == utils.ShardRange.FOUND:
                continue
            self.assertTrue(sr.update_state(state))
            self.assertEqual(dict(old_sr, state=state), dict(sr))
            self.assertFalse(sr.update_state(state))
            self.assertEqual(dict(old_sr, state=state), dict(sr))

        sr = utils.ShardRange('a/c', next(self.ts_iter))
        old_sr = sr.copy()
        for state in utils.ShardRange.STATES:
            ts = next(self.ts_iter)
            self.assertTrue(sr.update_state(state, state_timestamp=ts))
            self.assertEqual(dict(old_sr, state=state, state_timestamp=ts),
                             dict(sr))

    def test_resolve_state(self):
        for name, number in utils.ShardRange.STATES_BY_NAME.items():
            self.assertEqual(
                (number, name), utils.ShardRange.resolve_state(name))
            self.assertEqual(
                (number, name), utils.ShardRange.resolve_state(name.upper()))
            self.assertEqual(
                (number, name), utils.ShardRange.resolve_state(name.title()))
            self.assertEqual(
                (number, name), utils.ShardRange.resolve_state(number))
            self.assertEqual(
                (number, name), utils.ShardRange.resolve_state(str(number)))

        def check_bad_value(value):
            with self.assertRaises(ValueError) as cm:
                utils.ShardRange.resolve_state(value)
            self.assertIn('Invalid state %r' % value, str(cm.exception))

        check_bad_value(min(utils.ShardRange.STATES) - 1)
        check_bad_value(max(utils.ShardRange.STATES) + 1)
        check_bad_value('badstate')

    def test_epoch_setter(self):
        sr = utils.ShardRange('a/c', next(self.ts_iter))
        self.assertIsNone(sr.epoch)
        ts = next(self.ts_iter)
        sr.epoch = ts
        self.assertEqual(ts, sr.epoch)
        ts = next(self.ts_iter)
        sr.epoch = ts.internal
        self.assertEqual(ts, sr.epoch)
        sr.epoch = None
        self.assertIsNone(sr.epoch)
        with self.assertRaises(ValueError):
            sr.epoch = 'bad'

    def test_deleted_setter(self):
        sr = utils.ShardRange('a/c', next(self.ts_iter))
        for val in (True, 1):
            sr.deleted = val
            self.assertIs(True, sr.deleted)
        for val in (False, 0, None):
            sr.deleted = val
            self.assertIs(False, sr.deleted)

    def test_set_deleted(self):
        sr = utils.ShardRange('a/c', next(self.ts_iter))
        # initialise other timestamps
        sr.update_state(utils.ShardRange.ACTIVE,
                        state_timestamp=utils.Timestamp.now())
        sr.update_meta(1, 2)
        old_sr = sr.copy()
        self.assertIs(False, sr.deleted)  # sanity check
        self.assertEqual(dict(sr), dict(old_sr))  # sanity check

        with mock_timestamp_now(next(self.ts_iter)) as now:
            self.assertTrue(sr.set_deleted())
        self.assertEqual(now, sr.timestamp)
        self.assertIs(True, sr.deleted)
        old_sr_dict = dict(old_sr)
        old_sr_dict.pop('deleted')
        old_sr_dict.pop('timestamp')
        sr_dict = dict(sr)
        sr_dict.pop('deleted')
        sr_dict.pop('timestamp')
        self.assertEqual(old_sr_dict, sr_dict)

        # no change
        self.assertFalse(sr.set_deleted())
        self.assertEqual(now, sr.timestamp)
        self.assertIs(True, sr.deleted)

        # force timestamp change
        with mock_timestamp_now(next(self.ts_iter)) as now:
            self.assertTrue(sr.set_deleted(timestamp=now))
        self.assertEqual(now, sr.timestamp)
        self.assertIs(True, sr.deleted)

    def test_repr(self):
        ts = next(self.ts_iter)
        ts.offset = 1234
        meta_ts = next(self.ts_iter)
        state_ts = next(self.ts_iter)
        sr = utils.ShardRange('a/c', ts, 'l', 'u', 100, 1000,
                              meta_timestamp=meta_ts,
                              state=utils.ShardRange.ACTIVE,
                              state_timestamp=state_ts)
        self.assertEqual(
            "ShardRange<%r to %r as of %s, (100, 1000) as of %s, "
            "active as of %s>"
            % ('l', 'u',
               ts.internal, meta_ts.internal, state_ts.internal), str(sr))

        ts.offset = 0
        meta_ts.offset = 2
        state_ts.offset = 3
        sr = utils.ShardRange('a/c', ts, '', '', 100, 1000,
                              meta_timestamp=meta_ts,
                              state=utils.ShardRange.FOUND,
                              state_timestamp=state_ts)
        self.assertEqual(
            "ShardRange<MinBound to MaxBound as of %s, (100, 1000) as of %s, "
            "found as of %s>"
            % (ts.internal, meta_ts.internal, state_ts.internal), str(sr))

    def test_copy(self):
        sr = utils.ShardRange('a/c', next(self.ts_iter), 'x', 'y', 99, 99000,
                              meta_timestamp=next(self.ts_iter),
                              state=utils.ShardRange.CREATED,
                              state_timestamp=next(self.ts_iter))
        new = sr.copy()
        self.assertEqual(dict(sr), dict(new))

        new = sr.copy(deleted=1)
        self.assertEqual(dict(sr, deleted=1), dict(new))

        new_timestamp = next(self.ts_iter)
        new = sr.copy(timestamp=new_timestamp)
        self.assertEqual(dict(sr, timestamp=new_timestamp.internal,
                              meta_timestamp=new_timestamp.internal,
                              state_timestamp=new_timestamp.internal),
                         dict(new))

        new = sr.copy(timestamp=new_timestamp, object_count=99)
        self.assertEqual(dict(sr, timestamp=new_timestamp.internal,
                              meta_timestamp=new_timestamp.internal,
                              state_timestamp=new_timestamp.internal,
                              object_count=99),
                         dict(new))

    def test_make_path(self):
        ts = utils.Timestamp.now()
        actual = utils.ShardRange.make_path('a', 'root', 'parent', ts, 0)
        parent_hash = md5(b'parent', usedforsecurity=False).hexdigest()
        self.assertEqual('a/root-%s-%s-0' % (parent_hash, ts.internal), actual)
        actual = utils.ShardRange.make_path('a', 'root', 'parent', ts, 3)
        self.assertEqual('a/root-%s-%s-3' % (parent_hash, ts.internal), actual)
        actual = utils.ShardRange.make_path('a', 'root', 'parent', ts, '3')
        self.assertEqual('a/root-%s-%s-3' % (parent_hash, ts.internal), actual)
        actual = utils.ShardRange.make_path(
            'a', 'root', 'parent', ts.internal, '3')
        self.assertEqual('a/root-%s-%s-3' % (parent_hash, ts.internal), actual)

    def test_sort_key_order(self):
        self.assertEqual(
            utils.ShardRange.sort_key_order(
                name="a/c",
                lower='lower',
                upper='upper',
                state=utils.ShardRange.ACTIVE),
            ('upper', utils.ShardRange.ACTIVE, 'lower', "a/c"))

    def test_sort_key(self):
        orig_shard_ranges = [
            utils.ShardRange('a/c', next(self.ts_iter), '', '',
                             state=utils.ShardRange.SHARDED),
            utils.ShardRange('.a/c1', next(self.ts_iter), 'a', 'd',
                             state=utils.ShardRange.CREATED),
            utils.ShardRange('.a/c0', next(self.ts_iter), '', 'a',
                             state=utils.ShardRange.CREATED),
            utils.ShardRange('.a/c2b', next(self.ts_iter), 'd', 'f',
                             state=utils.ShardRange.SHARDING),
            utils.ShardRange('.a/c2', next(self.ts_iter), 'c', 'f',
                             state=utils.ShardRange.SHARDING),
            utils.ShardRange('.a/c2a', next(self.ts_iter), 'd', 'f',
                             state=utils.ShardRange.SHARDING),
            utils.ShardRange('.a/c4', next(self.ts_iter), 'f', '',
                             state=utils.ShardRange.ACTIVE)
        ]
        shard_ranges = list(orig_shard_ranges)
        shard_ranges.sort(key=utils.ShardRange.sort_key)
        self.assertEqual(shard_ranges[0], orig_shard_ranges[2])
        self.assertEqual(shard_ranges[1], orig_shard_ranges[1])
        self.assertEqual(shard_ranges[2], orig_shard_ranges[4])
        self.assertEqual(shard_ranges[3], orig_shard_ranges[5])
        self.assertEqual(shard_ranges[4], orig_shard_ranges[3])
        self.assertEqual(shard_ranges[5], orig_shard_ranges[6])
        self.assertEqual(shard_ranges[6], orig_shard_ranges[0])

    def test_is_child_of(self):
        # Set up some shard ranges in relational hierarchy:
        # account -> root -> grandparent -> parent -> child
        # using abbreviated names a_r_gp_p_c

        # account 1
        ts = next(self.ts_iter)
        a1_r1 = utils.ShardRange('a1/r1', ts)
        ts = next(self.ts_iter)
        a1_r1_gp1 = utils.ShardRange(utils.ShardRange.make_path(
            '.shards_a1', 'r1', 'r1', ts, 1), ts)
        ts = next(self.ts_iter)
        a1_r1_gp1_p1 = utils.ShardRange(utils.ShardRange.make_path(
            '.shards_a1', 'r1', a1_r1_gp1.container, ts, 1), ts)
        ts = next(self.ts_iter)
        a1_r1_gp1_p1_c1 = utils.ShardRange(utils.ShardRange.make_path(
            '.shards_a1', 'r1', a1_r1_gp1_p1.container, ts, 1), ts)
        ts = next(self.ts_iter)
        a1_r1_gp1_p1_c2 = utils.ShardRange(utils.ShardRange.make_path(
            '.shards_a1', 'r1', a1_r1_gp1_p1.container, ts, 2), ts)
        ts = next(self.ts_iter)
        a1_r1_gp1_p2 = utils.ShardRange(utils.ShardRange.make_path(
            '.shards_a1', 'r1', a1_r1_gp1.container, ts, 2), ts)
        ts = next(self.ts_iter)
        a1_r1_gp2 = utils.ShardRange(utils.ShardRange.make_path(
            '.shards_a1', 'r1', 'r1', ts, 2), ts)  # different index
        ts = next(self.ts_iter)
        a1_r1_gp2_p1 = utils.ShardRange(utils.ShardRange.make_path(
            '.shards_a1', 'r1', a1_r1_gp2.container, ts, 1), ts)
        # drop the index from grandparent name
        ts = next(self.ts_iter)
        rogue_a1_r1_gp = utils.ShardRange(utils.ShardRange.make_path(
            '.shards_a1', 'r1', 'r1', ts, 1)[:-2], ts)

        # account 1, root 2
        ts = next(self.ts_iter)
        a1_r2 = utils.ShardRange('a1/r2', ts)
        ts = next(self.ts_iter)
        a1_r2_gp1 = utils.ShardRange(utils.ShardRange.make_path(
            '.shards_a1', 'r2', a1_r2.container, ts, 1), ts)
        ts = next(self.ts_iter)
        a1_r2_gp1_p1 = utils.ShardRange(utils.ShardRange.make_path(
            '.shards_a1', 'r2', a1_r2_gp1.container, ts, 3), ts)

        # account 2, root1
        a2_r1 = utils.ShardRange('a2/r1', ts)
        ts = next(self.ts_iter)
        a2_r1_gp1 = utils.ShardRange(utils.ShardRange.make_path(
            '.shards_a2', 'r1', a2_r1.container, ts, 1), ts)
        ts = next(self.ts_iter)
        a2_r1_gp1_p1 = utils.ShardRange(utils.ShardRange.make_path(
            '.shards_a2', 'r1', a2_r1_gp1.container, ts, 3), ts)

        # verify parent-child within same account.
        self.assertTrue(a1_r1_gp1.is_child_of(a1_r1))
        self.assertTrue(a1_r1_gp1_p1.is_child_of(a1_r1_gp1))
        self.assertTrue(a1_r1_gp1_p1_c1.is_child_of(a1_r1_gp1_p1))
        self.assertTrue(a1_r1_gp1_p1_c2.is_child_of(a1_r1_gp1_p1))
        self.assertTrue(a1_r1_gp1_p2.is_child_of(a1_r1_gp1))

        self.assertTrue(a1_r1_gp2.is_child_of(a1_r1))
        self.assertTrue(a1_r1_gp2_p1.is_child_of(a1_r1_gp2))

        self.assertTrue(a1_r2_gp1.is_child_of(a1_r2))
        self.assertTrue(a1_r2_gp1_p1.is_child_of(a1_r2_gp1))

        self.assertTrue(a2_r1_gp1.is_child_of(a2_r1))
        self.assertTrue(a2_r1_gp1_p1.is_child_of(a2_r1_gp1))

        # verify not parent-child within same account.
        self.assertFalse(a1_r1.is_child_of(a1_r1))
        self.assertFalse(a1_r1.is_child_of(a1_r2))

        self.assertFalse(a1_r1_gp1.is_child_of(a1_r2))
        self.assertFalse(a1_r1_gp1.is_child_of(a1_r1_gp1))
        self.assertFalse(a1_r1_gp1.is_child_of(a1_r1_gp1_p1))
        self.assertFalse(a1_r1_gp1.is_child_of(a1_r1_gp1_p1_c1))

        self.assertFalse(a1_r1_gp1_p1.is_child_of(a1_r1))
        self.assertFalse(a1_r1_gp1_p1.is_child_of(a1_r2))
        self.assertFalse(a1_r1_gp1_p1.is_child_of(a1_r1_gp2))
        self.assertFalse(a1_r1_gp1_p1.is_child_of(a1_r2_gp1))
        self.assertFalse(a1_r1_gp1_p1.is_child_of(rogue_a1_r1_gp))
        self.assertFalse(a1_r1_gp1_p1.is_child_of(a1_r1_gp1_p1))
        self.assertFalse(a1_r1_gp1_p1.is_child_of(a1_r1_gp1_p2))
        self.assertFalse(a1_r1_gp1_p1.is_child_of(a1_r2_gp1_p1))
        self.assertFalse(a1_r1_gp1_p1.is_child_of(a1_r1_gp1_p1_c1))
        self.assertFalse(a1_r1_gp1_p1.is_child_of(a1_r1_gp1_p1_c2))

        self.assertFalse(a1_r1_gp1_p1_c1.is_child_of(a1_r1))
        self.assertFalse(a1_r1_gp1_p1_c1.is_child_of(a1_r1_gp1))
        self.assertFalse(a1_r1_gp1_p1_c1.is_child_of(a1_r1_gp1_p2))
        self.assertFalse(a1_r1_gp1_p1_c1.is_child_of(a1_r1_gp2_p1))
        self.assertFalse(a1_r1_gp1_p1_c1.is_child_of(a1_r1_gp1_p1_c1))
        self.assertFalse(a1_r1_gp1_p1_c1.is_child_of(a1_r1_gp1_p1_c2))
        self.assertFalse(a1_r1_gp1_p1_c1.is_child_of(a1_r2_gp1_p1))
        self.assertFalse(a1_r1_gp1_p1_c1.is_child_of(a2_r1_gp1_p1))

        self.assertFalse(a1_r2_gp1.is_child_of(a1_r1))
        self.assertFalse(a1_r2_gp1_p1.is_child_of(a1_r1_gp1))

        # across different accounts, 'is_child_of' works in some cases but not
        # all, so don't use it for shard ranges in different accounts.
        self.assertFalse(a1_r1.is_child_of(a2_r1))
        self.assertFalse(a2_r1_gp1_p1.is_child_of(a1_r1_gp1))
        self.assertFalse(a1_r1_gp1_p1.is_child_of(a2_r1))
        self.assertTrue(a1_r1_gp1.is_child_of(a2_r1))
        self.assertTrue(a2_r1_gp1.is_child_of(a1_r1))

    def test_find_root(self):
        # account 1
        ts = next(self.ts_iter)
        a1_r1 = utils.ShardRange('a1/r1', ts)
        ts = next(self.ts_iter)
        a1_r1_gp1 = utils.ShardRange(utils.ShardRange.make_path(
            '.shards_a1', 'r1', 'r1', ts, 1), ts, '', 'l')
        ts = next(self.ts_iter)
        a1_r1_gp1_p1 = utils.ShardRange(utils.ShardRange.make_path(
            '.shards_a1', 'r1', a1_r1_gp1.container, ts, 1), ts, 'a', 'k')
        ts = next(self.ts_iter)
        a1_r1_gp1_p1_c1 = utils.ShardRange(utils.ShardRange.make_path(
            '.shards_a1', 'r1', a1_r1_gp1_p1.container, ts, 1), ts, 'a', 'j')
        ts = next(self.ts_iter)
        a1_r1_gp1_p2 = utils.ShardRange(utils.ShardRange.make_path(
            '.shards_a1', 'r1', a1_r1_gp1.container, ts, 2), ts, 'k', 'l')
        ts = next(self.ts_iter)
        a1_r1_gp2 = utils.ShardRange(utils.ShardRange.make_path(
            '.shards_a1', 'r1', 'r1', ts, 2), ts, 'l', '')  # different index

        # full ancestry plus some others
        all_shard_ranges = [a1_r1, a1_r1_gp1, a1_r1_gp1_p1, a1_r1_gp1_p1_c1,
                            a1_r1_gp1_p2, a1_r1_gp2]
        random.shuffle(all_shard_ranges)
        self.assertIsNone(a1_r1.find_root(all_shard_ranges))
        self.assertEqual(a1_r1, a1_r1_gp1.find_root(all_shard_ranges))
        self.assertEqual(a1_r1, a1_r1_gp1_p1.find_root(all_shard_ranges))
        self.assertEqual(a1_r1, a1_r1_gp1_p1_c1.find_root(all_shard_ranges))

        # missing a1_r1_gp1_p1
        all_shard_ranges = [a1_r1, a1_r1_gp1, a1_r1_gp1_p1_c1,
                            a1_r1_gp1_p2, a1_r1_gp2]
        random.shuffle(all_shard_ranges)
        self.assertIsNone(a1_r1.find_root(all_shard_ranges))
        self.assertEqual(a1_r1, a1_r1_gp1.find_root(all_shard_ranges))
        self.assertEqual(a1_r1, a1_r1_gp1_p1.find_root(all_shard_ranges))
        self.assertEqual(a1_r1, a1_r1_gp1_p1_c1.find_root(all_shard_ranges))

        # empty list
        self.assertIsNone(a1_r1_gp1_p1_c1.find_root([]))

        # double entry
        all_shard_ranges = [a1_r1, a1_r1, a1_r1_gp1, a1_r1_gp1]
        random.shuffle(all_shard_ranges)
        self.assertEqual(a1_r1, a1_r1_gp1_p1.find_root(all_shard_ranges))
        self.assertEqual(a1_r1, a1_r1_gp1_p1_c1.find_root(all_shard_ranges))

    def test_find_ancestors(self):
        # account 1
        ts = next(self.ts_iter)
        a1_r1 = utils.ShardRange('a1/r1', ts)
        ts = next(self.ts_iter)
        a1_r1_gp1 = utils.ShardRange(utils.ShardRange.make_path(
            '.shards_a1', 'r1', 'r1', ts, 1), ts, '', 'l')
        ts = next(self.ts_iter)
        a1_r1_gp1_p1 = utils.ShardRange(utils.ShardRange.make_path(
            '.shards_a1', 'r1', a1_r1_gp1.container, ts, 1), ts, 'a', 'k')
        ts = next(self.ts_iter)
        a1_r1_gp1_p1_c1 = utils.ShardRange(utils.ShardRange.make_path(
            '.shards_a1', 'r1', a1_r1_gp1_p1.container, ts, 1), ts, 'a', 'j')
        ts = next(self.ts_iter)
        a1_r1_gp1_p2 = utils.ShardRange(utils.ShardRange.make_path(
            '.shards_a1', 'r1', a1_r1_gp1.container, ts, 2), ts, 'k', 'l')
        ts = next(self.ts_iter)
        a1_r1_gp2 = utils.ShardRange(utils.ShardRange.make_path(
            '.shards_a1', 'r1', 'r1', ts, 2), ts, 'l', '')  # different index

        # full ancestry plus some others
        all_shard_ranges = [a1_r1, a1_r1_gp1, a1_r1_gp1_p1, a1_r1_gp1_p1_c1,
                            a1_r1_gp1_p2, a1_r1_gp2]
        random.shuffle(all_shard_ranges)
        self.assertEqual([], a1_r1.find_ancestors(all_shard_ranges))
        self.assertEqual([a1_r1], a1_r1_gp1.find_ancestors(all_shard_ranges))
        self.assertEqual([a1_r1_gp1, a1_r1],
                         a1_r1_gp1_p1.find_ancestors(all_shard_ranges))
        self.assertEqual([a1_r1_gp1_p1, a1_r1_gp1, a1_r1],
                         a1_r1_gp1_p1_c1.find_ancestors(all_shard_ranges))

        # missing a1_r1_gp1_p1
        all_shard_ranges = [a1_r1, a1_r1_gp1, a1_r1_gp1_p1_c1,
                            a1_r1_gp1_p2, a1_r1_gp2]
        random.shuffle(all_shard_ranges)
        self.assertEqual([], a1_r1.find_ancestors(all_shard_ranges))
        self.assertEqual([a1_r1], a1_r1_gp1.find_ancestors(all_shard_ranges))
        self.assertEqual([a1_r1_gp1, a1_r1],
                         a1_r1_gp1_p1.find_ancestors(all_shard_ranges))
        self.assertEqual([a1_r1],
                         a1_r1_gp1_p1_c1.find_ancestors(all_shard_ranges))

        # missing a1_r1_gp1
        all_shard_ranges = [a1_r1, a1_r1_gp1_p1, a1_r1_gp1_p1_c1,
                            a1_r1_gp1_p2, a1_r1_gp2]
        random.shuffle(all_shard_ranges)
        self.assertEqual([], a1_r1.find_ancestors(all_shard_ranges))
        self.assertEqual([a1_r1], a1_r1_gp1.find_ancestors(all_shard_ranges))
        self.assertEqual([a1_r1],
                         a1_r1_gp1_p1.find_ancestors(all_shard_ranges))
        self.assertEqual([a1_r1_gp1_p1, a1_r1],
                         a1_r1_gp1_p1_c1.find_ancestors(all_shard_ranges))

        # empty list
        self.assertEqual([], a1_r1_gp1_p1_c1.find_ancestors([]))
        # double entry
        all_shard_ranges = [a1_r1, a1_r1, a1_r1_gp1, a1_r1_gp1]
        random.shuffle(all_shard_ranges)
        self.assertEqual([a1_r1_gp1, a1_r1],
                         a1_r1_gp1_p1.find_ancestors(all_shard_ranges))
        self.assertEqual([a1_r1],
                         a1_r1_gp1_p1_c1.find_ancestors(all_shard_ranges))
        all_shard_ranges = [a1_r1, a1_r1, a1_r1_gp1_p1, a1_r1_gp1_p1]
        random.shuffle(all_shard_ranges)
        self.assertEqual([a1_r1_gp1_p1, a1_r1],
                         a1_r1_gp1_p1_c1.find_ancestors(all_shard_ranges))


class TestShardRangeList(unittest.TestCase):
    def setUp(self):
        self.ts_iter = make_timestamp_iter()
        self.t1 = next(self.ts_iter)
        self.t2 = next(self.ts_iter)
        self.ts_iter = make_timestamp_iter()
        self.shard_ranges = [
            utils.ShardRange('a/b', self.t1, 'a', 'b',
                             object_count=2, bytes_used=22, tombstones=222),
            utils.ShardRange('b/c', self.t2, 'b', 'c',
                             object_count=4, bytes_used=44, tombstones=444),
            utils.ShardRange('c/y', self.t1, 'c', 'y',
                             object_count=6, bytes_used=66),
        ]

    def test_init(self):
        srl = ShardRangeList()
        self.assertEqual(0, len(srl))
        self.assertEqual(utils.ShardRange.MIN, srl.lower)
        self.assertEqual(utils.ShardRange.MIN, srl.upper)
        self.assertEqual(0, srl.object_count)
        self.assertEqual(0, srl.bytes_used)
        self.assertEqual(0, srl.row_count)

    def test_init_with_list(self):
        srl = ShardRangeList(self.shard_ranges[:2])
        self.assertEqual(2, len(srl))
        self.assertEqual('a', srl.lower)
        self.assertEqual('c', srl.upper)
        self.assertEqual(6, srl.object_count)
        self.assertEqual(66, srl.bytes_used)
        self.assertEqual(672, srl.row_count)

        srl.append(self.shard_ranges[2])
        self.assertEqual(3, len(srl))
        self.assertEqual('a', srl.lower)
        self.assertEqual('y', srl.upper)
        self.assertEqual(12, srl.object_count)
        self.assertEqual(132, srl.bytes_used)
        self.assertEqual(-1, self.shard_ranges[2].tombstones)  # sanity check
        self.assertEqual(678, srl.row_count)  # NB: tombstones=-1 not counted

    def test_pop(self):
        srl = ShardRangeList(self.shard_ranges[:2])
        srl.pop()
        self.assertEqual(1, len(srl))
        self.assertEqual('a', srl.lower)
        self.assertEqual('b', srl.upper)
        self.assertEqual(2, srl.object_count)
        self.assertEqual(22, srl.bytes_used)
        self.assertEqual(224, srl.row_count)

    def test_slice(self):
        srl = ShardRangeList(self.shard_ranges)
        sublist = srl[:1]
        self.assertIsInstance(sublist, ShardRangeList)
        self.assertEqual(1, len(sublist))
        self.assertEqual('a', sublist.lower)
        self.assertEqual('b', sublist.upper)
        self.assertEqual(2, sublist.object_count)
        self.assertEqual(22, sublist.bytes_used)
        self.assertEqual(224, sublist.row_count)

        sublist = srl[1:]
        self.assertIsInstance(sublist, ShardRangeList)
        self.assertEqual(2, len(sublist))
        self.assertEqual('b', sublist.lower)
        self.assertEqual('y', sublist.upper)
        self.assertEqual(10, sublist.object_count)
        self.assertEqual(110, sublist.bytes_used)
        self.assertEqual(454, sublist.row_count)

    def test_includes(self):
        srl = ShardRangeList(self.shard_ranges)

        for sr in self.shard_ranges:
            self.assertTrue(srl.includes(sr))

        self.assertTrue(srl.includes(srl))

        sr = utils.ShardRange('a/a', utils.Timestamp.now(), '', 'a')
        self.assertFalse(srl.includes(sr))
        sr = utils.ShardRange('a/a', utils.Timestamp.now(), '', 'b')
        self.assertFalse(srl.includes(sr))
        sr = utils.ShardRange('a/z', utils.Timestamp.now(), 'x', 'z')
        self.assertFalse(srl.includes(sr))
        sr = utils.ShardRange('a/z', utils.Timestamp.now(), 'y', 'z')
        self.assertFalse(srl.includes(sr))
        sr = utils.ShardRange('a/entire', utils.Timestamp.now(), '', '')
        self.assertFalse(srl.includes(sr))

        # entire range
        srl_entire = ShardRangeList([sr])
        self.assertFalse(srl.includes(srl_entire))
        # make a fresh instance
        sr = utils.ShardRange('a/entire', utils.Timestamp.now(), '', '')
        self.assertTrue(srl_entire.includes(sr))

    def test_timestamps(self):
        srl = ShardRangeList(self.shard_ranges)
        self.assertEqual({self.t1, self.t2}, srl.timestamps)
        t3 = next(self.ts_iter)
        self.shard_ranges[2].timestamp = t3
        self.assertEqual({self.t1, self.t2, t3}, srl.timestamps)
        srl.pop(0)
        self.assertEqual({self.t2, t3}, srl.timestamps)

    def test_states(self):
        srl = ShardRangeList()
        self.assertEqual(set(), srl.states)

        srl = ShardRangeList(self.shard_ranges)
        self.shard_ranges[0].update_state(
            utils.ShardRange.CREATED, next(self.ts_iter))
        self.shard_ranges[1].update_state(
            utils.ShardRange.CLEAVED, next(self.ts_iter))
        self.shard_ranges[2].update_state(
            utils.ShardRange.ACTIVE, next(self.ts_iter))

        self.assertEqual({utils.ShardRange.CREATED,
                          utils.ShardRange.CLEAVED,
                          utils.ShardRange.ACTIVE},
                         srl.states)

    def test_filter(self):
        srl = ShardRangeList(self.shard_ranges)
        self.assertEqual(self.shard_ranges, srl.filter())
        self.assertEqual(self.shard_ranges,
                         srl.filter(marker='', end_marker=''))
        self.assertEqual(self.shard_ranges,
                         srl.filter(marker=utils.ShardRange.MIN,
                                    end_marker=utils.ShardRange.MAX))
        self.assertEqual([], srl.filter(marker=utils.ShardRange.MAX,
                                        end_marker=utils.ShardRange.MIN))
        self.assertEqual([], srl.filter(marker=utils.ShardRange.MIN,
                                        end_marker=utils.ShardRange.MIN))
        self.assertEqual([], srl.filter(marker=utils.ShardRange.MAX,
                                        end_marker=utils.ShardRange.MAX))
        self.assertEqual(self.shard_ranges[:1],
                         srl.filter(marker='', end_marker='b'))
        self.assertEqual(self.shard_ranges[1:3],
                         srl.filter(marker='b', end_marker='y'))
        self.assertEqual([],
                         srl.filter(marker='y', end_marker='y'))
        self.assertEqual([],
                         srl.filter(marker='y', end_marker='x'))
        # includes trumps marker & end_marker
        self.assertEqual(self.shard_ranges[0:1],
                         srl.filter(includes='b', marker='c', end_marker='y'))
        self.assertEqual(self.shard_ranges[0:1],
                         srl.filter(includes='b', marker='', end_marker=''))
        self.assertEqual([], srl.filter(includes='z'))

    def test_find_lower(self):
        srl = ShardRangeList(self.shard_ranges)
        self.shard_ranges[0].update_state(
            utils.ShardRange.CREATED, next(self.ts_iter))
        self.shard_ranges[1].update_state(
            utils.ShardRange.CLEAVED, next(self.ts_iter))
        self.shard_ranges[2].update_state(
            utils.ShardRange.ACTIVE, next(self.ts_iter))

        def do_test(states):
            return srl.find_lower(lambda sr: sr.state in states)

        self.assertEqual(srl.upper,
                         do_test([utils.ShardRange.FOUND]))
        self.assertEqual(self.shard_ranges[0].lower,
                         do_test([utils.ShardRange.CREATED]))
        self.assertEqual(self.shard_ranges[0].lower,
                         do_test((utils.ShardRange.CREATED,
                                  utils.ShardRange.CLEAVED)))
        self.assertEqual(self.shard_ranges[1].lower,
                         do_test((utils.ShardRange.ACTIVE,
                                  utils.ShardRange.CLEAVED)))
        self.assertEqual(self.shard_ranges[2].lower,
                         do_test([utils.ShardRange.ACTIVE]))


@patch('ctypes.get_errno')
@patch.object(utils.libc, '_sys_posix_fallocate')
@patch.object(utils.libc, '_sys_fallocate')
class TestFallocateWithReserve(unittest.TestCase):
    def test_fallocate(self, sys_fallocate_mock,
                       sys_posix_fallocate_mock, get_errno_mock):
        sys_fallocate_mock.available = True
        sys_fallocate_mock.return_value = 0

        utils.fallocate_with_reserve(1234, 0, True, 5000 * 2 ** 20)

        # We can't use sys_fallocate_mock.assert_called_once_with because no
        # two ctypes.c_uint64 objects are equal even if their values are
        # equal. Yes, ctypes.c_uint64(123) != ctypes.c_uint64(123).
        calls = sys_fallocate_mock.mock_calls
        self.assertEqual(len(calls), 1)
        args = calls[0][1]
        self.assertEqual(len(args), 4)
        self.assertEqual(args[0], 1234)
        self.assertEqual(args[1], utils.libc.FALLOC_FL_KEEP_SIZE)
        self.assertEqual(args[2].value, 0)
        self.assertEqual(args[3].value, 5000 * 2 ** 20)

        sys_posix_fallocate_mock.assert_not_called()

    def test_fallocate_offset(self, sys_fallocate_mock,
                              sys_posix_fallocate_mock, get_errno_mock):
        sys_fallocate_mock.available = True
        sys_fallocate_mock.return_value = 0

        utils.fallocate_with_reserve(
            1234,
            0,
            True,
            5000 * 2 ** 20,
            offset=3 * 2 ** 30,
        )
        calls = sys_fallocate_mock.mock_calls
        self.assertEqual(len(calls), 1)
        args = calls[0][1]
        self.assertEqual(len(args), 4)
        self.assertEqual(args[0], 1234)
        self.assertEqual(args[1], utils.libc.FALLOC_FL_KEEP_SIZE)
        self.assertEqual(args[2].value, 3 * 2 ** 30)
        self.assertEqual(args[3].value, 5000 * 2 ** 20)

        sys_posix_fallocate_mock.assert_not_called()

    def test_fallocate_fatal_error(self, sys_fallocate_mock,
                                   sys_posix_fallocate_mock, get_errno_mock):
        sys_fallocate_mock.available = True
        sys_fallocate_mock.return_value = -1
        get_errno_mock.return_value = errno.EIO

        with self.assertRaises(OSError) as cm:
            utils.fallocate_with_reserve(1234, 0, True, 5000 * 2 ** 20)
        self.assertEqual(cm.exception.errno, errno.EIO)

    def test_fallocate_silent_errors(self, sys_fallocate_mock,
                                     sys_posix_fallocate_mock, get_errno_mock):
        sys_fallocate_mock.available = True
        sys_fallocate_mock.return_value = -1

        for silent_error in (0, errno.ENOSYS, errno.EOPNOTSUPP, errno.EINVAL):
            get_errno_mock.return_value = silent_error
            try:
                utils.fallocate_with_reserve(1234, 0, True, 5678)
            except OSError:
                self.fail("fallocate() raised an error on %d", silent_error)

    def test_posix_fallocate_fallback(self, sys_fallocate_mock,
                                      sys_posix_fallocate_mock,
                                      get_errno_mock):
        sys_fallocate_mock.available = False
        sys_fallocate_mock.side_effect = NotImplementedError

        sys_posix_fallocate_mock.available = True
        sys_posix_fallocate_mock.return_value = 0

        utils.fallocate_with_reserve(1234, 0, True, 567890)
        sys_fallocate_mock.assert_not_called()

        calls = sys_posix_fallocate_mock.mock_calls
        self.assertEqual(len(calls), 1)
        args = calls[0][1]
        self.assertEqual(len(args), 3)
        self.assertEqual(args[0], 1234)
        self.assertEqual(args[1].value, 0)
        self.assertEqual(args[2].value, 567890)

    def test_posix_fallocate_offset(self, sys_fallocate_mock,
                                    sys_posix_fallocate_mock, get_errno_mock):
        sys_fallocate_mock.available = False
        sys_fallocate_mock.side_effect = NotImplementedError

        sys_posix_fallocate_mock.available = True
        sys_posix_fallocate_mock.return_value = 0

        utils.fallocate_with_reserve(
            1234,
            0,
            True,
            5000 * 2 ** 20,
            offset=3 * 2 ** 30,
        )
        calls = sys_posix_fallocate_mock.mock_calls
        self.assertEqual(len(calls), 1)
        args = calls[0][1]
        self.assertEqual(len(args), 3)
        self.assertEqual(args[0], 1234)
        self.assertEqual(args[1].value, 3 * 2 ** 30)
        self.assertEqual(args[2].value, 5000 * 2 ** 20)

        sys_fallocate_mock.assert_not_called()

    def test_no_fallocates_available(self, sys_fallocate_mock,
                                     sys_posix_fallocate_mock, get_errno_mock):
        sys_fallocate_mock.available = False
        sys_posix_fallocate_mock.available = False

        with mock.patch("logging.warning") as warning_mock, mock.patch.object(
                utils.libc, "_fallocate_warned_about_missing", False):
            utils.fallocate_with_reserve(321, 0, True, 654)
            utils.fallocate_with_reserve(321, 0, True, 654)

        sys_fallocate_mock.assert_not_called()
        sys_posix_fallocate_mock.assert_not_called()
        get_errno_mock.assert_not_called()

        self.assertEqual(len(warning_mock.mock_calls), 1)

    def test_arg_bounds(self, sys_fallocate_mock,
                        sys_posix_fallocate_mock, get_errno_mock):
        sys_fallocate_mock.available = True
        sys_fallocate_mock.return_value = 0
        # Note that we want to have zero reserve so we don't even get as far
        # as doing the statvfs -- we aren't actually mocking that out, so we
        # can get different results depending on whether our test runner is
        # capturing stdout/stderr (and blocking stdin, fd=0!) or not
        with self.assertRaises(ValueError):
            utils.fallocate_with_reserve(0, 0, True, 1 << 64, 0)
        with self.assertRaises(ValueError):
            utils.fallocate_with_reserve(0, 0, True, 0, -1)
        with self.assertRaises(ValueError):
            utils.fallocate_with_reserve(0, 0, True, 0, 1 << 64)
        self.assertEqual([], sys_fallocate_mock.mock_calls)
        # sanity check
        utils.fallocate_with_reserve(0, 0, True, 0, 0)
        self.assertEqual(
            [mock.call(0, utils.libc.FALLOC_FL_KEEP_SIZE, mock.ANY, mock.ANY)],
            sys_fallocate_mock.mock_calls)
        # Go confirm the ctypes values separately; apparently == doesn't
        # work the way you'd expect with ctypes :-/
        self.assertEqual(sys_fallocate_mock.mock_calls[0][1][2].value, 0)
        self.assertEqual(sys_fallocate_mock.mock_calls[0][1][3].value, 0)
        sys_fallocate_mock.reset_mock()

        # negative size will be adjusted as 0
        utils.fallocate_with_reserve(0, 0, True, -1, 0)
        self.assertEqual(
            [mock.call(0, utils.libc.FALLOC_FL_KEEP_SIZE, mock.ANY, mock.ANY)],
            sys_fallocate_mock.mock_calls)
        self.assertEqual(sys_fallocate_mock.mock_calls[0][1][2].value, 0)
        self.assertEqual(sys_fallocate_mock.mock_calls[0][1][3].value, 0)


@patch.object(os, 'fstatvfs')
@patch.object(utils.libc, '_sys_fallocate', available=True, return_value=0)
@patch.object(utils, '_fallocate_enabled', True)
class TestFallocateReserve(unittest.TestCase):
    def _statvfs_result(self, f_frsize, f_bavail):
        # Only 3 values are relevant to us, so use zeros for the rest
        f_blocks = 100
        return posix.statvfs_result((0, f_frsize, f_blocks, 0, f_bavail,
                                     0, 0, 0, 0, 0))

    def test_disabled(self, sys_fallocate_mock, fstatvfs_mock):
        utils.disable_fallocate()
        utils.fallocate_with_reserve(123, 0, False, 456)

        sys_fallocate_mock.assert_not_called()
        fstatvfs_mock.assert_not_called()

    def test_zero_reserve(self, sys_fallocate_mock, fstatvfs_mock):
        utils.fallocate_with_reserve(123, 0, False, 456)

        fstatvfs_mock.assert_not_called()
        self.assertEqual(len(sys_fallocate_mock.mock_calls), 1)

    def test_enough_space(self, sys_fallocate_mock, fstatvfs_mock):
        # Want 1024 bytes in reserve plus 1023 allocated, and have 2 blocks
        # of size 1024 free, so succeed
        fstatvfs_mock.return_value = self._statvfs_result(1024, 2)
        utils.fallocate_with_reserve(88, 1024, False, 1023)

    def test_not_enough_space(self, sys_fallocate_mock, fstatvfs_mock):
        # Want 1024 bytes in reserve plus 1024 allocated, and have 2 blocks
        # of size 1024 free, so fail
        fstatvfs_mock.return_value = self._statvfs_result(1024, 2)
        with self.assertRaises(OSError) as catcher:
            utils.fallocate_with_reserve(88, 1024, False, 1024)
        self.assertEqual(
            str(catcher.exception),
            '[Errno %d] FALLOCATE_RESERVE fail 1024 <= 1024'
            % errno.ENOSPC)
        sys_fallocate_mock.assert_not_called()

    def test_not_enough_space_large(self, sys_fallocate_mock, fstatvfs_mock):
        # Want 1024 bytes in reserve plus 1GB allocated, and have 2 blocks
        # of size 1024 free, so fail
        fstatvfs_mock.return_value = self._statvfs_result(1024, 2)
        with self.assertRaises(OSError) as catcher:
            utils.fallocate_with_reserve(88, 1024, False, 1 << 30)
        self.assertEqual(
            str(catcher.exception),
            '[Errno %d] FALLOCATE_RESERVE fail %d <= 1024'
            % (errno.ENOSPC, ((2 * 1024) - (1 << 30))))
        sys_fallocate_mock.assert_not_called()

    def test_enough_space_small_blocks(self, sys_fallocate_mock,
                                       fstatvfs_mock):
        # Want 1024 bytes in reserve plus 1023 allocated, and have 4 blocks
        # of size 512 free, so succeed
        fstatvfs_mock.return_value = self._statvfs_result(512, 4)
        utils.fallocate_with_reserve(88, 1024, False, 1023)

    def test_not_enough_space_small_blocks(self, sys_fallocate_mock,
                                           fstatvfs_mock):
        # Want 1024 bytes in reserve plus 1024 allocated, and have 4 blocks
        # of size 512 free, so fail
        fstatvfs_mock.return_value = self._statvfs_result(512, 4)
        with self.assertRaises(OSError) as catcher:
            utils.fallocate_with_reserve(88, 1024, False, 1024)
        self.assertEqual(fstatvfs_mock.mock_calls, [mock.call(88)])
        self.assertEqual(
            str(catcher.exception),
            '[Errno %d] FALLOCATE_RESERVE fail 1024 <= 1024'
            % errno.ENOSPC)
        sys_fallocate_mock.assert_not_called()

    def test_free_space_under_reserve(self, sys_fallocate_mock, fstatvfs_mock):
        # Want 2048 bytes in reserve but have only 3 blocks of size 512, so
        # allocating even 0 bytes fails
        fstatvfs_mock.return_value = self._statvfs_result(512, 3)
        with self.assertRaises(OSError) as catcher:
            utils.fallocate_with_reserve(88, 2048, False, 0)
        self.assertEqual(
            str(catcher.exception),
            '[Errno %d] FALLOCATE_RESERVE fail 1536 <= 2048'
            % errno.ENOSPC)
        sys_fallocate_mock.assert_not_called()

    def test_all_reserved(self, sys_fallocate_mock, fstatvfs_mock):
        # Filesystem is empty, but our reserve is bigger than the
        # filesystem, so any allocation will fail
        fstatvfs_mock.return_value = self._statvfs_result(1024, 100)
        with self.assertRaises(OSError):
            utils.fallocate_with_reserve(88, 9999999999999, False, 0)
        sys_fallocate_mock.assert_not_called()

    def test_enough_space_pct(self, sys_fallocate_mock, fstatvfs_mock):
        # Want 1% reserved, filesystem has 3/100 blocks of size 1024 free
        # and file size is 2047, so succeed
        fstatvfs_mock.return_value = self._statvfs_result(1024, 3)
        utils.fallocate_with_reserve(88, 1, True, 2047)

    def test_not_enough_space_pct(self, sys_fallocate_mock, fstatvfs_mock):
        # Want 1% reserved, filesystem has 3/100 blocks of size 1024 free
        # and file size is 2048, so fail
        fstatvfs_mock.return_value = self._statvfs_result(1024, 3)
        with self.assertRaises(OSError) as catcher:
            utils.fallocate_with_reserve(88, 1, True, 2048)
        self.assertEqual(
            str(catcher.exception),
            '[Errno %d] FALLOCATE_RESERVE fail 1024 <= 1024'
            % errno.ENOSPC)
        sys_fallocate_mock.assert_not_called()

    def test_all_space_reserved_pct(self, sys_fallocate_mock, fstatvfs_mock):
        # Filesystem is empty, but our reserve is the whole filesystem, so
        # any allocation will fail
        fstatvfs_mock.return_value = self._statvfs_result(1024, 100)
        with self.assertRaises(OSError) as catcher:
            utils.fallocate_with_reserve(88, 100, True, 0)
        self.assertEqual(
            str(catcher.exception),
            '[Errno %d] FALLOCATE_RESERVE fail 102400 <= 102400'
            % errno.ENOSPC)
        sys_fallocate_mock.assert_not_called()


class TestWatchdog(unittest.TestCase):
    def test_start_stop(self):
        w = utils.Watchdog()
        w._evt.send = mock.Mock(side_effect=w._evt.send)
        gth = object()

        now = time.time()
        timeout_value = 1.0
        with patch('eventlet.greenthread.getcurrent', return_value=gth), \
                patch('time.time', return_value=now):
            # On first call, _next_expiration is None, it should unblock
            # greenthread that is blocked for ever
            key = w.start(timeout_value, Timeout)
            self.assertIn(key, w._timeouts)
            self.assertEqual(w._timeouts[key], (
                timeout_value, now + timeout_value, gth, Timeout, now))
            w._evt.send.assert_called_once()

            w.stop(key)
            self.assertNotIn(key, w._timeouts)

    def test_timeout_concurrency(self):
        w = utils.Watchdog()
        w._evt.send = mock.Mock(side_effect=w._evt.send)
        w._evt.wait = mock.Mock()
        gth = object()

        w._run()
        w._evt.wait.assert_called_once_with(None)

        with patch('eventlet.greenthread.getcurrent', return_value=gth):
            w._evt.send.reset_mock()
            w._evt.wait.reset_mock()
            with patch('time.time', return_value=10.00):
                # On first call, _next_expiration is None, it should unblock
                # greenthread that is blocked for ever
                w.start(5.0, Timeout)  # Will end at 15.0
                w._evt.send.assert_called_once()

            with patch('time.time', return_value=10.01):
                w._run()
                self.assertEqual(15.0, w._next_expiration)
                w._evt.wait.assert_called_once_with(15.0 - 10.01)

            w._evt.send.reset_mock()
            w._evt.wait.reset_mock()
            with patch('time.time', return_value=12.00):
                # Now _next_expiration is 15.0, it won't unblock greenthread
                # because this expiration is later
                w.start(5.0, Timeout)  # Will end at 17.0
                w._evt.send.assert_not_called()

            w._evt.send.reset_mock()
            w._evt.wait.reset_mock()
            with patch('time.time', return_value=14.00):
                # Now _next_expiration is still 15.0, it will unblock
                # greenthread because this new expiration is 14.5
                w.start(0.5, Timeout)  # Will end at 14.5
                w._evt.send.assert_called_once()

            with patch('time.time', return_value=14.01):
                w._run()
                w._evt.wait.assert_called_once_with(14.5 - 14.01)
                self.assertEqual(14.5, w._next_expiration)
                # Should wakeup at 14.5

    def test_timeout_expire(self):
        w = utils.Watchdog()
        w._evt.send = mock.Mock()  # To avoid it to call get_hub()
        w._evt.wait = mock.Mock()  # To avoid it to call get_hub()

        with patch('eventlet.hubs.get_hub') as m_gh:
            with patch('time.time', return_value=10.0):
                w.start(5.0, Timeout)  # Will end at 15.0

            with patch('time.time', return_value=16.0):
                w._run()
                m_gh.assert_called_once()
                m_gh.return_value.schedule_call_global.assert_called_once()
                exc = m_gh.return_value.schedule_call_global.call_args[0][2]
                self.assertIsInstance(exc, Timeout)
                self.assertEqual(exc.seconds, 5.0)
                self.assertEqual(None, w._next_expiration)
                w._evt.wait.assert_called_once_with(None)


class TestReiterate(unittest.TestCase):
    def test_reiterate_consumes_first(self):
        test_iter = FakeIterable([1, 2, 3])
        reiterated = utils.reiterate(test_iter)
        self.assertEqual(1, test_iter.next_call_count)
        self.assertEqual(1, next(reiterated))
        self.assertEqual(1, test_iter.next_call_count)
        self.assertEqual(2, next(reiterated))
        self.assertEqual(2, test_iter.next_call_count)
        self.assertEqual(3, next(reiterated))
        self.assertEqual(3, test_iter.next_call_count)

    def test_reiterate_closes(self):
        test_iter = FakeIterable([1, 2, 3])
        self.assertEqual(0, test_iter.close_call_count)
        reiterated = utils.reiterate(test_iter)
        self.assertEqual(0, test_iter.close_call_count)
        self.assertTrue(hasattr(reiterated, 'close'))
        self.assertTrue(callable(reiterated.close))
        reiterated.close()
        self.assertEqual(1, test_iter.close_call_count)

        # empty iter gets closed when reiterated
        test_iter = FakeIterable([])
        self.assertEqual(0, test_iter.close_call_count)
        reiterated = utils.reiterate(test_iter)
        self.assertFalse(hasattr(reiterated, 'close'))
        self.assertEqual(1, test_iter.close_call_count)

    def test_reiterate_list_or_tuple(self):
        test_list = [1, 2]
        reiterated = utils.reiterate(test_list)
        self.assertIs(test_list, reiterated)
        test_tuple = (1, 2)
        reiterated = utils.reiterate(test_tuple)
        self.assertIs(test_tuple, reiterated)


class TestClosingIterator(unittest.TestCase):
    def _make_gen(self, items, captured_exit):
        def gen():
            try:
                for it in items:
                    if isinstance(it, Exception):
                        raise it
                    yield it
            except GeneratorExit as e:
                captured_exit.append(e)
                raise
        return gen()

    def test_close(self):
        wrapped = FakeIterable([1, 2, 3])
        # note: iter(FakeIterable) is the same object
        self.assertIs(wrapped, iter(wrapped))
        it = utils.ClosingIterator(wrapped)
        actual = [x for x in it]
        self.assertEqual([1, 2, 3], actual)
        self.assertEqual(1, wrapped.close_call_count)
        it.close()
        self.assertEqual(1, wrapped.close_call_count)

    def test_close_others(self):
        wrapped = FakeIterable([1, 2, 3])
        others = [FakeIterable([4, 5, 6]), FakeIterable([])]
        self.assertIs(wrapped, iter(wrapped))
        it = utils.ClosingIterator(wrapped, others)
        actual = [x for x in it]
        self.assertEqual([1, 2, 3], actual)
        self.assertEqual([1, 1, 1],
                         [i.close_call_count for i in others + [wrapped]])
        it.close()
        self.assertEqual([1, 1, 1],
                         [i.close_call_count for i in others + [wrapped]])

    def test_close_gen(self):
        # explicitly check generator closing
        captured_exit = []
        gen = self._make_gen([1, 2], captured_exit)
        it = utils.ClosingIterator(gen)
        self.assertFalse(captured_exit)
        it.close()
        self.assertFalse(captured_exit)  # the generator didn't start

        captured_exit = []
        gen = self._make_gen([1, 2], captured_exit)
        it = utils.ClosingIterator(gen)
        self.assertFalse(captured_exit)
        self.assertEqual(1, next(it))  # start the generator
        it.close()
        self.assertEqual(1, len(captured_exit))

    def test_close_wrapped_is_not_same_as_iter(self):
        class AltFakeIterable(FakeIterable):
            def __iter__(self):
                return (x for x in self.values)

        wrapped = AltFakeIterable([1, 2, 3])
        # note: iter(AltFakeIterable) is a generator, not the same object
        self.assertIsNot(wrapped, iter(wrapped))
        it = utils.ClosingIterator(wrapped)
        actual = [x for x in it]
        self.assertEqual([1, 2, 3], actual)
        self.assertEqual(1, wrapped.close_call_count)
        it.close()
        self.assertEqual(1, wrapped.close_call_count)

    def test_init_with_iterable(self):
        wrapped = [1, 2, 3]  # list is iterable but not an iterator
        it = utils.ClosingIterator(wrapped)
        actual = [x for x in it]
        self.assertEqual([1, 2, 3], actual)
        it.close()  # safe to call even though list has no close

    def test_nested_iters(self):
        wrapped = FakeIterable([1, 2, 3])
        it = utils.ClosingIterator(utils.ClosingIterator(wrapped))
        actual = [x for x in it]
        self.assertEqual([1, 2, 3], actual)
        self.assertEqual(1, wrapped.close_call_count)
        it.close()
        self.assertEqual(1, wrapped.close_call_count)

    def test_close_on_stop_iteration(self):
        wrapped = FakeIterable([1, 2, 3])
        others = [FakeIterable([4, 5, 6]), FakeIterable([])]
        self.assertIs(wrapped, iter(wrapped))
        it = utils.ClosingIterator(wrapped, others)
        actual = [x for x in it]
        self.assertEqual([1, 2, 3], actual)
        self.assertEqual([1, 1, 1],
                         [i.close_call_count for i in others + [wrapped]])
        it.close()
        self.assertEqual([1, 1, 1],
                         [i.close_call_count for i in others + [wrapped]])

    def test_close_on_exception(self):
        # sanity check: generator exits on raising exception without executing
        # GeneratorExit
        captured_exit = []
        gen = self._make_gen([1, ValueError(), 2], captured_exit)
        self.assertEqual(1, next(gen))
        with self.assertRaises(ValueError):
            next(gen)
        self.assertFalse(captured_exit)
        gen.close()
        self.assertFalse(captured_exit)  # gen already exited

        captured_exit = []
        gen = self._make_gen([1, ValueError(), 2], captured_exit)
        self.assertEqual(1, next(gen))
        with self.assertRaises(ValueError):
            next(gen)
        self.assertFalse(captured_exit)
        with self.assertRaises(StopIteration):
            next(gen)  # gen already exited

        # wrapped gen does the same...
        captured_exit = []
        gen = self._make_gen([1, ValueError(), 2], captured_exit)
        others = [FakeIterable([4, 5, 6]), FakeIterable([])]
        it = utils.ClosingIterator(gen, others)
        self.assertEqual(1, next(it))
        with self.assertRaises(ValueError):
            next(it)
        self.assertFalse(captured_exit)
        # but other iters are closed :)
        self.assertEqual([1, 1], [i.close_call_count for i in others])


class TestCloseableChain(unittest.TestCase):
    def test_closeable_chain_iterates(self):
        test_iter1 = FakeIterable([1])
        test_iter2 = FakeIterable([2, 3])
        chain = utils.CloseableChain(test_iter1, test_iter2)
        self.assertEqual([1, 2, 3], [x for x in chain])

        chain = utils.CloseableChain([1, 2], [3])
        self.assertEqual([1, 2, 3], [x for x in chain])

    def test_closeable_chain_closes(self):
        test_iter1 = FakeIterable([1])
        test_iter2 = FakeIterable([2, 3])
        chain = utils.CloseableChain(test_iter1, test_iter2)
        self.assertEqual(0, test_iter1.close_call_count)
        self.assertEqual(0, test_iter2.close_call_count)
        chain.close()
        self.assertEqual(1, test_iter1.close_call_count)
        self.assertEqual(1, test_iter2.close_call_count)

        # check that close is safe to call even when component iters have no
        # close
        chain = utils.CloseableChain([1, 2], [3])
        chain.close()
        self.assertEqual([1, 2, 3], [x for x in chain])

        # check with generator in the chain
        generator_closed = [False]

        def gen():
            try:
                yield 2
                yield 3
            except GeneratorExit:
                generator_closed[0] = True
                raise

        test_iter1 = FakeIterable([1])
        chain = utils.CloseableChain(test_iter1, gen())
        self.assertEqual(0, test_iter1.close_call_count)
        self.assertFalse(generator_closed[0])
        chain.close()
        self.assertEqual(1, test_iter1.close_call_count)
        # Generator never kicked off, so there's no GeneratorExit
        self.assertFalse(generator_closed[0])

        test_iter1 = FakeIterable([1])
        chain = utils.CloseableChain(gen(), test_iter1)
        self.assertEqual(2, next(chain))  # Kick off the generator
        self.assertEqual(0, test_iter1.close_call_count)
        self.assertFalse(generator_closed[0])
        chain.close()
        self.assertEqual(1, test_iter1.close_call_count)
        self.assertTrue(generator_closed[0])


class TestStringAlong(unittest.TestCase):
    def test_happy(self):
        logger = debug_logger()
        it = FakeIterable([1, 2, 3])
        other_it = FakeIterable([])
        string_along = utils.StringAlong(
            it, other_it, lambda: logger.warning('boom'))
        for i, x in enumerate(string_along):
            self.assertEqual(i + 1, x)
            self.assertEqual(0, other_it.next_call_count, x)
            self.assertEqual(0, other_it.close_call_count, x)
        self.assertEqual(1, other_it.next_call_count, x)
        self.assertEqual(1, other_it.close_call_count, x)
        lines = logger.get_lines_for_level('warning')
        self.assertFalse(lines)

    def test_unhappy(self):
        logger = debug_logger()
        it = FakeIterable([1, 2, 3])
        other_it = FakeIterable([1])
        string_along = utils.StringAlong(
            it, other_it, lambda: logger.warning('boom'))
        for i, x in enumerate(string_along):
            self.assertEqual(i + 1, x)
            self.assertEqual(0, other_it.next_call_count, x)
            self.assertEqual(0, other_it.close_call_count, x)
        self.assertEqual(1, other_it.next_call_count, x)
        self.assertEqual(1, other_it.close_call_count, x)
        lines = logger.get_lines_for_level('warning')
        self.assertEqual(1, len(lines))
        self.assertIn('boom', lines[0])


class TestCooperativeIterator(unittest.TestCase):
    def test_init(self):
        wrapped = itertools.count()
        it = utils.CooperativeIterator(wrapped, period=3)
        self.assertIs(wrapped, it.wrapped_iter)
        self.assertEqual(0, it.count)
        self.assertEqual(3, it.period)

    def test_iter(self):
        it = utils.CooperativeIterator(itertools.count())
        actual = []
        with mock.patch('swift.common.utils.sleep') as mock_sleep:
            for i in it:
                if i >= 100:
                    break
                actual.append(i)
        self.assertEqual(list(range(100)), actual)
        self.assertEqual(20, mock_sleep.call_count)

    def test_close(self):
        it = utils.CooperativeIterator(range(5))
        it.close()

        closeable = mock.MagicMock()
        closeable.close = mock.MagicMock()
        it = utils.CooperativeIterator(closeable)
        it.close()
        self.assertTrue(closeable.close.called)

    def test_sleeps(self):
        def do_test(it, period):
            results = []
            for i in range(period):
                with mock.patch('swift.common.utils.sleep') as mock_sleep:
                    results.append(next(it))
                self.assertFalse(mock_sleep.called, i)

            with mock.patch('swift.common.utils.sleep') as mock_sleep:
                results.append(next(it))
            self.assertTrue(mock_sleep.called)

            for i in range(period - 1):
                with mock.patch('swift.common.utils.sleep') as mock_sleep:
                    results.append(next(it))
                self.assertFalse(mock_sleep.called, i)

            with mock.patch('swift.common.utils.sleep') as mock_sleep:
                results.append(next(it))
            self.assertTrue(mock_sleep.called)

            return results

        actual = do_test(utils.CooperativeIterator(itertools.count()), 5)
        self.assertEqual(list(range(11)), actual)
        actual = do_test(utils.CooperativeIterator(itertools.count(), 5), 5)
        self.assertEqual(list(range(11)), actual)
        actual = do_test(utils.CooperativeIterator(itertools.count(), 3), 3)
        self.assertEqual(list(range(7)), actual)
        actual = do_test(utils.CooperativeIterator(itertools.count(), 1), 1)
        self.assertEqual(list(range(3)), actual)

    def test_no_sleeps(self):
        def do_test(period):
            it = utils.CooperativeIterator(itertools.count(), period)
            results = []
            with mock.patch('swift.common.utils.sleep') as mock_sleep:
                for i in range(100):
                    results.append(next(it))
                    self.assertFalse(mock_sleep.called, i)
            self.assertEqual(list(range(100)), results)

        do_test(0)
        do_test(-1)
        do_test(-111)
        do_test(None)


class TestContextPool(unittest.TestCase):
    def test_context_manager(self):
        size = 5
        pool = utils.ContextPool(size)
        with pool:
            for _ in range(size):
                pool.spawn(eventlet.sleep, 10)
            self.assertEqual(pool.running(), size)
        self.assertEqual(pool.running(), 0)

    def test_close(self):
        size = 10
        pool = utils.ContextPool(size)
        for _ in range(size):
            pool.spawn(eventlet.sleep, 10)
        self.assertEqual(pool.running(), size)
        pool.close()
        self.assertEqual(pool.running(), 0)<|MERGE_RESOLUTION|>--- conflicted
+++ resolved
@@ -4456,8 +4456,6 @@
     def test_get_my_ppid(self):
         self.assertEqual(os.getppid(), utils.get_ppid(os.getpid()))
 
-<<<<<<< HEAD
-=======
 
 class TestCooperativeCachePopulator(unittest.TestCase):
 
@@ -5130,7 +5128,6 @@
         # token after fetching data from the backend and set it in cache.
         self.assertEqual(len(self.memcache.del_calls), 3)
 
->>>>>>> 69b4ad44
 
 class ResellerConfReader(unittest.TestCase):
 

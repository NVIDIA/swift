--- conflicted
+++ resolved
@@ -2378,10 +2378,7 @@
                          '127.0.1.1:6400/sdb')
         dev['use_replication'] = True
         self.assertEqual(utils.node_to_string(dev), '127.0.1.1:6400/sdb')
-<<<<<<< HEAD
-=======
         # Node dict takes precedence
->>>>>>> 7afc1d64
         self.assertEqual(utils.node_to_string(dev, replication=False),
                          '127.0.1.1:6400/sdb')
 

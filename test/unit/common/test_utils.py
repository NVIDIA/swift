--- conflicted
+++ resolved
@@ -3168,14 +3168,11 @@
             [(self.cache_key, "backend data", self.cache_ttl)]
         )
         self.assertEqual(self.memcache.del_calls, [])
-<<<<<<< HEAD
-=======
         stats = self.logger.statsd_client.get_stats_counts()
         self.assertEqual(
             {'token.updating_shard.backend_reqs.token_disabled.200': 1},
             stats
         )
->>>>>>> 24e3d519
 
     def test_first_request_with_token(self):
         # Test the first request will acquire the token, fetch data from
@@ -3411,11 +3408,7 @@
             self.memcache.set_calls,
             [(self.cache_key, "backend data", self.cache_ttl)]
         )
-<<<<<<< HEAD
-        self.assertGreater(retries, 1)
-=======
         self.assertEqual(retries, 3)
->>>>>>> 24e3d519
         self.assertEqual(
             self.memcache.get_calls, [('NOT_EXISTED_YET')] * retries)
         self.assertEqual(self.memcache.del_calls, [])
@@ -3469,15 +3462,9 @@
             self.memcache.set_calls,
             [(self.cache_key, "backend data", self.cache_ttl)]
         )
-<<<<<<< HEAD
-        self.assertGreater(retries, 1)
-        self.assertEqual(
-            self.memcache.get_calls, [('NOT_EXISTED_YET')] * retries)
-=======
         self.assertEqual(retries, 2)
         self.assertEqual(
             self.memcache.get_calls, [('NOT_EXISTED_YET')] * 2)
->>>>>>> 24e3d519
         self.assertEqual(self.memcache.del_calls, [])
         stats = self.logger.statsd_client.get_stats_counts()
         self.assertEqual({'token.test.lack_retries': 1,

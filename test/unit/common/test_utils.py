--- conflicted
+++ resolved
@@ -3944,682 +3944,6 @@
 
     def test_get_my_ppid(self):
         self.assertEqual(os.getppid(), utils.get_ppid(os.getpid()))
-<<<<<<< HEAD
-
-
-class TestCooperativeCachePopulator(unittest.TestCase):
-
-    def setUp(self):
-        self.logger = debug_logger()
-        self.memcache = TestableMemcacheRing(
-            ['1.2.3.4:11211'], logger=self.logger)
-        mock_cache = MockMemcached()
-        self.memcache._client_cache['1.2.3.4:11211'] = MockedMemcachePool(
-            [(mock_cache, mock_cache)] * 2)
-        self.infocache = {}
-        self.cache_key = "test_key"
-        self.token_key = "_cache_token/%s" % self.cache_key
-        self.cache_ttl = 60
-        self.do_fetch_backend = mock.Mock(
-            return_value=("backend data", "response"))
-        self.retry_interval = 0.001
-
-    def test_populator_constructor(self):
-        # Test the first request will acquire the token, fetch data from
-        # the backend and set it into Memcached.
-        obj = CooperativeCachePopulator(
-            self.infocache,
-            self.memcache,
-            self.cache_key,
-            self.cache_ttl,
-            self.do_fetch_backend,
-            self.retry_interval,
-            num_tokens=10
-        )
-        self.assertEqual(obj._infocache, self.infocache)
-        self.assertEqual(obj._memcache, self.memcache)
-        self.assertEqual(obj._cache_key, self.cache_key)
-        self.assertEqual(obj._cache_ttl, self.cache_ttl)
-        self.assertEqual(obj._token_key, '_cache_token/%s' % self.cache_key)
-        self.assertEqual(obj._retry_interval, self.retry_interval)
-        self.assertEqual(obj._token_ttl, self.retry_interval * 10)
-        self.assertEqual(obj._num_tokens, 10)
-        self.assertEqual(obj._do_fetch_backend, self.do_fetch_backend)
-        self.assertIsNone(obj._cache_encoder)
-        self.assertIsNone(obj._cache_decoder)
-        self.assertIsNone(obj.set_cache_state)
-        self.assertFalse(obj.is_token_request_done())
-        self.assertFalse(obj.req_served_from_cache)
-        self.assertIsNone(obj.backend_response)
-
-    def test_first_request_with_token(self):
-        # Test the first request will acquire the token, fetch data from
-        # the backend and set it into Memcached.
-        populator = CooperativeCachePopulator(
-            self.infocache,
-            self.memcache,
-            self.cache_key,
-            self.cache_ttl,
-            self.do_fetch_backend,
-            self.retry_interval,
-        )
-        data = populator.fetch_data()
-        self.assertEqual(data, "backend data")
-        self.assertEqual(populator.backend_response, "response")
-        self.do_fetch_backend.assert_called_once()
-        self.assertEqual(populator.set_cache_state, "set")
-        self.assertTrue(populator.is_token_request_done())
-        self.assertFalse(populator.req_served_from_cache)
-        self.assertEqual(self.infocache[self.cache_key], "backend data")
-        self.assertEqual(
-            self.memcache.incr_calls,
-            [(self.token_key, 1, self.retry_interval * 10)]
-        )
-        self.assertEqual(
-            self.memcache.set_calls,
-            [(self.cache_key, "backend data", self.cache_ttl)]
-        )
-        self.assertEqual(self.memcache.del_calls, [(self.token_key)])
-
-    def test_first_request_with_token_with_encoder(self):
-        # Test the processing of first request with cache encoder and decoder.
-        self.cache_encoder = lambda s: s.upper()
-        self.cache_decoder = lambda s: s.lower()
-        populator = CooperativeCachePopulator(
-            self.infocache,
-            self.memcache,
-            self.cache_key,
-            self.cache_ttl,
-            self.do_fetch_backend,
-            self.retry_interval,
-            self.cache_encoder,
-            self.cache_decoder,
-        )
-        data = populator.fetch_data()
-        self.assertEqual(data, "backend data")
-        self.assertEqual(populator.backend_response, "response")
-        self.do_fetch_backend.assert_called_once()
-        self.assertEqual(populator.set_cache_state, "set")
-        self.assertTrue(populator.is_token_request_done())
-        self.assertFalse(populator.req_served_from_cache)
-        self.assertEqual(self.infocache[self.cache_key], "backend data")
-        self.assertEqual(
-            self.memcache.incr_calls,
-            [(self.token_key, 1, self.retry_interval * 10)]
-        )
-        self.assertEqual(
-            self.memcache.set_calls,
-            [(self.cache_key, "BACKEND DATA", self.cache_ttl)]
-        )
-        self.assertEqual(self.memcache.del_calls, [(self.token_key)])
-
-    def test_no_memcached(self):
-        # Test when Memcached is not available.
-        populator = CooperativeCachePopulator(
-            self.infocache,
-            None,
-            self.cache_key,
-            self.cache_ttl,
-            self.do_fetch_backend,
-            self.retry_interval,
-        )
-        data = populator.fetch_data()
-        self.assertEqual(data, "backend data")
-        self.assertEqual(populator.backend_response, "response")
-        self.do_fetch_backend.assert_called_once()
-        self.assertIsNone(populator.set_cache_state)
-        self.assertFalse(populator.is_token_request_done())
-        self.assertFalse(populator.req_served_from_cache)
-        self.assertEqual(self.infocache, {})
-        self.assertEqual(self.memcache.incr_calls, [])
-        self.assertEqual(self.memcache.set_calls, [])
-        self.assertEqual(self.memcache.del_calls, [])
-
-    def test_following_request_with_token(self):
-        # Test the following request (not the first one) which also acquires
-        # the token, fetch data from the backend and set it into Memcached.
-        # Simulate that there are 1 or 2 requests who have acquired the tokens.
-        prior_reqs_with_token = random.randint(1, 2)
-        total_requests = self.memcache.incr(
-            self.token_key, delta=prior_reqs_with_token, time=10)
-        self.assertEqual(total_requests, prior_reqs_with_token)
-        # Test the following request to get the token.
-        self.memcache.incr_calls = []
-        populator = CooperativeCachePopulator(
-            self.infocache,
-            self.memcache,
-            self.cache_key,
-            self.cache_ttl,
-            self.do_fetch_backend,
-            self.retry_interval,
-        )
-        data = populator.fetch_data()
-        self.assertEqual(data, "backend data")
-        self.assertEqual(populator.backend_response, "response")
-        self.do_fetch_backend.assert_called_once()
-        self.assertEqual(populator.set_cache_state, "set")
-        self.assertTrue(populator.is_token_request_done())
-        self.assertFalse(populator.req_served_from_cache)
-        self.assertEqual(self.infocache[self.cache_key], "backend data")
-        self.assertEqual(
-            self.memcache.incr_calls,
-            [(self.token_key, 1, self.retry_interval * 10)]
-        )
-        self.assertEqual(
-            self.memcache.set_calls,
-            [(self.cache_key, "backend data", self.cache_ttl)]
-        )
-        self.assertEqual(self.memcache.del_calls, [(self.token_key)])
-
-    def test_fetch_data_cache_hit_without_token(self):
-        # Test the request which doesn't acquire the token, then keep sleeping
-        # and trying to fetch data from the Memcached until it succeeds.
-        total_retries = random.randint(1, 10)
-        retries = [0]
-
-        class CustomizedCache(TestableMemcacheRing):
-            def get(self, key, raise_on_error=False):
-                retries[0] += 1
-                if retries[0] <= total_retries:
-                    value = super(CustomizedCache, self).get("NOT_EXISTED_YET")
-                    return value
-                else:
-                    return super(CustomizedCache, self).get(key)
-
-        self.memcache = CustomizedCache(['1.2.3.4:11211'], logger=self.logger)
-        mock_cache = MockMemcached()
-        self.memcache._client_cache['1.2.3.4:11211'] = MockedMemcachePool(
-            [(mock_cache, mock_cache)] * 2)
-        # Simulate that there are three requests who have acquired the tokens.
-        total_requests = self.memcache.incr(self.token_key, delta=3, time=10)
-        self.assertEqual(total_requests, 3)
-        self.memcache.set(self.cache_key, [1, 2, 3])
-        # Test the request without a token
-        self.memcache.incr_calls = []
-        self.memcache.set_calls = []
-        populator = CooperativeCachePopulator(
-            self.infocache,
-            self.memcache,
-            self.cache_key,
-            self.cache_ttl,
-            self.do_fetch_backend,
-            self.retry_interval,
-        )
-        populator._token_ttl = 10
-        data = populator.fetch_data()
-        self.assertEqual(data, [1, 2, 3])
-        self.assertIsNone(populator.backend_response)
-        self.assertIsNone(populator.set_cache_state)
-        self.assertEqual(self.infocache, {})
-        self.assertEqual(
-            self.memcache.incr_calls,
-            [(self.token_key, 1, populator._token_ttl)]
-        )
-        self.assertEqual(self.memcache.set_calls, [])
-        self.assertEqual(retries[0], total_retries + 1)
-        if retries[0] == 1:
-            self.assertEqual(
-                self.memcache.get_calls, [(self.token_key)])
-        else:
-            self.assertEqual(
-                self.memcache.get_calls,
-                [('NOT_EXISTED_YET')] * (retries[0] - 1) + [(self.cache_key)]
-            )
-        self.do_fetch_backend.assert_not_called()
-        self.assertFalse(populator.is_token_request_done())
-        self.assertTrue(populator.req_served_from_cache)
-
-    def test_fetch_data_cache_miss_without_token(self):
-        # Test the request which doesn't acquire the token, then keep sleeping
-        # and trying to fetch data from the Memcached, but enventually all
-        # retries exhausted with cache misses.
-        retries = [0]
-
-        class CustomizedCache(TestableMemcacheRing):
-            def get(self, key, raise_on_error=False):
-                retries[0] += 1
-                return super(CustomizedCache, self).get("NOT_EXISTED_YET")
-
-        self.memcache = CustomizedCache(['1.2.3.4:11211'], logger=self.logger)
-        mock_cache = MockMemcached()
-        self.memcache._client_cache['1.2.3.4:11211'] = MockedMemcachePool(
-            [(mock_cache, mock_cache)] * 2)
-        # Simulate that there are three requests who have acquired the tokens.
-        total_requests = self.memcache.incr(self.token_key, delta=3, time=10)
-        self.assertEqual(total_requests, 3)
-        self.memcache.set(self.cache_key, [1, 2, 3])
-        # Test the request without a token
-        self.memcache.incr_calls = []
-        self.memcache.set_calls = []
-        populator = CooperativeCachePopulator(
-            self.infocache,
-            self.memcache,
-            self.cache_key,
-            self.cache_ttl,
-            self.do_fetch_backend,
-            self.retry_interval,
-        )
-        data = populator.fetch_data()
-        self.assertEqual(data, "backend data")
-        self.assertEqual(populator.backend_response, "response")
-        self.do_fetch_backend.assert_called_once()
-        self.assertEqual(populator.set_cache_state, "set")
-        self.assertFalse(populator.is_token_request_done())
-        self.assertFalse(populator.req_served_from_cache)
-        self.assertEqual(self.infocache[self.cache_key], "backend data")
-        self.assertEqual(
-            self.memcache.incr_calls,
-            [(self.token_key, 1, self.retry_interval * 10)]
-        )
-        self.assertEqual(
-            self.memcache.set_calls,
-            [(self.cache_key, "backend data", self.cache_ttl)]
-        )
-        self.assertGreater(retries[0], 1)
-        self.assertEqual(
-            self.memcache.get_calls, [('NOT_EXISTED_YET')] * retries[0])
-        self.assertEqual(self.memcache.del_calls, [])
-
-    def test_get_token_connection_error(self):
-        # Test the request which couldn't acquire the token due to memcached
-        # connection error.
-        self.memcache = TestableMemcacheRing(
-            ['1.2.3.4:11211'], logger=self.logger, inject_incr_error=True)
-        mock_cache = MockMemcached()
-        self.memcache._client_cache['1.2.3.4:11211'] = MockedMemcachePool(
-            [(mock_cache, mock_cache)] * 2)
-        populator = CooperativeCachePopulator(
-            self.infocache,
-            self.memcache,
-            self.cache_key,
-            self.cache_ttl,
-            self.do_fetch_backend,
-            self.retry_interval,
-        )
-        data = populator.fetch_data()
-        self.assertEqual(data, "backend data")
-        self.assertEqual(populator.backend_response, "response")
-        self.assertEqual(populator.set_cache_state, "set")
-        self.do_fetch_backend.assert_called_once()
-        self.assertFalse(populator.is_token_request_done())
-        self.assertFalse(populator.req_served_from_cache)
-        self.assertEqual(self.infocache[self.cache_key], "backend data")
-        self.assertEqual(
-            self.memcache.incr_calls,
-            [(self.token_key, 1, self.retry_interval * 10)]
-        )
-        self.assertEqual(
-            self.memcache.set_calls,
-            [(self.cache_key, "backend data", self.cache_ttl)]
-        )
-        self.assertEqual(self.memcache.del_calls, [])
-
-    def test_set_data_connection_error(self):
-        # Test the request which is able to acquire the token, but fails to set
-        # the fetched backend data into memcached due to memcached connection
-        # error.
-        self.memcache = TestableMemcacheRing(
-            ['1.2.3.4:11211'], logger=self.logger, inject_set_error=True)
-        mock_cache = MockMemcached()
-        self.memcache._client_cache['1.2.3.4:11211'] = MockedMemcachePool(
-            [(mock_cache, mock_cache)] * 2)
-        populator = CooperativeCachePopulator(
-            self.infocache,
-            self.memcache,
-            self.cache_key,
-            self.cache_ttl,
-            self.do_fetch_backend,
-            self.retry_interval,
-        )
-        data = populator.fetch_data()
-        self.assertEqual(data, "backend data")
-        self.assertEqual(populator.backend_response, "response")
-        self.assertEqual(populator.set_cache_state, "set_error")
-        self.do_fetch_backend.assert_called_once()
-        self.assertFalse(populator.is_token_request_done())
-        self.assertFalse(populator.req_served_from_cache)
-        self.assertEqual(self.infocache[self.cache_key], "backend data")
-        self.assertEqual(
-            self.memcache.incr_calls,
-            [(self.token_key, 1, self.retry_interval * 10)]
-        )
-        self.assertEqual(
-            self.memcache.set_calls,
-            [(self.cache_key, "backend data", self.cache_ttl)]
-        )
-        self.assertEqual(self.memcache.del_calls, [])
-
-    def test_get_token_data_set_connection_errors(self):
-        # Test the request which couldn't acquire the token due to memcached
-        # connection error, and then couldn't set the backend data into cache
-        # due to memcached connection error too.
-        self.memcache = TestableMemcacheRing(
-            ['1.2.3.4:11211'], logger=self.logger,
-            inject_incr_error=True, inject_set_error=True)
-        mock_cache = MockMemcached()
-        self.memcache._client_cache['1.2.3.4:11211'] = MockedMemcachePool(
-            [(mock_cache, mock_cache)] * 2)
-        populator = CooperativeCachePopulator(
-            self.infocache,
-            self.memcache,
-            self.cache_key,
-            self.cache_ttl,
-            self.do_fetch_backend,
-            self.retry_interval,
-        )
-        data = populator.fetch_data()
-        self.assertEqual(data, "backend data")
-        self.assertEqual(populator.backend_response, "response")
-        self.assertEqual(populator.set_cache_state, "set_error")
-        self.do_fetch_backend.assert_called_once()
-        self.assertFalse(populator.is_token_request_done())
-        self.assertFalse(populator.req_served_from_cache)
-        self.assertEqual(self.infocache[self.cache_key], "backend data")
-        self.assertEqual(
-            self.memcache.incr_calls,
-            [(self.token_key, 1, self.retry_interval * 10)]
-        )
-        self.assertEqual(
-            self.memcache.set_calls,
-            [(self.cache_key, "backend data", self.cache_ttl)]
-        )
-        self.assertEqual(self.memcache.del_calls, [])
-
-    def test_fetch_data_from_cache_connection_error(self):
-        # Test the request which doesn't acquire the token, then keep sleeping
-        # and trying to fetch data from the Memcached, but enventually all
-        # retries exhausted with memcached connection errors.
-        self.memcache = TestableMemcacheRing(
-            ['1.2.3.4:11211'], logger=self.logger, inject_get_error=True)
-        mock_cache = MockMemcached()
-        self.memcache._client_cache['1.2.3.4:11211'] = MockedMemcachePool(
-            [(mock_cache, mock_cache)] * 2)
-        # Simulate that there are three requests who have acquired the tokens.
-        total_requests = self.memcache.incr(self.token_key, delta=3, time=10)
-        self.assertEqual(total_requests, 3)
-        self.memcache.set(self.cache_key, [1, 2, 3])
-        # Test the request without a token
-        self.memcache.incr_calls = []
-        self.memcache.set_calls = []
-        populator = CooperativeCachePopulator(
-            self.infocache,
-            self.memcache,
-            self.cache_key,
-            self.cache_ttl,
-            self.do_fetch_backend,
-            self.retry_interval,
-        )
-        data = populator.fetch_data()
-        self.assertEqual(data, "backend data")
-        self.assertEqual(populator.backend_response, "response")
-        self.do_fetch_backend.assert_called_once()
-        self.assertEqual(populator.set_cache_state, "set")
-        self.assertFalse(populator.is_token_request_done())
-        self.assertFalse(populator.req_served_from_cache)
-        self.assertEqual(self.infocache[self.cache_key], "backend data")
-        self.assertEqual(
-            self.memcache.incr_calls,
-            [(self.token_key, 1, self.retry_interval * 10)]
-        )
-        self.assertEqual(
-            self.memcache.set_calls,
-            [(self.cache_key, "backend data", self.cache_ttl)]
-        )
-        self.assertEqual(
-            self.memcache.get_calls[0], self.cache_key)
-        self.assertEqual(self.memcache.del_calls, [])
-
-    def test_concurrent_requests(self):
-        # Simulate multiple concurrent threads, each of them issues a
-        # "fetch_data" request cooperatively.
-        self.retry_interval = 0.01
-        num_processes = 100
-        counts = {
-            'num_requests_with_token': 0,
-            'num_requests_served_from_cache': 0,
-        }
-
-        def worker_process():
-
-            def delayed_do_fetch_backend():
-                eventlet.sleep(self.retry_interval)
-                return "backend data", "response"
-
-            # Initialize new populator instance in each process.
-            populator = CooperativeCachePopulator(
-                {},
-                self.memcache,
-                self.cache_key,
-                self.cache_ttl,
-                delayed_do_fetch_backend,
-                self.retry_interval,
-            )
-            data = populator.fetch_data()
-
-            # Data retrieved successfully
-            self.assertEqual(data, "backend data")
-            if populator.set_cache_state == 'set':
-                counts['num_requests_with_token'] += 1
-                self.assertTrue(populator.is_token_request_done())
-                self.assertFalse(populator.req_served_from_cache)
-                self.assertEqual(
-                    populator._infocache[self.cache_key], "backend data")
-                self.assertEqual(populator.backend_response, "response")
-            else:
-                counts['num_requests_served_from_cache'] += 1
-                self.assertTrue(populator.req_served_from_cache)
-                self.assertEqual(populator._infocache, {})
-                self.assertIsNone(populator.backend_response)
-
-        # Issue those parallel requests "at the same time".
-        pool = eventlet.GreenPool()
-        for i in range(num_processes):
-            pool.spawn(worker_process)
-
-        # Wait for all requests to complete
-        pool.waitall()
-        self.assertEqual(counts['num_requests_with_token'], 3)
-        self.assertEqual(counts['num_requests_served_from_cache'], 97)
-        self.assertEqual(
-            self.memcache.incr_calls,
-            [(self.token_key, 1, self.retry_interval * 10)] * 100
-        )
-        self.assertEqual(
-            self.memcache.set_calls,
-            [(self.cache_key, "backend data", self.cache_ttl)] * 3
-        )
-        self.assertEqual(self.memcache.del_calls, [(self.token_key)] * 3)
-
-    def test_concurrent_requests_all_token_requests_fail(self):
-        # Simulate multiple concurrent threads issued into a cooperative token
-        # session, each thread will issue a "fetch_data" request cooperatively.
-        # And the first three requests will acquire the token, but fail to get
-        # data from the backend.
-        self.retry_interval = 0.1
-        counts = {
-            'num_requests_to_backend': 0,
-            'num_requests_served_from_cache': 0,
-            'num_backend_failures': 0,
-        }
-
-        def worker_process(exec_delay=0, backend_delay=0,
-                           fetch_backend_failure=False):
-
-            def delayed_do_fetch_backend(backend_delay=0,
-                                         fetch_backend_failure=False):
-                if backend_delay:
-                    eventlet.sleep(backend_delay)
-                if fetch_backend_failure:
-                    return None, None
-                else:
-                    return "backend data", "response"
-
-            # Initialize new populator instance in each process.
-            mocked_fetch_backend = partial(
-                delayed_do_fetch_backend,
-                backend_delay=backend_delay,
-                fetch_backend_failure=fetch_backend_failure
-            )
-            populator = CooperativeCachePopulator(
-                {},
-                self.memcache,
-                self.cache_key,
-                self.cache_ttl,
-                mocked_fetch_backend,
-                self.retry_interval,
-            )
-            if exec_delay:
-                eventlet.sleep(exec_delay)
-            data = populator.fetch_data()
-
-            if fetch_backend_failure:
-                self.assertIsNone(data)
-            else:
-                self.assertEqual(data, "backend data")
-            if populator.set_cache_state == 'set':
-                counts['num_requests_to_backend'] += 1
-                self.assertFalse(populator.req_served_from_cache)
-                self.assertEqual(
-                    populator._infocache[self.cache_key], "backend data")
-                self.assertEqual(populator.backend_response, "response")
-            elif not fetch_backend_failure:
-                counts['num_requests_served_from_cache'] += 1
-                self.assertTrue(populator.req_served_from_cache)
-                self.assertEqual(populator._infocache, {})
-                self.assertIsNone(populator.backend_response)
-            else:
-                counts['num_backend_failures'] += 1
-
-        # Issue those parallel requests at different time within this
-        # cooperative token session.
-        pool = eventlet.GreenPool()
-        # The first three requests will get the token but fails.
-        for i in range(3):
-            pool.spawn(worker_process, 0, self.retry_interval * 15, True)
-        # The 4th request will go to backend and set data in the memcached.
-        pool.spawn(worker_process, 0, self.retry_interval)
-        # The remaining 16 requests will be served from the memcached.
-        for i in range(16):
-            pool.spawn(
-                worker_process,
-                random.uniform(self.retry_interval * 5,
-                               self.retry_interval * 10),
-                self.retry_interval
-            )
-
-        # Wait for all requests to complete
-        pool.waitall()
-        # The first three requests of the first token session failed to get
-        # data from the backend.
-        self.assertEqual(counts['num_backend_failures'], 3)
-        self.assertEqual(counts['num_requests_to_backend'], 1)
-        self.assertEqual(counts['num_requests_served_from_cache'], 16)
-        self.assertEqual(len(self.memcache.incr_calls), 20)
-        self.assertEqual(len(self.memcache.del_calls), 0)
-
-    def test_concurrent_requests_pass_token_ttl(self):
-        # Simulate multiple concurrent threads across two cooperative token
-        # sessions, each thread will issue a "fetch_data" request
-        # cooperatively. The very first three requests which will acquire the
-        # token, but fail to fetch data from backend.
-        self.retry_interval = 0.1
-        counts = {
-            'num_requests_to_backend': 0,
-            'num_requests_served_from_cache': 0,
-            'num_backend_failures': 0,
-        }
-
-        def worker_process(exec_delay=0, backend_delay=0,
-                           fetch_backend_failure=False):
-
-            def delayed_do_fetch_backend(backend_delay=0,
-                                         fetch_backend_failure=False):
-                if backend_delay:
-                    eventlet.sleep(backend_delay)
-                if fetch_backend_failure:
-                    return None, None
-                else:
-                    return "backend data", "response"
-
-            # Initialize new populator instance in each process.
-            mocked_fetch_backend = partial(
-                delayed_do_fetch_backend,
-                backend_delay=backend_delay,
-                fetch_backend_failure=fetch_backend_failure
-            )
-            populator = CooperativeCachePopulator(
-                {},
-                self.memcache,
-                self.cache_key,
-                self.cache_ttl,
-                mocked_fetch_backend,
-                self.retry_interval,
-            )
-            if exec_delay:
-                eventlet.sleep(exec_delay)
-            data = populator.fetch_data()
-
-            if fetch_backend_failure:
-                self.assertIsNone(data)
-            else:
-                self.assertEqual(data, "backend data")
-            if populator.set_cache_state == 'set':
-                counts['num_requests_to_backend'] += 1
-                self.assertFalse(populator.req_served_from_cache)
-                self.assertEqual(
-                    populator._infocache[self.cache_key], "backend data")
-                self.assertEqual(populator.backend_response, "response")
-            elif not fetch_backend_failure:
-                counts['num_requests_served_from_cache'] += 1
-                self.assertTrue(populator.req_served_from_cache)
-                self.assertEqual(populator._infocache, {})
-                self.assertIsNone(populator.backend_response)
-            else:
-                counts['num_backend_failures'] += 1
-
-        # Issue the parallel requests for the first token session.
-        pool = eventlet.GreenPool()
-        for i in range(3):
-            pool.spawn(worker_process, 0, self.retry_interval * 15, True)
-        for i in range(17):
-            pool.spawn(
-                worker_process,
-                random.uniform(0, self.retry_interval * 10),
-                self.retry_interval
-            )
-
-        # Issue the parallel requests for the second token session.
-        for i in range(3):
-            pool.spawn(
-                worker_process,
-                self.retry_interval * 10,
-                self.retry_interval * 5
-            )
-        for i in range(17):
-            pool.spawn(
-                worker_process,
-                random.uniform(self.retry_interval * 10,
-                               self.retry_interval * 11),
-                self.retry_interval
-            )
-        # Wait for all requests to complete
-        pool.waitall()
-        # The first three requests of the first token session failed to get
-        # data from the backend.
-        self.assertEqual(counts['num_backend_failures'], 3)
-        self.assertGreaterEqual(counts['num_requests_to_backend'], 3)
-        self.assertEqual(
-            counts['num_requests_served_from_cache'],
-            40 - counts['num_backend_failures'] -
-            counts['num_requests_to_backend']
-        )
-        self.assertEqual(len(self.memcache.incr_calls), 40)
-        # The first three requests of the second token session will delete the
-        # token after fetching data from the backend and set it in cache.
-        self.assertEqual(len(self.memcache.del_calls), 3)
-
-=======
->>>>>>> cbb87d58
 
 
 class TestCooperativeCachePopulator(unittest.TestCase):

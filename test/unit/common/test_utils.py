# Copyright (c) 2010-2012 OpenStack Foundation
#
# Licensed under the Apache License, Version 2.0 (the "License");
# you may not use this file except in compliance with the License.
# You may obtain a copy of the License at
#
#    http://www.apache.org/licenses/LICENSE-2.0
#
# Unless required by applicable law or agreed to in writing, software
# distributed under the License is distributed on an "AS IS" BASIS,
# WITHOUT WARRANTIES OR CONDITIONS OF ANY KIND, either express or
# implied.
# See the License for the specific language governing permissions and
# limitations under the License.

"""Tests for swift.common.utils"""
from __future__ import print_function

import hashlib

from test import annotate_failure
from test.debug_logger import debug_logger
from test.unit import temptree, make_timestamp_iter, with_tempdir, \
    mock_timestamp_now, FakeIterable

import ctypes
import contextlib
import errno
import eventlet
import eventlet.debug
import eventlet.event
import eventlet.green.threading
import eventlet.patcher
import functools
import grp
import logging
import platform
import os
import mock
import posix
import pwd
import random
import re
import socket
import string
import sys
import json
import math
import inspect
import warnings

import six
from six import StringIO
from six.moves.queue import Queue, Empty
from six.moves import http_client
from six.moves import range
from textwrap import dedent

import tempfile
import time
import unittest
import fcntl
import shutil

from getpass import getuser
from io import BytesIO
from shutil import rmtree
from functools import partial
from tempfile import TemporaryFile, NamedTemporaryFile, mkdtemp
from netifaces import AF_INET6
from mock import MagicMock, patch
from six.moves.configparser import NoSectionError, NoOptionError
from uuid import uuid4

from swift.common.exceptions import Timeout, MessageTimeout, \
    ConnectionTimeout, LockTimeout, ReplicationLockTimeout, \
    MimeInvalid
from swift.common import utils
from swift.common.utils import is_valid_ip, is_valid_ipv4, is_valid_ipv6, \
    set_swift_dir, md5, ShardRangeList
from swift.common.container_sync_realms import ContainerSyncRealms
from swift.common.header_key_dict import HeaderKeyDict
from swift.common.storage_policy import POLICIES, reload_storage_policies
from swift.common.swob import Request, Response
from test.unit import requires_o_tmpfile_support_in_tmp, \
    quiet_eventlet_exceptions

if six.PY2:
    import eventlet.green.httplib as green_http_client
else:
    import eventlet.green.http.client as green_http_client

threading = eventlet.patcher.original('threading')


class MockOs(object):

    def __init__(self, pass_funcs=None, called_funcs=None, raise_funcs=None):
        if pass_funcs is None:
            pass_funcs = []
        if called_funcs is None:
            called_funcs = []
        if raise_funcs is None:
            raise_funcs = []

        self.closed_fds = []
        for func in pass_funcs:
            setattr(self, func, self.pass_func)
        self.called_funcs = {}
        for func in called_funcs:
            c_func = partial(self.called_func, func)
            setattr(self, func, c_func)
        for func in raise_funcs:
            r_func = partial(self.raise_func, func)
            setattr(self, func, r_func)

    def pass_func(self, *args, **kwargs):
        pass

    setgroups = chdir = setsid = setgid = setuid = umask = pass_func

    def called_func(self, name, *args, **kwargs):
        self.called_funcs[name] = args

    def raise_func(self, name, *args, **kwargs):
        self.called_funcs[name] = args
        raise OSError()

    def dup2(self, source, target):
        self.closed_fds.append(target)

    def geteuid(self):
        '''Pretend we are running as root.'''
        return 0

    def __getattr__(self, name):
        # I only over-ride portions of the os module
        try:
            return object.__getattr__(self, name)
        except AttributeError:
            return getattr(os, name)


class MockUdpSocket(object):
    def __init__(self, sendto_errno=None):
        self.sent = []
        self.sendto_errno = sendto_errno

    def sendto(self, data, target):
        if self.sendto_errno:
            raise socket.error(self.sendto_errno,
                               'test errno %s' % self.sendto_errno)
        self.sent.append((data, target))

    def close(self):
        pass


class MockSys(object):

    def __init__(self):
        self.stdin = TemporaryFile('w')
        self.stdout = TemporaryFile('r')
        self.stderr = TemporaryFile('r')
        self.__stderr__ = self.stderr
        self.stdio_fds = [self.stdin.fileno(), self.stdout.fileno(),
                          self.stderr.fileno()]


def reset_loggers():
    if hasattr(utils.get_logger, 'handler4logger'):
        for logger, handler in utils.get_logger.handler4logger.items():
            logger.removeHandler(handler)
        delattr(utils.get_logger, 'handler4logger')
    if hasattr(utils.get_logger, 'console_handler4logger'):
        for logger, h in utils.get_logger.console_handler4logger.items():
            logger.removeHandler(h)
        delattr(utils.get_logger, 'console_handler4logger')
    # Reset the LogAdapter class thread local state. Use get_logger() here
    # to fetch a LogAdapter instance because the items from
    # get_logger.handler4logger above are the underlying logger instances,
    # not the LogAdapter.
    utils.get_logger(None).thread_locals = (None, None)


def reset_logger_state(f):
    @functools.wraps(f)
    def wrapper(self, *args, **kwargs):
        reset_loggers()
        try:
            return f(self, *args, **kwargs)
        finally:
            reset_loggers()
    return wrapper


class TestUTC(unittest.TestCase):
    def test_tzname(self):
        self.assertEqual(utils.UTC.tzname(None), 'UTC')


class TestTimestamp(unittest.TestCase):
    """Tests for swift.common.utils.Timestamp"""

    def test_invalid_input(self):
        self.assertRaises(ValueError, utils.Timestamp, time.time(), offset=-1)
        self.assertRaises(ValueError, utils.Timestamp, '123.456_78_90')

    def test_invalid_string_conversion(self):
        t = utils.Timestamp.now()
        self.assertRaises(TypeError, str, t)

    def test_offset_limit(self):
        t = 1417462430.78693
        # can't have a offset above MAX_OFFSET
        self.assertRaises(ValueError, utils.Timestamp, t,
                          offset=utils.MAX_OFFSET + 1)
        # exactly max offset is fine
        ts = utils.Timestamp(t, offset=utils.MAX_OFFSET)
        self.assertEqual(ts.internal, '1417462430.78693_ffffffffffffffff')
        # but you can't offset it further
        self.assertRaises(ValueError, utils.Timestamp, ts.internal, offset=1)
        # unless you start below it
        ts = utils.Timestamp(t, offset=utils.MAX_OFFSET - 1)
        self.assertEqual(utils.Timestamp(ts.internal, offset=1),
                         '1417462430.78693_ffffffffffffffff')

    def test_normal_format_no_offset(self):
        expected = '1402436408.91203'
        test_values = (
            '1402436408.91203',
            '1402436408.91203_00000000',
            '1402436408.912030000',
            '1402436408.912030000_0000000000000',
            '000001402436408.912030000',
            '000001402436408.912030000_0000000000',
            1402436408.91203,
            1402436408.912029,
            1402436408.9120300000000000,
            1402436408.91202999999999999,
            utils.Timestamp(1402436408.91203),
            utils.Timestamp(1402436408.91203, offset=0),
            utils.Timestamp(1402436408.912029),
            utils.Timestamp(1402436408.912029, offset=0),
            utils.Timestamp('1402436408.91203'),
            utils.Timestamp('1402436408.91203', offset=0),
            utils.Timestamp('1402436408.91203_00000000'),
            utils.Timestamp('1402436408.91203_00000000', offset=0),
        )
        for value in test_values:
            timestamp = utils.Timestamp(value)
            self.assertEqual(timestamp.normal, expected)
            # timestamp instance can also compare to string or float
            self.assertEqual(timestamp, expected)
            self.assertEqual(timestamp, float(expected))
            self.assertEqual(timestamp, utils.normalize_timestamp(expected))

    def test_isoformat(self):
        expected = '2014-06-10T22:47:32.054580'
        test_values = (
            '1402440452.05458',
            '1402440452.054579',
            '1402440452.05458_00000000',
            '1402440452.054579_00000000',
            '1402440452.054580000',
            '1402440452.054579999',
            '1402440452.054580000_0000000000000',
            '1402440452.054579999_0000ff00',
            '000001402440452.054580000',
            '000001402440452.0545799',
            '000001402440452.054580000_0000000000',
            '000001402440452.054579999999_00000fffff',
            1402440452.05458,
            1402440452.054579,
            1402440452.0545800000000000,
            1402440452.054579999,
            utils.Timestamp(1402440452.05458),
            utils.Timestamp(1402440452.0545799),
            utils.Timestamp(1402440452.05458, offset=0),
            utils.Timestamp(1402440452.05457999999, offset=0),
            utils.Timestamp(1402440452.05458, offset=100),
            utils.Timestamp(1402440452.054579, offset=100),
            utils.Timestamp('1402440452.05458'),
            utils.Timestamp('1402440452.054579999'),
            utils.Timestamp('1402440452.05458', offset=0),
            utils.Timestamp('1402440452.054579', offset=0),
            utils.Timestamp('1402440452.05458', offset=300),
            utils.Timestamp('1402440452.05457999', offset=300),
            utils.Timestamp('1402440452.05458_00000000'),
            utils.Timestamp('1402440452.05457999_00000000'),
            utils.Timestamp('1402440452.05458_00000000', offset=0),
            utils.Timestamp('1402440452.05457999_00000aaa', offset=0),
            utils.Timestamp('1402440452.05458_00000000', offset=400),
            utils.Timestamp('1402440452.054579_0a', offset=400),
        )
        for value in test_values:
            self.assertEqual(utils.Timestamp(value).isoformat, expected)
        expected = '1970-01-01T00:00:00.000000'
        test_values = (
            '0',
            '0000000000.00000',
            '0000000000.00000_ffffffffffff',
            0,
            0.0,
        )
        for value in test_values:
            self.assertEqual(utils.Timestamp(value).isoformat, expected)

    def test_from_isoformat(self):
        ts = utils.Timestamp.from_isoformat('2014-06-10T22:47:32.054580')
        self.assertIsInstance(ts, utils.Timestamp)
        self.assertEqual(1402440452.05458, float(ts))
        self.assertEqual('2014-06-10T22:47:32.054580', ts.isoformat)

        ts = utils.Timestamp.from_isoformat('1970-01-01T00:00:00.000000')
        self.assertIsInstance(ts, utils.Timestamp)
        self.assertEqual(0.0, float(ts))
        self.assertEqual('1970-01-01T00:00:00.000000', ts.isoformat)

        ts = utils.Timestamp(1402440452.05458)
        self.assertIsInstance(ts, utils.Timestamp)
        self.assertEqual(ts, utils.Timestamp.from_isoformat(ts.isoformat))

    def test_ceil(self):
        self.assertEqual(0.0, utils.Timestamp(0).ceil())
        self.assertEqual(1.0, utils.Timestamp(0.00001).ceil())
        self.assertEqual(1.0, utils.Timestamp(0.000001).ceil())
        self.assertEqual(12345678.0, utils.Timestamp(12345678.0).ceil())
        self.assertEqual(12345679.0, utils.Timestamp(12345678.000001).ceil())

    def test_not_equal(self):
        ts = '1402436408.91203_0000000000000001'
        test_values = (
            utils.Timestamp('1402436408.91203_0000000000000002'),
            utils.Timestamp('1402436408.91203'),
            utils.Timestamp(1402436408.91203),
            utils.Timestamp(1402436408.91204),
            utils.Timestamp(1402436408.91203, offset=0),
            utils.Timestamp(1402436408.91203, offset=2),
        )
        for value in test_values:
            self.assertTrue(value != ts)

        self.assertIs(True, utils.Timestamp(ts) == ts)  # sanity
        self.assertIs(False, utils.Timestamp(ts) != utils.Timestamp(ts))
        self.assertIs(False, utils.Timestamp(ts) != ts)
        self.assertIs(False, utils.Timestamp(ts) is None)
        self.assertIs(True, utils.Timestamp(ts) is not None)

    def test_no_force_internal_no_offset(self):
        """Test that internal is the same as normal with no offset"""
        with mock.patch('swift.common.utils.FORCE_INTERNAL', new=False):
            self.assertEqual(utils.Timestamp(0).internal, '0000000000.00000')
            self.assertEqual(utils.Timestamp(1402437380.58186).internal,
                             '1402437380.58186')
            self.assertEqual(utils.Timestamp(1402437380.581859).internal,
                             '1402437380.58186')
            self.assertEqual(utils.Timestamp(0).internal,
                             utils.normalize_timestamp(0))

    def test_no_force_internal_with_offset(self):
        """Test that internal always includes the offset if significant"""
        with mock.patch('swift.common.utils.FORCE_INTERNAL', new=False):
            self.assertEqual(utils.Timestamp(0, offset=1).internal,
                             '0000000000.00000_0000000000000001')
            self.assertEqual(
                utils.Timestamp(1402437380.58186, offset=16).internal,
                '1402437380.58186_0000000000000010')
            self.assertEqual(
                utils.Timestamp(1402437380.581859, offset=240).internal,
                '1402437380.58186_00000000000000f0')
            self.assertEqual(
                utils.Timestamp('1402437380.581859_00000001',
                                offset=240).internal,
                '1402437380.58186_00000000000000f1')

    def test_force_internal(self):
        """Test that internal always includes the offset if forced"""
        with mock.patch('swift.common.utils.FORCE_INTERNAL', new=True):
            self.assertEqual(utils.Timestamp(0).internal,
                             '0000000000.00000_0000000000000000')
            self.assertEqual(utils.Timestamp(1402437380.58186).internal,
                             '1402437380.58186_0000000000000000')
            self.assertEqual(utils.Timestamp(1402437380.581859).internal,
                             '1402437380.58186_0000000000000000')
            self.assertEqual(utils.Timestamp(0, offset=1).internal,
                             '0000000000.00000_0000000000000001')
            self.assertEqual(
                utils.Timestamp(1402437380.58186, offset=16).internal,
                '1402437380.58186_0000000000000010')
            self.assertEqual(
                utils.Timestamp(1402437380.581859, offset=16).internal,
                '1402437380.58186_0000000000000010')

    def test_internal_format_no_offset(self):
        expected = '1402436408.91203_0000000000000000'
        test_values = (
            '1402436408.91203',
            '1402436408.91203_00000000',
            '1402436408.912030000',
            '1402436408.912030000_0000000000000',
            '000001402436408.912030000',
            '000001402436408.912030000_0000000000',
            1402436408.91203,
            1402436408.9120300000000000,
            1402436408.912029,
            1402436408.912029999999999999,
            utils.Timestamp(1402436408.91203),
            utils.Timestamp(1402436408.91203, offset=0),
            utils.Timestamp(1402436408.912029),
            utils.Timestamp(1402436408.91202999999999999, offset=0),
            utils.Timestamp('1402436408.91203'),
            utils.Timestamp('1402436408.91203', offset=0),
            utils.Timestamp('1402436408.912029'),
            utils.Timestamp('1402436408.912029', offset=0),
            utils.Timestamp('1402436408.912029999999999'),
            utils.Timestamp('1402436408.912029999999999', offset=0),
        )
        for value in test_values:
            # timestamp instance is always equivalent
            self.assertEqual(utils.Timestamp(value), expected)
            if utils.FORCE_INTERNAL:
                # the FORCE_INTERNAL flag makes the internal format always
                # include the offset portion of the timestamp even when it's
                # not significant and would be bad during upgrades
                self.assertEqual(utils.Timestamp(value).internal, expected)
            else:
                # unless we FORCE_INTERNAL, when there's no offset the
                # internal format is equivalent to the normalized format
                self.assertEqual(utils.Timestamp(value).internal,
                                 '1402436408.91203')

    def test_internal_format_with_offset(self):
        expected = '1402436408.91203_00000000000000f0'
        test_values = (
            '1402436408.91203_000000f0',
            u'1402436408.91203_000000f0',
            b'1402436408.91203_000000f0',
            '1402436408.912030000_0000000000f0',
            '1402436408.912029_000000f0',
            '1402436408.91202999999_0000000000f0',
            '000001402436408.912030000_000000000f0',
            '000001402436408.9120299999_000000000f0',
            utils.Timestamp(1402436408.91203, offset=240),
            utils.Timestamp(1402436408.912029, offset=240),
            utils.Timestamp('1402436408.91203', offset=240),
            utils.Timestamp('1402436408.91203_00000000', offset=240),
            utils.Timestamp('1402436408.91203_0000000f', offset=225),
            utils.Timestamp('1402436408.9120299999', offset=240),
            utils.Timestamp('1402436408.9120299999_00000000', offset=240),
            utils.Timestamp('1402436408.9120299999_00000010', offset=224),
        )
        for value in test_values:
            timestamp = utils.Timestamp(value)
            self.assertEqual(timestamp.internal, expected)
            # can compare with offset if the string is internalized
            self.assertEqual(timestamp, expected)
            # if comparison value only includes the normalized portion and the
            # timestamp includes an offset, it is considered greater
            normal = utils.Timestamp(expected).normal
            self.assertTrue(timestamp > normal,
                            '%r is not bigger than %r given %r' % (
                                timestamp, normal, value))
            self.assertTrue(timestamp > float(normal),
                            '%r is not bigger than %f given %r' % (
                                timestamp, float(normal), value))

    def test_short_format_with_offset(self):
        expected = '1402436408.91203_f0'
        timestamp = utils.Timestamp(1402436408.91203, 0xf0)
        self.assertEqual(expected, timestamp.short)

        expected = '1402436408.91203'
        timestamp = utils.Timestamp(1402436408.91203)
        self.assertEqual(expected, timestamp.short)

    def test_raw(self):
        expected = 140243640891203
        timestamp = utils.Timestamp(1402436408.91203)
        self.assertEqual(expected, timestamp.raw)

        # 'raw' does not include offset
        timestamp = utils.Timestamp(1402436408.91203, 0xf0)
        self.assertEqual(expected, timestamp.raw)

    def test_delta(self):
        def _assertWithinBounds(expected, timestamp):
            tolerance = 0.00001
            minimum = expected - tolerance
            maximum = expected + tolerance
            self.assertTrue(float(timestamp) > minimum)
            self.assertTrue(float(timestamp) < maximum)

        timestamp = utils.Timestamp(1402436408.91203, delta=100)
        _assertWithinBounds(1402436408.91303, timestamp)
        self.assertEqual(140243640891303, timestamp.raw)

        timestamp = utils.Timestamp(1402436408.91203, delta=-100)
        _assertWithinBounds(1402436408.91103, timestamp)
        self.assertEqual(140243640891103, timestamp.raw)

        timestamp = utils.Timestamp(1402436408.91203, delta=0)
        _assertWithinBounds(1402436408.91203, timestamp)
        self.assertEqual(140243640891203, timestamp.raw)

        # delta is independent of offset
        timestamp = utils.Timestamp(1402436408.91203, offset=42, delta=100)
        self.assertEqual(140243640891303, timestamp.raw)
        self.assertEqual(42, timestamp.offset)

        # cannot go negative
        self.assertRaises(ValueError, utils.Timestamp, 1402436408.91203,
                          delta=-140243640891203)

    def test_int(self):
        expected = 1402437965
        test_values = (
            '1402437965.91203',
            '1402437965.91203_00000000',
            '1402437965.912030000',
            '1402437965.912030000_0000000000000',
            '000001402437965.912030000',
            '000001402437965.912030000_0000000000',
            1402437965.91203,
            1402437965.9120300000000000,
            1402437965.912029,
            1402437965.912029999999999999,
            utils.Timestamp(1402437965.91203),
            utils.Timestamp(1402437965.91203, offset=0),
            utils.Timestamp(1402437965.91203, offset=500),
            utils.Timestamp(1402437965.912029),
            utils.Timestamp(1402437965.91202999999999999, offset=0),
            utils.Timestamp(1402437965.91202999999999999, offset=300),
            utils.Timestamp('1402437965.91203'),
            utils.Timestamp('1402437965.91203', offset=0),
            utils.Timestamp('1402437965.91203', offset=400),
            utils.Timestamp('1402437965.912029'),
            utils.Timestamp('1402437965.912029', offset=0),
            utils.Timestamp('1402437965.912029', offset=200),
            utils.Timestamp('1402437965.912029999999999'),
            utils.Timestamp('1402437965.912029999999999', offset=0),
            utils.Timestamp('1402437965.912029999999999', offset=100),
        )
        for value in test_values:
            timestamp = utils.Timestamp(value)
            self.assertEqual(int(timestamp), expected)
            self.assertTrue(timestamp > expected)

    def test_float(self):
        expected = 1402438115.91203
        test_values = (
            '1402438115.91203',
            '1402438115.91203_00000000',
            '1402438115.912030000',
            '1402438115.912030000_0000000000000',
            '000001402438115.912030000',
            '000001402438115.912030000_0000000000',
            1402438115.91203,
            1402438115.9120300000000000,
            1402438115.912029,
            1402438115.912029999999999999,
            utils.Timestamp(1402438115.91203),
            utils.Timestamp(1402438115.91203, offset=0),
            utils.Timestamp(1402438115.91203, offset=500),
            utils.Timestamp(1402438115.912029),
            utils.Timestamp(1402438115.91202999999999999, offset=0),
            utils.Timestamp(1402438115.91202999999999999, offset=300),
            utils.Timestamp('1402438115.91203'),
            utils.Timestamp('1402438115.91203', offset=0),
            utils.Timestamp('1402438115.91203', offset=400),
            utils.Timestamp('1402438115.912029'),
            utils.Timestamp('1402438115.912029', offset=0),
            utils.Timestamp('1402438115.912029', offset=200),
            utils.Timestamp('1402438115.912029999999999'),
            utils.Timestamp('1402438115.912029999999999', offset=0),
            utils.Timestamp('1402438115.912029999999999', offset=100),
        )
        tolerance = 0.00001
        minimum = expected - tolerance
        maximum = expected + tolerance
        for value in test_values:
            timestamp = utils.Timestamp(value)
            self.assertTrue(float(timestamp) > minimum,
                            '%f is not bigger than %f given %r' % (
                                timestamp, minimum, value))
            self.assertTrue(float(timestamp) < maximum,
                            '%f is not smaller than %f given %r' % (
                                timestamp, maximum, value))
            # direct comparison of timestamp works too
            self.assertTrue(timestamp > minimum,
                            '%s is not bigger than %f given %r' % (
                                timestamp.normal, minimum, value))
            self.assertTrue(timestamp < maximum,
                            '%s is not smaller than %f given %r' % (
                                timestamp.normal, maximum, value))
            # ... even against strings
            self.assertTrue(timestamp > '%f' % minimum,
                            '%s is not bigger than %s given %r' % (
                                timestamp.normal, minimum, value))
            self.assertTrue(timestamp < '%f' % maximum,
                            '%s is not smaller than %s given %r' % (
                                timestamp.normal, maximum, value))

    def test_false(self):
        self.assertFalse(utils.Timestamp(0))
        self.assertFalse(utils.Timestamp(0, offset=0))
        self.assertFalse(utils.Timestamp('0'))
        self.assertFalse(utils.Timestamp('0', offset=0))
        self.assertFalse(utils.Timestamp(0.0))
        self.assertFalse(utils.Timestamp(0.0, offset=0))
        self.assertFalse(utils.Timestamp('0.0'))
        self.assertFalse(utils.Timestamp('0.0', offset=0))
        self.assertFalse(utils.Timestamp(00000000.00000000))
        self.assertFalse(utils.Timestamp(00000000.00000000, offset=0))
        self.assertFalse(utils.Timestamp('00000000.00000000'))
        self.assertFalse(utils.Timestamp('00000000.00000000', offset=0))

    def test_true(self):
        self.assertTrue(utils.Timestamp(1))
        self.assertTrue(utils.Timestamp(1, offset=1))
        self.assertTrue(utils.Timestamp(0, offset=1))
        self.assertTrue(utils.Timestamp('1'))
        self.assertTrue(utils.Timestamp('1', offset=1))
        self.assertTrue(utils.Timestamp('0', offset=1))
        self.assertTrue(utils.Timestamp(1.1))
        self.assertTrue(utils.Timestamp(1.1, offset=1))
        self.assertTrue(utils.Timestamp(0.0, offset=1))
        self.assertTrue(utils.Timestamp('1.1'))
        self.assertTrue(utils.Timestamp('1.1', offset=1))
        self.assertTrue(utils.Timestamp('0.0', offset=1))
        self.assertTrue(utils.Timestamp(11111111.11111111))
        self.assertTrue(utils.Timestamp(11111111.11111111, offset=1))
        self.assertTrue(utils.Timestamp(00000000.00000000, offset=1))
        self.assertTrue(utils.Timestamp('11111111.11111111'))
        self.assertTrue(utils.Timestamp('11111111.11111111', offset=1))
        self.assertTrue(utils.Timestamp('00000000.00000000', offset=1))

    def test_greater_no_offset(self):
        now = time.time()
        older = now - 1
        timestamp = utils.Timestamp(now)
        test_values = (
            0, '0', 0.0, '0.0', '0000.0000', '000.000_000',
            1, '1', 1.1, '1.1', '1111.1111', '111.111_111',
            1402443112.213252, '1402443112.213252', '1402443112.213252_ffff',
            older, '%f' % older, '%f_0000ffff' % older,
        )
        for value in test_values:
            other = utils.Timestamp(value)
            self.assertNotEqual(timestamp, other)  # sanity
            self.assertTrue(timestamp > value,
                            '%r is not greater than %r given %r' % (
                                timestamp, value, value))
            self.assertTrue(timestamp > other,
                            '%r is not greater than %r given %r' % (
                                timestamp, other, value))
            self.assertTrue(timestamp > other.normal,
                            '%r is not greater than %r given %r' % (
                                timestamp, other.normal, value))
            self.assertTrue(timestamp > other.internal,
                            '%r is not greater than %r given %r' % (
                                timestamp, other.internal, value))
            self.assertTrue(timestamp > float(other),
                            '%r is not greater than %r given %r' % (
                                timestamp, float(other), value))
            self.assertTrue(timestamp > int(other),
                            '%r is not greater than %r given %r' % (
                                timestamp, int(other), value))

    def _test_greater_with_offset(self, now, test_values):
        for offset in range(1, 1000, 100):
            timestamp = utils.Timestamp(now, offset=offset)
            for value in test_values:
                other = utils.Timestamp(value)
                self.assertNotEqual(timestamp, other)  # sanity
                self.assertTrue(timestamp > value,
                                '%r is not greater than %r given %r' % (
                                    timestamp, value, value))
                self.assertTrue(timestamp > other,
                                '%r is not greater than %r given %r' % (
                                    timestamp, other, value))
                self.assertTrue(timestamp > other.normal,
                                '%r is not greater than %r given %r' % (
                                    timestamp, other.normal, value))
                self.assertTrue(timestamp > other.internal,
                                '%r is not greater than %r given %r' % (
                                    timestamp, other.internal, value))
                self.assertTrue(timestamp > float(other),
                                '%r is not greater than %r given %r' % (
                                    timestamp, float(other), value))
                self.assertTrue(timestamp > int(other),
                                '%r is not greater than %r given %r' % (
                                    timestamp, int(other), value))

    def test_greater_with_offset(self):
        # Part 1: use the natural time of the Python. This is deliciously
        # unpredictable, but completely legitimate and realistic. Finds bugs!
        now = time.time()
        older = now - 1
        test_values = (
            0, '0', 0.0, '0.0', '0000.0000', '000.000_000',
            1, '1', 1.1, '1.1', '1111.1111', '111.111_111',
            1402443346.935174, '1402443346.93517', '1402443346.935169_ffff',
            older, now,
        )
        self._test_greater_with_offset(now, test_values)
        # Part 2: Same as above, but with fixed time values that reproduce
        # specific corner cases.
        now = 1519830570.6949348
        older = now - 1
        test_values = (
            0, '0', 0.0, '0.0', '0000.0000', '000.000_000',
            1, '1', 1.1, '1.1', '1111.1111', '111.111_111',
            1402443346.935174, '1402443346.93517', '1402443346.935169_ffff',
            older, now,
        )
        self._test_greater_with_offset(now, test_values)
        # Part 3: The '%f' problem. Timestamps cannot be converted to %f
        # strings, then back to timestamps, then compared with originals.
        # You can only "import" a floating point representation once.
        now = 1519830570.6949348
        now = float('%f' % now)
        older = now - 1
        test_values = (
            0, '0', 0.0, '0.0', '0000.0000', '000.000_000',
            1, '1', 1.1, '1.1', '1111.1111', '111.111_111',
            older, '%f' % older, '%f_0000ffff' % older,
            now, '%f' % now, '%s_00000000' % now,
        )
        self._test_greater_with_offset(now, test_values)

    def test_smaller_no_offset(self):
        now = time.time()
        newer = now + 1
        timestamp = utils.Timestamp(now)
        test_values = (
            9999999999.99999, '9999999999.99999', '9999999999.99999_ffff',
            newer, '%f' % newer, '%f_0000ffff' % newer,
        )
        for value in test_values:
            other = utils.Timestamp(value)
            self.assertNotEqual(timestamp, other)  # sanity
            self.assertTrue(timestamp < value,
                            '%r is not smaller than %r given %r' % (
                                timestamp, value, value))
            self.assertTrue(timestamp < other,
                            '%r is not smaller than %r given %r' % (
                                timestamp, other, value))
            self.assertTrue(timestamp < other.normal,
                            '%r is not smaller than %r given %r' % (
                                timestamp, other.normal, value))
            self.assertTrue(timestamp < other.internal,
                            '%r is not smaller than %r given %r' % (
                                timestamp, other.internal, value))
            self.assertTrue(timestamp < float(other),
                            '%r is not smaller than %r given %r' % (
                                timestamp, float(other), value))
            self.assertTrue(timestamp < int(other),
                            '%r is not smaller than %r given %r' % (
                                timestamp, int(other), value))

    def test_smaller_with_offset(self):
        now = time.time()
        newer = now + 1
        test_values = (
            9999999999.99999, '9999999999.99999', '9999999999.99999_ffff',
            newer, '%f' % newer, '%f_0000ffff' % newer,
        )
        for offset in range(1, 1000, 100):
            timestamp = utils.Timestamp(now, offset=offset)
            for value in test_values:
                other = utils.Timestamp(value)
                self.assertNotEqual(timestamp, other)  # sanity
                self.assertTrue(timestamp < value,
                                '%r is not smaller than %r given %r' % (
                                    timestamp, value, value))
                self.assertTrue(timestamp < other,
                                '%r is not smaller than %r given %r' % (
                                    timestamp, other, value))
                self.assertTrue(timestamp < other.normal,
                                '%r is not smaller than %r given %r' % (
                                    timestamp, other.normal, value))
                self.assertTrue(timestamp < other.internal,
                                '%r is not smaller than %r given %r' % (
                                    timestamp, other.internal, value))
                self.assertTrue(timestamp < float(other),
                                '%r is not smaller than %r given %r' % (
                                    timestamp, float(other), value))
                self.assertTrue(timestamp < int(other),
                                '%r is not smaller than %r given %r' % (
                                    timestamp, int(other), value))

    def test_cmp_with_none(self):
        self.assertGreater(utils.Timestamp(0), None)
        self.assertGreater(utils.Timestamp(1.0), None)
        self.assertGreater(utils.Timestamp(1.0, 42), None)

    def test_ordering(self):
        given = [
            '1402444820.62590_000000000000000a',
            '1402444820.62589_0000000000000001',
            '1402444821.52589_0000000000000004',
            '1402444920.62589_0000000000000004',
            '1402444821.62589_000000000000000a',
            '1402444821.72589_000000000000000a',
            '1402444920.62589_0000000000000002',
            '1402444820.62589_0000000000000002',
            '1402444820.62589_000000000000000a',
            '1402444820.62590_0000000000000004',
            '1402444920.62589_000000000000000a',
            '1402444820.62590_0000000000000002',
            '1402444821.52589_0000000000000002',
            '1402444821.52589_0000000000000000',
            '1402444920.62589',
            '1402444821.62589_0000000000000004',
            '1402444821.72589_0000000000000001',
            '1402444820.62590',
            '1402444820.62590_0000000000000001',
            '1402444820.62589_0000000000000004',
            '1402444821.72589_0000000000000000',
            '1402444821.52589_000000000000000a',
            '1402444821.72589_0000000000000004',
            '1402444821.62589',
            '1402444821.52589_0000000000000001',
            '1402444821.62589_0000000000000001',
            '1402444821.62589_0000000000000002',
            '1402444821.72589_0000000000000002',
            '1402444820.62589',
            '1402444920.62589_0000000000000001']
        expected = [
            '1402444820.62589',
            '1402444820.62589_0000000000000001',
            '1402444820.62589_0000000000000002',
            '1402444820.62589_0000000000000004',
            '1402444820.62589_000000000000000a',
            '1402444820.62590',
            '1402444820.62590_0000000000000001',
            '1402444820.62590_0000000000000002',
            '1402444820.62590_0000000000000004',
            '1402444820.62590_000000000000000a',
            '1402444821.52589',
            '1402444821.52589_0000000000000001',
            '1402444821.52589_0000000000000002',
            '1402444821.52589_0000000000000004',
            '1402444821.52589_000000000000000a',
            '1402444821.62589',
            '1402444821.62589_0000000000000001',
            '1402444821.62589_0000000000000002',
            '1402444821.62589_0000000000000004',
            '1402444821.62589_000000000000000a',
            '1402444821.72589',
            '1402444821.72589_0000000000000001',
            '1402444821.72589_0000000000000002',
            '1402444821.72589_0000000000000004',
            '1402444821.72589_000000000000000a',
            '1402444920.62589',
            '1402444920.62589_0000000000000001',
            '1402444920.62589_0000000000000002',
            '1402444920.62589_0000000000000004',
            '1402444920.62589_000000000000000a',
        ]
        # less visual version
        """
        now = time.time()
        given = [
            utils.Timestamp(now + i, offset=offset).internal
            for i in (0, 0.00001, 0.9, 1.0, 1.1, 100.0)
            for offset in (0, 1, 2, 4, 10)
        ]
        expected = [t for t in given]
        random.shuffle(given)
        """
        self.assertEqual(len(given), len(expected))  # sanity
        timestamps = [utils.Timestamp(t) for t in given]
        # our expected values don't include insignificant offsets
        with mock.patch('swift.common.utils.FORCE_INTERNAL', new=False):
            self.assertEqual(
                [t.internal for t in sorted(timestamps)], expected)
            # string sorting works as well
            self.assertEqual(
                sorted([t.internal for t in timestamps]), expected)

    def test_hashable(self):
        ts_0 = utils.Timestamp('1402444821.72589')
        ts_0_also = utils.Timestamp('1402444821.72589')
        self.assertEqual(ts_0, ts_0_also)  # sanity
        self.assertEqual(hash(ts_0), hash(ts_0_also))
        d = {ts_0: 'whatever'}
        self.assertIn(ts_0, d)  # sanity
        self.assertIn(ts_0_also, d)

    def test_inversion(self):
        ts = utils.Timestamp(0)
        self.assertIsInstance(~ts, utils.Timestamp)
        self.assertEqual((~ts).internal, '9999999999.99999')

        ts = utils.Timestamp(123456.789)
        self.assertIsInstance(~ts, utils.Timestamp)
        self.assertEqual(ts.internal, '0000123456.78900')
        self.assertEqual((~ts).internal, '9999876543.21099')

        timestamps = sorted(utils.Timestamp(random.random() * 1e10)
                            for _ in range(20))
        self.assertEqual([x.internal for x in timestamps],
                         sorted(x.internal for x in timestamps))
        self.assertEqual([(~x).internal for x in reversed(timestamps)],
                         sorted((~x).internal for x in timestamps))

        ts = utils.Timestamp.now()
        self.assertGreater(~ts, ts)  # NB: will break around 2128

        ts = utils.Timestamp.now(offset=1)
        with self.assertRaises(ValueError) as caught:
            ~ts
        self.assertEqual(caught.exception.args[0],
                         'Cannot invert timestamps with offsets')


class TestTimestampEncoding(unittest.TestCase):

    def setUp(self):
        t0 = utils.Timestamp(0.0)
        t1 = utils.Timestamp(997.9996)
        t2 = utils.Timestamp(999)
        t3 = utils.Timestamp(1000, 24)
        t4 = utils.Timestamp(1001)
        t5 = utils.Timestamp(1002.00040)

        # encodings that are expected when explicit = False
        self.non_explicit_encodings = (
            ('0000001000.00000_18', (t3, t3, t3)),
            ('0000001000.00000_18', (t3, t3, None)),
        )

        # mappings that are expected when explicit = True
        self.explicit_encodings = (
            ('0000001000.00000_18+0+0', (t3, t3, t3)),
            ('0000001000.00000_18+0', (t3, t3, None)),
        )

        # mappings that are expected when explicit = True or False
        self.encodings = (
            ('0000001000.00000_18+0+186a0', (t3, t3, t4)),
            ('0000001000.00000_18+186a0+186c8', (t3, t4, t5)),
            ('0000001000.00000_18-186a0+0', (t3, t2, t2)),
            ('0000001000.00000_18+0-186a0', (t3, t3, t2)),
            ('0000001000.00000_18-186a0-186c8', (t3, t2, t1)),
            ('0000001000.00000_18', (t3, None, None)),
            ('0000001000.00000_18+186a0', (t3, t4, None)),
            ('0000001000.00000_18-186a0', (t3, t2, None)),
            ('0000001000.00000_18', (t3, None, t1)),
            ('0000001000.00000_18-5f5e100', (t3, t0, None)),
            ('0000001000.00000_18+0-5f5e100', (t3, t3, t0)),
            ('0000001000.00000_18-5f5e100+5f45a60', (t3, t0, t2)),
        )

        # decodings that are expected when explicit = False
        self.non_explicit_decodings = (
            ('0000001000.00000_18', (t3, t3, t3)),
            ('0000001000.00000_18+186a0', (t3, t4, t4)),
            ('0000001000.00000_18-186a0', (t3, t2, t2)),
            ('0000001000.00000_18+186a0', (t3, t4, t4)),
            ('0000001000.00000_18-186a0', (t3, t2, t2)),
            ('0000001000.00000_18-5f5e100', (t3, t0, t0)),
        )

        # decodings that are expected when explicit = True
        self.explicit_decodings = (
            ('0000001000.00000_18+0+0', (t3, t3, t3)),
            ('0000001000.00000_18+0', (t3, t3, None)),
            ('0000001000.00000_18', (t3, None, None)),
            ('0000001000.00000_18+186a0', (t3, t4, None)),
            ('0000001000.00000_18-186a0', (t3, t2, None)),
            ('0000001000.00000_18-5f5e100', (t3, t0, None)),
        )

        # decodings that are expected when explicit = True or False
        self.decodings = (
            ('0000001000.00000_18+0+186a0', (t3, t3, t4)),
            ('0000001000.00000_18+186a0+186c8', (t3, t4, t5)),
            ('0000001000.00000_18-186a0+0', (t3, t2, t2)),
            ('0000001000.00000_18+0-186a0', (t3, t3, t2)),
            ('0000001000.00000_18-186a0-186c8', (t3, t2, t1)),
            ('0000001000.00000_18-5f5e100+5f45a60', (t3, t0, t2)),
        )

    def _assertEqual(self, expected, actual, test):
        self.assertEqual(expected, actual,
                         'Got %s but expected %s for parameters %s'
                         % (actual, expected, test))

    def test_encoding(self):
        for test in self.explicit_encodings:
            actual = utils.encode_timestamps(test[1][0], test[1][1],
                                             test[1][2], True)
            self._assertEqual(test[0], actual, test[1])
        for test in self.non_explicit_encodings:
            actual = utils.encode_timestamps(test[1][0], test[1][1],
                                             test[1][2], False)
            self._assertEqual(test[0], actual, test[1])
        for explicit in (True, False):
            for test in self.encodings:
                actual = utils.encode_timestamps(test[1][0], test[1][1],
                                                 test[1][2], explicit)
                self._assertEqual(test[0], actual, test[1])

    def test_decoding(self):
        for test in self.explicit_decodings:
            actual = utils.decode_timestamps(test[0], True)
            self._assertEqual(test[1], actual, test[0])
        for test in self.non_explicit_decodings:
            actual = utils.decode_timestamps(test[0], False)
            self._assertEqual(test[1], actual, test[0])
        for explicit in (True, False):
            for test in self.decodings:
                actual = utils.decode_timestamps(test[0], explicit)
                self._assertEqual(test[1], actual, test[0])


class TestUtils(unittest.TestCase):
    """Tests for swift.common.utils """

    def setUp(self):
        utils.HASH_PATH_SUFFIX = b'endcap'
        utils.HASH_PATH_PREFIX = b'startcap'
        self.md5_test_data = "Openstack forever".encode('utf-8')
        try:
            self.md5_digest = hashlib.md5(self.md5_test_data).hexdigest()
            self.fips_enabled = False
        except ValueError:
            self.md5_digest = '0d6dc3c588ae71a04ce9a6beebbbba06'
            self.fips_enabled = True

    def test_monkey_patch(self):
        def take_and_release(lock):
            try:
                lock.acquire()
            finally:
                lock.release()

        def do_test():
            res = 0
            try:
                # this module imports eventlet original threading, so re-import
                # locally...
                import threading
                import traceback
                logging_lock_before = logging._lock
                my_lock_before = threading.RLock()
                self.assertIsInstance(logging_lock_before,
                                      type(my_lock_before))

                utils.monkey_patch()

                logging_lock_after = logging._lock
                my_lock_after = threading.RLock()
                self.assertIsInstance(logging_lock_after,
                                      type(my_lock_after))

                self.assertTrue(logging_lock_after.acquire())
                thread = threading.Thread(target=take_and_release,
                                          args=(logging_lock_after,))
                thread.start()
                self.assertTrue(thread.isAlive())
                # we should timeout while the thread is still blocking on lock
                eventlet.sleep()
                thread.join(timeout=0.1)
                self.assertTrue(thread.isAlive())

                logging._lock.release()
                thread.join(timeout=0.1)
                self.assertFalse(thread.isAlive())
            except AssertionError:
                traceback.print_exc()
                res = 1
            finally:
                os._exit(res)

        pid = os.fork()
        if pid == 0:
            # run the test in an isolated environment to avoid monkey patching
            # in this one
            do_test()
        else:
            child_pid, errcode = os.waitpid(pid, 0)
            self.assertEqual(0, os.WEXITSTATUS(errcode),
                             'Forked do_test failed')

    def test_get_zero_indexed_base_string(self):
        self.assertEqual(utils.get_zero_indexed_base_string('something', 0),
                         'something')
        self.assertEqual(utils.get_zero_indexed_base_string('something', None),
                         'something')
        self.assertEqual(utils.get_zero_indexed_base_string('something', 1),
                         'something-1')
        self.assertRaises(ValueError, utils.get_zero_indexed_base_string,
                          'something', 'not_integer')

    @with_tempdir
    def test_lock_path(self, tmpdir):
        # 2 locks with limit=1 must fail
        success = False
        with utils.lock_path(tmpdir, 0.1):
            with self.assertRaises(LockTimeout):
                with utils.lock_path(tmpdir, 0.1):
                    success = True
        self.assertFalse(success)

        # 2 locks with limit=2 must succeed
        success = False
        with utils.lock_path(tmpdir, 0.1, limit=2):
            try:
                with utils.lock_path(tmpdir, 0.1, limit=2):
                    success = True
            except LockTimeout as exc:
                self.fail('Unexpected exception %s' % exc)
        self.assertTrue(success)

        # 3 locks with limit=2 must fail
        success = False
        with utils.lock_path(tmpdir, 0.1, limit=2):
            with utils.lock_path(tmpdir, 0.1, limit=2):
                with self.assertRaises(LockTimeout):
                    with utils.lock_path(tmpdir, 0.1):
                        success = True
        self.assertFalse(success)

    @with_tempdir
    @mock.patch.object(utils, 'STRICT_LOCKS', True)
    def test_lock_path_deleted(self, tmpdir):
        # If a thread blocks on a lock but then it gets deleted, the blocked
        # thread gets a Timeout
        took_lock = eventlet.green.threading.Event()
        about_to_block_on_lock = eventlet.green.threading.Event()
        test_done = eventlet.green.threading.Event()
        caught = []

        def deleter():
            with utils.lock_path(tmpdir):
                took_lock.set()
                about_to_block_on_lock.wait()
                # Give the other thread a beat to actually block
                time.sleep(0.1)
                os.unlink(os.path.join(tmpdir, '.lock'))

        def blocked():
            try:
                took_lock.wait()
                about_to_block_on_lock.set()
                with utils.lock_path(tmpdir, timeout=60):
                    raise RuntimeError("Shouldn't be able to acquire this")
            except (Exception, Timeout) as e:
                caught.append(e)
            finally:
                test_done.set()

        with Timeout(30):
            t1 = eventlet.green.threading.Thread(target=deleter)
            t2 = eventlet.green.threading.Thread(target=blocked)
            t1.start()
            t2.start()
            test_done.wait()
            t1.join()
            t2.join()
        self.assertEqual(len(caught), 1, caught)
        self.assertIsInstance(caught[0], LockTimeout)

    @with_tempdir
    @mock.patch.object(utils, 'STRICT_LOCKS', True)
    def test_lock_path_moved(self, tmpdir):
        # If a thread blocks on a lock but then it gets deleted and recreated,
        # the blocked thread gets a Timeout
        took_lock = eventlet.green.threading.Event()
        about_to_block_on_lock = eventlet.green.threading.Event()
        lock_moved = eventlet.green.threading.Event()
        new_lock_created = eventlet.green.threading.Event()
        test_done = eventlet.green.threading.Event()
        caught = []

        def deleter():
            with utils.lock_path(tmpdir):
                took_lock.set()
                about_to_block_on_lock.wait()
                time.sleep(0.1)
                os.rename(os.path.join(tmpdir, '.lock'),
                          os.path.join(tmpdir, '.moved'))
                lock_moved.set()
                new_lock_created.wait()

        def blocked():
            try:
                took_lock.wait()
                about_to_block_on_lock.set()
                with utils.lock_path(tmpdir, timeout=60):
                    raise RuntimeError("Shouldn't be able to acquire this")
            except (Exception, Timeout) as e:
                caught.append(e)
            finally:
                test_done.set()

        def new_locker():
            lock_moved.wait()
            with utils.lock_path(tmpdir, timeout=0.1):
                new_lock_created.set()
                test_done.wait()

        with Timeout(30):
            t1 = eventlet.green.threading.Thread(target=deleter)
            t2 = eventlet.green.threading.Thread(target=blocked)
            t3 = eventlet.green.threading.Thread(target=new_locker)
            t1.start()
            t2.start()
            t3.start()
            test_done.wait()
            t1.join()
            t2.join()
            t3.join()
        self.assertEqual(len(caught), 1, caught)
        self.assertIsInstance(caught[0], LockTimeout)

    @with_tempdir
    @mock.patch.object(utils, 'STRICT_LOCKS', True)
    def test_lock_path_error(self, tmpdir):
        with mock.patch.object(utils.os, 'fstat',
                               side_effect=OSError(errno.EPERM, 'nope')), \
                self.assertRaises(OSError) as caught:
            with utils.lock_path(tmpdir):
                pass
        self.assertEqual(caught.exception.errno, errno.EPERM)

    @with_tempdir
    def test_lock_path_invalid_limit(self, tmpdir):
        success = False
        with self.assertRaises(ValueError):
            with utils.lock_path(tmpdir, 0.1, limit=0):
                success = True
        self.assertFalse(success)
        with self.assertRaises(ValueError):
            with utils.lock_path(tmpdir, 0.1, limit=-1):
                success = True
        self.assertFalse(success)
        with self.assertRaises(TypeError):
            with utils.lock_path(tmpdir, 0.1, limit='1'):
                success = True
        self.assertFalse(success)
        with self.assertRaises(TypeError):
            with utils.lock_path(tmpdir, 0.1, limit=1.1):
                success = True
        self.assertFalse(success)

    @with_tempdir
    def test_lock_path_num_sleeps(self, tmpdir):
        num_short_calls = [0]
        exception_raised = [False]

        def my_sleep(to_sleep):
            if to_sleep == 0.01:
                num_short_calls[0] += 1
            else:
                raise Exception('sleep time changed: %s' % to_sleep)

        try:
            with mock.patch('swift.common.utils.sleep', my_sleep):
                with utils.lock_path(tmpdir):
                    with utils.lock_path(tmpdir):
                        pass
        except Exception as e:
            exception_raised[0] = True
            self.assertTrue('sleep time changed' in str(e))
        self.assertEqual(num_short_calls[0], 11)
        self.assertTrue(exception_raised[0])

    @with_tempdir
    def test_lock_path_class(self, tmpdir):
        with utils.lock_path(tmpdir, 0.1, ReplicationLockTimeout):
            exc = None
            exc2 = None
            success = False
            try:
                with utils.lock_path(tmpdir, 0.1, ReplicationLockTimeout):
                    success = True
            except ReplicationLockTimeout as err:
                exc = err
            except LockTimeout as err:
                exc2 = err
            self.assertTrue(exc is not None)
            self.assertTrue(exc2 is None)
            self.assertTrue(not success)
            exc = None
            exc2 = None
            success = False
            try:
                with utils.lock_path(tmpdir, 0.1):
                    success = True
            except ReplicationLockTimeout as err:
                exc = err
            except LockTimeout as err:
                exc2 = err
            self.assertTrue(exc is None)
            self.assertTrue(exc2 is not None)
            self.assertTrue(not success)

    @with_tempdir
    def test_lock_path_name(self, tmpdir):
        # With default limit (1), can't take the same named lock twice
        success = False
        with utils.lock_path(tmpdir, 0.1, name='foo'):
            with self.assertRaises(LockTimeout):
                with utils.lock_path(tmpdir, 0.1, name='foo'):
                    success = True
        self.assertFalse(success)
        # With default limit (1), can take two differently named locks
        success = False
        with utils.lock_path(tmpdir, 0.1, name='foo'):
            with utils.lock_path(tmpdir, 0.1, name='bar'):
                success = True
        self.assertTrue(success)
        # With default limit (1), can take a named lock and the default lock
        success = False
        with utils.lock_path(tmpdir, 0.1, name='foo'):
            with utils.lock_path(tmpdir, 0.1):
                success = True
        self.assertTrue(success)

    def test_normalize_timestamp(self):
        # Test swift.common.utils.normalize_timestamp
        self.assertEqual(utils.normalize_timestamp('1253327593.48174'),
                         "1253327593.48174")
        self.assertEqual(utils.normalize_timestamp(1253327593.48174),
                         "1253327593.48174")
        self.assertEqual(utils.normalize_timestamp('1253327593.48'),
                         "1253327593.48000")
        self.assertEqual(utils.normalize_timestamp(1253327593.48),
                         "1253327593.48000")
        self.assertEqual(utils.normalize_timestamp('253327593.48'),
                         "0253327593.48000")
        self.assertEqual(utils.normalize_timestamp(253327593.48),
                         "0253327593.48000")
        self.assertEqual(utils.normalize_timestamp('1253327593'),
                         "1253327593.00000")
        self.assertEqual(utils.normalize_timestamp(1253327593),
                         "1253327593.00000")
        self.assertRaises(ValueError, utils.normalize_timestamp, '')
        self.assertRaises(ValueError, utils.normalize_timestamp, 'abc')

    def test_normalize_delete_at_timestamp(self):
        self.assertEqual(
            utils.normalize_delete_at_timestamp(1253327593),
            '1253327593')
        self.assertEqual(
            utils.normalize_delete_at_timestamp(1253327593.67890),
            '1253327593')
        self.assertEqual(
            utils.normalize_delete_at_timestamp('1253327593'),
            '1253327593')
        self.assertEqual(
            utils.normalize_delete_at_timestamp('1253327593.67890'),
            '1253327593')
        self.assertEqual(
            utils.normalize_delete_at_timestamp(-1253327593),
            '0000000000')
        self.assertEqual(
            utils.normalize_delete_at_timestamp(-1253327593.67890),
            '0000000000')
        self.assertEqual(
            utils.normalize_delete_at_timestamp('-1253327593'),
            '0000000000')
        self.assertEqual(
            utils.normalize_delete_at_timestamp('-1253327593.67890'),
            '0000000000')
        self.assertEqual(
            utils.normalize_delete_at_timestamp(71253327593),
            '9999999999')
        self.assertEqual(
            utils.normalize_delete_at_timestamp(71253327593.67890),
            '9999999999')
        self.assertEqual(
            utils.normalize_delete_at_timestamp('71253327593'),
            '9999999999')
        self.assertEqual(
            utils.normalize_delete_at_timestamp('71253327593.67890'),
            '9999999999')
        with self.assertRaises(TypeError):
            utils.normalize_delete_at_timestamp(None)
        with self.assertRaises(ValueError):
            utils.normalize_delete_at_timestamp('')
        with self.assertRaises(ValueError):
            utils.normalize_delete_at_timestamp('abc')

    def test_normalize_delete_at_timestamp_high_precision(self):
        self.assertEqual(
            utils.normalize_delete_at_timestamp(1253327593, True),
            '1253327593.00000')
        self.assertEqual(
            utils.normalize_delete_at_timestamp(1253327593.67890, True),
            '1253327593.67890')
        self.assertEqual(
            utils.normalize_delete_at_timestamp('1253327593', True),
            '1253327593.00000')
        self.assertEqual(
            utils.normalize_delete_at_timestamp('1253327593.67890', True),
            '1253327593.67890')
        self.assertEqual(
            utils.normalize_delete_at_timestamp(-1253327593, True),
            '0000000000.00000')
        self.assertEqual(
            utils.normalize_delete_at_timestamp(-1253327593.67890, True),
            '0000000000.00000')
        self.assertEqual(
            utils.normalize_delete_at_timestamp('-1253327593', True),
            '0000000000.00000')
        self.assertEqual(
            utils.normalize_delete_at_timestamp('-1253327593.67890', True),
            '0000000000.00000')
        self.assertEqual(
            utils.normalize_delete_at_timestamp(71253327593, True),
            '9999999999.99999')
        self.assertEqual(
            utils.normalize_delete_at_timestamp(71253327593.67890, True),
            '9999999999.99999')
        self.assertEqual(
            utils.normalize_delete_at_timestamp('71253327593', True),
            '9999999999.99999')
        self.assertEqual(
            utils.normalize_delete_at_timestamp('71253327593.67890', True),
            '9999999999.99999')
        with self.assertRaises(TypeError):
            utils.normalize_delete_at_timestamp(None, True)
        with self.assertRaises(ValueError):
            utils.normalize_delete_at_timestamp('', True)
        with self.assertRaises(ValueError):
            utils.normalize_delete_at_timestamp('abc', True)

    def test_last_modified_date_to_timestamp(self):
        expectations = {
            '1970-01-01T00:00:00.000000': 0.0,
            '2014-02-28T23:22:36.698390': 1393629756.698390,
            '2011-03-19T04:03:00.604554': 1300507380.604554,
        }
        for last_modified, ts in expectations.items():
            real = utils.last_modified_date_to_timestamp(last_modified)
            self.assertEqual(real, ts, "failed for %s" % last_modified)

    def test_last_modified_date_to_timestamp_when_system_not_UTC(self):
        try:
            old_tz = os.environ.get('TZ')
            # Western Argentina Summer Time. Found in glibc manual; this
            # timezone always has a non-zero offset from UTC, so this test is
            # always meaningful.
            os.environ['TZ'] = 'WART4WARST,J1/0,J365/25'

            self.assertEqual(utils.last_modified_date_to_timestamp(
                '1970-01-01T00:00:00.000000'),
                0.0)

        finally:
            if old_tz is not None:
                os.environ['TZ'] = old_tz
            else:
                os.environ.pop('TZ')

    def test_drain_and_close(self):
        utils.drain_and_close([])
        utils.drain_and_close(iter([]))
        drained = [False]

        def gen():
            yield 'x'
            yield 'y'
            drained[0] = True

        utils.drain_and_close(gen())
        self.assertTrue(drained[0])
        utils.drain_and_close(Response(status=200, body=b'Some body'))
        drained = [False]
        utils.drain_and_close(Response(status=200, app_iter=gen()))
        self.assertTrue(drained[0])

    def test_backwards(self):
        # Test swift.common.utils.backward

        # The lines are designed so that the function would encounter
        # all of the boundary conditions and typical conditions.
        # Block boundaries are marked with '<>' characters
        blocksize = 25
        lines = [b'123456789x12345678><123456789\n',  # block larger than rest
                 b'123456789x123>\n',  # block ends just before \n character
                 b'123423456789\n',
                 b'123456789x\n',  # block ends at the end of line
                 b'<123456789x123456789x123\n',
                 b'<6789x123\n',  # block ends at the beginning of the line
                 b'6789x1234\n',
                 b'1234><234\n',  # block ends typically in the middle of line
                 b'123456789x123456789\n']

        with TemporaryFile() as f:
            for line in lines:
                f.write(line)

            count = len(lines) - 1
            for line in utils.backward(f, blocksize):
                self.assertEqual(line, lines[count].split(b'\n')[0])
                count -= 1

        # Empty file case
        with TemporaryFile('r') as f:
            self.assertEqual([], list(utils.backward(f)))

    def test_mkdirs(self):
        testdir_base = mkdtemp()
        testroot = os.path.join(testdir_base, 'mkdirs')
        try:
            self.assertTrue(not os.path.exists(testroot))
            utils.mkdirs(testroot)
            self.assertTrue(os.path.exists(testroot))
            utils.mkdirs(testroot)
            self.assertTrue(os.path.exists(testroot))
            rmtree(testroot, ignore_errors=1)

            testdir = os.path.join(testroot, 'one/two/three')
            self.assertTrue(not os.path.exists(testdir))
            utils.mkdirs(testdir)
            self.assertTrue(os.path.exists(testdir))
            utils.mkdirs(testdir)
            self.assertTrue(os.path.exists(testdir))
            rmtree(testroot, ignore_errors=1)

            open(testroot, 'wb').close()
            self.assertTrue(not os.path.exists(testdir))
            self.assertRaises(OSError, utils.mkdirs, testdir)
            os.unlink(testroot)
        finally:
            rmtree(testdir_base)

    def test_split_path(self):
        # Test swift.common.utils.split_account_path
        self.assertRaises(ValueError, utils.split_path, '')
        self.assertRaises(ValueError, utils.split_path, '/')
        self.assertRaises(ValueError, utils.split_path, '//')
        self.assertEqual(utils.split_path('/a'), ['a'])
        self.assertRaises(ValueError, utils.split_path, '//a')
        self.assertEqual(utils.split_path('/a/'), ['a'])
        self.assertRaises(ValueError, utils.split_path, '/a/c')
        self.assertRaises(ValueError, utils.split_path, '//c')
        self.assertRaises(ValueError, utils.split_path, '/a/c/')
        self.assertRaises(ValueError, utils.split_path, '/a//')
        self.assertRaises(ValueError, utils.split_path, '/a', 2)
        self.assertRaises(ValueError, utils.split_path, '/a', 2, 3)
        self.assertRaises(ValueError, utils.split_path, '/a', 2, 3, True)
        self.assertEqual(utils.split_path('/a/c', 2), ['a', 'c'])
        self.assertEqual(utils.split_path('/a/c/o', 3), ['a', 'c', 'o'])
        self.assertRaises(ValueError, utils.split_path, '/a/c/o/r', 3, 3)
        self.assertEqual(utils.split_path('/a/c/o/r', 3, 3, True),
                         ['a', 'c', 'o/r'])
        self.assertEqual(utils.split_path('/a/c', 2, 3, True),
                         ['a', 'c', None])
        self.assertRaises(ValueError, utils.split_path, '/a', 5, 4)
        self.assertEqual(utils.split_path('/a/c/', 2), ['a', 'c'])
        self.assertEqual(utils.split_path('/a/c/', 2, 3), ['a', 'c', ''])
        try:
            utils.split_path('o\nn e', 2)
        except ValueError as err:
            self.assertEqual(str(err), 'Invalid path: o%0An%20e')
        try:
            utils.split_path('o\nn e', 2, 3, True)
        except ValueError as err:
            self.assertEqual(str(err), 'Invalid path: o%0An%20e')

    def test_validate_device_partition(self):
        # Test swift.common.utils.validate_device_partition
        utils.validate_device_partition('foo', 'bar')
        self.assertRaises(ValueError,
                          utils.validate_device_partition, '', '')
        self.assertRaises(ValueError,
                          utils.validate_device_partition, '', 'foo')
        self.assertRaises(ValueError,
                          utils.validate_device_partition, 'foo', '')
        self.assertRaises(ValueError,
                          utils.validate_device_partition, 'foo/bar', 'foo')
        self.assertRaises(ValueError,
                          utils.validate_device_partition, 'foo', 'foo/bar')
        self.assertRaises(ValueError,
                          utils.validate_device_partition, '.', 'foo')
        self.assertRaises(ValueError,
                          utils.validate_device_partition, '..', 'foo')
        self.assertRaises(ValueError,
                          utils.validate_device_partition, 'foo', '.')
        self.assertRaises(ValueError,
                          utils.validate_device_partition, 'foo', '..')
        try:
            utils.validate_device_partition('o\nn e', 'foo')
        except ValueError as err:
            self.assertEqual(str(err), 'Invalid device: o%0An%20e')
        try:
            utils.validate_device_partition('foo', 'o\nn e')
        except ValueError as err:
            self.assertEqual(str(err), 'Invalid partition: o%0An%20e')

    def test_NullLogger(self):
        # Test swift.common.utils.NullLogger
        sio = StringIO()
        nl = utils.NullLogger()
        nl.write('test')
        self.assertEqual(sio.getvalue(), '')

    def test_LoggerFileObject(self):
        orig_stdout = sys.stdout
        orig_stderr = sys.stderr
        sio = StringIO()
        handler = logging.StreamHandler(sio)
        logger = logging.getLogger()
        logger.addHandler(handler)
        lfo_stdout = utils.LoggerFileObject(logger)
        lfo_stderr = utils.LoggerFileObject(logger, 'STDERR')
        print('test1')
        self.assertEqual(sio.getvalue(), '')
        sys.stdout = lfo_stdout
        print('test2')
        self.assertEqual(sio.getvalue(), 'STDOUT: test2\n')
        sys.stderr = lfo_stderr
        print('test4', file=sys.stderr)
        self.assertEqual(sio.getvalue(), 'STDOUT: test2\nSTDERR: test4\n')
        sys.stdout = orig_stdout
        print('test5')
        self.assertEqual(sio.getvalue(), 'STDOUT: test2\nSTDERR: test4\n')
        print('test6', file=sys.stderr)
        self.assertEqual(sio.getvalue(), 'STDOUT: test2\nSTDERR: test4\n'
                         'STDERR: test6\n')
        sys.stderr = orig_stderr
        print('test8')
        self.assertEqual(sio.getvalue(), 'STDOUT: test2\nSTDERR: test4\n'
                         'STDERR: test6\n')
        lfo_stdout.writelines(['a', 'b', 'c'])
        self.assertEqual(sio.getvalue(), 'STDOUT: test2\nSTDERR: test4\n'
                         'STDERR: test6\nSTDOUT: a#012b#012c\n')
        lfo_stdout.close()
        lfo_stderr.close()
        lfo_stdout.write('d')
        self.assertEqual(sio.getvalue(), 'STDOUT: test2\nSTDERR: test4\n'
                         'STDERR: test6\nSTDOUT: a#012b#012c\nSTDOUT: d\n')
        lfo_stdout.flush()
        self.assertEqual(sio.getvalue(), 'STDOUT: test2\nSTDERR: test4\n'
                         'STDERR: test6\nSTDOUT: a#012b#012c\nSTDOUT: d\n')
        for lfo in (lfo_stdout, lfo_stderr):
            got_exc = False
            try:
                for line in lfo:
                    pass
            except Exception:
                got_exc = True
            self.assertTrue(got_exc)
            got_exc = False
            try:
                for line in lfo:
                    pass
            except Exception:
                got_exc = True
            self.assertTrue(got_exc)
            self.assertRaises(IOError, lfo.read)
            self.assertRaises(IOError, lfo.read, 1024)
            self.assertRaises(IOError, lfo.readline)
            self.assertRaises(IOError, lfo.readline, 1024)
            lfo.tell()

    def test_LoggerFileObject_recursion(self):
        crashy_calls = [0]

        class CrashyLogger(logging.Handler):
            def emit(self, record):
                crashy_calls[0] += 1
                try:
                    # Pretend to be trying to send to syslog, but syslogd is
                    # dead. We need the raise here to set sys.exc_info.
                    raise socket.error(errno.ENOTCONN, "This is an ex-syslog")
                except socket.error:
                    self.handleError(record)

        logger = logging.getLogger()
        logger.setLevel(logging.DEBUG)
        handler = CrashyLogger()
        logger.addHandler(handler)

        # Set up some real file descriptors for stdio. If you run
        # nosetests with "-s", you already have real files there, but
        # otherwise they're StringIO objects.
        #
        # In any case, since capture_stdio() closes sys.stdin and friends,
        # we'd want to set up some sacrificial files so as to not goof up
        # the testrunner.
        new_stdin = open(os.devnull, 'r+b')
        new_stdout = open(os.devnull, 'w+b')
        new_stderr = open(os.devnull, 'w+b')

        with contextlib.closing(new_stdin), contextlib.closing(new_stdout), \
                contextlib.closing(new_stderr):
            # logging.raiseExceptions is set to False in test/__init__.py, but
            # is True in Swift daemons, and the error doesn't manifest without
            # it.
            with mock.patch('sys.stdin', new_stdin), \
                    mock.patch('sys.stdout', new_stdout), \
                    mock.patch('sys.stderr', new_stderr), \
                    mock.patch.object(logging, 'raiseExceptions', True):
                # Note: since stdio is hooked up to /dev/null in here, using
                # pdb is basically impossible. Sorry about that.
                utils.capture_stdio(logger)
                logger.info("I like ham")
                self.assertGreater(crashy_calls[0], 1)

        logger.removeHandler(handler)

    def test_parse_options(self):
        # Get a file that is definitely on disk
        with NamedTemporaryFile() as f:
            conf_file = f.name
            conf, options = utils.parse_options(test_args=[conf_file])
            self.assertEqual(conf, conf_file)
            # assert defaults
            self.assertEqual(options['verbose'], False)
            self.assertNotIn('once', options)
            # assert verbose as option
            conf, options = utils.parse_options(test_args=[conf_file, '-v'])
            self.assertEqual(options['verbose'], True)
            # check once option
            conf, options = utils.parse_options(test_args=[conf_file],
                                                once=True)
            self.assertEqual(options['once'], False)
            test_args = [conf_file, '--once']
            conf, options = utils.parse_options(test_args=test_args, once=True)
            self.assertEqual(options['once'], True)
            # check options as arg parsing
            test_args = [conf_file, 'once', 'plugin_name', 'verbose']
            conf, options = utils.parse_options(test_args=test_args, once=True)
            self.assertEqual(options['verbose'], True)
            self.assertEqual(options['once'], True)
            self.assertEqual(options['extra_args'], ['plugin_name'])

    def test_parse_options_errors(self):
        orig_stdout = sys.stdout
        orig_stderr = sys.stderr
        stdo = StringIO()
        stde = StringIO()
        utils.sys.stdout = stdo
        utils.sys.stderr = stde
        self.assertRaises(SystemExit, utils.parse_options, once=True,
                          test_args=[])
        self.assertTrue('missing config' in stdo.getvalue())

        # verify conf file must exist, context manager will delete temp file
        with NamedTemporaryFile() as f:
            conf_file = f.name
        self.assertRaises(SystemExit, utils.parse_options, once=True,
                          test_args=[conf_file])
        self.assertTrue('unable to locate' in stdo.getvalue())

        # reset stdio
        utils.sys.stdout = orig_stdout
        utils.sys.stderr = orig_stderr

    def test_dump_recon_cache(self):
        testdir_base = mkdtemp()
        testcache_file = os.path.join(testdir_base, 'cache.recon')
        logger = utils.get_logger(None, 'server', log_route='server')
        try:
            submit_dict = {'key0': 99,
                           'key1': {'value1': 1, 'value2': 2}}
            utils.dump_recon_cache(submit_dict, testcache_file, logger)
            with open(testcache_file) as fd:
                file_dict = json.loads(fd.readline())
            self.assertEqual(submit_dict, file_dict)
            # Use a nested entry
            submit_dict = {'key0': 101,
                           'key1': {'key2': {'value1': 1, 'value2': 2}}}
            expect_dict = {'key0': 101,
                           'key1': {'key2': {'value1': 1, 'value2': 2},
                                    'value1': 1, 'value2': 2}}
            utils.dump_recon_cache(submit_dict, testcache_file, logger)
            with open(testcache_file) as fd:
                file_dict = json.loads(fd.readline())
            self.assertEqual(expect_dict, file_dict)
            # nested dict items are not sticky
            submit_dict = {'key1': {'key2': {'value3': 3}}}
            expect_dict = {'key0': 101,
                           'key1': {'key2': {'value3': 3},
                                    'value1': 1, 'value2': 2}}
            utils.dump_recon_cache(submit_dict, testcache_file, logger)
            with open(testcache_file) as fd:
                file_dict = json.loads(fd.readline())
            self.assertEqual(expect_dict, file_dict)
            # cached entries are sticky
            submit_dict = {}
            utils.dump_recon_cache(submit_dict, testcache_file, logger)
            with open(testcache_file) as fd:
                file_dict = json.loads(fd.readline())
            self.assertEqual(expect_dict, file_dict)
            # nested dicts can be erased...
            submit_dict = {'key1': {'key2': {}}}
            expect_dict = {'key0': 101,
                           'key1': {'value1': 1, 'value2': 2}}
            utils.dump_recon_cache(submit_dict, testcache_file, logger)
            with open(testcache_file) as fd:
                file_dict = json.loads(fd.readline())
            self.assertEqual(expect_dict, file_dict)
            # ... and erasure is idempotent
            utils.dump_recon_cache(submit_dict, testcache_file, logger)
            with open(testcache_file) as fd:
                file_dict = json.loads(fd.readline())
            self.assertEqual(expect_dict, file_dict)
            # top level dicts can be erased...
            submit_dict = {'key1': {}}
            expect_dict = {'key0': 101}
            utils.dump_recon_cache(submit_dict, testcache_file, logger)
            with open(testcache_file) as fd:
                file_dict = json.loads(fd.readline())
            self.assertEqual(expect_dict, file_dict)
            # ... and erasure is idempotent
            utils.dump_recon_cache(submit_dict, testcache_file, logger)
            with open(testcache_file) as fd:
                file_dict = json.loads(fd.readline())
            self.assertEqual(expect_dict, file_dict)
        finally:
            rmtree(testdir_base)

    def test_dump_recon_cache_set_owner(self):
        testdir_base = mkdtemp()
        testcache_file = os.path.join(testdir_base, 'cache.recon')
        logger = utils.get_logger(None, 'server', log_route='server')
        try:
            submit_dict = {'key1': {'value1': 1, 'value2': 2}}

            _ret = lambda: None
            _ret.pw_uid = 100
            _mock_getpwnam = MagicMock(return_value=_ret)
            _mock_chown = mock.Mock()

            with patch('os.chown', _mock_chown), \
                    patch('pwd.getpwnam', _mock_getpwnam):
                utils.dump_recon_cache(submit_dict, testcache_file,
                                       logger, set_owner="swift")

            _mock_getpwnam.assert_called_once_with("swift")
            self.assertEqual(_mock_chown.call_args[0][1], 100)
        finally:
            rmtree(testdir_base)

    def test_dump_recon_cache_permission_denied(self):
        testdir_base = mkdtemp()
        testcache_file = os.path.join(testdir_base, 'cache.recon')

        class MockLogger(object):
            def __init__(self):
                self._excs = []

            def exception(self, message):
                _junk, exc, _junk = sys.exc_info()
                self._excs.append(exc)

        logger = MockLogger()
        try:
            submit_dict = {'key1': {'value1': 1, 'value2': 2}}
            with mock.patch(
                    'swift.common.utils.NamedTemporaryFile',
                    side_effect=IOError(13, 'Permission Denied')):
                utils.dump_recon_cache(submit_dict, testcache_file, logger)
            self.assertIsInstance(logger._excs[0], IOError)
        finally:
            rmtree(testdir_base)

    def test_load_recon_cache(self):
        stub_data = {'test': 'foo'}
        with NamedTemporaryFile() as f:
            f.write(json.dumps(stub_data).encode("utf-8"))
            f.flush()
            self.assertEqual(stub_data, utils.load_recon_cache(f.name))

        # missing files are treated as empty
        self.assertFalse(os.path.exists(f.name))  # sanity
        self.assertEqual({}, utils.load_recon_cache(f.name))

        # Corrupt files are treated as empty. We could crash and make an
        # operator fix the corrupt file, but they'll "fix" it with "rm -f
        # /var/cache/swift/*.recon", so let's just do it for them.
        with NamedTemporaryFile() as f:
            f.write(b"{not [valid (json")
            f.flush()
            self.assertEqual({}, utils.load_recon_cache(f.name))

    def test_get_logger(self):
        sio = StringIO()
        logger = logging.getLogger('server')
        logger.addHandler(logging.StreamHandler(sio))
        logger = utils.get_logger(None, 'server', log_route='server')
        logger.warning('test1')
        self.assertEqual(sio.getvalue(), 'test1\n')
        logger.debug('test2')
        self.assertEqual(sio.getvalue(), 'test1\n')
        logger = utils.get_logger({'log_level': 'DEBUG'}, 'server',
                                  log_route='server')
        logger.debug('test3')
        self.assertEqual(sio.getvalue(), 'test1\ntest3\n')
        # Doesn't really test that the log facility is truly being used all the
        # way to syslog; but exercises the code.
        logger = utils.get_logger({'log_facility': 'LOG_LOCAL3'}, 'server',
                                  log_route='server')
        logger.warning('test4')
        self.assertEqual(sio.getvalue(),
                         'test1\ntest3\ntest4\n')
        # make sure debug doesn't log by default
        logger.debug('test5')
        self.assertEqual(sio.getvalue(),
                         'test1\ntest3\ntest4\n')
        # make sure notice lvl logs by default
        logger.notice('test6')
        self.assertEqual(sio.getvalue(),
                         'test1\ntest3\ntest4\ntest6\n')

    def test_get_logger_name_and_route(self):
        logger = utils.get_logger({}, name='name', log_route='route')
        self.assertEqual('route', logger.name)
        self.assertEqual('name', logger.server)
        logger = utils.get_logger({'log_name': 'conf-name'}, name='name',
                                  log_route='route')
        self.assertEqual('route', logger.name)
        self.assertEqual('name', logger.server)
        logger = utils.get_logger({'log_name': 'conf-name'}, log_route='route')
        self.assertEqual('route', logger.name)
        self.assertEqual('conf-name', logger.server)
        logger = utils.get_logger({'log_name': 'conf-name'})
        self.assertEqual('conf-name', logger.name)
        self.assertEqual('conf-name', logger.server)
        logger = utils.get_logger({})
        self.assertEqual('swift', logger.name)
        self.assertEqual('swift', logger.server)
        logger = utils.get_logger({}, log_route='route')
        self.assertEqual('route', logger.name)
        self.assertEqual('swift', logger.server)

    @with_tempdir
    def test_get_logger_sysloghandler_plumbing(self, tempdir):
        orig_sysloghandler = utils.ThreadSafeSysLogHandler
        syslog_handler_args = []

        def syslog_handler_catcher(*args, **kwargs):
            syslog_handler_args.append((args, kwargs))
            return orig_sysloghandler(*args, **kwargs)

        syslog_handler_catcher.LOG_LOCAL0 = orig_sysloghandler.LOG_LOCAL0
        syslog_handler_catcher.LOG_LOCAL3 = orig_sysloghandler.LOG_LOCAL3

        # Some versions of python perform host resolution while initializing
        # the handler. See https://bugs.python.org/issue30378
        orig_getaddrinfo = socket.getaddrinfo

        def fake_getaddrinfo(host, *args):
            return orig_getaddrinfo('localhost', *args)

        with mock.patch.object(utils, 'ThreadSafeSysLogHandler',
                               syslog_handler_catcher), \
                mock.patch.object(socket, 'getaddrinfo', fake_getaddrinfo):
            # default log_address
            utils.get_logger({
                'log_facility': 'LOG_LOCAL3',
            }, 'server', log_route='server')
            expected_args = [((), {'address': '/dev/log',
                                   'facility': orig_sysloghandler.LOG_LOCAL3})]
            if not os.path.exists('/dev/log') or \
                    os.path.isfile('/dev/log') or \
                    os.path.isdir('/dev/log'):
                # Since socket on OSX is in /var/run/syslog, there will be
                # a fallback to UDP.
                expected_args = [
                    ((), {'facility': orig_sysloghandler.LOG_LOCAL3})]
            self.assertEqual(expected_args, syslog_handler_args)

            # custom log_address - file doesn't exist: fallback to UDP
            log_address = os.path.join(tempdir, 'foo')
            syslog_handler_args = []
            utils.get_logger({
                'log_facility': 'LOG_LOCAL3',
                'log_address': log_address,
            }, 'server', log_route='server')
            expected_args = [
                ((), {'facility': orig_sysloghandler.LOG_LOCAL3})]
            self.assertEqual(
                expected_args, syslog_handler_args)

            # custom log_address - file exists, not a socket: fallback to UDP
            with open(log_address, 'w'):
                pass
            syslog_handler_args = []
            utils.get_logger({
                'log_facility': 'LOG_LOCAL3',
                'log_address': log_address,
            }, 'server', log_route='server')
            expected_args = [
                ((), {'facility': orig_sysloghandler.LOG_LOCAL3})]
            self.assertEqual(
                expected_args, syslog_handler_args)

            # custom log_address - file exists, is a socket: use it
            os.unlink(log_address)
            with contextlib.closing(
                    socket.socket(socket.AF_UNIX, socket.SOCK_DGRAM)) as sock:
                sock.settimeout(5)
                sock.bind(log_address)
                syslog_handler_args = []
                utils.get_logger({
                    'log_facility': 'LOG_LOCAL3',
                    'log_address': log_address,
                }, 'server', log_route='server')
            expected_args = [
                ((), {'address': log_address,
                      'facility': orig_sysloghandler.LOG_LOCAL3})]
            self.assertEqual(
                expected_args, syslog_handler_args)

            # Using UDP with default port
            syslog_handler_args = []
            utils.get_logger({
                'log_udp_host': 'syslog.funtimes.com',
            }, 'server', log_route='server')
            self.assertEqual([
                ((), {'address': ('syslog.funtimes.com',
                                  logging.handlers.SYSLOG_UDP_PORT),
                      'facility': orig_sysloghandler.LOG_LOCAL0})],
                syslog_handler_args)

            # Using UDP with non-default port
            syslog_handler_args = []
            utils.get_logger({
                'log_udp_host': 'syslog.funtimes.com',
                'log_udp_port': '2123',
            }, 'server', log_route='server')
            self.assertEqual([
                ((), {'address': ('syslog.funtimes.com', 2123),
                      'facility': orig_sysloghandler.LOG_LOCAL0})],
                syslog_handler_args)

        with mock.patch.object(utils, 'ThreadSafeSysLogHandler',
                               side_effect=OSError(errno.EPERM, 'oops')):
            with self.assertRaises(OSError) as cm:
                utils.get_logger({
                    'log_facility': 'LOG_LOCAL3',
                    'log_address': 'log_address',
                }, 'server', log_route='server')
        self.assertEqual(errno.EPERM, cm.exception.errno)

    @reset_logger_state
    def test_clean_logger_exception(self):
        # setup stream logging
        sio = StringIO()
        logger = utils.get_logger(None)
        handler = logging.StreamHandler(sio)
        logger.logger.addHandler(handler)

        def strip_value(sio):
            sio.seek(0)
            v = sio.getvalue()
            sio.truncate(0)
            return v

        def log_exception(exc):
            try:
                raise exc
            except (Exception, Timeout):
                logger.exception('blah')
        try:
            # establish base case
            self.assertEqual(strip_value(sio), '')
            logger.info('test')
            self.assertEqual(strip_value(sio), 'test\n')
            self.assertEqual(strip_value(sio), '')
            logger.info('test')
            logger.info('test')
            self.assertEqual(strip_value(sio), 'test\ntest\n')
            self.assertEqual(strip_value(sio), '')

            # test OSError
            for en in (errno.EIO, errno.ENOSPC):
                log_exception(OSError(en, 'my %s error message' % en))
                log_msg = strip_value(sio)
                self.assertNotIn('Traceback', log_msg)
                self.assertIn('my %s error message' % en, log_msg)
            # unfiltered
            log_exception(OSError())
            self.assertTrue('Traceback' in strip_value(sio))

            # test socket.error
            log_exception(socket.error(errno.ECONNREFUSED,
                                       'my error message'))
            log_msg = strip_value(sio)
            self.assertNotIn('Traceback', log_msg)
            self.assertNotIn('errno.ECONNREFUSED message test', log_msg)
            self.assertIn('Connection refused', log_msg)
            log_exception(socket.error(errno.EHOSTUNREACH,
                                       'my error message'))
            log_msg = strip_value(sio)
            self.assertNotIn('Traceback', log_msg)
            self.assertNotIn('my error message', log_msg)
            self.assertIn('Host unreachable', log_msg)
            log_exception(socket.error(errno.ETIMEDOUT, 'my error message'))
            log_msg = strip_value(sio)
            self.assertNotIn('Traceback', log_msg)
            self.assertNotIn('my error message', log_msg)
            self.assertIn('Connection timeout', log_msg)

            log_exception(socket.error(errno.ENETUNREACH, 'my error message'))
            log_msg = strip_value(sio)
            self.assertNotIn('Traceback', log_msg)
            self.assertNotIn('my error message', log_msg)
            self.assertIn('Network unreachable', log_msg)

            log_exception(socket.error(errno.EPIPE, 'my error message'))
            log_msg = strip_value(sio)
            self.assertNotIn('Traceback', log_msg)
            self.assertNotIn('my error message', log_msg)
            self.assertIn('Broken pipe', log_msg)
            # unfiltered
            log_exception(socket.error(0, 'my error message'))
            log_msg = strip_value(sio)
            self.assertIn('Traceback', log_msg)
            self.assertIn('my error message', log_msg)

            # test eventlet.Timeout
            with ConnectionTimeout(42, 'my error message') \
                    as connection_timeout:
                log_exception(connection_timeout)
                log_msg = strip_value(sio)
                self.assertNotIn('Traceback', log_msg)
                self.assertTrue('ConnectionTimeout' in log_msg)
                self.assertTrue('(42s)' in log_msg)
                self.assertNotIn('my error message', log_msg)

            with MessageTimeout(42, 'my error message') as message_timeout:
                log_exception(message_timeout)
                log_msg = strip_value(sio)
                self.assertNotIn('Traceback', log_msg)
                self.assertTrue('MessageTimeout' in log_msg)
                self.assertTrue('(42s)' in log_msg)
                self.assertTrue('my error message' in log_msg)

            # test BadStatusLine
            log_exception(http_client.BadStatusLine(''))
            log_msg = strip_value(sio)
            self.assertNotIn('Traceback', log_msg)
            self.assertIn('BadStatusLine', log_msg)
            self.assertIn("''", log_msg)

            # green version is separate :-(
            log_exception(green_http_client.BadStatusLine(''))
            log_msg = strip_value(sio)
            self.assertNotIn('Traceback', log_msg)
            self.assertIn('BadStatusLine', log_msg)
            self.assertIn("''", log_msg)

            # test unhandled
            log_exception(Exception('my error message'))
            log_msg = strip_value(sio)
            self.assertTrue('Traceback' in log_msg)
            self.assertTrue('my error message' in log_msg)

        finally:
            logger.logger.removeHandler(handler)

    @reset_logger_state
    def test_swift_log_formatter_max_line_length(self):
        # setup stream logging
        sio = StringIO()
        logger = utils.get_logger(None)
        handler = logging.StreamHandler(sio)
        formatter = utils.SwiftLogFormatter(max_line_length=10)
        handler.setFormatter(formatter)
        logger.logger.addHandler(handler)

        def strip_value(sio):
            sio.seek(0)
            v = sio.getvalue()
            sio.truncate(0)
            return v

        try:
            logger.info('12345')
            self.assertEqual(strip_value(sio), '12345\n')
            logger.info('1234567890')
            self.assertEqual(strip_value(sio), '1234567890\n')
            logger.info('1234567890abcde')
            self.assertEqual(strip_value(sio), '12 ... de\n')
            formatter.max_line_length = 11
            logger.info('1234567890abcde')
            self.assertEqual(strip_value(sio), '123 ... cde\n')
            formatter.max_line_length = 0
            logger.info('1234567890abcde')
            self.assertEqual(strip_value(sio), '1234567890abcde\n')
            formatter.max_line_length = 1
            logger.info('1234567890abcde')
            self.assertEqual(strip_value(sio), '1\n')
            formatter.max_line_length = 2
            logger.info('1234567890abcde')
            self.assertEqual(strip_value(sio), '12\n')
            formatter.max_line_length = 3
            logger.info('1234567890abcde')
            self.assertEqual(strip_value(sio), '123\n')
            formatter.max_line_length = 4
            logger.info('1234567890abcde')
            self.assertEqual(strip_value(sio), '1234\n')
            formatter.max_line_length = 5
            logger.info('1234567890abcde')
            self.assertEqual(strip_value(sio), '12345\n')
            formatter.max_line_length = 6
            logger.info('1234567890abcde')
            self.assertEqual(strip_value(sio), '123456\n')
            formatter.max_line_length = 7
            logger.info('1234567890abcde')
            self.assertEqual(strip_value(sio), '1 ... e\n')
            formatter.max_line_length = -10
            logger.info('1234567890abcde')
            self.assertEqual(strip_value(sio), '1234567890abcde\n')
        finally:
            logger.logger.removeHandler(handler)

    @reset_logger_state
    def test_swift_log_formatter(self):
        # setup stream logging
        sio = StringIO()
        logger = utils.get_logger(None)
        handler = logging.StreamHandler(sio)
        handler.setFormatter(utils.SwiftLogFormatter())
        logger.logger.addHandler(handler)

        def strip_value(sio):
            sio.seek(0)
            v = sio.getvalue()
            sio.truncate(0)
            return v

        try:
            self.assertFalse(logger.txn_id)
            logger.error('my error message')
            log_msg = strip_value(sio)
            self.assertIn('my error message', log_msg)
            self.assertNotIn('txn', log_msg)
            logger.txn_id = '12345'
            logger.error('test')
            log_msg = strip_value(sio)
            self.assertIn('txn', log_msg)
            self.assertIn('12345', log_msg)
            # test txn in info message
            self.assertEqual(logger.txn_id, '12345')
            logger.info('test')
            log_msg = strip_value(sio)
            self.assertIn('txn', log_msg)
            self.assertIn('12345', log_msg)
            # test txn already in message
            self.assertEqual(logger.txn_id, '12345')
            logger.warning('test 12345 test')
            self.assertEqual(strip_value(sio), 'test 12345 test\n')
            # Test multi line collapsing
            logger.error('my\nerror\nmessage')
            log_msg = strip_value(sio)
            self.assertIn('my#012error#012message', log_msg)

            # test client_ip
            self.assertFalse(logger.client_ip)
            logger.error('my error message')
            log_msg = strip_value(sio)
            self.assertIn('my error message', log_msg)
            self.assertNotIn('client_ip', log_msg)
            logger.client_ip = '1.2.3.4'
            logger.error('test')
            log_msg = strip_value(sio)
            self.assertIn('client_ip', log_msg)
            self.assertIn('1.2.3.4', log_msg)
            # test no client_ip on info message
            self.assertEqual(logger.client_ip, '1.2.3.4')
            logger.info('test')
            log_msg = strip_value(sio)
            self.assertNotIn('client_ip', log_msg)
            self.assertNotIn('1.2.3.4', log_msg)
            # test client_ip (and txn) already in message
            self.assertEqual(logger.client_ip, '1.2.3.4')
            logger.warning('test 1.2.3.4 test 12345')
            self.assertEqual(strip_value(sio), 'test 1.2.3.4 test 12345\n')
        finally:
            logger.logger.removeHandler(handler)

    @reset_logger_state
    def test_prefixlogger(self):
        # setup stream logging
        sio = StringIO()
        base_logger = utils.get_logger(None)
        handler = logging.StreamHandler(sio)
        base_logger.logger.addHandler(handler)
        logger = utils.PrefixLoggerAdapter(base_logger, {})
        logger.set_prefix('some prefix: ')

        def strip_value(sio):
            sio.seek(0)
            v = sio.getvalue()
            sio.truncate(0)
            return v

        def log_exception(exc):
            try:
                raise exc
            except (Exception, Timeout):
                logger.exception('blah')
        try:
            # establish base case
            self.assertEqual(strip_value(sio), '')
            logger.info('test')
            self.assertEqual(strip_value(sio), 'some prefix: test\n')
            self.assertEqual(strip_value(sio), '')
            logger.info('test')
            logger.info('test')
            self.assertEqual(
                strip_value(sio),
                'some prefix: test\nsome prefix: test\n')
            self.assertEqual(strip_value(sio), '')

            # test OSError
            for en in (errno.EIO, errno.ENOSPC):
                log_exception(OSError(en, 'my %s error message' % en))
                log_msg = strip_value(sio)
                self.assertNotIn('Traceback', log_msg)
                self.assertEqual('some prefix: ', log_msg[:13])
                self.assertIn('my %s error message' % en, log_msg)
            # unfiltered
            log_exception(OSError())
            log_msg = strip_value(sio)
            self.assertIn('Traceback', log_msg)
            self.assertEqual('some prefix: ', log_msg[:13])

        finally:
            base_logger.logger.removeHandler(handler)

    def test_storage_directory(self):
        self.assertEqual(utils.storage_directory('objects', '1', 'ABCDEF'),
                         'objects/1/DEF/ABCDEF')

    def test_select_node_ip(self):
        dev = {
            'ip': '127.0.0.1',
            'port': 6200,
            'replication_ip': '127.0.1.1',
            'replication_port': 6400,
            'device': 'sdb',
        }
        self.assertEqual(('127.0.0.1', 6200), utils.select_ip_port(dev))
        self.assertEqual(('127.0.1.1', 6400),
                         utils.select_ip_port(dev, use_replication=True))
        dev['use_replication'] = False
        self.assertEqual(('127.0.1.1', 6400),
                         utils.select_ip_port(dev, use_replication=True))
        dev['use_replication'] = True
        self.assertEqual(('127.0.1.1', 6400), utils.select_ip_port(dev))
        self.assertEqual(('127.0.1.1', 6400),
                         utils.select_ip_port(dev, use_replication=False))

    def test_node_to_string(self):
        dev = {
            'id': 3,
            'region': 1,
            'zone': 1,
            'ip': '127.0.0.1',
            'port': 6200,
            'replication_ip': '127.0.1.1',
            'replication_port': 6400,
            'device': 'sdb',
            'meta': '',
            'weight': 8000.0,
            'index': 0,
        }
        self.assertEqual(utils.node_to_string(dev), '127.0.0.1:6200/sdb')
        self.assertEqual(utils.node_to_string(dev, replication=True),
                         '127.0.1.1:6400/sdb')
        dev['use_replication'] = False
        self.assertEqual(utils.node_to_string(dev), '127.0.0.1:6200/sdb')
        self.assertEqual(utils.node_to_string(dev, replication=True),
                         '127.0.1.1:6400/sdb')
        dev['use_replication'] = True
        self.assertEqual(utils.node_to_string(dev), '127.0.1.1:6400/sdb')
        # Node dict takes precedence
        self.assertEqual(utils.node_to_string(dev, replication=False),
                         '127.0.1.1:6400/sdb')

        dev = {
            'id': 3,
            'region': 1,
            'zone': 1,
            'ip': "fe80::0204:61ff:fe9d:f156",
            'port': 6200,
            'replication_ip': "fe80::0204:61ff:ff9d:1234",
            'replication_port': 6400,
            'device': 'sdb',
            'meta': '',
            'weight': 8000.0,
            'index': 0,
        }
        self.assertEqual(utils.node_to_string(dev),
                         '[fe80::0204:61ff:fe9d:f156]:6200/sdb')
        self.assertEqual(utils.node_to_string(dev, replication=True),
                         '[fe80::0204:61ff:ff9d:1234]:6400/sdb')

    def test_is_valid_ip(self):
        self.assertTrue(is_valid_ip("127.0.0.1"))
        self.assertTrue(is_valid_ip("10.0.0.1"))
        ipv6 = "fe80:0000:0000:0000:0204:61ff:fe9d:f156"
        self.assertTrue(is_valid_ip(ipv6))
        ipv6 = "fe80:0:0:0:204:61ff:fe9d:f156"
        self.assertTrue(is_valid_ip(ipv6))
        ipv6 = "fe80::204:61ff:fe9d:f156"
        self.assertTrue(is_valid_ip(ipv6))
        ipv6 = "fe80:0000:0000:0000:0204:61ff:254.157.241.86"
        self.assertTrue(is_valid_ip(ipv6))
        ipv6 = "fe80:0:0:0:0204:61ff:254.157.241.86"
        self.assertTrue(is_valid_ip(ipv6))
        ipv6 = "fe80::204:61ff:254.157.241.86"
        self.assertTrue(is_valid_ip(ipv6))
        ipv6 = "fe80::"
        self.assertTrue(is_valid_ip(ipv6))
        ipv6 = "::1"
        self.assertTrue(is_valid_ip(ipv6))
        not_ipv6 = "3ffe:0b00:0000:0001:0000:0000:000a"
        self.assertFalse(is_valid_ip(not_ipv6))
        not_ipv6 = "1:2:3:4:5:6::7:8"
        self.assertFalse(is_valid_ip(not_ipv6))

    def test_is_valid_ipv4(self):
        self.assertTrue(is_valid_ipv4("127.0.0.1"))
        self.assertTrue(is_valid_ipv4("10.0.0.1"))
        ipv6 = "fe80:0000:0000:0000:0204:61ff:fe9d:f156"
        self.assertFalse(is_valid_ipv4(ipv6))
        ipv6 = "fe80:0:0:0:204:61ff:fe9d:f156"
        self.assertFalse(is_valid_ipv4(ipv6))
        ipv6 = "fe80::204:61ff:fe9d:f156"
        self.assertFalse(is_valid_ipv4(ipv6))
        ipv6 = "fe80:0000:0000:0000:0204:61ff:254.157.241.86"
        self.assertFalse(is_valid_ipv4(ipv6))
        ipv6 = "fe80:0:0:0:0204:61ff:254.157.241.86"
        self.assertFalse(is_valid_ipv4(ipv6))
        ipv6 = "fe80::204:61ff:254.157.241.86"
        self.assertFalse(is_valid_ipv4(ipv6))
        ipv6 = "fe80::"
        self.assertFalse(is_valid_ipv4(ipv6))
        ipv6 = "::1"
        self.assertFalse(is_valid_ipv4(ipv6))
        not_ipv6 = "3ffe:0b00:0000:0001:0000:0000:000a"
        self.assertFalse(is_valid_ipv4(not_ipv6))
        not_ipv6 = "1:2:3:4:5:6::7:8"
        self.assertFalse(is_valid_ipv4(not_ipv6))

    def test_is_valid_ipv6(self):
        self.assertFalse(is_valid_ipv6("127.0.0.1"))
        self.assertFalse(is_valid_ipv6("10.0.0.1"))
        ipv6 = "fe80:0000:0000:0000:0204:61ff:fe9d:f156"
        self.assertTrue(is_valid_ipv6(ipv6))
        ipv6 = "fe80:0:0:0:204:61ff:fe9d:f156"
        self.assertTrue(is_valid_ipv6(ipv6))
        ipv6 = "fe80::204:61ff:fe9d:f156"
        self.assertTrue(is_valid_ipv6(ipv6))
        ipv6 = "fe80:0000:0000:0000:0204:61ff:254.157.241.86"
        self.assertTrue(is_valid_ipv6(ipv6))
        ipv6 = "fe80:0:0:0:0204:61ff:254.157.241.86"
        self.assertTrue(is_valid_ipv6(ipv6))
        ipv6 = "fe80::204:61ff:254.157.241.86"
        self.assertTrue(is_valid_ipv6(ipv6))
        ipv6 = "fe80::"
        self.assertTrue(is_valid_ipv6(ipv6))
        ipv6 = "::1"
        self.assertTrue(is_valid_ipv6(ipv6))
        not_ipv6 = "3ffe:0b00:0000:0001:0000:0000:000a"
        self.assertFalse(is_valid_ipv6(not_ipv6))
        not_ipv6 = "1:2:3:4:5:6::7:8"
        self.assertFalse(is_valid_ipv6(not_ipv6))

    def test_expand_ipv6(self):
        expanded_ipv6 = "fe80::204:61ff:fe9d:f156"
        upper_ipv6 = "fe80:0000:0000:0000:0204:61ff:fe9d:f156"
        self.assertEqual(expanded_ipv6, utils.expand_ipv6(upper_ipv6))
        omit_ipv6 = "fe80:0000:0000::0204:61ff:fe9d:f156"
        self.assertEqual(expanded_ipv6, utils.expand_ipv6(omit_ipv6))
        less_num_ipv6 = "fe80:0:00:000:0204:61ff:fe9d:f156"
        self.assertEqual(expanded_ipv6, utils.expand_ipv6(less_num_ipv6))

    def test_whataremyips(self):
        myips = utils.whataremyips()
        self.assertTrue(len(myips) > 1)
        self.assertTrue('127.0.0.1' in myips)

    def test_whataremyips_bind_to_all(self):
        for any_addr in ('0.0.0.0', '0000:0000:0000:0000:0000:0000:0000:0000',
                         '::0', '::0000', '::',
                         # Wacky parse-error input produces all IPs
                         'I am a bear'):
            myips = utils.whataremyips(any_addr)
            self.assertTrue(len(myips) > 1)
            self.assertTrue('127.0.0.1' in myips)

    def test_whataremyips_bind_ip_specific(self):
        self.assertEqual(['1.2.3.4'], utils.whataremyips('1.2.3.4'))

    def test_whataremyips_error(self):
        def my_interfaces():
            return ['eth0']

        def my_ifaddress_error(interface):
            raise ValueError

        with patch('netifaces.interfaces', my_interfaces), \
                patch('netifaces.ifaddresses', my_ifaddress_error):
            self.assertEqual(utils.whataremyips(), [])

    def test_whataremyips_ipv6(self):
        test_ipv6_address = '2001:6b0:dead:beef:2::32'
        test_interface = 'eth0'

        def my_ipv6_interfaces():
            return ['eth0']

        def my_ipv6_ifaddresses(interface):
            return {AF_INET6:
                    [{'netmask': 'ffff:ffff:ffff:ffff::',
                      'addr': '%s%%%s' % (test_ipv6_address, test_interface)}]}
        with patch('netifaces.interfaces', my_ipv6_interfaces), \
                patch('netifaces.ifaddresses', my_ipv6_ifaddresses):
            myips = utils.whataremyips()
            self.assertEqual(len(myips), 1)
            self.assertEqual(myips[0], test_ipv6_address)

    def test_hash_path(self):
        # Yes, these tests are deliberately very fragile. We want to make sure
        # that if someones changes the results hash_path produces, they know it
        with mock.patch('swift.common.utils.HASH_PATH_PREFIX', b''):
            self.assertEqual(utils.hash_path('a'),
                             '1c84525acb02107ea475dcd3d09c2c58')
            self.assertEqual(utils.hash_path('a', 'c'),
                             '33379ecb053aa5c9e356c68997cbb59e')
            self.assertEqual(utils.hash_path('a', 'c', 'o'),
                             '06fbf0b514e5199dfc4e00f42eb5ea83')
            self.assertEqual(utils.hash_path('a', 'c', 'o', raw_digest=False),
                             '06fbf0b514e5199dfc4e00f42eb5ea83')
            self.assertEqual(utils.hash_path('a', 'c', 'o', raw_digest=True),
                             b'\x06\xfb\xf0\xb5\x14\xe5\x19\x9d\xfcN'
                             b'\x00\xf4.\xb5\xea\x83')
            self.assertRaises(ValueError, utils.hash_path, 'a', object='o')
            utils.HASH_PATH_PREFIX = b'abcdef'
            self.assertEqual(utils.hash_path('a', 'c', 'o', raw_digest=False),
                             '363f9b535bfb7d17a43a46a358afca0e')

    def test_validate_hash_conf(self):
        # no section causes InvalidHashPathConfigError
        self._test_validate_hash_conf([], [], True)

        # 'swift-hash' section is there but no options causes
        # InvalidHashPathConfigError
        self._test_validate_hash_conf(['swift-hash'], [], True)

        # if we have the section and either of prefix or suffix,
        # InvalidHashPathConfigError doesn't occur
        self._test_validate_hash_conf(
            ['swift-hash'], ['swift_hash_path_prefix'], False)
        self._test_validate_hash_conf(
            ['swift-hash'], ['swift_hash_path_suffix'], False)

        # definitely, we have the section and both of them,
        # InvalidHashPathConfigError doesn't occur
        self._test_validate_hash_conf(
            ['swift-hash'],
            ['swift_hash_path_suffix', 'swift_hash_path_prefix'], False)

        # But invalid section name should make an error even if valid
        # options are there
        self._test_validate_hash_conf(
            ['swift-hash-xxx'],
            ['swift_hash_path_suffix', 'swift_hash_path_prefix'], True)

        # Unreadable/missing swift.conf causes IOError
        # We mock in case the unit tests are run on a laptop with SAIO,
        # which does have a natural /etc/swift/swift.conf.
        with mock.patch('swift.common.utils.HASH_PATH_PREFIX', b''), \
                mock.patch('swift.common.utils.HASH_PATH_SUFFIX', b''), \
                mock.patch('swift.common.utils.SWIFT_CONF_FILE',
                           '/nosuchfile'), \
                self.assertRaises(IOError):
            utils.validate_hash_conf()

    def _test_validate_hash_conf(self, sections, options, should_raise_error):

        class FakeConfigParser(object):
            def read_file(self, fp):
                pass

            readfp = read_file

            def get(self, section, option):
                if section not in sections:
                    raise NoSectionError('section error')
                elif option not in options:
                    raise NoOptionError('option error', 'this option')
                else:
                    return 'some_option_value'

        with mock.patch('swift.common.utils.HASH_PATH_PREFIX', b''), \
                mock.patch('swift.common.utils.HASH_PATH_SUFFIX', b''), \
                mock.patch('swift.common.utils.SWIFT_CONF_FILE',
                           '/dev/null'), \
                mock.patch('swift.common.utils.ConfigParser',
                           FakeConfigParser):
            try:
                utils.validate_hash_conf()
            except utils.InvalidHashPathConfigError:
                if not should_raise_error:
                    self.fail('validate_hash_conf should not raise an error')
            else:
                if should_raise_error:
                    self.fail('validate_hash_conf should raise an error')

    def test_load_libc_function(self):
        self.assertTrue(callable(
            utils.load_libc_function('printf')))
        self.assertTrue(callable(
            utils.load_libc_function('some_not_real_function')))
        self.assertRaises(AttributeError,
                          utils.load_libc_function, 'some_not_real_function',
                          fail_if_missing=True)

    def test_readconf(self):
        conf = '''[section1]
foo = bar

[section2]
log_name = yarr'''
        # setup a real file
        fd, temppath = tempfile.mkstemp()
        with os.fdopen(fd, 'w') as f:
            f.write(conf)
        make_filename = lambda: temppath
        # setup a file stream
        make_fp = lambda: StringIO(conf)
        for conf_object_maker in (make_filename, make_fp):
            conffile = conf_object_maker()
            result = utils.readconf(conffile)
            expected = {'__file__': conffile,
                        'log_name': None,
                        'section1': {'foo': 'bar'},
                        'section2': {'log_name': 'yarr'}}
            self.assertEqual(result, expected)
            conffile = conf_object_maker()
            result = utils.readconf(conffile, 'section1')
            expected = {'__file__': conffile, 'log_name': 'section1',
                        'foo': 'bar'}
            self.assertEqual(result, expected)
            conffile = conf_object_maker()
            result = utils.readconf(conffile,
                                    'section2').get('log_name')
            expected = 'yarr'
            self.assertEqual(result, expected)
            conffile = conf_object_maker()
            result = utils.readconf(conffile, 'section1',
                                    log_name='foo').get('log_name')
            expected = 'foo'
            self.assertEqual(result, expected)
            conffile = conf_object_maker()
            result = utils.readconf(conffile, 'section1',
                                    defaults={'bar': 'baz'})
            expected = {'__file__': conffile, 'log_name': 'section1',
                        'foo': 'bar', 'bar': 'baz'}
            self.assertEqual(result, expected)

        self.assertRaisesRegex(
            ValueError, 'Unable to find section3 config section in.*',
            utils.readconf, temppath, 'section3')
        os.unlink(temppath)
        self.assertRaises(IOError, utils.readconf, temppath)

    def test_readconf_raw(self):
        conf = '''[section1]
foo = bar

[section2]
log_name = %(yarr)s'''
        # setup a real file
        fd, temppath = tempfile.mkstemp()
        with os.fdopen(fd, 'w') as f:
            f.write(conf)
        make_filename = lambda: temppath
        # setup a file stream
        make_fp = lambda: StringIO(conf)
        for conf_object_maker in (make_filename, make_fp):
            conffile = conf_object_maker()
            result = utils.readconf(conffile, raw=True)
            expected = {'__file__': conffile,
                        'log_name': None,
                        'section1': {'foo': 'bar'},
                        'section2': {'log_name': '%(yarr)s'}}
            self.assertEqual(result, expected)
        os.unlink(temppath)
        self.assertRaises(IOError, utils.readconf, temppath)

    def test_readconf_dir(self):
        config_dir = {
            'server.conf.d/01.conf': """
            [DEFAULT]
            port = 8080
            foo = bar

            [section1]
            name=section1
            """,
            'server.conf.d/section2.conf': """
            [DEFAULT]
            port = 8081
            bar = baz

            [section2]
            name=section2
            """,
            'other-server.conf.d/01.conf': """
            [DEFAULT]
            port = 8082

            [section3]
            name=section3
            """
        }
        # strip indent from test config contents
        config_dir = dict((f, dedent(c)) for (f, c) in config_dir.items())
        with temptree(*zip(*config_dir.items())) as path:
            conf_dir = os.path.join(path, 'server.conf.d')
            conf = utils.readconf(conf_dir)
        expected = {
            '__file__': os.path.join(path, 'server.conf.d'),
            'log_name': None,
            'section1': {
                'port': '8081',
                'foo': 'bar',
                'bar': 'baz',
                'name': 'section1',
            },
            'section2': {
                'port': '8081',
                'foo': 'bar',
                'bar': 'baz',
                'name': 'section2',
            },
        }
        self.assertEqual(conf, expected)

    def test_readconf_dir_ignores_hidden_and_nondotconf_files(self):
        config_dir = {
            'server.conf.d/01.conf': """
            [section1]
            port = 8080
            """,
            'server.conf.d/.01.conf.swp': """
            [section]
            port = 8081
            """,
            'server.conf.d/01.conf-bak': """
            [section]
            port = 8082
            """,
        }
        # strip indent from test config contents
        config_dir = dict((f, dedent(c)) for (f, c) in config_dir.items())
        with temptree(*zip(*config_dir.items())) as path:
            conf_dir = os.path.join(path, 'server.conf.d')
            conf = utils.readconf(conf_dir)
        expected = {
            '__file__': os.path.join(path, 'server.conf.d'),
            'log_name': None,
            'section1': {
                'port': '8080',
            },
        }
        self.assertEqual(conf, expected)

    def test_drop_privileges(self):
        required_func_calls = ('setgroups', 'setgid', 'setuid')
        mock_os = MockOs(called_funcs=required_func_calls)
        user = getuser()
        user_data = pwd.getpwnam(user)
        self.assertFalse(mock_os.called_funcs)  # sanity check
        # over-ride os with mock
        with mock.patch('swift.common.utils.os', mock_os):
            # exercise the code
            utils.drop_privileges(user)

        for func in required_func_calls:
            self.assertIn(func, mock_os.called_funcs)
        self.assertEqual(user_data[5], mock_os.environ['HOME'])
        groups = {g.gr_gid for g in grp.getgrall() if user in g.gr_mem}
        self.assertEqual(groups, set(mock_os.called_funcs['setgroups'][0]))
        self.assertEqual(user_data[3], mock_os.called_funcs['setgid'][0])
        self.assertEqual(user_data[2], mock_os.called_funcs['setuid'][0])

    def test_drop_privileges_no_setgroups(self):
        required_func_calls = ('geteuid', 'setgid', 'setuid')
        mock_os = MockOs(called_funcs=required_func_calls)
        user = getuser()
        user_data = pwd.getpwnam(user)
        self.assertFalse(mock_os.called_funcs)  # sanity check
        # over-ride os with mock
        with mock.patch('swift.common.utils.os', mock_os):
            # exercise the code
            utils.drop_privileges(user)

        for func in required_func_calls:
            self.assertIn(func, mock_os.called_funcs)
        self.assertNotIn('setgroups', mock_os.called_funcs)
        self.assertEqual(user_data[5], mock_os.environ['HOME'])
        self.assertEqual(user_data[3], mock_os.called_funcs['setgid'][0])
        self.assertEqual(user_data[2], mock_os.called_funcs['setuid'][0])

    def test_clean_up_daemon_hygene(self):
        required_func_calls = ('chdir', 'umask')
        # OSError if trying to get session leader, but setsid() OSError is
        # ignored by the code under test.
        bad_func_calls = ('setsid',)
        mock_os = MockOs(called_funcs=required_func_calls,
                         raise_funcs=bad_func_calls)
        with mock.patch('swift.common.utils.os', mock_os):
            # exercise the code
            utils.clean_up_daemon_hygiene()
        for func in required_func_calls:
            self.assertIn(func, mock_os.called_funcs)
        for func in bad_func_calls:
            self.assertIn(func, mock_os.called_funcs)
        self.assertEqual('/', mock_os.called_funcs['chdir'][0])
        self.assertEqual(0o22, mock_os.called_funcs['umask'][0])

    @reset_logger_state
    def test_capture_stdio(self):
        # stubs
        logger = utils.get_logger(None, 'dummy')

        # mock utils system modules
        _orig_sys = utils.sys
        _orig_os = utils.os
        try:
            utils.sys = MockSys()
            utils.os = MockOs()

            # basic test
            utils.capture_stdio(logger)
            self.assertTrue(utils.sys.excepthook is not None)
            self.assertEqual(utils.os.closed_fds, utils.sys.stdio_fds)
            self.assertTrue(
                isinstance(utils.sys.stdout, utils.LoggerFileObject))
            self.assertTrue(
                isinstance(utils.sys.stderr, utils.LoggerFileObject))

            # reset; test same args, but exc when trying to close stdio
            utils.os = MockOs(raise_funcs=('dup2',))
            utils.sys = MockSys()

            # test unable to close stdio
            utils.capture_stdio(logger)
            self.assertTrue(utils.sys.excepthook is not None)
            self.assertEqual(utils.os.closed_fds, [])
            self.assertTrue(
                isinstance(utils.sys.stdout, utils.LoggerFileObject))
            self.assertTrue(
                isinstance(utils.sys.stderr, utils.LoggerFileObject))

            # reset; test some other args
            utils.os = MockOs()
            utils.sys = MockSys()
            logger = utils.get_logger(None, log_to_console=True)

            # test console log
            utils.capture_stdio(logger, capture_stdout=False,
                                capture_stderr=False)
            self.assertTrue(utils.sys.excepthook is not None)
            # when logging to console, stderr remains open
            self.assertEqual(utils.os.closed_fds, utils.sys.stdio_fds[:2])
            reset_loggers()

            # stdio not captured
            self.assertFalse(isinstance(utils.sys.stdout,
                                        utils.LoggerFileObject))
            self.assertFalse(isinstance(utils.sys.stderr,
                                        utils.LoggerFileObject))
        finally:
            utils.sys = _orig_sys
            utils.os = _orig_os

    @reset_logger_state
    def test_get_logger_console(self):
        logger = utils.get_logger(None)
        console_handlers = [h for h in logger.logger.handlers if
                            isinstance(h, logging.StreamHandler)]
        self.assertFalse(console_handlers)
        logger = utils.get_logger(None, log_to_console=True)
        console_handlers = [h for h in logger.logger.handlers if
                            isinstance(h, logging.StreamHandler)]
        self.assertTrue(console_handlers)
        # make sure you can't have two console handlers
        self.assertEqual(len(console_handlers), 1)
        old_handler = console_handlers[0]
        logger = utils.get_logger(None, log_to_console=True)
        console_handlers = [h for h in logger.logger.handlers if
                            isinstance(h, logging.StreamHandler)]
        self.assertEqual(len(console_handlers), 1)
        new_handler = console_handlers[0]
        self.assertNotEqual(new_handler, old_handler)

    def verify_under_pseudo_time(
            self, func, target_runtime_ms=1, *args, **kwargs):
        curr_time = [42.0]

        def my_time():
            curr_time[0] += 0.001
            return curr_time[0]

        def my_sleep(duration):
            curr_time[0] += 0.001
            curr_time[0] += duration

        with patch('time.time', my_time), \
                patch('time.sleep', my_sleep), \
                patch('eventlet.sleep', my_sleep):
            start = time.time()
            func(*args, **kwargs)
            # make sure it's accurate to 10th of a second, converting the time
            # difference to milliseconds, 100 milliseconds is 1/10 of a second
            diff_from_target_ms = abs(
                target_runtime_ms - ((time.time() - start) * 1000))
            self.assertTrue(diff_from_target_ms < 100,
                            "Expected %d < 100" % diff_from_target_ms)

    def test_ratelimit_sleep(self):
        with warnings.catch_warnings():
            warnings.filterwarnings(
                'ignore', r'ratelimit_sleep\(\) is deprecated')

            def testfunc():
                running_time = 0
                for i in range(100):
                    running_time = utils.ratelimit_sleep(running_time, -5)

            self.verify_under_pseudo_time(testfunc, target_runtime_ms=1)

            def testfunc():
                running_time = 0
                for i in range(100):
                    running_time = utils.ratelimit_sleep(running_time, 0)

            self.verify_under_pseudo_time(testfunc, target_runtime_ms=1)

            def testfunc():
                running_time = 0
                for i in range(50):
                    running_time = utils.ratelimit_sleep(running_time, 200)

            self.verify_under_pseudo_time(testfunc, target_runtime_ms=250)

    def test_ratelimit_sleep_with_incr(self):
        with warnings.catch_warnings():
            warnings.filterwarnings(
                'ignore', r'ratelimit_sleep\(\) is deprecated')

            def testfunc():
                running_time = 0
                vals = [5, 17, 0, 3, 11, 30,
                        40, 4, 13, 2, -1] * 2  # adds up to 248
                total = 0
                for i in vals:
                    running_time = utils.ratelimit_sleep(running_time,
                                                         500, incr_by=i)
                    total += i
                self.assertEqual(248, total)

            self.verify_under_pseudo_time(testfunc, target_runtime_ms=500)

    def test_ratelimit_sleep_with_sleep(self):
        with warnings.catch_warnings():
            warnings.filterwarnings(
                'ignore', r'ratelimit_sleep\(\) is deprecated')

            def testfunc():
                running_time = 0
                sleeps = [0] * 7 + [.2] * 3 + [0] * 30
                for i in sleeps:
                    running_time = utils.ratelimit_sleep(running_time, 40,
                                                         rate_buffer=1)
                    time.sleep(i)

            self.verify_under_pseudo_time(testfunc, target_runtime_ms=900)

    def test_search_tree(self):
        # file match & ext miss
        with temptree(['asdf.conf', 'blarg.conf', 'asdf.cfg']) as t:
            asdf = utils.search_tree(t, 'a*', '.conf')
            self.assertEqual(len(asdf), 1)
            self.assertEqual(asdf[0],
                             os.path.join(t, 'asdf.conf'))

        # multi-file match & glob miss & sort
        with temptree(['application.bin', 'apple.bin', 'apropos.bin']) as t:
            app_bins = utils.search_tree(t, 'app*', 'bin')
            self.assertEqual(len(app_bins), 2)
            self.assertEqual(app_bins[0],
                             os.path.join(t, 'apple.bin'))
            self.assertEqual(app_bins[1],
                             os.path.join(t, 'application.bin'))

        # test file in folder & ext miss & glob miss
        files = (
            'sub/file1.ini',
            'sub/file2.conf',
            'sub.bin',
            'bus.ini',
            'bus/file3.ini',
        )
        with temptree(files) as t:
            sub_ini = utils.search_tree(t, 'sub*', '.ini')
            self.assertEqual(len(sub_ini), 1)
            self.assertEqual(sub_ini[0],
                             os.path.join(t, 'sub/file1.ini'))

        # test multi-file in folder & sub-folder & ext miss & glob miss
        files = (
            'folder_file.txt',
            'folder/1.txt',
            'folder/sub/2.txt',
            'folder2/3.txt',
            'Folder3/4.txt'
            'folder.rc',
        )
        with temptree(files) as t:
            folder_texts = utils.search_tree(t, 'folder*', '.txt')
            self.assertEqual(len(folder_texts), 4)
            f1 = os.path.join(t, 'folder_file.txt')
            f2 = os.path.join(t, 'folder/1.txt')
            f3 = os.path.join(t, 'folder/sub/2.txt')
            f4 = os.path.join(t, 'folder2/3.txt')
            for f in [f1, f2, f3, f4]:
                self.assertTrue(f in folder_texts)

    def test_search_tree_with_directory_ext_match(self):
        files = (
            'object-server/object-server.conf-base',
            'object-server/1.conf.d/base.conf',
            'object-server/1.conf.d/1.conf',
            'object-server/2.conf.d/base.conf',
            'object-server/2.conf.d/2.conf',
            'object-server/3.conf.d/base.conf',
            'object-server/3.conf.d/3.conf',
            'object-server/4.conf.d/base.conf',
            'object-server/4.conf.d/4.conf',
        )
        with temptree(files) as t:
            conf_dirs = utils.search_tree(t, 'object-server', '.conf',
                                          dir_ext='conf.d')
        self.assertEqual(len(conf_dirs), 4)
        for i in range(4):
            conf_dir = os.path.join(t, 'object-server/%d.conf.d' % (i + 1))
            self.assertTrue(conf_dir in conf_dirs)

    def test_search_tree_conf_dir_with_named_conf_match(self):
        files = (
            'proxy-server/proxy-server.conf.d/base.conf',
            'proxy-server/proxy-server.conf.d/pipeline.conf',
            'proxy-server/proxy-noauth.conf.d/base.conf',
            'proxy-server/proxy-noauth.conf.d/pipeline.conf',
        )
        with temptree(files) as t:
            conf_dirs = utils.search_tree(t, 'proxy-server', 'noauth.conf',
                                          dir_ext='noauth.conf.d')
        self.assertEqual(len(conf_dirs), 1)
        conf_dir = conf_dirs[0]
        expected = os.path.join(t, 'proxy-server/proxy-noauth.conf.d')
        self.assertEqual(conf_dir, expected)

    def test_search_tree_conf_dir_pid_with_named_conf_match(self):
        files = (
            'proxy-server/proxy-server.pid.d',
            'proxy-server/proxy-noauth.pid.d',
        )
        with temptree(files) as t:
            pid_files = utils.search_tree(t, 'proxy-server',
                                          exts=['noauth.pid', 'noauth.pid.d'])
        self.assertEqual(len(pid_files), 1)
        pid_file = pid_files[0]
        expected = os.path.join(t, 'proxy-server/proxy-noauth.pid.d')
        self.assertEqual(pid_file, expected)

    def test_write_file(self):
        with temptree([]) as t:
            file_name = os.path.join(t, 'test')
            utils.write_file(file_name, 'test')
            with open(file_name, 'r') as f:
                contents = f.read()
            self.assertEqual(contents, 'test')
            # and also subdirs
            file_name = os.path.join(t, 'subdir/test2')
            utils.write_file(file_name, 'test2')
            with open(file_name, 'r') as f:
                contents = f.read()
            self.assertEqual(contents, 'test2')
            # but can't over-write files
            file_name = os.path.join(t, 'subdir/test2/test3')
            self.assertRaises(IOError, utils.write_file, file_name,
                              'test3')

    def test_remove_file(self):
        with temptree([]) as t:
            file_name = os.path.join(t, 'blah.pid')
            # assert no raise
            self.assertEqual(os.path.exists(file_name), False)
            self.assertIsNone(utils.remove_file(file_name))
            with open(file_name, 'w') as f:
                f.write('1')
            self.assertTrue(os.path.exists(file_name))
            self.assertIsNone(utils.remove_file(file_name))
            self.assertFalse(os.path.exists(file_name))

    def test_remove_directory(self):
        with temptree([]) as t:
            dir_name = os.path.join(t, 'subdir')

            os.mkdir(dir_name)
            self.assertTrue(os.path.isdir(dir_name))
            self.assertIsNone(utils.remove_directory(dir_name))
            self.assertFalse(os.path.exists(dir_name))

            # assert no raise only if it does not exist, or is not empty
            self.assertEqual(os.path.exists(dir_name), False)
            self.assertIsNone(utils.remove_directory(dir_name))

            _m_rmdir = mock.Mock(
                side_effect=OSError(errno.ENOTEMPTY,
                                    os.strerror(errno.ENOTEMPTY)))
            with mock.patch('swift.common.utils.os.rmdir', _m_rmdir):
                self.assertIsNone(utils.remove_directory(dir_name))

            _m_rmdir = mock.Mock(
                side_effect=OSError(errno.EPERM, os.strerror(errno.EPERM)))
            with mock.patch('swift.common.utils.os.rmdir', _m_rmdir):
                self.assertRaises(OSError, utils.remove_directory, dir_name)

    @with_tempdir
    def test_is_file_older(self, tempdir):
        ts = utils.Timestamp(time.time() - 100000)
        file_name = os.path.join(tempdir, '%s.data' % ts.internal)
        # assert no raise
        self.assertFalse(os.path.exists(file_name))
        self.assertTrue(utils.is_file_older(file_name, 0))
        self.assertFalse(utils.is_file_older(file_name, 1))

        with open(file_name, 'w') as f:
            f.write('1')
        self.assertTrue(os.path.exists(file_name))
        self.assertTrue(utils.is_file_older(file_name, 0))
        # check that timestamp in file name is not relevant
        self.assertFalse(utils.is_file_older(file_name, 50000))
        time.sleep(0.01)
        self.assertTrue(utils.is_file_older(file_name, 0.009))

    def test_human_readable(self):
        self.assertEqual(utils.human_readable(0), '0')
        self.assertEqual(utils.human_readable(1), '1')
        self.assertEqual(utils.human_readable(10), '10')
        self.assertEqual(utils.human_readable(100), '100')
        self.assertEqual(utils.human_readable(999), '999')
        self.assertEqual(utils.human_readable(1024), '1Ki')
        self.assertEqual(utils.human_readable(1535), '1Ki')
        self.assertEqual(utils.human_readable(1536), '2Ki')
        self.assertEqual(utils.human_readable(1047552), '1023Ki')
        self.assertEqual(utils.human_readable(1048063), '1023Ki')
        self.assertEqual(utils.human_readable(1048064), '1Mi')
        self.assertEqual(utils.human_readable(1048576), '1Mi')
        self.assertEqual(utils.human_readable(1073741824), '1Gi')
        self.assertEqual(utils.human_readable(1099511627776), '1Ti')
        self.assertEqual(utils.human_readable(1125899906842624), '1Pi')
        self.assertEqual(utils.human_readable(1152921504606846976), '1Ei')
        self.assertEqual(utils.human_readable(1180591620717411303424), '1Zi')
        self.assertEqual(utils.human_readable(1208925819614629174706176),
                         '1Yi')
        self.assertEqual(utils.human_readable(1237940039285380274899124224),
                         '1024Yi')

    def test_validate_sync_to(self):
        fname = 'container-sync-realms.conf'
        fcontents = '''
[US]
key = 9ff3b71c849749dbaec4ccdd3cbab62b
cluster_dfw1 = http://dfw1.host/v1/
'''
        with temptree([fname], [fcontents]) as tempdir:
            logger = debug_logger()
            fpath = os.path.join(tempdir, fname)
            csr = ContainerSyncRealms(fpath, logger)
            for realms_conf in (None, csr):
                for goodurl, result in (
                        ('http://1.1.1.1/v1/a/c',
                         (None, 'http://1.1.1.1/v1/a/c', None, None)),
                        ('http://1.1.1.1:8080/a/c',
                         (None, 'http://1.1.1.1:8080/a/c', None, None)),
                        ('http://2.2.2.2/a/c',
                         (None, 'http://2.2.2.2/a/c', None, None)),
                        ('https://1.1.1.1/v1/a/c',
                         (None, 'https://1.1.1.1/v1/a/c', None, None)),
                        ('//US/DFW1/a/c',
                         (None, 'http://dfw1.host/v1/a/c', 'US',
                          '9ff3b71c849749dbaec4ccdd3cbab62b')),
                        ('//us/DFW1/a/c',
                         (None, 'http://dfw1.host/v1/a/c', 'US',
                          '9ff3b71c849749dbaec4ccdd3cbab62b')),
                        ('//us/dfw1/a/c',
                         (None, 'http://dfw1.host/v1/a/c', 'US',
                          '9ff3b71c849749dbaec4ccdd3cbab62b')),
                        ('//',
                         (None, None, None, None)),
                        ('',
                         (None, None, None, None))):
                    if goodurl.startswith('//') and not realms_conf:
                        self.assertEqual(
                            utils.validate_sync_to(
                                goodurl, ['1.1.1.1', '2.2.2.2'], realms_conf),
                            (None, None, None, None))
                    else:
                        self.assertEqual(
                            utils.validate_sync_to(
                                goodurl, ['1.1.1.1', '2.2.2.2'], realms_conf),
                            result)
                for badurl, result in (
                        ('http://1.1.1.1',
                         ('Path required in X-Container-Sync-To', None, None,
                          None)),
                        ('httpq://1.1.1.1/v1/a/c',
                         ('Invalid scheme \'httpq\' in X-Container-Sync-To, '
                          'must be "//", "http", or "https".', None, None,
                          None)),
                        ('http://1.1.1.1/v1/a/c?query',
                         ('Params, queries, and fragments not allowed in '
                          'X-Container-Sync-To', None, None, None)),
                        ('http://1.1.1.1/v1/a/c#frag',
                         ('Params, queries, and fragments not allowed in '
                          'X-Container-Sync-To', None, None, None)),
                        ('http://1.1.1.1/v1/a/c?query#frag',
                         ('Params, queries, and fragments not allowed in '
                          'X-Container-Sync-To', None, None, None)),
                        ('http://1.1.1.1/v1/a/c?query=param',
                         ('Params, queries, and fragments not allowed in '
                          'X-Container-Sync-To', None, None, None)),
                        ('http://1.1.1.1/v1/a/c?query=param#frag',
                         ('Params, queries, and fragments not allowed in '
                          'X-Container-Sync-To', None, None, None)),
                        ('http://1.1.1.2/v1/a/c',
                         ("Invalid host '1.1.1.2' in X-Container-Sync-To",
                          None, None, None)),
                        ('//us/invalid/a/c',
                         ("No cluster endpoint for 'us' 'invalid'", None,
                          None, None)),
                        ('//invalid/dfw1/a/c',
                         ("No realm key for 'invalid'", None, None, None)),
                        ('//us/invalid1/a/',
                         ("Invalid X-Container-Sync-To format "
                          "'//us/invalid1/a/'", None, None, None)),
                        ('//us/invalid1/a',
                         ("Invalid X-Container-Sync-To format "
                          "'//us/invalid1/a'", None, None, None)),
                        ('//us/invalid1/',
                         ("Invalid X-Container-Sync-To format "
                          "'//us/invalid1/'", None, None, None)),
                        ('//us/invalid1',
                         ("Invalid X-Container-Sync-To format "
                          "'//us/invalid1'", None, None, None)),
                        ('//us/',
                         ("Invalid X-Container-Sync-To format "
                          "'//us/'", None, None, None)),
                        ('//us',
                         ("Invalid X-Container-Sync-To format "
                          "'//us'", None, None, None))):
                    if badurl.startswith('//') and not realms_conf:
                        self.assertEqual(
                            utils.validate_sync_to(
                                badurl, ['1.1.1.1', '2.2.2.2'], realms_conf),
                            (None, None, None, None))
                    else:
                        self.assertEqual(
                            utils.validate_sync_to(
                                badurl, ['1.1.1.1', '2.2.2.2'], realms_conf),
                            result)

    def test_TRUE_VALUES(self):
        for v in utils.TRUE_VALUES:
            self.assertEqual(v, v.lower())

    def test_config_true_value(self):
        orig_trues = utils.TRUE_VALUES
        try:
            utils.TRUE_VALUES = 'hello world'.split()
            for val in 'hello world HELLO WORLD'.split():
                self.assertTrue(utils.config_true_value(val) is True)
            self.assertTrue(utils.config_true_value(True) is True)
            self.assertTrue(utils.config_true_value('foo') is False)
            self.assertTrue(utils.config_true_value(False) is False)
        finally:
            utils.TRUE_VALUES = orig_trues

    def test_non_negative_float(self):
        self.assertEqual(0, utils.non_negative_float('0.0'))
        self.assertEqual(0, utils.non_negative_float(0.0))
        self.assertEqual(1.1, utils.non_negative_float(1.1))
        self.assertEqual(1.1, utils.non_negative_float('1.1'))
        self.assertEqual(1.0, utils.non_negative_float('1'))
        self.assertEqual(1, utils.non_negative_float(True))
        self.assertEqual(0, utils.non_negative_float(False))

        with self.assertRaises(ValueError) as cm:
            utils.non_negative_float(-1.1)
        self.assertEqual(
            'Value must be a non-negative float number, not "-1.1".',
            str(cm.exception))
        with self.assertRaises(ValueError) as cm:
            utils.non_negative_float('-1.1')
        self.assertEqual(
            'Value must be a non-negative float number, not "-1.1".',
            str(cm.exception))
        with self.assertRaises(ValueError) as cm:
            utils.non_negative_float('one')
        self.assertEqual(
            'Value must be a non-negative float number, not "one".',
            str(cm.exception))
        with self.assertRaises(ValueError) as cm:
            utils.non_negative_float(None)
        self.assertEqual(
            'Value must be a non-negative float number, not "None".',
            str(cm.exception))

    def test_non_negative_int(self):
        self.assertEqual(0, utils.non_negative_int('0'))
        self.assertEqual(0, utils.non_negative_int(0.0))
        self.assertEqual(1, utils.non_negative_int(1))
        self.assertEqual(1, utils.non_negative_int('1'))
        self.assertEqual(1, utils.non_negative_int(True))
        self.assertEqual(0, utils.non_negative_int(False))

        with self.assertRaises(ValueError):
            utils.non_negative_int(-1)
        with self.assertRaises(ValueError):
            utils.non_negative_int('-1')
        with self.assertRaises(ValueError):
            utils.non_negative_int('-1.1')
        with self.assertRaises(ValueError):
            utils.non_negative_int('1.1')
        with self.assertRaises(ValueError):
            utils.non_negative_int('1.0')
        with self.assertRaises(ValueError):
            utils.non_negative_int('one')

    def test_config_positive_int_value(self):
        expectations = {
            # value : expected,
            u'1': 1,
            b'1': 1,
            1: 1,
            u'2': 2,
            b'2': 2,
            u'1024': 1024,
            b'1024': 1024,
            u'0': ValueError,
            b'0': ValueError,
            u'-1': ValueError,
            b'-1': ValueError,
            u'0x01': ValueError,
            b'0x01': ValueError,
            u'asdf': ValueError,
            b'asdf': ValueError,
            None: ValueError,
            0: ValueError,
            -1: ValueError,
            u'1.2': ValueError,  # string expresses float should be value error
            b'1.2': ValueError,  # string expresses float should be value error
        }
        for value, expected in expectations.items():
            try:
                rv = utils.config_positive_int_value(value)
            except Exception as e:
                if e.__class__ is not expected:
                    raise
                else:
                    self.assertEqual(
                        'Config option must be an positive int number, '
                        'not "%s".' % value, e.args[0])
            else:
                self.assertEqual(expected, rv)

    def test_config_float_value(self):
        for args, expected in (
                ((99, None, None), 99.0),
                ((99.01, None, None), 99.01),
                (('99', None, None), 99.0),
                (('99.01', None, None), 99.01),
                ((99, 99, None), 99.0),
                ((99.01, 99.01, None), 99.01),
                (('99', 99, None), 99.0),
                (('99.01', 99.01, None), 99.01),
                ((99, None, 99), 99.0),
                ((99.01, None, 99.01), 99.01),
                (('99', None, 99), 99.0),
                (('99.01', None, 99.01), 99.01),
                ((-99, -99, -99), -99.0),
                ((-99.01, -99.01, -99.01), -99.01),
                (('-99', -99, -99), -99.0),
                (('-99.01', -99.01, -99.01), -99.01),):
            actual = utils.config_float_value(*args)
            self.assertEqual(expected, actual)

        for val, minimum in ((99, 100),
                             ('99', 100),
                             (-99, -98),
                             ('-98.01', -98)):
            with self.assertRaises(ValueError) as cm:
                utils.config_float_value(val, minimum=minimum)
            self.assertIn('greater than %s' % minimum, cm.exception.args[0])
            self.assertNotIn('less than', cm.exception.args[0])

        for val, maximum in ((99, 98),
                             ('99', 98),
                             (-99, -100),
                             ('-97.9', -98)):
            with self.assertRaises(ValueError) as cm:
                utils.config_float_value(val, maximum=maximum)
            self.assertIn('less than %s' % maximum, cm.exception.args[0])
            self.assertNotIn('greater than', cm.exception.args[0])

        for val, minimum, maximum in ((99, 99, 98),
                                      ('99', 100, 100),
                                      (99, 98, 98),):
            with self.assertRaises(ValueError) as cm:
                utils.config_float_value(val, minimum=minimum, maximum=maximum)
            self.assertIn('greater than %s' % minimum, cm.exception.args[0])
            self.assertIn('less than %s' % maximum, cm.exception.args[0])

    def test_config_percent_value(self):
        for arg, expected in (
                (99, 0.99),
                (25.5, 0.255),
                ('99', 0.99),
                ('25.5', 0.255),
                (0, 0.0),
                ('0', 0.0),
                ('100', 1.0),
                (100, 1.0),
                (1, 0.01),
                ('1', 0.01),
                (25, 0.25)):
            actual = utils.config_percent_value(arg)
            self.assertEqual(expected, actual)

        # bad values
        for val in (-1, '-1', 101, '101'):
            with self.assertRaises(ValueError) as cm:
                utils.config_percent_value(val)
            self.assertIn('Config option must be a number, greater than 0, '
                          'less than 100, not "{}"'.format(val),
                          cm.exception.args[0])

    def test_config_request_node_count_value(self):
        def do_test(value, replicas, expected):
            self.assertEqual(
                expected,
                utils.config_request_node_count_value(value)(replicas))

        do_test('0', 10, 0)
        do_test('1 * replicas', 3, 3)
        do_test('1 * replicas', 11, 11)
        do_test('2 * replicas', 3, 6)
        do_test('2 * replicas', 11, 22)
        do_test('11', 11, 11)
        do_test('10', 11, 10)
        do_test('12', 11, 12)

        for bad in ('1.1', 1.1, 'auto', 'bad',
                    '2.5 * replicas', 'two * replicas'):
            with annotate_failure(bad):
                with self.assertRaises(ValueError):
                    utils.config_request_node_count_value(bad)

    def test_config_auto_int_value(self):
        expectations = {
            # (value, default) : expected,
            ('1', 0): 1,
            (1, 0): 1,
            ('asdf', 0): ValueError,
            ('auto', 1): 1,
            ('AutO', 1): 1,
            ('Aut0', 1): ValueError,
            (None, 1): 1,
        }
        for (value, default), expected in expectations.items():
            try:
                rv = utils.config_auto_int_value(value, default)
            except Exception as e:
                if e.__class__ is not expected:
                    raise
            else:
                self.assertEqual(expected, rv)

    def test_streq_const_time(self):
        self.assertTrue(utils.streq_const_time('abc123', 'abc123'))
        self.assertFalse(utils.streq_const_time('a', 'aaaaa'))
        self.assertFalse(utils.streq_const_time('ABC123', 'abc123'))

    def test_quorum_size(self):
        expected_sizes = {1: 1,
                          2: 1,
                          3: 2,
                          4: 2,
                          5: 3}
        got_sizes = dict([(n, utils.quorum_size(n))
                          for n in expected_sizes])
        self.assertEqual(expected_sizes, got_sizes)

    def test_majority_size(self):
        expected_sizes = {1: 1,
                          2: 2,
                          3: 2,
                          4: 3,
                          5: 3}
        got_sizes = dict([(n, utils.majority_size(n))
                          for n in expected_sizes])
        self.assertEqual(expected_sizes, got_sizes)

    def test_rsync_ip_ipv4_localhost(self):
        self.assertEqual(utils.rsync_ip('127.0.0.1'), '127.0.0.1')

    def test_rsync_ip_ipv6_random_ip(self):
        self.assertEqual(
            utils.rsync_ip('fe80:0000:0000:0000:0202:b3ff:fe1e:8329'),
            '[fe80:0000:0000:0000:0202:b3ff:fe1e:8329]')

    def test_rsync_ip_ipv6_ipv4_compatible(self):
        self.assertEqual(
            utils.rsync_ip('::ffff:192.0.2.128'), '[::ffff:192.0.2.128]')

    def test_rsync_module_interpolation(self):
        fake_device = {'ip': '127.0.0.1', 'port': 11,
                       'replication_ip': '127.0.0.2', 'replication_port': 12,
                       'region': '1', 'zone': '2', 'device': 'sda1',
                       'meta': 'just_a_string'}

        self.assertEqual(
            utils.rsync_module_interpolation('{ip}', fake_device),
            '127.0.0.1')
        self.assertEqual(
            utils.rsync_module_interpolation('{port}', fake_device),
            '11')
        self.assertEqual(
            utils.rsync_module_interpolation('{replication_ip}', fake_device),
            '127.0.0.2')
        self.assertEqual(
            utils.rsync_module_interpolation('{replication_port}',
                                             fake_device),
            '12')
        self.assertEqual(
            utils.rsync_module_interpolation('{region}', fake_device),
            '1')
        self.assertEqual(
            utils.rsync_module_interpolation('{zone}', fake_device),
            '2')
        self.assertEqual(
            utils.rsync_module_interpolation('{device}', fake_device),
            'sda1')
        self.assertEqual(
            utils.rsync_module_interpolation('{meta}', fake_device),
            'just_a_string')

        self.assertEqual(
            utils.rsync_module_interpolation('{replication_ip}::object',
                                             fake_device),
            '127.0.0.2::object')
        self.assertEqual(
            utils.rsync_module_interpolation('{ip}::container{port}',
                                             fake_device),
            '127.0.0.1::container11')
        self.assertEqual(
            utils.rsync_module_interpolation(
                '{replication_ip}::object_{device}', fake_device),
            '127.0.0.2::object_sda1')
        self.assertEqual(
            utils.rsync_module_interpolation(
                '127.0.0.3::object_{replication_port}', fake_device),
            '127.0.0.3::object_12')

        self.assertRaises(ValueError, utils.rsync_module_interpolation,
                          '{replication_ip}::object_{deivce}', fake_device)

    def test_generate_trans_id(self):
        fake_time = 1366428370.5163341
        with patch.object(utils.time, 'time', return_value=fake_time):
            trans_id = utils.generate_trans_id('')
            self.assertEqual(len(trans_id), 34)
            self.assertEqual(trans_id[:2], 'tx')
            self.assertEqual(trans_id[23], '-')
            self.assertEqual(int(trans_id[24:], 16), int(fake_time))
        with patch.object(utils.time, 'time', return_value=fake_time):
            trans_id = utils.generate_trans_id('-suffix')
            self.assertEqual(len(trans_id), 41)
            self.assertEqual(trans_id[:2], 'tx')
            self.assertEqual(trans_id[34:], '-suffix')
            self.assertEqual(trans_id[23], '-')
            self.assertEqual(int(trans_id[24:34], 16), int(fake_time))

    def test_get_trans_id_time(self):
        ts = utils.get_trans_id_time('tx8c8bc884cdaf499bb29429aa9c46946e')
        self.assertIsNone(ts)
        ts = utils.get_trans_id_time('tx1df4ff4f55ea45f7b2ec2-0051720c06')
        self.assertEqual(ts, 1366428678)
        self.assertEqual(
            time.asctime(time.gmtime(ts)) + ' UTC',
            'Sat Apr 20 03:31:18 2013 UTC')
        ts = utils.get_trans_id_time(
            'tx1df4ff4f55ea45f7b2ec2-0051720c06-suffix')
        self.assertEqual(ts, 1366428678)
        self.assertEqual(
            time.asctime(time.gmtime(ts)) + ' UTC',
            'Sat Apr 20 03:31:18 2013 UTC')
        ts = utils.get_trans_id_time('')
        self.assertIsNone(ts)
        ts = utils.get_trans_id_time('garbage')
        self.assertIsNone(ts)
        ts = utils.get_trans_id_time('tx1df4ff4f55ea45f7b2ec2-almostright')
        self.assertIsNone(ts)

    def test_config_fallocate_value(self):
        fallocate_value, is_percent = utils.config_fallocate_value('10%')
        self.assertEqual(fallocate_value, 10)
        self.assertTrue(is_percent)
        fallocate_value, is_percent = utils.config_fallocate_value('10')
        self.assertEqual(fallocate_value, 10)
        self.assertFalse(is_percent)
        try:
            fallocate_value, is_percent = utils.config_fallocate_value('ab%')
        except ValueError as err:
            exc = err
        self.assertEqual(str(exc), 'Error: ab% is an invalid value for '
                                   'fallocate_reserve.')
        try:
            fallocate_value, is_percent = utils.config_fallocate_value('ab')
        except ValueError as err:
            exc = err
        self.assertEqual(str(exc), 'Error: ab is an invalid value for '
                                   'fallocate_reserve.')
        try:
            fallocate_value, is_percent = utils.config_fallocate_value('1%%')
        except ValueError as err:
            exc = err
        self.assertEqual(str(exc), 'Error: 1%% is an invalid value for '
                                   'fallocate_reserve.')
        try:
            fallocate_value, is_percent = utils.config_fallocate_value('10.0')
        except ValueError as err:
            exc = err
        self.assertEqual(str(exc), 'Error: 10.0 is an invalid value for '
                                   'fallocate_reserve.')
        fallocate_value, is_percent = utils.config_fallocate_value('10.5%')
        self.assertEqual(fallocate_value, 10.5)
        self.assertTrue(is_percent)
        fallocate_value, is_percent = utils.config_fallocate_value('10.000%')
        self.assertEqual(fallocate_value, 10.000)
        self.assertTrue(is_percent)

    def test_lock_file(self):
        flags = os.O_CREAT | os.O_RDWR
        with NamedTemporaryFile(delete=False) as nt:
            nt.write(b"test string")
            nt.flush()
            nt.close()
            with utils.lock_file(nt.name, unlink=False) as f:
                self.assertEqual(f.read(), b"test string")
                # we have a lock, now let's try to get a newer one
                fd = os.open(nt.name, flags)
                self.assertRaises(IOError, fcntl.flock, fd,
                                  fcntl.LOCK_EX | fcntl.LOCK_NB)

            with utils.lock_file(nt.name, unlink=False, append=True) as f:
                f.seek(0)
                self.assertEqual(f.read(), b"test string")
                f.seek(0)
                f.write(b"\nanother string")
                f.flush()
                f.seek(0)
                self.assertEqual(f.read(), b"test string\nanother string")

                # we have a lock, now let's try to get a newer one
                fd = os.open(nt.name, flags)
                self.assertRaises(IOError, fcntl.flock, fd,
                                  fcntl.LOCK_EX | fcntl.LOCK_NB)

            with utils.lock_file(nt.name, timeout=3, unlink=False) as f:
                try:
                    with utils.lock_file(
                            nt.name, timeout=1, unlink=False) as f:
                        self.assertTrue(
                            False, "Expected LockTimeout exception")
                except LockTimeout:
                    pass

            with utils.lock_file(nt.name, unlink=True) as f:
                self.assertEqual(f.read(), b"test string\nanother string")
                # we have a lock, now let's try to get a newer one
                fd = os.open(nt.name, flags)
                self.assertRaises(
                    IOError, fcntl.flock, fd, fcntl.LOCK_EX | fcntl.LOCK_NB)

            self.assertRaises(OSError, os.remove, nt.name)

    def test_lock_file_unlinked_after_open(self):
        os_open = os.open
        first_pass = [True]

        def deleting_open(filename, flags):
            # unlink the file after it's opened.  once.
            fd = os_open(filename, flags)
            if first_pass[0]:
                os.unlink(filename)
                first_pass[0] = False
            return fd

        with NamedTemporaryFile(delete=False) as nt:
            with mock.patch('os.open', deleting_open):
                with utils.lock_file(nt.name, unlink=True) as f:
                    self.assertNotEqual(os.fstat(nt.fileno()).st_ino,
                                        os.fstat(f.fileno()).st_ino)
        first_pass = [True]

        def recreating_open(filename, flags):
            # unlink and recreate the file after it's opened
            fd = os_open(filename, flags)
            if first_pass[0]:
                os.unlink(filename)
                os.close(os_open(filename, os.O_CREAT | os.O_RDWR))
                first_pass[0] = False
            return fd

        with NamedTemporaryFile(delete=False) as nt:
            with mock.patch('os.open', recreating_open):
                with utils.lock_file(nt.name, unlink=True) as f:
                    self.assertNotEqual(os.fstat(nt.fileno()).st_ino,
                                        os.fstat(f.fileno()).st_ino)

    def test_lock_file_held_on_unlink(self):
        os_unlink = os.unlink

        def flocking_unlink(filename):
            # make sure the lock is held when we unlink
            fd = os.open(filename, os.O_RDWR)
            self.assertRaises(
                IOError, fcntl.flock, fd, fcntl.LOCK_EX | fcntl.LOCK_NB)
            os.close(fd)
            os_unlink(filename)

        with NamedTemporaryFile(delete=False) as nt:
            with mock.patch('os.unlink', flocking_unlink):
                with utils.lock_file(nt.name, unlink=True):
                    pass

    def test_lock_file_no_unlink_if_fail(self):
        os_open = os.open
        with NamedTemporaryFile(delete=True) as nt:

            def lock_on_open(filename, flags):
                # lock the file on another fd after it's opened.
                fd = os_open(filename, flags)
                fd2 = os_open(filename, flags)
                fcntl.flock(fd2, fcntl.LOCK_EX | fcntl.LOCK_NB)
                return fd

            try:
                timedout = False
                with mock.patch('os.open', lock_on_open):
                    with utils.lock_file(nt.name, unlink=False, timeout=0.01):
                        pass
            except LockTimeout:
                timedout = True
            self.assertTrue(timedout)
            self.assertTrue(os.path.exists(nt.name))

    def test_ismount_path_does_not_exist(self):
        tmpdir = mkdtemp()
        try:
            self.assertFalse(utils.ismount(os.path.join(tmpdir, 'bar')))
        finally:
            shutil.rmtree(tmpdir)

    def test_ismount_path_not_mount(self):
        tmpdir = mkdtemp()
        try:
            self.assertFalse(utils.ismount(tmpdir))
        finally:
            shutil.rmtree(tmpdir)

    def test_ismount_path_error(self):

        def _mock_os_lstat(path):
            raise OSError(13, "foo")

        tmpdir = mkdtemp()
        try:
            with patch("os.lstat", _mock_os_lstat):
                # Raises exception with _raw -- see next test.
                utils.ismount(tmpdir)
        finally:
            shutil.rmtree(tmpdir)

    def test_ismount_raw_path_error(self):

        def _mock_os_lstat(path):
            raise OSError(13, "foo")

        tmpdir = mkdtemp()
        try:
            with patch("os.lstat", _mock_os_lstat):
                self.assertRaises(OSError, utils.ismount_raw, tmpdir)
        finally:
            shutil.rmtree(tmpdir)

    def test_ismount_path_is_symlink(self):
        tmpdir = mkdtemp()
        try:
            link = os.path.join(tmpdir, "tmp")
            rdir = os.path.join(tmpdir, "realtmp")
            os.mkdir(rdir)
            os.symlink(rdir, link)
            self.assertFalse(utils.ismount(link))

            # Can add a stubfile to make it pass
            with open(os.path.join(link, ".ismount"), "w"):
                pass
            self.assertTrue(utils.ismount(link))
        finally:
            shutil.rmtree(tmpdir)

    def test_ismount_path_is_root(self):
        self.assertTrue(utils.ismount('/'))

    def test_ismount_parent_path_error(self):

        _os_lstat = os.lstat

        def _mock_os_lstat(path):
            if path.endswith(".."):
                raise OSError(13, "foo")
            else:
                return _os_lstat(path)

        tmpdir = mkdtemp()
        try:
            with patch("os.lstat", _mock_os_lstat):
                # Raises exception with _raw -- see next test.
                utils.ismount(tmpdir)
        finally:
            shutil.rmtree(tmpdir)

    def test_ismount_raw_parent_path_error(self):

        _os_lstat = os.lstat

        def _mock_os_lstat(path):
            if path.endswith(".."):
                raise OSError(13, "foo")
            else:
                return _os_lstat(path)

        tmpdir = mkdtemp()
        try:
            with patch("os.lstat", _mock_os_lstat):
                self.assertRaises(OSError, utils.ismount_raw, tmpdir)
        finally:
            shutil.rmtree(tmpdir)

    def test_ismount_successes_dev(self):

        _os_lstat = os.lstat

        class MockStat(object):
            def __init__(self, mode, dev, ino):
                self.st_mode = mode
                self.st_dev = dev
                self.st_ino = ino

        def _mock_os_lstat(path):
            if path.endswith(".."):
                parent = _os_lstat(path)
                return MockStat(parent.st_mode, parent.st_dev + 1,
                                parent.st_ino)
            else:
                return _os_lstat(path)

        tmpdir = mkdtemp()
        try:
            with patch("os.lstat", _mock_os_lstat):
                self.assertTrue(utils.ismount(tmpdir))
        finally:
            shutil.rmtree(tmpdir)

    def test_ismount_successes_ino(self):

        _os_lstat = os.lstat

        class MockStat(object):
            def __init__(self, mode, dev, ino):
                self.st_mode = mode
                self.st_dev = dev
                self.st_ino = ino

        def _mock_os_lstat(path):
            if path.endswith(".."):
                return _os_lstat(path)
            else:
                parent_path = os.path.join(path, "..")
                child = _os_lstat(path)
                parent = _os_lstat(parent_path)
                return MockStat(child.st_mode, parent.st_ino,
                                child.st_dev)

        tmpdir = mkdtemp()
        try:
            with patch("os.lstat", _mock_os_lstat):
                self.assertTrue(utils.ismount(tmpdir))
        finally:
            shutil.rmtree(tmpdir)

    def test_ismount_successes_stubfile(self):
        tmpdir = mkdtemp()
        fname = os.path.join(tmpdir, ".ismount")
        try:
            with open(fname, "w") as stubfile:
                stubfile.write("")
            self.assertTrue(utils.ismount(tmpdir))
        finally:
            shutil.rmtree(tmpdir)

    def test_parse_content_type(self):
        self.assertEqual(utils.parse_content_type('text/plain'),
                         ('text/plain', []))
        self.assertEqual(utils.parse_content_type('text/plain;charset=utf-8'),
                         ('text/plain', [('charset', 'utf-8')]))
        self.assertEqual(
            utils.parse_content_type('text/plain;hello="world";charset=utf-8'),
            ('text/plain', [('hello', '"world"'), ('charset', 'utf-8')]))
        self.assertEqual(
            utils.parse_content_type('text/plain; hello="world"; a=b'),
            ('text/plain', [('hello', '"world"'), ('a', 'b')]))
        self.assertEqual(
            utils.parse_content_type(r'text/plain; x="\""; a=b'),
            ('text/plain', [('x', r'"\""'), ('a', 'b')]))
        self.assertEqual(
            utils.parse_content_type(r'text/plain; x; a=b'),
            ('text/plain', [('x', ''), ('a', 'b')]))
        self.assertEqual(
            utils.parse_content_type(r'text/plain; x="\""; a'),
            ('text/plain', [('x', r'"\""'), ('a', '')]))

    def test_override_bytes_from_content_type(self):
        listing_dict = {
            'bytes': 1234, 'hash': 'asdf', 'name': 'zxcv',
            'content_type': 'text/plain; hello="world"; swift_bytes=15'}
        utils.override_bytes_from_content_type(listing_dict,
                                               logger=debug_logger())
        self.assertEqual(listing_dict['bytes'], 15)
        self.assertEqual(listing_dict['content_type'],
                         'text/plain;hello="world"')

        listing_dict = {
            'bytes': 1234, 'hash': 'asdf', 'name': 'zxcv',
            'content_type': 'text/plain; hello="world"; swift_bytes=hey'}
        utils.override_bytes_from_content_type(listing_dict,
                                               logger=debug_logger())
        self.assertEqual(listing_dict['bytes'], 1234)
        self.assertEqual(listing_dict['content_type'],
                         'text/plain;hello="world"')

    def test_extract_swift_bytes(self):
        scenarios = {
            # maps input value -> expected returned tuple
            '': ('', None),
            'text/plain': ('text/plain', None),
            'text/plain; other=thing': ('text/plain;other=thing', None),
            'text/plain; swift_bytes=123': ('text/plain', '123'),
            'text/plain; other=thing;swift_bytes=123':
                ('text/plain;other=thing', '123'),
            'text/plain; swift_bytes=123; other=thing':
                ('text/plain;other=thing', '123'),
            'text/plain; swift_bytes=123; swift_bytes=456':
                ('text/plain', '456'),
            'text/plain; swift_bytes=123; other=thing;swift_bytes=456':
                ('text/plain;other=thing', '456')}
        for test_value, expected in scenarios.items():
            self.assertEqual(expected, utils.extract_swift_bytes(test_value))

    def test_clean_content_type(self):
        subtests = {
            '': '', 'text/plain': 'text/plain',
            'text/plain; someother=thing': 'text/plain; someother=thing',
            'text/plain; swift_bytes=123': 'text/plain',
            'text/plain; someother=thing; swift_bytes=123':
                'text/plain; someother=thing',
            # Since Swift always tacks on the swift_bytes, clean_content_type()
            # only strips swift_bytes if it's last. The next item simply shows
            # that if for some other odd reason it's not last,
            # clean_content_type() will not remove it from the header.
            'text/plain; swift_bytes=123; someother=thing':
                'text/plain; swift_bytes=123; someother=thing'}
        for before, after in subtests.items():
            self.assertEqual(utils.clean_content_type(before), after)

    def test_get_valid_utf8_str(self):
        def do_test(input_value, expected):
            actual = utils.get_valid_utf8_str(input_value)
            self.assertEqual(expected, actual)
            self.assertIsInstance(actual, six.binary_type)
            actual.decode('utf-8')

        do_test(b'abc', b'abc')
        do_test(u'abc', b'abc')
        do_test(u'\uc77c\uc601', b'\xec\x9d\xbc\xec\x98\x81')
        do_test(b'\xec\x9d\xbc\xec\x98\x81', b'\xec\x9d\xbc\xec\x98\x81')

        # test some invalid UTF-8
        do_test(b'\xec\x9d\xbc\xec\x98', b'\xec\x9d\xbc\xef\xbf\xbd')

        # check surrogate pairs, too
        do_test(u'\U0001f0a1', b'\xf0\x9f\x82\xa1'),
        do_test(u'\uD83C\uDCA1', b'\xf0\x9f\x82\xa1'),
        do_test(b'\xf0\x9f\x82\xa1', b'\xf0\x9f\x82\xa1'),
        do_test(b'\xed\xa0\xbc\xed\xb2\xa1', b'\xf0\x9f\x82\xa1'),

    def test_quote_bytes(self):
        self.assertEqual(b'/v1/a/c3/subdirx/',
                         utils.quote(b'/v1/a/c3/subdirx/'))
        self.assertEqual(b'/v1/a%26b/c3/subdirx/',
                         utils.quote(b'/v1/a&b/c3/subdirx/'))
        self.assertEqual(b'%2Fv1%2Fa&b%2Fc3%2Fsubdirx%2F',
                         utils.quote(b'/v1/a&b/c3/subdirx/', safe='&'))
        self.assertEqual(b'abc_%EC%9D%BC%EC%98%81',
                         utils.quote(u'abc_\uc77c\uc601'.encode('utf8')))
        # Invalid utf8 is parsed as latin1, then re-encoded as utf8??
        self.assertEqual(b'%EF%BF%BD%EF%BF%BD%EC%BC%9D%EF%BF%BD',
                         utils.quote(u'\uc77c\uc601'.encode('utf8')[::-1]))

    def test_quote_unicode(self):
        self.assertEqual(u'/v1/a/c3/subdirx/',
                         utils.quote(u'/v1/a/c3/subdirx/'))
        self.assertEqual(u'/v1/a%26b/c3/subdirx/',
                         utils.quote(u'/v1/a&b/c3/subdirx/'))
        self.assertEqual(u'%2Fv1%2Fa&b%2Fc3%2Fsubdirx%2F',
                         utils.quote(u'/v1/a&b/c3/subdirx/', safe='&'))
        self.assertEqual(u'abc_%EC%9D%BC%EC%98%81',
                         utils.quote(u'abc_\uc77c\uc601'))

    def test_parse_override_options(self):
        # When override_<thing> is passed in, it takes precedence.
        opts = utils.parse_override_options(
            override_policies=[0, 1],
            override_devices=['sda', 'sdb'],
            override_partitions=[100, 200],
            policies='0,1,2,3',
            devices='sda,sdb,sdc,sdd',
            partitions='100,200,300,400')
        self.assertEqual(opts.policies, [0, 1])
        self.assertEqual(opts.devices, ['sda', 'sdb'])
        self.assertEqual(opts.partitions, [100, 200])

        # When override_<thing> is passed in, it applies even in run-once
        # mode.
        opts = utils.parse_override_options(
            once=True,
            override_policies=[0, 1],
            override_devices=['sda', 'sdb'],
            override_partitions=[100, 200],
            policies='0,1,2,3',
            devices='sda,sdb,sdc,sdd',
            partitions='100,200,300,400')
        self.assertEqual(opts.policies, [0, 1])
        self.assertEqual(opts.devices, ['sda', 'sdb'])
        self.assertEqual(opts.partitions, [100, 200])

        # In run-once mode, we honor the passed-in overrides.
        opts = utils.parse_override_options(
            once=True,
            policies='0,1,2,3',
            devices='sda,sdb,sdc,sdd',
            partitions='100,200,300,400')
        self.assertEqual(opts.policies, [0, 1, 2, 3])
        self.assertEqual(opts.devices, ['sda', 'sdb', 'sdc', 'sdd'])
        self.assertEqual(opts.partitions, [100, 200, 300, 400])

        # In run-forever mode, we ignore the passed-in overrides.
        opts = utils.parse_override_options(
            policies='0,1,2,3',
            devices='sda,sdb,sdc,sdd',
            partitions='100,200,300,400')
        self.assertEqual(opts.policies, [])
        self.assertEqual(opts.devices, [])
        self.assertEqual(opts.partitions, [])

    def test_get_policy_index(self):
        # Account has no information about a policy
        req = Request.blank(
            '/sda1/p/a',
            environ={'REQUEST_METHOD': 'GET'})
        res = Response()
        self.assertIsNone(utils.get_policy_index(req.headers,
                                                 res.headers))

        # The policy of a container can be specified by the response header
        req = Request.blank(
            '/sda1/p/a/c',
            environ={'REQUEST_METHOD': 'GET'})
        res = Response(headers={'X-Backend-Storage-Policy-Index': '1'})
        self.assertEqual('1', utils.get_policy_index(req.headers,
                                                     res.headers))

        # The policy of an object to be created can be specified by the request
        # header
        req = Request.blank(
            '/sda1/p/a/c/o',
            environ={'REQUEST_METHOD': 'PUT'},
            headers={'X-Backend-Storage-Policy-Index': '2'})
        res = Response()
        self.assertEqual('2', utils.get_policy_index(req.headers,
                                                     res.headers))

    def test_log_string_formatter(self):
        # Plain ASCII
        lf = utils.LogStringFormatter()
        self.assertEqual(lf.format('{a} {b}', a='Swift is', b='great'),
                         'Swift is great')

        lf = utils.LogStringFormatter()
        self.assertEqual(lf.format('{a} {b}', a='', b='great'),
                         ' great')

        lf = utils.LogStringFormatter(default='-')
        self.assertEqual(lf.format('{a} {b}', a='', b='great'),
                         '- great')

        lf = utils.LogStringFormatter(default='-', quote=True)
        self.assertEqual(lf.format('{a} {b}', a='', b='great'),
                         '- great')

        lf = utils.LogStringFormatter(quote=True)
        self.assertEqual(lf.format('{a} {b}', a='Swift is', b='great'),
                         'Swift%20is great')

        # Unicode & co
        lf = utils.LogStringFormatter()
        self.assertEqual(lf.format('{a} {b}', a='Swift est',
                                   b=u'g\u00e9nial ^^'),
                         u'Swift est g\u00e9nial ^^')

        lf = utils.LogStringFormatter(quote=True)
        self.assertEqual(lf.format('{a} {b}', a='Swift est',
                                   b=u'g\u00e9nial ^^'),
                         'Swift%20est g%C3%A9nial%20%5E%5E')

    def test_str_anonymizer(self):
        anon = utils.StrAnonymizer('Swift is great!', 'md5', '')
        self.assertEqual(anon, 'Swift is great!')
        self.assertEqual(anon.anonymized,
                         '{MD5}45e6f00d48fdcf86213602a87df18772')

        anon = utils.StrAnonymizer('Swift is great!', 'sha1', '')
        self.assertEqual(anon, 'Swift is great!')
        self.assertEqual(anon.anonymized,
                         '{SHA1}0010a3df215495d8bfa0ae4b66acc2afcc8f4c5c')

        anon = utils.StrAnonymizer('Swift is great!', 'md5', 'salty_secret')
        self.assertEqual(anon, 'Swift is great!')
        self.assertEqual(anon.anonymized,
                         '{SMD5}ef4ce28fe3bdd10b6659458ceb1f3f0c')

        anon = utils.StrAnonymizer('Swift is great!', 'sha1', 'salty_secret')
        self.assertEqual(anon, 'Swift is great!')
        self.assertEqual(anon.anonymized,
                         '{SSHA1}a4968f76acaddff0eb4069ebe8805d9cab44c9fe')

        self.assertRaises(ValueError, utils.StrAnonymizer,
                          'Swift is great!', 'sha257', '')

    def test_str_anonymizer_python_maddness(self):
        with mock.patch('swift.common.utils.hashlib') as mocklib:
            if six.PY2:
                # python <2.7.9 doesn't have this algorithms_guaranteed, but
                # our if block short-circuts before we explode
                mocklib.algorithms = hashlib.algorithms
                mocklib.algorithms_guaranteed.sideEffect = AttributeError()
            else:
                # python 3 doesn't have this algorithms but our if block
                # short-circuts before we explode
                mocklib.algorithms.sideEffect.sideEffect = AttributeError()
                mocklib.algorithms_guaranteed = hashlib.algorithms_guaranteed
            utils.StrAnonymizer('Swift is great!', 'sha1', '')
            self.assertRaises(ValueError, utils.StrAnonymizer,
                              'Swift is great!', 'sha257', '')

    def test_str_format_time(self):
        dt = utils.StrFormatTime(10000.123456789)
        self.assertEqual(str(dt), '10000.123456789')
        self.assertEqual(dt.datetime, '01/Jan/1970/02/46/40')
        self.assertEqual(dt.iso8601, '1970-01-01T02:46:40')
        self.assertEqual(dt.asctime, 'Thu Jan  1 02:46:40 1970')
        self.assertEqual(dt.s, '10000')
        self.assertEqual(dt.ms, '123')
        self.assertEqual(dt.us, '123456')
        self.assertEqual(dt.ns, '123456789')
        self.assertEqual(dt.a, 'Thu')
        self.assertEqual(dt.A, 'Thursday')
        self.assertEqual(dt.b, 'Jan')
        self.assertEqual(dt.B, 'January')
        self.assertEqual(dt.c, 'Thu Jan  1 02:46:40 1970')
        self.assertEqual(dt.d, '01')
        self.assertEqual(dt.H, '02')
        self.assertEqual(dt.I, '02')
        self.assertEqual(dt.j, '001')
        self.assertEqual(dt.m, '01')
        self.assertEqual(dt.M, '46')
        self.assertEqual(dt.p, 'AM')
        self.assertEqual(dt.S, '40')
        self.assertEqual(dt.U, '00')
        self.assertEqual(dt.w, '4')
        self.assertEqual(dt.W, '00')
        self.assertEqual(dt.x, '01/01/70')
        self.assertEqual(dt.X, '02:46:40')
        self.assertEqual(dt.y, '70')
        self.assertEqual(dt.Y, '1970')
        self.assertIn(dt.Z, ('GMT', 'UTC'))  # It depends of Python 2/3
        self.assertRaises(ValueError, getattr, dt, 'z')

    def test_get_log_line(self):
        req = Request.blank(
            '/sda1/p/a/c/o',
            environ={'REQUEST_METHOD': 'HEAD', 'REMOTE_ADDR': '1.2.3.4'})
        res = Response()
        trans_time = 1.2
        additional_info = 'some information'
        server_pid = 1234
        exp_line = '1.2.3.4 - - [01/Jan/1970:02:46:41 +0000] "HEAD ' \
            '/sda1/p/a/c/o" 200 - "-" "-" "-" 1.2000 "some information" 1234 -'
        with mock.patch('time.time', mock.MagicMock(side_effect=[10001.0])):
            with mock.patch(
                    'os.getpid', mock.MagicMock(return_value=server_pid)):
                self.assertEqual(
                    exp_line,
                    utils.get_log_line(req, res, trans_time, additional_info,
                                       utils.LOG_LINE_DEFAULT_FORMAT,
                                       'md5', '54LT'))

    def test_cache_from_env(self):
        # should never get logging when swift.cache is found
        env = {'swift.cache': 42}
        logger = debug_logger()
        with mock.patch('swift.common.utils.logging', logger):
            self.assertEqual(42, utils.cache_from_env(env))
            self.assertEqual(0, len(logger.get_lines_for_level('error')))
        logger = debug_logger()
        with mock.patch('swift.common.utils.logging', logger):
            self.assertEqual(42, utils.cache_from_env(env, False))
            self.assertEqual(0, len(logger.get_lines_for_level('error')))
        logger = debug_logger()
        with mock.patch('swift.common.utils.logging', logger):
            self.assertEqual(42, utils.cache_from_env(env, True))
            self.assertEqual(0, len(logger.get_lines_for_level('error')))

        # check allow_none controls logging when swift.cache is not found
        err_msg = 'ERROR: swift.cache could not be found in env!'
        env = {}
        logger = debug_logger()
        with mock.patch('swift.common.utils.logging', logger):
            self.assertIsNone(utils.cache_from_env(env))
            self.assertTrue(err_msg in logger.get_lines_for_level('error'))
        logger = debug_logger()
        with mock.patch('swift.common.utils.logging', logger):
            self.assertIsNone(utils.cache_from_env(env, False))
            self.assertTrue(err_msg in logger.get_lines_for_level('error'))
        logger = debug_logger()
        with mock.patch('swift.common.utils.logging', logger):
            self.assertIsNone(utils.cache_from_env(env, True))
            self.assertEqual(0, len(logger.get_lines_for_level('error')))

    def test_fsync_dir(self):

        tempdir = None
        fd = None
        try:
            tempdir = mkdtemp()
            fd, temppath = tempfile.mkstemp(dir=tempdir)

            _mock_fsync = mock.Mock()
            _mock_close = mock.Mock()

            with patch('swift.common.utils.fsync', _mock_fsync):
                with patch('os.close', _mock_close):
                    utils.fsync_dir(tempdir)
            self.assertTrue(_mock_fsync.called)
            self.assertTrue(_mock_close.called)
            self.assertTrue(isinstance(_mock_fsync.call_args[0][0], int))
            self.assertEqual(_mock_fsync.call_args[0][0],
                             _mock_close.call_args[0][0])

            # Not a directory - arg is file path
            self.assertRaises(OSError, utils.fsync_dir, temppath)

            logger = debug_logger()

            def _mock_fsync(fd):
                raise OSError(errno.EBADF, os.strerror(errno.EBADF))

            with patch('swift.common.utils.fsync', _mock_fsync):
                with mock.patch('swift.common.utils.logging', logger):
                    utils.fsync_dir(tempdir)
            self.assertEqual(1, len(logger.get_lines_for_level('warning')))

        finally:
            if fd is not None:
                os.close(fd)
                os.unlink(temppath)
            if tempdir:
                os.rmdir(tempdir)

    def test_renamer_with_fsync_dir(self):
        tempdir = None
        try:
            tempdir = mkdtemp()
            # Simulate part of object path already existing
            part_dir = os.path.join(tempdir, 'objects/1234/')
            os.makedirs(part_dir)
            obj_dir = os.path.join(part_dir, 'aaa', 'a' * 32)
            obj_path = os.path.join(obj_dir, '1425276031.12345.data')

            # Object dir had to be created
            _m_os_rename = mock.Mock()
            _m_fsync_dir = mock.Mock()
            with patch('os.rename', _m_os_rename):
                with patch('swift.common.utils.fsync_dir', _m_fsync_dir):
                    utils.renamer("fake_path", obj_path)
            _m_os_rename.assert_called_once_with('fake_path', obj_path)
            # fsync_dir on parents of all newly create dirs
            self.assertEqual(_m_fsync_dir.call_count, 3)

            # Object dir existed
            _m_os_rename.reset_mock()
            _m_fsync_dir.reset_mock()
            with patch('os.rename', _m_os_rename):
                with patch('swift.common.utils.fsync_dir', _m_fsync_dir):
                    utils.renamer("fake_path", obj_path)
            _m_os_rename.assert_called_once_with('fake_path', obj_path)
            # fsync_dir only on the leaf dir
            self.assertEqual(_m_fsync_dir.call_count, 1)
        finally:
            if tempdir:
                shutil.rmtree(tempdir)

    def test_renamer_when_fsync_is_false(self):
        _m_os_rename = mock.Mock()
        _m_fsync_dir = mock.Mock()
        _m_makedirs_count = mock.Mock(return_value=2)
        with patch('os.rename', _m_os_rename):
            with patch('swift.common.utils.fsync_dir', _m_fsync_dir):
                with patch('swift.common.utils.makedirs_count',
                           _m_makedirs_count):
                    utils.renamer("fake_path", "/a/b/c.data", fsync=False)
        _m_makedirs_count.assert_called_once_with("/a/b")
        _m_os_rename.assert_called_once_with('fake_path', "/a/b/c.data")
        self.assertFalse(_m_fsync_dir.called)

    def test_makedirs_count(self):
        tempdir = None
        fd = None
        try:
            tempdir = mkdtemp()
            os.makedirs(os.path.join(tempdir, 'a/b'))
            # 4 new dirs created
            dirpath = os.path.join(tempdir, 'a/b/1/2/3/4')
            ret = utils.makedirs_count(dirpath)
            self.assertEqual(ret, 4)
            # no new dirs created - dir already exists
            ret = utils.makedirs_count(dirpath)
            self.assertEqual(ret, 0)
            # path exists and is a file
            fd, temppath = tempfile.mkstemp(dir=dirpath)
            os.close(fd)
            self.assertRaises(OSError, utils.makedirs_count, temppath)
        finally:
            if tempdir:
                shutil.rmtree(tempdir)

    def test_find_shard_range(self):
        ts = utils.Timestamp.now().internal
        start = utils.ShardRange('a/-a', ts, '', 'a')
        atof = utils.ShardRange('a/a-f', ts, 'a', 'f')
        ftol = utils.ShardRange('a/f-l', ts, 'f', 'l')
        ltor = utils.ShardRange('a/l-r', ts, 'l', 'r')
        rtoz = utils.ShardRange('a/r-z', ts, 'r', 'z')
        end = utils.ShardRange('a/z-', ts, 'z', '')
        ranges = [start, atof, ftol, ltor, rtoz, end]

        found = utils.find_shard_range('', ranges)
        self.assertEqual(found, None)
        found = utils.find_shard_range(' ', ranges)
        self.assertEqual(found, start)
        found = utils.find_shard_range(' ', ranges[1:])
        self.assertEqual(found, None)
        found = utils.find_shard_range('b', ranges)
        self.assertEqual(found, atof)
        found = utils.find_shard_range('f', ranges)
        self.assertEqual(found, atof)
        found = utils.find_shard_range('f\x00', ranges)
        self.assertEqual(found, ftol)
        found = utils.find_shard_range('x', ranges)
        self.assertEqual(found, rtoz)
        found = utils.find_shard_range('r', ranges)
        self.assertEqual(found, ltor)
        found = utils.find_shard_range('}', ranges)
        self.assertEqual(found, end)
        found = utils.find_shard_range('}', ranges[:-1])
        self.assertEqual(found, None)
        # remove l-r from list of ranges and try and find a shard range for an
        # item in that range.
        found = utils.find_shard_range('p', ranges[:-3] + ranges[-2:])
        self.assertEqual(found, None)

        # add some sub-shards; a sub-shard's state is less than its parent
        # while the parent is undeleted, so insert these ahead of the
        # overlapping parent in the list of ranges
        ftoh = utils.ShardRange('a/f-h', ts, 'f', 'h')
        htok = utils.ShardRange('a/h-k', ts, 'h', 'k')

        overlapping_ranges = ranges[:2] + [ftoh, htok] + ranges[2:]
        found = utils.find_shard_range('g', overlapping_ranges)
        self.assertEqual(found, ftoh)
        found = utils.find_shard_range('h', overlapping_ranges)
        self.assertEqual(found, ftoh)
        found = utils.find_shard_range('k', overlapping_ranges)
        self.assertEqual(found, htok)
        found = utils.find_shard_range('l', overlapping_ranges)
        self.assertEqual(found, ftol)
        found = utils.find_shard_range('m', overlapping_ranges)
        self.assertEqual(found, ltor)

        ktol = utils.ShardRange('a/k-l', ts, 'k', 'l')
        overlapping_ranges = ranges[:2] + [ftoh, htok, ktol] + ranges[2:]
        found = utils.find_shard_range('l', overlapping_ranges)
        self.assertEqual(found, ktol)

    def test_parse_db_filename(self):
        actual = utils.parse_db_filename('hash.db')
        self.assertEqual(('hash', None, '.db'), actual)
        actual = utils.parse_db_filename('hash_1234567890.12345.db')
        self.assertEqual(('hash', '1234567890.12345', '.db'), actual)
        actual = utils.parse_db_filename(
            '/dev/containers/part/ash/hash/hash_1234567890.12345.db')
        self.assertEqual(('hash', '1234567890.12345', '.db'), actual)
        self.assertRaises(ValueError, utils.parse_db_filename, '/path/to/dir/')
        # These shouldn't come up in practice; included for completeness
        self.assertEqual(utils.parse_db_filename('hashunder_.db'),
                         ('hashunder', '', '.db'))
        self.assertEqual(utils.parse_db_filename('lots_of_underscores.db'),
                         ('lots', 'of', '.db'))

    def test_make_db_file_path(self):
        epoch = utils.Timestamp.now()
        actual = utils.make_db_file_path('hash.db', epoch)
        self.assertEqual('hash_%s.db' % epoch.internal, actual)

        actual = utils.make_db_file_path('hash_oldepoch.db', epoch)
        self.assertEqual('hash_%s.db' % epoch.internal, actual)

        actual = utils.make_db_file_path('/path/to/hash.db', epoch)
        self.assertEqual('/path/to/hash_%s.db' % epoch.internal, actual)

        epoch = utils.Timestamp.now()
        actual = utils.make_db_file_path(actual, epoch)
        self.assertEqual('/path/to/hash_%s.db' % epoch.internal, actual)

        # None strips epoch
        self.assertEqual('hash.db', utils.make_db_file_path('hash.db', None))
        self.assertEqual('/path/to/hash.db', utils.make_db_file_path(
            '/path/to/hash_withepoch.db', None))

        # epochs shouldn't have offsets
        epoch = utils.Timestamp.now(offset=10)
        actual = utils.make_db_file_path(actual, epoch)
        self.assertEqual('/path/to/hash_%s.db' % epoch.normal, actual)

        self.assertRaises(ValueError, utils.make_db_file_path,
                          '/path/to/hash.db', 'bad epoch')

    def test_modify_priority(self):
        pid = os.getpid()
        logger = debug_logger()
        called = {}

        def _fake_setpriority(*args):
            called['setpriority'] = args

        def _fake_syscall(*args):
            called['syscall'] = args

        # Test if current architecture supports changing of priority
        try:
            utils.NR_ioprio_set()
        except OSError as e:
            raise unittest.SkipTest(e)

        with patch('swift.common.utils._libc_setpriority',
                   _fake_setpriority), \
                patch('swift.common.utils._posix_syscall', _fake_syscall):
            called = {}
            # not set / default
            utils.modify_priority({}, logger)
            self.assertEqual(called, {})
            called = {}
            # just nice
            utils.modify_priority({'nice_priority': '1'}, logger)
            self.assertEqual(called, {'setpriority': (0, pid, 1)})
            called = {}
            # just ionice class uses default priority 0
            utils.modify_priority({'ionice_class': 'IOPRIO_CLASS_RT'}, logger)
            architecture = os.uname()[4]
            arch_bits = platform.architecture()[0]
            if architecture == 'x86_64' and arch_bits == '64bit':
                self.assertEqual(called, {'syscall': (251, 1, pid, 1 << 13)})
            elif architecture == 'aarch64' and arch_bits == '64bit':
                self.assertEqual(called, {'syscall': (30, 1, pid, 1 << 13)})
            else:
                self.fail("Unexpected call: %r" % called)
            called = {}
            # just ionice priority is ignored
            utils.modify_priority({'ionice_priority': '4'}, logger)
            self.assertEqual(called, {})
            called = {}
            # bad ionice class
            utils.modify_priority({'ionice_class': 'class_foo'}, logger)
            self.assertEqual(called, {})
            called = {}
            # ionice class & priority
            utils.modify_priority({
                'ionice_class': 'IOPRIO_CLASS_BE',
                'ionice_priority': '4',
            }, logger)
            if architecture == 'x86_64' and arch_bits == '64bit':
                self.assertEqual(called, {
                    'syscall': (251, 1, pid, 2 << 13 | 4)
                })
            elif architecture == 'aarch64' and arch_bits == '64bit':
                self.assertEqual(called, {
                    'syscall': (30, 1, pid, 2 << 13 | 4)
                })
            else:
                self.fail("Unexpected call: %r" % called)
            called = {}
            # all
            utils.modify_priority({
                'nice_priority': '-15',
                'ionice_class': 'IOPRIO_CLASS_IDLE',
                'ionice_priority': '6',
            }, logger)
            if architecture == 'x86_64' and arch_bits == '64bit':
                self.assertEqual(called, {
                    'setpriority': (0, pid, -15),
                    'syscall': (251, 1, pid, 3 << 13 | 6),
                })
            elif architecture == 'aarch64' and arch_bits == '64bit':
                self.assertEqual(called, {
                    'setpriority': (0, pid, -15),
                    'syscall': (30, 1, pid, 3 << 13 | 6),
                })
            else:
                self.fail("Unexpected call: %r" % called)

    def test__NR_ioprio_set(self):
        with patch('os.uname', return_value=('', '', '', '', 'x86_64')), \
                patch('platform.architecture', return_value=('64bit', '')):
            self.assertEqual(251, utils.NR_ioprio_set())

        with patch('os.uname', return_value=('', '', '', '', 'x86_64')), \
                patch('platform.architecture', return_value=('32bit', '')):
            self.assertRaises(OSError, utils.NR_ioprio_set)

        with patch('os.uname', return_value=('', '', '', '', 'aarch64')), \
                patch('platform.architecture', return_value=('64bit', '')):
            self.assertEqual(30, utils.NR_ioprio_set())

        with patch('os.uname', return_value=('', '', '', '', 'aarch64')), \
                patch('platform.architecture', return_value=('32bit', '')):
            self.assertRaises(OSError, utils.NR_ioprio_set)

        with patch('os.uname', return_value=('', '', '', '', 'alpha')), \
                patch('platform.architecture', return_value=('64bit', '')):
            self.assertRaises(OSError, utils.NR_ioprio_set)

    @requires_o_tmpfile_support_in_tmp
    def test_link_fd_to_path_linkat_success(self):
        tempdir = mkdtemp()
        fd = os.open(tempdir, utils.O_TMPFILE | os.O_WRONLY)
        data = b"I'm whatever Gotham needs me to be"
        _m_fsync_dir = mock.Mock()
        try:
            os.write(fd, data)
            # fd is O_WRONLY
            self.assertRaises(OSError, os.read, fd, 1)
            file_path = os.path.join(tempdir, uuid4().hex)
            with mock.patch('swift.common.utils.fsync_dir', _m_fsync_dir):
                utils.link_fd_to_path(fd, file_path, 1)
            with open(file_path, 'rb') as f:
                self.assertEqual(f.read(), data)
            self.assertEqual(_m_fsync_dir.call_count, 2)
        finally:
            os.close(fd)
            shutil.rmtree(tempdir)

    @requires_o_tmpfile_support_in_tmp
    def test_link_fd_to_path_target_exists(self):
        tempdir = mkdtemp()
        # Create and write to a file
        fd, path = tempfile.mkstemp(dir=tempdir)
        os.write(fd, b"hello world")
        os.fsync(fd)
        os.close(fd)
        self.assertTrue(os.path.exists(path))

        fd = os.open(tempdir, utils.O_TMPFILE | os.O_WRONLY)
        try:
            os.write(fd, b"bye world")
            os.fsync(fd)
            utils.link_fd_to_path(fd, path, 0, fsync=False)
            # Original file now should have been over-written
            with open(path, 'rb') as f:
                self.assertEqual(f.read(), b"bye world")
        finally:
            os.close(fd)
            shutil.rmtree(tempdir)

    def test_link_fd_to_path_errno_not_EEXIST_or_ENOENT(self):
        _m_linkat = mock.Mock(
            side_effect=IOError(errno.EACCES, os.strerror(errno.EACCES)))
        with mock.patch('swift.common.utils.linkat', _m_linkat):
            try:
                utils.link_fd_to_path(0, '/path', 1)
            except IOError as err:
                self.assertEqual(err.errno, errno.EACCES)
            else:
                self.fail("Expecting IOError exception")
        self.assertTrue(_m_linkat.called)

    @requires_o_tmpfile_support_in_tmp
    def test_linkat_race_dir_not_exists(self):
        tempdir = mkdtemp()
        target_dir = os.path.join(tempdir, uuid4().hex)
        target_path = os.path.join(target_dir, uuid4().hex)
        os.mkdir(target_dir)
        fd = os.open(target_dir, utils.O_TMPFILE | os.O_WRONLY)
        # Simulating directory deletion by other backend process
        os.rmdir(target_dir)
        self.assertFalse(os.path.exists(target_dir))
        try:
            utils.link_fd_to_path(fd, target_path, 1)
            self.assertTrue(os.path.exists(target_dir))
            self.assertTrue(os.path.exists(target_path))
        finally:
            os.close(fd)
            shutil.rmtree(tempdir)

    def test_safe_json_loads(self):
        expectations = {
            None: None,
            '': None,
            0: None,
            1: None,
            '"asdf"': 'asdf',
            '[]': [],
            '{}': {},
            "{'foo': 'bar'}": None,
            '{"foo": "bar"}': {'foo': 'bar'},
        }

        failures = []
        for value, expected in expectations.items():
            try:
                result = utils.safe_json_loads(value)
            except Exception as e:
                # it's called safe, if it blows up the test blows up
                self.fail('%r caused safe method to throw %r!' % (
                    value, e))
            try:
                self.assertEqual(expected, result)
            except AssertionError:
                failures.append('%r => %r (expected %r)' % (
                    value, result, expected))
        if failures:
            self.fail('Invalid results from pure function:\n%s' %
                      '\n'.join(failures))

    def test_strict_b64decode(self):
        expectations = {
            None: ValueError,
            0: ValueError,
            b'': b'',
            u'': b'',
            b'A': ValueError,
            b'AA': ValueError,
            b'AAA': ValueError,
            b'AAAA': b'\x00\x00\x00',
            u'AAAA': b'\x00\x00\x00',
            b'////': b'\xff\xff\xff',
            u'////': b'\xff\xff\xff',
            b'A===': ValueError,
            b'AA==': b'\x00',
            b'AAA=': b'\x00\x00',
            b' AAAA': ValueError,
            b'AAAA ': ValueError,
            b'AAAA============': b'\x00\x00\x00',
            b'AA&AA==': ValueError,
            b'====': b'',
        }

        failures = []
        for value, expected in expectations.items():
            try:
                result = utils.strict_b64decode(value)
            except Exception as e:
                if inspect.isclass(expected) and issubclass(
                        expected, Exception):
                    if not isinstance(e, expected):
                        failures.append('%r raised %r (expected to raise %r)' %
                                        (value, e, expected))
                else:
                    failures.append('%r raised %r (expected to return %r)' %
                                    (value, e, expected))
            else:
                if inspect.isclass(expected) and issubclass(
                        expected, Exception):
                    failures.append('%r => %r (expected to raise %r)' %
                                    (value, result, expected))
                elif result != expected:
                    failures.append('%r => %r (expected %r)' % (
                        value, result, expected))
        if failures:
            self.fail('Invalid results from pure function:\n%s' %
                      '\n'.join(failures))

    def test_get_partition_for_hash(self):
        hex_hash = 'af088baea4806dcaba30bf07d9e64c77'
        self.assertEqual(43, utils.get_partition_for_hash(hex_hash, 6))
        self.assertEqual(87, utils.get_partition_for_hash(hex_hash, 7))
        self.assertEqual(350, utils.get_partition_for_hash(hex_hash, 9))
        self.assertEqual(700, utils.get_partition_for_hash(hex_hash, 10))
        self.assertEqual(1400, utils.get_partition_for_hash(hex_hash, 11))
        self.assertEqual(0, utils.get_partition_for_hash(hex_hash, 0))
        self.assertEqual(0, utils.get_partition_for_hash(hex_hash, -1))

    def test_get_partition_from_path(self):
        def do_test(path):
            self.assertEqual(utils.get_partition_from_path('/s/n', path), 70)
            self.assertEqual(utils.get_partition_from_path('/s/n/', path), 70)
            path += '/'
            self.assertEqual(utils.get_partition_from_path('/s/n', path), 70)
            self.assertEqual(utils.get_partition_from_path('/s/n/', path), 70)

        do_test('/s/n/d/o/70/c77/af088baea4806dcaba30bf07d9e64c77/f')
        # also works with a hashdir
        do_test('/s/n/d/o/70/c77/af088baea4806dcaba30bf07d9e64c77')
        # or suffix dir
        do_test('/s/n/d/o/70/c77')
        # or even the part dir itself
        do_test('/s/n/d/o/70')

    def test_replace_partition_in_path(self):
        # Check for new part = part * 2
        old = '/s/n/d/o/700/c77/af088baea4806dcaba30bf07d9e64c77/f'
        new = '/s/n/d/o/1400/c77/af088baea4806dcaba30bf07d9e64c77/f'
        # Expected outcome
        self.assertEqual(utils.replace_partition_in_path('/s/n/', old, 11),
                         new)

        # Make sure there is no change if the part power didn't change
        self.assertEqual(utils.replace_partition_in_path('/s/n', old, 10), old)
        self.assertEqual(utils.replace_partition_in_path('/s/n/', new, 11),
                         new)

        # Check for new part = part * 2 + 1
        old = '/s/n/d/o/693/c77/ad708baea4806dcaba30bf07d9e64c77/f'
        new = '/s/n/d/o/1387/c77/ad708baea4806dcaba30bf07d9e64c77/f'

        # Expected outcome
        self.assertEqual(utils.replace_partition_in_path('/s/n', old, 11), new)

        # Make sure there is no change if the part power didn't change
        self.assertEqual(utils.replace_partition_in_path('/s/n', old, 10), old)
        self.assertEqual(utils.replace_partition_in_path('/s/n/', new, 11),
                         new)

        # check hash_dir
        old = '/s/n/d/o/700/c77/af088baea4806dcaba30bf07d9e64c77'
        exp = '/s/n/d/o/1400/c77/af088baea4806dcaba30bf07d9e64c77'
        actual = utils.replace_partition_in_path('/s/n', old, 11)
        self.assertEqual(exp, actual)
        actual = utils.replace_partition_in_path('/s/n', exp, 11)
        self.assertEqual(exp, actual)

        # check longer devices path
        old = '/s/n/1/2/d/o/700/c77/af088baea4806dcaba30bf07d9e64c77'
        exp = '/s/n/1/2/d/o/1400/c77/af088baea4806dcaba30bf07d9e64c77'
        actual = utils.replace_partition_in_path('/s/n/1/2', old, 11)
        self.assertEqual(exp, actual)
        actual = utils.replace_partition_in_path('/s/n/1/2', exp, 11)
        self.assertEqual(exp, actual)

        # check empty devices path
        old = '/d/o/700/c77/af088baea4806dcaba30bf07d9e64c77'
        exp = '/d/o/1400/c77/af088baea4806dcaba30bf07d9e64c77'
        actual = utils.replace_partition_in_path('', old, 11)
        self.assertEqual(exp, actual)
        actual = utils.replace_partition_in_path('', exp, 11)
        self.assertEqual(exp, actual)

        # check path validation
        path = '/s/n/d/o/693/c77/ad708baea4806dcaba30bf07d9e64c77/f'
        with self.assertRaises(ValueError) as cm:
            utils.replace_partition_in_path('/s/n1', path, 11)
        self.assertEqual(
            "Path '/s/n/d/o/693/c77/ad708baea4806dcaba30bf07d9e64c77/f' "
            "is not under device dir '/s/n1'", str(cm.exception))

        # check path validation - path lacks leading /
        path = 's/n/d/o/693/c77/ad708baea4806dcaba30bf07d9e64c77/f'
        with self.assertRaises(ValueError) as cm:
            utils.replace_partition_in_path('/s/n', path, 11)
        self.assertEqual(
            "Path 's/n/d/o/693/c77/ad708baea4806dcaba30bf07d9e64c77/f' "
            "is not under device dir '/s/n'", str(cm.exception))

    def test_round_robin_iter(self):
        it1 = iter([1, 2, 3])
        it2 = iter([4, 5])
        it3 = iter([6, 7, 8, 9])
        it4 = iter([])

        rr_its = utils.round_robin_iter([it1, it2, it3, it4])
        got = list(rr_its)

        # Expect that items get fetched in a round-robin fashion from the
        # iterators
        self.assertListEqual([1, 4, 6, 2, 5, 7, 3, 8, 9], got)

    @with_tempdir
    def test_get_db_files(self, tempdir):
        dbdir = os.path.join(tempdir, 'dbdir')
        self.assertEqual([], utils.get_db_files(dbdir))
        path_1 = os.path.join(dbdir, 'dbfile.db')
        self.assertEqual([], utils.get_db_files(path_1))
        os.mkdir(dbdir)
        self.assertEqual([], utils.get_db_files(path_1))
        with open(path_1, 'wb'):
            pass
        self.assertEqual([path_1], utils.get_db_files(path_1))

        path_2 = os.path.join(dbdir, 'dbfile_2.db')
        self.assertEqual([path_1], utils.get_db_files(path_2))

        with open(path_2, 'wb'):
            pass

        self.assertEqual([path_1, path_2], utils.get_db_files(path_1))
        self.assertEqual([path_1, path_2], utils.get_db_files(path_2))

        path_3 = os.path.join(dbdir, 'dbfile_3.db')
        self.assertEqual([path_1, path_2], utils.get_db_files(path_3))

        with open(path_3, 'wb'):
            pass

        self.assertEqual([path_1, path_2, path_3], utils.get_db_files(path_1))
        self.assertEqual([path_1, path_2, path_3], utils.get_db_files(path_2))
        self.assertEqual([path_1, path_2, path_3], utils.get_db_files(path_3))

        other_hash = os.path.join(dbdir, 'other.db')
        self.assertEqual([], utils.get_db_files(other_hash))
        other_hash = os.path.join(dbdir, 'other_1.db')
        self.assertEqual([], utils.get_db_files(other_hash))

        pending = os.path.join(dbdir, 'dbfile.pending')
        self.assertEqual([path_1, path_2, path_3], utils.get_db_files(pending))

        with open(pending, 'wb'):
            pass
        self.assertEqual([path_1, path_2, path_3], utils.get_db_files(pending))

        self.assertEqual([path_1, path_2, path_3], utils.get_db_files(path_1))
        self.assertEqual([path_1, path_2, path_3], utils.get_db_files(path_2))
        self.assertEqual([path_1, path_2, path_3], utils.get_db_files(path_3))
        self.assertEqual([], utils.get_db_files(dbdir))

        os.unlink(path_1)
        self.assertEqual([path_2, path_3], utils.get_db_files(path_1))
        self.assertEqual([path_2, path_3], utils.get_db_files(path_2))
        self.assertEqual([path_2, path_3], utils.get_db_files(path_3))

        os.unlink(path_2)
        self.assertEqual([path_3], utils.get_db_files(path_1))
        self.assertEqual([path_3], utils.get_db_files(path_2))
        self.assertEqual([path_3], utils.get_db_files(path_3))

        os.unlink(path_3)
        self.assertEqual([], utils.get_db_files(path_1))
        self.assertEqual([], utils.get_db_files(path_2))
        self.assertEqual([], utils.get_db_files(path_3))
        self.assertEqual([], utils.get_db_files('/path/to/nowhere'))

    def test_get_redirect_data(self):
        ts_now = utils.Timestamp.now()
        headers = {'X-Backend-Redirect-Timestamp': ts_now.internal}
        response = FakeResponse(200, headers, b'')
        self.assertIsNone(utils.get_redirect_data(response))

        headers = {'Location': '/a/c/o',
                   'X-Backend-Redirect-Timestamp': ts_now.internal}
        response = FakeResponse(200, headers, b'')
        path, ts = utils.get_redirect_data(response)
        self.assertEqual('a/c', path)
        self.assertEqual(ts_now, ts)

        headers = {'Location': '/a/c',
                   'X-Backend-Redirect-Timestamp': ts_now.internal}
        response = FakeResponse(200, headers, b'')
        path, ts = utils.get_redirect_data(response)
        self.assertEqual('a/c', path)
        self.assertEqual(ts_now, ts)

        def do_test(headers):
            response = FakeResponse(200, headers, b'')
            with self.assertRaises(ValueError) as cm:
                utils.get_redirect_data(response)
            return cm.exception

        exc = do_test({'Location': '/a',
                       'X-Backend-Redirect-Timestamp': ts_now.internal})
        self.assertIn('Invalid path', str(exc))

        exc = do_test({'Location': '',
                       'X-Backend-Redirect-Timestamp': ts_now.internal})
        self.assertIn('Invalid path', str(exc))

        exc = do_test({'Location': '/a/c',
                       'X-Backend-Redirect-Timestamp': 'bad'})
        self.assertIn('Invalid timestamp', str(exc))

        exc = do_test({'Location': '/a/c'})
        self.assertIn('Invalid timestamp', str(exc))

        exc = do_test({'Location': '/a/c',
                       'X-Backend-Redirect-Timestamp': '-1'})
        self.assertIn('Invalid timestamp', str(exc))

    @unittest.skipIf(sys.version_info >= (3, 8),
                     'pkg_resources loading is only available on python 3.7 '
                     'and earlier')
    @mock.patch('pkg_resources.load_entry_point')
    def test_load_pkg_resource(self, mock_driver):
        tests = {
            ('swift.diskfile', 'egg:swift#replication.fs'):
                ('swift', 'swift.diskfile', 'replication.fs'),
            ('swift.diskfile', 'egg:swift#erasure_coding.fs'):
                ('swift', 'swift.diskfile', 'erasure_coding.fs'),
            ('swift.section', 'egg:swift#thing.other'):
                ('swift', 'swift.section', 'thing.other'),
            ('swift.section', 'swift#thing.other'):
                ('swift', 'swift.section', 'thing.other'),
            ('swift.section', 'thing.other'):
                ('swift', 'swift.section', 'thing.other'),
        }
        for args, expected in tests.items():
            utils.load_pkg_resource(*args)
            mock_driver.assert_called_with(*expected)

        with self.assertRaises(TypeError) as cm:
            args = ('swift.diskfile', 'nog:swift#replication.fs')
            utils.load_pkg_resource(*args)
        self.assertEqual("Unhandled URI scheme: 'nog'", str(cm.exception))

    @unittest.skipIf(sys.version_info < (3, 8),
                     'importlib loading is only available on python 3.8 '
                     'and later')
    @mock.patch('importlib.metadata.distribution')
    def test_load_pkg_resource_importlib(self, mock_driver):
        import importlib.metadata
        repl_obj = object()
        ec_obj = object()
        other_obj = object()
        mock_driver.return_value.entry_points = [
            importlib.metadata.EntryPoint(group='swift.diskfile',
                                          name='replication.fs',
                                          value=repl_obj),
            importlib.metadata.EntryPoint(group='swift.diskfile',
                                          name='erasure_coding.fs',
                                          value=ec_obj),
            importlib.metadata.EntryPoint(group='swift.section',
                                          name='thing.other',
                                          value=other_obj),
        ]
        for ep in mock_driver.return_value.entry_points:
            ep.load = lambda ep=ep: ep.value
        tests = {
            ('swift.diskfile', 'egg:swift#replication.fs'): repl_obj,
            ('swift.diskfile', 'egg:swift#erasure_coding.fs'): ec_obj,
            ('swift.section', 'egg:swift#thing.other'): other_obj,
            ('swift.section', 'swift#thing.other'): other_obj,
            ('swift.section', 'thing.other'): other_obj,
        }
        for args, expected in tests.items():
            self.assertIs(expected, utils.load_pkg_resource(*args))
            self.assertEqual(mock_driver.mock_calls, [mock.call('swift')])
            mock_driver.reset_mock()

        with self.assertRaises(TypeError) as cm:
            args = ('swift.diskfile', 'nog:swift#replication.fs')
            utils.load_pkg_resource(*args)
        self.assertEqual("Unhandled URI scheme: 'nog'", str(cm.exception))

        with self.assertRaises(ImportError) as cm:
            args = ('swift.diskfile', 'other.fs')
            utils.load_pkg_resource(*args)
        self.assertEqual(
            "Entry point ('swift.diskfile', 'other.fs') not found",
            str(cm.exception))

        with self.assertRaises(ImportError) as cm:
            args = ('swift.missing', 'thing.other')
            utils.load_pkg_resource(*args)
        self.assertEqual(
            "Entry point ('swift.missing', 'thing.other') not found",
            str(cm.exception))

    @with_tempdir
    def test_systemd_notify(self, tempdir):
        m_sock = mock.Mock(connect=mock.Mock(), sendall=mock.Mock())
        with mock.patch('swift.common.utils.socket.socket',
                        return_value=m_sock) as m_socket:
            # No notification socket
            m_socket.reset_mock()
            m_sock.reset_mock()
            utils.systemd_notify()
            self.assertEqual(m_socket.call_count, 0)
            self.assertEqual(m_sock.connect.call_count, 0)
            self.assertEqual(m_sock.sendall.call_count, 0)

            # File notification socket
            m_socket.reset_mock()
            m_sock.reset_mock()
            os.environ['NOTIFY_SOCKET'] = 'foobar'
            utils.systemd_notify()
            m_socket.assert_called_once_with(socket.AF_UNIX, socket.SOCK_DGRAM)
            m_sock.connect.assert_called_once_with('foobar')
            m_sock.sendall.assert_called_once_with(b'READY=1')
            self.assertNotIn('NOTIFY_SOCKET', os.environ)

            # Abstract notification socket
            m_socket.reset_mock()
            m_sock.reset_mock()
            os.environ['NOTIFY_SOCKET'] = '@foobar'
            utils.systemd_notify()
            m_socket.assert_called_once_with(socket.AF_UNIX, socket.SOCK_DGRAM)
            m_sock.connect.assert_called_once_with('\0foobar')
            m_sock.sendall.assert_called_once_with(b'READY=1')
            self.assertNotIn('NOTIFY_SOCKET', os.environ)

        # Test logger with connection error
        m_sock = mock.Mock(connect=mock.Mock(side_effect=EnvironmentError),
                           sendall=mock.Mock())
        m_logger = mock.Mock(debug=mock.Mock())
        with mock.patch('swift.common.utils.socket.socket',
                        return_value=m_sock) as m_socket:
            os.environ['NOTIFY_SOCKET'] = '@foobar'
            m_sock.reset_mock()
            m_logger.reset_mock()
            utils.systemd_notify()
            self.assertEqual(0, m_sock.sendall.call_count)
            self.assertEqual(0, m_logger.debug.call_count)

            m_sock.reset_mock()
            m_logger.reset_mock()
            utils.systemd_notify(logger=m_logger)
            self.assertEqual(0, m_sock.sendall.call_count)
            m_logger.debug.assert_called_once_with(
                "Systemd notification failed", exc_info=True)

        # Test it for real
        def do_test_real_socket(socket_address, notify_socket):
            sock = socket.socket(socket.AF_UNIX, socket.SOCK_DGRAM)
            sock.settimeout(5)
            sock.bind(socket_address)
            os.environ['NOTIFY_SOCKET'] = notify_socket
            utils.systemd_notify()
            msg = sock.recv(512)
            sock.close()
            self.assertEqual(msg, b'READY=1')
            self.assertNotIn('NOTIFY_SOCKET', os.environ)

        # test file socket address
        socket_path = os.path.join(tempdir, 'foobar')
        do_test_real_socket(socket_path, socket_path)
        if sys.platform.startswith('linux'):
            # test abstract socket address
            do_test_real_socket('\0foobar', '@foobar')

    def test_md5_with_data(self):
        if not self.fips_enabled:
            digest = md5(self.md5_test_data).hexdigest()
            self.assertEqual(digest, self.md5_digest)
        else:
            # on a FIPS enabled system, this throws a ValueError:
            # [digital envelope routines: EVP_DigestInit_ex] disabled for FIPS
            self.assertRaises(ValueError, md5, self.md5_test_data)

        if not self.fips_enabled:
            digest = md5(self.md5_test_data, usedforsecurity=True).hexdigest()
            self.assertEqual(digest, self.md5_digest)
        else:
            self.assertRaises(
                ValueError, md5, self.md5_test_data, usedforsecurity=True)

        digest = md5(self.md5_test_data, usedforsecurity=False).hexdigest()
        self.assertEqual(digest, self.md5_digest)

    def test_md5_without_data(self):
        if not self.fips_enabled:
            test_md5 = md5()
            test_md5.update(self.md5_test_data)
            digest = test_md5.hexdigest()
            self.assertEqual(digest, self.md5_digest)
        else:
            self.assertRaises(ValueError, md5)

        if not self.fips_enabled:
            test_md5 = md5(usedforsecurity=True)
            test_md5.update(self.md5_test_data)
            digest = test_md5.hexdigest()
            self.assertEqual(digest, self.md5_digest)
        else:
            self.assertRaises(ValueError, md5, usedforsecurity=True)

        test_md5 = md5(usedforsecurity=False)
        test_md5.update(self.md5_test_data)
        digest = test_md5.hexdigest()
        self.assertEqual(digest, self.md5_digest)

    @unittest.skipIf(sys.version_info.major == 2,
                     "hashlib.md5 does not raise TypeError here in py2")
    def test_string_data_raises_type_error(self):
        if not self.fips_enabled:
            self.assertRaises(TypeError, hashlib.md5, u'foo')
            self.assertRaises(TypeError, md5, u'foo')
            self.assertRaises(
                TypeError, md5, u'foo', usedforsecurity=True)
        else:
            self.assertRaises(ValueError, hashlib.md5, u'foo')
            self.assertRaises(ValueError, md5, u'foo')
            self.assertRaises(
                ValueError, md5, u'foo', usedforsecurity=True)

        self.assertRaises(
            TypeError, md5, u'foo', usedforsecurity=False)

    def test_none_data_raises_type_error(self):
        if not self.fips_enabled:
            self.assertRaises(TypeError, hashlib.md5, None)
            self.assertRaises(TypeError, md5, None)
            self.assertRaises(
                TypeError, md5, None, usedforsecurity=True)
        else:
            self.assertRaises(ValueError, hashlib.md5, None)
            self.assertRaises(ValueError, md5, None)
            self.assertRaises(
                ValueError, md5, None, usedforsecurity=True)

        self.assertRaises(
            TypeError, md5, None, usedforsecurity=False)


class ResellerConfReader(unittest.TestCase):

    def setUp(self):
        self.default_rules = {'operator_roles': ['admin', 'swiftoperator'],
                              'service_roles': [],
                              'require_group': ''}

    def test_defaults(self):
        conf = {}
        prefixes, options = utils.config_read_reseller_options(
            conf, self.default_rules)
        self.assertEqual(prefixes, ['AUTH_'])
        self.assertEqual(options['AUTH_'], self.default_rules)

    def test_same_as_default(self):
        conf = {'reseller_prefix': 'AUTH',
                'operator_roles': 'admin, swiftoperator'}
        prefixes, options = utils.config_read_reseller_options(
            conf, self.default_rules)
        self.assertEqual(prefixes, ['AUTH_'])
        self.assertEqual(options['AUTH_'], self.default_rules)

    def test_single_blank_reseller(self):
        conf = {'reseller_prefix': ''}
        prefixes, options = utils.config_read_reseller_options(
            conf, self.default_rules)
        self.assertEqual(prefixes, [''])
        self.assertEqual(options[''], self.default_rules)

    def test_single_blank_reseller_with_conf(self):
        conf = {'reseller_prefix': '',
                "''operator_roles": 'role1, role2'}
        prefixes, options = utils.config_read_reseller_options(
            conf, self.default_rules)
        self.assertEqual(prefixes, [''])
        self.assertEqual(options[''].get('operator_roles'),
                         ['role1', 'role2'])
        self.assertEqual(options[''].get('service_roles'),
                         self.default_rules.get('service_roles'))
        self.assertEqual(options[''].get('require_group'),
                         self.default_rules.get('require_group'))

    def test_multiple_same_resellers(self):
        conf = {'reseller_prefix': " '' , '' "}
        prefixes, options = utils.config_read_reseller_options(
            conf, self.default_rules)
        self.assertEqual(prefixes, [''])

        conf = {'reseller_prefix': '_, _'}
        prefixes, options = utils.config_read_reseller_options(
            conf, self.default_rules)
        self.assertEqual(prefixes, ['_'])

        conf = {'reseller_prefix': 'AUTH, PRE2, AUTH, PRE2'}
        prefixes, options = utils.config_read_reseller_options(
            conf, self.default_rules)
        self.assertEqual(prefixes, ['AUTH_', 'PRE2_'])

    def test_several_resellers_with_conf(self):
        conf = {'reseller_prefix': 'PRE1, PRE2',
                'PRE1_operator_roles': 'role1, role2',
                'PRE1_service_roles': 'role3, role4',
                'PRE2_operator_roles': 'role5',
                'PRE2_service_roles': 'role6',
                'PRE2_require_group': 'pre2_group'}
        prefixes, options = utils.config_read_reseller_options(
            conf, self.default_rules)
        self.assertEqual(prefixes, ['PRE1_', 'PRE2_'])

        self.assertEqual(set(['role1', 'role2']),
                         set(options['PRE1_'].get('operator_roles')))
        self.assertEqual(['role5'],
                         options['PRE2_'].get('operator_roles'))
        self.assertEqual(set(['role3', 'role4']),
                         set(options['PRE1_'].get('service_roles')))
        self.assertEqual(['role6'], options['PRE2_'].get('service_roles'))
        self.assertEqual('', options['PRE1_'].get('require_group'))
        self.assertEqual('pre2_group', options['PRE2_'].get('require_group'))

    def test_several_resellers_first_blank(self):
        conf = {'reseller_prefix': " '' , PRE2",
                "''operator_roles": 'role1, role2',
                "''service_roles": 'role3, role4',
                'PRE2_operator_roles': 'role5',
                'PRE2_service_roles': 'role6',
                'PRE2_require_group': 'pre2_group'}
        prefixes, options = utils.config_read_reseller_options(
            conf, self.default_rules)
        self.assertEqual(prefixes, ['', 'PRE2_'])

        self.assertEqual(set(['role1', 'role2']),
                         set(options[''].get('operator_roles')))
        self.assertEqual(['role5'],
                         options['PRE2_'].get('operator_roles'))
        self.assertEqual(set(['role3', 'role4']),
                         set(options[''].get('service_roles')))
        self.assertEqual(['role6'], options['PRE2_'].get('service_roles'))
        self.assertEqual('', options[''].get('require_group'))
        self.assertEqual('pre2_group', options['PRE2_'].get('require_group'))

    def test_several_resellers_with_blank_comma(self):
        conf = {'reseller_prefix': "AUTH , '', PRE2",
                "''operator_roles": 'role1, role2',
                "''service_roles": 'role3, role4',
                'PRE2_operator_roles': 'role5',
                'PRE2_service_roles': 'role6',
                'PRE2_require_group': 'pre2_group'}
        prefixes, options = utils.config_read_reseller_options(
            conf, self.default_rules)
        self.assertEqual(prefixes, ['AUTH_', '', 'PRE2_'])
        self.assertEqual(set(['admin', 'swiftoperator']),
                         set(options['AUTH_'].get('operator_roles')))
        self.assertEqual(set(['role1', 'role2']),
                         set(options[''].get('operator_roles')))
        self.assertEqual(['role5'],
                         options['PRE2_'].get('operator_roles'))
        self.assertEqual([],
                         options['AUTH_'].get('service_roles'))
        self.assertEqual(set(['role3', 'role4']),
                         set(options[''].get('service_roles')))
        self.assertEqual(['role6'], options['PRE2_'].get('service_roles'))
        self.assertEqual('', options['AUTH_'].get('require_group'))
        self.assertEqual('', options[''].get('require_group'))
        self.assertEqual('pre2_group', options['PRE2_'].get('require_group'))

    def test_stray_comma(self):
        conf = {'reseller_prefix': "AUTH ,, PRE2",
                "''operator_roles": 'role1, role2',
                "''service_roles": 'role3, role4',
                'PRE2_operator_roles': 'role5',
                'PRE2_service_roles': 'role6',
                'PRE2_require_group': 'pre2_group'}
        prefixes, options = utils.config_read_reseller_options(
            conf, self.default_rules)
        self.assertEqual(prefixes, ['AUTH_', 'PRE2_'])
        self.assertEqual(set(['admin', 'swiftoperator']),
                         set(options['AUTH_'].get('operator_roles')))
        self.assertEqual(['role5'],
                         options['PRE2_'].get('operator_roles'))
        self.assertEqual([],
                         options['AUTH_'].get('service_roles'))
        self.assertEqual(['role6'], options['PRE2_'].get('service_roles'))
        self.assertEqual('', options['AUTH_'].get('require_group'))
        self.assertEqual('pre2_group', options['PRE2_'].get('require_group'))

    def test_multiple_stray_commas_resellers(self):
        conf = {'reseller_prefix': ' , , ,'}
        prefixes, options = utils.config_read_reseller_options(
            conf, self.default_rules)
        self.assertEqual(prefixes, [''])
        self.assertEqual(options[''], self.default_rules)

    def test_unprefixed_options(self):
        conf = {'reseller_prefix': "AUTH , '', PRE2",
                "operator_roles": 'role1, role2',
                "service_roles": 'role3, role4',
                'require_group': 'auth_blank_group',
                'PRE2_operator_roles': 'role5',
                'PRE2_service_roles': 'role6',
                'PRE2_require_group': 'pre2_group'}
        prefixes, options = utils.config_read_reseller_options(
            conf, self.default_rules)
        self.assertEqual(prefixes, ['AUTH_', '', 'PRE2_'])
        self.assertEqual(set(['role1', 'role2']),
                         set(options['AUTH_'].get('operator_roles')))
        self.assertEqual(set(['role1', 'role2']),
                         set(options[''].get('operator_roles')))
        self.assertEqual(['role5'],
                         options['PRE2_'].get('operator_roles'))
        self.assertEqual(set(['role3', 'role4']),
                         set(options['AUTH_'].get('service_roles')))
        self.assertEqual(set(['role3', 'role4']),
                         set(options[''].get('service_roles')))
        self.assertEqual(['role6'], options['PRE2_'].get('service_roles'))
        self.assertEqual('auth_blank_group',
                         options['AUTH_'].get('require_group'))
        self.assertEqual('auth_blank_group', options[''].get('require_group'))
        self.assertEqual('pre2_group', options['PRE2_'].get('require_group'))


class TestUnlinkOlder(unittest.TestCase):

    def setUp(self):
        self.tempdir = mkdtemp()
        self.mtime = {}
        self.ts = make_timestamp_iter()

    def tearDown(self):
        rmtree(self.tempdir, ignore_errors=True)

    def touch(self, fpath, mtime=None):
        self.mtime[fpath] = mtime or next(self.ts)
        open(fpath, 'w')

    @contextlib.contextmanager
    def high_resolution_getmtime(self):
        orig_getmtime = os.path.getmtime

        def mock_getmtime(fpath):
            mtime = self.mtime.get(fpath)
            if mtime is None:
                mtime = orig_getmtime(fpath)
            return mtime

        with mock.patch('os.path.getmtime', mock_getmtime):
            yield

    def test_unlink_older_than_path_not_exists(self):
        path = os.path.join(self.tempdir, 'does-not-exist')
        # just make sure it doesn't blow up
        utils.unlink_older_than(path, next(self.ts))

    def test_unlink_older_than_file(self):
        path = os.path.join(self.tempdir, 'some-file')
        self.touch(path)
        with self.assertRaises(OSError) as ctx:
            utils.unlink_older_than(path, next(self.ts))
        self.assertEqual(ctx.exception.errno, errno.ENOTDIR)

    def test_unlink_older_than_now(self):
        self.touch(os.path.join(self.tempdir, 'test'))
        with self.high_resolution_getmtime():
            utils.unlink_older_than(self.tempdir, next(self.ts))
        self.assertEqual([], os.listdir(self.tempdir))

    def test_unlink_not_old_enough(self):
        start = next(self.ts)
        self.touch(os.path.join(self.tempdir, 'test'))
        with self.high_resolution_getmtime():
            utils.unlink_older_than(self.tempdir, start)
        self.assertEqual(['test'], os.listdir(self.tempdir))

    def test_unlink_mixed(self):
        self.touch(os.path.join(self.tempdir, 'first'))
        cutoff = next(self.ts)
        self.touch(os.path.join(self.tempdir, 'second'))
        with self.high_resolution_getmtime():
            utils.unlink_older_than(self.tempdir, cutoff)
        self.assertEqual(['second'], os.listdir(self.tempdir))

    def test_unlink_paths(self):
        paths = []
        for item in ('first', 'second', 'third'):
            path = os.path.join(self.tempdir, item)
            self.touch(path)
            paths.append(path)
        # don't unlink everyone
        with self.high_resolution_getmtime():
            utils.unlink_paths_older_than(paths[:2], next(self.ts))
        self.assertEqual(['third'], os.listdir(self.tempdir))

    def test_unlink_empty_paths(self):
        # just make sure it doesn't blow up
        utils.unlink_paths_older_than([], next(self.ts))

    def test_unlink_not_exists_paths(self):
        path = os.path.join(self.tempdir, 'does-not-exist')
        # just make sure it doesn't blow up
        utils.unlink_paths_older_than([path], next(self.ts))


class TestFileLikeIter(unittest.TestCase):

    def test_iter_file_iter(self):
        in_iter = [b'abc', b'de', b'fghijk', b'l']
        chunks = []
        for chunk in utils.FileLikeIter(in_iter):
            chunks.append(chunk)
        self.assertEqual(chunks, in_iter)

    def test_next(self):
        in_iter = [b'abc', b'de', b'fghijk', b'l']
        chunks = []
        iter_file = utils.FileLikeIter(in_iter)
        while True:
            try:
                chunk = next(iter_file)
            except StopIteration:
                break
            chunks.append(chunk)
        self.assertEqual(chunks, in_iter)

    def test_read(self):
        in_iter = [b'abc', b'de', b'fghijk', b'l']
        iter_file = utils.FileLikeIter(in_iter)
        self.assertEqual(iter_file.read(), b''.join(in_iter))

    def test_read_with_size(self):
        in_iter = [b'abc', b'de', b'fghijk', b'l']
        chunks = []
        iter_file = utils.FileLikeIter(in_iter)
        while True:
            chunk = iter_file.read(2)
            if not chunk:
                break
            self.assertTrue(len(chunk) <= 2)
            chunks.append(chunk)
        self.assertEqual(b''.join(chunks), b''.join(in_iter))

    def test_read_with_size_zero(self):
        # makes little sense, but file supports it, so...
        self.assertEqual(utils.FileLikeIter(b'abc').read(0), b'')

    def test_readline(self):
        in_iter = [b'abc\n', b'd', b'\nef', b'g\nh', b'\nij\n\nk\n',
                   b'trailing.']
        lines = []
        iter_file = utils.FileLikeIter(in_iter)
        while True:
            line = iter_file.readline()
            if not line:
                break
            lines.append(line)
        self.assertEqual(
            lines,
            [v if v == b'trailing.' else v + b'\n'
             for v in b''.join(in_iter).split(b'\n')])

    def test_readline2(self):
        self.assertEqual(
            utils.FileLikeIter([b'abc', b'def\n']).readline(4),
            b'abcd')

    def test_readline3(self):
        self.assertEqual(
            utils.FileLikeIter([b'a' * 1111, b'bc\ndef']).readline(),
            (b'a' * 1111) + b'bc\n')

    def test_readline_with_size(self):

        in_iter = [b'abc\n', b'd', b'\nef', b'g\nh', b'\nij\n\nk\n',
                   b'trailing.']
        lines = []
        iter_file = utils.FileLikeIter(in_iter)
        while True:
            line = iter_file.readline(2)
            if not line:
                break
            lines.append(line)
        self.assertEqual(
            lines,
            [b'ab', b'c\n', b'd\n', b'ef', b'g\n', b'h\n', b'ij', b'\n', b'\n',
             b'k\n', b'tr', b'ai', b'li', b'ng', b'.'])

    def test_readlines(self):
        in_iter = [b'abc\n', b'd', b'\nef', b'g\nh', b'\nij\n\nk\n',
                   b'trailing.']
        lines = utils.FileLikeIter(in_iter).readlines()
        self.assertEqual(
            lines,
            [v if v == b'trailing.' else v + b'\n'
             for v in b''.join(in_iter).split(b'\n')])

    def test_readlines_with_size(self):
        in_iter = [b'abc\n', b'd', b'\nef', b'g\nh', b'\nij\n\nk\n',
                   b'trailing.']
        iter_file = utils.FileLikeIter(in_iter)
        lists_of_lines = []
        while True:
            lines = iter_file.readlines(2)
            if not lines:
                break
            lists_of_lines.append(lines)
        self.assertEqual(
            lists_of_lines,
            [[b'ab'], [b'c\n'], [b'd\n'], [b'ef'], [b'g\n'], [b'h\n'], [b'ij'],
             [b'\n', b'\n'], [b'k\n'], [b'tr'], [b'ai'], [b'li'], [b'ng'],
             [b'.']])

    def test_close(self):
        iter_file = utils.FileLikeIter([b'a', b'b', b'c'])
        self.assertEqual(next(iter_file), b'a')
        iter_file.close()
        self.assertTrue(iter_file.closed)
        self.assertRaises(ValueError, iter_file.next)
        self.assertRaises(ValueError, iter_file.read)
        self.assertRaises(ValueError, iter_file.readline)
        self.assertRaises(ValueError, iter_file.readlines)
        # Just make sure repeated close calls don't raise an Exception
        iter_file.close()
        self.assertTrue(iter_file.closed)

    def test_get_hub(self):
        # This test mock the eventlet.green.select module without poll
        # as in eventlet > 0.20
        # https://github.com/eventlet/eventlet/commit/614a20462
        # We add __original_module_select to sys.modules to mock usage
        # of eventlet.patcher.original

        class SelectWithPoll(object):
            def poll():
                pass

        class SelectWithoutPoll(object):
            pass

        # Platform with poll() that call get_hub before eventlet patching
        with mock.patch.dict('sys.modules',
                             {'select': SelectWithPoll,
                              '__original_module_select': SelectWithPoll}):
            self.assertEqual(utils.get_hub(), 'poll')

        # Platform with poll() that call get_hub after eventlet patching
        with mock.patch.dict('sys.modules',
                             {'select': SelectWithoutPoll,
                              '__original_module_select': SelectWithPoll}):
            self.assertEqual(utils.get_hub(), 'poll')

        # Platform without poll() -- before or after patching doesn't matter
        with mock.patch.dict('sys.modules',
                             {'select': SelectWithoutPoll,
                              '__original_module_select': SelectWithoutPoll}):
            self.assertEqual(utils.get_hub(), 'selects')


class TestStatsdLogging(unittest.TestCase):
    def setUp(self):

        def fake_getaddrinfo(host, port, *args):
            # this is what a real getaddrinfo('localhost', port,
            # socket.AF_INET) returned once
            return [(socket.AF_INET,      # address family
                     socket.SOCK_STREAM,  # socket type
                     socket.IPPROTO_TCP,  # socket protocol
                     '',                  # canonical name,
                     ('127.0.0.1', port)),  # socket address
                    (socket.AF_INET,
                     socket.SOCK_DGRAM,
                     socket.IPPROTO_UDP,
                     '',
                     ('127.0.0.1', port))]

        self.real_getaddrinfo = utils.socket.getaddrinfo
        self.getaddrinfo_patcher = mock.patch.object(
            utils.socket, 'getaddrinfo', fake_getaddrinfo)
        self.mock_getaddrinfo = self.getaddrinfo_patcher.start()
        self.addCleanup(self.getaddrinfo_patcher.stop)

    def test_get_logger_statsd_client_not_specified(self):
        logger = utils.get_logger({}, 'some-name', log_route='some-route')
        # white-box construction validation
        self.assertIsNone(logger.logger.statsd_client)

    def test_get_logger_statsd_client_defaults(self):
        logger = utils.get_logger({'log_statsd_host': 'some.host.com'},
                                  'some-name', log_route='some-route')
        # white-box construction validation
        self.assertTrue(isinstance(logger.logger.statsd_client,
                                   utils.StatsdClient))
        self.assertEqual(logger.logger.statsd_client._host, 'some.host.com')
        self.assertEqual(logger.logger.statsd_client._port, 8125)
        self.assertEqual(logger.logger.statsd_client._prefix, 'some-name.')
        self.assertEqual(logger.logger.statsd_client._default_sample_rate, 1)

        logger2 = utils.get_logger(
            {'log_statsd_host': 'some.host.com'},
            'other-name', log_route='some-route',
            statsd_tail_prefix='some-name.more-specific')
        self.assertEqual(logger.logger.statsd_client._prefix,
                         'some-name.more-specific.')
        self.assertEqual(logger2.logger.statsd_client._prefix,
                         'some-name.more-specific.')

        # note: set_statsd_prefix is deprecated
        logger2 = utils.get_logger({'log_statsd_host': 'some.host.com'},
                                   'other-name', log_route='some-route')
        with warnings.catch_warnings():
            warnings.filterwarnings(
                'ignore', r'set_statsd_prefix\(\) is deprecated')
            logger.set_statsd_prefix('some-name.more-specific')
        self.assertEqual(logger.logger.statsd_client._prefix,
                         'some-name.more-specific.')
        self.assertEqual(logger2.logger.statsd_client._prefix,
                         'some-name.more-specific.')
        with warnings.catch_warnings():
            warnings.filterwarnings(
                'ignore', r'set_statsd_prefix\(\) is deprecated')
            logger.set_statsd_prefix('')
        self.assertEqual(logger.logger.statsd_client._prefix, '')
        self.assertEqual(logger2.logger.statsd_client._prefix, '')

    def test_get_logger_statsd_client_non_defaults(self):
        conf = {
            'log_statsd_host': 'another.host.com',
            'log_statsd_port': '9876',
            'log_statsd_default_sample_rate': '0.75',
            'log_statsd_sample_rate_factor': '0.81',
            'log_statsd_metric_prefix': 'tomato.sauce',
        }
        logger = utils.get_logger(conf, 'some-name', log_route='some-route')
        self.assertEqual(logger.logger.statsd_client._prefix,
                         'tomato.sauce.some-name.')

        logger = utils.get_logger(conf, 'other-name', log_route='some-route',
                                  statsd_tail_prefix='some-name.more-specific')
        self.assertEqual(logger.logger.statsd_client._prefix,
                         'tomato.sauce.some-name.more-specific.')

        # note: set_statsd_prefix is deprecated
        with warnings.catch_warnings():
            warnings.filterwarnings(
                'ignore', r'set_statsd_prefix\(\) is deprecated')
            logger.set_statsd_prefix('some-name.more-specific')
        self.assertEqual(logger.logger.statsd_client._prefix,
                         'tomato.sauce.some-name.more-specific.')
        with warnings.catch_warnings():
            warnings.filterwarnings(
                'ignore', r'set_statsd_prefix\(\) is deprecated')
            logger.set_statsd_prefix('')
        self.assertEqual(logger.logger.statsd_client._prefix, 'tomato.sauce.')
        self.assertEqual(logger.logger.statsd_client._host, 'another.host.com')
        self.assertEqual(logger.logger.statsd_client._port, 9876)
        self.assertEqual(logger.logger.statsd_client._default_sample_rate,
                         0.75)
        self.assertEqual(logger.logger.statsd_client._sample_rate_factor,
                         0.81)

    def test_statsd_set_prefix_deprecation(self):
        conf = {'log_statsd_host': 'another.host.com'}

        with warnings.catch_warnings(record=True) as cm:
            if six.PY2:
                getattr(utils, '__warningregistry__', {}).clear()
            warnings.resetwarnings()
            warnings.simplefilter('always', DeprecationWarning)
            logger = utils.get_logger(
                conf, 'some-name', log_route='some-route')
            logger.logger.statsd_client.set_prefix('some-name.more-specific')
        msgs = [str(warning.message)
                for warning in cm
                if str(warning.message).startswith('set_prefix')]
        self.assertEqual(
            ['set_prefix() is deprecated; use the ``tail_prefix`` argument of '
             'the constructor when instantiating the class instead.'],
            msgs)

        with warnings.catch_warnings(record=True) as cm:
            warnings.resetwarnings()
            warnings.simplefilter('always', DeprecationWarning)
            logger = utils.get_logger(
                conf, 'some-name', log_route='some-route')
            logger.set_statsd_prefix('some-name.more-specific')
        msgs = [str(warning.message)
                for warning in cm
                if str(warning.message).startswith('set_statsd_prefix')]
        self.assertEqual(
            ['set_statsd_prefix() is deprecated; use the '
             '``statsd_tail_prefix`` argument to ``get_logger`` instead.'],
            msgs)

    def test_ipv4_or_ipv6_hostname_defaults_to_ipv4(self):
        def stub_getaddrinfo_both_ipv4_and_ipv6(host, port, family, *rest):
            if family == socket.AF_INET:
                return [(socket.AF_INET, 'blah', 'blah', 'blah',
                        ('127.0.0.1', int(port)))]
            elif family == socket.AF_INET6:
                # Implemented so an incorrectly ordered implementation (IPv6
                # then IPv4) would realistically fail.
                return [(socket.AF_INET6, 'blah', 'blah', 'blah',
                        ('::1', int(port), 0, 0))]

        with mock.patch.object(utils.socket, 'getaddrinfo',
                               new=stub_getaddrinfo_both_ipv4_and_ipv6):
            logger = utils.get_logger({
                'log_statsd_host': 'localhost',
                'log_statsd_port': '9876',
            }, 'some-name', log_route='some-route')
        statsd_client = logger.logger.statsd_client

        self.assertEqual(statsd_client._sock_family, socket.AF_INET)
        self.assertEqual(statsd_client._target, ('localhost', 9876))

        got_sock = statsd_client._open_socket()
        self.assertEqual(got_sock.family, socket.AF_INET)

    def test_ipv4_instantiation_and_socket_creation(self):
        logger = utils.get_logger({
            'log_statsd_host': '127.0.0.1',
            'log_statsd_port': '9876',
        }, 'some-name', log_route='some-route')
        statsd_client = logger.logger.statsd_client

        self.assertEqual(statsd_client._sock_family, socket.AF_INET)
        self.assertEqual(statsd_client._target, ('127.0.0.1', 9876))

        got_sock = statsd_client._open_socket()
        self.assertEqual(got_sock.family, socket.AF_INET)

    def test_ipv6_instantiation_and_socket_creation(self):
        # We have to check the given hostname or IP for IPv4/IPv6 on logger
        # instantiation so we don't call getaddrinfo() too often and don't have
        # to call bind() on our socket to detect IPv4/IPv6 on every send.
        #
        # This test patches over the existing mock. If we just stop the
        # existing mock, then unittest.exit() blows up, but stacking
        # real-fake-fake works okay.
        calls = []

        def fake_getaddrinfo(host, port, family, *args):
            calls.append(family)
            if len(calls) == 1:
                raise socket.gaierror
            # this is what a real getaddrinfo('::1', port,
            # socket.AF_INET6) returned once
            return [(socket.AF_INET6,
                     socket.SOCK_STREAM,
                     socket.IPPROTO_TCP,
                     '', ('::1', port, 0, 0)),
                    (socket.AF_INET6,
                     socket.SOCK_DGRAM,
                     socket.IPPROTO_UDP,
                     '',
                     ('::1', port, 0, 0))]

        with mock.patch.object(utils.socket, 'getaddrinfo', fake_getaddrinfo):
            logger = utils.get_logger({
                'log_statsd_host': '::1',
                'log_statsd_port': '9876',
            }, 'some-name', log_route='some-route')
        statsd_client = logger.logger.statsd_client
        self.assertEqual([socket.AF_INET, socket.AF_INET6], calls)
        self.assertEqual(statsd_client._sock_family, socket.AF_INET6)
        self.assertEqual(statsd_client._target, ('::1', 9876, 0, 0))

        got_sock = statsd_client._open_socket()
        self.assertEqual(got_sock.family, socket.AF_INET6)

    def test_bad_hostname_instantiation(self):
        with mock.patch.object(utils.socket, 'getaddrinfo',
                               side_effect=utils.socket.gaierror("whoops")):
            logger = utils.get_logger({
                'log_statsd_host': 'i-am-not-a-hostname-or-ip',
                'log_statsd_port': '9876',
            }, 'some-name', log_route='some-route')
        statsd_client = logger.logger.statsd_client

        self.assertEqual(statsd_client._sock_family, socket.AF_INET)
        self.assertEqual(statsd_client._target,
                         ('i-am-not-a-hostname-or-ip', 9876))

        got_sock = statsd_client._open_socket()
        self.assertEqual(got_sock.family, socket.AF_INET)
        # Maybe the DNS server gets fixed in a bit and it starts working... or
        # maybe the DNS record hadn't propagated yet.  In any case, failed
        # statsd sends will warn in the logs until the DNS failure or invalid
        # IP address in the configuration is fixed.

    def test_sending_ipv6(self):
        def fake_getaddrinfo(host, port, *args):
            # this is what a real getaddrinfo('::1', port,
            # socket.AF_INET6) returned once
            return [(socket.AF_INET6,
                     socket.SOCK_STREAM,
                     socket.IPPROTO_TCP,
                     '', ('::1', port, 0, 0)),
                    (socket.AF_INET6,
                     socket.SOCK_DGRAM,
                     socket.IPPROTO_UDP,
                     '',
                     ('::1', port, 0, 0))]

        with mock.patch.object(utils.socket, 'getaddrinfo', fake_getaddrinfo):
            logger = utils.get_logger({
                'log_statsd_host': '::1',
                'log_statsd_port': '9876',
            }, 'some-name', log_route='some-route')
        statsd_client = logger.logger.statsd_client

        fl = debug_logger()
        statsd_client.logger = fl
        mock_socket = MockUdpSocket()

        statsd_client._open_socket = lambda *_: mock_socket
        logger.increment('tunafish')
        self.assertEqual(fl.get_lines_for_level('warning'), [])
        self.assertEqual(mock_socket.sent,
                         [(b'some-name.tunafish:1|c', ('::1', 9876, 0, 0))])

    def test_no_exception_when_cant_send_udp_packet(self):
        logger = utils.get_logger({'log_statsd_host': 'some.host.com'})
        statsd_client = logger.logger.statsd_client
        fl = debug_logger()
        statsd_client.logger = fl
        mock_socket = MockUdpSocket(sendto_errno=errno.EPERM)
        statsd_client._open_socket = lambda *_: mock_socket
        logger.increment('tunafish')
        expected = ["Error sending UDP message to ('some.host.com', 8125): "
                    "[Errno 1] test errno 1"]
        self.assertEqual(fl.get_lines_for_level('warning'), expected)

    def test_sample_rates(self):
        logger = utils.get_logger({'log_statsd_host': 'some.host.com'})

        mock_socket = MockUdpSocket()
        # encapsulation? what's that?
        statsd_client = logger.logger.statsd_client
        self.assertTrue(statsd_client.random is random.random)

        statsd_client._open_socket = lambda *_: mock_socket
        statsd_client.random = lambda: 0.50001

        logger.increment('tribbles', sample_rate=0.5)
        self.assertEqual(len(mock_socket.sent), 0)

        statsd_client.random = lambda: 0.49999
        logger.increment('tribbles', sample_rate=0.5)
        self.assertEqual(len(mock_socket.sent), 1)

        payload = mock_socket.sent[0][0]
        self.assertTrue(payload.endswith(b"|@0.5"))

    def test_sample_rates_with_sample_rate_factor(self):
        logger = utils.get_logger({
            'log_statsd_host': 'some.host.com',
            'log_statsd_default_sample_rate': '0.82',
            'log_statsd_sample_rate_factor': '0.91',
        })
        effective_sample_rate = 0.82 * 0.91

        mock_socket = MockUdpSocket()
        # encapsulation? what's that?
        statsd_client = logger.logger.statsd_client
        self.assertTrue(statsd_client.random is random.random)

        statsd_client._open_socket = lambda *_: mock_socket
        statsd_client.random = lambda: effective_sample_rate + 0.001

        logger.increment('tribbles')
        self.assertEqual(len(mock_socket.sent), 0)

        statsd_client.random = lambda: effective_sample_rate - 0.001
        logger.increment('tribbles')
        self.assertEqual(len(mock_socket.sent), 1)

        payload = mock_socket.sent[0][0]
        suffix = "|@%s" % effective_sample_rate
        if six.PY3:
            suffix = suffix.encode('utf-8')
        self.assertTrue(payload.endswith(suffix), payload)

        effective_sample_rate = 0.587 * 0.91
        statsd_client.random = lambda: effective_sample_rate - 0.001
        logger.increment('tribbles', sample_rate=0.587)
        self.assertEqual(len(mock_socket.sent), 2)

        payload = mock_socket.sent[1][0]
        suffix = "|@%s" % effective_sample_rate
        if six.PY3:
            suffix = suffix.encode('utf-8')
        self.assertTrue(payload.endswith(suffix), payload)

    def test_timing_stats(self):
        class MockController(object):
            def __init__(self, status):
                self.status = status
                self.logger = self
                self.args = ()
                self.called = 'UNKNOWN'

            def timing_since(self, *args):
                self.called = 'timing'
                self.args = args

        @utils.timing_stats()
        def METHOD(controller):
            return Response(status=controller.status)

        mock_controller = MockController(200)
        METHOD(mock_controller)
        self.assertEqual(mock_controller.called, 'timing')
        self.assertEqual(len(mock_controller.args), 2)
        self.assertEqual(mock_controller.args[0], 'METHOD.timing')
        self.assertTrue(mock_controller.args[1] > 0)

        mock_controller = MockController(400)
        METHOD(mock_controller)
        self.assertEqual(len(mock_controller.args), 2)
        self.assertEqual(mock_controller.called, 'timing')
        self.assertEqual(mock_controller.args[0], 'METHOD.timing')
        self.assertTrue(mock_controller.args[1] > 0)

        mock_controller = MockController(404)
        METHOD(mock_controller)
        self.assertEqual(len(mock_controller.args), 2)
        self.assertEqual(mock_controller.called, 'timing')
        self.assertEqual(mock_controller.args[0], 'METHOD.timing')
        self.assertTrue(mock_controller.args[1] > 0)

        mock_controller = MockController(412)
        METHOD(mock_controller)
        self.assertEqual(len(mock_controller.args), 2)
        self.assertEqual(mock_controller.called, 'timing')
        self.assertEqual(mock_controller.args[0], 'METHOD.timing')
        self.assertTrue(mock_controller.args[1] > 0)

        mock_controller = MockController(416)
        METHOD(mock_controller)
        self.assertEqual(len(mock_controller.args), 2)
        self.assertEqual(mock_controller.called, 'timing')
        self.assertEqual(mock_controller.args[0], 'METHOD.timing')
        self.assertTrue(mock_controller.args[1] > 0)

        mock_controller = MockController(500)
        METHOD(mock_controller)
        self.assertEqual(len(mock_controller.args), 2)
        self.assertEqual(mock_controller.called, 'timing')
        self.assertEqual(mock_controller.args[0], 'METHOD.errors.timing')
        self.assertTrue(mock_controller.args[1] > 0)

        mock_controller = MockController(507)
        METHOD(mock_controller)
        self.assertEqual(len(mock_controller.args), 2)
        self.assertEqual(mock_controller.called, 'timing')
        self.assertEqual(mock_controller.args[0], 'METHOD.errors.timing')
        self.assertTrue(mock_controller.args[1] > 0)

    def test_memcached_timing_stats(self):
        class MockMemcached(object):
            def __init__(self):
                self.logger = self
                self.args = ()
                self.called = 'UNKNOWN'

            def timing_since(self, *args):
                self.called = 'timing'
                self.args = args

        @utils.memcached_timing_stats()
        def set(cache):
            pass

        @utils.memcached_timing_stats()
        def get(cache):
            pass

        mock_cache = MockMemcached()
        with patch('time.time',) as mock_time:
            mock_time.return_value = 1000.99
            set(mock_cache)
            self.assertEqual(mock_cache.called, 'timing')
            self.assertEqual(len(mock_cache.args), 2)
            self.assertEqual(mock_cache.args[0], 'memcached.set.timing')
            self.assertEqual(mock_cache.args[1], 1000.99)
            mock_time.return_value = 2000.99
            get(mock_cache)
            self.assertEqual(mock_cache.called, 'timing')
            self.assertEqual(len(mock_cache.args), 2)
            self.assertEqual(mock_cache.args[0], 'memcached.get.timing')
            self.assertEqual(mock_cache.args[1], 2000.99)


class UnsafeXrange(object):
    """
    Like range(limit), but with extra context switching to screw things up.
    """

    def __init__(self, upper_bound):
        self.current = 0
        self.concurrent_calls = 0
        self.upper_bound = upper_bound
        self.concurrent_call = False

    def __iter__(self):
        return self

    def next(self):
        if self.concurrent_calls > 0:
            self.concurrent_call = True

        self.concurrent_calls += 1
        try:
            if self.current >= self.upper_bound:
                raise StopIteration
            else:
                val = self.current
                self.current += 1
                eventlet.sleep()   # yield control
                return val
        finally:
            self.concurrent_calls -= 1
    __next__ = next


class TestAffinityKeyFunction(unittest.TestCase):
    def setUp(self):
        self.nodes = [dict(id=0, region=1, zone=1),
                      dict(id=1, region=1, zone=2),
                      dict(id=2, region=2, zone=1),
                      dict(id=3, region=2, zone=2),
                      dict(id=4, region=3, zone=1),
                      dict(id=5, region=3, zone=2),
                      dict(id=6, region=4, zone=0),
                      dict(id=7, region=4, zone=1)]

    def test_single_region(self):
        keyfn = utils.affinity_key_function("r3=1")
        ids = [n['id'] for n in sorted(self.nodes, key=keyfn)]
        self.assertEqual([4, 5, 0, 1, 2, 3, 6, 7], ids)

    def test_bogus_value(self):
        self.assertRaises(ValueError,
                          utils.affinity_key_function, "r3")
        self.assertRaises(ValueError,
                          utils.affinity_key_function, "r3=elephant")

    def test_empty_value(self):
        # Empty's okay, it just means no preference
        keyfn = utils.affinity_key_function("")
        self.assertTrue(callable(keyfn))
        ids = [n['id'] for n in sorted(self.nodes, key=keyfn)]
        self.assertEqual([0, 1, 2, 3, 4, 5, 6, 7], ids)

    def test_all_whitespace_value(self):
        # Empty's okay, it just means no preference
        keyfn = utils.affinity_key_function("  \n")
        self.assertTrue(callable(keyfn))
        ids = [n['id'] for n in sorted(self.nodes, key=keyfn)]
        self.assertEqual([0, 1, 2, 3, 4, 5, 6, 7], ids)

    def test_with_zone_zero(self):
        keyfn = utils.affinity_key_function("r4z0=1")
        ids = [n['id'] for n in sorted(self.nodes, key=keyfn)]
        self.assertEqual([6, 0, 1, 2, 3, 4, 5, 7], ids)

    def test_multiple(self):
        keyfn = utils.affinity_key_function("r1=100, r4=200, r3z1=1")
        ids = [n['id'] for n in sorted(self.nodes, key=keyfn)]
        self.assertEqual([4, 0, 1, 6, 7, 2, 3, 5], ids)

    def test_more_specific_after_less_specific(self):
        keyfn = utils.affinity_key_function("r2=100, r2z2=50")
        ids = [n['id'] for n in sorted(self.nodes, key=keyfn)]
        self.assertEqual([3, 2, 0, 1, 4, 5, 6, 7], ids)


class TestAffinityLocalityPredicate(unittest.TestCase):
    def setUp(self):
        self.nodes = [dict(id=0, region=1, zone=1),
                      dict(id=1, region=1, zone=2),
                      dict(id=2, region=2, zone=1),
                      dict(id=3, region=2, zone=2),
                      dict(id=4, region=3, zone=1),
                      dict(id=5, region=3, zone=2),
                      dict(id=6, region=4, zone=0),
                      dict(id=7, region=4, zone=1)]

    def test_empty(self):
        pred = utils.affinity_locality_predicate('')
        self.assertTrue(pred is None)

    def test_region(self):
        pred = utils.affinity_locality_predicate('r1')
        self.assertTrue(callable(pred))
        ids = [n['id'] for n in self.nodes if pred(n)]
        self.assertEqual([0, 1], ids)

    def test_zone(self):
        pred = utils.affinity_locality_predicate('r1z1')
        self.assertTrue(callable(pred))
        ids = [n['id'] for n in self.nodes if pred(n)]
        self.assertEqual([0], ids)

    def test_multiple(self):
        pred = utils.affinity_locality_predicate('r1, r3, r4z0')
        self.assertTrue(callable(pred))
        ids = [n['id'] for n in self.nodes if pred(n)]
        self.assertEqual([0, 1, 4, 5, 6], ids)

    def test_invalid(self):
        self.assertRaises(ValueError,
                          utils.affinity_locality_predicate, 'falafel')
        self.assertRaises(ValueError,
                          utils.affinity_locality_predicate, 'r8zQ')
        self.assertRaises(ValueError,
                          utils.affinity_locality_predicate, 'r2d2')
        self.assertRaises(ValueError,
                          utils.affinity_locality_predicate, 'r1z1=1')


class TestEventletRateLimiter(unittest.TestCase):
    def test_init(self):
        rl = utils.EventletRateLimiter(0.1)
        self.assertEqual(0.1, rl.max_rate)
        self.assertEqual(0.0, rl.running_time)
        self.assertEqual(5000, rl.rate_buffer_ms)

        rl = utils.EventletRateLimiter(
            0.2, rate_buffer=2, running_time=1234567.8)
        self.assertEqual(0.2, rl.max_rate)
        self.assertEqual(1234567.8, rl.running_time)
        self.assertEqual(2000, rl.rate_buffer_ms)

    def test_set_max_rate(self):
        rl = utils.EventletRateLimiter(0.1)
        self.assertEqual(0.1, rl.max_rate)
        self.assertEqual(10000, rl.time_per_incr)
        rl.set_max_rate(2)
        self.assertEqual(2, rl.max_rate)
        self.assertEqual(500, rl.time_per_incr)

    def test_set_rate_buffer(self):
        rl = utils.EventletRateLimiter(0.1)
        self.assertEqual(5000.0, rl.rate_buffer_ms)
        rl.set_rate_buffer(2.3)
        self.assertEqual(2300, rl.rate_buffer_ms)

    def test_non_blocking(self):
        rate_limiter = utils.EventletRateLimiter(0.1, rate_buffer=0)
        with patch('time.time',) as mock_time:
            with patch('eventlet.sleep') as mock_sleep:
                mock_time.return_value = 0
                self.assertTrue(rate_limiter.is_allowed())
                mock_sleep.assert_not_called()
                self.assertFalse(rate_limiter.is_allowed())
                mock_sleep.assert_not_called()

                mock_time.return_value = 9.99
                self.assertFalse(rate_limiter.is_allowed())
                mock_sleep.assert_not_called()
                mock_time.return_value = 10.0
                self.assertTrue(rate_limiter.is_allowed())
                mock_sleep.assert_not_called()
                self.assertFalse(rate_limiter.is_allowed())
                mock_sleep.assert_not_called()

        rate_limiter = utils.EventletRateLimiter(0.1, rate_buffer=20)
        with patch('time.time',) as mock_time:
            with patch('eventlet.sleep') as mock_sleep:
                mock_time.return_value = 20.0
                self.assertTrue(rate_limiter.is_allowed())
                mock_sleep.assert_not_called()
                self.assertTrue(rate_limiter.is_allowed())
                mock_sleep.assert_not_called()
                self.assertTrue(rate_limiter.is_allowed())
                mock_sleep.assert_not_called()
                self.assertFalse(rate_limiter.is_allowed())
                mock_sleep.assert_not_called()

    def test_non_blocking_max_rate_adjusted(self):
        rate_limiter = utils.EventletRateLimiter(0.1, rate_buffer=0)
        with patch('time.time',) as mock_time:
            with patch('eventlet.sleep') as mock_sleep:
                mock_time.return_value = 0
                self.assertTrue(rate_limiter.is_allowed())
                self.assertFalse(rate_limiter.is_allowed())
                mock_time.return_value = 9.99
                self.assertFalse(rate_limiter.is_allowed())
                mock_time.return_value = 10.0
                self.assertTrue(rate_limiter.is_allowed())
                self.assertFalse(rate_limiter.is_allowed())
                # increase max_rate...but the new max_rate won't have impact
                # until the running time is next incremented, i.e. when
                # a call to is_allowed() next returns True
                rate_limiter.set_max_rate(0.2)
                self.assertFalse(rate_limiter.is_allowed())
                mock_time.return_value = 19.99
                self.assertFalse(rate_limiter.is_allowed())
                mock_time.return_value = 20.0
                self.assertTrue(rate_limiter.is_allowed())
                # now we can go faster...
                self.assertFalse(rate_limiter.is_allowed())
                mock_time.return_value = 24.99
                self.assertFalse(rate_limiter.is_allowed())
                mock_time.return_value = 25.0
                self.assertTrue(rate_limiter.is_allowed())
                self.assertFalse(rate_limiter.is_allowed())

        mock_sleep.assert_not_called()

    def _do_test(self, max_rate, running_time, start_time, rate_buffer,
                 burst_after_idle=False, incr_by=1.0):
        rate_limiter = utils.EventletRateLimiter(
            max_rate,
            running_time=1000 * running_time,  # msecs
            rate_buffer=rate_buffer,
            burst_after_idle=burst_after_idle)
        grant_times = []
        current_time = [start_time]

        def mock_time():
            return current_time[0]

        def mock_sleep(duration):
            current_time[0] += duration

        with patch('time.time', mock_time):
            with patch('eventlet.sleep', mock_sleep):
                for i in range(5):
                    rate_limiter.wait(incr_by=incr_by)
                    grant_times.append(current_time[0])
        return [round(t, 6) for t in grant_times]

    def test_ratelimit(self):
        grant_times = self._do_test(1, 0, 1, 0)
        self.assertEqual([1, 2, 3, 4, 5], grant_times)

        grant_times = self._do_test(10, 0, 1, 0)
        self.assertEqual([1, 1.1, 1.2, 1.3, 1.4], grant_times)

        grant_times = self._do_test(.1, 0, 1, 0)
        self.assertEqual([1, 11, 21, 31, 41], grant_times)

        grant_times = self._do_test(.1, 11, 1, 0)
        self.assertEqual([11, 21, 31, 41, 51], grant_times)

    def test_incr_by(self):
        grant_times = self._do_test(1, 0, 1, 0, incr_by=2.5)
        self.assertEqual([1, 3.5, 6, 8.5, 11], grant_times)

    def test_burst(self):
        grant_times = self._do_test(1, 1, 4, 0)
        self.assertEqual([4, 5, 6, 7, 8], grant_times)

        grant_times = self._do_test(1, 1, 4, 1)
        self.assertEqual([4, 5, 6, 7, 8], grant_times)

        grant_times = self._do_test(1, 1, 4, 2)
        self.assertEqual([4, 5, 6, 7, 8], grant_times)

        grant_times = self._do_test(1, 1, 4, 3)
        self.assertEqual([4, 4, 4, 4, 5], grant_times)

        grant_times = self._do_test(1, 1, 4, 4)
        self.assertEqual([4, 4, 4, 4, 5], grant_times)

        grant_times = self._do_test(1, 1, 3, 3)
        self.assertEqual([3, 3, 3, 4, 5], grant_times)

        grant_times = self._do_test(1, 0, 2, 3)
        self.assertEqual([2, 2, 2, 3, 4], grant_times)

        grant_times = self._do_test(1, 1, 3, 3)
        self.assertEqual([3, 3, 3, 4, 5], grant_times)

        grant_times = self._do_test(1, 0, 3, 3)
        self.assertEqual([3, 3, 3, 3, 4], grant_times)

        grant_times = self._do_test(1, 1, 3, 3)
        self.assertEqual([3, 3, 3, 4, 5], grant_times)

        grant_times = self._do_test(1, 0, 4, 3)
        self.assertEqual([4, 5, 6, 7, 8], grant_times)

    def test_burst_after_idle(self):
        grant_times = self._do_test(1, 1, 4, 1, burst_after_idle=True)
        self.assertEqual([4, 4, 5, 6, 7], grant_times)

        grant_times = self._do_test(1, 1, 4, 2, burst_after_idle=True)
        self.assertEqual([4, 4, 4, 5, 6], grant_times)

        grant_times = self._do_test(1, 0, 4, 3, burst_after_idle=True)
        self.assertEqual([4, 4, 4, 4, 5], grant_times)

        # running_time = start_time prevents burst on start-up
        grant_times = self._do_test(1, 4, 4, 3, burst_after_idle=True)
        self.assertEqual([4, 5, 6, 7, 8], grant_times)


class TestRateLimitedIterator(unittest.TestCase):

    def run_under_pseudo_time(
            self, func, *args, **kwargs):
        curr_time = [42.0]

        def my_time():
            curr_time[0] += 0.001
            return curr_time[0]

        def my_sleep(duration):
            curr_time[0] += 0.001
            curr_time[0] += duration

        with patch('time.time', my_time), \
                patch('eventlet.sleep', my_sleep):
            return func(*args, **kwargs)

    def test_rate_limiting(self):

        def testfunc():
            limited_iterator = utils.RateLimitedIterator(range(9999), 100)
            got = []
            started_at = time.time()
            try:
                while time.time() - started_at < 0.1:
                    got.append(next(limited_iterator))
            except StopIteration:
                pass
            return got

        got = self.run_under_pseudo_time(testfunc)
        # it's 11, not 10, because ratelimiting doesn't apply to the very
        # first element.
        self.assertEqual(len(got), 11)

    def test_rate_limiting_sometimes(self):

        def testfunc():
            limited_iterator = utils.RateLimitedIterator(
                range(9999), 100,
                ratelimit_if=lambda item: item % 23 != 0)
            got = []
            started_at = time.time()
            try:
                while time.time() - started_at < 0.5:
                    got.append(next(limited_iterator))
            except StopIteration:
                pass
            return got

        got = self.run_under_pseudo_time(testfunc)
        # we'd get 51 without the ratelimit_if, but because 0, 23 and 46
        # weren't subject to ratelimiting, we get 54 instead
        self.assertEqual(len(got), 54)

    def test_limit_after(self):

        def testfunc():
            limited_iterator = utils.RateLimitedIterator(
                range(9999), 100, limit_after=5)
            got = []
            started_at = time.time()
            try:
                while time.time() - started_at < 0.1:
                    got.append(next(limited_iterator))
            except StopIteration:
                pass
            return got

        got = self.run_under_pseudo_time(testfunc)
        # it's 16, not 15, because ratelimiting doesn't apply to the very
        # first element.
        self.assertEqual(len(got), 16)


class TestGreenthreadSafeIterator(unittest.TestCase):

    def increment(self, iterable):
        plus_ones = []
        for n in iterable:
            plus_ones.append(n + 1)
        return plus_ones

    def test_setup_works(self):
        # it should work without concurrent access
        self.assertEqual([0, 1, 2, 3], list(UnsafeXrange(4)))

        iterable = UnsafeXrange(10)
        pile = eventlet.GreenPile(2)
        for _ in range(2):
            pile.spawn(self.increment, iterable)

        sorted([resp for resp in pile])
        self.assertTrue(
            iterable.concurrent_call, 'test setup is insufficiently crazy')

    def test_access_is_serialized(self):
        pile = eventlet.GreenPile(2)
        unsafe_iterable = UnsafeXrange(10)
        iterable = utils.GreenthreadSafeIterator(unsafe_iterable)
        for _ in range(2):
            pile.spawn(self.increment, iterable)
        response = sorted(sum([resp for resp in pile], []))
        self.assertEqual(list(range(1, 11)), response)
        self.assertTrue(
            not unsafe_iterable.concurrent_call, 'concurrent call occurred')


class TestStatsdLoggingDelegation(unittest.TestCase):

    def setUp(self):
        self.sock = socket.socket(socket.AF_INET, socket.SOCK_DGRAM)
        self.sock.bind(('localhost', 0))
        self.port = self.sock.getsockname()[1]
        self.queue = Queue()
        self.reader_thread = threading.Thread(target=self.statsd_reader)
        self.reader_thread.daemon = True
        self.reader_thread.start()

    def tearDown(self):
        # The "no-op when disabled" test doesn't set up a real logger, so
        # create one here so we can tell the reader thread to stop.
        if not getattr(self, 'logger', None):
            self.logger = utils.get_logger({
                'log_statsd_host': 'localhost',
                'log_statsd_port': str(self.port),
            }, 'some-name')
        self.logger.increment('STOP')
        self.reader_thread.join(timeout=4)
        self.sock.close()
        del self.logger

    def statsd_reader(self):
        while True:
            try:
                payload = self.sock.recv(4096)
                if payload and b'STOP' in payload:
                    return 42
                self.queue.put(payload)
            except Exception as e:
                sys.stderr.write('statsd_reader thread: %r' % (e,))
                break

    def _send_and_get(self, sender_fn, *args, **kwargs):
        """
        Because the client library may not actually send a packet with
        sample_rate < 1, we keep trying until we get one through.
        """
        got = None
        while not got:
            sender_fn(*args, **kwargs)
            try:
                got = self.queue.get(timeout=0.5)
            except Empty:
                pass
        return got

    def assertStat(self, expected, sender_fn, *args, **kwargs):
        got = self._send_and_get(sender_fn, *args, **kwargs)
        if six.PY3:
            got = got.decode('utf-8')
        return self.assertEqual(expected, got)

    def assertStatMatches(self, expected_regexp, sender_fn, *args, **kwargs):
        got = self._send_and_get(sender_fn, *args, **kwargs)
        if six.PY3:
            got = got.decode('utf-8')
        return self.assertTrue(re.search(expected_regexp, got),
                               [got, expected_regexp])

    def test_methods_are_no_ops_when_not_enabled(self):
        logger = utils.get_logger({
            # No "log_statsd_host" means "disabled"
            'log_statsd_port': str(self.port),
        }, 'some-name')
        # Delegate methods are no-ops
        self.assertIsNone(logger.update_stats('foo', 88))
        self.assertIsNone(logger.update_stats('foo', 88, 0.57))
        self.assertIsNone(logger.update_stats('foo', 88,
                                              sample_rate=0.61))
        self.assertIsNone(logger.increment('foo'))
        self.assertIsNone(logger.increment('foo', 0.57))
        self.assertIsNone(logger.increment('foo', sample_rate=0.61))
        self.assertIsNone(logger.decrement('foo'))
        self.assertIsNone(logger.decrement('foo', 0.57))
        self.assertIsNone(logger.decrement('foo', sample_rate=0.61))
        self.assertIsNone(logger.timing('foo', 88.048))
        self.assertIsNone(logger.timing('foo', 88.57, 0.34))
        self.assertIsNone(logger.timing('foo', 88.998, sample_rate=0.82))
        self.assertIsNone(logger.timing_since('foo', 8938))
        self.assertIsNone(logger.timing_since('foo', 8948, 0.57))
        self.assertIsNone(logger.timing_since('foo', 849398,
                                              sample_rate=0.61))
        # Now, the queue should be empty (no UDP packets sent)
        self.assertRaises(Empty, self.queue.get_nowait)

    def test_delegate_methods_with_no_default_sample_rate(self):
        self.logger = utils.get_logger({
            'log_statsd_host': 'localhost',
            'log_statsd_port': str(self.port),
        }, 'some-name')
        self.assertStat('some-name.some.counter:1|c', self.logger.increment,
                        'some.counter')
        self.assertStat('some-name.some.counter:-1|c', self.logger.decrement,
                        'some.counter')
        self.assertStat('some-name.some.operation:4900.0|ms',
                        self.logger.timing, 'some.operation', 4.9 * 1000)
        self.assertStatMatches(r'some-name\.another\.operation:\d+\.\d+\|ms',
                               self.logger.timing_since, 'another.operation',
                               time.time())
        self.assertStat('some-name.another.counter:42|c',
                        self.logger.update_stats, 'another.counter', 42)

        # Each call can override the sample_rate (also, bonus prefix test)
        with warnings.catch_warnings():
            warnings.filterwarnings(
                'ignore', r'set_statsd_prefix\(\) is deprecated')
            self.logger.set_statsd_prefix('pfx')
        self.assertStat('pfx.some.counter:1|c|@0.972', self.logger.increment,
                        'some.counter', sample_rate=0.972)
        self.assertStat('pfx.some.counter:-1|c|@0.972', self.logger.decrement,
                        'some.counter', sample_rate=0.972)
        self.assertStat('pfx.some.operation:4900.0|ms|@0.972',
                        self.logger.timing, 'some.operation', 4.9 * 1000,
                        sample_rate=0.972)
        self.assertStatMatches(r'pfx\.another\.op:\d+\.\d+\|ms|@0.972',
                               self.logger.timing_since, 'another.op',
                               time.time(), sample_rate=0.972)
        self.assertStat('pfx.another.counter:3|c|@0.972',
                        self.logger.update_stats, 'another.counter', 3,
                        sample_rate=0.972)

        # Can override sample_rate with non-keyword arg
        with warnings.catch_warnings():
            warnings.filterwarnings(
                'ignore', r'set_statsd_prefix\(\) is deprecated')
            self.logger.set_statsd_prefix('')
        self.assertStat('some.counter:1|c|@0.939', self.logger.increment,
                        'some.counter', 0.939)
        self.assertStat('some.counter:-1|c|@0.939', self.logger.decrement,
                        'some.counter', 0.939)
        self.assertStat('some.operation:4900.0|ms|@0.939',
                        self.logger.timing, 'some.operation',
                        4.9 * 1000, 0.939)
        self.assertStatMatches(r'another\.op:\d+\.\d+\|ms|@0.939',
                               self.logger.timing_since, 'another.op',
                               time.time(), 0.939)
        self.assertStat('another.counter:3|c|@0.939',
                        self.logger.update_stats, 'another.counter', 3, 0.939)

    def test_delegate_methods_with_default_sample_rate(self):
        self.logger = utils.get_logger({
            'log_statsd_host': 'localhost',
            'log_statsd_port': str(self.port),
            'log_statsd_default_sample_rate': '0.93',
        }, 'pfx')
        self.assertStat('pfx.some.counter:1|c|@0.93', self.logger.increment,
                        'some.counter')
        self.assertStat('pfx.some.counter:-1|c|@0.93', self.logger.decrement,
                        'some.counter')
        self.assertStat('pfx.some.operation:4760.0|ms|@0.93',
                        self.logger.timing, 'some.operation', 4.76 * 1000)
        self.assertStatMatches(r'pfx\.another\.op:\d+\.\d+\|ms|@0.93',
                               self.logger.timing_since, 'another.op',
                               time.time())
        self.assertStat('pfx.another.counter:3|c|@0.93',
                        self.logger.update_stats, 'another.counter', 3)

        # Each call can override the sample_rate
        self.assertStat('pfx.some.counter:1|c|@0.9912', self.logger.increment,
                        'some.counter', sample_rate=0.9912)
        self.assertStat('pfx.some.counter:-1|c|@0.9912', self.logger.decrement,
                        'some.counter', sample_rate=0.9912)
        self.assertStat('pfx.some.operation:4900.0|ms|@0.9912',
                        self.logger.timing, 'some.operation', 4.9 * 1000,
                        sample_rate=0.9912)
        self.assertStatMatches(r'pfx\.another\.op:\d+\.\d+\|ms|@0.9912',
                               self.logger.timing_since, 'another.op',
                               time.time(), sample_rate=0.9912)
        self.assertStat('pfx.another.counter:3|c|@0.9912',
                        self.logger.update_stats, 'another.counter', 3,
                        sample_rate=0.9912)

        # Can override sample_rate with non-keyword arg
        with warnings.catch_warnings():
            warnings.filterwarnings(
                'ignore', r'set_statsd_prefix\(\) is deprecated')
            self.logger.set_statsd_prefix('')
        self.assertStat('some.counter:1|c|@0.987654', self.logger.increment,
                        'some.counter', 0.987654)
        self.assertStat('some.counter:-1|c|@0.987654', self.logger.decrement,
                        'some.counter', 0.987654)
        self.assertStat('some.operation:4900.0|ms|@0.987654',
                        self.logger.timing, 'some.operation',
                        4.9 * 1000, 0.987654)
        self.assertStatMatches(r'another\.op:\d+\.\d+\|ms|@0.987654',
                               self.logger.timing_since, 'another.op',
                               time.time(), 0.987654)
        self.assertStat('another.counter:3|c|@0.987654',
                        self.logger.update_stats, 'another.counter',
                        3, 0.987654)

    def test_delegate_methods_with_metric_prefix(self):
        self.logger = utils.get_logger({
            'log_statsd_host': 'localhost',
            'log_statsd_port': str(self.port),
            'log_statsd_metric_prefix': 'alpha.beta',
        }, 'pfx')
        self.assertStat('alpha.beta.pfx.some.counter:1|c',
                        self.logger.increment, 'some.counter')
        self.assertStat('alpha.beta.pfx.some.counter:-1|c',
                        self.logger.decrement, 'some.counter')
        self.assertStat('alpha.beta.pfx.some.operation:4760.0|ms',
                        self.logger.timing, 'some.operation', 4.76 * 1000)
        self.assertStatMatches(
            r'alpha\.beta\.pfx\.another\.op:\d+\.\d+\|ms',
            self.logger.timing_since, 'another.op', time.time())
        self.assertStat('alpha.beta.pfx.another.counter:3|c',
                        self.logger.update_stats, 'another.counter', 3)

        with warnings.catch_warnings():
            warnings.filterwarnings(
                'ignore', r'set_statsd_prefix\(\) is deprecated')
            self.logger.set_statsd_prefix('')
        self.assertStat('alpha.beta.some.counter:1|c|@0.9912',
                        self.logger.increment, 'some.counter',
                        sample_rate=0.9912)
        self.assertStat('alpha.beta.some.counter:-1|c|@0.9912',
                        self.logger.decrement, 'some.counter', 0.9912)
        self.assertStat('alpha.beta.some.operation:4900.0|ms|@0.9912',
                        self.logger.timing, 'some.operation', 4.9 * 1000,
                        sample_rate=0.9912)
        self.assertStatMatches(
            r'alpha\.beta\.another\.op:\d+\.\d+\|ms|@0.9912',
            self.logger.timing_since, 'another.op',
            time.time(), sample_rate=0.9912)
        self.assertStat('alpha.beta.another.counter:3|c|@0.9912',
                        self.logger.update_stats, 'another.counter', 3,
                        sample_rate=0.9912)

    @reset_logger_state
    def test_thread_locals(self):
        logger = utils.get_logger(None)
        # test the setter
        logger.thread_locals = ('id', 'ip')
        self.assertEqual(logger.thread_locals, ('id', 'ip'))
        # reset
        logger.thread_locals = (None, None)
        self.assertEqual(logger.thread_locals, (None, None))
        logger.txn_id = '1234'
        logger.client_ip = '1.2.3.4'
        self.assertEqual(logger.thread_locals, ('1234', '1.2.3.4'))
        logger.txn_id = '5678'
        logger.client_ip = '5.6.7.8'
        self.assertEqual(logger.thread_locals, ('5678', '5.6.7.8'))

    def test_no_fdatasync(self):
        called = []

        class NoFdatasync(object):
            pass

        def fsync(fd):
            called.append(fd)

        with patch('swift.common.utils.os', NoFdatasync()):
            with patch('swift.common.utils.fsync', fsync):
                utils.fdatasync(12345)
                self.assertEqual(called, [12345])

    def test_yes_fdatasync(self):
        called = []

        class YesFdatasync(object):

            def fdatasync(self, fd):
                called.append(fd)

        with patch('swift.common.utils.os', YesFdatasync()):
            utils.fdatasync(12345)
            self.assertEqual(called, [12345])

    def test_fsync_bad_fullsync(self):

        class FCNTL(object):

            F_FULLSYNC = 123

            def fcntl(self, fd, op):
                raise IOError(18)

        with patch('swift.common.utils.fcntl', FCNTL()):
            self.assertRaises(OSError, lambda: utils.fsync(12345))

    def test_fsync_f_fullsync(self):
        called = []

        class FCNTL(object):

            F_FULLSYNC = 123

            def fcntl(self, fd, op):
                called[:] = [fd, op]
                return 0

        with patch('swift.common.utils.fcntl', FCNTL()):
            utils.fsync(12345)
            self.assertEqual(called, [12345, 123])

    def test_fsync_no_fullsync(self):
        called = []

        class FCNTL(object):
            pass

        def fsync(fd):
            called.append(fd)

        with patch('swift.common.utils.fcntl', FCNTL()):
            with patch('os.fsync', fsync):
                utils.fsync(12345)
                self.assertEqual(called, [12345])


class TestSwiftLoggerAdapter(unittest.TestCase):
    @reset_logger_state
    def test_thread_locals(self):
        logger = utils.get_logger({}, 'foo')
        adapter1 = utils.SwiftLoggerAdapter(logger, {})
        adapter2 = utils.SwiftLoggerAdapter(logger, {})
        locals1 = ('tx_123', '1.2.3.4')
        adapter1.thread_locals = locals1
        self.assertEqual(adapter1.thread_locals, locals1)
        self.assertEqual(adapter2.thread_locals, locals1)
        self.assertEqual(logger.thread_locals, locals1)

        locals2 = ('tx_456', '1.2.3.456')
        logger.thread_locals = locals2
        self.assertEqual(adapter1.thread_locals, locals2)
        self.assertEqual(adapter2.thread_locals, locals2)
        self.assertEqual(logger.thread_locals, locals2)
        logger.thread_locals = (None, None)

    def test_exception(self):
        # verify that the adapter routes exception calls to utils.LogAdapter
        # for special case handling
        logger = utils.get_logger({})
        adapter = utils.SwiftLoggerAdapter(logger, {})
        try:
            raise OSError(errno.ECONNREFUSED, 'oserror')
        except OSError:
            with mock.patch('logging.LoggerAdapter.error') as mocked:
                adapter.exception('Caught')
        mocked.assert_called_with('Caught: Connection refused')


class TestMetricsPrefixLoggerAdapter(unittest.TestCase):
    def test_metric_prefix(self):
        logger = utils.get_logger({}, 'logger_name')
        adapter1 = utils.MetricsPrefixLoggerAdapter(logger, {}, 'one')
        adapter2 = utils.MetricsPrefixLoggerAdapter(logger, {}, 'two')
        adapter3 = utils.SwiftLoggerAdapter(logger, {})
        self.assertEqual('logger_name', logger.name)
        self.assertEqual('logger_name', adapter1.logger.name)
        self.assertEqual('logger_name', adapter2.logger.name)
        self.assertEqual('logger_name', adapter3.logger.name)

        with mock.patch.object(logger, 'increment') as mock_increment:
            adapter1.increment('test1')
            adapter2.increment('test2')
            adapter3.increment('test3')
            logger.increment('test')
        self.assertEqual(
            [mock.call('one.test1'), mock.call('two.test2'),
             mock.call('test3'), mock.call('test')],
            mock_increment.call_args_list)

        adapter1.metric_prefix = 'not one'
        with mock.patch.object(logger, 'increment') as mock_increment:
            adapter1.increment('test1')
            adapter2.increment('test2')
            adapter3.increment('test3')
            logger.increment('test')
        self.assertEqual(
            [mock.call('not one.test1'), mock.call('two.test2'),
             mock.call('test3'), mock.call('test')],
            mock_increment.call_args_list)


class TestAuditLocationGenerator(unittest.TestCase):

    def test_drive_tree_access(self):
        orig_listdir = utils.listdir

        def _mock_utils_listdir(path):
            if 'bad_part' in path:
                raise OSError(errno.EACCES)
            elif 'bad_suffix' in path:
                raise OSError(errno.EACCES)
            elif 'bad_hash' in path:
                raise OSError(errno.EACCES)
            else:
                return orig_listdir(path)

        # Check Raise on Bad partition
        tmpdir = mkdtemp()
        data = os.path.join(tmpdir, "drive", "data")
        os.makedirs(data)
        obj_path = os.path.join(data, "bad_part")
        with open(obj_path, "w"):
            pass
        part1 = os.path.join(data, "partition1")
        os.makedirs(part1)
        part2 = os.path.join(data, "partition2")
        os.makedirs(part2)
        with patch('swift.common.utils.listdir', _mock_utils_listdir):
            audit = lambda: list(utils.audit_location_generator(
                tmpdir, "data", mount_check=False))
            self.assertRaises(OSError, audit)
        rmtree(tmpdir)

        # Check Raise on Bad Suffix
        tmpdir = mkdtemp()
        data = os.path.join(tmpdir, "drive", "data")
        os.makedirs(data)
        part1 = os.path.join(data, "partition1")
        os.makedirs(part1)
        part2 = os.path.join(data, "partition2")
        os.makedirs(part2)
        obj_path = os.path.join(part1, "bad_suffix")
        with open(obj_path, 'w'):
            pass
        suffix = os.path.join(part2, "suffix")
        os.makedirs(suffix)
        with patch('swift.common.utils.listdir', _mock_utils_listdir):
            audit = lambda: list(utils.audit_location_generator(
                tmpdir, "data", mount_check=False))
            self.assertRaises(OSError, audit)
        rmtree(tmpdir)

        # Check Raise on Bad Hash
        tmpdir = mkdtemp()
        data = os.path.join(tmpdir, "drive", "data")
        os.makedirs(data)
        part1 = os.path.join(data, "partition1")
        os.makedirs(part1)
        suffix = os.path.join(part1, "suffix")
        os.makedirs(suffix)
        hash1 = os.path.join(suffix, "hash1")
        os.makedirs(hash1)
        obj_path = os.path.join(suffix, "bad_hash")
        with open(obj_path, 'w'):
            pass
        with patch('swift.common.utils.listdir', _mock_utils_listdir):
            audit = lambda: list(utils.audit_location_generator(
                tmpdir, "data", mount_check=False))
            self.assertRaises(OSError, audit)
        rmtree(tmpdir)

    def test_non_dir_drive(self):
        with temptree([]) as tmpdir:
            logger = debug_logger()
            data = os.path.join(tmpdir, "drive", "data")
            os.makedirs(data)
            # Create a file, that represents a non-dir drive
            open(os.path.join(tmpdir, 'asdf'), 'w')
            locations = utils.audit_location_generator(
                tmpdir, "data", mount_check=False, logger=logger
            )
            self.assertEqual(list(locations), [])
            self.assertEqual(1, len(logger.get_lines_for_level('warning')))
            # Test without the logger
            locations = utils.audit_location_generator(
                tmpdir, "data", mount_check=False
            )
            self.assertEqual(list(locations), [])

    def test_mount_check_drive(self):
        with temptree([]) as tmpdir:
            logger = debug_logger()
            data = os.path.join(tmpdir, "drive", "data")
            os.makedirs(data)
            # Create a file, that represents a non-dir drive
            open(os.path.join(tmpdir, 'asdf'), 'w')
            locations = utils.audit_location_generator(
                tmpdir, "data", mount_check=True, logger=logger
            )
            self.assertEqual(list(locations), [])
            self.assertEqual(2, len(logger.get_lines_for_level('warning')))

            # Test without the logger
            locations = utils.audit_location_generator(
                tmpdir, "data", mount_check=True
            )
            self.assertEqual(list(locations), [])

    def test_non_dir_contents(self):
        with temptree([]) as tmpdir:
            logger = debug_logger()
            data = os.path.join(tmpdir, "drive", "data")
            os.makedirs(data)
            with open(os.path.join(data, "partition1"), "w"):
                pass
            partition = os.path.join(data, "partition2")
            os.makedirs(partition)
            with open(os.path.join(partition, "suffix1"), "w"):
                pass
            suffix = os.path.join(partition, "suffix2")
            os.makedirs(suffix)
            with open(os.path.join(suffix, "hash1"), "w"):
                pass
            locations = utils.audit_location_generator(
                tmpdir, "data", mount_check=False, logger=logger
            )
            self.assertEqual(list(locations), [])

    def test_find_objects(self):
        with temptree([]) as tmpdir:
            expected_objs = list()
            expected_dirs = list()
            logger = debug_logger()
            data = os.path.join(tmpdir, "drive", "data")
            os.makedirs(data)
            # Create a file, that represents a non-dir drive
            open(os.path.join(tmpdir, 'asdf'), 'w')
            partition = os.path.join(data, "partition1")
            os.makedirs(partition)
            suffix = os.path.join(partition, "suffix")
            os.makedirs(suffix)
            hash_path = os.path.join(suffix, "hash")
            os.makedirs(hash_path)
            expected_dirs.append((hash_path, 'drive', 'partition1'))
            obj_path = os.path.join(hash_path, "obj1.db")
            with open(obj_path, "w"):
                pass
            expected_objs.append((obj_path, 'drive', 'partition1'))
            partition = os.path.join(data, "partition2")
            os.makedirs(partition)
            suffix = os.path.join(partition, "suffix2")
            os.makedirs(suffix)
            hash_path = os.path.join(suffix, "hash2")
            os.makedirs(hash_path)
            expected_dirs.append((hash_path, 'drive', 'partition2'))
            obj_path = os.path.join(hash_path, "obj2.db")
            with open(obj_path, "w"):
                pass
            expected_objs.append((obj_path, 'drive', 'partition2'))
            locations = utils.audit_location_generator(
                tmpdir, "data", mount_check=False, logger=logger
            )
            got_objs = list(locations)
            self.assertEqual(len(got_objs), len(expected_objs))
            self.assertEqual(sorted(got_objs), sorted(expected_objs))
            self.assertEqual(1, len(logger.get_lines_for_level('warning')))

            # check yield_hash_dirs option
            locations = utils.audit_location_generator(
                tmpdir, "data", mount_check=False, logger=logger,
                yield_hash_dirs=True,
            )
            got_dirs = list(locations)
            self.assertEqual(sorted(got_dirs), sorted(expected_dirs))

    def test_ignore_metadata(self):
        with temptree([]) as tmpdir:
            logger = debug_logger()
            data = os.path.join(tmpdir, "drive", "data")
            os.makedirs(data)
            partition = os.path.join(data, "partition2")
            os.makedirs(partition)
            suffix = os.path.join(partition, "suffix2")
            os.makedirs(suffix)
            hash_path = os.path.join(suffix, "hash2")
            os.makedirs(hash_path)
            obj_path = os.path.join(hash_path, "obj1.dat")
            with open(obj_path, "w"):
                pass
            meta_path = os.path.join(hash_path, "obj1.meta")
            with open(meta_path, "w"):
                pass
            locations = utils.audit_location_generator(
                tmpdir, "data", ".dat", mount_check=False, logger=logger
            )
            self.assertEqual(list(locations),
                             [(obj_path, "drive", "partition2")])

    def test_hooks(self):
        with temptree([]) as tmpdir:
            logger = debug_logger()
            data = os.path.join(tmpdir, "drive", "data")
            os.makedirs(data)
            partition = os.path.join(data, "partition1")
            os.makedirs(partition)
            suffix = os.path.join(partition, "suffix1")
            os.makedirs(suffix)
            hash_path = os.path.join(suffix, "hash1")
            os.makedirs(hash_path)
            obj_path = os.path.join(hash_path, "obj1.dat")
            with open(obj_path, "w"):
                pass
            meta_path = os.path.join(hash_path, "obj1.meta")
            with open(meta_path, "w"):
                pass
            hook_pre_device = MagicMock()
            hook_post_device = MagicMock()
            hook_pre_partition = MagicMock()
            hook_post_partition = MagicMock()
            hook_pre_suffix = MagicMock()
            hook_post_suffix = MagicMock()
            hook_pre_hash = MagicMock()
            hook_post_hash = MagicMock()
            locations = utils.audit_location_generator(
                tmpdir, "data", ".dat", mount_check=False, logger=logger,
                hook_pre_device=hook_pre_device,
                hook_post_device=hook_post_device,
                hook_pre_partition=hook_pre_partition,
                hook_post_partition=hook_post_partition,
                hook_pre_suffix=hook_pre_suffix,
                hook_post_suffix=hook_post_suffix,
                hook_pre_hash=hook_pre_hash,
                hook_post_hash=hook_post_hash
            )
            list(locations)
            hook_pre_device.assert_called_once_with(os.path.join(tmpdir,
                                                                 "drive"))
            hook_post_device.assert_called_once_with(os.path.join(tmpdir,
                                                                  "drive"))
            hook_pre_partition.assert_called_once_with(partition)
            hook_post_partition.assert_called_once_with(partition)
            hook_pre_suffix.assert_called_once_with(suffix)
            hook_post_suffix.assert_called_once_with(suffix)
            hook_pre_hash.assert_called_once_with(hash_path)
            hook_post_hash.assert_called_once_with(hash_path)

    def test_filters(self):
        with temptree([]) as tmpdir:
            logger = debug_logger()
            data = os.path.join(tmpdir, "drive", "data")
            os.makedirs(data)
            partition = os.path.join(data, "partition1")
            os.makedirs(partition)
            suffix = os.path.join(partition, "suffix1")
            os.makedirs(suffix)
            hash_path = os.path.join(suffix, "hash1")
            os.makedirs(hash_path)
            obj_path = os.path.join(hash_path, "obj1.dat")
            with open(obj_path, "w"):
                pass
            meta_path = os.path.join(hash_path, "obj1.meta")
            with open(meta_path, "w"):
                pass

            def audit_location_generator(**kwargs):
                return utils.audit_location_generator(
                    tmpdir, "data", ".dat", mount_check=False, logger=logger,
                    **kwargs)

            # Return the list of devices

            with patch('os.listdir', side_effect=os.listdir) as m_listdir:
                # devices_filter
                m_listdir.reset_mock()
                devices_filter = MagicMock(return_value=["drive"])
                list(audit_location_generator(devices_filter=devices_filter))
                devices_filter.assert_called_once_with(tmpdir, ["drive"])
                self.assertIn(((data,),), m_listdir.call_args_list)

                m_listdir.reset_mock()
                devices_filter = MagicMock(return_value=[])
                list(audit_location_generator(devices_filter=devices_filter))
                devices_filter.assert_called_once_with(tmpdir, ["drive"])
                self.assertNotIn(((data,),), m_listdir.call_args_list)

                # partitions_filter
                m_listdir.reset_mock()
                partitions_filter = MagicMock(return_value=["partition1"])
                list(audit_location_generator(
                    partitions_filter=partitions_filter))
                partitions_filter.assert_called_once_with(data,
                                                          ["partition1"])
                self.assertIn(((partition,),), m_listdir.call_args_list)

                m_listdir.reset_mock()
                partitions_filter = MagicMock(return_value=[])
                list(audit_location_generator(
                    partitions_filter=partitions_filter))
                partitions_filter.assert_called_once_with(data,
                                                          ["partition1"])
                self.assertNotIn(((partition,),), m_listdir.call_args_list)

                # suffixes_filter
                m_listdir.reset_mock()
                suffixes_filter = MagicMock(return_value=["suffix1"])
                list(audit_location_generator(suffixes_filter=suffixes_filter))
                suffixes_filter.assert_called_once_with(partition, ["suffix1"])
                self.assertIn(((suffix,),), m_listdir.call_args_list)

                m_listdir.reset_mock()
                suffixes_filter = MagicMock(return_value=[])
                list(audit_location_generator(suffixes_filter=suffixes_filter))
                suffixes_filter.assert_called_once_with(partition, ["suffix1"])
                self.assertNotIn(((suffix,),), m_listdir.call_args_list)

                # hashes_filter
                m_listdir.reset_mock()
                hashes_filter = MagicMock(return_value=["hash1"])
                list(audit_location_generator(hashes_filter=hashes_filter))
                hashes_filter.assert_called_once_with(suffix, ["hash1"])
                self.assertIn(((hash_path,),), m_listdir.call_args_list)

                m_listdir.reset_mock()
                hashes_filter = MagicMock(return_value=[])
                list(audit_location_generator(hashes_filter=hashes_filter))
                hashes_filter.assert_called_once_with(suffix, ["hash1"])
                self.assertNotIn(((hash_path,),), m_listdir.call_args_list)

    @with_tempdir
    def test_error_counter(self, tmpdir):
        def assert_no_errors(devices, mount_check=False):
            logger = debug_logger()
            error_counter = {}
            locations = utils.audit_location_generator(
                devices, "data", mount_check=mount_check, logger=logger,
                error_counter=error_counter
            )
            self.assertEqual([], list(locations))
            self.assertEqual([], logger.get_lines_for_level('warning'))
            self.assertEqual([], logger.get_lines_for_level('error'))
            self.assertEqual({}, error_counter)

        # no devices, no problem
        devices = os.path.join(tmpdir, 'devices1')
        os.makedirs(devices)
        assert_no_errors(devices)

        # empty dir under devices/
        devices = os.path.join(tmpdir, 'devices2')
        os.makedirs(devices)
        dev_dir = os.path.join(devices, 'device_is_empty_dir')
        os.makedirs(dev_dir)

        def assert_listdir_error(devices, expected):
            logger = debug_logger()
            error_counter = {}
            locations = utils.audit_location_generator(
                devices, "data", mount_check=False, logger=logger,
                error_counter=error_counter
            )
            self.assertEqual([], list(locations))
            self.assertEqual(1, len(logger.get_lines_for_level('warning')))
            self.assertEqual({'unlistable_partitions': expected},
                             error_counter)

        # file under devices/
        devices = os.path.join(tmpdir, 'devices3')
        os.makedirs(devices)
        with open(os.path.join(devices, 'device_is_file'), 'w'):
            pass
        listdir_error_data_dir = os.path.join(devices, 'device_is_file',
                                              'data')
        assert_listdir_error(devices, [listdir_error_data_dir])

        # dir under devices/
        devices = os.path.join(tmpdir, 'devices4')
        device = os.path.join(devices, 'device')
        os.makedirs(device)
        expected_datadir = os.path.join(devices, 'device', 'data')
        assert_no_errors(devices)

        # error for dir under devices/
        orig_listdir = utils.listdir

        def mocked(path):
            if path.endswith('data'):
                raise OSError
            return orig_listdir(path)

        with mock.patch('swift.common.utils.listdir', mocked):
            assert_listdir_error(devices, [expected_datadir])

        # mount check error
        devices = os.path.join(tmpdir, 'devices5')
        device = os.path.join(devices, 'device')
        os.makedirs(device)

        # no check
        with mock.patch('swift.common.utils.ismount', return_value=False):
            assert_no_errors(devices, mount_check=False)

        # check passes
        with mock.patch('swift.common.utils.ismount', return_value=True):
            assert_no_errors(devices, mount_check=True)

        # check fails
        logger = debug_logger()
        error_counter = {}
        with mock.patch('swift.common.utils.ismount', return_value=False):
            locations = utils.audit_location_generator(
                devices, "data", mount_check=True, logger=logger,
                error_counter=error_counter
            )
        self.assertEqual([], list(locations))
        self.assertEqual(1, len(logger.get_lines_for_level('warning')))
        self.assertEqual({'unmounted': ['device']}, error_counter)


class TestGreenAsyncPile(unittest.TestCase):

    def setUp(self):
        self.timeout = Timeout(5.0)

    def tearDown(self):
        self.timeout.cancel()

    def test_runs_everything(self):
        def run_test():
            tests_ran[0] += 1
            return tests_ran[0]
        tests_ran = [0]
        pile = utils.GreenAsyncPile(3)
        for x in range(3):
            pile.spawn(run_test)
        self.assertEqual(sorted(x for x in pile), [1, 2, 3])

    def test_is_asynchronous(self):
        def run_test(index):
            events[index].wait()
            return index

        pile = utils.GreenAsyncPile(3)
        for order in ((1, 2, 0), (0, 1, 2), (2, 1, 0), (0, 2, 1)):
            events = [eventlet.event.Event(), eventlet.event.Event(),
                      eventlet.event.Event()]
            for x in range(3):
                pile.spawn(run_test, x)
            for x in order:
                events[x].send()
                self.assertEqual(next(pile), x)

    def test_next_when_empty(self):
        def run_test():
            pass
        pile = utils.GreenAsyncPile(3)
        pile.spawn(run_test)
        self.assertIsNone(next(pile))
        self.assertRaises(StopIteration, lambda: next(pile))

    def test_waitall_timeout_timesout(self):
        def run_test(sleep_duration):
            eventlet.sleep(sleep_duration)
            completed[0] += 1
            return sleep_duration

        completed = [0]
        pile = utils.GreenAsyncPile(3)
        pile.spawn(run_test, 0.1)
        pile.spawn(run_test, 1.0)
        self.assertEqual(pile.waitall(0.5), [0.1])
        self.assertEqual(completed[0], 1)

    def test_waitall_timeout_completes(self):
        def run_test(sleep_duration):
            eventlet.sleep(sleep_duration)
            completed[0] += 1
            return sleep_duration

        completed = [0]
        pile = utils.GreenAsyncPile(3)
        pile.spawn(run_test, 0.1)
        pile.spawn(run_test, 0.1)
        self.assertEqual(pile.waitall(0.5), [0.1, 0.1])
        self.assertEqual(completed[0], 2)

    def test_waitfirst_only_returns_first(self):
        def run_test(name):
            eventlet.sleep(0)
            completed.append(name)
            return name

        completed = []
        pile = utils.GreenAsyncPile(3)
        pile.spawn(run_test, 'first')
        pile.spawn(run_test, 'second')
        pile.spawn(run_test, 'third')
        self.assertEqual(pile.waitfirst(0.5), completed[0])
        # 3 still completed, but only the first was returned.
        self.assertEqual(3, len(completed))

    def test_wait_with_firstn(self):
        def run_test(name):
            eventlet.sleep(0)
            completed.append(name)
            return name

        for first_n in [None] + list(range(6)):
            completed = []
            pile = utils.GreenAsyncPile(10)
            for i in range(10):
                pile.spawn(run_test, i)
            actual = pile._wait(1, first_n)
            expected_n = first_n if first_n else 10
            self.assertEqual(completed[:expected_n], actual)
            self.assertEqual(10, len(completed))

    def test_pending(self):
        pile = utils.GreenAsyncPile(3)
        self.assertEqual(0, pile._pending)
        for repeats in range(2):
            # repeat to verify that pending will go again up after going down
            for i in range(4):
                pile.spawn(lambda: i)
            self.assertEqual(4, pile._pending)
            for i in range(3, -1, -1):
                next(pile)
                self.assertEqual(i, pile._pending)
            # sanity check - the pile is empty
            self.assertRaises(StopIteration, pile.next)
            # pending remains 0
            self.assertEqual(0, pile._pending)

    def _exploder(self, arg):
        if isinstance(arg, Exception):
            raise arg
        else:
            return arg

    def test_blocking_last_next_explodes(self):
        pile = utils.GreenAsyncPile(2)
        pile.spawn(self._exploder, 1)
        pile.spawn(self._exploder, 2)
        pile.spawn(self._exploder, Exception('kaboom'))
        self.assertEqual(1, next(pile))
        self.assertEqual(2, next(pile))
        with self.assertRaises(StopIteration):
            next(pile)
        self.assertEqual(pile.inflight, 0)
        self.assertEqual(pile._pending, 0)

    def test_no_blocking_last_next_explodes(self):
        pile = utils.GreenAsyncPile(10)
        pile.spawn(self._exploder, 1)
        self.assertEqual(1, next(pile))
        pile.spawn(self._exploder, 2)
        self.assertEqual(2, next(pile))
        pile.spawn(self._exploder, Exception('kaboom'))
        with self.assertRaises(StopIteration):
            next(pile)
        self.assertEqual(pile.inflight, 0)
        self.assertEqual(pile._pending, 0)

    def test_exceptions_in_streaming_pile(self):
        with utils.StreamingPile(2) as pile:
            results = list(pile.asyncstarmap(self._exploder, [
                (1,),
                (Exception('kaboom'),),
                (3,),
            ]))
        self.assertEqual(results, [1, 3])
        self.assertEqual(pile.inflight, 0)
        self.assertEqual(pile._pending, 0)

    def test_exceptions_at_end_of_streaming_pile(self):
        with utils.StreamingPile(2) as pile:
            results = list(pile.asyncstarmap(self._exploder, [
                (1,),
                (2,),
                (Exception('kaboom'),),
            ]))
        self.assertEqual(results, [1, 2])
        self.assertEqual(pile.inflight, 0)
        self.assertEqual(pile._pending, 0)


class TestLRUCache(unittest.TestCase):

    def test_maxsize(self):
        @utils.LRUCache(maxsize=10)
        def f(*args):
            return math.sqrt(*args)
        _orig_math_sqrt = math.sqrt
        # setup cache [0-10)
        for i in range(10):
            self.assertEqual(math.sqrt(i), f(i))
        self.assertEqual(f.size(), 10)
        # validate cache [0-10)
        with patch('math.sqrt'):
            for i in range(10):
                self.assertEqual(_orig_math_sqrt(i), f(i))
        self.assertEqual(f.size(), 10)
        # update cache [10-20)
        for i in range(10, 20):
            self.assertEqual(math.sqrt(i), f(i))
        # cache size is fixed
        self.assertEqual(f.size(), 10)
        # validate cache [10-20)
        with patch('math.sqrt'):
            for i in range(10, 20):
                self.assertEqual(_orig_math_sqrt(i), f(i))
        # validate un-cached [0-10)
        with patch('math.sqrt', new=None):
            for i in range(10):
                self.assertRaises(TypeError, f, i)
        # cache unchanged
        self.assertEqual(f.size(), 10)
        with patch('math.sqrt'):
            for i in range(10, 20):
                self.assertEqual(_orig_math_sqrt(i), f(i))
        self.assertEqual(f.size(), 10)

    def test_maxtime(self):
        @utils.LRUCache(maxtime=30)
        def f(*args):
            return math.sqrt(*args)
        self.assertEqual(30, f.maxtime)
        _orig_math_sqrt = math.sqrt

        now = time.time()
        the_future = now + 31
        # setup cache [0-10)
        with patch('time.time', lambda: now):
            for i in range(10):
                self.assertEqual(math.sqrt(i), f(i))
            self.assertEqual(f.size(), 10)
            # validate cache [0-10)
            with patch('math.sqrt'):
                for i in range(10):
                    self.assertEqual(_orig_math_sqrt(i), f(i))
            self.assertEqual(f.size(), 10)

        # validate expired [0-10)
        with patch('math.sqrt', new=None):
            with patch('time.time', lambda: the_future):
                for i in range(10):
                    self.assertRaises(TypeError, f, i)

        # validate repopulates [0-10)
        with patch('time.time', lambda: the_future):
            for i in range(10):
                self.assertEqual(math.sqrt(i), f(i))
        # reuses cache space
        self.assertEqual(f.size(), 10)

    def test_set_maxtime(self):
        @utils.LRUCache(maxtime=30)
        def f(*args):
            return math.sqrt(*args)
        self.assertEqual(30, f.maxtime)
        self.assertEqual(2, f(4))
        self.assertEqual(1, f.size())
        # expire everything
        f.maxtime = -1
        # validate un-cached [0-10)
        with patch('math.sqrt', new=None):
            self.assertRaises(TypeError, f, 4)

    def test_set_maxsize(self):
        @utils.LRUCache(maxsize=10)
        def f(*args):
            return math.sqrt(*args)
        for i in range(12):
            f(i)
        self.assertEqual(f.size(), 10)
        f.maxsize = 4
        for i in range(12):
            f(i)
        self.assertEqual(f.size(), 4)


class TestSpliterator(unittest.TestCase):
    def test_string(self):
        input_chunks = ["coun", "ter-", "b", "ra", "nch-mater",
                        "nit", "y-fungusy", "-nummular"]
        si = utils.Spliterator(input_chunks)

        self.assertEqual(''.join(si.take(8)), "counter-")
        self.assertEqual(''.join(si.take(7)), "branch-")
        self.assertEqual(''.join(si.take(10)), "maternity-")
        self.assertEqual(''.join(si.take(8)), "fungusy-")
        self.assertEqual(''.join(si.take(8)), "nummular")

    def test_big_input_string(self):
        input_chunks = ["iridium"]
        si = utils.Spliterator(input_chunks)

        self.assertEqual(''.join(si.take(2)), "ir")
        self.assertEqual(''.join(si.take(1)), "i")
        self.assertEqual(''.join(si.take(2)), "di")
        self.assertEqual(''.join(si.take(1)), "u")
        self.assertEqual(''.join(si.take(1)), "m")

    def test_chunk_boundaries(self):
        input_chunks = ["soylent", "green", "is", "people"]
        si = utils.Spliterator(input_chunks)

        self.assertEqual(''.join(si.take(7)), "soylent")
        self.assertEqual(''.join(si.take(5)), "green")
        self.assertEqual(''.join(si.take(2)), "is")
        self.assertEqual(''.join(si.take(6)), "people")

    def test_no_empty_strings(self):
        input_chunks = ["soylent", "green", "is", "people"]
        si = utils.Spliterator(input_chunks)

        outputs = (list(si.take(7))     # starts and ends on chunk boundary
                   + list(si.take(2))   # spans two chunks
                   + list(si.take(3))   # begins but does not end chunk
                   + list(si.take(2))   # ends but does not begin chunk
                   + list(si.take(6)))  # whole chunk + EOF
        self.assertNotIn('', outputs)

    def test_running_out(self):
        input_chunks = ["not much"]
        si = utils.Spliterator(input_chunks)

        self.assertEqual(''.join(si.take(4)), "not ")
        self.assertEqual(''.join(si.take(99)), "much")  # short
        self.assertEqual(''.join(si.take(4)), "")
        self.assertEqual(''.join(si.take(4)), "")

    def test_overlap(self):
        input_chunks = ["one fish", "two fish", "red fish", "blue fish"]

        si = utils.Spliterator(input_chunks)
        t1 = si.take(20)  # longer than first chunk
        self.assertLess(len(next(t1)), 20)  # it's not exhausted

        t2 = si.take(20)
        self.assertRaises(ValueError, next, t2)

    def test_closing(self):
        input_chunks = ["abcd", "efg", "hij"]

        si = utils.Spliterator(input_chunks)
        it = si.take(3)  # shorter than first chunk
        self.assertEqual(next(it), 'abc')
        it.close()
        self.assertEqual(list(si.take(20)), ['d', 'efg', 'hij'])

        si = utils.Spliterator(input_chunks)
        self.assertEqual(list(si.take(1)), ['a'])
        it = si.take(1)  # still shorter than first chunk
        self.assertEqual(next(it), 'b')
        it.close()
        self.assertEqual(list(si.take(20)), ['cd', 'efg', 'hij'])

        si = utils.Spliterator(input_chunks)
        it = si.take(6)  # longer than first chunk, shorter than first + second
        self.assertEqual(next(it), 'abcd')
        self.assertEqual(next(it), 'ef')
        it.close()
        self.assertEqual(list(si.take(20)), ['g', 'hij'])

        si = utils.Spliterator(input_chunks)
        self.assertEqual(list(si.take(2)), ['ab'])
        it = si.take(3)  # longer than rest of chunk
        self.assertEqual(next(it), 'cd')
        it.close()
        self.assertEqual(list(si.take(20)), ['efg', 'hij'])


class TestParseContentRange(unittest.TestCase):
    def test_good(self):
        start, end, total = utils.parse_content_range("bytes 100-200/300")
        self.assertEqual(start, 100)
        self.assertEqual(end, 200)
        self.assertEqual(total, 300)

    def test_bad(self):
        self.assertRaises(ValueError, utils.parse_content_range,
                          "100-300/500")
        self.assertRaises(ValueError, utils.parse_content_range,
                          "bytes 100-200/aardvark")
        self.assertRaises(ValueError, utils.parse_content_range,
                          "bytes bulbous-bouffant/4994801")


class TestParseContentDisposition(unittest.TestCase):

    def test_basic_content_type(self):
        name, attrs = utils.parse_content_disposition('text/plain')
        self.assertEqual(name, 'text/plain')
        self.assertEqual(attrs, {})

    def test_content_type_with_charset(self):
        name, attrs = utils.parse_content_disposition(
            'text/plain; charset=UTF8')
        self.assertEqual(name, 'text/plain')
        self.assertEqual(attrs, {'charset': 'UTF8'})

    def test_content_disposition(self):
        name, attrs = utils.parse_content_disposition(
            'form-data; name="somefile"; filename="test.html"')
        self.assertEqual(name, 'form-data')
        self.assertEqual(attrs, {'name': 'somefile', 'filename': 'test.html'})

    def test_content_disposition_without_white_space(self):
        name, attrs = utils.parse_content_disposition(
            'form-data;name="somefile";filename="test.html"')
        self.assertEqual(name, 'form-data')
        self.assertEqual(attrs, {'name': 'somefile', 'filename': 'test.html'})


class TestGetExpirerContainer(unittest.TestCase):

    @mock.patch.object(utils, 'hash_path', return_value=hex(101)[2:])
    def test_get_expirer_container(self, mock_hash_path):
        container = utils.get_expirer_container(1234, 20, 'a', 'c', 'o')
        self.assertEqual(container, '0000001219')
        container = utils.get_expirer_container(1234, 200, 'a', 'c', 'o')
        self.assertEqual(container, '0000001199')


class TestIterMultipartMimeDocuments(unittest.TestCase):

    def test_bad_start(self):
        it = utils.iter_multipart_mime_documents(BytesIO(b'blah'), b'unique')
        exc = None
        try:
            next(it)
        except MimeInvalid as err:
            exc = err
        self.assertTrue('invalid starting boundary' in str(exc))
        self.assertTrue('--unique' in str(exc))

    def test_empty(self):
        it = utils.iter_multipart_mime_documents(BytesIO(b'--unique'),
                                                 b'unique')
        fp = next(it)
        self.assertEqual(fp.read(), b'')
        self.assertRaises(StopIteration, next, it)

    def test_basic(self):
        it = utils.iter_multipart_mime_documents(
            BytesIO(b'--unique\r\nabcdefg\r\n--unique--'), b'unique')
        fp = next(it)
        self.assertEqual(fp.read(), b'abcdefg')
        self.assertRaises(StopIteration, next, it)

    def test_basic2(self):
        it = utils.iter_multipart_mime_documents(
            BytesIO(b'--unique\r\nabcdefg\r\n--unique\r\nhijkl\r\n--unique--'),
            b'unique')
        fp = next(it)
        self.assertEqual(fp.read(), b'abcdefg')
        fp = next(it)
        self.assertEqual(fp.read(), b'hijkl')
        self.assertRaises(StopIteration, next, it)

    def test_tiny_reads(self):
        it = utils.iter_multipart_mime_documents(
            BytesIO(b'--unique\r\nabcdefg\r\n--unique\r\nhijkl\r\n--unique--'),
            b'unique')
        fp = next(it)
        self.assertEqual(fp.read(2), b'ab')
        self.assertEqual(fp.read(2), b'cd')
        self.assertEqual(fp.read(2), b'ef')
        self.assertEqual(fp.read(2), b'g')
        self.assertEqual(fp.read(2), b'')
        fp = next(it)
        self.assertEqual(fp.read(), b'hijkl')
        self.assertRaises(StopIteration, next, it)

    def test_big_reads(self):
        it = utils.iter_multipart_mime_documents(
            BytesIO(b'--unique\r\nabcdefg\r\n--unique\r\nhijkl\r\n--unique--'),
            b'unique')
        fp = next(it)
        self.assertEqual(fp.read(65536), b'abcdefg')
        self.assertEqual(fp.read(), b'')
        fp = next(it)
        self.assertEqual(fp.read(), b'hijkl')
        self.assertRaises(StopIteration, next, it)

    def test_leading_crlfs(self):
        it = utils.iter_multipart_mime_documents(
            BytesIO(b'\r\n\r\n\r\n--unique\r\nabcdefg\r\n'
                    b'--unique\r\nhijkl\r\n--unique--'),
            b'unique')
        fp = next(it)
        self.assertEqual(fp.read(65536), b'abcdefg')
        self.assertEqual(fp.read(), b'')
        fp = next(it)
        self.assertEqual(fp.read(), b'hijkl')
        self.assertRaises(StopIteration, next, it)

    def test_broken_mid_stream(self):
        # We go ahead and accept whatever is sent instead of rejecting the
        # whole request, in case the partial form is still useful.
        it = utils.iter_multipart_mime_documents(
            BytesIO(b'--unique\r\nabc'), b'unique')
        fp = next(it)
        self.assertEqual(fp.read(), b'abc')
        self.assertRaises(StopIteration, next, it)

    def test_readline(self):
        it = utils.iter_multipart_mime_documents(
            BytesIO(b'--unique\r\nab\r\ncd\ref\ng\r\n--unique\r\nhi\r\n\r\n'
                    b'jkl\r\n\r\n--unique--'), b'unique')
        fp = next(it)
        self.assertEqual(fp.readline(), b'ab\r\n')
        self.assertEqual(fp.readline(), b'cd\ref\ng')
        self.assertEqual(fp.readline(), b'')
        fp = next(it)
        self.assertEqual(fp.readline(), b'hi\r\n')
        self.assertEqual(fp.readline(), b'\r\n')
        self.assertEqual(fp.readline(), b'jkl\r\n')
        self.assertRaises(StopIteration, next, it)

    def test_readline_with_tiny_chunks(self):
        it = utils.iter_multipart_mime_documents(
            BytesIO(b'--unique\r\nab\r\ncd\ref\ng\r\n--unique\r\nhi\r\n'
                    b'\r\njkl\r\n\r\n--unique--'),
            b'unique',
            read_chunk_size=2)
        fp = next(it)
        self.assertEqual(fp.readline(), b'ab\r\n')
        self.assertEqual(fp.readline(), b'cd\ref\ng')
        self.assertEqual(fp.readline(), b'')
        fp = next(it)
        self.assertEqual(fp.readline(), b'hi\r\n')
        self.assertEqual(fp.readline(), b'\r\n')
        self.assertEqual(fp.readline(), b'jkl\r\n')
        self.assertRaises(StopIteration, next, it)


class TestParseMimeHeaders(unittest.TestCase):

    def test_parse_mime_headers(self):
        doc_file = BytesIO(b"""Content-Disposition: form-data; name="file_size"
Foo: Bar
NOT-title-cAsED: quux
Connexion: =?iso8859-1?q?r=E9initialis=E9e_par_l=27homologue?=
Status: =?utf-8?b?5byA5aeL6YCa6L+H5a+56LGh5aSN5Yi2?=
Latin-1: Resincronizaci\xf3n realizada con \xe9xito
Utf-8: \xd0\xba\xd0\xbe\xd0\xbd\xd1\x82\xd0\xb5\xd0\xb9\xd0\xbd\xd0\xb5\xd1\x80

This is the body
""")
        headers = utils.parse_mime_headers(doc_file)
        utf8 = u'\u043a\u043e\u043d\u0442\u0435\u0439\u043d\u0435\u0440'
        if six.PY2:
            utf8 = utf8.encode('utf-8')

        expected_headers = {
            'Content-Disposition': 'form-data; name="file_size"',
            'Foo': "Bar",
            'Not-Title-Cased': "quux",
            # Encoded-word or non-ASCII values are treated just like any other
            # bytestring (at least for now)
            'Connexion': "=?iso8859-1?q?r=E9initialis=E9e_par_l=27homologue?=",
            'Status': "=?utf-8?b?5byA5aeL6YCa6L+H5a+56LGh5aSN5Yi2?=",
            'Latin-1': "Resincronizaci\xf3n realizada con \xe9xito",
            'Utf-8': utf8,
        }
        self.assertEqual(expected_headers, headers)
        self.assertEqual(b"This is the body\n", doc_file.read())


class FakeResponse(object):
    def __init__(self, status, headers, body):
        self.status = status
        self.headers = HeaderKeyDict(headers)
        self.body = BytesIO(body)

    def getheader(self, header_name):
        return str(self.headers.get(header_name, ''))

    def getheaders(self):
        return self.headers.items()

    def read(self, length=None):
        return self.body.read(length)

    def readline(self, length=None):
        return self.body.readline(length)


class TestDocumentItersToHTTPResponseBody(unittest.TestCase):
    def test_no_parts(self):
        body = utils.document_iters_to_http_response_body(
            iter([]), 'dontcare',
            multipart=False, logger=debug_logger())
        self.assertEqual(body, '')

    def test_single_part(self):
        body = b"time flies like an arrow; fruit flies like a banana"
        doc_iters = [{'part_iter': iter(BytesIO(body).read, b'')}]

        resp_body = b''.join(
            utils.document_iters_to_http_response_body(
                iter(doc_iters), b'dontcare',
                multipart=False, logger=debug_logger()))
        self.assertEqual(resp_body, body)

    def test_multiple_parts(self):
        part1 = b"two peanuts were walking down a railroad track"
        part2 = b"and one was a salted. ... peanut."

        doc_iters = [{
            'start_byte': 88,
            'end_byte': 133,
            'content_type': 'application/peanut',
            'entity_length': 1024,
            'part_iter': iter(BytesIO(part1).read, b''),
        }, {
            'start_byte': 500,
            'end_byte': 532,
            'content_type': 'application/salted',
            'entity_length': 1024,
            'part_iter': iter(BytesIO(part2).read, b''),
        }]

        resp_body = b''.join(
            utils.document_iters_to_http_response_body(
                iter(doc_iters), b'boundaryboundary',
                multipart=True, logger=debug_logger()))
        self.assertEqual(resp_body, (
            b"--boundaryboundary\r\n" +
            # This is a little too strict; we don't actually care that the
            # headers are in this order, but the test is much more legible
            # this way.
            b"Content-Type: application/peanut\r\n" +
            b"Content-Range: bytes 88-133/1024\r\n" +
            b"\r\n" +
            part1 + b"\r\n" +
            b"--boundaryboundary\r\n"
            b"Content-Type: application/salted\r\n" +
            b"Content-Range: bytes 500-532/1024\r\n" +
            b"\r\n" +
            part2 + b"\r\n" +
            b"--boundaryboundary--"))

    def test_closed_part_iterator(self):
        print('test')
        useful_iter_mock = mock.MagicMock()
        useful_iter_mock.__iter__.return_value = ['']
        body_iter = utils.document_iters_to_http_response_body(
            iter([{'part_iter': useful_iter_mock}]), 'dontcare',
            multipart=False, logger=debug_logger())
        body = ''
        for s in body_iter:
            body += s
        self.assertEqual(body, '')
        useful_iter_mock.close.assert_called_once_with()

        # Calling "close" on the mock will now raise an AttributeError
        del useful_iter_mock.close
        body_iter = utils.document_iters_to_http_response_body(
            iter([{'part_iter': useful_iter_mock}]), 'dontcare',
            multipart=False, logger=debug_logger())
        body = ''
        for s in body_iter:
            body += s


class TestPairs(unittest.TestCase):
    def test_pairs(self):
        items = [10, 20, 30, 40, 50, 60]
        got_pairs = set(utils.pairs(items))
        self.assertEqual(got_pairs,
                         set([(10, 20), (10, 30), (10, 40), (10, 50), (10, 60),
                              (20, 30), (20, 40), (20, 50), (20, 60),
                              (30, 40), (30, 50), (30, 60),
                              (40, 50), (40, 60),
                              (50, 60)]))


class TestSocketStringParser(unittest.TestCase):
    def test_socket_string_parser(self):
        default = 1337
        addrs = [('1.2.3.4', '1.2.3.4', default),
                 ('1.2.3.4:5000', '1.2.3.4', 5000),
                 ('[dead:beef::1]', 'dead:beef::1', default),
                 ('[dead:beef::1]:5000', 'dead:beef::1', 5000),
                 ('example.com', 'example.com', default),
                 ('example.com:5000', 'example.com', 5000),
                 ('foo.1-2-3.bar.com:5000', 'foo.1-2-3.bar.com', 5000),
                 ('1.2.3.4:10:20', None, None),
                 ('dead:beef::1:5000', None, None)]

        for addr, expected_host, expected_port in addrs:
            if expected_host:
                host, port = utils.parse_socket_string(addr, default)
                self.assertEqual(expected_host, host)
                self.assertEqual(expected_port, int(port))
            else:
                with self.assertRaises(ValueError):
                    utils.parse_socket_string(addr, default)


class TestHashForFileFunction(unittest.TestCase):
    def setUp(self):
        self.tempfilename = tempfile.mktemp()

    def tearDown(self):
        try:
            os.unlink(self.tempfilename)
        except OSError:
            pass

    def test_hash_for_file_smallish(self):
        stub_data = b'some data'
        with open(self.tempfilename, 'wb') as fd:
            fd.write(stub_data)
        with mock.patch('swift.common.utils.md5') as mock_md5:
            mock_hasher = mock_md5.return_value
            rv = utils.md5_hash_for_file(self.tempfilename)
        self.assertTrue(mock_hasher.hexdigest.called)
        self.assertEqual(rv, mock_hasher.hexdigest.return_value)
        self.assertEqual([mock.call(stub_data)],
                         mock_hasher.update.call_args_list)

    def test_hash_for_file_big(self):
        num_blocks = 10
        block_size = utils.MD5_BLOCK_READ_BYTES
        truncate = 523
        start_char = ord('a')
        expected_blocks = [chr(i).encode('utf8') * block_size
                           for i in range(start_char, start_char + num_blocks)]
        full_data = b''.join(expected_blocks)
        trimmed_data = full_data[:-truncate]
        # sanity
        self.assertEqual(len(trimmed_data), block_size * num_blocks - truncate)
        with open(self.tempfilename, 'wb') as fd:
            fd.write(trimmed_data)
        with mock.patch('swift.common.utils.md5') as mock_md5:
            mock_hasher = mock_md5.return_value
            rv = utils.md5_hash_for_file(self.tempfilename)
        self.assertTrue(mock_hasher.hexdigest.called)
        self.assertEqual(rv, mock_hasher.hexdigest.return_value)
        self.assertEqual(num_blocks, len(mock_hasher.update.call_args_list))
        found_blocks = []
        for i, (expected_block, call) in enumerate(zip(
                expected_blocks, mock_hasher.update.call_args_list)):
            args, kwargs = call
            self.assertEqual(kwargs, {})
            self.assertEqual(1, len(args))
            block = args[0]
            if i < num_blocks - 1:
                self.assertEqual(block, expected_block)
            else:
                self.assertEqual(block, expected_block[:-truncate])
            found_blocks.append(block)
        self.assertEqual(b''.join(found_blocks), trimmed_data)

    def test_hash_for_file_empty(self):
        with open(self.tempfilename, 'wb'):
            pass
        with mock.patch('swift.common.utils.md5') as mock_md5:
            mock_hasher = mock_md5.return_value
            rv = utils.md5_hash_for_file(self.tempfilename)
        self.assertTrue(mock_hasher.hexdigest.called)
        self.assertIs(rv, mock_hasher.hexdigest.return_value)
        self.assertEqual([], mock_hasher.update.call_args_list)

    def test_hash_for_file_brittle(self):
        data_to_expected_hash = {
            b'': 'd41d8cd98f00b204e9800998ecf8427e',
            b'some data': '1e50210a0202497fb79bc38b6ade6c34',
            (b'a' * 4096 * 10)[:-523]: '06a41551609656c85f14f659055dc6d3',
        }
        # unlike some other places where the concrete implementation really
        # matters for backwards compatibility these brittle tests are probably
        # not needed or justified, if a future maintainer rips them out later
        # they're probably doing the right thing
        failures = []
        for stub_data, expected_hash in data_to_expected_hash.items():
            with open(self.tempfilename, 'wb') as fd:
                fd.write(stub_data)
            rv = utils.md5_hash_for_file(self.tempfilename)
            try:
                self.assertEqual(expected_hash, rv)
            except AssertionError:
                trim_cap = 80
                if len(stub_data) > trim_cap:
                    stub_data = '%s...<truncated>' % stub_data[:trim_cap]
                failures.append('hash for %r was %s instead of expected %s' % (
                    stub_data, rv, expected_hash))
        if failures:
            self.fail('Some data did not compute expected hash:\n' +
                      '\n'.join(failures))


class TestFsHasFreeSpace(unittest.TestCase):
    def test_bytes(self):
        fake_result = posix.statvfs_result([
            4096,     # f_bsize
            4096,     # f_frsize
            2854907,  # f_blocks
            1984802,  # f_bfree   (free blocks for root)
            1728089,  # f_bavail  (free blocks for non-root)
            1280000,  # f_files
            1266040,  # f_ffree,
            1266040,  # f_favail,
            4096,     # f_flag
            255,      # f_namemax
        ])
        with mock.patch('os.statvfs', return_value=fake_result):
            self.assertTrue(utils.fs_has_free_space("/", 0, False))
            self.assertTrue(utils.fs_has_free_space("/", 1, False))
            # free space left = f_bavail * f_bsize = 7078252544
            self.assertTrue(utils.fs_has_free_space("/", 7078252544, False))
            self.assertFalse(utils.fs_has_free_space("/", 7078252545, False))
            self.assertFalse(utils.fs_has_free_space("/", 2 ** 64, False))

    def test_percent(self):
        fake_result = posix.statvfs_result([
            4096,     # f_bsize
            4096,     # f_frsize
            2854907,  # f_blocks
            1984802,  # f_bfree   (free blocks for root)
            1728089,  # f_bavail  (free blocks for non-root)
            1280000,  # f_files
            1266040,  # f_ffree,
            1266040,  # f_favail,
            4096,     # f_flag
            255,      # f_namemax
        ])
        with mock.patch('os.statvfs', return_value=fake_result):
            self.assertTrue(utils.fs_has_free_space("/", 0, True))
            self.assertTrue(utils.fs_has_free_space("/", 1, True))
            # percentage of free space for the faked statvfs is 60%
            self.assertTrue(utils.fs_has_free_space("/", 60, True))
            self.assertFalse(utils.fs_has_free_space("/", 61, True))
            self.assertFalse(utils.fs_has_free_space("/", 100, True))
            self.assertFalse(utils.fs_has_free_space("/", 110, True))


class TestSetSwiftDir(unittest.TestCase):
    def setUp(self):
        self.swift_dir = tempfile.mkdtemp()
        self.swift_conf = os.path.join(self.swift_dir, 'swift.conf')
        self.policy_name = ''.join(random.sample(string.ascii_letters, 20))
        with open(self.swift_conf, "wt") as sc:
            sc.write('''
[swift-hash]
swift_hash_path_suffix = changeme

[storage-policy:0]
name = default
default = yes

[storage-policy:1]
name = %s
''' % self.policy_name)

    def tearDown(self):
        shutil.rmtree(self.swift_dir, ignore_errors=True)

    def test_set_swift_dir(self):
        set_swift_dir(None)
        reload_storage_policies()
        self.assertIsNone(POLICIES.get_by_name(self.policy_name))

        set_swift_dir(self.swift_dir)
        reload_storage_policies()
        self.assertIsNotNone(POLICIES.get_by_name(self.policy_name))


class TestPipeMutex(unittest.TestCase):
    def setUp(self):
        self.mutex = utils.PipeMutex()

    def tearDown(self):
        self.mutex.close()

    def test_nonblocking(self):
        evt_lock1 = eventlet.event.Event()
        evt_lock2 = eventlet.event.Event()
        evt_unlock = eventlet.event.Event()

        def get_the_lock():
            self.mutex.acquire()
            evt_lock1.send('got the lock')
            evt_lock2.wait()
            self.mutex.release()
            evt_unlock.send('released the lock')

        eventlet.spawn(get_the_lock)
        evt_lock1.wait()  # Now, the other greenthread has the lock.

        self.assertFalse(self.mutex.acquire(blocking=False))
        evt_lock2.send('please release the lock')
        evt_unlock.wait()  # The other greenthread has released the lock.
        self.assertTrue(self.mutex.acquire(blocking=False))

    def test_recursive(self):
        self.assertTrue(self.mutex.acquire(blocking=False))
        self.assertTrue(self.mutex.acquire(blocking=False))

        def try_acquire_lock():
            return self.mutex.acquire(blocking=False)

        self.assertFalse(eventlet.spawn(try_acquire_lock).wait())
        self.mutex.release()
        self.assertFalse(eventlet.spawn(try_acquire_lock).wait())
        self.mutex.release()
        self.assertTrue(eventlet.spawn(try_acquire_lock).wait())

    def test_release_without_acquire(self):
        self.assertRaises(RuntimeError, self.mutex.release)

    def test_too_many_releases(self):
        self.mutex.acquire()
        self.mutex.release()
        self.assertRaises(RuntimeError, self.mutex.release)

    def test_wrong_releaser(self):
        self.mutex.acquire()
        with quiet_eventlet_exceptions():
            self.assertRaises(RuntimeError,
                              eventlet.spawn(self.mutex.release).wait)

    def test_blocking(self):
        evt = eventlet.event.Event()

        sequence = []

        def coro1():
            eventlet.sleep(0)  # let coro2 go

            self.mutex.acquire()
            sequence.append('coro1 acquire')
            evt.send('go')
            self.mutex.release()
            sequence.append('coro1 release')

        def coro2():
            evt.wait()  # wait for coro1 to start us
            self.mutex.acquire()
            sequence.append('coro2 acquire')
            self.mutex.release()
            sequence.append('coro2 release')

        c1 = eventlet.spawn(coro1)
        c2 = eventlet.spawn(coro2)

        c1.wait()
        c2.wait()

        self.assertEqual(sequence, [
            'coro1 acquire',
            'coro1 release',
            'coro2 acquire',
            'coro2 release'])

    def test_blocking_tpool(self):
        # Note: this test's success isn't a guarantee that the mutex is
        # working. However, this test's failure means that the mutex is
        # definitely broken.
        sequence = []

        def do_stuff():
            n = 10
            while n > 0:
                self.mutex.acquire()
                sequence.append("<")
                eventlet.sleep(0.0001)
                sequence.append(">")
                self.mutex.release()
                n -= 1

        greenthread1 = eventlet.spawn(do_stuff)
        greenthread2 = eventlet.spawn(do_stuff)

        real_thread1 = eventlet.patcher.original('threading').Thread(
            target=do_stuff)
        real_thread1.start()

        real_thread2 = eventlet.patcher.original('threading').Thread(
            target=do_stuff)
        real_thread2.start()

        greenthread1.wait()
        greenthread2.wait()
        real_thread1.join()
        real_thread2.join()

        self.assertEqual(''.join(sequence), "<>" * 40)

    def test_blocking_preserves_ownership(self):
        pthread1_event = eventlet.patcher.original('threading').Event()
        pthread2_event1 = eventlet.patcher.original('threading').Event()
        pthread2_event2 = eventlet.patcher.original('threading').Event()
        thread_id = []
        owner = []

        def pthread1():
            thread_id.append(id(eventlet.greenthread.getcurrent()))
            self.mutex.acquire()
            owner.append(self.mutex.owner)
            pthread2_event1.set()

            orig_os_write = utils.os.write

            def patched_os_write(*a, **kw):
                try:
                    return orig_os_write(*a, **kw)
                finally:
                    pthread1_event.wait()

            with mock.patch.object(utils.os, 'write', patched_os_write):
                self.mutex.release()
            pthread2_event2.set()

        def pthread2():
            pthread2_event1.wait()  # ensure pthread1 acquires lock first
            thread_id.append(id(eventlet.greenthread.getcurrent()))
            self.mutex.acquire()
            pthread1_event.set()
            pthread2_event2.wait()
            owner.append(self.mutex.owner)
            self.mutex.release()

        real_thread1 = eventlet.patcher.original('threading').Thread(
            target=pthread1)
        real_thread1.start()

        real_thread2 = eventlet.patcher.original('threading').Thread(
            target=pthread2)
        real_thread2.start()

        real_thread1.join()
        real_thread2.join()
        self.assertEqual(thread_id, owner)
        self.assertIsNone(self.mutex.owner)

    @classmethod
    def tearDownClass(cls):
        # PipeMutex turns this off when you instantiate one
        eventlet.debug.hub_prevent_multiple_readers(True)


class TestDistributeEvenly(unittest.TestCase):
    def test_evenly_divided(self):
        out = utils.distribute_evenly(range(12), 3)
        self.assertEqual(out, [
            [0, 3, 6, 9],
            [1, 4, 7, 10],
            [2, 5, 8, 11],
        ])

        out = utils.distribute_evenly(range(12), 4)
        self.assertEqual(out, [
            [0, 4, 8],
            [1, 5, 9],
            [2, 6, 10],
            [3, 7, 11],
        ])

    def test_uneven(self):
        out = utils.distribute_evenly(range(11), 3)
        self.assertEqual(out, [
            [0, 3, 6, 9],
            [1, 4, 7, 10],
            [2, 5, 8],
        ])

    def test_just_one(self):
        out = utils.distribute_evenly(range(5), 1)
        self.assertEqual(out, [[0, 1, 2, 3, 4]])

    def test_more_buckets_than_items(self):
        out = utils.distribute_evenly(range(5), 7)
        self.assertEqual(out, [[0], [1], [2], [3], [4], [], []])


class TestShardName(unittest.TestCase):
    def test(self):
        ts = utils.Timestamp.now()
        created = utils.ShardName.create('a', 'root', 'parent', ts, 1)
        parent_hash = md5(b'parent', usedforsecurity=False).hexdigest()
        expected = 'a/root-%s-%s-1' % (parent_hash, ts.internal)
        actual = str(created)
        self.assertEqual(expected, actual)
        parsed = utils.ShardName.parse(actual)
        # normally a ShardName will be in the .shards prefix
        self.assertEqual('a', parsed.account)
        self.assertEqual('root', parsed.root_container)
        self.assertEqual(parent_hash, parsed.parent_container_hash)
        self.assertEqual(ts, parsed.timestamp)
        self.assertEqual(1, parsed.index)
        self.assertEqual(actual, str(parsed))

    def test_root_has_hyphens(self):
        parsed = utils.ShardName.parse(
            'a/root-has-some-hyphens-hash-1234-99')
        self.assertEqual('a', parsed.account)
        self.assertEqual('root-has-some-hyphens', parsed.root_container)
        self.assertEqual('hash', parsed.parent_container_hash)
        self.assertEqual(utils.Timestamp(1234), parsed.timestamp)
        self.assertEqual(99, parsed.index)

    def test_realistic_shard_range_names(self):
        parsed = utils.ShardName.parse(
            '.shards_a1/r1-'
            '7c92cf1eee8d99cc85f8355a3d6e4b86-'
            '1662475499.00000-1')
        self.assertEqual('.shards_a1', parsed.account)
        self.assertEqual('r1', parsed.root_container)
        self.assertEqual('7c92cf1eee8d99cc85f8355a3d6e4b86',
                         parsed.parent_container_hash)
        self.assertEqual(utils.Timestamp(1662475499), parsed.timestamp)
        self.assertEqual(1, parsed.index)

        parsed = utils.ShardName('.shards_a', 'c', 'hash',
                                 utils.Timestamp(1234), 42)
        self.assertEqual(
            '.shards_a/c-hash-0000001234.00000-42',
            str(parsed))

        parsed = utils.ShardName.create('.shards_a', 'c', 'c',
                                        utils.Timestamp(1234), 42)
        self.assertEqual(
            '.shards_a/c-4a8a08f09d37b73795649038408b5f33-0000001234.00000-42',
            str(parsed))

    def test_bad_parse(self):
        with self.assertRaises(ValueError) as cm:
            utils.ShardName.parse('a')
        self.assertEqual('invalid name: a', str(cm.exception))
        with self.assertRaises(ValueError) as cm:
            utils.ShardName.parse('a/c')
        self.assertEqual('invalid name: a/c', str(cm.exception))
        with self.assertRaises(ValueError) as cm:
            utils.ShardName.parse('a/root-hash-bad')
        self.assertEqual('invalid name: a/root-hash-bad', str(cm.exception))
        with self.assertRaises(ValueError) as cm:
            utils.ShardName.parse('a/root-hash-bad-0')
        self.assertEqual('invalid name: a/root-hash-bad-0',
                         str(cm.exception))
        with self.assertRaises(ValueError) as cm:
            utils.ShardName.parse('a/root-hash-12345678.12345-bad')
        self.assertEqual('invalid name: a/root-hash-12345678.12345-bad',
                         str(cm.exception))

    def test_bad_create(self):
        with self.assertRaises(ValueError):
            utils.ShardName.create('a', 'root', 'hash', 'bad', '0')
        with self.assertRaises(ValueError):
            utils.ShardName.create('a', 'root', None, '1235678', 'bad')


class TestNamespace(unittest.TestCase):
    def test_total_ordering(self):
        a_start_ns = utils.Namespace('a/-a', '', 'a')
        a_atob_ns = utils.Namespace('a/a-b', 'a', 'b')
        a_atof_ns = utils.Namespace('a/a-f', 'a', 'f')
        a_ftol_ns = utils.Namespace('a/f-l', 'f', 'l')
        a_ltor_ns = utils.Namespace('a/l-r', 'l', 'r')
        a_rtoz_ns = utils.Namespace('a/r-z', 'r', 'z')
        a_end_ns = utils.Namespace('a/z-', 'z', '')
        b_start_ns = utils.Namespace('b/-a', '', 'a')
        self.assertEqual(a_start_ns, b_start_ns)
        self.assertNotEqual(a_start_ns, a_atob_ns)
        self.assertLess(a_start_ns, a_atob_ns)
        self.assertLess(a_atof_ns, a_ftol_ns)
        self.assertLess(a_ftol_ns, a_ltor_ns)
        self.assertLess(a_ltor_ns, a_rtoz_ns)
        self.assertLess(a_rtoz_ns, a_end_ns)
        self.assertLessEqual(a_start_ns, a_atof_ns)
        self.assertLessEqual(a_atof_ns, a_rtoz_ns)
        self.assertGreater(a_end_ns, a_atof_ns)
        self.assertGreater(a_rtoz_ns, a_ftol_ns)
        self.assertGreater(a_end_ns, a_start_ns)
        self.assertGreaterEqual(a_end_ns, a_atof_ns)
        self.assertGreaterEqual(a_rtoz_ns, a_start_ns)


class TestNamespaceBoundList(unittest.TestCase):
    def test_functions(self):
        start = ['', 'a/-a']
        start_ns = utils.Namespace('a/-a', '', 'a')
        atof = ['a', 'a/a-f']
        atof_ns = utils.Namespace('a/a-f', 'a', 'f')
        ftol = ['f', 'a/f-l']
        ftol_ns = utils.Namespace('a/f-l', 'f', 'l')
        ltor = ['l', 'a/l-r']
        ltor_ns = utils.Namespace('a/l-r', 'l', 'r')
        rtoz = ['r', 'a/r-z']
        rtoz_ns = utils.Namespace('a/r-z', 'r', 'z')
        end = ['z', 'a/z-']
        end_ns = utils.Namespace('a/z-', 'z', '')
        lowerbounds = [start, atof, ftol, ltor, rtoz, end]
        namespace_list = utils.NamespaceBoundList(lowerbounds)

        # test 'get_namespace'
        self.assertEqual(namespace_list.get_namespace('1'), start_ns)
        self.assertEqual(namespace_list.get_namespace('a'), start_ns)
        self.assertEqual(namespace_list.get_namespace('b'), atof_ns)
        self.assertEqual(namespace_list.get_namespace('f'), atof_ns)
        self.assertEqual(namespace_list.get_namespace('f\x00'), ftol_ns)
        self.assertEqual(namespace_list.get_namespace('l'), ftol_ns)
        self.assertEqual(namespace_list.get_namespace('x'), rtoz_ns)
        self.assertEqual(namespace_list.get_namespace('r'), ltor_ns)
        self.assertEqual(namespace_list.get_namespace('}'), end_ns)

<<<<<<< HEAD
        # test 'from_namespaces'
        namespaces_list = utils.NamespaceBoundList.from_namespaces(None)
        self.assertEqual(namespaces_list, None)
        namespaces = [start_ns, atof_ns, ftol_ns, ltor_ns, rtoz_ns, end_ns]
        namespace_list = utils.NamespaceBoundList.from_namespaces(namespaces)
=======
        # test 'parse'
        namespaces_list = utils.NamespaceBoundList.parse(None)
        self.assertEqual(namespaces_list, None)
        namespaces = [start_ns, atof_ns, ftol_ns, ltor_ns, rtoz_ns, end_ns]
        namespace_list = utils.NamespaceBoundList.parse(namespaces)
>>>>>>> c3e22093
        self.assertEqual(namespace_list.get_namespace('1'), start_ns)
        self.assertEqual(namespace_list.get_namespace('l'), ftol_ns)
        self.assertEqual(namespace_list.get_namespace('x'), rtoz_ns)
        self.assertEqual(namespace_list.get_namespace('r'), ltor_ns)
        self.assertEqual(namespace_list.get_namespace('}'), end_ns)
        self.assertEqual(namespace_list.bounds, lowerbounds)
        overlap_f_ns = utils.Namespace('a/-f', '', 'f')
        overlapping_namespaces = [start_ns, atof_ns, overlap_f_ns,
                                  ftol_ns, ltor_ns, rtoz_ns, end_ns]
<<<<<<< HEAD
        namespace_list = utils.NamespaceBoundList.from_namespaces(
            overlapping_namespaces)
=======
        namespace_list = utils.NamespaceBoundList.parse(overlapping_namespaces)
>>>>>>> c3e22093
        self.assertEqual(namespace_list.bounds, lowerbounds)
        overlap_l_ns = utils.Namespace('a/a-l', 'a', 'l')
        overlapping_namespaces = [start_ns, atof_ns, ftol_ns,
                                  overlap_l_ns, ltor_ns, rtoz_ns, end_ns]
<<<<<<< HEAD
        namespace_list = utils.NamespaceBoundList.from_namespaces(
            overlapping_namespaces)
=======
        namespace_list = utils.NamespaceBoundList.parse(overlapping_namespaces)
>>>>>>> c3e22093
        self.assertEqual(namespace_list.bounds, lowerbounds)


class TestShardRange(unittest.TestCase):
    def setUp(self):
        self.ts_iter = make_timestamp_iter()

    def test_constants(self):
        self.assertEqual({utils.ShardRange.SHARDING,
                          utils.ShardRange.SHARDED,
                          utils.ShardRange.SHRINKING,
                          utils.ShardRange.SHRUNK},
                         set(utils.ShardRange.CLEAVING_STATES))
        self.assertEqual({utils.ShardRange.SHARDING,
                          utils.ShardRange.SHARDED},
                         set(utils.ShardRange.SHARDING_STATES))
        self.assertEqual({utils.ShardRange.SHRINKING,
                          utils.ShardRange.SHRUNK},
                         set(utils.ShardRange.SHRINKING_STATES))

    def test_min_max_bounds(self):
        with self.assertRaises(TypeError):
            utils.ShardRangeOuterBound()

        # max
        self.assertEqual(utils.ShardRange.MAX, utils.ShardRange.MAX)
        self.assertFalse(utils.ShardRange.MAX > utils.ShardRange.MAX)
        self.assertFalse(utils.ShardRange.MAX < utils.ShardRange.MAX)

        for val in 'z', u'\u00e4':
            self.assertFalse(utils.ShardRange.MAX == val)
            self.assertFalse(val > utils.ShardRange.MAX)
            self.assertTrue(val < utils.ShardRange.MAX)
            self.assertTrue(utils.ShardRange.MAX > val)
            self.assertFalse(utils.ShardRange.MAX < val)

        self.assertEqual('', str(utils.ShardRange.MAX))
        self.assertFalse(utils.ShardRange.MAX)
        self.assertTrue(utils.ShardRange.MAX == utils.ShardRange.MAX)
        self.assertFalse(utils.ShardRange.MAX != utils.ShardRange.MAX)
        self.assertTrue(
            utils.ShardRange.MaxBound() == utils.ShardRange.MaxBound())
        self.assertTrue(
            utils.ShardRange.MaxBound() is utils.ShardRange.MaxBound())
        self.assertTrue(
            utils.ShardRange.MaxBound() is utils.ShardRange.MAX)
        self.assertFalse(
            utils.ShardRange.MaxBound() != utils.ShardRange.MaxBound())

        # min
        self.assertEqual(utils.ShardRange.MIN, utils.ShardRange.MIN)
        self.assertFalse(utils.ShardRange.MIN > utils.ShardRange.MIN)
        self.assertFalse(utils.ShardRange.MIN < utils.ShardRange.MIN)

        for val in 'z', u'\u00e4':
            self.assertFalse(utils.ShardRange.MIN == val)
            self.assertFalse(val < utils.ShardRange.MIN)
            self.assertTrue(val > utils.ShardRange.MIN)
            self.assertTrue(utils.ShardRange.MIN < val)
            self.assertFalse(utils.ShardRange.MIN > val)
            self.assertFalse(utils.ShardRange.MIN)

        self.assertEqual('', str(utils.ShardRange.MIN))
        self.assertFalse(utils.ShardRange.MIN)
        self.assertTrue(utils.ShardRange.MIN == utils.ShardRange.MIN)
        self.assertFalse(utils.ShardRange.MIN != utils.ShardRange.MIN)
        self.assertTrue(
            utils.ShardRange.MinBound() == utils.ShardRange.MinBound())
        self.assertTrue(
            utils.ShardRange.MinBound() is utils.ShardRange.MinBound())
        self.assertTrue(
            utils.ShardRange.MinBound() is utils.ShardRange.MIN)
        self.assertFalse(
            utils.ShardRange.MinBound() != utils.ShardRange.MinBound())

        self.assertFalse(utils.ShardRange.MAX == utils.ShardRange.MIN)
        self.assertFalse(utils.ShardRange.MIN == utils.ShardRange.MAX)
        self.assertTrue(utils.ShardRange.MAX != utils.ShardRange.MIN)
        self.assertTrue(utils.ShardRange.MIN != utils.ShardRange.MAX)
        self.assertFalse(utils.ShardRange.MAX is utils.ShardRange.MIN)

        self.assertEqual(utils.ShardRange.MAX,
                         max(utils.ShardRange.MIN, utils.ShardRange.MAX))
        self.assertEqual(utils.ShardRange.MIN,
                         min(utils.ShardRange.MIN, utils.ShardRange.MAX))

        # check the outer bounds are hashable
        hashmap = {utils.ShardRange.MIN: 'min',
                   utils.ShardRange.MAX: 'max'}
        self.assertEqual(hashmap[utils.ShardRange.MIN], 'min')
        self.assertEqual(hashmap[utils.ShardRange.MinBound()], 'min')
        self.assertEqual(hashmap[utils.ShardRange.MAX], 'max')
        self.assertEqual(hashmap[utils.ShardRange.MaxBound()], 'max')

    def test_shard_range_initialisation(self):
        def assert_initialisation_ok(params, expected):
            pr = utils.ShardRange(**params)
            self.assertDictEqual(dict(pr), expected)

        def assert_initialisation_fails(params, err_type=ValueError):
            with self.assertRaises(err_type):
                utils.ShardRange(**params)

        ts_1 = next(self.ts_iter)
        ts_2 = next(self.ts_iter)
        ts_3 = next(self.ts_iter)
        ts_4 = next(self.ts_iter)
        empty_run = dict(name=None, timestamp=None, lower=None,
                         upper=None, object_count=0, bytes_used=0,
                         meta_timestamp=None, deleted=0,
                         state=utils.ShardRange.FOUND, state_timestamp=None,
                         epoch=None)
        # name, timestamp must be given
        assert_initialisation_fails(empty_run.copy())
        assert_initialisation_fails(dict(empty_run, name='a/c'), TypeError)
        assert_initialisation_fails(dict(empty_run, timestamp=ts_1))
        # name must be form a/c
        assert_initialisation_fails(dict(empty_run, name='c', timestamp=ts_1))
        assert_initialisation_fails(dict(empty_run, name='', timestamp=ts_1))
        assert_initialisation_fails(dict(empty_run, name='/a/c',
                                         timestamp=ts_1))
        assert_initialisation_fails(dict(empty_run, name='/c',
                                         timestamp=ts_1))
        # lower, upper can be None
        expect = dict(name='a/c', timestamp=ts_1.internal, lower='',
                      upper='', object_count=0, bytes_used=0,
                      meta_timestamp=ts_1.internal, deleted=0,
                      state=utils.ShardRange.FOUND,
                      state_timestamp=ts_1.internal, epoch=None,
                      reported=0, tombstones=-1)
        assert_initialisation_ok(dict(empty_run, name='a/c', timestamp=ts_1),
                                 expect)
        assert_initialisation_ok(dict(name='a/c', timestamp=ts_1), expect)

        good_run = dict(name='a/c', timestamp=ts_1, lower='l',
                        upper='u', object_count=2, bytes_used=10,
                        meta_timestamp=ts_2, deleted=0,
                        state=utils.ShardRange.CREATED,
                        state_timestamp=ts_3.internal, epoch=ts_4,
                        reported=0, tombstones=11)
        expect.update({'lower': 'l', 'upper': 'u', 'object_count': 2,
                       'bytes_used': 10, 'meta_timestamp': ts_2.internal,
                       'state': utils.ShardRange.CREATED,
                       'state_timestamp': ts_3.internal, 'epoch': ts_4,
                       'reported': 0, 'tombstones': 11})
        assert_initialisation_ok(good_run.copy(), expect)

        # obj count, tombstones and bytes used as int strings
        good_str_run = good_run.copy()
        good_str_run.update({'object_count': '2', 'bytes_used': '10',
                             'tombstones': '11'})
        assert_initialisation_ok(good_str_run, expect)

        good_no_meta = good_run.copy()
        good_no_meta.pop('meta_timestamp')
        assert_initialisation_ok(good_no_meta,
                                 dict(expect, meta_timestamp=ts_1.internal))

        good_deleted = good_run.copy()
        good_deleted['deleted'] = 1
        assert_initialisation_ok(good_deleted,
                                 dict(expect, deleted=1))

        good_reported = good_run.copy()
        good_reported['reported'] = 1
        assert_initialisation_ok(good_reported,
                                 dict(expect, reported=1))

        assert_initialisation_fails(dict(good_run, timestamp='water balloon'))

        assert_initialisation_fails(
            dict(good_run, meta_timestamp='water balloon'))

        assert_initialisation_fails(dict(good_run, lower='water balloon'))

        assert_initialisation_fails(dict(good_run, upper='balloon'))

        assert_initialisation_fails(
            dict(good_run, object_count='water balloon'))

        assert_initialisation_fails(dict(good_run, bytes_used='water ballon'))

        assert_initialisation_fails(dict(good_run, object_count=-1))

        assert_initialisation_fails(dict(good_run, bytes_used=-1))
        assert_initialisation_fails(dict(good_run, state=-1))
        assert_initialisation_fails(dict(good_run, state_timestamp='not a ts'))
        assert_initialisation_fails(dict(good_run, name='/a/c'))
        assert_initialisation_fails(dict(good_run, name='/a/c/'))
        assert_initialisation_fails(dict(good_run, name='a/c/'))
        assert_initialisation_fails(dict(good_run, name='a'))
        assert_initialisation_fails(dict(good_run, name=''))

    def _check_to_from_dict(self, lower, upper):
        ts_1 = next(self.ts_iter)
        ts_2 = next(self.ts_iter)
        ts_3 = next(self.ts_iter)
        ts_4 = next(self.ts_iter)
        sr = utils.ShardRange('a/test', ts_1, lower, upper, 10, 100, ts_2,
                              state=None, state_timestamp=ts_3, epoch=ts_4)
        sr_dict = dict(sr)
        expected = {
            'name': 'a/test', 'timestamp': ts_1.internal, 'lower': lower,
            'upper': upper, 'object_count': 10, 'bytes_used': 100,
            'meta_timestamp': ts_2.internal, 'deleted': 0,
            'state': utils.ShardRange.FOUND, 'state_timestamp': ts_3.internal,
            'epoch': ts_4, 'reported': 0, 'tombstones': -1}
        self.assertEqual(expected, sr_dict)
        self.assertIsInstance(sr_dict['lower'], six.string_types)
        self.assertIsInstance(sr_dict['upper'], six.string_types)
        sr_new = utils.ShardRange.from_dict(sr_dict)
        self.assertEqual(sr, sr_new)
        self.assertEqual(sr_dict, dict(sr_new))

        sr_new = utils.ShardRange(**sr_dict)
        self.assertEqual(sr, sr_new)
        self.assertEqual(sr_dict, dict(sr_new))

        for key in sr_dict:
            bad_dict = dict(sr_dict)
            bad_dict.pop(key)
            if key in ('reported', 'tombstones'):
                # These were added after the fact, and we need to be able to
                # eat data from old servers
                utils.ShardRange.from_dict(bad_dict)
                utils.ShardRange(**bad_dict)
                continue

            # The rest were present from the beginning
            with self.assertRaises(KeyError):
                utils.ShardRange.from_dict(bad_dict)
            # But __init__ still (generally) works!
            if key not in ('name', 'timestamp'):
                utils.ShardRange(**bad_dict)
            else:
                with self.assertRaises(TypeError):
                    utils.ShardRange(**bad_dict)

    def test_to_from_dict(self):
        self._check_to_from_dict('l', 'u')
        self._check_to_from_dict('', '')

    def test_timestamp_setter(self):
        ts_1 = next(self.ts_iter)
        sr = utils.ShardRange('a/test', ts_1, 'l', 'u', 0, 0, None)
        self.assertEqual(ts_1, sr.timestamp)

        ts_2 = next(self.ts_iter)
        sr.timestamp = ts_2
        self.assertEqual(ts_2, sr.timestamp)

        sr.timestamp = 0
        self.assertEqual(utils.Timestamp(0), sr.timestamp)

        with self.assertRaises(TypeError):
            sr.timestamp = None

    def test_meta_timestamp_setter(self):
        ts_1 = next(self.ts_iter)
        sr = utils.ShardRange('a/test', ts_1, 'l', 'u', 0, 0, None)
        self.assertEqual(ts_1, sr.timestamp)
        self.assertEqual(ts_1, sr.meta_timestamp)

        ts_2 = next(self.ts_iter)
        sr.meta_timestamp = ts_2
        self.assertEqual(ts_1, sr.timestamp)
        self.assertEqual(ts_2, sr.meta_timestamp)

        ts_3 = next(self.ts_iter)
        sr.timestamp = ts_3
        self.assertEqual(ts_3, sr.timestamp)
        self.assertEqual(ts_2, sr.meta_timestamp)

        # meta_timestamp defaults to tracking timestamp
        sr.meta_timestamp = None
        self.assertEqual(ts_3, sr.timestamp)
        self.assertEqual(ts_3, sr.meta_timestamp)
        ts_4 = next(self.ts_iter)
        sr.timestamp = ts_4
        self.assertEqual(ts_4, sr.timestamp)
        self.assertEqual(ts_4, sr.meta_timestamp)

        sr.meta_timestamp = 0
        self.assertEqual(ts_4, sr.timestamp)
        self.assertEqual(utils.Timestamp(0), sr.meta_timestamp)

    def test_update_meta(self):
        ts_1 = next(self.ts_iter)
        sr = utils.ShardRange('a/test', ts_1, 'l', 'u', 0, 0, None)
        with mock_timestamp_now(next(self.ts_iter)) as now:
            sr.update_meta(9, 99)
        self.assertEqual(9, sr.object_count)
        self.assertEqual(99, sr.bytes_used)
        self.assertEqual(now, sr.meta_timestamp)

        with mock_timestamp_now(next(self.ts_iter)) as now:
            sr.update_meta(99, 999, None)
        self.assertEqual(99, sr.object_count)
        self.assertEqual(999, sr.bytes_used)
        self.assertEqual(now, sr.meta_timestamp)

        ts_2 = next(self.ts_iter)
        sr.update_meta(21, 2112, ts_2)
        self.assertEqual(21, sr.object_count)
        self.assertEqual(2112, sr.bytes_used)
        self.assertEqual(ts_2, sr.meta_timestamp)

        sr.update_meta('11', '12')
        self.assertEqual(11, sr.object_count)
        self.assertEqual(12, sr.bytes_used)

        def check_bad_args(*args):
            with self.assertRaises(ValueError):
                sr.update_meta(*args)
        check_bad_args('bad', 10)
        check_bad_args(10, 'bad')
        check_bad_args(10, 11, 'bad')

    def test_increment_meta(self):
        ts_1 = next(self.ts_iter)
        sr = utils.ShardRange('a/test', ts_1, 'l', 'u', 1, 2, None)
        with mock_timestamp_now(next(self.ts_iter)) as now:
            sr.increment_meta(9, 99)
        self.assertEqual(10, sr.object_count)
        self.assertEqual(101, sr.bytes_used)
        self.assertEqual(now, sr.meta_timestamp)

        sr.increment_meta('11', '12')
        self.assertEqual(21, sr.object_count)
        self.assertEqual(113, sr.bytes_used)

        def check_bad_args(*args):
            with self.assertRaises(ValueError):
                sr.increment_meta(*args)
        check_bad_args('bad', 10)
        check_bad_args(10, 'bad')

    def test_update_tombstones(self):
        ts_1 = next(self.ts_iter)
        sr = utils.ShardRange('a/test', ts_1, 'l', 'u', 0, 0, None)
        self.assertEqual(-1, sr.tombstones)
        self.assertFalse(sr.reported)

        with mock_timestamp_now(next(self.ts_iter)) as now:
            sr.update_tombstones(1)
        self.assertEqual(1, sr.tombstones)
        self.assertEqual(now, sr.meta_timestamp)
        self.assertFalse(sr.reported)

        sr.reported = True
        with mock_timestamp_now(next(self.ts_iter)) as now:
            sr.update_tombstones(3, None)
        self.assertEqual(3, sr.tombstones)
        self.assertEqual(now, sr.meta_timestamp)
        self.assertFalse(sr.reported)

        sr.reported = True
        ts_2 = next(self.ts_iter)
        sr.update_tombstones(5, ts_2)
        self.assertEqual(5, sr.tombstones)
        self.assertEqual(ts_2, sr.meta_timestamp)
        self.assertFalse(sr.reported)

        # no change in value -> no change in reported
        sr.reported = True
        ts_3 = next(self.ts_iter)
        sr.update_tombstones(5, ts_3)
        self.assertEqual(5, sr.tombstones)
        self.assertEqual(ts_3, sr.meta_timestamp)
        self.assertTrue(sr.reported)

        sr.update_meta('11', '12')
        self.assertEqual(11, sr.object_count)
        self.assertEqual(12, sr.bytes_used)

        def check_bad_args(*args):
            with self.assertRaises(ValueError):
                sr.update_tombstones(*args)
        check_bad_args('bad')
        check_bad_args(10, 'bad')

    def test_row_count(self):
        ts_1 = next(self.ts_iter)
        sr = utils.ShardRange('a/test', ts_1, 'l', 'u', 0, 0, None)
        self.assertEqual(0, sr.row_count)

        sr.update_meta(11, 123)
        self.assertEqual(11, sr.row_count)
        sr.update_tombstones(13)
        self.assertEqual(24, sr.row_count)
        sr.update_meta(0, 0)
        self.assertEqual(13, sr.row_count)

    def test_state_timestamp_setter(self):
        ts_1 = next(self.ts_iter)
        sr = utils.ShardRange('a/test', ts_1, 'l', 'u', 0, 0, None)
        self.assertEqual(ts_1, sr.timestamp)
        self.assertEqual(ts_1, sr.state_timestamp)

        ts_2 = next(self.ts_iter)
        sr.state_timestamp = ts_2
        self.assertEqual(ts_1, sr.timestamp)
        self.assertEqual(ts_2, sr.state_timestamp)

        ts_3 = next(self.ts_iter)
        sr.timestamp = ts_3
        self.assertEqual(ts_3, sr.timestamp)
        self.assertEqual(ts_2, sr.state_timestamp)

        # state_timestamp defaults to tracking timestamp
        sr.state_timestamp = None
        self.assertEqual(ts_3, sr.timestamp)
        self.assertEqual(ts_3, sr.state_timestamp)
        ts_4 = next(self.ts_iter)
        sr.timestamp = ts_4
        self.assertEqual(ts_4, sr.timestamp)
        self.assertEqual(ts_4, sr.state_timestamp)

        sr.state_timestamp = 0
        self.assertEqual(ts_4, sr.timestamp)
        self.assertEqual(utils.Timestamp(0), sr.state_timestamp)

    def test_state_setter(self):
        for state, state_name in utils.ShardRange.STATES.items():
            for test_value in (
                    state, str(state), state_name, state_name.upper()):
                sr = utils.ShardRange('a/test', next(self.ts_iter), 'l', 'u')
                sr.state = test_value
                actual = sr.state
                self.assertEqual(
                    state, actual,
                    'Expected %s but got %s for %s' %
                    (state, actual, test_value)
                )

        for bad_state in (max(utils.ShardRange.STATES) + 1,
                          -1, 99, None, 'stringy', 1.1):
            sr = utils.ShardRange('a/test', next(self.ts_iter), 'l', 'u')
            with self.assertRaises(ValueError) as cm:
                sr.state = bad_state
            self.assertIn('Invalid state', str(cm.exception))

    def test_update_state(self):
        sr = utils.ShardRange('a/c', next(self.ts_iter))
        old_sr = sr.copy()
        self.assertEqual(utils.ShardRange.FOUND, sr.state)
        self.assertEqual(dict(sr), dict(old_sr))  # sanity check

        for state in utils.ShardRange.STATES:
            if state == utils.ShardRange.FOUND:
                continue
            self.assertTrue(sr.update_state(state))
            self.assertEqual(dict(old_sr, state=state), dict(sr))
            self.assertFalse(sr.update_state(state))
            self.assertEqual(dict(old_sr, state=state), dict(sr))

        sr = utils.ShardRange('a/c', next(self.ts_iter))
        old_sr = sr.copy()
        for state in utils.ShardRange.STATES:
            ts = next(self.ts_iter)
            self.assertTrue(sr.update_state(state, state_timestamp=ts))
            self.assertEqual(dict(old_sr, state=state, state_timestamp=ts),
                             dict(sr))

    def test_resolve_state(self):
        for name, number in utils.ShardRange.STATES_BY_NAME.items():
            self.assertEqual(
                (number, name), utils.ShardRange.resolve_state(name))
            self.assertEqual(
                (number, name), utils.ShardRange.resolve_state(name.upper()))
            self.assertEqual(
                (number, name), utils.ShardRange.resolve_state(name.title()))
            self.assertEqual(
                (number, name), utils.ShardRange.resolve_state(number))
            self.assertEqual(
                (number, name), utils.ShardRange.resolve_state(str(number)))

        def check_bad_value(value):
            with self.assertRaises(ValueError) as cm:
                utils.ShardRange.resolve_state(value)
            self.assertIn('Invalid state %r' % value, str(cm.exception))

        check_bad_value(min(utils.ShardRange.STATES) - 1)
        check_bad_value(max(utils.ShardRange.STATES) + 1)
        check_bad_value('badstate')

    def test_epoch_setter(self):
        sr = utils.ShardRange('a/c', next(self.ts_iter))
        self.assertIsNone(sr.epoch)
        ts = next(self.ts_iter)
        sr.epoch = ts
        self.assertEqual(ts, sr.epoch)
        ts = next(self.ts_iter)
        sr.epoch = ts.internal
        self.assertEqual(ts, sr.epoch)
        sr.epoch = None
        self.assertIsNone(sr.epoch)
        with self.assertRaises(ValueError):
            sr.epoch = 'bad'

    def test_deleted_setter(self):
        sr = utils.ShardRange('a/c', next(self.ts_iter))
        for val in (True, 1):
            sr.deleted = val
            self.assertIs(True, sr.deleted)
        for val in (False, 0, None):
            sr.deleted = val
            self.assertIs(False, sr.deleted)

    def test_set_deleted(self):
        sr = utils.ShardRange('a/c', next(self.ts_iter))
        # initialise other timestamps
        sr.update_state(utils.ShardRange.ACTIVE,
                        state_timestamp=utils.Timestamp.now())
        sr.update_meta(1, 2)
        old_sr = sr.copy()
        self.assertIs(False, sr.deleted)  # sanity check
        self.assertEqual(dict(sr), dict(old_sr))  # sanity check

        with mock_timestamp_now(next(self.ts_iter)) as now:
            self.assertTrue(sr.set_deleted())
        self.assertEqual(now, sr.timestamp)
        self.assertIs(True, sr.deleted)
        old_sr_dict = dict(old_sr)
        old_sr_dict.pop('deleted')
        old_sr_dict.pop('timestamp')
        sr_dict = dict(sr)
        sr_dict.pop('deleted')
        sr_dict.pop('timestamp')
        self.assertEqual(old_sr_dict, sr_dict)

        # no change
        self.assertFalse(sr.set_deleted())
        self.assertEqual(now, sr.timestamp)
        self.assertIs(True, sr.deleted)

        # force timestamp change
        with mock_timestamp_now(next(self.ts_iter)) as now:
            self.assertTrue(sr.set_deleted(timestamp=now))
        self.assertEqual(now, sr.timestamp)
        self.assertIs(True, sr.deleted)

    def test_lower_setter(self):
        sr = utils.ShardRange('a/c', utils.Timestamp.now(), 'b', '')
        # sanity checks
        self.assertEqual('b', sr.lower_str)
        self.assertEqual(sr.MAX, sr.upper)

        def do_test(good_value, expected):
            sr.lower = good_value
            self.assertEqual(expected, sr.lower)
            self.assertEqual(sr.MAX, sr.upper)

        do_test(utils.ShardRange.MIN, utils.ShardRange.MIN)
        do_test(utils.ShardRange.MAX, utils.ShardRange.MAX)
        do_test(b'', utils.ShardRange.MIN)
        do_test(u'', utils.ShardRange.MIN)
        do_test(None, utils.ShardRange.MIN)
        do_test(b'a', 'a')
        do_test(b'y', 'y')
        do_test(u'a', 'a')
        do_test(u'y', 'y')

        expected = u'\N{SNOWMAN}'
        if six.PY2:
            expected = expected.encode('utf-8')
        with warnings.catch_warnings(record=True) as captured_warnings:
            do_test(u'\N{SNOWMAN}', expected)
            do_test(u'\N{SNOWMAN}'.encode('utf-8'), expected)
        self.assertFalse(captured_warnings)

        sr = utils.ShardRange('a/c', utils.Timestamp.now(), 'b', 'y')
        sr.lower = ''
        self.assertEqual(sr.MIN, sr.lower)

        sr = utils.ShardRange('a/c', utils.Timestamp.now(), 'b', 'y')
        with self.assertRaises(ValueError) as cm:
            sr.lower = 'z'
        self.assertIn("must be less than or equal to upper", str(cm.exception))
        self.assertEqual('b', sr.lower_str)
        self.assertEqual('y', sr.upper_str)

        def do_test(bad_value):
            with self.assertRaises(TypeError) as cm:
                sr.lower = bad_value
            self.assertIn("lower must be a string", str(cm.exception))
            self.assertEqual('b', sr.lower_str)
            self.assertEqual('y', sr.upper_str)

        do_test(1)
        do_test(1.234)

    def test_upper_setter(self):
        sr = utils.ShardRange('a/c', utils.Timestamp.now(), '', 'y')
        # sanity checks
        self.assertEqual(sr.MIN, sr.lower)
        self.assertEqual('y', sr.upper_str)

        def do_test(good_value, expected):
            sr.upper = good_value
            self.assertEqual(expected, sr.upper)
            self.assertEqual(sr.MIN, sr.lower)

        do_test(utils.ShardRange.MIN, utils.ShardRange.MIN)
        do_test(utils.ShardRange.MAX, utils.ShardRange.MAX)
        do_test(b'', utils.ShardRange.MAX)
        do_test(u'', utils.ShardRange.MAX)
        do_test(None, utils.ShardRange.MAX)
        do_test(b'z', 'z')
        do_test(b'b', 'b')
        do_test(u'z', 'z')
        do_test(u'b', 'b')

        expected = u'\N{SNOWMAN}'
        if six.PY2:
            expected = expected.encode('utf-8')
        with warnings.catch_warnings(record=True) as captured_warnings:
            do_test(u'\N{SNOWMAN}', expected)
            do_test(u'\N{SNOWMAN}'.encode('utf-8'), expected)
        self.assertFalse(captured_warnings)

        sr = utils.ShardRange('a/c', utils.Timestamp.now(), 'b', 'y')
        sr.upper = ''
        self.assertEqual(sr.MAX, sr.upper)

        sr = utils.ShardRange('a/c', utils.Timestamp.now(), 'b', 'y')
        with self.assertRaises(ValueError) as cm:
            sr.upper = 'a'
        self.assertIn(
            "must be greater than or equal to lower",
            str(cm.exception))
        self.assertEqual('b', sr.lower_str)
        self.assertEqual('y', sr.upper_str)

        def do_test(bad_value):
            with self.assertRaises(TypeError) as cm:
                sr.upper = bad_value
            self.assertIn("upper must be a string", str(cm.exception))
            self.assertEqual('b', sr.lower_str)
            self.assertEqual('y', sr.upper_str)

        do_test(1)
        do_test(1.234)

    def test_end_marker(self):
        sr = utils.ShardRange('a/c', utils.Timestamp.now(), '', 'y')
        self.assertEqual('y\x00', sr.end_marker)
        sr = utils.ShardRange('a/c', utils.Timestamp.now(), '', '')
        self.assertEqual('', sr.end_marker)

    def test_bounds_serialization(self):
        sr = utils.ShardRange('a/c', utils.Timestamp.now())
        self.assertEqual('a/c', sr.name)
        self.assertEqual(utils.ShardRange.MIN, sr.lower)
        self.assertEqual('', sr.lower_str)
        self.assertEqual(utils.ShardRange.MAX, sr.upper)
        self.assertEqual('', sr.upper_str)
        self.assertEqual('', sr.end_marker)

        lower = u'\u00e4'
        upper = u'\u00fb'
        sr = utils.ShardRange('a/%s-%s' % (lower, upper),
                              utils.Timestamp.now(), lower, upper)
        exp_lower = lower
        exp_upper = upper
        if six.PY2:
            exp_lower = exp_lower.encode('utf-8')
            exp_upper = exp_upper.encode('utf-8')
        self.assertEqual(exp_lower, sr.lower)
        self.assertEqual(exp_lower, sr.lower_str)
        self.assertEqual(exp_upper, sr.upper)
        self.assertEqual(exp_upper, sr.upper_str)
        self.assertEqual(exp_upper + '\x00', sr.end_marker)

    def test_entire_namespace(self):
        # test entire range (no boundaries)
        entire = utils.ShardRange('a/test', utils.Timestamp.now())
        self.assertEqual(utils.ShardRange.MAX, entire.upper)
        self.assertEqual(utils.ShardRange.MIN, entire.lower)
        self.assertIs(True, entire.entire_namespace())

        for x in range(100):
            self.assertTrue(str(x) in entire)
            self.assertTrue(chr(x) in entire)

        for x in ('a', 'z', 'zzzz', '124fsdf', u'\u00e4'):
            self.assertTrue(x in entire, '%r should be in %r' % (x, entire))

        entire.lower = 'a'
        self.assertIs(False, entire.entire_namespace())

    def test_comparisons(self):
        ts = utils.Timestamp.now().internal

        # upper (if provided) *must* be greater than lower
        with self.assertRaises(ValueError):
            utils.ShardRange('f-a', ts, 'f', 'a')

        # test basic boundaries
        btoc = utils.ShardRange('a/b-c', ts, 'b', 'c')
        atof = utils.ShardRange('a/a-f', ts, 'a', 'f')
        ftol = utils.ShardRange('a/f-l', ts, 'f', 'l')
        ltor = utils.ShardRange('a/l-r', ts, 'l', 'r')
        rtoz = utils.ShardRange('a/r-z', ts, 'r', 'z')
        lower = utils.ShardRange('a/lower', ts, '', 'mid')
        upper = utils.ShardRange('a/upper', ts, 'mid', '')
        entire = utils.ShardRange('a/test', utils.Timestamp.now())

        # overlapping ranges
        dtof = utils.ShardRange('a/d-f', ts, 'd', 'f')
        dtom = utils.ShardRange('a/d-m', ts, 'd', 'm')

        # test range > and <
        # non-adjacent
        self.assertFalse(rtoz < atof)
        self.assertTrue(atof < ltor)
        self.assertTrue(ltor > atof)
        self.assertFalse(ftol > rtoz)

        # adjacent
        self.assertFalse(rtoz < ltor)
        self.assertTrue(ltor < rtoz)
        self.assertFalse(ltor > rtoz)
        self.assertTrue(rtoz > ltor)

        # wholly within
        self.assertFalse(btoc < atof)
        self.assertFalse(btoc > atof)
        self.assertFalse(atof < btoc)
        self.assertFalse(atof > btoc)

        self.assertFalse(atof < dtof)
        self.assertFalse(dtof > atof)
        self.assertFalse(atof > dtof)
        self.assertFalse(dtof < atof)

        self.assertFalse(dtof < dtom)
        self.assertFalse(dtof > dtom)
        self.assertFalse(dtom > dtof)
        self.assertFalse(dtom < dtof)

        # overlaps
        self.assertFalse(atof < dtom)
        self.assertFalse(atof > dtom)
        self.assertFalse(ltor > dtom)

        # ranges including min/max bounds
        self.assertTrue(upper > lower)
        self.assertTrue(lower < upper)
        self.assertFalse(upper < lower)
        self.assertFalse(lower > upper)

        self.assertFalse(lower < entire)
        self.assertFalse(entire > lower)
        self.assertFalse(lower > entire)
        self.assertFalse(entire < lower)

        self.assertFalse(upper < entire)
        self.assertFalse(entire > upper)
        self.assertFalse(upper > entire)
        self.assertFalse(entire < upper)

        self.assertFalse(entire < entire)
        self.assertFalse(entire > entire)

        # test range < and > to an item
        # range is > lower and <= upper to lower boundary isn't
        # actually included
        self.assertTrue(ftol > 'f')
        self.assertFalse(atof < 'f')
        self.assertTrue(ltor < 'y')

        self.assertFalse(ftol < 'f')
        self.assertFalse(atof > 'f')
        self.assertFalse(ltor > 'y')

        self.assertTrue('f' < ftol)
        self.assertFalse('f' > atof)
        self.assertTrue('y' > ltor)

        self.assertFalse('f' > ftol)
        self.assertFalse('f' < atof)
        self.assertFalse('y' < ltor)

        # Now test ranges with only 1 boundary
        start_to_l = utils.ShardRange('a/None-l', ts, '', 'l')
        l_to_end = utils.ShardRange('a/l-None', ts, 'l', '')

        for x in ('l', 'm', 'z', 'zzz1231sd'):
            if x == 'l':
                self.assertFalse(x in l_to_end)
                self.assertFalse(start_to_l < x)
                self.assertFalse(x > start_to_l)
            else:
                self.assertTrue(x in l_to_end)
                self.assertTrue(start_to_l < x)
                self.assertTrue(x > start_to_l)

        # Now test some of the range to range checks with missing boundaries
        self.assertFalse(atof < start_to_l)
        self.assertFalse(start_to_l < entire)

        # Now test ShardRange.overlaps(other)
        self.assertTrue(atof.overlaps(atof))
        self.assertFalse(atof.overlaps(ftol))
        self.assertFalse(ftol.overlaps(atof))
        self.assertTrue(atof.overlaps(dtof))
        self.assertTrue(dtof.overlaps(atof))
        self.assertFalse(dtof.overlaps(ftol))
        self.assertTrue(dtom.overlaps(ftol))
        self.assertTrue(ftol.overlaps(dtom))
        self.assertFalse(start_to_l.overlaps(l_to_end))

    def test_contains(self):
        ts = utils.Timestamp.now().internal
        lower = utils.ShardRange('a/-h', ts, '', 'h')
        mid = utils.ShardRange('a/h-p', ts, 'h', 'p')
        upper = utils.ShardRange('a/p-', ts, 'p', '')
        entire = utils.ShardRange('a/all', ts, '', '')

        self.assertTrue('a' in entire)
        self.assertTrue('x' in entire)

        # the empty string is not a valid object name, so it cannot be in any
        # range
        self.assertFalse('' in lower)
        self.assertFalse('' in upper)
        self.assertFalse('' in entire)

        self.assertTrue('a' in lower)
        self.assertTrue('h' in lower)
        self.assertFalse('i' in lower)

        self.assertFalse('h' in mid)
        self.assertTrue('p' in mid)

        self.assertFalse('p' in upper)
        self.assertTrue('x' in upper)

        self.assertIn(utils.ShardRange.MAX, entire)
        self.assertNotIn(utils.ShardRange.MAX, lower)
        self.assertIn(utils.ShardRange.MAX, upper)

        # lower bound is excluded so MIN cannot be in any range.
        self.assertNotIn(utils.ShardRange.MIN, entire)
        self.assertNotIn(utils.ShardRange.MIN, upper)
        self.assertNotIn(utils.ShardRange.MIN, lower)

    def test_includes(self):
        ts = utils.Timestamp.now().internal
        _to_h = utils.ShardRange('a/-h', ts, '', 'h')
        d_to_t = utils.ShardRange('a/d-t', ts, 'd', 't')
        d_to_k = utils.ShardRange('a/d-k', ts, 'd', 'k')
        e_to_l = utils.ShardRange('a/e-l', ts, 'e', 'l')
        k_to_t = utils.ShardRange('a/k-t', ts, 'k', 't')
        p_to_ = utils.ShardRange('a/p-', ts, 'p', '')
        t_to_ = utils.ShardRange('a/t-', ts, 't', '')
        entire = utils.ShardRange('a/all', ts, '', '')

        self.assertTrue(entire.includes(entire))
        self.assertTrue(d_to_t.includes(d_to_t))
        self.assertTrue(_to_h.includes(_to_h))
        self.assertTrue(p_to_.includes(p_to_))

        self.assertTrue(entire.includes(_to_h))
        self.assertTrue(entire.includes(d_to_t))
        self.assertTrue(entire.includes(p_to_))

        self.assertTrue(d_to_t.includes(d_to_k))
        self.assertTrue(d_to_t.includes(e_to_l))
        self.assertTrue(d_to_t.includes(k_to_t))
        self.assertTrue(p_to_.includes(t_to_))

        self.assertFalse(_to_h.includes(d_to_t))
        self.assertFalse(p_to_.includes(d_to_t))
        self.assertFalse(k_to_t.includes(d_to_k))
        self.assertFalse(d_to_k.includes(e_to_l))
        self.assertFalse(k_to_t.includes(e_to_l))
        self.assertFalse(t_to_.includes(p_to_))

        self.assertFalse(_to_h.includes(entire))
        self.assertFalse(p_to_.includes(entire))
        self.assertFalse(d_to_t.includes(entire))

    def test_repr(self):
        ts = next(self.ts_iter)
        ts.offset = 1234
        meta_ts = next(self.ts_iter)
        state_ts = next(self.ts_iter)
        sr = utils.ShardRange('a/c', ts, 'l', 'u', 100, 1000,
                              meta_timestamp=meta_ts,
                              state=utils.ShardRange.ACTIVE,
                              state_timestamp=state_ts)
        self.assertEqual(
            "ShardRange<%r to %r as of %s, (100, 1000) as of %s, "
            "active as of %s>"
            % ('l', 'u',
               ts.internal, meta_ts.internal, state_ts.internal), str(sr))

        ts.offset = 0
        meta_ts.offset = 2
        state_ts.offset = 3
        sr = utils.ShardRange('a/c', ts, '', '', 100, 1000,
                              meta_timestamp=meta_ts,
                              state=utils.ShardRange.FOUND,
                              state_timestamp=state_ts)
        self.assertEqual(
            "ShardRange<MinBound to MaxBound as of %s, (100, 1000) as of %s, "
            "found as of %s>"
            % (ts.internal, meta_ts.internal, state_ts.internal), str(sr))

    def test_copy(self):
        sr = utils.ShardRange('a/c', next(self.ts_iter), 'x', 'y', 99, 99000,
                              meta_timestamp=next(self.ts_iter),
                              state=utils.ShardRange.CREATED,
                              state_timestamp=next(self.ts_iter))
        new = sr.copy()
        self.assertEqual(dict(sr), dict(new))

        new = sr.copy(deleted=1)
        self.assertEqual(dict(sr, deleted=1), dict(new))

        new_timestamp = next(self.ts_iter)
        new = sr.copy(timestamp=new_timestamp)
        self.assertEqual(dict(sr, timestamp=new_timestamp.internal,
                              meta_timestamp=new_timestamp.internal,
                              state_timestamp=new_timestamp.internal),
                         dict(new))

        new = sr.copy(timestamp=new_timestamp, object_count=99)
        self.assertEqual(dict(sr, timestamp=new_timestamp.internal,
                              meta_timestamp=new_timestamp.internal,
                              state_timestamp=new_timestamp.internal,
                              object_count=99),
                         dict(new))

    def test_make_path(self):
        ts = utils.Timestamp.now()
        actual = utils.ShardRange.make_path('a', 'root', 'parent', ts, 0)
        parent_hash = md5(b'parent', usedforsecurity=False).hexdigest()
        self.assertEqual('a/root-%s-%s-0' % (parent_hash, ts.internal), actual)
        actual = utils.ShardRange.make_path('a', 'root', 'parent', ts, 3)
        self.assertEqual('a/root-%s-%s-3' % (parent_hash, ts.internal), actual)
        actual = utils.ShardRange.make_path('a', 'root', 'parent', ts, '3')
        self.assertEqual('a/root-%s-%s-3' % (parent_hash, ts.internal), actual)
        actual = utils.ShardRange.make_path(
            'a', 'root', 'parent', ts.internal, '3')
        self.assertEqual('a/root-%s-%s-3' % (parent_hash, ts.internal), actual)

    def test_is_child_of(self):
        # Set up some shard ranges in relational hierarchy:
        # account -> root -> grandparent -> parent -> child
        # using abbreviated names a_r_gp_p_c

        # account 1
        ts = next(self.ts_iter)
        a1_r1 = utils.ShardRange('a1/r1', ts)
        ts = next(self.ts_iter)
        a1_r1_gp1 = utils.ShardRange(utils.ShardRange.make_path(
            '.shards_a1', 'r1', 'r1', ts, 1), ts)
        ts = next(self.ts_iter)
        a1_r1_gp1_p1 = utils.ShardRange(utils.ShardRange.make_path(
            '.shards_a1', 'r1', a1_r1_gp1.container, ts, 1), ts)
        ts = next(self.ts_iter)
        a1_r1_gp1_p1_c1 = utils.ShardRange(utils.ShardRange.make_path(
            '.shards_a1', 'r1', a1_r1_gp1_p1.container, ts, 1), ts)
        ts = next(self.ts_iter)
        a1_r1_gp1_p1_c2 = utils.ShardRange(utils.ShardRange.make_path(
            '.shards_a1', 'r1', a1_r1_gp1_p1.container, ts, 2), ts)
        ts = next(self.ts_iter)
        a1_r1_gp1_p2 = utils.ShardRange(utils.ShardRange.make_path(
            '.shards_a1', 'r1', a1_r1_gp1.container, ts, 2), ts)
        ts = next(self.ts_iter)
        a1_r1_gp2 = utils.ShardRange(utils.ShardRange.make_path(
            '.shards_a1', 'r1', 'r1', ts, 2), ts)  # different index
        ts = next(self.ts_iter)
        a1_r1_gp2_p1 = utils.ShardRange(utils.ShardRange.make_path(
            '.shards_a1', 'r1', a1_r1_gp2.container, ts, 1), ts)
        # drop the index from grandparent name
        ts = next(self.ts_iter)
        rogue_a1_r1_gp = utils.ShardRange(utils.ShardRange.make_path(
            '.shards_a1', 'r1', 'r1', ts, 1)[:-2], ts)

        # account 1, root 2
        ts = next(self.ts_iter)
        a1_r2 = utils.ShardRange('a1/r2', ts)
        ts = next(self.ts_iter)
        a1_r2_gp1 = utils.ShardRange(utils.ShardRange.make_path(
            '.shards_a1', 'r2', a1_r2.container, ts, 1), ts)
        ts = next(self.ts_iter)
        a1_r2_gp1_p1 = utils.ShardRange(utils.ShardRange.make_path(
            '.shards_a1', 'r2', a1_r2_gp1.container, ts, 3), ts)

        # account 2, root1
        a2_r1 = utils.ShardRange('a2/r1', ts)
        ts = next(self.ts_iter)
        a2_r1_gp1 = utils.ShardRange(utils.ShardRange.make_path(
            '.shards_a2', 'r1', a2_r1.container, ts, 1), ts)
        ts = next(self.ts_iter)
        a2_r1_gp1_p1 = utils.ShardRange(utils.ShardRange.make_path(
            '.shards_a2', 'r1', a2_r1_gp1.container, ts, 3), ts)

        # verify parent-child within same account.
        self.assertTrue(a1_r1_gp1.is_child_of(a1_r1))
        self.assertTrue(a1_r1_gp1_p1.is_child_of(a1_r1_gp1))
        self.assertTrue(a1_r1_gp1_p1_c1.is_child_of(a1_r1_gp1_p1))
        self.assertTrue(a1_r1_gp1_p1_c2.is_child_of(a1_r1_gp1_p1))
        self.assertTrue(a1_r1_gp1_p2.is_child_of(a1_r1_gp1))

        self.assertTrue(a1_r1_gp2.is_child_of(a1_r1))
        self.assertTrue(a1_r1_gp2_p1.is_child_of(a1_r1_gp2))

        self.assertTrue(a1_r2_gp1.is_child_of(a1_r2))
        self.assertTrue(a1_r2_gp1_p1.is_child_of(a1_r2_gp1))

        self.assertTrue(a2_r1_gp1.is_child_of(a2_r1))
        self.assertTrue(a2_r1_gp1_p1.is_child_of(a2_r1_gp1))

        # verify not parent-child within same account.
        self.assertFalse(a1_r1.is_child_of(a1_r1))
        self.assertFalse(a1_r1.is_child_of(a1_r2))

        self.assertFalse(a1_r1_gp1.is_child_of(a1_r2))
        self.assertFalse(a1_r1_gp1.is_child_of(a1_r1_gp1))
        self.assertFalse(a1_r1_gp1.is_child_of(a1_r1_gp1_p1))
        self.assertFalse(a1_r1_gp1.is_child_of(a1_r1_gp1_p1_c1))

        self.assertFalse(a1_r1_gp1_p1.is_child_of(a1_r1))
        self.assertFalse(a1_r1_gp1_p1.is_child_of(a1_r2))
        self.assertFalse(a1_r1_gp1_p1.is_child_of(a1_r1_gp2))
        self.assertFalse(a1_r1_gp1_p1.is_child_of(a1_r2_gp1))
        self.assertFalse(a1_r1_gp1_p1.is_child_of(rogue_a1_r1_gp))
        self.assertFalse(a1_r1_gp1_p1.is_child_of(a1_r1_gp1_p1))
        self.assertFalse(a1_r1_gp1_p1.is_child_of(a1_r1_gp1_p2))
        self.assertFalse(a1_r1_gp1_p1.is_child_of(a1_r2_gp1_p1))
        self.assertFalse(a1_r1_gp1_p1.is_child_of(a1_r1_gp1_p1_c1))
        self.assertFalse(a1_r1_gp1_p1.is_child_of(a1_r1_gp1_p1_c2))

        self.assertFalse(a1_r1_gp1_p1_c1.is_child_of(a1_r1))
        self.assertFalse(a1_r1_gp1_p1_c1.is_child_of(a1_r1_gp1))
        self.assertFalse(a1_r1_gp1_p1_c1.is_child_of(a1_r1_gp1_p2))
        self.assertFalse(a1_r1_gp1_p1_c1.is_child_of(a1_r1_gp2_p1))
        self.assertFalse(a1_r1_gp1_p1_c1.is_child_of(a1_r1_gp1_p1_c1))
        self.assertFalse(a1_r1_gp1_p1_c1.is_child_of(a1_r1_gp1_p1_c2))
        self.assertFalse(a1_r1_gp1_p1_c1.is_child_of(a1_r2_gp1_p1))
        self.assertFalse(a1_r1_gp1_p1_c1.is_child_of(a2_r1_gp1_p1))

        self.assertFalse(a1_r2_gp1.is_child_of(a1_r1))
        self.assertFalse(a1_r2_gp1_p1.is_child_of(a1_r1_gp1))

        # across different accounts, 'is_child_of' works in some cases but not
        # all, so don't use it for shard ranges in different accounts.
        self.assertFalse(a1_r1.is_child_of(a2_r1))
        self.assertFalse(a2_r1_gp1_p1.is_child_of(a1_r1_gp1))
        self.assertFalse(a1_r1_gp1_p1.is_child_of(a2_r1))
        self.assertTrue(a1_r1_gp1.is_child_of(a2_r1))
        self.assertTrue(a2_r1_gp1.is_child_of(a1_r1))

    def test_find_root(self):
        # account 1
        ts = next(self.ts_iter)
        a1_r1 = utils.ShardRange('a1/r1', ts)
        ts = next(self.ts_iter)
        a1_r1_gp1 = utils.ShardRange(utils.ShardRange.make_path(
            '.shards_a1', 'r1', 'r1', ts, 1), ts, '', 'l')
        ts = next(self.ts_iter)
        a1_r1_gp1_p1 = utils.ShardRange(utils.ShardRange.make_path(
            '.shards_a1', 'r1', a1_r1_gp1.container, ts, 1), ts, 'a', 'k')
        ts = next(self.ts_iter)
        a1_r1_gp1_p1_c1 = utils.ShardRange(utils.ShardRange.make_path(
            '.shards_a1', 'r1', a1_r1_gp1_p1.container, ts, 1), ts, 'a', 'j')
        ts = next(self.ts_iter)
        a1_r1_gp1_p2 = utils.ShardRange(utils.ShardRange.make_path(
            '.shards_a1', 'r1', a1_r1_gp1.container, ts, 2), ts, 'k', 'l')
        ts = next(self.ts_iter)
        a1_r1_gp2 = utils.ShardRange(utils.ShardRange.make_path(
            '.shards_a1', 'r1', 'r1', ts, 2), ts, 'l', '')  # different index

        # full ancestry plus some others
        all_shard_ranges = [a1_r1, a1_r1_gp1, a1_r1_gp1_p1, a1_r1_gp1_p1_c1,
                            a1_r1_gp1_p2, a1_r1_gp2]
        random.shuffle(all_shard_ranges)
        self.assertIsNone(a1_r1.find_root(all_shard_ranges))
        self.assertEqual(a1_r1, a1_r1_gp1.find_root(all_shard_ranges))
        self.assertEqual(a1_r1, a1_r1_gp1_p1.find_root(all_shard_ranges))
        self.assertEqual(a1_r1, a1_r1_gp1_p1_c1.find_root(all_shard_ranges))

        # missing a1_r1_gp1_p1
        all_shard_ranges = [a1_r1, a1_r1_gp1, a1_r1_gp1_p1_c1,
                            a1_r1_gp1_p2, a1_r1_gp2]
        random.shuffle(all_shard_ranges)
        self.assertIsNone(a1_r1.find_root(all_shard_ranges))
        self.assertEqual(a1_r1, a1_r1_gp1.find_root(all_shard_ranges))
        self.assertEqual(a1_r1, a1_r1_gp1_p1.find_root(all_shard_ranges))
        self.assertEqual(a1_r1, a1_r1_gp1_p1_c1.find_root(all_shard_ranges))

        # empty list
        self.assertIsNone(a1_r1_gp1_p1_c1.find_root([]))

        # double entry
        all_shard_ranges = [a1_r1, a1_r1, a1_r1_gp1, a1_r1_gp1]
        random.shuffle(all_shard_ranges)
        self.assertEqual(a1_r1, a1_r1_gp1_p1.find_root(all_shard_ranges))
        self.assertEqual(a1_r1, a1_r1_gp1_p1_c1.find_root(all_shard_ranges))

    def test_find_ancestors(self):
        # account 1
        ts = next(self.ts_iter)
        a1_r1 = utils.ShardRange('a1/r1', ts)
        ts = next(self.ts_iter)
        a1_r1_gp1 = utils.ShardRange(utils.ShardRange.make_path(
            '.shards_a1', 'r1', 'r1', ts, 1), ts, '', 'l')
        ts = next(self.ts_iter)
        a1_r1_gp1_p1 = utils.ShardRange(utils.ShardRange.make_path(
            '.shards_a1', 'r1', a1_r1_gp1.container, ts, 1), ts, 'a', 'k')
        ts = next(self.ts_iter)
        a1_r1_gp1_p1_c1 = utils.ShardRange(utils.ShardRange.make_path(
            '.shards_a1', 'r1', a1_r1_gp1_p1.container, ts, 1), ts, 'a', 'j')
        ts = next(self.ts_iter)
        a1_r1_gp1_p2 = utils.ShardRange(utils.ShardRange.make_path(
            '.shards_a1', 'r1', a1_r1_gp1.container, ts, 2), ts, 'k', 'l')
        ts = next(self.ts_iter)
        a1_r1_gp2 = utils.ShardRange(utils.ShardRange.make_path(
            '.shards_a1', 'r1', 'r1', ts, 2), ts, 'l', '')  # different index

        # full ancestry plus some others
        all_shard_ranges = [a1_r1, a1_r1_gp1, a1_r1_gp1_p1, a1_r1_gp1_p1_c1,
                            a1_r1_gp1_p2, a1_r1_gp2]
        random.shuffle(all_shard_ranges)
        self.assertEqual([], a1_r1.find_ancestors(all_shard_ranges))
        self.assertEqual([a1_r1], a1_r1_gp1.find_ancestors(all_shard_ranges))
        self.assertEqual([a1_r1_gp1, a1_r1],
                         a1_r1_gp1_p1.find_ancestors(all_shard_ranges))
        self.assertEqual([a1_r1_gp1_p1, a1_r1_gp1, a1_r1],
                         a1_r1_gp1_p1_c1.find_ancestors(all_shard_ranges))

        # missing a1_r1_gp1_p1
        all_shard_ranges = [a1_r1, a1_r1_gp1, a1_r1_gp1_p1_c1,
                            a1_r1_gp1_p2, a1_r1_gp2]
        random.shuffle(all_shard_ranges)
        self.assertEqual([], a1_r1.find_ancestors(all_shard_ranges))
        self.assertEqual([a1_r1], a1_r1_gp1.find_ancestors(all_shard_ranges))
        self.assertEqual([a1_r1_gp1, a1_r1],
                         a1_r1_gp1_p1.find_ancestors(all_shard_ranges))
        self.assertEqual([a1_r1],
                         a1_r1_gp1_p1_c1.find_ancestors(all_shard_ranges))

        # missing a1_r1_gp1
        all_shard_ranges = [a1_r1, a1_r1_gp1_p1, a1_r1_gp1_p1_c1,
                            a1_r1_gp1_p2, a1_r1_gp2]
        random.shuffle(all_shard_ranges)
        self.assertEqual([], a1_r1.find_ancestors(all_shard_ranges))
        self.assertEqual([a1_r1], a1_r1_gp1.find_ancestors(all_shard_ranges))
        self.assertEqual([a1_r1],
                         a1_r1_gp1_p1.find_ancestors(all_shard_ranges))
        self.assertEqual([a1_r1_gp1_p1, a1_r1],
                         a1_r1_gp1_p1_c1.find_ancestors(all_shard_ranges))

        # empty list
        self.assertEqual([], a1_r1_gp1_p1_c1.find_ancestors([]))
        # double entry
        all_shard_ranges = [a1_r1, a1_r1, a1_r1_gp1, a1_r1_gp1]
        random.shuffle(all_shard_ranges)
        self.assertEqual([a1_r1_gp1, a1_r1],
                         a1_r1_gp1_p1.find_ancestors(all_shard_ranges))
        self.assertEqual([a1_r1],
                         a1_r1_gp1_p1_c1.find_ancestors(all_shard_ranges))
        all_shard_ranges = [a1_r1, a1_r1, a1_r1_gp1_p1, a1_r1_gp1_p1]
        random.shuffle(all_shard_ranges)
        self.assertEqual([a1_r1_gp1_p1, a1_r1],
                         a1_r1_gp1_p1_c1.find_ancestors(all_shard_ranges))

    def test_expand(self):
        bounds = (('', 'd'), ('d', 'k'), ('k', 't'), ('t', ''))
        donors = [
            utils.ShardRange('a/c-%d' % i, utils.Timestamp.now(), b[0], b[1])
            for i, b in enumerate(bounds)
        ]
        acceptor = utils.ShardRange('a/c-acc', utils.Timestamp.now(), 'f', 's')
        self.assertTrue(acceptor.expand(donors[:1]))
        self.assertEqual((utils.ShardRange.MIN, 's'),
                         (acceptor.lower, acceptor.upper))

        acceptor = utils.ShardRange('a/c-acc', utils.Timestamp.now(), 'f', 's')
        self.assertTrue(acceptor.expand(donors[:2]))
        self.assertEqual((utils.ShardRange.MIN, 's'),
                         (acceptor.lower, acceptor.upper))

        acceptor = utils.ShardRange('a/c-acc', utils.Timestamp.now(), 'f', 's')
        self.assertTrue(acceptor.expand(donors[1:3]))
        self.assertEqual(('d', 't'),
                         (acceptor.lower, acceptor.upper))

        acceptor = utils.ShardRange('a/c-acc', utils.Timestamp.now(), 'f', 's')
        self.assertTrue(acceptor.expand(donors))
        self.assertEqual((utils.ShardRange.MIN, utils.ShardRange.MAX),
                         (acceptor.lower, acceptor.upper))

        acceptor = utils.ShardRange('a/c-acc', utils.Timestamp.now(), 'f', 's')
        self.assertTrue(acceptor.expand(donors[1:2] + donors[3:]))
        self.assertEqual(('d', utils.ShardRange.MAX),
                         (acceptor.lower, acceptor.upper))

        acceptor = utils.ShardRange('a/c-acc', utils.Timestamp.now(), '', 'd')
        self.assertFalse(acceptor.expand(donors[:1]))
        self.assertEqual((utils.ShardRange.MIN, 'd'),
                         (acceptor.lower, acceptor.upper))

        acceptor = utils.ShardRange('a/c-acc', utils.Timestamp.now(), 'b', 'v')
        self.assertFalse(acceptor.expand(donors[1:3]))
        self.assertEqual(('b', 'v'),
                         (acceptor.lower, acceptor.upper))


class TestShardRangeList(unittest.TestCase):
    def setUp(self):
        self.ts_iter = make_timestamp_iter()
        self.t1 = next(self.ts_iter)
        self.t2 = next(self.ts_iter)
        self.ts_iter = make_timestamp_iter()
        self.shard_ranges = [
            utils.ShardRange('a/b', self.t1, 'a', 'b',
                             object_count=2, bytes_used=22, tombstones=222),
            utils.ShardRange('b/c', self.t2, 'b', 'c',
                             object_count=4, bytes_used=44, tombstones=444),
            utils.ShardRange('c/y', self.t1, 'c', 'y',
                             object_count=6, bytes_used=66),
        ]

    def test_init(self):
        srl = ShardRangeList()
        self.assertEqual(0, len(srl))
        self.assertEqual(utils.ShardRange.MIN, srl.lower)
        self.assertEqual(utils.ShardRange.MIN, srl.upper)
        self.assertEqual(0, srl.object_count)
        self.assertEqual(0, srl.bytes_used)
        self.assertEqual(0, srl.row_count)

    def test_init_with_list(self):
        srl = ShardRangeList(self.shard_ranges[:2])
        self.assertEqual(2, len(srl))
        self.assertEqual('a', srl.lower)
        self.assertEqual('c', srl.upper)
        self.assertEqual(6, srl.object_count)
        self.assertEqual(66, srl.bytes_used)
        self.assertEqual(672, srl.row_count)

        srl.append(self.shard_ranges[2])
        self.assertEqual(3, len(srl))
        self.assertEqual('a', srl.lower)
        self.assertEqual('y', srl.upper)
        self.assertEqual(12, srl.object_count)
        self.assertEqual(132, srl.bytes_used)
        self.assertEqual(-1, self.shard_ranges[2].tombstones)  # sanity check
        self.assertEqual(678, srl.row_count)  # NB: tombstones=-1 not counted

    def test_pop(self):
        srl = ShardRangeList(self.shard_ranges[:2])
        srl.pop()
        self.assertEqual(1, len(srl))
        self.assertEqual('a', srl.lower)
        self.assertEqual('b', srl.upper)
        self.assertEqual(2, srl.object_count)
        self.assertEqual(22, srl.bytes_used)
        self.assertEqual(224, srl.row_count)

    def test_slice(self):
        srl = ShardRangeList(self.shard_ranges)
        sublist = srl[:1]
        self.assertIsInstance(sublist, ShardRangeList)
        self.assertEqual(1, len(sublist))
        self.assertEqual('a', sublist.lower)
        self.assertEqual('b', sublist.upper)
        self.assertEqual(2, sublist.object_count)
        self.assertEqual(22, sublist.bytes_used)
        self.assertEqual(224, sublist.row_count)

        sublist = srl[1:]
        self.assertIsInstance(sublist, ShardRangeList)
        self.assertEqual(2, len(sublist))
        self.assertEqual('b', sublist.lower)
        self.assertEqual('y', sublist.upper)
        self.assertEqual(10, sublist.object_count)
        self.assertEqual(110, sublist.bytes_used)
        self.assertEqual(454, sublist.row_count)

    def test_includes(self):
        srl = ShardRangeList(self.shard_ranges)

        for sr in self.shard_ranges:
            self.assertTrue(srl.includes(sr))

        self.assertTrue(srl.includes(srl))

        sr = utils.ShardRange('a/a', utils.Timestamp.now(), '', 'a')
        self.assertFalse(srl.includes(sr))
        sr = utils.ShardRange('a/a', utils.Timestamp.now(), '', 'b')
        self.assertFalse(srl.includes(sr))
        sr = utils.ShardRange('a/z', utils.Timestamp.now(), 'x', 'z')
        self.assertFalse(srl.includes(sr))
        sr = utils.ShardRange('a/z', utils.Timestamp.now(), 'y', 'z')
        self.assertFalse(srl.includes(sr))
        sr = utils.ShardRange('a/entire', utils.Timestamp.now(), '', '')
        self.assertFalse(srl.includes(sr))

        # entire range
        srl_entire = ShardRangeList([sr])
        self.assertFalse(srl.includes(srl_entire))
        # make a fresh instance
        sr = utils.ShardRange('a/entire', utils.Timestamp.now(), '', '')
        self.assertTrue(srl_entire.includes(sr))

    def test_timestamps(self):
        srl = ShardRangeList(self.shard_ranges)
        self.assertEqual({self.t1, self.t2}, srl.timestamps)
        t3 = next(self.ts_iter)
        self.shard_ranges[2].timestamp = t3
        self.assertEqual({self.t1, self.t2, t3}, srl.timestamps)
        srl.pop(0)
        self.assertEqual({self.t2, t3}, srl.timestamps)

    def test_states(self):
        srl = ShardRangeList()
        self.assertEqual(set(), srl.states)

        srl = ShardRangeList(self.shard_ranges)
        self.shard_ranges[0].update_state(
            utils.ShardRange.CREATED, next(self.ts_iter))
        self.shard_ranges[1].update_state(
            utils.ShardRange.CLEAVED, next(self.ts_iter))
        self.shard_ranges[2].update_state(
            utils.ShardRange.ACTIVE, next(self.ts_iter))

        self.assertEqual({utils.ShardRange.CREATED,
                          utils.ShardRange.CLEAVED,
                          utils.ShardRange.ACTIVE},
                         srl.states)

    def test_filter(self):
        srl = ShardRangeList(self.shard_ranges)
        self.assertEqual(self.shard_ranges, srl.filter())
        self.assertEqual(self.shard_ranges,
                         srl.filter(marker='', end_marker=''))
        self.assertEqual(self.shard_ranges,
                         srl.filter(marker=utils.ShardRange.MIN,
                                    end_marker=utils.ShardRange.MAX))
        self.assertEqual([], srl.filter(marker=utils.ShardRange.MAX,
                                        end_marker=utils.ShardRange.MIN))
        self.assertEqual([], srl.filter(marker=utils.ShardRange.MIN,
                                        end_marker=utils.ShardRange.MIN))
        self.assertEqual([], srl.filter(marker=utils.ShardRange.MAX,
                                        end_marker=utils.ShardRange.MAX))
        self.assertEqual(self.shard_ranges[:1],
                         srl.filter(marker='', end_marker='b'))
        self.assertEqual(self.shard_ranges[1:3],
                         srl.filter(marker='b', end_marker='y'))
        self.assertEqual([],
                         srl.filter(marker='y', end_marker='y'))
        self.assertEqual([],
                         srl.filter(marker='y', end_marker='x'))
        # includes trumps marker & end_marker
        self.assertEqual(self.shard_ranges[0:1],
                         srl.filter(includes='b', marker='c', end_marker='y'))
        self.assertEqual(self.shard_ranges[0:1],
                         srl.filter(includes='b', marker='', end_marker=''))
        self.assertEqual([], srl.filter(includes='z'))

    def test_find_lower(self):
        srl = ShardRangeList(self.shard_ranges)
        self.shard_ranges[0].update_state(
            utils.ShardRange.CREATED, next(self.ts_iter))
        self.shard_ranges[1].update_state(
            utils.ShardRange.CLEAVED, next(self.ts_iter))
        self.shard_ranges[2].update_state(
            utils.ShardRange.ACTIVE, next(self.ts_iter))

        def do_test(states):
            return srl.find_lower(lambda sr: sr.state in states)

        self.assertEqual(srl.upper,
                         do_test([utils.ShardRange.FOUND]))
        self.assertEqual(self.shard_ranges[0].lower,
                         do_test([utils.ShardRange.CREATED]))
        self.assertEqual(self.shard_ranges[0].lower,
                         do_test((utils.ShardRange.CREATED,
                                  utils.ShardRange.CLEAVED)))
        self.assertEqual(self.shard_ranges[1].lower,
                         do_test((utils.ShardRange.ACTIVE,
                                  utils.ShardRange.CLEAVED)))
        self.assertEqual(self.shard_ranges[2].lower,
                         do_test([utils.ShardRange.ACTIVE]))


@patch('ctypes.get_errno')
@patch.object(utils, '_sys_posix_fallocate')
@patch.object(utils, '_sys_fallocate')
@patch.object(utils, 'FALLOCATE_RESERVE', 0)
class TestFallocate(unittest.TestCase):
    def test_fallocate(self, sys_fallocate_mock,
                       sys_posix_fallocate_mock, get_errno_mock):
        sys_fallocate_mock.available = True
        sys_fallocate_mock.return_value = 0

        utils.fallocate(1234, 5000 * 2 ** 20)

        # We can't use sys_fallocate_mock.assert_called_once_with because no
        # two ctypes.c_uint64 objects are equal even if their values are
        # equal. Yes, ctypes.c_uint64(123) != ctypes.c_uint64(123).
        calls = sys_fallocate_mock.mock_calls
        self.assertEqual(len(calls), 1)
        args = calls[0][1]
        self.assertEqual(len(args), 4)
        self.assertEqual(args[0], 1234)
        self.assertEqual(args[1], utils.FALLOC_FL_KEEP_SIZE)
        self.assertEqual(args[2].value, 0)
        self.assertEqual(args[3].value, 5000 * 2 ** 20)

        sys_posix_fallocate_mock.assert_not_called()

    def test_fallocate_offset(self, sys_fallocate_mock,
                              sys_posix_fallocate_mock, get_errno_mock):
        sys_fallocate_mock.available = True
        sys_fallocate_mock.return_value = 0

        utils.fallocate(1234, 5000 * 2 ** 20, offset=3 * 2 ** 30)
        calls = sys_fallocate_mock.mock_calls
        self.assertEqual(len(calls), 1)
        args = calls[0][1]
        self.assertEqual(len(args), 4)
        self.assertEqual(args[0], 1234)
        self.assertEqual(args[1], utils.FALLOC_FL_KEEP_SIZE)
        self.assertEqual(args[2].value, 3 * 2 ** 30)
        self.assertEqual(args[3].value, 5000 * 2 ** 20)

        sys_posix_fallocate_mock.assert_not_called()

    def test_fallocate_fatal_error(self, sys_fallocate_mock,
                                   sys_posix_fallocate_mock, get_errno_mock):
        sys_fallocate_mock.available = True
        sys_fallocate_mock.return_value = -1
        get_errno_mock.return_value = errno.EIO

        with self.assertRaises(OSError) as cm:
            utils.fallocate(1234, 5000 * 2 ** 20)
        self.assertEqual(cm.exception.errno, errno.EIO)

    def test_fallocate_silent_errors(self, sys_fallocate_mock,
                                     sys_posix_fallocate_mock, get_errno_mock):
        sys_fallocate_mock.available = True
        sys_fallocate_mock.return_value = -1

        for silent_error in (0, errno.ENOSYS, errno.EOPNOTSUPP, errno.EINVAL):
            get_errno_mock.return_value = silent_error
            try:
                utils.fallocate(1234, 5678)
            except OSError:
                self.fail("fallocate() raised an error on %d", silent_error)

    def test_posix_fallocate_fallback(self, sys_fallocate_mock,
                                      sys_posix_fallocate_mock,
                                      get_errno_mock):
        sys_fallocate_mock.available = False
        sys_fallocate_mock.side_effect = NotImplementedError

        sys_posix_fallocate_mock.available = True
        sys_posix_fallocate_mock.return_value = 0

        utils.fallocate(1234, 567890)
        sys_fallocate_mock.assert_not_called()

        calls = sys_posix_fallocate_mock.mock_calls
        self.assertEqual(len(calls), 1)
        args = calls[0][1]
        self.assertEqual(len(args), 3)
        self.assertEqual(args[0], 1234)
        self.assertEqual(args[1].value, 0)
        self.assertEqual(args[2].value, 567890)

    def test_posix_fallocate_offset(self, sys_fallocate_mock,
                                    sys_posix_fallocate_mock, get_errno_mock):
        sys_fallocate_mock.available = False
        sys_fallocate_mock.side_effect = NotImplementedError

        sys_posix_fallocate_mock.available = True
        sys_posix_fallocate_mock.return_value = 0

        utils.fallocate(1234, 5000 * 2 ** 20, offset=3 * 2 ** 30)
        calls = sys_posix_fallocate_mock.mock_calls
        self.assertEqual(len(calls), 1)
        args = calls[0][1]
        self.assertEqual(len(args), 3)
        self.assertEqual(args[0], 1234)
        self.assertEqual(args[1].value, 3 * 2 ** 30)
        self.assertEqual(args[2].value, 5000 * 2 ** 20)

        sys_fallocate_mock.assert_not_called()

    def test_no_fallocates_available(self, sys_fallocate_mock,
                                     sys_posix_fallocate_mock, get_errno_mock):
        sys_fallocate_mock.available = False
        sys_posix_fallocate_mock.available = False

        with mock.patch("logging.warning") as warning_mock, \
                mock.patch.object(utils, "_fallocate_warned_about_missing",
                                  False):
            utils.fallocate(321, 654)
            utils.fallocate(321, 654)

        sys_fallocate_mock.assert_not_called()
        sys_posix_fallocate_mock.assert_not_called()
        get_errno_mock.assert_not_called()

        self.assertEqual(len(warning_mock.mock_calls), 1)

    def test_arg_bounds(self, sys_fallocate_mock,
                        sys_posix_fallocate_mock, get_errno_mock):
        sys_fallocate_mock.available = True
        sys_fallocate_mock.return_value = 0
        with self.assertRaises(ValueError):
            utils.fallocate(0, 1 << 64, 0)
        with self.assertRaises(ValueError):
            utils.fallocate(0, 0, -1)
        with self.assertRaises(ValueError):
            utils.fallocate(0, 0, 1 << 64)
        self.assertEqual([], sys_fallocate_mock.mock_calls)
        # sanity check
        utils.fallocate(0, 0, 0)
        self.assertEqual(
            [mock.call(0, utils.FALLOC_FL_KEEP_SIZE, mock.ANY, mock.ANY)],
            sys_fallocate_mock.mock_calls)
        # Go confirm the ctypes values separately; apparently == doesn't
        # work the way you'd expect with ctypes :-/
        self.assertEqual(sys_fallocate_mock.mock_calls[0][1][2].value, 0)
        self.assertEqual(sys_fallocate_mock.mock_calls[0][1][3].value, 0)
        sys_fallocate_mock.reset_mock()

        # negative size will be adjusted as 0
        utils.fallocate(0, -1, 0)
        self.assertEqual(
            [mock.call(0, utils.FALLOC_FL_KEEP_SIZE, mock.ANY, mock.ANY)],
            sys_fallocate_mock.mock_calls)
        self.assertEqual(sys_fallocate_mock.mock_calls[0][1][2].value, 0)
        self.assertEqual(sys_fallocate_mock.mock_calls[0][1][3].value, 0)


@patch.object(os, 'fstatvfs')
@patch.object(utils, '_sys_fallocate', available=True, return_value=0)
@patch.object(utils, 'FALLOCATE_RESERVE', 0)
@patch.object(utils, 'FALLOCATE_IS_PERCENT', False)
@patch.object(utils, '_fallocate_enabled', True)
class TestFallocateReserve(unittest.TestCase):
    def _statvfs_result(self, f_frsize, f_bavail):
        # Only 3 values are relevant to us, so use zeros for the rest
        f_blocks = 100
        return posix.statvfs_result((0, f_frsize, f_blocks, 0, f_bavail,
                                     0, 0, 0, 0, 0))

    def test_disabled(self, sys_fallocate_mock, fstatvfs_mock):
        utils.disable_fallocate()
        utils.fallocate(123, 456)

        sys_fallocate_mock.assert_not_called()
        fstatvfs_mock.assert_not_called()

    def test_zero_reserve(self, sys_fallocate_mock, fstatvfs_mock):
        utils.fallocate(123, 456)

        fstatvfs_mock.assert_not_called()
        self.assertEqual(len(sys_fallocate_mock.mock_calls), 1)

    def test_enough_space(self, sys_fallocate_mock, fstatvfs_mock):
        # Want 1024 bytes in reserve plus 1023 allocated, and have 2 blocks
        # of size 1024 free, so succeed
        utils.FALLOCATE_RESERVE, utils.FALLOCATE_IS_PERCENT = \
            utils.config_fallocate_value('1024')

        fstatvfs_mock.return_value = self._statvfs_result(1024, 2)
        utils.fallocate(88, 1023)

    def test_not_enough_space(self, sys_fallocate_mock, fstatvfs_mock):
        # Want 1024 bytes in reserve plus 1024 allocated, and have 2 blocks
        # of size 1024 free, so fail
        utils.FALLOCATE_RESERVE, utils.FALLOCATE_IS_PERCENT = \
            utils.config_fallocate_value('1024')

        fstatvfs_mock.return_value = self._statvfs_result(1024, 2)
        with self.assertRaises(OSError) as catcher:
            utils.fallocate(88, 1024)
        self.assertEqual(
            str(catcher.exception),
            '[Errno %d] FALLOCATE_RESERVE fail 1024 <= 1024'
            % errno.ENOSPC)
        sys_fallocate_mock.assert_not_called()

    def test_not_enough_space_large(self, sys_fallocate_mock, fstatvfs_mock):
        # Want 1024 bytes in reserve plus 1GB allocated, and have 2 blocks
        # of size 1024 free, so fail
        utils.FALLOCATE_RESERVE, utils.FALLOCATE_IS_PERCENT = \
            utils.config_fallocate_value('1024')

        fstatvfs_mock.return_value = self._statvfs_result(1024, 2)
        with self.assertRaises(OSError) as catcher:
            utils.fallocate(88, 1 << 30)
        self.assertEqual(
            str(catcher.exception),
            '[Errno %d] FALLOCATE_RESERVE fail %g <= 1024'
            % (errno.ENOSPC, ((2 * 1024) - (1 << 30))))
        sys_fallocate_mock.assert_not_called()

    def test_enough_space_small_blocks(self, sys_fallocate_mock,
                                       fstatvfs_mock):
        # Want 1024 bytes in reserve plus 1023 allocated, and have 4 blocks
        # of size 512 free, so succeed
        utils.FALLOCATE_RESERVE, utils.FALLOCATE_IS_PERCENT = \
            utils.config_fallocate_value('1024')

        fstatvfs_mock.return_value = self._statvfs_result(512, 4)
        utils.fallocate(88, 1023)

    def test_not_enough_space_small_blocks(self, sys_fallocate_mock,
                                           fstatvfs_mock):
        # Want 1024 bytes in reserve plus 1024 allocated, and have 4 blocks
        # of size 512 free, so fail
        utils.FALLOCATE_RESERVE, utils.FALLOCATE_IS_PERCENT = \
            utils.config_fallocate_value('1024')

        fstatvfs_mock.return_value = self._statvfs_result(512, 4)
        with self.assertRaises(OSError) as catcher:
            utils.fallocate(88, 1024)
        self.assertEqual(
            str(catcher.exception),
            '[Errno %d] FALLOCATE_RESERVE fail 1024 <= 1024'
            % errno.ENOSPC)
        sys_fallocate_mock.assert_not_called()

    def test_free_space_under_reserve(self, sys_fallocate_mock, fstatvfs_mock):
        # Want 2048 bytes in reserve but have only 3 blocks of size 512, so
        # allocating even 0 bytes fails
        utils.FALLOCATE_RESERVE, utils.FALLOCATE_IS_PERCENT = \
            utils.config_fallocate_value('2048')

        fstatvfs_mock.return_value = self._statvfs_result(512, 3)
        with self.assertRaises(OSError) as catcher:
            utils.fallocate(88, 0)
        self.assertEqual(
            str(catcher.exception),
            '[Errno %d] FALLOCATE_RESERVE fail 1536 <= 2048'
            % errno.ENOSPC)
        sys_fallocate_mock.assert_not_called()

    def test_all_reserved(self, sys_fallocate_mock, fstatvfs_mock):
        # Filesystem is empty, but our reserve is bigger than the
        # filesystem, so any allocation will fail
        utils.FALLOCATE_RESERVE, utils.FALLOCATE_IS_PERCENT = \
            utils.config_fallocate_value('9999999999999')

        fstatvfs_mock.return_value = self._statvfs_result(1024, 100)
        self.assertRaises(OSError, utils.fallocate, 88, 0)
        sys_fallocate_mock.assert_not_called()

    def test_enough_space_pct(self, sys_fallocate_mock, fstatvfs_mock):
        # Want 1% reserved, filesystem has 3/100 blocks of size 1024 free
        # and file size is 2047, so succeed
        utils.FALLOCATE_RESERVE, utils.FALLOCATE_IS_PERCENT = \
            utils.config_fallocate_value('1%')

        fstatvfs_mock.return_value = self._statvfs_result(1024, 3)
        utils.fallocate(88, 2047)

    def test_not_enough_space_pct(self, sys_fallocate_mock, fstatvfs_mock):
        # Want 1% reserved, filesystem has 3/100 blocks of size 1024 free
        # and file size is 2048, so fail
        utils.FALLOCATE_RESERVE, utils.FALLOCATE_IS_PERCENT = \
            utils.config_fallocate_value('1%')

        fstatvfs_mock.return_value = self._statvfs_result(1024, 3)
        with self.assertRaises(OSError) as catcher:
            utils.fallocate(88, 2048)
        self.assertEqual(
            str(catcher.exception),
            '[Errno %d] FALLOCATE_RESERVE fail 1 <= 1'
            % errno.ENOSPC)
        sys_fallocate_mock.assert_not_called()

    def test_all_space_reserved_pct(self, sys_fallocate_mock, fstatvfs_mock):
        # Filesystem is empty, but our reserve is the whole filesystem, so
        # any allocation will fail
        utils.FALLOCATE_RESERVE, utils.FALLOCATE_IS_PERCENT = \
            utils.config_fallocate_value('100%')

        fstatvfs_mock.return_value = self._statvfs_result(1024, 100)
        with self.assertRaises(OSError) as catcher:
            utils.fallocate(88, 0)
        self.assertEqual(
            str(catcher.exception),
            '[Errno %d] FALLOCATE_RESERVE fail 100 <= 100'
            % errno.ENOSPC)
        sys_fallocate_mock.assert_not_called()


@patch('ctypes.get_errno')
@patch.object(utils, '_sys_fallocate')
class TestPunchHole(unittest.TestCase):
    def test_punch_hole(self, sys_fallocate_mock, get_errno_mock):
        sys_fallocate_mock.available = True
        sys_fallocate_mock.return_value = 0

        utils.punch_hole(123, 456, 789)

        calls = sys_fallocate_mock.mock_calls
        self.assertEqual(len(calls), 1)
        args = calls[0][1]
        self.assertEqual(len(args), 4)
        self.assertEqual(args[0], 123)
        self.assertEqual(
            args[1], utils.FALLOC_FL_PUNCH_HOLE | utils.FALLOC_FL_KEEP_SIZE)
        self.assertEqual(args[2].value, 456)
        self.assertEqual(args[3].value, 789)

    def test_error(self, sys_fallocate_mock, get_errno_mock):
        sys_fallocate_mock.available = True
        sys_fallocate_mock.return_value = -1
        get_errno_mock.return_value = errno.EISDIR

        with self.assertRaises(OSError) as cm:
            utils.punch_hole(123, 456, 789)
        self.assertEqual(cm.exception.errno, errno.EISDIR)

    def test_arg_bounds(self, sys_fallocate_mock, get_errno_mock):
        sys_fallocate_mock.available = True
        sys_fallocate_mock.return_value = 0

        with self.assertRaises(ValueError):
            utils.punch_hole(0, 1, -1)
        with self.assertRaises(ValueError):
            utils.punch_hole(0, 1 << 64, 1)
        with self.assertRaises(ValueError):
            utils.punch_hole(0, -1, 1)
        with self.assertRaises(ValueError):
            utils.punch_hole(0, 1, 0)
        with self.assertRaises(ValueError):
            utils.punch_hole(0, 1, 1 << 64)
        self.assertEqual([], sys_fallocate_mock.mock_calls)

        # sanity check
        utils.punch_hole(0, 0, 1)
        self.assertEqual(
            [mock.call(
                0, utils.FALLOC_FL_PUNCH_HOLE | utils.FALLOC_FL_KEEP_SIZE,
                mock.ANY, mock.ANY)],
            sys_fallocate_mock.mock_calls)
        # Go confirm the ctypes values separately; apparently == doesn't
        # work the way you'd expect with ctypes :-/
        self.assertEqual(sys_fallocate_mock.mock_calls[0][1][2].value, 0)
        self.assertEqual(sys_fallocate_mock.mock_calls[0][1][3].value, 1)

    def test_no_fallocate(self, sys_fallocate_mock, get_errno_mock):
        sys_fallocate_mock.available = False

        with self.assertRaises(OSError) as cm:
            utils.punch_hole(123, 456, 789)
        self.assertEqual(cm.exception.errno, errno.ENOTSUP)


class TestPunchHoleReally(unittest.TestCase):
    def setUp(self):
        if not utils._sys_fallocate.available:
            raise unittest.SkipTest("utils._sys_fallocate not available")

    def test_punch_a_hole(self):
        with TemporaryFile() as tf:
            tf.write(b"x" * 64 + b"y" * 64 + b"z" * 64)
            tf.flush()

            # knock out the first half of the "y"s
            utils.punch_hole(tf.fileno(), 64, 32)

            tf.seek(0)
            contents = tf.read(4096)
            self.assertEqual(
                contents,
                b"x" * 64 + b"\0" * 32 + b"y" * 32 + b"z" * 64)


class Test_LibcWrapper(unittest.TestCase):
    def test_available_function(self):
        # This should pretty much always exist
        getpid_wrapper = utils._LibcWrapper('getpid')
        self.assertTrue(getpid_wrapper.available)
        self.assertEqual(getpid_wrapper(), os.getpid())

    def test_unavailable_function(self):
        # This won't exist
        no_func_wrapper = utils._LibcWrapper('diffractively_protectorship')
        self.assertFalse(no_func_wrapper.available)
        self.assertRaises(NotImplementedError, no_func_wrapper)

    def test_argument_plumbing(self):
        lseek_wrapper = utils._LibcWrapper('lseek')
        with TemporaryFile() as tf:
            tf.write(b"abcdefgh")
            tf.flush()
            lseek_wrapper(tf.fileno(),
                          ctypes.c_uint64(3),
                          # 0 is SEEK_SET
                          0)
            self.assertEqual(tf.read(100), b"defgh")


class TestWatchdog(unittest.TestCase):
    def test_start_stop(self):
        w = utils.Watchdog()
        w._evt.send = mock.Mock(side_effect=w._evt.send)
        gth = object()

        with patch('eventlet.greenthread.getcurrent', return_value=gth),\
                patch('time.time', return_value=10.0):
            # On first call, _next_expiration is None, it should unblock
            # greenthread that is blocked for ever
            key = w.start(1.0, Timeout)
            self.assertIn(key, w._timeouts)
            self.assertEqual(w._timeouts[key], (1.0, 11.0, gth, Timeout))
            w._evt.send.assert_called_once()

            w.stop(key)
            self.assertNotIn(key, w._timeouts)

    def test_timeout_concurrency(self):
        w = utils.Watchdog()
        w._evt.send = mock.Mock(side_effect=w._evt.send)
        w._evt.wait = mock.Mock()
        gth = object()

        w._run()
        w._evt.wait.assert_called_once_with(None)

        with patch('eventlet.greenthread.getcurrent', return_value=gth):
            w._evt.send.reset_mock()
            w._evt.wait.reset_mock()
            with patch('time.time', return_value=10.00):
                # On first call, _next_expiration is None, it should unblock
                # greenthread that is blocked for ever
                w.start(5.0, Timeout)  # Will end at 15.0
                w._evt.send.assert_called_once()

            with patch('time.time', return_value=10.01):
                w._run()
                self.assertEqual(15.0, w._next_expiration)
                w._evt.wait.assert_called_once_with(15.0 - 10.01)

            w._evt.send.reset_mock()
            w._evt.wait.reset_mock()
            with patch('time.time', return_value=12.00):
                # Now _next_expiration is 15.0, it won't unblock greenthread
                # because this expiration is later
                w.start(5.0, Timeout)  # Will end at 17.0
                w._evt.send.assert_not_called()

            w._evt.send.reset_mock()
            w._evt.wait.reset_mock()
            with patch('time.time', return_value=14.00):
                # Now _next_expiration is still 15.0, it will unblock
                # greenthread because this new expiration is 14.5
                w.start(0.5, Timeout)  # Will end at 14.5
                w._evt.send.assert_called_once()

            with patch('time.time', return_value=14.01):
                w._run()
                w._evt.wait.assert_called_once_with(14.5 - 14.01)
                self.assertEqual(14.5, w._next_expiration)
                # Should wakeup at 14.5

    def test_timeout_expire(self):
        w = utils.Watchdog()
        w._evt.send = mock.Mock()  # To avoid it to call get_hub()
        w._evt.wait = mock.Mock()  # To avoid it to call get_hub()

        with patch('eventlet.hubs.get_hub') as m_gh:
            with patch('time.time', return_value=10.0):
                w.start(5.0, Timeout)  # Will end at 15.0

            with patch('time.time', return_value=16.0):
                w._run()
                m_gh.assert_called_once()
                m_gh.return_value.schedule_call_global.assert_called_once()
                exc = m_gh.return_value.schedule_call_global.call_args[0][2]
                self.assertIsInstance(exc, Timeout)
                self.assertEqual(exc.seconds, 5.0)
                self.assertEqual(None, w._next_expiration)
                w._evt.wait.assert_called_once_with(None)


class TestReiterate(unittest.TestCase):
    def test_reiterate_consumes_first(self):
        test_iter = FakeIterable([1, 2, 3])
        reiterated = utils.reiterate(test_iter)
        self.assertEqual(1, test_iter.next_call_count)
        self.assertEqual(1, next(reiterated))
        self.assertEqual(1, test_iter.next_call_count)
        self.assertEqual(2, next(reiterated))
        self.assertEqual(2, test_iter.next_call_count)
        self.assertEqual(3, next(reiterated))
        self.assertEqual(3, test_iter.next_call_count)

    def test_reiterate_closes(self):
        test_iter = FakeIterable([1, 2, 3])
        self.assertEqual(0, test_iter.close_call_count)
        reiterated = utils.reiterate(test_iter)
        self.assertEqual(0, test_iter.close_call_count)
        self.assertTrue(hasattr(reiterated, 'close'))
        self.assertTrue(callable(reiterated.close))
        reiterated.close()
        self.assertEqual(1, test_iter.close_call_count)

        # empty iter gets closed when reiterated
        test_iter = FakeIterable([])
        self.assertEqual(0, test_iter.close_call_count)
        reiterated = utils.reiterate(test_iter)
        self.assertFalse(hasattr(reiterated, 'close'))
        self.assertEqual(1, test_iter.close_call_count)

    def test_reiterate_list_or_tuple(self):
        test_list = [1, 2]
        reiterated = utils.reiterate(test_list)
        self.assertIs(test_list, reiterated)
        test_tuple = (1, 2)
        reiterated = utils.reiterate(test_tuple)
        self.assertIs(test_tuple, reiterated)


class TestCloseableChain(unittest.TestCase):
    def test_closeable_chain_iterates(self):
        test_iter1 = FakeIterable([1])
        test_iter2 = FakeIterable([2, 3])
        chain = utils.CloseableChain(test_iter1, test_iter2)
        self.assertEqual([1, 2, 3], [x for x in chain])

        chain = utils.CloseableChain([1, 2], [3])
        self.assertEqual([1, 2, 3], [x for x in chain])

    def test_closeable_chain_closes(self):
        test_iter1 = FakeIterable([1])
        test_iter2 = FakeIterable([2, 3])
        chain = utils.CloseableChain(test_iter1, test_iter2)
        self.assertEqual(0, test_iter1.close_call_count)
        self.assertEqual(0, test_iter2.close_call_count)
        chain.close()
        self.assertEqual(1, test_iter1.close_call_count)
        self.assertEqual(1, test_iter2.close_call_count)

        # check that close is safe to call even when component iters have no
        # close
        chain = utils.CloseableChain([1, 2], [3])
        chain.close()
        self.assertEqual([1, 2, 3], [x for x in chain])

        # check with generator in the chain
        generator_closed = [False]

        def gen():
            try:
                yield 2
                yield 3
            except GeneratorExit:
                generator_closed[0] = True
                raise

        test_iter1 = FakeIterable([1])
        chain = utils.CloseableChain(test_iter1, gen())
        self.assertEqual(0, test_iter1.close_call_count)
        self.assertFalse(generator_closed[0])
        chain.close()
        self.assertEqual(1, test_iter1.close_call_count)
        # Generator never kicked off, so there's no GeneratorExit
        self.assertFalse(generator_closed[0])

        test_iter1 = FakeIterable([1])
        chain = utils.CloseableChain(gen(), test_iter1)
        self.assertEqual(2, next(chain))  # Kick off the generator
        self.assertEqual(0, test_iter1.close_call_count)
        self.assertFalse(generator_closed[0])
        chain.close()
        self.assertEqual(1, test_iter1.close_call_count)
        self.assertTrue(generator_closed[0])<|MERGE_RESOLUTION|>--- conflicted
+++ resolved
@@ -8439,19 +8439,11 @@
         self.assertEqual(namespace_list.get_namespace('r'), ltor_ns)
         self.assertEqual(namespace_list.get_namespace('}'), end_ns)
 
-<<<<<<< HEAD
-        # test 'from_namespaces'
-        namespaces_list = utils.NamespaceBoundList.from_namespaces(None)
-        self.assertEqual(namespaces_list, None)
-        namespaces = [start_ns, atof_ns, ftol_ns, ltor_ns, rtoz_ns, end_ns]
-        namespace_list = utils.NamespaceBoundList.from_namespaces(namespaces)
-=======
         # test 'parse'
         namespaces_list = utils.NamespaceBoundList.parse(None)
         self.assertEqual(namespaces_list, None)
         namespaces = [start_ns, atof_ns, ftol_ns, ltor_ns, rtoz_ns, end_ns]
         namespace_list = utils.NamespaceBoundList.parse(namespaces)
->>>>>>> c3e22093
         self.assertEqual(namespace_list.get_namespace('1'), start_ns)
         self.assertEqual(namespace_list.get_namespace('l'), ftol_ns)
         self.assertEqual(namespace_list.get_namespace('x'), rtoz_ns)
@@ -8461,22 +8453,12 @@
         overlap_f_ns = utils.Namespace('a/-f', '', 'f')
         overlapping_namespaces = [start_ns, atof_ns, overlap_f_ns,
                                   ftol_ns, ltor_ns, rtoz_ns, end_ns]
-<<<<<<< HEAD
-        namespace_list = utils.NamespaceBoundList.from_namespaces(
-            overlapping_namespaces)
-=======
         namespace_list = utils.NamespaceBoundList.parse(overlapping_namespaces)
->>>>>>> c3e22093
         self.assertEqual(namespace_list.bounds, lowerbounds)
         overlap_l_ns = utils.Namespace('a/a-l', 'a', 'l')
         overlapping_namespaces = [start_ns, atof_ns, ftol_ns,
                                   overlap_l_ns, ltor_ns, rtoz_ns, end_ns]
-<<<<<<< HEAD
-        namespace_list = utils.NamespaceBoundList.from_namespaces(
-            overlapping_namespaces)
-=======
         namespace_list = utils.NamespaceBoundList.parse(overlapping_namespaces)
->>>>>>> c3e22093
         self.assertEqual(namespace_list.bounds, lowerbounds)
 
 

# Copyright (c) 2010-2012 OpenStack Foundation
#
# Licensed under the Apache License, Version 2.0 (the "License");
# you may not use this file except in compliance with the License.
# You may obtain a copy of the License at
#
#    http://www.apache.org/licenses/LICENSE-2.0
#
# Unless required by applicable law or agreed to in writing, software
# distributed under the License is distributed on an "AS IS" BASIS,
# WITHOUT WARRANTIES OR CONDITIONS OF ANY KIND, either express or
# implied.
# See the License for the specific language governing permissions and
# limitations under the License.

"""Tests for swift.common.utils"""
from __future__ import print_function

import hashlib
import itertools

from test.debug_logger import debug_logger
from test.unit import temptree, make_timestamp_iter, with_tempdir, \
    mock_timestamp_now, FakeIterable
from test.unit.common.test_memcached import MockedMemcachePool, \
    MockMemcached, TestableMemcacheRing

import contextlib
import errno
import eventlet
import eventlet.debug
import eventlet.event
import eventlet.green.threading
import eventlet.patcher
import functools
import grp
import logging
import os
import mock
import posix
import pwd
import random
import socket
import string
import sys
import json
import math
import inspect
import warnings

import six
from six import StringIO
from six.moves import http_client
from six.moves import range

import tempfile
import time
import unittest
import fcntl
import shutil

from getpass import getuser
from io import BytesIO
from shutil import rmtree
from functools import partial
from tempfile import TemporaryFile, NamedTemporaryFile, mkdtemp
from mock import MagicMock, patch
from six.moves.configparser import NoSectionError, NoOptionError
from uuid import uuid4

from swift.common.exceptions import Timeout, MessageTimeout, \
    ConnectionTimeout, LockTimeout, ReplicationLockTimeout, \
    MimeInvalid
from swift.common import utils
from swift.common.utils import set_swift_dir, md5, ShardRangeList, \
    SwiftLogFormatter, CooperativeCachePopulator
from swift.common.container_sync_realms import ContainerSyncRealms
from swift.common.header_key_dict import HeaderKeyDict
from swift.common.storage_policy import POLICIES, reload_storage_policies
from swift.common.swob import Request, Response
from test.unit import requires_o_tmpfile_support_in_tmp, \
    quiet_eventlet_exceptions

if six.PY2:
    import eventlet.green.httplib as green_http_client
else:
    import eventlet.green.http.client as green_http_client

threading = eventlet.patcher.original('threading')


class MockOs(object):

    def __init__(self, pass_funcs=None, called_funcs=None, raise_funcs=None):
        if pass_funcs is None:
            pass_funcs = []
        if called_funcs is None:
            called_funcs = []
        if raise_funcs is None:
            raise_funcs = []

        self.closed_fds = []
        for func in pass_funcs:
            setattr(self, func, self.pass_func)
        self.called_funcs = {}
        for func in called_funcs:
            c_func = partial(self.called_func, func)
            setattr(self, func, c_func)
        for func in raise_funcs:
            r_func = partial(self.raise_func, func)
            setattr(self, func, r_func)

    def pass_func(self, *args, **kwargs):
        pass

    setgroups = chdir = setsid = setgid = setuid = umask = pass_func

    def called_func(self, name, *args, **kwargs):
        self.called_funcs[name] = args

    def raise_func(self, name, *args, **kwargs):
        self.called_funcs[name] = args
        raise OSError()

    def dup2(self, source, target):
        self.closed_fds.append(target)

    def geteuid(self):
        '''Pretend we are running as root.'''
        return 0

    def __getattr__(self, name):
        # I only over-ride portions of the os module
        try:
            return object.__getattr__(self, name)
        except AttributeError:
            return getattr(os, name)


class MockSys(object):

    def __init__(self):
        self.stdin = TemporaryFile('w')
        self.stdout = TemporaryFile('r')
        self.stderr = TemporaryFile('r')
        self.__stderr__ = self.stderr
        self.stdio_fds = [self.stdin.fileno(), self.stdout.fileno(),
                          self.stderr.fileno()]


def reset_loggers():
    if hasattr(utils.get_logger, 'handler4logger'):
        for logger, handler in utils.get_logger.handler4logger.items():
            logger.removeHandler(handler)
        delattr(utils.get_logger, 'handler4logger')
    if hasattr(utils.get_logger, 'console_handler4logger'):
        for logger, h in utils.get_logger.console_handler4logger.items():
            logger.removeHandler(h)
        delattr(utils.get_logger, 'console_handler4logger')
    # Reset the LogAdapter class thread local state. Use get_logger() here
    # to fetch a LogAdapter instance because the items from
    # get_logger.handler4logger above are the underlying logger instances,
    # not the LogAdapter.
    utils.get_logger(None).thread_locals = (None, None)


def reset_logger_state(f):
    @functools.wraps(f)
    def wrapper(self, *args, **kwargs):
        reset_loggers()
        try:
            return f(self, *args, **kwargs)
        finally:
            reset_loggers()
    return wrapper


class TestUTC(unittest.TestCase):
    def test_tzname(self):
        self.assertEqual(utils.UTC.tzname(None), 'UTC')


class TestUtils(unittest.TestCase):
    """Tests for swift.common.utils """

    def setUp(self):
        utils.HASH_PATH_SUFFIX = b'endcap'
        utils.HASH_PATH_PREFIX = b'startcap'
        self.md5_test_data = "Openstack forever".encode('utf-8')
        try:
            self.md5_digest = hashlib.md5(self.md5_test_data).hexdigest()
            self.fips_enabled = False
        except ValueError:
            self.md5_digest = '0d6dc3c588ae71a04ce9a6beebbbba06'
            self.fips_enabled = True

    def test_monkey_patch(self):
        def take_and_release(lock):
            try:
                lock.acquire()
            finally:
                lock.release()

        def do_test():
            res = 0
            try:
                # this module imports eventlet original threading, so re-import
                # locally...
                import threading
                import traceback
                logging_lock_before = logging._lock
                my_lock_before = threading.RLock()
                self.assertIsInstance(logging_lock_before,
                                      type(my_lock_before))

                utils.monkey_patch()

                logging_lock_after = logging._lock
                my_lock_after = threading.RLock()
                self.assertIsInstance(logging_lock_after,
                                      type(my_lock_after))

                self.assertTrue(logging_lock_after.acquire())
                thread = threading.Thread(target=take_and_release,
                                          args=(logging_lock_after,))
                thread.start()
                self.assertTrue(thread.isAlive())
                # we should timeout while the thread is still blocking on lock
                eventlet.sleep()
                thread.join(timeout=0.1)
                self.assertTrue(thread.isAlive())

                logging._lock.release()
                thread.join(timeout=0.1)
                self.assertFalse(thread.isAlive())
            except AssertionError:
                traceback.print_exc()
                res = 1
            finally:
                os._exit(res)

        pid = os.fork()
        if pid == 0:
            # run the test in an isolated environment to avoid monkey patching
            # in this one
            do_test()
        else:
            child_pid, errcode = os.waitpid(pid, 0)
            self.assertEqual(0, os.WEXITSTATUS(errcode),
                             'Forked do_test failed')

    def test_get_zero_indexed_base_string(self):
        self.assertEqual(utils.get_zero_indexed_base_string('something', 0),
                         'something')
        self.assertEqual(utils.get_zero_indexed_base_string('something', None),
                         'something')
        self.assertEqual(utils.get_zero_indexed_base_string('something', 1),
                         'something-1')
        self.assertRaises(ValueError, utils.get_zero_indexed_base_string,
                          'something', 'not_integer')

    @with_tempdir
    def test_lock_path(self, tmpdir):
        # 2 locks with limit=1 must fail
        success = False
        with utils.lock_path(tmpdir, 0.1):
            with self.assertRaises(LockTimeout):
                with utils.lock_path(tmpdir, 0.1):
                    success = True
        self.assertFalse(success)

        # 2 locks with limit=2 must succeed
        success = False
        with utils.lock_path(tmpdir, 0.1, limit=2):
            try:
                with utils.lock_path(tmpdir, 0.1, limit=2):
                    success = True
            except LockTimeout as exc:
                self.fail('Unexpected exception %s' % exc)
        self.assertTrue(success)

        # 3 locks with limit=2 must fail
        success = False
        with utils.lock_path(tmpdir, 0.1, limit=2):
            with utils.lock_path(tmpdir, 0.1, limit=2):
                with self.assertRaises(LockTimeout):
                    with utils.lock_path(tmpdir, 0.1):
                        success = True
        self.assertFalse(success)

    @with_tempdir
    @mock.patch.object(utils, 'STRICT_LOCKS', True)
    def test_lock_path_deleted(self, tmpdir):
        # If a thread blocks on a lock but then it gets deleted, the blocked
        # thread gets a Timeout
        took_lock = eventlet.green.threading.Event()
        about_to_block_on_lock = eventlet.green.threading.Event()
        test_done = eventlet.green.threading.Event()
        caught = []

        def deleter():
            with utils.lock_path(tmpdir):
                took_lock.set()
                about_to_block_on_lock.wait()
                # Give the other thread a beat to actually block
                time.sleep(0.1)
                os.unlink(os.path.join(tmpdir, '.lock'))

        def blocked():
            try:
                took_lock.wait()
                about_to_block_on_lock.set()
                with utils.lock_path(tmpdir, timeout=60):
                    raise RuntimeError("Shouldn't be able to acquire this")
            except (Exception, Timeout) as e:
                caught.append(e)
            finally:
                test_done.set()

        with Timeout(30):
            t1 = eventlet.green.threading.Thread(target=deleter)
            t2 = eventlet.green.threading.Thread(target=blocked)
            t1.start()
            t2.start()
            test_done.wait()
            t1.join()
            t2.join()
        self.assertEqual(len(caught), 1, caught)
        self.assertIsInstance(caught[0], LockTimeout)

    @with_tempdir
    @mock.patch.object(utils, 'STRICT_LOCKS', True)
    def test_lock_path_moved(self, tmpdir):
        # If a thread blocks on a lock but then it gets deleted and recreated,
        # the blocked thread gets a Timeout
        took_lock = eventlet.green.threading.Event()
        about_to_block_on_lock = eventlet.green.threading.Event()
        lock_moved = eventlet.green.threading.Event()
        new_lock_created = eventlet.green.threading.Event()
        test_done = eventlet.green.threading.Event()
        caught = []

        def deleter():
            with utils.lock_path(tmpdir):
                took_lock.set()
                about_to_block_on_lock.wait()
                time.sleep(0.1)
                os.rename(os.path.join(tmpdir, '.lock'),
                          os.path.join(tmpdir, '.moved'))
                lock_moved.set()
                new_lock_created.wait()

        def blocked():
            try:
                took_lock.wait()
                about_to_block_on_lock.set()
                with utils.lock_path(tmpdir, timeout=60):
                    raise RuntimeError("Shouldn't be able to acquire this")
            except (Exception, Timeout) as e:
                caught.append(e)
            finally:
                test_done.set()

        def new_locker():
            lock_moved.wait()
            with utils.lock_path(tmpdir, timeout=0.1):
                new_lock_created.set()
                test_done.wait()

        with Timeout(30):
            t1 = eventlet.green.threading.Thread(target=deleter)
            t2 = eventlet.green.threading.Thread(target=blocked)
            t3 = eventlet.green.threading.Thread(target=new_locker)
            t1.start()
            t2.start()
            t3.start()
            test_done.wait()
            t1.join()
            t2.join()
            t3.join()
        self.assertEqual(len(caught), 1, caught)
        self.assertIsInstance(caught[0], LockTimeout)

    @with_tempdir
    @mock.patch.object(utils, 'STRICT_LOCKS', True)
    def test_lock_path_error(self, tmpdir):
        with mock.patch.object(utils.os, 'fstat',
                               side_effect=OSError(errno.EPERM, 'nope')), \
                self.assertRaises(OSError) as caught:
            with utils.lock_path(tmpdir):
                pass
        self.assertEqual(caught.exception.errno, errno.EPERM)

    @with_tempdir
    def test_lock_path_invalid_limit(self, tmpdir):
        success = False
        with self.assertRaises(ValueError):
            with utils.lock_path(tmpdir, 0.1, limit=0):
                success = True
        self.assertFalse(success)
        with self.assertRaises(ValueError):
            with utils.lock_path(tmpdir, 0.1, limit=-1):
                success = True
        self.assertFalse(success)
        with self.assertRaises(TypeError):
            with utils.lock_path(tmpdir, 0.1, limit='1'):
                success = True
        self.assertFalse(success)
        with self.assertRaises(TypeError):
            with utils.lock_path(tmpdir, 0.1, limit=1.1):
                success = True
        self.assertFalse(success)

    @with_tempdir
    def test_lock_path_num_sleeps(self, tmpdir):
        num_short_calls = [0]
        exception_raised = [False]

        def my_sleep(to_sleep):
            if to_sleep == 0.01:
                num_short_calls[0] += 1
            else:
                raise Exception('sleep time changed: %s' % to_sleep)

        try:
            with mock.patch('swift.common.utils.sleep', my_sleep):
                with utils.lock_path(tmpdir):
                    with utils.lock_path(tmpdir):
                        pass
        except Exception as e:
            exception_raised[0] = True
            self.assertTrue('sleep time changed' in str(e))
        self.assertEqual(num_short_calls[0], 11)
        self.assertTrue(exception_raised[0])

    @with_tempdir
    def test_lock_path_class(self, tmpdir):
        with utils.lock_path(tmpdir, 0.1, ReplicationLockTimeout):
            exc = None
            exc2 = None
            success = False
            try:
                with utils.lock_path(tmpdir, 0.1, ReplicationLockTimeout):
                    success = True
            except ReplicationLockTimeout as err:
                exc = err
            except LockTimeout as err:
                exc2 = err
            self.assertTrue(exc is not None)
            self.assertTrue(exc2 is None)
            self.assertTrue(not success)
            exc = None
            exc2 = None
            success = False
            try:
                with utils.lock_path(tmpdir, 0.1):
                    success = True
            except ReplicationLockTimeout as err:
                exc = err
            except LockTimeout as err:
                exc2 = err
            self.assertTrue(exc is None)
            self.assertTrue(exc2 is not None)
            self.assertTrue(not success)

    @with_tempdir
    def test_lock_path_name(self, tmpdir):
        # With default limit (1), can't take the same named lock twice
        success = False
        with utils.lock_path(tmpdir, 0.1, name='foo'):
            with self.assertRaises(LockTimeout):
                with utils.lock_path(tmpdir, 0.1, name='foo'):
                    success = True
        self.assertFalse(success)
        # With default limit (1), can take two differently named locks
        success = False
        with utils.lock_path(tmpdir, 0.1, name='foo'):
            with utils.lock_path(tmpdir, 0.1, name='bar'):
                success = True
        self.assertTrue(success)
        # With default limit (1), can take a named lock and the default lock
        success = False
        with utils.lock_path(tmpdir, 0.1, name='foo'):
            with utils.lock_path(tmpdir, 0.1):
                success = True
        self.assertTrue(success)

    def test_normalize_timestamp(self):
        # Test swift.common.utils.normalize_timestamp
        self.assertEqual(utils.normalize_timestamp('1253327593.48174'),
                         "1253327593.48174")
        self.assertEqual(utils.normalize_timestamp(1253327593.48174),
                         "1253327593.48174")
        self.assertEqual(utils.normalize_timestamp('1253327593.48'),
                         "1253327593.48000")
        self.assertEqual(utils.normalize_timestamp(1253327593.48),
                         "1253327593.48000")
        self.assertEqual(utils.normalize_timestamp('253327593.48'),
                         "0253327593.48000")
        self.assertEqual(utils.normalize_timestamp(253327593.48),
                         "0253327593.48000")
        self.assertEqual(utils.normalize_timestamp('1253327593'),
                         "1253327593.00000")
        self.assertEqual(utils.normalize_timestamp(1253327593),
                         "1253327593.00000")
        self.assertRaises(ValueError, utils.normalize_timestamp, '')
        self.assertRaises(ValueError, utils.normalize_timestamp, 'abc')

    def test_normalize_delete_at_timestamp(self):
        self.assertEqual(
            utils.normalize_delete_at_timestamp(1253327593),
            '1253327593')
        self.assertEqual(
            utils.normalize_delete_at_timestamp(1253327593.67890),
            '1253327593')
        self.assertEqual(
            utils.normalize_delete_at_timestamp('1253327593'),
            '1253327593')
        self.assertEqual(
            utils.normalize_delete_at_timestamp('1253327593.67890'),
            '1253327593')
        self.assertEqual(
            utils.normalize_delete_at_timestamp(-1253327593),
            '0000000000')
        self.assertEqual(
            utils.normalize_delete_at_timestamp(-1253327593.67890),
            '0000000000')
        self.assertEqual(
            utils.normalize_delete_at_timestamp('-1253327593'),
            '0000000000')
        self.assertEqual(
            utils.normalize_delete_at_timestamp('-1253327593.67890'),
            '0000000000')
        self.assertEqual(
            utils.normalize_delete_at_timestamp(71253327593),
            '9999999999')
        self.assertEqual(
            utils.normalize_delete_at_timestamp(71253327593.67890),
            '9999999999')
        self.assertEqual(
            utils.normalize_delete_at_timestamp('71253327593'),
            '9999999999')
        self.assertEqual(
            utils.normalize_delete_at_timestamp('71253327593.67890'),
            '9999999999')
        with self.assertRaises(TypeError):
            utils.normalize_delete_at_timestamp(None)
        with self.assertRaises(ValueError):
            utils.normalize_delete_at_timestamp('')
        with self.assertRaises(ValueError):
            utils.normalize_delete_at_timestamp('abc')

    def test_normalize_delete_at_timestamp_high_precision(self):
        self.assertEqual(
            utils.normalize_delete_at_timestamp(1253327593, True),
            '1253327593.00000')
        self.assertEqual(
            utils.normalize_delete_at_timestamp(1253327593.67890, True),
            '1253327593.67890')
        self.assertEqual(
            utils.normalize_delete_at_timestamp('1253327593', True),
            '1253327593.00000')
        self.assertEqual(
            utils.normalize_delete_at_timestamp('1253327593.67890', True),
            '1253327593.67890')
        self.assertEqual(
            utils.normalize_delete_at_timestamp(-1253327593, True),
            '0000000000.00000')
        self.assertEqual(
            utils.normalize_delete_at_timestamp(-1253327593.67890, True),
            '0000000000.00000')
        self.assertEqual(
            utils.normalize_delete_at_timestamp('-1253327593', True),
            '0000000000.00000')
        self.assertEqual(
            utils.normalize_delete_at_timestamp('-1253327593.67890', True),
            '0000000000.00000')
        self.assertEqual(
            utils.normalize_delete_at_timestamp(71253327593, True),
            '9999999999.99999')
        self.assertEqual(
            utils.normalize_delete_at_timestamp(71253327593.67890, True),
            '9999999999.99999')
        self.assertEqual(
            utils.normalize_delete_at_timestamp('71253327593', True),
            '9999999999.99999')
        self.assertEqual(
            utils.normalize_delete_at_timestamp('71253327593.67890', True),
            '9999999999.99999')
        with self.assertRaises(TypeError):
            utils.normalize_delete_at_timestamp(None, True)
        with self.assertRaises(ValueError):
            utils.normalize_delete_at_timestamp('', True)
        with self.assertRaises(ValueError):
            utils.normalize_delete_at_timestamp('abc', True)

    def test_last_modified_date_to_timestamp(self):
        expectations = {
            '1970-01-01T00:00:00.000000': 0.0,
            '2014-02-28T23:22:36.698390': 1393629756.698390,
            '2011-03-19T04:03:00.604554': 1300507380.604554,
        }
        for last_modified, ts in expectations.items():
            real = utils.last_modified_date_to_timestamp(last_modified)
            self.assertEqual(real, ts, "failed for %s" % last_modified)

    def test_last_modified_date_to_timestamp_when_system_not_UTC(self):
        try:
            old_tz = os.environ.get('TZ')
            # Western Argentina Summer Time. Found in glibc manual; this
            # timezone always has a non-zero offset from UTC, so this test is
            # always meaningful.
            os.environ['TZ'] = 'WART4WARST,J1/0,J365/25'

            self.assertEqual(utils.last_modified_date_to_timestamp(
                '1970-01-01T00:00:00.000000'),
                0.0)

        finally:
            if old_tz is not None:
                os.environ['TZ'] = old_tz
            else:
                os.environ.pop('TZ')

    def test_drain_and_close(self):
        utils.drain_and_close([])
        utils.drain_and_close(iter([]))
        drained = [False]

        def gen():
            yield 'x'
            yield 'y'
            drained[0] = True

        g = gen()
        utils.drain_and_close(g)
        self.assertTrue(drained[0])
        self.assertIsNone(g.gi_frame)

        utils.drain_and_close(Response(status=200, body=b'Some body'))
        drained = [False]
        utils.drain_and_close(Response(status=200, app_iter=gen()))
        self.assertTrue(drained[0])

    def test_drain_and_close_with_limit(self):

        def gen():
            yield 'a' * 5
            yield 'a' * 4
            yield 'a' * 3
            drained[0] = True

        drained = [False]
        g = gen()
        utils.drain_and_close(g, read_limit=13)
        self.assertTrue(drained[0])
        self.assertIsNone(g.gi_frame)

        drained = [False]
        g = gen()
        utils.drain_and_close(g, read_limit=12)
        # this would need *one more* call to next
        self.assertFalse(drained[0])
        self.assertIsNone(g.gi_frame)

        drained = [False]
        # not even close to the whole thing
        g = gen()
        utils.drain_and_close(g, read_limit=3)
        self.assertFalse(drained[0])
        self.assertIsNone(g.gi_frame)

        drained = [False]
        # default is to drain; no limit!
        g = gen()
        utils.drain_and_close(g)
        self.assertIsNone(g.gi_frame)
        self.assertTrue(drained[0])

    def test_friendly_close_small_body(self):

        def small_body_iter():
            yield 'a small body'
            drained[0] = True

        drained = [False]
        utils.friendly_close(small_body_iter())
        self.assertTrue(drained[0])

    def test_friendly_close_large_body(self):
        def large_body_iter():
            for i in range(10):
                chunk = chr(97 + i) * 64 * 2 ** 10
                yielded_chunks.append(chunk)
                yield chunk
            drained[0] = True

        drained = [False]
        yielded_chunks = []
        utils.friendly_close(large_body_iter())
        self.assertFalse(drained[0])
        self.assertEqual(['a' * 65536], yielded_chunks)

    def test_friendly_close_exploding_body(self):

        class ExplodingBody(object):

            def __init__(self):
                self.yielded_chunks = []
                self.close_calls = []
                self._body = self._exploding_iter()

            def _exploding_iter(self):
                chunk = 'a' * 63 * 2 ** 10
                self.yielded_chunks.append(chunk)
                yield chunk
                raise Exception('kaboom!')

            def __iter__(self):
                return self

            def __next__(self):
                return next(self._body)

            next = __next__  # py2

            def close(self):
                self.close_calls.append(True)

        body = ExplodingBody()
        with self.assertRaises(Exception) as ctx:
            utils.friendly_close(body)
        self.assertEqual('kaboom!', str(ctx.exception))
        self.assertEqual(['a' * 64512], body.yielded_chunks)
        self.assertEqual([True], body.close_calls)

    def test_backwards(self):
        # Test swift.common.utils.backward

        # The lines are designed so that the function would encounter
        # all of the boundary conditions and typical conditions.
        # Block boundaries are marked with '<>' characters
        blocksize = 25
        lines = [b'123456789x12345678><123456789\n',  # block larger than rest
                 b'123456789x123>\n',  # block ends just before \n character
                 b'123423456789\n',
                 b'123456789x\n',  # block ends at the end of line
                 b'<123456789x123456789x123\n',
                 b'<6789x123\n',  # block ends at the beginning of the line
                 b'6789x1234\n',
                 b'1234><234\n',  # block ends typically in the middle of line
                 b'123456789x123456789\n']

        with TemporaryFile() as f:
            for line in lines:
                f.write(line)

            count = len(lines) - 1
            for line in utils.backward(f, blocksize):
                self.assertEqual(line, lines[count].split(b'\n')[0])
                count -= 1

        # Empty file case
        with TemporaryFile('r') as f:
            self.assertEqual([], list(utils.backward(f)))

    @with_tempdir
    def test_mkdirs(self, testdir_base):
        testroot = os.path.join(testdir_base, 'mkdirs')
        self.assertTrue(not os.path.exists(testroot))
        utils.mkdirs(testroot)
        self.assertTrue(os.path.exists(testroot))
        utils.mkdirs(testroot)
        self.assertTrue(os.path.exists(testroot))
        rmtree(testroot, ignore_errors=1)

        testdir = os.path.join(testroot, 'one/two/three')
        self.assertTrue(not os.path.exists(testdir))
        utils.mkdirs(testdir)
        self.assertTrue(os.path.exists(testdir))
        utils.mkdirs(testdir)
        self.assertTrue(os.path.exists(testdir))
        rmtree(testroot, ignore_errors=1)

        open(testroot, 'wb').close()
        self.assertTrue(not os.path.exists(testdir))
        self.assertRaises(OSError, utils.mkdirs, testdir)
        os.unlink(testroot)

    def test_split_path(self):
        # Test swift.common.utils.split_account_path
        self.assertRaises(ValueError, utils.split_path, '')
        self.assertRaises(ValueError, utils.split_path, '/')
        self.assertRaises(ValueError, utils.split_path, '//')
        self.assertEqual(utils.split_path('/a'), ['a'])
        self.assertRaises(ValueError, utils.split_path, '//a')
        self.assertEqual(utils.split_path('/a/'), ['a'])
        self.assertRaises(ValueError, utils.split_path, '/a/c')
        self.assertRaises(ValueError, utils.split_path, '//c')
        self.assertRaises(ValueError, utils.split_path, '/a/c/')
        self.assertRaises(ValueError, utils.split_path, '/a//')
        self.assertRaises(ValueError, utils.split_path, '/a', 2)
        self.assertRaises(ValueError, utils.split_path, '/a', 2, 3)
        self.assertRaises(ValueError, utils.split_path, '/a', 2, 3, True)
        self.assertEqual(utils.split_path('/a/c', 2), ['a', 'c'])
        self.assertEqual(utils.split_path('/a/c/o', 3), ['a', 'c', 'o'])
        self.assertRaises(ValueError, utils.split_path, '/a/c/o/r', 3, 3)
        self.assertEqual(utils.split_path('/a/c/o/r', 3, 3, True),
                         ['a', 'c', 'o/r'])
        self.assertEqual(utils.split_path('/a/c', 2, 3, True),
                         ['a', 'c', None])
        self.assertRaises(ValueError, utils.split_path, '/a', 5, 4)
        self.assertEqual(utils.split_path('/a/c/', 2), ['a', 'c'])
        self.assertEqual(utils.split_path('/a/c/', 2, 3), ['a', 'c', ''])
        try:
            utils.split_path('o\nn e', 2)
        except ValueError as err:
            self.assertEqual(str(err), 'Invalid path: o%0An%20e')
        try:
            utils.split_path('o\nn e', 2, 3, True)
        except ValueError as err:
            self.assertEqual(str(err), 'Invalid path: o%0An%20e')

    def test_validate_device_partition(self):
        # Test swift.common.utils.validate_device_partition
        utils.validate_device_partition('foo', 'bar')
        self.assertRaises(ValueError,
                          utils.validate_device_partition, '', '')
        self.assertRaises(ValueError,
                          utils.validate_device_partition, '', 'foo')
        self.assertRaises(ValueError,
                          utils.validate_device_partition, 'foo', '')
        self.assertRaises(ValueError,
                          utils.validate_device_partition, 'foo/bar', 'foo')
        self.assertRaises(ValueError,
                          utils.validate_device_partition, 'foo', 'foo/bar')
        self.assertRaises(ValueError,
                          utils.validate_device_partition, '.', 'foo')
        self.assertRaises(ValueError,
                          utils.validate_device_partition, '..', 'foo')
        self.assertRaises(ValueError,
                          utils.validate_device_partition, 'foo', '.')
        self.assertRaises(ValueError,
                          utils.validate_device_partition, 'foo', '..')
        try:
            utils.validate_device_partition('o\nn e', 'foo')
        except ValueError as err:
            self.assertEqual(str(err), 'Invalid device: o%0An%20e')
        try:
            utils.validate_device_partition('foo', 'o\nn e')
        except ValueError as err:
            self.assertEqual(str(err), 'Invalid partition: o%0An%20e')

    def test_NullLogger(self):
        # Test swift.common.utils.NullLogger
        sio = StringIO()
        nl = utils.NullLogger()
        nl.write('test')
        self.assertEqual(sio.getvalue(), '')

    def test_LoggerFileObject(self):
        orig_stdout = sys.stdout
        orig_stderr = sys.stderr
        sio = StringIO()
        handler = logging.StreamHandler(sio)
        logger = logging.getLogger()
        logger.addHandler(handler)
        lfo_stdout = utils.LoggerFileObject(logger)
        lfo_stderr = utils.LoggerFileObject(logger, 'STDERR')
        print('test1')
        self.assertEqual(sio.getvalue(), '')
        sys.stdout = lfo_stdout
        print('test2')
        self.assertEqual(sio.getvalue(), 'STDOUT: test2\n')
        sys.stderr = lfo_stderr
        print('test4', file=sys.stderr)
        self.assertEqual(sio.getvalue(), 'STDOUT: test2\nSTDERR: test4\n')
        sys.stdout = orig_stdout
        print('test5')
        self.assertEqual(sio.getvalue(), 'STDOUT: test2\nSTDERR: test4\n')
        print('test6', file=sys.stderr)
        self.assertEqual(sio.getvalue(), 'STDOUT: test2\nSTDERR: test4\n'
                         'STDERR: test6\n')
        sys.stderr = orig_stderr
        print('test8')
        self.assertEqual(sio.getvalue(), 'STDOUT: test2\nSTDERR: test4\n'
                         'STDERR: test6\n')
        lfo_stdout.writelines(['a', 'b', 'c'])
        self.assertEqual(sio.getvalue(), 'STDOUT: test2\nSTDERR: test4\n'
                         'STDERR: test6\nSTDOUT: a#012b#012c\n')
        lfo_stdout.close()
        lfo_stderr.close()
        lfo_stdout.write('d')
        self.assertEqual(sio.getvalue(), 'STDOUT: test2\nSTDERR: test4\n'
                         'STDERR: test6\nSTDOUT: a#012b#012c\nSTDOUT: d\n')
        lfo_stdout.flush()
        self.assertEqual(sio.getvalue(), 'STDOUT: test2\nSTDERR: test4\n'
                         'STDERR: test6\nSTDOUT: a#012b#012c\nSTDOUT: d\n')
        for lfo in (lfo_stdout, lfo_stderr):
            got_exc = False
            try:
                for line in lfo:
                    pass
            except Exception:
                got_exc = True
            self.assertTrue(got_exc)
            got_exc = False
            try:
                for line in lfo:
                    pass
            except Exception:
                got_exc = True
            self.assertTrue(got_exc)
            self.assertRaises(IOError, lfo.read)
            self.assertRaises(IOError, lfo.read, 1024)
            self.assertRaises(IOError, lfo.readline)
            self.assertRaises(IOError, lfo.readline, 1024)
            lfo.tell()

    def test_LoggerFileObject_recursion(self):
        crashy_calls = [0]

        class CrashyLogger(logging.Handler):
            def emit(self, record):
                crashy_calls[0] += 1
                try:
                    # Pretend to be trying to send to syslog, but syslogd is
                    # dead. We need the raise here to set sys.exc_info.
                    raise socket.error(errno.ENOTCONN, "This is an ex-syslog")
                except socket.error:
                    self.handleError(record)

        logger = logging.getLogger()
        logger.setLevel(logging.DEBUG)
        handler = CrashyLogger()
        logger.addHandler(handler)

        # Set up some real file descriptors for stdio. If you run
        # nosetests with "-s", you already have real files there, but
        # otherwise they're StringIO objects.
        #
        # In any case, since capture_stdio() closes sys.stdin and friends,
        # we'd want to set up some sacrificial files so as to not goof up
        # the testrunner.
        new_stdin = open(os.devnull, 'r+b')
        new_stdout = open(os.devnull, 'w+b')
        new_stderr = open(os.devnull, 'w+b')

        with contextlib.closing(new_stdin), contextlib.closing(new_stdout), \
                contextlib.closing(new_stderr):
            # logging.raiseExceptions is set to False in test/__init__.py, but
            # is True in Swift daemons, and the error doesn't manifest without
            # it.
            with mock.patch('sys.stdin', new_stdin), \
                    mock.patch('sys.stdout', new_stdout), \
                    mock.patch('sys.stderr', new_stderr), \
                    mock.patch.object(logging, 'raiseExceptions', True):
                # Note: since stdio is hooked up to /dev/null in here, using
                # pdb is basically impossible. Sorry about that.
                utils.capture_stdio(logger)
                logger.info("I like ham")
                self.assertGreater(crashy_calls[0], 1)

        logger.removeHandler(handler)

    def test_parse_options(self):
        # Get a file that is definitely on disk
        with NamedTemporaryFile() as f:
            conf_file = f.name
            conf, options = utils.parse_options(test_args=[conf_file])
            self.assertEqual(conf, conf_file)
            # assert defaults
            self.assertEqual(options['verbose'], False)
            self.assertNotIn('once', options)
            # assert verbose as option
            conf, options = utils.parse_options(test_args=[conf_file, '-v'])
            self.assertEqual(options['verbose'], True)
            # check once option
            conf, options = utils.parse_options(test_args=[conf_file],
                                                once=True)
            self.assertEqual(options['once'], False)
            test_args = [conf_file, '--once']
            conf, options = utils.parse_options(test_args=test_args, once=True)
            self.assertEqual(options['once'], True)
            # check options as arg parsing
            test_args = [conf_file, 'once', 'plugin_name', 'verbose']
            conf, options = utils.parse_options(test_args=test_args, once=True)
            self.assertEqual(options['verbose'], True)
            self.assertEqual(options['once'], True)
            self.assertEqual(options['extra_args'], ['plugin_name'])

    def test_parse_options_errors(self):
        with mock.patch.object(utils.sys, 'stdout', StringIO()) as stdo:
            self.assertRaises(SystemExit, utils.parse_options, once=True,
                              test_args=[])
            self.assertTrue('missing config' in stdo.getvalue())

            # verify conf file must exist -- context manager will delete
            # temp file
            with NamedTemporaryFile() as f:
                conf_file = f.name
            self.assertRaises(SystemExit, utils.parse_options, once=True,
                              test_args=[conf_file])
            self.assertTrue('unable to locate' in stdo.getvalue())

    @with_tempdir
    def test_dump_recon_cache(self, testdir_base):
        testcache_file = os.path.join(testdir_base, 'cache.recon')
        logger = utils.get_logger(None, 'server', log_route='server')
        submit_dict = {'key0': 99,
                       'key1': {'value1': 1, 'value2': 2}}
        utils.dump_recon_cache(submit_dict, testcache_file, logger)
        with open(testcache_file) as fd:
            file_dict = json.loads(fd.readline())
        self.assertEqual(submit_dict, file_dict)
        # Use a nested entry
        submit_dict = {'key0': 101,
                       'key1': {'key2': {'value1': 1, 'value2': 2}}}
        expect_dict = {'key0': 101,
                       'key1': {'key2': {'value1': 1, 'value2': 2},
                                'value1': 1, 'value2': 2}}
        utils.dump_recon_cache(submit_dict, testcache_file, logger)
        with open(testcache_file) as fd:
            file_dict = json.loads(fd.readline())
        self.assertEqual(expect_dict, file_dict)
        # nested dict items are not sticky
        submit_dict = {'key1': {'key2': {'value3': 3}}}
        expect_dict = {'key0': 101,
                       'key1': {'key2': {'value3': 3},
                                'value1': 1, 'value2': 2}}
        utils.dump_recon_cache(submit_dict, testcache_file, logger)
        with open(testcache_file) as fd:
            file_dict = json.loads(fd.readline())
        self.assertEqual(expect_dict, file_dict)
        # cached entries are sticky
        submit_dict = {}
        utils.dump_recon_cache(submit_dict, testcache_file, logger)
        with open(testcache_file) as fd:
            file_dict = json.loads(fd.readline())
        self.assertEqual(expect_dict, file_dict)
        # nested dicts can be erased...
        submit_dict = {'key1': {'key2': {}}}
        expect_dict = {'key0': 101,
                       'key1': {'value1': 1, 'value2': 2}}
        utils.dump_recon_cache(submit_dict, testcache_file, logger)
        with open(testcache_file) as fd:
            file_dict = json.loads(fd.readline())
        self.assertEqual(expect_dict, file_dict)
        # ... and erasure is idempotent
        utils.dump_recon_cache(submit_dict, testcache_file, logger)
        with open(testcache_file) as fd:
            file_dict = json.loads(fd.readline())
        self.assertEqual(expect_dict, file_dict)
        # top level dicts can be erased...
        submit_dict = {'key1': {}}
        expect_dict = {'key0': 101}
        utils.dump_recon_cache(submit_dict, testcache_file, logger)
        with open(testcache_file) as fd:
            file_dict = json.loads(fd.readline())
        self.assertEqual(expect_dict, file_dict)
        # ... and erasure is idempotent
        utils.dump_recon_cache(submit_dict, testcache_file, logger)
        with open(testcache_file) as fd:
            file_dict = json.loads(fd.readline())
        self.assertEqual(expect_dict, file_dict)

    @with_tempdir
    def test_dump_recon_cache_set_owner(self, testdir_base):
        testcache_file = os.path.join(testdir_base, 'cache.recon')
        logger = utils.get_logger(None, 'server', log_route='server')
        submit_dict = {'key1': {'value1': 1, 'value2': 2}}

        _ret = lambda: None
        _ret.pw_uid = 100
        _mock_getpwnam = MagicMock(return_value=_ret)
        _mock_chown = mock.Mock()

        with patch('os.chown', _mock_chown), \
                patch('pwd.getpwnam', _mock_getpwnam):
            utils.dump_recon_cache(submit_dict, testcache_file,
                                   logger, set_owner="swift")

        _mock_getpwnam.assert_called_once_with("swift")
        self.assertEqual(_mock_chown.call_args[0][1], 100)

    @with_tempdir
    def test_dump_recon_cache_permission_denied(self, testdir_base):
        testcache_file = os.path.join(testdir_base, 'cache.recon')

        class MockLogger(object):
            def __init__(self):
                self._excs = []

            def exception(self, message):
                _junk, exc, _junk = sys.exc_info()
                self._excs.append(exc)

        logger = MockLogger()
        submit_dict = {'key1': {'value1': 1, 'value2': 2}}
        with mock.patch(
                'swift.common.utils.NamedTemporaryFile',
                side_effect=IOError(13, 'Permission Denied')):
            utils.dump_recon_cache(submit_dict, testcache_file, logger)
        self.assertIsInstance(logger._excs[0], IOError)

    def test_load_recon_cache(self):
        stub_data = {'test': 'foo'}
        with NamedTemporaryFile() as f:
            f.write(json.dumps(stub_data).encode("utf-8"))
            f.flush()
            self.assertEqual(stub_data, utils.load_recon_cache(f.name))

        # missing files are treated as empty
        self.assertFalse(os.path.exists(f.name))  # sanity
        self.assertEqual({}, utils.load_recon_cache(f.name))

        # Corrupt files are treated as empty. We could crash and make an
        # operator fix the corrupt file, but they'll "fix" it with "rm -f
        # /var/cache/swift/*.recon", so let's just do it for them.
        with NamedTemporaryFile() as f:
            f.write(b"{not [valid (json")
            f.flush()
            self.assertEqual({}, utils.load_recon_cache(f.name))

    def test_get_logger(self):
        sio = StringIO()
        logger = logging.getLogger('server')
        logger.addHandler(logging.StreamHandler(sio))
        logger = utils.get_logger(None, 'server', log_route='server')
        logger.warning('test1')
        self.assertEqual(sio.getvalue(), 'test1\n')
        logger.debug('test2')
        self.assertEqual(sio.getvalue(), 'test1\n')
        logger = utils.get_logger({'log_level': 'DEBUG'}, 'server',
                                  log_route='server')
        logger.debug('test3')
        self.assertEqual(sio.getvalue(), 'test1\ntest3\n')
        # Doesn't really test that the log facility is truly being used all the
        # way to syslog; but exercises the code.
        logger = utils.get_logger({'log_facility': 'LOG_LOCAL3'}, 'server',
                                  log_route='server')
        logger.warning('test4')
        self.assertEqual(sio.getvalue(),
                         'test1\ntest3\ntest4\n')
        # make sure debug doesn't log by default
        logger.debug('test5')
        self.assertEqual(sio.getvalue(),
                         'test1\ntest3\ntest4\n')
        # make sure notice lvl logs by default
        logger.notice('test6')
        self.assertEqual(sio.getvalue(),
                         'test1\ntest3\ntest4\ntest6\n')

    def test_get_logger_name_and_route(self):
        @contextlib.contextmanager
        def add_log_handler(logger):
            # install a handler to capture log messages formatted as per swift
            sio = StringIO()
            handler = logging.StreamHandler(sio)
            handler.setFormatter(SwiftLogFormatter(
                fmt="%(server)s: %(message)s", max_line_length=20)
            )
            logger.logger.addHandler(handler)
            yield sio
            logger.logger.removeHandler(handler)

        logger = utils.get_logger({}, name='name', log_route='route')
        # log_route becomes the LogAdapter.name and logging.Logger.name
        self.assertEqual('route', logger.name)
        self.assertEqual('route', logger.logger.name)
        # name becomes the LogAdapter.server!
        self.assertEqual('name', logger.server)
        # LogAdapter.server is used when formatting a log message
        with add_log_handler(logger) as sio:
            logger.info('testing')
            self.assertEqual('name: testing\n', sio.getvalue())

        logger = utils.get_logger({'log_name': 'conf-name'}, name='name',
                                  log_route='route')
        self.assertEqual('route', logger.name)
        self.assertEqual('name', logger.server)
        with add_log_handler(logger) as sio:
            logger.info('testing')
            self.assertEqual('name: testing\n', sio.getvalue())

        logger = utils.get_logger({'log_name': 'conf-name'}, log_route='route')
        self.assertEqual('route', logger.name)
        self.assertEqual('conf-name', logger.server)
        with add_log_handler(logger) as sio:
            logger.info('testing')
            self.assertEqual('conf-name: testing\n', sio.getvalue())

        logger = utils.get_logger({'log_name': 'conf-name'})
        self.assertEqual('conf-name', logger.name)
        self.assertEqual('conf-name', logger.server)
        with add_log_handler(logger) as sio:
            logger.info('testing')
            self.assertEqual('conf-name: testing\n', sio.getvalue())

        logger = utils.get_logger({})
        self.assertEqual('swift', logger.name)
        self.assertEqual('swift', logger.server)
        with add_log_handler(logger) as sio:
            logger.info('testing')
            self.assertEqual('swift: testing\n', sio.getvalue())

        logger = utils.get_logger({}, log_route='route')
        self.assertEqual('route', logger.name)
        self.assertEqual('swift', logger.server)
        with add_log_handler(logger) as sio:
            logger.info('testing')
            self.assertEqual('swift: testing\n', sio.getvalue())

        # same log_route, different names...
        logger1 = utils.get_logger({'log_statsd_host': '1.2.3.4'},
                                   name='name1', log_route='route')
        logger2 = utils.get_logger({'log_statsd_host': '1.2.3.5'},
                                   name='name2', log_route='route')
        self.assertEqual('route', logger1.name)
        self.assertEqual('route', logger1.logger.name)
        self.assertEqual('name1', logger1.server)
        # oh dear, the statsd client on the common logging.Logger instance got
        # mutated when logger2 was created
        self.assertEqual('name2.', logger1.logger.statsd_client._prefix)
        self.assertEqual('route', logger2.name)
        self.assertEqual('route', logger2.logger.name)
        self.assertEqual('name2', logger2.server)
        self.assertEqual('name2.', logger2.logger.statsd_client._prefix)
        self.assertIs(logger2.logger, logger1.logger)
        with add_log_handler(logger1) as sio:
            logger1.info('testing')
            self.assertEqual('name1: testing\n', sio.getvalue())
        with add_log_handler(logger2) as sio:
            logger2.info('testing')
            self.assertEqual('name2: testing\n', sio.getvalue())

        # different log_route, different names...
        logger1 = utils.get_logger({'log_statsd_host': '1.2.3.4'},
                                   name='name1', log_route='route1')
        logger2 = utils.get_logger({'log_statsd_host': '1.2.3.5'},
                                   name='name2', log_route='route2')
        self.assertEqual('route1', logger1.name)
        self.assertEqual('route1', logger1.logger.name)
        self.assertEqual('name1', logger1.server)
        self.assertEqual('name1.', logger1.logger.statsd_client._prefix)
        self.assertEqual('route2', logger2.name)
        self.assertEqual('route2', logger2.logger.name)
        self.assertEqual('name2', logger2.server)
        self.assertEqual('name2.', logger2.logger.statsd_client._prefix)
        self.assertIsNot(logger2.logger, logger1.logger)
        with add_log_handler(logger1) as sio:
            logger1.info('testing')
            self.assertEqual('name1: testing\n', sio.getvalue())
        with add_log_handler(logger2) as sio:
            logger2.info('testing')
            self.assertEqual('name2: testing\n', sio.getvalue())

    @with_tempdir
    def test_get_logger_sysloghandler_plumbing(self, tempdir):
        orig_sysloghandler = utils.logs.ThreadSafeSysLogHandler
        syslog_handler_args = []

        def syslog_handler_catcher(*args, **kwargs):
            syslog_handler_args.append((args, kwargs))
            return orig_sysloghandler(*args, **kwargs)

        syslog_handler_catcher.LOG_LOCAL0 = orig_sysloghandler.LOG_LOCAL0
        syslog_handler_catcher.LOG_LOCAL3 = orig_sysloghandler.LOG_LOCAL3

        # Some versions of python perform host resolution while initializing
        # the handler. See https://bugs.python.org/issue30378
        orig_getaddrinfo = socket.getaddrinfo

        def fake_getaddrinfo(host, *args):
            return orig_getaddrinfo('localhost', *args)

        with mock.patch.object(utils.logs, 'ThreadSafeSysLogHandler',
                               syslog_handler_catcher), \
                mock.patch.object(socket, 'getaddrinfo', fake_getaddrinfo):
            # default log_address
            utils.get_logger({
                'log_facility': 'LOG_LOCAL3',
            }, 'server', log_route='server')
            expected_args = [((), {'address': '/dev/log',
                                   'facility': orig_sysloghandler.LOG_LOCAL3})]
            if not os.path.exists('/dev/log') or \
                    os.path.isfile('/dev/log') or \
                    os.path.isdir('/dev/log'):
                # Since socket on OSX is in /var/run/syslog, there will be
                # a fallback to UDP.
                expected_args = [
                    ((), {'facility': orig_sysloghandler.LOG_LOCAL3})]
            self.assertEqual(expected_args, syslog_handler_args)

            # custom log_address - file doesn't exist: fallback to UDP
            log_address = os.path.join(tempdir, 'foo')
            syslog_handler_args = []
            utils.get_logger({
                'log_facility': 'LOG_LOCAL3',
                'log_address': log_address,
            }, 'server', log_route='server')
            expected_args = [
                ((), {'facility': orig_sysloghandler.LOG_LOCAL3})]
            self.assertEqual(
                expected_args, syslog_handler_args)

            # custom log_address - file exists, not a socket: fallback to UDP
            with open(log_address, 'w'):
                pass
            syslog_handler_args = []
            utils.get_logger({
                'log_facility': 'LOG_LOCAL3',
                'log_address': log_address,
            }, 'server', log_route='server')
            expected_args = [
                ((), {'facility': orig_sysloghandler.LOG_LOCAL3})]
            self.assertEqual(
                expected_args, syslog_handler_args)

            # custom log_address - file exists, is a socket: use it
            os.unlink(log_address)
            with contextlib.closing(
                    socket.socket(socket.AF_UNIX, socket.SOCK_DGRAM)) as sock:
                sock.settimeout(5)
                sock.bind(log_address)
                syslog_handler_args = []
                utils.get_logger({
                    'log_facility': 'LOG_LOCAL3',
                    'log_address': log_address,
                }, 'server', log_route='server')
            expected_args = [
                ((), {'address': log_address,
                      'facility': orig_sysloghandler.LOG_LOCAL3})]
            self.assertEqual(
                expected_args, syslog_handler_args)

            # Using UDP with default port
            syslog_handler_args = []
            utils.get_logger({
                'log_udp_host': 'syslog.funtimes.com',
            }, 'server', log_route='server')
            self.assertEqual([
                ((), {'address': ('syslog.funtimes.com',
                                  logging.handlers.SYSLOG_UDP_PORT),
                      'facility': orig_sysloghandler.LOG_LOCAL0})],
                syslog_handler_args)

            # Using UDP with non-default port
            syslog_handler_args = []
            utils.get_logger({
                'log_udp_host': 'syslog.funtimes.com',
                'log_udp_port': '2123',
            }, 'server', log_route='server')
            self.assertEqual([
                ((), {'address': ('syslog.funtimes.com', 2123),
                      'facility': orig_sysloghandler.LOG_LOCAL0})],
                syslog_handler_args)

        with mock.patch.object(utils.logs, 'ThreadSafeSysLogHandler',
                               side_effect=OSError(errno.EPERM, 'oops')):
            with self.assertRaises(OSError) as cm:
                utils.get_logger({
                    'log_facility': 'LOG_LOCAL3',
                    'log_address': 'log_address',
                }, 'server', log_route='server')
        self.assertEqual(errno.EPERM, cm.exception.errno)

    @reset_logger_state
    def test_clean_logger_exception(self):
        # setup stream logging
        sio = StringIO()
        logger = utils.get_logger(None)
        handler = logging.StreamHandler(sio)
        logger.logger.addHandler(handler)

        def strip_value(sio):
            sio.seek(0)
            v = sio.getvalue()
            sio.truncate(0)
            return v

        def log_exception(exc):
            try:
                raise exc
            except (Exception, Timeout):
                logger.exception('blah')
        try:
            # establish base case
            self.assertEqual(strip_value(sio), '')
            logger.info('test')
            self.assertEqual(strip_value(sio), 'test\n')
            self.assertEqual(strip_value(sio), '')
            logger.info('test')
            logger.info('test')
            self.assertEqual(strip_value(sio), 'test\ntest\n')
            self.assertEqual(strip_value(sio), '')

            # test OSError
            for en in (errno.EIO, errno.ENOSPC):
                log_exception(OSError(en, 'my %s error message' % en))
                log_msg = strip_value(sio)
                self.assertNotIn('Traceback', log_msg)
                self.assertIn('my %s error message' % en, log_msg)
            # unfiltered
            log_exception(OSError())
            self.assertTrue('Traceback' in strip_value(sio))

            # test socket.error
            log_exception(socket.error(errno.ECONNREFUSED,
                                       'my error message'))
            log_msg = strip_value(sio)
            self.assertNotIn('Traceback', log_msg)
            self.assertNotIn('errno.ECONNREFUSED message test', log_msg)
            self.assertIn('Connection refused', log_msg)
            log_exception(socket.error(errno.EHOSTUNREACH,
                                       'my error message'))
            log_msg = strip_value(sio)
            self.assertNotIn('Traceback', log_msg)
            self.assertNotIn('my error message', log_msg)
            self.assertIn('Host unreachable', log_msg)
            log_exception(socket.error(errno.ETIMEDOUT, 'my error message'))
            log_msg = strip_value(sio)
            self.assertNotIn('Traceback', log_msg)
            self.assertNotIn('my error message', log_msg)
            self.assertIn('Connection timeout', log_msg)

            log_exception(socket.error(errno.ENETUNREACH, 'my error message'))
            log_msg = strip_value(sio)
            self.assertNotIn('Traceback', log_msg)
            self.assertNotIn('my error message', log_msg)
            self.assertIn('Network unreachable', log_msg)

            log_exception(socket.error(errno.EPIPE, 'my error message'))
            log_msg = strip_value(sio)
            self.assertNotIn('Traceback', log_msg)
            self.assertNotIn('my error message', log_msg)
            self.assertIn('Broken pipe', log_msg)
            # unfiltered
            log_exception(socket.error(0, 'my error message'))
            log_msg = strip_value(sio)
            self.assertIn('Traceback', log_msg)
            self.assertIn('my error message', log_msg)

            # test eventlet.Timeout
            with ConnectionTimeout(42, 'my error message') \
                    as connection_timeout:
                now = time.time()
                connection_timeout.created_at = now - 123.456
                with mock.patch('swift.common.utils.time.time',
                                return_value=now):
                    log_exception(connection_timeout)
                log_msg = strip_value(sio)
                self.assertNotIn('Traceback', log_msg)
                self.assertTrue('ConnectionTimeout' in log_msg)
                self.assertTrue('(42s after 123.46s)' in log_msg)
                self.assertNotIn('my error message', log_msg)

            with MessageTimeout(42, 'my error message') as message_timeout:
                log_exception(message_timeout)
                log_msg = strip_value(sio)
                self.assertNotIn('Traceback', log_msg)
                self.assertTrue('MessageTimeout' in log_msg)
                self.assertTrue('(42s)' in log_msg)
                self.assertTrue('my error message' in log_msg)

            # test BadStatusLine
            log_exception(http_client.BadStatusLine(''))
            log_msg = strip_value(sio)
            self.assertNotIn('Traceback', log_msg)
            self.assertIn('''BadStatusLine("''"''', log_msg)

            # green version is separate :-(
            log_exception(green_http_client.BadStatusLine(''))
            log_msg = strip_value(sio)
            self.assertNotIn('Traceback', log_msg)
            self.assertIn('''BadStatusLine("''"''', log_msg)

            if not six.PY2:
                # py3 introduced RemoteDisconnected exceptions which inherit
                # from both BadStatusLine *and* OSError; make sure those are
                # handled as BadStatusLine, not OSError
                log_exception(http_client.RemoteDisconnected(
                    'Remote end closed connection'))
                log_msg = strip_value(sio)
                self.assertNotIn('Traceback', log_msg)
                self.assertIn(
                    "RemoteDisconnected('Remote end closed connection'",
                    log_msg)

                log_exception(green_http_client.RemoteDisconnected(
                    'Remote end closed connection'))
                log_msg = strip_value(sio)
                self.assertNotIn('Traceback', log_msg)
                self.assertIn(
                    "RemoteDisconnected('Remote end closed connection'",
                    log_msg)

            # test unhandled
            log_exception(Exception('my error message'))
            log_msg = strip_value(sio)
            self.assertTrue('Traceback' in log_msg)
            self.assertTrue('my error message' in log_msg)

        finally:
            logger.logger.removeHandler(handler)

    @reset_logger_state
    def test_swift_log_formatter_max_line_length(self):
        # setup stream logging
        sio = StringIO()
        logger = utils.get_logger(None)
        handler = logging.StreamHandler(sio)
        formatter = utils.SwiftLogFormatter(max_line_length=10)
        handler.setFormatter(formatter)
        logger.logger.addHandler(handler)

        def strip_value(sio):
            sio.seek(0)
            v = sio.getvalue()
            sio.truncate(0)
            return v

        try:
            logger.info('12345')
            self.assertEqual(strip_value(sio), '12345\n')
            logger.info('1234567890')
            self.assertEqual(strip_value(sio), '1234567890\n')
            logger.info('1234567890abcde')
            self.assertEqual(strip_value(sio), '12 ... de\n')
            formatter.max_line_length = 11
            logger.info('1234567890abcde')
            self.assertEqual(strip_value(sio), '123 ... cde\n')
            formatter.max_line_length = 0
            logger.info('1234567890abcde')
            self.assertEqual(strip_value(sio), '1234567890abcde\n')
            formatter.max_line_length = 1
            logger.info('1234567890abcde')
            self.assertEqual(strip_value(sio), '1\n')
            formatter.max_line_length = 2
            logger.info('1234567890abcde')
            self.assertEqual(strip_value(sio), '12\n')
            formatter.max_line_length = 3
            logger.info('1234567890abcde')
            self.assertEqual(strip_value(sio), '123\n')
            formatter.max_line_length = 4
            logger.info('1234567890abcde')
            self.assertEqual(strip_value(sio), '1234\n')
            formatter.max_line_length = 5
            logger.info('1234567890abcde')
            self.assertEqual(strip_value(sio), '12345\n')
            formatter.max_line_length = 6
            logger.info('1234567890abcde')
            self.assertEqual(strip_value(sio), '123456\n')
            formatter.max_line_length = 7
            logger.info('1234567890abcde')
            self.assertEqual(strip_value(sio), '1 ... e\n')
            formatter.max_line_length = -10
            logger.info('1234567890abcde')
            self.assertEqual(strip_value(sio), '1234567890abcde\n')
        finally:
            logger.logger.removeHandler(handler)

    @reset_logger_state
    def test_swift_log_formatter(self):
        # setup stream logging
        sio = StringIO()
        logger = utils.get_logger(None)
        handler = logging.StreamHandler(sio)
        handler.setFormatter(utils.SwiftLogFormatter())
        logger.logger.addHandler(handler)

        def strip_value(sio):
            sio.seek(0)
            v = sio.getvalue()
            sio.truncate(0)
            return v

        try:
            self.assertFalse(logger.txn_id)
            logger.error('my error message')
            log_msg = strip_value(sio)
            self.assertIn('my error message', log_msg)
            self.assertNotIn('txn', log_msg)
            logger.txn_id = '12345'
            logger.error('test')
            log_msg = strip_value(sio)
            self.assertIn('txn', log_msg)
            self.assertIn('12345', log_msg)
            # test txn in info message
            self.assertEqual(logger.txn_id, '12345')
            logger.info('test')
            log_msg = strip_value(sio)
            self.assertIn('txn', log_msg)
            self.assertIn('12345', log_msg)
            # test txn already in message
            self.assertEqual(logger.txn_id, '12345')
            logger.warning('test 12345 test')
            self.assertEqual(strip_value(sio), 'test 12345 test\n')
            # Test multi line collapsing
            logger.error('my\nerror\nmessage')
            log_msg = strip_value(sio)
            self.assertIn('my#012error#012message', log_msg)

            # test client_ip
            self.assertFalse(logger.client_ip)
            logger.error('my error message')
            log_msg = strip_value(sio)
            self.assertIn('my error message', log_msg)
            self.assertNotIn('client_ip', log_msg)
            logger.client_ip = '1.2.3.4'
            logger.error('test')
            log_msg = strip_value(sio)
            self.assertIn('client_ip', log_msg)
            self.assertIn('1.2.3.4', log_msg)
            # test no client_ip on info message
            self.assertEqual(logger.client_ip, '1.2.3.4')
            logger.info('test')
            log_msg = strip_value(sio)
            self.assertNotIn('client_ip', log_msg)
            self.assertNotIn('1.2.3.4', log_msg)
            # test client_ip (and txn) already in message
            self.assertEqual(logger.client_ip, '1.2.3.4')
            logger.warning('test 1.2.3.4 test 12345')
            self.assertEqual(strip_value(sio), 'test 1.2.3.4 test 12345\n')
        finally:
            logger.logger.removeHandler(handler)

    @reset_logger_state
    def test_prefixlogger(self):
        # setup stream logging
        sio = StringIO()
        base_logger = utils.get_logger(None)
        handler = logging.StreamHandler(sio)
        base_logger.logger.addHandler(handler)
        logger = utils.PrefixLoggerAdapter(base_logger, {})
        logger.set_prefix('some prefix: ')

        def strip_value(sio):
            sio.seek(0)
            v = sio.getvalue()
            sio.truncate(0)
            return v

        def log_exception(exc):
            try:
                raise exc
            except (Exception, Timeout):
                logger.exception('blah')
        try:
            # establish base case
            self.assertEqual(strip_value(sio), '')
            logger.info('test')
            self.assertEqual(strip_value(sio), 'some prefix: test\n')
            self.assertEqual(strip_value(sio), '')
            logger.info('test')
            logger.info('test')
            self.assertEqual(
                strip_value(sio),
                'some prefix: test\nsome prefix: test\n')
            self.assertEqual(strip_value(sio), '')

            # test OSError
            for en in (errno.EIO, errno.ENOSPC):
                log_exception(OSError(en, 'my %s error message' % en))
                log_msg = strip_value(sio)
                self.assertNotIn('Traceback', log_msg)
                self.assertEqual('some prefix: ', log_msg[:13])
                self.assertIn('my %s error message' % en, log_msg)
            # unfiltered
            log_exception(OSError())
            log_msg = strip_value(sio)
            self.assertIn('Traceback', log_msg)
            self.assertEqual('some prefix: ', log_msg[:13])

        finally:
            base_logger.logger.removeHandler(handler)

    @reset_logger_state
    def test_nested_prefixlogger(self):
        # setup stream logging
        sio = StringIO()
        base_logger = utils.get_logger(None)
        handler = logging.StreamHandler(sio)
        base_logger.logger.addHandler(handler)
        inner_logger = utils.PrefixLoggerAdapter(base_logger, {})
        inner_logger.set_prefix('one: ')
        outer_logger = utils.PrefixLoggerAdapter(inner_logger, {})
        outer_logger.set_prefix('two: ')

        def strip_value(sio):
            sio.seek(0)
            v = sio.getvalue()
            sio.truncate(0)
            return v

        try:
            # establish base case
            self.assertEqual(strip_value(sio), '')
            inner_logger.info('test')
            self.assertEqual(strip_value(sio), 'one: test\n')

            outer_logger.info('test')
            self.assertEqual(strip_value(sio), 'one: two: test\n')
            self.assertEqual(strip_value(sio), '')
        finally:
            base_logger.logger.removeHandler(handler)

    def test_storage_directory(self):
        self.assertEqual(utils.storage_directory('objects', '1', 'ABCDEF'),
                         'objects/1/DEF/ABCDEF')

    def test_select_node_ip(self):
        dev = {
            'ip': '127.0.0.1',
            'port': 6200,
            'replication_ip': '127.0.1.1',
            'replication_port': 6400,
            'device': 'sdb',
        }
        self.assertEqual(('127.0.0.1', 6200), utils.select_ip_port(dev))
        self.assertEqual(('127.0.1.1', 6400),
                         utils.select_ip_port(dev, use_replication=True))
        dev['use_replication'] = False
        self.assertEqual(('127.0.1.1', 6400),
                         utils.select_ip_port(dev, use_replication=True))
        dev['use_replication'] = True
        self.assertEqual(('127.0.1.1', 6400), utils.select_ip_port(dev))
        self.assertEqual(('127.0.1.1', 6400),
                         utils.select_ip_port(dev, use_replication=False))

    def test_node_to_string(self):
        dev = {
            'id': 3,
            'region': 1,
            'zone': 1,
            'ip': '127.0.0.1',
            'port': 6200,
            'replication_ip': '127.0.1.1',
            'replication_port': 6400,
            'device': 'sdb',
            'meta': '',
            'weight': 8000.0,
            'index': 0,
        }
        self.assertEqual(utils.node_to_string(dev), '127.0.0.1:6200/sdb')
        self.assertEqual(utils.node_to_string(dev, replication=True),
                         '127.0.1.1:6400/sdb')
        dev['use_replication'] = False
        self.assertEqual(utils.node_to_string(dev), '127.0.0.1:6200/sdb')
        self.assertEqual(utils.node_to_string(dev, replication=True),
                         '127.0.1.1:6400/sdb')
        dev['use_replication'] = True
        self.assertEqual(utils.node_to_string(dev), '127.0.1.1:6400/sdb')
        # Node dict takes precedence
        self.assertEqual(utils.node_to_string(dev, replication=False),
                         '127.0.1.1:6400/sdb')

        dev = {
            'id': 3,
            'region': 1,
            'zone': 1,
            'ip': "fe80::0204:61ff:fe9d:f156",
            'port': 6200,
            'replication_ip': "fe80::0204:61ff:ff9d:1234",
            'replication_port': 6400,
            'device': 'sdb',
            'meta': '',
            'weight': 8000.0,
            'index': 0,
        }
        self.assertEqual(utils.node_to_string(dev),
                         '[fe80::0204:61ff:fe9d:f156]:6200/sdb')
        self.assertEqual(utils.node_to_string(dev, replication=True),
                         '[fe80::0204:61ff:ff9d:1234]:6400/sdb')

    def test_hash_path(self):
        # Yes, these tests are deliberately very fragile. We want to make sure
        # that if someones changes the results hash_path produces, they know it
        with mock.patch('swift.common.utils.HASH_PATH_PREFIX', b''):
            self.assertEqual(utils.hash_path('a'),
                             '1c84525acb02107ea475dcd3d09c2c58')
            self.assertEqual(utils.hash_path('a', 'c'),
                             '33379ecb053aa5c9e356c68997cbb59e')
            self.assertEqual(utils.hash_path('a', 'c', 'o'),
                             '06fbf0b514e5199dfc4e00f42eb5ea83')
            self.assertEqual(utils.hash_path('a', 'c', 'o', raw_digest=False),
                             '06fbf0b514e5199dfc4e00f42eb5ea83')
            self.assertEqual(utils.hash_path('a', 'c', 'o', raw_digest=True),
                             b'\x06\xfb\xf0\xb5\x14\xe5\x19\x9d\xfcN'
                             b'\x00\xf4.\xb5\xea\x83')
            self.assertRaises(ValueError, utils.hash_path, 'a', object='o')
            utils.HASH_PATH_PREFIX = b'abcdef'
            self.assertEqual(utils.hash_path('a', 'c', 'o', raw_digest=False),
                             '363f9b535bfb7d17a43a46a358afca0e')

    def test_validate_hash_conf(self):
        # no section causes InvalidHashPathConfigError
        self._test_validate_hash_conf([], [], True)

        # 'swift-hash' section is there but no options causes
        # InvalidHashPathConfigError
        self._test_validate_hash_conf(['swift-hash'], [], True)

        # if we have the section and either of prefix or suffix,
        # InvalidHashPathConfigError doesn't occur
        self._test_validate_hash_conf(
            ['swift-hash'], ['swift_hash_path_prefix'], False)
        self._test_validate_hash_conf(
            ['swift-hash'], ['swift_hash_path_suffix'], False)

        # definitely, we have the section and both of them,
        # InvalidHashPathConfigError doesn't occur
        self._test_validate_hash_conf(
            ['swift-hash'],
            ['swift_hash_path_suffix', 'swift_hash_path_prefix'], False)

        # But invalid section name should make an error even if valid
        # options are there
        self._test_validate_hash_conf(
            ['swift-hash-xxx'],
            ['swift_hash_path_suffix', 'swift_hash_path_prefix'], True)

        # Unreadable/missing swift.conf causes IOError
        # We mock in case the unit tests are run on a laptop with SAIO,
        # which does have a natural /etc/swift/swift.conf.
        with mock.patch('swift.common.utils.HASH_PATH_PREFIX', b''), \
                mock.patch('swift.common.utils.HASH_PATH_SUFFIX', b''), \
                mock.patch('swift.common.utils.SWIFT_CONF_FILE',
                           '/nosuchfile'), \
                self.assertRaises(IOError):
            utils.validate_hash_conf()

    def _test_validate_hash_conf(self, sections, options, should_raise_error):

        class FakeConfigParser(object):
            def read_file(self, fp):
                pass

            readfp = read_file

            def get(self, section, option):
                if section not in sections:
                    raise NoSectionError('section error')
                elif option not in options:
                    raise NoOptionError('option error', 'this option')
                else:
                    return 'some_option_value'

        with mock.patch('swift.common.utils.HASH_PATH_PREFIX', b''), \
                mock.patch('swift.common.utils.HASH_PATH_SUFFIX', b''), \
                mock.patch('swift.common.utils.SWIFT_CONF_FILE',
                           '/dev/null'), \
                mock.patch('swift.common.utils.ConfigParser',
                           FakeConfigParser):
            try:
                utils.validate_hash_conf()
            except utils.InvalidHashPathConfigError:
                if not should_raise_error:
                    self.fail('validate_hash_conf should not raise an error')
            else:
                if should_raise_error:
                    self.fail('validate_hash_conf should raise an error')

    def test_load_libc_function(self):
        self.assertTrue(callable(
            utils.load_libc_function('printf')))
        self.assertTrue(callable(
            utils.load_libc_function('some_not_real_function')))
        self.assertRaises(AttributeError,
                          utils.load_libc_function, 'some_not_real_function',
                          fail_if_missing=True)

    def test_drop_privileges(self):
        required_func_calls = ('setgroups', 'setgid', 'setuid')
        mock_os = MockOs(called_funcs=required_func_calls)
        user = getuser()
        user_data = pwd.getpwnam(user)
        self.assertFalse(mock_os.called_funcs)  # sanity check
        # over-ride os with mock
        with mock.patch('swift.common.utils.os', mock_os):
            # exercise the code
            utils.drop_privileges(user)

        for func in required_func_calls:
            self.assertIn(func, mock_os.called_funcs)
        self.assertEqual(user_data[5], mock_os.environ['HOME'])
        groups = {g.gr_gid for g in grp.getgrall() if user in g.gr_mem}
        self.assertEqual(groups, set(mock_os.called_funcs['setgroups'][0]))
        self.assertEqual(user_data[3], mock_os.called_funcs['setgid'][0])
        self.assertEqual(user_data[2], mock_os.called_funcs['setuid'][0])

    def test_drop_privileges_no_setgroups(self):
        required_func_calls = ('geteuid', 'setgid', 'setuid')
        mock_os = MockOs(called_funcs=required_func_calls)
        user = getuser()
        user_data = pwd.getpwnam(user)
        self.assertFalse(mock_os.called_funcs)  # sanity check
        # over-ride os with mock
        with mock.patch('swift.common.utils.os', mock_os):
            # exercise the code
            utils.drop_privileges(user)

        for func in required_func_calls:
            self.assertIn(func, mock_os.called_funcs)
        self.assertNotIn('setgroups', mock_os.called_funcs)
        self.assertEqual(user_data[5], mock_os.environ['HOME'])
        self.assertEqual(user_data[3], mock_os.called_funcs['setgid'][0])
        self.assertEqual(user_data[2], mock_os.called_funcs['setuid'][0])

    def test_clean_up_daemon_hygene(self):
        required_func_calls = ('chdir', 'umask')
        # OSError if trying to get session leader, but setsid() OSError is
        # ignored by the code under test.
        bad_func_calls = ('setsid',)
        mock_os = MockOs(called_funcs=required_func_calls,
                         raise_funcs=bad_func_calls)
        with mock.patch('swift.common.utils.os', mock_os):
            # exercise the code
            utils.clean_up_daemon_hygiene()
        for func in required_func_calls:
            self.assertIn(func, mock_os.called_funcs)
        for func in bad_func_calls:
            self.assertIn(func, mock_os.called_funcs)
        self.assertEqual('/', mock_os.called_funcs['chdir'][0])
        self.assertEqual(0o22, mock_os.called_funcs['umask'][0])

    @reset_logger_state
    def test_capture_stdio(self):
        # stubs
        logger = utils.logs.get_logger(None, 'dummy')

        # mock utils system modules
        mock_os = MockOs()
        mock_sys = MockSys()
        with mock.patch.object(utils.logs, 'os', mock_os), \
                mock.patch.object(utils.logs, 'sys', mock_sys):
            # basic test
            utils.logs.capture_stdio(logger)
            self.assertTrue(mock_sys.excepthook is not None)
            self.assertEqual(mock_os.closed_fds, mock_sys.stdio_fds)
            self.assertIsInstance(mock_sys.stdout,
                                  utils.logs.LoggerFileObject)
            self.assertIsInstance(mock_sys.stderr,
                                  utils.logs.LoggerFileObject)

        # reset; test same args, but exc when trying to close stdio
        mock_os = MockOs(raise_funcs=('dup2',))
        mock_sys = MockSys()
        with mock.patch.object(utils.logs, 'os', mock_os), \
                mock.patch.object(utils.logs, 'sys', mock_sys):
            # test unable to close stdio
            utils.logs.capture_stdio(logger)
            self.assertTrue(utils.logs.sys.excepthook is not None)
            self.assertEqual(utils.logs.os.closed_fds, [])
            self.assertIsInstance(mock_sys.stdout,
                                  utils.logs.LoggerFileObject)
            self.assertIsInstance(mock_sys.stderr,
                                  utils.logs.LoggerFileObject)

        # reset; test some other args
        mock_os = MockOs()
        mock_sys = MockSys()
        with mock.patch.object(utils.logs, 'os', mock_os), \
                mock.patch.object(utils.logs, 'sys', mock_sys):
            logger = utils.get_logger(None, log_to_console=True)

            # test console log
            utils.logs.capture_stdio(logger, capture_stdout=False,
                                     capture_stderr=False)
            self.assertTrue(utils.logs.sys.excepthook is not None)
            # when logging to console, stderr remains open
            self.assertEqual(mock_os.closed_fds,
                             mock_sys.stdio_fds[:2])
            reset_loggers()

            # stdio not captured
            self.assertFalse(isinstance(mock_sys.stdout,
                                        utils.logs.LoggerFileObject))
            self.assertFalse(isinstance(mock_sys.stderr,
                                        utils.logs.LoggerFileObject))

    @reset_logger_state
    def test_get_logger_console(self):
        logger = utils.get_logger(None)
        console_handlers = [h for h in logger.logger.handlers if
                            isinstance(h, logging.StreamHandler)]
        self.assertFalse(console_handlers)
        logger = utils.get_logger(None, log_to_console=True)
        console_handlers = [h for h in logger.logger.handlers if
                            isinstance(h, logging.StreamHandler)]
        self.assertTrue(console_handlers)
        # make sure you can't have two console handlers
        self.assertEqual(len(console_handlers), 1)
        old_handler = console_handlers[0]
        logger = utils.get_logger(None, log_to_console=True)
        console_handlers = [h for h in logger.logger.handlers if
                            isinstance(h, logging.StreamHandler)]
        self.assertEqual(len(console_handlers), 1)
        new_handler = console_handlers[0]
        self.assertNotEqual(new_handler, old_handler)

    def verify_under_pseudo_time(
            self, func, target_runtime_ms=1, *args, **kwargs):
        curr_time = [42.0]

        def my_time():
            curr_time[0] += 0.001
            return curr_time[0]

        def my_sleep(duration):
            curr_time[0] += 0.001
            curr_time[0] += duration

        with patch('time.time', my_time), \
                patch('time.sleep', my_sleep), \
                patch('eventlet.sleep', my_sleep):
            start = time.time()
            func(*args, **kwargs)
            # make sure it's accurate to 10th of a second, converting the time
            # difference to milliseconds, 100 milliseconds is 1/10 of a second
            diff_from_target_ms = abs(
                target_runtime_ms - ((time.time() - start) * 1000))
            self.assertTrue(diff_from_target_ms < 100,
                            "Expected %d < 100" % diff_from_target_ms)

    def test_ratelimit_sleep(self):
        with warnings.catch_warnings():
            warnings.filterwarnings(
                'ignore', r'ratelimit_sleep\(\) is deprecated')

            def testfunc():
                running_time = 0
                for i in range(100):
                    running_time = utils.ratelimit_sleep(running_time, -5)

            self.verify_under_pseudo_time(testfunc, target_runtime_ms=1)

            def testfunc():
                running_time = 0
                for i in range(100):
                    running_time = utils.ratelimit_sleep(running_time, 0)

            self.verify_under_pseudo_time(testfunc, target_runtime_ms=1)

            def testfunc():
                running_time = 0
                for i in range(50):
                    running_time = utils.ratelimit_sleep(running_time, 200)

            self.verify_under_pseudo_time(testfunc, target_runtime_ms=250)

    def test_ratelimit_sleep_with_incr(self):
        with warnings.catch_warnings():
            warnings.filterwarnings(
                'ignore', r'ratelimit_sleep\(\) is deprecated')

            def testfunc():
                running_time = 0
                vals = [5, 17, 0, 3, 11, 30,
                        40, 4, 13, 2, -1] * 2  # adds up to 248
                total = 0
                for i in vals:
                    running_time = utils.ratelimit_sleep(running_time,
                                                         500, incr_by=i)
                    total += i
                self.assertEqual(248, total)

            self.verify_under_pseudo_time(testfunc, target_runtime_ms=500)

    def test_ratelimit_sleep_with_sleep(self):
        with warnings.catch_warnings():
            warnings.filterwarnings(
                'ignore', r'ratelimit_sleep\(\) is deprecated')

            def testfunc():
                running_time = 0
                sleeps = [0] * 7 + [.2] * 3 + [0] * 30
                for i in sleeps:
                    running_time = utils.ratelimit_sleep(running_time, 40,
                                                         rate_buffer=1)
                    time.sleep(i)

            self.verify_under_pseudo_time(testfunc, target_runtime_ms=900)

    def test_search_tree(self):
        # file match & ext miss
        with temptree(['asdf.conf', 'blarg.conf', 'asdf.cfg']) as t:
            asdf = utils.search_tree(t, 'a*', '.conf')
            self.assertEqual(len(asdf), 1)
            self.assertEqual(asdf[0],
                             os.path.join(t, 'asdf.conf'))

        # multi-file match & glob miss & sort
        with temptree(['application.bin', 'apple.bin', 'apropos.bin']) as t:
            app_bins = utils.search_tree(t, 'app*', 'bin')
            self.assertEqual(len(app_bins), 2)
            self.assertEqual(app_bins[0],
                             os.path.join(t, 'apple.bin'))
            self.assertEqual(app_bins[1],
                             os.path.join(t, 'application.bin'))

        # test file in folder & ext miss & glob miss
        files = (
            'sub/file1.ini',
            'sub/file2.conf',
            'sub.bin',
            'bus.ini',
            'bus/file3.ini',
        )
        with temptree(files) as t:
            sub_ini = utils.search_tree(t, 'sub*', '.ini')
            self.assertEqual(len(sub_ini), 1)
            self.assertEqual(sub_ini[0],
                             os.path.join(t, 'sub/file1.ini'))

        # test multi-file in folder & sub-folder & ext miss & glob miss
        files = (
            'folder_file.txt',
            'folder/1.txt',
            'folder/sub/2.txt',
            'folder2/3.txt',
            'Folder3/4.txt'
            'folder.rc',
        )
        with temptree(files) as t:
            folder_texts = utils.search_tree(t, 'folder*', '.txt')
            self.assertEqual(len(folder_texts), 4)
            f1 = os.path.join(t, 'folder_file.txt')
            f2 = os.path.join(t, 'folder/1.txt')
            f3 = os.path.join(t, 'folder/sub/2.txt')
            f4 = os.path.join(t, 'folder2/3.txt')
            for f in [f1, f2, f3, f4]:
                self.assertTrue(f in folder_texts)

    def test_search_tree_with_directory_ext_match(self):
        files = (
            'object-server/object-server.conf-base',
            'object-server/1.conf.d/base.conf',
            'object-server/1.conf.d/1.conf',
            'object-server/2.conf.d/base.conf',
            'object-server/2.conf.d/2.conf',
            'object-server/3.conf.d/base.conf',
            'object-server/3.conf.d/3.conf',
            'object-server/4.conf.d/base.conf',
            'object-server/4.conf.d/4.conf',
        )
        with temptree(files) as t:
            conf_dirs = utils.search_tree(t, 'object-server', '.conf',
                                          dir_ext='conf.d')
        self.assertEqual(len(conf_dirs), 4)
        for i in range(4):
            conf_dir = os.path.join(t, 'object-server/%d.conf.d' % (i + 1))
            self.assertTrue(conf_dir in conf_dirs)

    def test_search_tree_conf_dir_with_named_conf_match(self):
        files = (
            'proxy-server/proxy-server.conf.d/base.conf',
            'proxy-server/proxy-server.conf.d/pipeline.conf',
            'proxy-server/proxy-noauth.conf.d/base.conf',
            'proxy-server/proxy-noauth.conf.d/pipeline.conf',
        )
        with temptree(files) as t:
            conf_dirs = utils.search_tree(t, 'proxy-server', 'noauth.conf',
                                          dir_ext='noauth.conf.d')
        self.assertEqual(len(conf_dirs), 1)
        conf_dir = conf_dirs[0]
        expected = os.path.join(t, 'proxy-server/proxy-noauth.conf.d')
        self.assertEqual(conf_dir, expected)

    def test_search_tree_conf_dir_pid_with_named_conf_match(self):
        files = (
            'proxy-server/proxy-server.pid.d',
            'proxy-server/proxy-noauth.pid.d',
        )
        with temptree(files) as t:
            pid_files = utils.search_tree(t, 'proxy-server',
                                          exts=['noauth.pid', 'noauth.pid.d'])
        self.assertEqual(len(pid_files), 1)
        pid_file = pid_files[0]
        expected = os.path.join(t, 'proxy-server/proxy-noauth.pid.d')
        self.assertEqual(pid_file, expected)

    def test_write_file(self):
        with temptree([]) as t:
            file_name = os.path.join(t, 'test')
            utils.write_file(file_name, 'test')
            with open(file_name, 'r') as f:
                contents = f.read()
            self.assertEqual(contents, 'test')
            # and also subdirs
            file_name = os.path.join(t, 'subdir/test2')
            utils.write_file(file_name, 'test2')
            with open(file_name, 'r') as f:
                contents = f.read()
            self.assertEqual(contents, 'test2')
            # but can't over-write files
            file_name = os.path.join(t, 'subdir/test2/test3')
            self.assertRaises(IOError, utils.write_file, file_name,
                              'test3')

    def test_remove_file(self):
        with temptree([]) as t:
            file_name = os.path.join(t, 'blah.pid')
            # assert no raise
            self.assertEqual(os.path.exists(file_name), False)
            self.assertIsNone(utils.remove_file(file_name))
            with open(file_name, 'w') as f:
                f.write('1')
            self.assertTrue(os.path.exists(file_name))
            self.assertIsNone(utils.remove_file(file_name))
            self.assertFalse(os.path.exists(file_name))

    def test_remove_directory(self):
        with temptree([]) as t:
            dir_name = os.path.join(t, 'subdir')

            os.mkdir(dir_name)
            self.assertTrue(os.path.isdir(dir_name))
            self.assertIsNone(utils.remove_directory(dir_name))
            self.assertFalse(os.path.exists(dir_name))

            # assert no raise only if it does not exist, or is not empty
            self.assertEqual(os.path.exists(dir_name), False)
            self.assertIsNone(utils.remove_directory(dir_name))

            _m_rmdir = mock.Mock(
                side_effect=OSError(errno.ENOTEMPTY,
                                    os.strerror(errno.ENOTEMPTY)))
            with mock.patch('swift.common.utils.os.rmdir', _m_rmdir):
                self.assertIsNone(utils.remove_directory(dir_name))

            _m_rmdir = mock.Mock(
                side_effect=OSError(errno.EPERM, os.strerror(errno.EPERM)))
            with mock.patch('swift.common.utils.os.rmdir', _m_rmdir):
                self.assertRaises(OSError, utils.remove_directory, dir_name)

    @with_tempdir
    def test_is_file_older(self, tempdir):
        ts = utils.Timestamp(time.time() - 100000)
        file_name = os.path.join(tempdir, '%s.data' % ts.internal)
        # assert no raise
        self.assertFalse(os.path.exists(file_name))
        self.assertTrue(utils.is_file_older(file_name, 0))
        self.assertFalse(utils.is_file_older(file_name, 1))

        with open(file_name, 'w') as f:
            f.write('1')
        self.assertTrue(os.path.exists(file_name))
        self.assertTrue(utils.is_file_older(file_name, 0))
        # check that timestamp in file name is not relevant
        self.assertFalse(utils.is_file_older(file_name, 50000))
        time.sleep(0.01)
        self.assertTrue(utils.is_file_older(file_name, 0.009))

    def test_human_readable(self):
        self.assertEqual(utils.human_readable(0), '0')
        self.assertEqual(utils.human_readable(1), '1')
        self.assertEqual(utils.human_readable(10), '10')
        self.assertEqual(utils.human_readable(100), '100')
        self.assertEqual(utils.human_readable(999), '999')
        self.assertEqual(utils.human_readable(1024), '1Ki')
        self.assertEqual(utils.human_readable(1535), '1Ki')
        self.assertEqual(utils.human_readable(1536), '2Ki')
        self.assertEqual(utils.human_readable(1047552), '1023Ki')
        self.assertEqual(utils.human_readable(1048063), '1023Ki')
        self.assertEqual(utils.human_readable(1048064), '1Mi')
        self.assertEqual(utils.human_readable(1048576), '1Mi')
        self.assertEqual(utils.human_readable(1073741824), '1Gi')
        self.assertEqual(utils.human_readable(1099511627776), '1Ti')
        self.assertEqual(utils.human_readable(1125899906842624), '1Pi')
        self.assertEqual(utils.human_readable(1152921504606846976), '1Ei')
        self.assertEqual(utils.human_readable(1180591620717411303424), '1Zi')
        self.assertEqual(utils.human_readable(1208925819614629174706176),
                         '1Yi')
        self.assertEqual(utils.human_readable(1237940039285380274899124224),
                         '1024Yi')

    def test_validate_sync_to(self):
        fname = 'container-sync-realms.conf'
        fcontents = '''
[US]
key = 9ff3b71c849749dbaec4ccdd3cbab62b
cluster_dfw1 = http://dfw1.host/v1/
'''
        with temptree([fname], [fcontents]) as tempdir:
            logger = debug_logger()
            fpath = os.path.join(tempdir, fname)
            csr = ContainerSyncRealms(fpath, logger)
            for realms_conf in (None, csr):
                for goodurl, result in (
                        ('http://1.1.1.1/v1/a/c',
                         (None, 'http://1.1.1.1/v1/a/c', None, None)),
                        ('http://1.1.1.1:8080/a/c',
                         (None, 'http://1.1.1.1:8080/a/c', None, None)),
                        ('http://2.2.2.2/a/c',
                         (None, 'http://2.2.2.2/a/c', None, None)),
                        ('https://1.1.1.1/v1/a/c',
                         (None, 'https://1.1.1.1/v1/a/c', None, None)),
                        ('//US/DFW1/a/c',
                         (None, 'http://dfw1.host/v1/a/c', 'US',
                          '9ff3b71c849749dbaec4ccdd3cbab62b')),
                        ('//us/DFW1/a/c',
                         (None, 'http://dfw1.host/v1/a/c', 'US',
                          '9ff3b71c849749dbaec4ccdd3cbab62b')),
                        ('//us/dfw1/a/c',
                         (None, 'http://dfw1.host/v1/a/c', 'US',
                          '9ff3b71c849749dbaec4ccdd3cbab62b')),
                        ('//',
                         (None, None, None, None)),
                        ('',
                         (None, None, None, None))):
                    if goodurl.startswith('//') and not realms_conf:
                        self.assertEqual(
                            utils.validate_sync_to(
                                goodurl, ['1.1.1.1', '2.2.2.2'], realms_conf),
                            (None, None, None, None))
                    else:
                        self.assertEqual(
                            utils.validate_sync_to(
                                goodurl, ['1.1.1.1', '2.2.2.2'], realms_conf),
                            result)
                for badurl, result in (
                        ('http://1.1.1.1',
                         ('Path required in X-Container-Sync-To', None, None,
                          None)),
                        ('httpq://1.1.1.1/v1/a/c',
                         ('Invalid scheme \'httpq\' in X-Container-Sync-To, '
                          'must be "//", "http", or "https".', None, None,
                          None)),
                        ('http://1.1.1.1/v1/a/c?query',
                         ('Params, queries, and fragments not allowed in '
                          'X-Container-Sync-To', None, None, None)),
                        ('http://1.1.1.1/v1/a/c#frag',
                         ('Params, queries, and fragments not allowed in '
                          'X-Container-Sync-To', None, None, None)),
                        ('http://1.1.1.1/v1/a/c?query#frag',
                         ('Params, queries, and fragments not allowed in '
                          'X-Container-Sync-To', None, None, None)),
                        ('http://1.1.1.1/v1/a/c?query=param',
                         ('Params, queries, and fragments not allowed in '
                          'X-Container-Sync-To', None, None, None)),
                        ('http://1.1.1.1/v1/a/c?query=param#frag',
                         ('Params, queries, and fragments not allowed in '
                          'X-Container-Sync-To', None, None, None)),
                        ('http://1.1.1.2/v1/a/c',
                         ("Invalid host '1.1.1.2' in X-Container-Sync-To",
                          None, None, None)),
                        ('//us/invalid/a/c',
                         ("No cluster endpoint for 'us' 'invalid'", None,
                          None, None)),
                        ('//invalid/dfw1/a/c',
                         ("No realm key for 'invalid'", None, None, None)),
                        ('//us/invalid1/a/',
                         ("Invalid X-Container-Sync-To format "
                          "'//us/invalid1/a/'", None, None, None)),
                        ('//us/invalid1/a',
                         ("Invalid X-Container-Sync-To format "
                          "'//us/invalid1/a'", None, None, None)),
                        ('//us/invalid1/',
                         ("Invalid X-Container-Sync-To format "
                          "'//us/invalid1/'", None, None, None)),
                        ('//us/invalid1',
                         ("Invalid X-Container-Sync-To format "
                          "'//us/invalid1'", None, None, None)),
                        ('//us/',
                         ("Invalid X-Container-Sync-To format "
                          "'//us/'", None, None, None)),
                        ('//us',
                         ("Invalid X-Container-Sync-To format "
                          "'//us'", None, None, None))):
                    if badurl.startswith('//') and not realms_conf:
                        self.assertEqual(
                            utils.validate_sync_to(
                                badurl, ['1.1.1.1', '2.2.2.2'], realms_conf),
                            (None, None, None, None))
                    else:
                        self.assertEqual(
                            utils.validate_sync_to(
                                badurl, ['1.1.1.1', '2.2.2.2'], realms_conf),
                            result)

    def test_streq_const_time(self):
        self.assertTrue(utils.streq_const_time('abc123', 'abc123'))
        self.assertFalse(utils.streq_const_time('a', 'aaaaa'))
        self.assertFalse(utils.streq_const_time('ABC123', 'abc123'))

    def test_quorum_size(self):
        expected_sizes = {1: 1,
                          2: 1,
                          3: 2,
                          4: 2,
                          5: 3}
        got_sizes = dict([(n, utils.quorum_size(n))
                          for n in expected_sizes])
        self.assertEqual(expected_sizes, got_sizes)

    def test_majority_size(self):
        expected_sizes = {1: 1,
                          2: 2,
                          3: 2,
                          4: 3,
                          5: 3}
        got_sizes = dict([(n, utils.majority_size(n))
                          for n in expected_sizes])
        self.assertEqual(expected_sizes, got_sizes)

    def test_rsync_ip_ipv4_localhost(self):
        self.assertEqual(utils.rsync_ip('127.0.0.1'), '127.0.0.1')

    def test_rsync_ip_ipv6_random_ip(self):
        self.assertEqual(
            utils.rsync_ip('fe80:0000:0000:0000:0202:b3ff:fe1e:8329'),
            '[fe80:0000:0000:0000:0202:b3ff:fe1e:8329]')

    def test_rsync_ip_ipv6_ipv4_compatible(self):
        self.assertEqual(
            utils.rsync_ip('::ffff:192.0.2.128'), '[::ffff:192.0.2.128]')

    def test_rsync_module_interpolation(self):
        fake_device = {'ip': '127.0.0.1', 'port': 11,
                       'replication_ip': '127.0.0.2', 'replication_port': 12,
                       'region': '1', 'zone': '2', 'device': 'sda1',
                       'meta': 'just_a_string'}

        self.assertEqual(
            utils.rsync_module_interpolation('{ip}', fake_device),
            '127.0.0.1')
        self.assertEqual(
            utils.rsync_module_interpolation('{port}', fake_device),
            '11')
        self.assertEqual(
            utils.rsync_module_interpolation('{replication_ip}', fake_device),
            '127.0.0.2')
        self.assertEqual(
            utils.rsync_module_interpolation('{replication_port}',
                                             fake_device),
            '12')
        self.assertEqual(
            utils.rsync_module_interpolation('{region}', fake_device),
            '1')
        self.assertEqual(
            utils.rsync_module_interpolation('{zone}', fake_device),
            '2')
        self.assertEqual(
            utils.rsync_module_interpolation('{device}', fake_device),
            'sda1')
        self.assertEqual(
            utils.rsync_module_interpolation('{meta}', fake_device),
            'just_a_string')

        self.assertEqual(
            utils.rsync_module_interpolation('{replication_ip}::object',
                                             fake_device),
            '127.0.0.2::object')
        self.assertEqual(
            utils.rsync_module_interpolation('{ip}::container{port}',
                                             fake_device),
            '127.0.0.1::container11')
        self.assertEqual(
            utils.rsync_module_interpolation(
                '{replication_ip}::object_{device}', fake_device),
            '127.0.0.2::object_sda1')
        self.assertEqual(
            utils.rsync_module_interpolation(
                '127.0.0.3::object_{replication_port}', fake_device),
            '127.0.0.3::object_12')

        self.assertRaises(ValueError, utils.rsync_module_interpolation,
                          '{replication_ip}::object_{deivce}', fake_device)

    def test_generate_trans_id(self):
        fake_time = 1366428370.5163341
        with patch.object(utils.time, 'time', return_value=fake_time):
            trans_id = utils.generate_trans_id('')
            self.assertEqual(len(trans_id), 34)
            self.assertEqual(trans_id[:2], 'tx')
            self.assertEqual(trans_id[23], '-')
            self.assertEqual(int(trans_id[24:], 16), int(fake_time))
        with patch.object(utils.time, 'time', return_value=fake_time):
            trans_id = utils.generate_trans_id('-suffix')
            self.assertEqual(len(trans_id), 41)
            self.assertEqual(trans_id[:2], 'tx')
            self.assertEqual(trans_id[34:], '-suffix')
            self.assertEqual(trans_id[23], '-')
            self.assertEqual(int(trans_id[24:34], 16), int(fake_time))

    def test_get_trans_id_time(self):
        ts = utils.get_trans_id_time('tx8c8bc884cdaf499bb29429aa9c46946e')
        self.assertIsNone(ts)
        ts = utils.get_trans_id_time('tx1df4ff4f55ea45f7b2ec2-0051720c06')
        self.assertEqual(ts, 1366428678)
        self.assertEqual(
            time.asctime(time.gmtime(ts)) + ' UTC',
            'Sat Apr 20 03:31:18 2013 UTC')
        ts = utils.get_trans_id_time(
            'tx1df4ff4f55ea45f7b2ec2-0051720c06-suffix')
        self.assertEqual(ts, 1366428678)
        self.assertEqual(
            time.asctime(time.gmtime(ts)) + ' UTC',
            'Sat Apr 20 03:31:18 2013 UTC')
        ts = utils.get_trans_id_time('')
        self.assertIsNone(ts)
        ts = utils.get_trans_id_time('garbage')
        self.assertIsNone(ts)
        ts = utils.get_trans_id_time('tx1df4ff4f55ea45f7b2ec2-almostright')
        self.assertIsNone(ts)

    def test_lock_file(self):
        flags = os.O_CREAT | os.O_RDWR
        with NamedTemporaryFile(delete=False) as nt:
            nt.write(b"test string")
            nt.flush()
            nt.close()
            with utils.lock_file(nt.name, unlink=False) as f:
                self.assertEqual(f.read(), b"test string")
                # we have a lock, now let's try to get a newer one
                fd = os.open(nt.name, flags)
                self.assertRaises(IOError, fcntl.flock, fd,
                                  fcntl.LOCK_EX | fcntl.LOCK_NB)

            with utils.lock_file(nt.name, unlink=False, append=True) as f:
                f.seek(0)
                self.assertEqual(f.read(), b"test string")
                f.seek(0)
                f.write(b"\nanother string")
                f.flush()
                f.seek(0)
                self.assertEqual(f.read(), b"test string\nanother string")

                # we have a lock, now let's try to get a newer one
                fd = os.open(nt.name, flags)
                self.assertRaises(IOError, fcntl.flock, fd,
                                  fcntl.LOCK_EX | fcntl.LOCK_NB)

            with utils.lock_file(nt.name, timeout=3, unlink=False) as f:
                try:
                    with utils.lock_file(
                            nt.name, timeout=1, unlink=False) as f:
                        self.assertTrue(
                            False, "Expected LockTimeout exception")
                except LockTimeout:
                    pass

            with utils.lock_file(nt.name, unlink=True) as f:
                self.assertEqual(f.read(), b"test string\nanother string")
                # we have a lock, now let's try to get a newer one
                fd = os.open(nt.name, flags)
                self.assertRaises(
                    IOError, fcntl.flock, fd, fcntl.LOCK_EX | fcntl.LOCK_NB)

            self.assertRaises(OSError, os.remove, nt.name)

    def test_lock_file_unlinked_after_open(self):
        os_open = os.open
        first_pass = [True]

        def deleting_open(filename, flags):
            # unlink the file after it's opened.  once.
            fd = os_open(filename, flags)
            if first_pass[0]:
                os.unlink(filename)
                first_pass[0] = False
            return fd

        with NamedTemporaryFile(delete=False) as nt:
            with mock.patch('os.open', deleting_open):
                with utils.lock_file(nt.name, unlink=True) as f:
                    self.assertNotEqual(os.fstat(nt.fileno()).st_ino,
                                        os.fstat(f.fileno()).st_ino)
        first_pass = [True]

        def recreating_open(filename, flags):
            # unlink and recreate the file after it's opened
            fd = os_open(filename, flags)
            if first_pass[0]:
                os.unlink(filename)
                os.close(os_open(filename, os.O_CREAT | os.O_RDWR))
                first_pass[0] = False
            return fd

        with NamedTemporaryFile(delete=False) as nt:
            with mock.patch('os.open', recreating_open):
                with utils.lock_file(nt.name, unlink=True) as f:
                    self.assertNotEqual(os.fstat(nt.fileno()).st_ino,
                                        os.fstat(f.fileno()).st_ino)

    def test_lock_file_held_on_unlink(self):
        os_unlink = os.unlink

        def flocking_unlink(filename):
            # make sure the lock is held when we unlink
            fd = os.open(filename, os.O_RDWR)
            self.assertRaises(
                IOError, fcntl.flock, fd, fcntl.LOCK_EX | fcntl.LOCK_NB)
            os.close(fd)
            os_unlink(filename)

        with NamedTemporaryFile(delete=False) as nt:
            with mock.patch('os.unlink', flocking_unlink):
                with utils.lock_file(nt.name, unlink=True):
                    pass

    def test_lock_file_no_unlink_if_fail(self):
        os_open = os.open
        with NamedTemporaryFile(delete=True) as nt:

            def lock_on_open(filename, flags):
                # lock the file on another fd after it's opened.
                fd = os_open(filename, flags)
                fd2 = os_open(filename, flags)
                fcntl.flock(fd2, fcntl.LOCK_EX | fcntl.LOCK_NB)
                return fd

            try:
                timedout = False
                with mock.patch('os.open', lock_on_open):
                    with utils.lock_file(nt.name, unlink=False, timeout=0.01):
                        pass
            except LockTimeout:
                timedout = True
            self.assertTrue(timedout)
            self.assertTrue(os.path.exists(nt.name))

    @with_tempdir
    def test_ismount_path_does_not_exist(self, tmpdir):
        self.assertFalse(utils.ismount(os.path.join(tmpdir, 'bar')))

    @with_tempdir
    def test_ismount_path_not_mount(self, tmpdir):
        self.assertFalse(utils.ismount(tmpdir))

    @with_tempdir
    def test_ismount_path_error(self, tmpdir):

        def _mock_os_lstat(path):
            raise OSError(13, "foo")

        with patch("os.lstat", _mock_os_lstat):
            # Raises exception with _raw -- see next test.
            utils.ismount(tmpdir)

    @with_tempdir
    def test_ismount_raw_path_error(self, tmpdir):

        def _mock_os_lstat(path):
            raise OSError(13, "foo")

        with patch("os.lstat", _mock_os_lstat):
            self.assertRaises(OSError, utils.ismount_raw, tmpdir)

    @with_tempdir
    def test_ismount_path_is_symlink(self, tmpdir):
        link = os.path.join(tmpdir, "tmp")
        rdir = os.path.join(tmpdir, "realtmp")
        os.mkdir(rdir)
        os.symlink(rdir, link)
        self.assertFalse(utils.ismount(link))

        # Can add a stubfile to make it pass
        with open(os.path.join(link, ".ismount"), "w"):
            pass
        self.assertTrue(utils.ismount(link))

    def test_ismount_path_is_root(self):
        self.assertTrue(utils.ismount('/'))

    @with_tempdir
    def test_ismount_parent_path_error(self, tmpdir):

        _os_lstat = os.lstat

        def _mock_os_lstat(path):
            if path.endswith(".."):
                raise OSError(13, "foo")
            else:
                return _os_lstat(path)

        with patch("os.lstat", _mock_os_lstat):
            # Raises exception with _raw -- see next test.
            utils.ismount(tmpdir)

    @with_tempdir
    def test_ismount_raw_parent_path_error(self, tmpdir):

        _os_lstat = os.lstat

        def _mock_os_lstat(path):
            if path.endswith(".."):
                raise OSError(13, "foo")
            else:
                return _os_lstat(path)

        with patch("os.lstat", _mock_os_lstat):
            self.assertRaises(OSError, utils.ismount_raw, tmpdir)

    @with_tempdir
    def test_ismount_successes_dev(self, tmpdir):

        _os_lstat = os.lstat

        class MockStat(object):
            def __init__(self, mode, dev, ino):
                self.st_mode = mode
                self.st_dev = dev
                self.st_ino = ino

        def _mock_os_lstat(path):
            if path.endswith(".."):
                parent = _os_lstat(path)
                return MockStat(parent.st_mode, parent.st_dev + 1,
                                parent.st_ino)
            else:
                return _os_lstat(path)

        with patch("os.lstat", _mock_os_lstat):
            self.assertTrue(utils.ismount(tmpdir))

    @with_tempdir
    def test_ismount_successes_ino(self, tmpdir):

        _os_lstat = os.lstat

        class MockStat(object):
            def __init__(self, mode, dev, ino):
                self.st_mode = mode
                self.st_dev = dev
                self.st_ino = ino

        def _mock_os_lstat(path):
            if path.endswith(".."):
                return _os_lstat(path)
            else:
                parent_path = os.path.join(path, "..")
                child = _os_lstat(path)
                parent = _os_lstat(parent_path)
                return MockStat(child.st_mode, parent.st_ino,
                                child.st_dev)

        with patch("os.lstat", _mock_os_lstat):
            self.assertTrue(utils.ismount(tmpdir))

    @with_tempdir
    def test_ismount_successes_stubfile(self, tmpdir):
        fname = os.path.join(tmpdir, ".ismount")
        with open(fname, "w") as stubfile:
            stubfile.write("")
        self.assertTrue(utils.ismount(tmpdir))

    def test_parse_content_type(self):
        self.assertEqual(utils.parse_content_type('text/plain'),
                         ('text/plain', []))
        self.assertEqual(utils.parse_content_type('text/plain;charset=utf-8'),
                         ('text/plain', [('charset', 'utf-8')]))
        self.assertEqual(
            utils.parse_content_type('text/plain;hello="world";charset=utf-8'),
            ('text/plain', [('hello', '"world"'), ('charset', 'utf-8')]))
        self.assertEqual(
            utils.parse_content_type('text/plain; hello="world"; a=b'),
            ('text/plain', [('hello', '"world"'), ('a', 'b')]))
        self.assertEqual(
            utils.parse_content_type(r'text/plain; x="\""; a=b'),
            ('text/plain', [('x', r'"\""'), ('a', 'b')]))
        self.assertEqual(
            utils.parse_content_type(r'text/plain; x; a=b'),
            ('text/plain', [('x', ''), ('a', 'b')]))
        self.assertEqual(
            utils.parse_content_type(r'text/plain; x="\""; a'),
            ('text/plain', [('x', r'"\""'), ('a', '')]))

    def test_override_bytes_from_content_type(self):
        listing_dict = {
            'bytes': 1234, 'hash': 'asdf', 'name': 'zxcv',
            'content_type': 'text/plain; hello="world"; swift_bytes=15'}
        utils.override_bytes_from_content_type(listing_dict,
                                               logger=debug_logger())
        self.assertEqual(listing_dict['bytes'], 15)
        self.assertEqual(listing_dict['content_type'],
                         'text/plain;hello="world"')

        listing_dict = {
            'bytes': 1234, 'hash': 'asdf', 'name': 'zxcv',
            'content_type': 'text/plain; hello="world"; swift_bytes=hey'}
        utils.override_bytes_from_content_type(listing_dict,
                                               logger=debug_logger())
        self.assertEqual(listing_dict['bytes'], 1234)
        self.assertEqual(listing_dict['content_type'],
                         'text/plain;hello="world"')

    def test_extract_swift_bytes(self):
        scenarios = {
            # maps input value -> expected returned tuple
            '': ('', None),
            'text/plain': ('text/plain', None),
            'text/plain; other=thing': ('text/plain;other=thing', None),
            'text/plain; swift_bytes=123': ('text/plain', '123'),
            'text/plain; other=thing;swift_bytes=123':
                ('text/plain;other=thing', '123'),
            'text/plain; swift_bytes=123; other=thing':
                ('text/plain;other=thing', '123'),
            'text/plain; swift_bytes=123; swift_bytes=456':
                ('text/plain', '456'),
            'text/plain; swift_bytes=123; other=thing;swift_bytes=456':
                ('text/plain;other=thing', '456')}
        for test_value, expected in scenarios.items():
            self.assertEqual(expected, utils.extract_swift_bytes(test_value))

    def test_clean_content_type(self):
        subtests = {
            '': '', 'text/plain': 'text/plain',
            'text/plain; someother=thing': 'text/plain; someother=thing',
            'text/plain; swift_bytes=123': 'text/plain',
            'text/plain; someother=thing; swift_bytes=123':
                'text/plain; someother=thing',
            # Since Swift always tacks on the swift_bytes, clean_content_type()
            # only strips swift_bytes if it's last. The next item simply shows
            # that if for some other odd reason it's not last,
            # clean_content_type() will not remove it from the header.
            'text/plain; swift_bytes=123; someother=thing':
                'text/plain; swift_bytes=123; someother=thing'}
        for before, after in subtests.items():
            self.assertEqual(utils.clean_content_type(before), after)

    def test_get_valid_utf8_str(self):
        def do_test(input_value, expected):
            actual = utils.get_valid_utf8_str(input_value)
            self.assertEqual(expected, actual)
            self.assertIsInstance(actual, six.binary_type)
            actual.decode('utf-8')

        do_test(b'abc', b'abc')
        do_test(u'abc', b'abc')
        do_test(u'\uc77c\uc601', b'\xec\x9d\xbc\xec\x98\x81')
        do_test(b'\xec\x9d\xbc\xec\x98\x81', b'\xec\x9d\xbc\xec\x98\x81')

        # test some invalid UTF-8
        do_test(b'\xec\x9d\xbc\xec\x98', b'\xec\x9d\xbc\xef\xbf\xbd')

        # check surrogate pairs, too
        do_test(u'\U0001f0a1', b'\xf0\x9f\x82\xa1'),
        do_test(u'\uD83C\uDCA1', b'\xf0\x9f\x82\xa1'),
        do_test(b'\xf0\x9f\x82\xa1', b'\xf0\x9f\x82\xa1'),
        do_test(b'\xed\xa0\xbc\xed\xb2\xa1', b'\xf0\x9f\x82\xa1'),

    def test_quote_bytes(self):
        self.assertEqual(b'/v1/a/c3/subdirx/',
                         utils.quote(b'/v1/a/c3/subdirx/'))
        self.assertEqual(b'/v1/a%26b/c3/subdirx/',
                         utils.quote(b'/v1/a&b/c3/subdirx/'))
        self.assertEqual(b'%2Fv1%2Fa&b%2Fc3%2Fsubdirx%2F',
                         utils.quote(b'/v1/a&b/c3/subdirx/', safe='&'))
        self.assertEqual(b'abc_%EC%9D%BC%EC%98%81',
                         utils.quote(u'abc_\uc77c\uc601'.encode('utf8')))
        # Invalid utf8 is parsed as latin1, then re-encoded as utf8??
        self.assertEqual(b'%EF%BF%BD%EF%BF%BD%EC%BC%9D%EF%BF%BD',
                         utils.quote(u'\uc77c\uc601'.encode('utf8')[::-1]))

    def test_quote_unicode(self):
        self.assertEqual(u'/v1/a/c3/subdirx/',
                         utils.quote(u'/v1/a/c3/subdirx/'))
        self.assertEqual(u'/v1/a%26b/c3/subdirx/',
                         utils.quote(u'/v1/a&b/c3/subdirx/'))
        self.assertEqual(u'%2Fv1%2Fa&b%2Fc3%2Fsubdirx%2F',
                         utils.quote(u'/v1/a&b/c3/subdirx/', safe='&'))
        self.assertEqual(u'abc_%EC%9D%BC%EC%98%81',
                         utils.quote(u'abc_\uc77c\uc601'))

    def test_parse_override_options(self):
        # When override_<thing> is passed in, it takes precedence.
        opts = utils.parse_override_options(
            override_policies=[0, 1],
            override_devices=['sda', 'sdb'],
            override_partitions=[100, 200],
            policies='0,1,2,3',
            devices='sda,sdb,sdc,sdd',
            partitions='100,200,300,400')
        self.assertEqual(opts.policies, [0, 1])
        self.assertEqual(opts.devices, ['sda', 'sdb'])
        self.assertEqual(opts.partitions, [100, 200])

        # When override_<thing> is passed in, it applies even in run-once
        # mode.
        opts = utils.parse_override_options(
            once=True,
            override_policies=[0, 1],
            override_devices=['sda', 'sdb'],
            override_partitions=[100, 200],
            policies='0,1,2,3',
            devices='sda,sdb,sdc,sdd',
            partitions='100,200,300,400')
        self.assertEqual(opts.policies, [0, 1])
        self.assertEqual(opts.devices, ['sda', 'sdb'])
        self.assertEqual(opts.partitions, [100, 200])

        # In run-once mode, we honor the passed-in overrides.
        opts = utils.parse_override_options(
            once=True,
            policies='0,1,2,3',
            devices='sda,sdb,sdc,sdd',
            partitions='100,200,300,400')
        self.assertEqual(opts.policies, [0, 1, 2, 3])
        self.assertEqual(opts.devices, ['sda', 'sdb', 'sdc', 'sdd'])
        self.assertEqual(opts.partitions, [100, 200, 300, 400])

        # In run-forever mode, we ignore the passed-in overrides.
        opts = utils.parse_override_options(
            policies='0,1,2,3',
            devices='sda,sdb,sdc,sdd',
            partitions='100,200,300,400')
        self.assertEqual(opts.policies, [])
        self.assertEqual(opts.devices, [])
        self.assertEqual(opts.partitions, [])

    def test_get_policy_index(self):
        # Account has no information about a policy
        req = Request.blank(
            '/sda1/p/a',
            environ={'REQUEST_METHOD': 'GET'})
        res = Response()
        self.assertIsNone(utils.get_policy_index(req.headers,
                                                 res.headers))

        # The policy of a container can be specified by the response header
        req = Request.blank(
            '/sda1/p/a/c',
            environ={'REQUEST_METHOD': 'GET'})
        res = Response(headers={'X-Backend-Storage-Policy-Index': '1'})
        self.assertEqual('1', utils.get_policy_index(req.headers,
                                                     res.headers))

        # The policy of an object to be created can be specified by the request
        # header
        req = Request.blank(
            '/sda1/p/a/c/o',
            environ={'REQUEST_METHOD': 'PUT'},
            headers={'X-Backend-Storage-Policy-Index': '2'})
        res = Response()
        self.assertEqual('2', utils.get_policy_index(req.headers,
                                                     res.headers))

    def test_log_string_formatter(self):
        # Plain ASCII
        lf = utils.LogStringFormatter()
        self.assertEqual(lf.format('{a} {b}', a='Swift is', b='great'),
                         'Swift is great')

        lf = utils.LogStringFormatter()
        self.assertEqual(lf.format('{a} {b}', a='', b='great'),
                         ' great')

        lf = utils.LogStringFormatter(default='-')
        self.assertEqual(lf.format('{a} {b}', a='', b='great'),
                         '- great')

        lf = utils.LogStringFormatter(default='-', quote=True)
        self.assertEqual(lf.format('{a} {b}', a='', b='great'),
                         '- great')

        lf = utils.LogStringFormatter(quote=True)
        self.assertEqual(lf.format('{a} {b}', a='Swift is', b='great'),
                         'Swift%20is great')

        # Unicode & co
        lf = utils.LogStringFormatter()
        self.assertEqual(lf.format('{a} {b}', a='Swift est',
                                   b=u'g\u00e9nial ^^'),
                         u'Swift est g\u00e9nial ^^')

        lf = utils.LogStringFormatter(quote=True)
        self.assertEqual(lf.format('{a} {b}', a='Swift est',
                                   b=u'g\u00e9nial ^^'),
                         'Swift%20est g%C3%A9nial%20%5E%5E')

    def test_str_anonymizer(self):
        anon = utils.StrAnonymizer('Swift is great!', 'md5', '')
        self.assertEqual(anon, 'Swift is great!')
        self.assertEqual(anon.anonymized,
                         '{MD5}45e6f00d48fdcf86213602a87df18772')

        anon = utils.StrAnonymizer('Swift is great!', 'sha1', '')
        self.assertEqual(anon, 'Swift is great!')
        self.assertEqual(anon.anonymized,
                         '{SHA1}0010a3df215495d8bfa0ae4b66acc2afcc8f4c5c')

        anon = utils.StrAnonymizer('Swift is great!', 'md5', 'salty_secret')
        self.assertEqual(anon, 'Swift is great!')
        self.assertEqual(anon.anonymized,
                         '{SMD5}ef4ce28fe3bdd10b6659458ceb1f3f0c')

        anon = utils.StrAnonymizer('Swift is great!', 'sha1', 'salty_secret')
        self.assertEqual(anon, 'Swift is great!')
        self.assertEqual(anon.anonymized,
                         '{SSHA1}a4968f76acaddff0eb4069ebe8805d9cab44c9fe')

        self.assertRaises(ValueError, utils.StrAnonymizer,
                          'Swift is great!', 'sha257', '')

    def test_str_anonymizer_python_maddness(self):
        with mock.patch('swift.common.utils.base.hashlib') as mocklib:
            if six.PY2:
                # python <2.7.9 doesn't have this algorithms_guaranteed, but
                # our if block short-circuts before we explode
                mocklib.algorithms = hashlib.algorithms
                mocklib.algorithms_guaranteed.sideEffect = AttributeError()
            else:
                # python 3 doesn't have this algorithms but our if block
                # short-circuts before we explode
                mocklib.algorithms.sideEffect.sideEffect = AttributeError()
                mocklib.algorithms_guaranteed = hashlib.algorithms_guaranteed
            utils.StrAnonymizer('Swift is great!', 'sha1', '')
            self.assertRaises(ValueError, utils.StrAnonymizer,
                              'Swift is great!', 'sha257', '')

    def test_str_format_time(self):
        dt = utils.StrFormatTime(10000.123456789)
        self.assertEqual(str(dt), '10000.123456789')
        self.assertEqual(dt.datetime, '01/Jan/1970/02/46/40')
        self.assertEqual(dt.iso8601, '1970-01-01T02:46:40')
        self.assertEqual(dt.asctime, 'Thu Jan  1 02:46:40 1970')
        self.assertEqual(dt.s, '10000')
        self.assertEqual(dt.ms, '123')
        self.assertEqual(dt.us, '123456')
        self.assertEqual(dt.ns, '123456789')
        self.assertEqual(dt.a, 'Thu')
        self.assertEqual(dt.A, 'Thursday')
        self.assertEqual(dt.b, 'Jan')
        self.assertEqual(dt.B, 'January')
        self.assertEqual(dt.c, 'Thu Jan  1 02:46:40 1970')
        self.assertEqual(dt.d, '01')
        self.assertEqual(dt.H, '02')
        self.assertEqual(dt.I, '02')
        self.assertEqual(dt.j, '001')
        self.assertEqual(dt.m, '01')
        self.assertEqual(dt.M, '46')
        self.assertEqual(dt.p, 'AM')
        self.assertEqual(dt.S, '40')
        self.assertEqual(dt.U, '00')
        self.assertEqual(dt.w, '4')
        self.assertEqual(dt.W, '00')
        self.assertEqual(dt.x, '01/01/70')
        self.assertEqual(dt.X, '02:46:40')
        self.assertEqual(dt.y, '70')
        self.assertEqual(dt.Y, '1970')
        self.assertIn(dt.Z, ('GMT', 'UTC'))  # It depends of Python 2/3
        self.assertRaises(ValueError, getattr, dt, 'z')

    def test_get_log_line(self):
        req = Request.blank(
            '/sda1/p/a/c/o',
            environ={'REQUEST_METHOD': 'HEAD', 'REMOTE_ADDR': '1.2.3.4'})
        res = Response()
        trans_time = 1.2
        additional_info = 'some information'
        server_pid = 1234
        exp_line = '1.2.3.4 - - [01/Jan/1970:02:46:41 +0000] "HEAD ' \
            '/sda1/p/a/c/o" 200 - "-" "-" "-" 1.2000 "some information" 1234 -'
        with mock.patch('time.time', mock.MagicMock(side_effect=[10001.0])):
            with mock.patch(
                    'os.getpid', mock.MagicMock(return_value=server_pid)):
                self.assertEqual(
                    exp_line,
                    utils.get_log_line(req, res, trans_time, additional_info,
                                       utils.LOG_LINE_DEFAULT_FORMAT,
                                       'md5', '54LT'))

    def test_cache_from_env(self):
        # should never get logging when swift.cache is found
        env = {'swift.cache': 42}
        logger = debug_logger()
        with mock.patch('swift.common.utils.logging', logger):
            self.assertEqual(42, utils.cache_from_env(env))
            self.assertEqual(0, len(logger.get_lines_for_level('error')))
        logger = debug_logger()
        with mock.patch('swift.common.utils.logging', logger):
            self.assertEqual(42, utils.cache_from_env(env, False))
            self.assertEqual(0, len(logger.get_lines_for_level('error')))
        logger = debug_logger()
        with mock.patch('swift.common.utils.logging', logger):
            self.assertEqual(42, utils.cache_from_env(env, True))
            self.assertEqual(0, len(logger.get_lines_for_level('error')))

        # check allow_none controls logging when swift.cache is not found
        err_msg = 'ERROR: swift.cache could not be found in env!'
        env = {}
        logger = debug_logger()
        with mock.patch('swift.common.utils.logging', logger):
            self.assertIsNone(utils.cache_from_env(env))
            self.assertTrue(err_msg in logger.get_lines_for_level('error'))
        logger = debug_logger()
        with mock.patch('swift.common.utils.logging', logger):
            self.assertIsNone(utils.cache_from_env(env, False))
            self.assertTrue(err_msg in logger.get_lines_for_level('error'))
        logger = debug_logger()
        with mock.patch('swift.common.utils.logging', logger):
            self.assertIsNone(utils.cache_from_env(env, True))
            self.assertEqual(0, len(logger.get_lines_for_level('error')))

    @with_tempdir
    def test_fsync_dir(self, tempdir):

        fd = None
        try:
            fd, temppath = tempfile.mkstemp(dir=tempdir)

            _mock_fsync = mock.Mock()
            _mock_close = mock.Mock()

            with patch('swift.common.utils.fsync', _mock_fsync):
                with patch('os.close', _mock_close):
                    utils.fsync_dir(tempdir)
            self.assertTrue(_mock_fsync.called)
            self.assertTrue(_mock_close.called)
            self.assertIsInstance(_mock_fsync.call_args[0][0], int)
            self.assertEqual(_mock_fsync.call_args[0][0],
                             _mock_close.call_args[0][0])

            # Not a directory - arg is file path
            self.assertRaises(OSError, utils.fsync_dir, temppath)

            logger = debug_logger()

            def _mock_fsync(fd):
                raise OSError(errno.EBADF, os.strerror(errno.EBADF))

            with patch('swift.common.utils.fsync', _mock_fsync):
                with mock.patch('swift.common.utils.logging', logger):
                    utils.fsync_dir(tempdir)
            self.assertEqual(1, len(logger.get_lines_for_level('warning')))

        finally:
            if fd is not None:
                os.close(fd)
                os.unlink(temppath)

    @with_tempdir
    def test_renamer_with_fsync_dir(self, tempdir):
        # Simulate part of object path already existing
        part_dir = os.path.join(tempdir, 'objects/1234/')
        os.makedirs(part_dir)
        obj_dir = os.path.join(part_dir, 'aaa', 'a' * 32)
        obj_path = os.path.join(obj_dir, '1425276031.12345.data')

        # Object dir had to be created
        _m_os_rename = mock.Mock()
        _m_fsync_dir = mock.Mock()
        with patch('os.rename', _m_os_rename):
            with patch('swift.common.utils.fsync_dir', _m_fsync_dir):
                utils.renamer("fake_path", obj_path)
        _m_os_rename.assert_called_once_with('fake_path', obj_path)
        # fsync_dir on parents of all newly create dirs
        self.assertEqual(_m_fsync_dir.call_count, 3)

        # Object dir existed
        _m_os_rename.reset_mock()
        _m_fsync_dir.reset_mock()
        with patch('os.rename', _m_os_rename):
            with patch('swift.common.utils.fsync_dir', _m_fsync_dir):
                utils.renamer("fake_path", obj_path)
        _m_os_rename.assert_called_once_with('fake_path', obj_path)
        # fsync_dir only on the leaf dir
        self.assertEqual(_m_fsync_dir.call_count, 1)

    def test_renamer_when_fsync_is_false(self):
        _m_os_rename = mock.Mock()
        _m_fsync_dir = mock.Mock()
        _m_makedirs_count = mock.Mock(return_value=2)
        with patch('os.rename', _m_os_rename):
            with patch('swift.common.utils.fsync_dir', _m_fsync_dir):
                with patch('swift.common.utils.makedirs_count',
                           _m_makedirs_count):
                    utils.renamer("fake_path", "/a/b/c.data", fsync=False)
        _m_makedirs_count.assert_called_once_with("/a/b")
        _m_os_rename.assert_called_once_with('fake_path', "/a/b/c.data")
        self.assertFalse(_m_fsync_dir.called)

    @with_tempdir
    def test_makedirs_count(self, tempdir):
        os.makedirs(os.path.join(tempdir, 'a/b'))
        # 4 new dirs created
        dirpath = os.path.join(tempdir, 'a/b/1/2/3/4')
        ret = utils.makedirs_count(dirpath)
        self.assertEqual(ret, 4)
        # no new dirs created - dir already exists
        ret = utils.makedirs_count(dirpath)
        self.assertEqual(ret, 0)
        # path exists and is a file
        fd, temppath = tempfile.mkstemp(dir=dirpath)
        os.close(fd)
        self.assertRaises(OSError, utils.makedirs_count, temppath)

    def test_find_namespace(self):
        ts = utils.Timestamp.now().internal
        start = utils.ShardRange('a/-a', ts, '', 'a')
        atof = utils.ShardRange('a/a-f', ts, 'a', 'f')
        ftol = utils.ShardRange('a/f-l', ts, 'f', 'l')
        ltor = utils.ShardRange('a/l-r', ts, 'l', 'r')
        rtoz = utils.ShardRange('a/r-z', ts, 'r', 'z')
        end = utils.ShardRange('a/z-', ts, 'z', '')
        ranges = [start, atof, ftol, ltor, rtoz, end]

        found = utils.find_namespace('', ranges)
        self.assertEqual(found, None)
        found = utils.find_namespace(' ', ranges)
        self.assertEqual(found, start)
        found = utils.find_namespace(' ', ranges[1:])
        self.assertEqual(found, None)
        found = utils.find_namespace('b', ranges)
        self.assertEqual(found, atof)
        found = utils.find_namespace('f', ranges)
        self.assertEqual(found, atof)
        found = utils.find_namespace('f\x00', ranges)
        self.assertEqual(found, ftol)
        found = utils.find_namespace('x', ranges)
        self.assertEqual(found, rtoz)
        found = utils.find_namespace('r', ranges)
        self.assertEqual(found, ltor)
        found = utils.find_namespace('}', ranges)
        self.assertEqual(found, end)
        found = utils.find_namespace('}', ranges[:-1])
        self.assertEqual(found, None)
        # remove l-r from list of ranges and try and find a shard range for an
        # item in that range.
        found = utils.find_namespace('p', ranges[:-3] + ranges[-2:])
        self.assertEqual(found, None)

        # add some sub-shards; a sub-shard's state is less than its parent
        # while the parent is undeleted, so insert these ahead of the
        # overlapping parent in the list of ranges
        ftoh = utils.ShardRange('a/f-h', ts, 'f', 'h')
        htok = utils.ShardRange('a/h-k', ts, 'h', 'k')

        overlapping_ranges = ranges[:2] + [ftoh, htok] + ranges[2:]
        found = utils.find_namespace('g', overlapping_ranges)
        self.assertEqual(found, ftoh)
        found = utils.find_namespace('h', overlapping_ranges)
        self.assertEqual(found, ftoh)
        found = utils.find_namespace('k', overlapping_ranges)
        self.assertEqual(found, htok)
        found = utils.find_namespace('l', overlapping_ranges)
        self.assertEqual(found, ftol)
        found = utils.find_namespace('m', overlapping_ranges)
        self.assertEqual(found, ltor)

        ktol = utils.ShardRange('a/k-l', ts, 'k', 'l')
        overlapping_ranges = ranges[:2] + [ftoh, htok, ktol] + ranges[2:]
        found = utils.find_namespace('l', overlapping_ranges)
        self.assertEqual(found, ktol)

    def test_parse_db_filename(self):
        actual = utils.parse_db_filename('hash.db')
        self.assertEqual(('hash', None, '.db'), actual)
        actual = utils.parse_db_filename('hash_1234567890.12345.db')
        self.assertEqual(('hash', '1234567890.12345', '.db'), actual)
        actual = utils.parse_db_filename(
            '/dev/containers/part/ash/hash/hash_1234567890.12345.db')
        self.assertEqual(('hash', '1234567890.12345', '.db'), actual)
        self.assertRaises(ValueError, utils.parse_db_filename, '/path/to/dir/')
        # These shouldn't come up in practice; included for completeness
        self.assertEqual(utils.parse_db_filename('hashunder_.db'),
                         ('hashunder', '', '.db'))
        self.assertEqual(utils.parse_db_filename('lots_of_underscores.db'),
                         ('lots', 'of', '.db'))

    def test_make_db_file_path(self):
        epoch = utils.Timestamp.now()
        actual = utils.make_db_file_path('hash.db', epoch)
        self.assertEqual('hash_%s.db' % epoch.internal, actual)

        actual = utils.make_db_file_path('hash_oldepoch.db', epoch)
        self.assertEqual('hash_%s.db' % epoch.internal, actual)

        actual = utils.make_db_file_path('/path/to/hash.db', epoch)
        self.assertEqual('/path/to/hash_%s.db' % epoch.internal, actual)

        epoch = utils.Timestamp.now()
        actual = utils.make_db_file_path(actual, epoch)
        self.assertEqual('/path/to/hash_%s.db' % epoch.internal, actual)

        # None strips epoch
        self.assertEqual('hash.db', utils.make_db_file_path('hash.db', None))
        self.assertEqual('/path/to/hash.db', utils.make_db_file_path(
            '/path/to/hash_withepoch.db', None))

        # epochs shouldn't have offsets
        epoch = utils.Timestamp.now(offset=10)
        actual = utils.make_db_file_path(actual, epoch)
        self.assertEqual('/path/to/hash_%s.db' % epoch.normal, actual)

        self.assertRaises(ValueError, utils.make_db_file_path,
                          '/path/to/hash.db', 'bad epoch')

    @requires_o_tmpfile_support_in_tmp
    @with_tempdir
    def test_link_fd_to_path_linkat_success(self, tempdir):
        fd = os.open(tempdir, utils.O_TMPFILE | os.O_WRONLY)
        data = b"I'm whatever Gotham needs me to be"
        _m_fsync_dir = mock.Mock()
        try:
            os.write(fd, data)
            # fd is O_WRONLY
            self.assertRaises(OSError, os.read, fd, 1)
            file_path = os.path.join(tempdir, uuid4().hex)
            with mock.patch('swift.common.utils.fsync_dir', _m_fsync_dir):
                utils.link_fd_to_path(fd, file_path, 1)
            with open(file_path, 'rb') as f:
                self.assertEqual(f.read(), data)
            self.assertEqual(_m_fsync_dir.call_count, 2)
        finally:
            os.close(fd)

    @requires_o_tmpfile_support_in_tmp
    @with_tempdir
    def test_link_fd_to_path_target_exists(self, tempdir):
        # Create and write to a file
        fd, path = tempfile.mkstemp(dir=tempdir)
        os.write(fd, b"hello world")
        os.fsync(fd)
        os.close(fd)
        self.assertTrue(os.path.exists(path))

        fd = os.open(tempdir, utils.O_TMPFILE | os.O_WRONLY)
        try:
            os.write(fd, b"bye world")
            os.fsync(fd)
            utils.link_fd_to_path(fd, path, 0, fsync=False)
            # Original file now should have been over-written
            with open(path, 'rb') as f:
                self.assertEqual(f.read(), b"bye world")
        finally:
            os.close(fd)

    def test_link_fd_to_path_errno_not_EEXIST_or_ENOENT(self):
        _m_linkat = mock.Mock(
            side_effect=IOError(errno.EACCES, os.strerror(errno.EACCES)))
        with mock.patch('swift.common.utils.linkat', _m_linkat):
            try:
                utils.link_fd_to_path(0, '/path', 1)
            except IOError as err:
                self.assertEqual(err.errno, errno.EACCES)
            else:
                self.fail("Expecting IOError exception")
        self.assertTrue(_m_linkat.called)

    @requires_o_tmpfile_support_in_tmp
    @with_tempdir
    def test_linkat_race_dir_not_exists(self, tempdir):
        target_dir = os.path.join(tempdir, uuid4().hex)
        target_path = os.path.join(target_dir, uuid4().hex)
        os.mkdir(target_dir)
        fd = os.open(target_dir, utils.O_TMPFILE | os.O_WRONLY)
        try:
            # Simulating directory deletion by other backend process
            os.rmdir(target_dir)
            self.assertFalse(os.path.exists(target_dir))
            utils.link_fd_to_path(fd, target_path, 1)
            self.assertTrue(os.path.exists(target_dir))
            self.assertTrue(os.path.exists(target_path))
        finally:
            os.close(fd)

    def test_safe_json_loads(self):
        expectations = {
            None: None,
            '': None,
            0: None,
            1: None,
            '"asdf"': 'asdf',
            '[]': [],
            '{}': {},
            "{'foo': 'bar'}": None,
            '{"foo": "bar"}': {'foo': 'bar'},
        }

        failures = []
        for value, expected in expectations.items():
            try:
                result = utils.safe_json_loads(value)
            except Exception as e:
                # it's called safe, if it blows up the test blows up
                self.fail('%r caused safe method to throw %r!' % (
                    value, e))
            try:
                self.assertEqual(expected, result)
            except AssertionError:
                failures.append('%r => %r (expected %r)' % (
                    value, result, expected))
        if failures:
            self.fail('Invalid results from pure function:\n%s' %
                      '\n'.join(failures))

    def test_strict_b64decode(self):
        expectations = {
            None: ValueError,
            0: ValueError,
            b'': b'',
            u'': b'',
            b'A': ValueError,
            b'AA': ValueError,
            b'AAA': ValueError,
            b'AAAA': b'\x00\x00\x00',
            u'AAAA': b'\x00\x00\x00',
            b'////': b'\xff\xff\xff',
            u'////': b'\xff\xff\xff',
            b'A===': ValueError,
            b'AA==': b'\x00',
            b'AAA=': b'\x00\x00',
            b' AAAA': ValueError,
            b'AAAA ': ValueError,
            b'AAAA============': b'\x00\x00\x00',
            b'AA&AA==': ValueError,
            b'====': b'',
        }

        failures = []
        for value, expected in expectations.items():
            try:
                result = utils.strict_b64decode(value)
            except Exception as e:
                if inspect.isclass(expected) and issubclass(
                        expected, Exception):
                    if not isinstance(e, expected):
                        failures.append('%r raised %r (expected to raise %r)' %
                                        (value, e, expected))
                else:
                    failures.append('%r raised %r (expected to return %r)' %
                                    (value, e, expected))
            else:
                if inspect.isclass(expected) and issubclass(
                        expected, Exception):
                    failures.append('%r => %r (expected to raise %r)' %
                                    (value, result, expected))
                elif result != expected:
                    failures.append('%r => %r (expected %r)' % (
                        value, result, expected))
        if failures:
            self.fail('Invalid results from pure function:\n%s' %
                      '\n'.join(failures))

    def test_cap_length(self):
        self.assertEqual(utils.cap_length(None, 3), None)
        self.assertEqual(utils.cap_length('', 3), '')
        self.assertEqual(utils.cap_length('asdf', 3), 'asd...')
        self.assertEqual(utils.cap_length('asdf', 5), 'asdf')

        self.assertEqual(utils.cap_length(b'asdf', 3), b'asd...')
        self.assertEqual(utils.cap_length(b'asdf', 5), b'asdf')

    def test_get_partition_for_hash(self):
        hex_hash = 'af088baea4806dcaba30bf07d9e64c77'
        self.assertEqual(43, utils.get_partition_for_hash(hex_hash, 6))
        self.assertEqual(87, utils.get_partition_for_hash(hex_hash, 7))
        self.assertEqual(350, utils.get_partition_for_hash(hex_hash, 9))
        self.assertEqual(700, utils.get_partition_for_hash(hex_hash, 10))
        self.assertEqual(1400, utils.get_partition_for_hash(hex_hash, 11))
        self.assertEqual(0, utils.get_partition_for_hash(hex_hash, 0))
        self.assertEqual(0, utils.get_partition_for_hash(hex_hash, -1))

    def test_get_partition_from_path(self):
        def do_test(path):
            self.assertEqual(utils.get_partition_from_path('/s/n', path), 70)
            self.assertEqual(utils.get_partition_from_path('/s/n/', path), 70)
            path += '/'
            self.assertEqual(utils.get_partition_from_path('/s/n', path), 70)
            self.assertEqual(utils.get_partition_from_path('/s/n/', path), 70)

        do_test('/s/n/d/o/70/c77/af088baea4806dcaba30bf07d9e64c77/f')
        # also works with a hashdir
        do_test('/s/n/d/o/70/c77/af088baea4806dcaba30bf07d9e64c77')
        # or suffix dir
        do_test('/s/n/d/o/70/c77')
        # or even the part dir itself
        do_test('/s/n/d/o/70')

    def test_replace_partition_in_path(self):
        # Check for new part = part * 2
        old = '/s/n/d/o/700/c77/af088baea4806dcaba30bf07d9e64c77/f'
        new = '/s/n/d/o/1400/c77/af088baea4806dcaba30bf07d9e64c77/f'
        # Expected outcome
        self.assertEqual(utils.replace_partition_in_path('/s/n/', old, 11),
                         new)

        # Make sure there is no change if the part power didn't change
        self.assertEqual(utils.replace_partition_in_path('/s/n', old, 10), old)
        self.assertEqual(utils.replace_partition_in_path('/s/n/', new, 11),
                         new)

        # Check for new part = part * 2 + 1
        old = '/s/n/d/o/693/c77/ad708baea4806dcaba30bf07d9e64c77/f'
        new = '/s/n/d/o/1387/c77/ad708baea4806dcaba30bf07d9e64c77/f'

        # Expected outcome
        self.assertEqual(utils.replace_partition_in_path('/s/n', old, 11), new)

        # Make sure there is no change if the part power didn't change
        self.assertEqual(utils.replace_partition_in_path('/s/n', old, 10), old)
        self.assertEqual(utils.replace_partition_in_path('/s/n/', new, 11),
                         new)

        # check hash_dir
        old = '/s/n/d/o/700/c77/af088baea4806dcaba30bf07d9e64c77'
        exp = '/s/n/d/o/1400/c77/af088baea4806dcaba30bf07d9e64c77'
        actual = utils.replace_partition_in_path('/s/n', old, 11)
        self.assertEqual(exp, actual)
        actual = utils.replace_partition_in_path('/s/n', exp, 11)
        self.assertEqual(exp, actual)

        # check longer devices path
        old = '/s/n/1/2/d/o/700/c77/af088baea4806dcaba30bf07d9e64c77'
        exp = '/s/n/1/2/d/o/1400/c77/af088baea4806dcaba30bf07d9e64c77'
        actual = utils.replace_partition_in_path('/s/n/1/2', old, 11)
        self.assertEqual(exp, actual)
        actual = utils.replace_partition_in_path('/s/n/1/2', exp, 11)
        self.assertEqual(exp, actual)

        # check empty devices path
        old = '/d/o/700/c77/af088baea4806dcaba30bf07d9e64c77'
        exp = '/d/o/1400/c77/af088baea4806dcaba30bf07d9e64c77'
        actual = utils.replace_partition_in_path('', old, 11)
        self.assertEqual(exp, actual)
        actual = utils.replace_partition_in_path('', exp, 11)
        self.assertEqual(exp, actual)

        # check path validation
        path = '/s/n/d/o/693/c77/ad708baea4806dcaba30bf07d9e64c77/f'
        with self.assertRaises(ValueError) as cm:
            utils.replace_partition_in_path('/s/n1', path, 11)
        self.assertEqual(
            "Path '/s/n/d/o/693/c77/ad708baea4806dcaba30bf07d9e64c77/f' "
            "is not under device dir '/s/n1'", str(cm.exception))

        # check path validation - path lacks leading /
        path = 's/n/d/o/693/c77/ad708baea4806dcaba30bf07d9e64c77/f'
        with self.assertRaises(ValueError) as cm:
            utils.replace_partition_in_path('/s/n', path, 11)
        self.assertEqual(
            "Path 's/n/d/o/693/c77/ad708baea4806dcaba30bf07d9e64c77/f' "
            "is not under device dir '/s/n'", str(cm.exception))

    def test_round_robin_iter(self):
        it1 = iter([1, 2, 3])
        it2 = iter([4, 5])
        it3 = iter([6, 7, 8, 9])
        it4 = iter([])

        rr_its = utils.round_robin_iter([it1, it2, it3, it4])
        got = list(rr_its)

        # Expect that items get fetched in a round-robin fashion from the
        # iterators
        self.assertListEqual([1, 4, 6, 2, 5, 7, 3, 8, 9], got)

    @with_tempdir
    def test_get_db_files(self, tempdir):
        dbdir = os.path.join(tempdir, 'dbdir')
        self.assertEqual([], utils.get_db_files(dbdir))
        path_1 = os.path.join(dbdir, 'dbfile.db')
        self.assertEqual([], utils.get_db_files(path_1))
        os.mkdir(dbdir)
        self.assertEqual([], utils.get_db_files(path_1))
        with open(path_1, 'wb'):
            pass
        self.assertEqual([path_1], utils.get_db_files(path_1))

        path_2 = os.path.join(dbdir, 'dbfile_2.db')
        self.assertEqual([path_1], utils.get_db_files(path_2))

        with open(path_2, 'wb'):
            pass

        self.assertEqual([path_1, path_2], utils.get_db_files(path_1))
        self.assertEqual([path_1, path_2], utils.get_db_files(path_2))

        path_3 = os.path.join(dbdir, 'dbfile_3.db')
        self.assertEqual([path_1, path_2], utils.get_db_files(path_3))

        with open(path_3, 'wb'):
            pass

        self.assertEqual([path_1, path_2, path_3], utils.get_db_files(path_1))
        self.assertEqual([path_1, path_2, path_3], utils.get_db_files(path_2))
        self.assertEqual([path_1, path_2, path_3], utils.get_db_files(path_3))

        other_hash = os.path.join(dbdir, 'other.db')
        self.assertEqual([], utils.get_db_files(other_hash))
        other_hash = os.path.join(dbdir, 'other_1.db')
        self.assertEqual([], utils.get_db_files(other_hash))

        pending = os.path.join(dbdir, 'dbfile.pending')
        self.assertEqual([path_1, path_2, path_3], utils.get_db_files(pending))

        with open(pending, 'wb'):
            pass
        self.assertEqual([path_1, path_2, path_3], utils.get_db_files(pending))

        self.assertEqual([path_1, path_2, path_3], utils.get_db_files(path_1))
        self.assertEqual([path_1, path_2, path_3], utils.get_db_files(path_2))
        self.assertEqual([path_1, path_2, path_3], utils.get_db_files(path_3))
        self.assertEqual([], utils.get_db_files(dbdir))

        os.unlink(path_1)
        self.assertEqual([path_2, path_3], utils.get_db_files(path_1))
        self.assertEqual([path_2, path_3], utils.get_db_files(path_2))
        self.assertEqual([path_2, path_3], utils.get_db_files(path_3))

        os.unlink(path_2)
        self.assertEqual([path_3], utils.get_db_files(path_1))
        self.assertEqual([path_3], utils.get_db_files(path_2))
        self.assertEqual([path_3], utils.get_db_files(path_3))

        os.unlink(path_3)
        self.assertEqual([], utils.get_db_files(path_1))
        self.assertEqual([], utils.get_db_files(path_2))
        self.assertEqual([], utils.get_db_files(path_3))
        self.assertEqual([], utils.get_db_files('/path/to/nowhere'))

    def test_get_redirect_data(self):
        ts_now = utils.Timestamp.now()
        headers = {'X-Backend-Redirect-Timestamp': ts_now.internal}
        response = FakeResponse(200, headers, b'')
        self.assertIsNone(utils.get_redirect_data(response))

        headers = {'Location': '/a/c/o',
                   'X-Backend-Redirect-Timestamp': ts_now.internal}
        response = FakeResponse(200, headers, b'')
        path, ts = utils.get_redirect_data(response)
        self.assertEqual('a/c', path)
        self.assertEqual(ts_now, ts)

        headers = {'Location': '/a/c',
                   'X-Backend-Redirect-Timestamp': ts_now.internal}
        response = FakeResponse(200, headers, b'')
        path, ts = utils.get_redirect_data(response)
        self.assertEqual('a/c', path)
        self.assertEqual(ts_now, ts)

        def do_test(headers):
            response = FakeResponse(200, headers, b'')
            with self.assertRaises(ValueError) as cm:
                utils.get_redirect_data(response)
            return cm.exception

        exc = do_test({'Location': '/a',
                       'X-Backend-Redirect-Timestamp': ts_now.internal})
        self.assertIn('Invalid path', str(exc))

        exc = do_test({'Location': '',
                       'X-Backend-Redirect-Timestamp': ts_now.internal})
        self.assertIn('Invalid path', str(exc))

        exc = do_test({'Location': '/a/c',
                       'X-Backend-Redirect-Timestamp': 'bad'})
        self.assertIn('Invalid timestamp', str(exc))

        exc = do_test({'Location': '/a/c'})
        self.assertIn('Invalid timestamp', str(exc))

        exc = do_test({'Location': '/a/c',
                       'X-Backend-Redirect-Timestamp': '-1'})
        self.assertIn('Invalid timestamp', str(exc))

    @unittest.skipIf(sys.version_info >= (3, 8),
                     'pkg_resources loading is only available on python 3.7 '
                     'and earlier')
    @mock.patch('pkg_resources.load_entry_point')
    def test_load_pkg_resource(self, mock_driver):
        tests = {
            ('swift.diskfile', 'egg:swift#replication.fs'):
                ('swift', 'swift.diskfile', 'replication.fs'),
            ('swift.diskfile', 'egg:swift#erasure_coding.fs'):
                ('swift', 'swift.diskfile', 'erasure_coding.fs'),
            ('swift.section', 'egg:swift#thing.other'):
                ('swift', 'swift.section', 'thing.other'),
            ('swift.section', 'swift#thing.other'):
                ('swift', 'swift.section', 'thing.other'),
            ('swift.section', 'thing.other'):
                ('swift', 'swift.section', 'thing.other'),
        }
        for args, expected in tests.items():
            utils.load_pkg_resource(*args)
            mock_driver.assert_called_with(*expected)

        with self.assertRaises(TypeError) as cm:
            args = ('swift.diskfile', 'nog:swift#replication.fs')
            utils.load_pkg_resource(*args)
        self.assertEqual("Unhandled URI scheme: 'nog'", str(cm.exception))

    @unittest.skipIf(sys.version_info < (3, 8),
                     'importlib loading is only available on python 3.8 '
                     'and later')
    @mock.patch('importlib.metadata.distribution')
    def test_load_pkg_resource_importlib(self, mock_driver):
        import importlib.metadata

        class TestEntryPoint(importlib.metadata.EntryPoint):
            def load(self):
                return self.value

        repl_obj = object()
        ec_obj = object()
        other_obj = object()
        mock_driver.return_value.entry_points = [
            TestEntryPoint(group='swift.diskfile',
                           name='replication.fs',
                           value=repl_obj),
            TestEntryPoint(group='swift.diskfile',
                           name='erasure_coding.fs',
                           value=ec_obj),
            TestEntryPoint(group='swift.section',
                           name='thing.other',
                           value=other_obj),
        ]
        tests = {
            ('swift.diskfile', 'egg:swift#replication.fs'): repl_obj,
            ('swift.diskfile', 'egg:swift#erasure_coding.fs'): ec_obj,
            ('swift.section', 'egg:swift#thing.other'): other_obj,
            ('swift.section', 'swift#thing.other'): other_obj,
            ('swift.section', 'thing.other'): other_obj,
        }
        for args, expected in tests.items():
            self.assertIs(expected, utils.load_pkg_resource(*args))
            self.assertEqual(mock_driver.mock_calls, [mock.call('swift')])
            mock_driver.reset_mock()

        with self.assertRaises(TypeError) as cm:
            args = ('swift.diskfile', 'nog:swift#replication.fs')
            utils.load_pkg_resource(*args)
        self.assertEqual("Unhandled URI scheme: 'nog'", str(cm.exception))

        with self.assertRaises(ImportError) as cm:
            args = ('swift.diskfile', 'other.fs')
            utils.load_pkg_resource(*args)
        self.assertEqual(
            "Entry point ('swift.diskfile', 'other.fs') not found",
            str(cm.exception))

        with self.assertRaises(ImportError) as cm:
            args = ('swift.missing', 'thing.other')
            utils.load_pkg_resource(*args)
        self.assertEqual(
            "Entry point ('swift.missing', 'thing.other') not found",
            str(cm.exception))

    @with_tempdir
    def test_systemd_notify(self, tempdir):
        m_sock = mock.Mock(connect=mock.Mock(), sendall=mock.Mock())
        with mock.patch('swift.common.utils.socket.socket',
                        return_value=m_sock) as m_socket:
            # No notification socket
            m_socket.reset_mock()
            m_sock.reset_mock()
            utils.systemd_notify()
            self.assertEqual(m_socket.mock_calls, [
                mock.call(socket.AF_UNIX, socket.SOCK_DGRAM)])
            self.assertEqual(m_sock.connect.mock_calls, [
                mock.call(utils.get_pid_notify_socket())])
            self.assertEqual(m_sock.sendall.mock_calls, [
                mock.call(b'READY=1')])

            # File notification socket
            m_socket.reset_mock()
            m_sock.reset_mock()
            os.environ['NOTIFY_SOCKET'] = 'foobar'
            utils.systemd_notify()
            self.assertEqual(m_socket.mock_calls, [
                mock.call(socket.AF_UNIX, socket.SOCK_DGRAM),
                mock.call(socket.AF_UNIX, socket.SOCK_DGRAM)])
            self.assertEqual(m_sock.connect.mock_calls, [
                mock.call(utils.get_pid_notify_socket()),
                mock.call('foobar')])
            self.assertEqual(m_sock.sendall.mock_calls, [
                mock.call(b'READY=1'),
                mock.call(b'READY=1')])
            # Still there, so we can send STOPPING/RELOADING messages
            self.assertIn('NOTIFY_SOCKET', os.environ)

            m_socket.reset_mock()
            m_sock.reset_mock()
            logger = debug_logger()
            utils.systemd_notify(logger, "RELOADING=1")
            self.assertEqual(m_socket.mock_calls, [
                mock.call(socket.AF_UNIX, socket.SOCK_DGRAM),
                mock.call(socket.AF_UNIX, socket.SOCK_DGRAM)])
            self.assertEqual(m_sock.connect.mock_calls, [
                mock.call(utils.get_pid_notify_socket()),
                mock.call('foobar')])
            self.assertEqual(m_sock.sendall.mock_calls, [
                mock.call(b'RELOADING=1'),
                mock.call(b'RELOADING=1')])

            # Abstract notification socket
            m_socket.reset_mock()
            m_sock.reset_mock()
            os.environ['NOTIFY_SOCKET'] = '@foobar'
            utils.systemd_notify()
            self.assertEqual(m_socket.mock_calls, [
                mock.call(socket.AF_UNIX, socket.SOCK_DGRAM),
                mock.call(socket.AF_UNIX, socket.SOCK_DGRAM)])
            self.assertEqual(m_sock.connect.mock_calls, [
                mock.call(utils.get_pid_notify_socket()),
                mock.call('\x00foobar')])
            self.assertEqual(m_sock.sendall.mock_calls, [
                mock.call(b'READY=1'),
                mock.call(b'READY=1')])
            self.assertIn('NOTIFY_SOCKET', os.environ)

        # Test logger with connection error
        m_sock = mock.Mock(connect=mock.Mock(side_effect=EnvironmentError),
                           sendall=mock.Mock())
        m_logger = mock.Mock(debug=mock.Mock())
        with mock.patch('swift.common.utils.socket.socket',
                        return_value=m_sock) as m_socket:
            os.environ['NOTIFY_SOCKET'] = '@foobar'
            m_sock.reset_mock()
            m_logger.reset_mock()
            utils.systemd_notify()
            self.assertEqual(0, m_sock.sendall.call_count)
            self.assertEqual(0, m_logger.debug.call_count)

            m_sock.reset_mock()
            m_logger.reset_mock()
            utils.systemd_notify(logger=m_logger)
            self.assertEqual(0, m_sock.sendall.call_count)
            self.assertEqual(m_logger.debug.mock_calls, [
                mock.call("Systemd notification failed", exc_info=True),
                mock.call("Systemd notification failed", exc_info=True)])

        # Test it for real
        def do_test_real_socket(socket_address, notify_socket):
            sock = socket.socket(socket.AF_UNIX, socket.SOCK_DGRAM)
            sock.settimeout(5)
            sock.bind(socket_address)
            os.environ['NOTIFY_SOCKET'] = notify_socket
            utils.systemd_notify()
            msg = sock.recv(512)
            sock.close()
            self.assertEqual(msg, b'READY=1')
            self.assertIn('NOTIFY_SOCKET', os.environ)

        # test file socket address
        socket_path = os.path.join(tempdir, 'foobar')
        do_test_real_socket(socket_path, socket_path)
        if sys.platform.startswith('linux'):
            # test abstract socket address
            do_test_real_socket('\0foobar', '@foobar')

            with utils.NotificationServer(os.getpid(), 1) as swift_listener:
                do_test_real_socket('\0foobar', '@foobar')
                self.assertEqual(swift_listener.recv_from_pid(1024),
                                 b'READY=1')

    def test_notification_server_recv_from_bad_pid(self):
        if six.PY2:
            raise unittest.SkipTest("py2 doesn't know how to check ancdata")

        class TestServer(utils.NotificationServer):
            def __init__(self):
                super(TestServer, self).__init__(os.getpid() + 1, 0.1)
                self.discarded = False

            def discard_handler(self, *args):
                self.discarded = True

        with TestServer() as swift_listener:
            sock = socket.socket(socket.AF_UNIX, socket.SOCK_DGRAM)
            sock.settimeout(5)
            sock.connect('\0swift-notifications\0%d' % (os.getpid() + 1))
            sock.sendall(b'the message')
            self.assertFalse(swift_listener.discarded)
            with self.assertRaises(socket.timeout):
                swift_listener.recv_from_pid(1024)
            self.assertTrue(swift_listener.discarded)

    def test_md5_with_data(self):
        if not self.fips_enabled:
            digest = md5(self.md5_test_data).hexdigest()
            self.assertEqual(digest, self.md5_digest)
        else:
            # on a FIPS enabled system, this throws a ValueError:
            # [digital envelope routines: EVP_DigestInit_ex] disabled for FIPS
            self.assertRaises(ValueError, md5, self.md5_test_data)

        if not self.fips_enabled:
            digest = md5(self.md5_test_data, usedforsecurity=True).hexdigest()
            self.assertEqual(digest, self.md5_digest)
        else:
            self.assertRaises(
                ValueError, md5, self.md5_test_data, usedforsecurity=True)

        digest = md5(self.md5_test_data, usedforsecurity=False).hexdigest()
        self.assertEqual(digest, self.md5_digest)

    def test_md5_without_data(self):
        if not self.fips_enabled:
            test_md5 = md5()
            test_md5.update(self.md5_test_data)
            digest = test_md5.hexdigest()
            self.assertEqual(digest, self.md5_digest)
        else:
            self.assertRaises(ValueError, md5)

        if not self.fips_enabled:
            test_md5 = md5(usedforsecurity=True)
            test_md5.update(self.md5_test_data)
            digest = test_md5.hexdigest()
            self.assertEqual(digest, self.md5_digest)
        else:
            self.assertRaises(ValueError, md5, usedforsecurity=True)

        test_md5 = md5(usedforsecurity=False)
        test_md5.update(self.md5_test_data)
        digest = test_md5.hexdigest()
        self.assertEqual(digest, self.md5_digest)

    @unittest.skipIf(sys.version_info.major == 2,
                     "hashlib.md5 does not raise TypeError here in py2")
    def test_string_data_raises_type_error(self):
        if not self.fips_enabled:
            self.assertRaises(TypeError, hashlib.md5, u'foo')
            self.assertRaises(TypeError, md5, u'foo')
            self.assertRaises(
                TypeError, md5, u'foo', usedforsecurity=True)
        else:
            self.assertRaises(ValueError, hashlib.md5, u'foo')
            self.assertRaises(ValueError, md5, u'foo')
            self.assertRaises(
                ValueError, md5, u'foo', usedforsecurity=True)

        self.assertRaises(
            TypeError, md5, u'foo', usedforsecurity=False)

    def test_none_data_raises_type_error(self):
        if not self.fips_enabled:
            self.assertRaises(TypeError, hashlib.md5, None)
            self.assertRaises(TypeError, md5, None)
            self.assertRaises(
                TypeError, md5, None, usedforsecurity=True)
        else:
            self.assertRaises(ValueError, hashlib.md5, None)
            self.assertRaises(ValueError, md5, None)
            self.assertRaises(
                ValueError, md5, None, usedforsecurity=True)

        self.assertRaises(
            TypeError, md5, None, usedforsecurity=False)

    def test_get_my_ppid(self):
        self.assertEqual(os.getppid(), utils.get_ppid(os.getpid()))


class TestCooperativeCachePopulator(unittest.TestCase):

    def setUp(self):
        self.logger = debug_logger()
        self.memcache = TestableMemcacheRing(
            ['1.2.3.4:11211'], logger=self.logger)
        mock_cache = MockMemcached()
        self.memcache._client_cache['1.2.3.4:11211'] = MockedMemcachePool(
            [(mock_cache, mock_cache)] * 2)
        self.infocache = {}
        self.cache_key = "test_key"
        self.token_key = "_cache_token/%s" % self.cache_key
        self.cache_ttl = 60
        self.do_fetch_backend = mock.Mock(
            return_value=("backend data", "response"))
        self.retry_interval = 0.001

    def test_populator_constructor(self):
        # Test the first request will acquire the token, fetch data from
        # the backend and set it into Memcached.
        obj = CooperativeCachePopulator(
            self.infocache,
            self.memcache,
            self.cache_key,
            self.cache_ttl,
            self.do_fetch_backend,
            self.retry_interval,
            num_tokens=10
        )
        self.assertEqual(obj._infocache, self.infocache)
        self.assertEqual(obj._memcache, self.memcache)
        self.assertEqual(obj._cache_key, self.cache_key)
        self.assertEqual(obj._cache_ttl, self.cache_ttl)
        self.assertEqual(obj._token_key, '_cache_token/%s' % self.cache_key)
        self.assertEqual(obj._retry_interval, self.retry_interval)
        self.assertEqual(obj._token_ttl, self.retry_interval * 10)
        self.assertEqual(obj._num_tokens, 10)
        self.assertEqual(obj._do_fetch_backend, self.do_fetch_backend)
        self.assertIsNone(obj._cache_encoder)
        self.assertIsNone(obj._cache_decoder)
        self.assertIsNone(obj.set_cache_state)
        self.assertFalse(obj.is_token_request_done())
        self.assertFalse(obj.req_served_from_cache)
        self.assertIsNone(obj.backend_response)

    def test_first_request_with_token(self):
        # Test the first request will acquire the token, fetch data from
        # the backend and set it into Memcached.
        populator = CooperativeCachePopulator(
            self.infocache,
            self.memcache,
            self.cache_key,
            self.cache_ttl,
            self.do_fetch_backend,
            self.retry_interval,
        )
        data = populator.fetch_data()
        self.assertEqual(data, "backend data")
        self.assertEqual(populator.backend_response, "response")
        self.do_fetch_backend.assert_called_once()
        self.assertEqual(populator.set_cache_state, "set")
        self.assertTrue(populator.is_token_request_done())
        self.assertFalse(populator.req_served_from_cache)
        self.assertEqual(self.infocache[self.cache_key], "backend data")
        self.assertEqual(
            self.memcache.incr_calls,
            [(self.token_key, 1, self.retry_interval * 10)]
        )
        self.assertEqual(
            self.memcache.set_calls,
            [(self.cache_key, "backend data", self.cache_ttl)]
        )
        self.assertEqual(self.memcache.del_calls, [(self.token_key)])

    def test_first_request_with_token_with_encoder(self):
        # Test the processing of first request with cache encoder and decoder.
        self.cache_encoder = lambda s: s.upper()
        self.cache_decoder = lambda s: s.lower()
        populator = CooperativeCachePopulator(
            self.infocache,
            self.memcache,
            self.cache_key,
            self.cache_ttl,
            self.do_fetch_backend,
            self.retry_interval,
            self.cache_encoder,
            self.cache_decoder,
        )
        data = populator.fetch_data()
        self.assertEqual(data, "backend data")
        self.assertEqual(populator.backend_response, "response")
        self.do_fetch_backend.assert_called_once()
        self.assertEqual(populator.set_cache_state, "set")
        self.assertTrue(populator.is_token_request_done())
        self.assertFalse(populator.req_served_from_cache)
        self.assertEqual(self.infocache[self.cache_key], "backend data")
        self.assertEqual(
            self.memcache.incr_calls,
            [(self.token_key, 1, self.retry_interval * 10)]
        )
        self.assertEqual(
            self.memcache.set_calls,
            [(self.cache_key, "BACKEND DATA", self.cache_ttl)]
        )
        self.assertEqual(self.memcache.del_calls, [(self.token_key)])

    def test_no_memcached(self):
        # Test when Memcached is not available.
        populator = CooperativeCachePopulator(
            self.infocache,
            None,
            self.cache_key,
            self.cache_ttl,
            self.do_fetch_backend,
            self.retry_interval,
        )
        data = populator.fetch_data()
        self.assertEqual(data, "backend data")
        self.assertEqual(populator.backend_response, "response")
        self.do_fetch_backend.assert_called_once()
        self.assertIsNone(populator.set_cache_state)
        self.assertFalse(populator.is_token_request_done())
        self.assertFalse(populator.req_served_from_cache)
        self.assertEqual(self.infocache, {})
        self.assertEqual(self.memcache.incr_calls, [])
        self.assertEqual(self.memcache.set_calls, [])
        self.assertEqual(self.memcache.del_calls, [])

    def test_following_request_with_token(self):
        # Test the following request (not the first one) which also acquires
        # the token, fetch data from the backend and set it into Memcached.
        # Simulate that there are 1 or 2 requests who have acquired the tokens.
        prior_reqs_with_token = random.randint(1, 2)
        total_requests = self.memcache.incr(
            self.token_key, delta=prior_reqs_with_token, time=10)
        self.assertEqual(total_requests, prior_reqs_with_token)
        # Test the following request to get the token.
        self.memcache.incr_calls = []
        populator = CooperativeCachePopulator(
            self.infocache,
            self.memcache,
            self.cache_key,
            self.cache_ttl,
            self.do_fetch_backend,
            self.retry_interval,
        )
        data = populator.fetch_data()
        self.assertEqual(data, "backend data")
        self.assertEqual(populator.backend_response, "response")
        self.do_fetch_backend.assert_called_once()
        self.assertEqual(populator.set_cache_state, "set")
        self.assertTrue(populator.is_token_request_done())
        self.assertFalse(populator.req_served_from_cache)
        self.assertEqual(self.infocache[self.cache_key], "backend data")
        self.assertEqual(
            self.memcache.incr_calls,
            [(self.token_key, 1, self.retry_interval * 10)]
        )
        self.assertEqual(
            self.memcache.set_calls,
            [(self.cache_key, "backend data", self.cache_ttl)]
        )
        self.assertEqual(self.memcache.del_calls, [(self.token_key)])

    def test_fetch_data_cache_hit_without_token(self):
        # Test the request which doesn't acquire the token, then keep sleeping
        # and trying to fetch data from the Memcached until it succeeds.
        total_retries = random.randint(1, 10)
        retries = [0]

        class CustomizedCache(TestableMemcacheRing):
            def get(self, key, raise_on_error=False):
                retries[0] += 1
                if retries[0] <= total_retries:
                    value = super(CustomizedCache, self).get("NOT_EXISTED_YET")
                    return value
                else:
                    return super(CustomizedCache, self).get(key)

        self.memcache = CustomizedCache(['1.2.3.4:11211'], logger=self.logger)
        mock_cache = MockMemcached()
        self.memcache._client_cache['1.2.3.4:11211'] = MockedMemcachePool(
            [(mock_cache, mock_cache)] * 2)
        # Simulate that there are three requests who have acquired the tokens.
        total_requests = self.memcache.incr(self.token_key, delta=3, time=10)
        self.assertEqual(total_requests, 3)
        self.memcache.set(self.cache_key, [1, 2, 3])
        # Test the request without a token
        self.memcache.incr_calls = []
        self.memcache.set_calls = []
        populator = CooperativeCachePopulator(
            self.infocache,
            self.memcache,
            self.cache_key,
            self.cache_ttl,
            self.do_fetch_backend,
            self.retry_interval,
        )
        populator._token_ttl = 10
        data = populator.fetch_data()
        self.assertEqual(data, [1, 2, 3])
        self.assertIsNone(populator.backend_response)
        self.assertIsNone(populator.set_cache_state)
        self.assertEqual(self.infocache, {})
        self.assertEqual(
            self.memcache.incr_calls,
            [(self.token_key, 1, populator._token_ttl)]
        )
        self.assertEqual(self.memcache.set_calls, [])
        self.assertEqual(retries[0], total_retries + 1)
        if retries[0] == 1:
            self.assertEqual(
                self.memcache.get_calls, [(self.token_key)])
        else:
            self.assertEqual(
                self.memcache.get_calls,
                [('NOT_EXISTED_YET')] * (retries[0] - 1) + [(self.cache_key)]
            )
        self.do_fetch_backend.assert_not_called()
        self.assertFalse(populator.is_token_request_done())
        self.assertTrue(populator.req_served_from_cache)

    def test_fetch_data_cache_miss_without_token(self):
        # Test the request which doesn't acquire the token, then keep sleeping
        # and trying to fetch data from the Memcached, but enventually all
        # retries exhausted with cache misses.
        retries = [0]

        class CustomizedCache(TestableMemcacheRing):
            def get(self, key, raise_on_error=False):
                retries[0] += 1
                return super(CustomizedCache, self).get("NOT_EXISTED_YET")

        self.memcache = CustomizedCache(['1.2.3.4:11211'], logger=self.logger)
        mock_cache = MockMemcached()
        self.memcache._client_cache['1.2.3.4:11211'] = MockedMemcachePool(
            [(mock_cache, mock_cache)] * 2)
        # Simulate that there are three requests who have acquired the tokens.
        total_requests = self.memcache.incr(self.token_key, delta=3, time=10)
        self.assertEqual(total_requests, 3)
        self.memcache.set(self.cache_key, [1, 2, 3])
        # Test the request without a token
        self.memcache.incr_calls = []
        self.memcache.set_calls = []
        populator = CooperativeCachePopulator(
            self.infocache,
            self.memcache,
            self.cache_key,
            self.cache_ttl,
            self.do_fetch_backend,
            self.retry_interval,
        )
        data = populator.fetch_data()
        self.assertEqual(data, "backend data")
        self.assertEqual(populator.backend_response, "response")
        self.do_fetch_backend.assert_called_once()
        self.assertEqual(populator.set_cache_state, "set")
        self.assertFalse(populator.is_token_request_done())
        self.assertFalse(populator.req_served_from_cache)
<<<<<<< HEAD
=======
        self.assertFalse(populator.req_lacks_enough_retries)
        self.assertEqual(self.infocache[self.cache_key], "backend data")
        self.assertEqual(
            self.memcache.incr_calls,
            [(self.token_key, 1, self.retry_interval * 10)]
        )
        self.assertEqual(
            self.memcache.set_calls,
            [(self.cache_key, "backend data", self.cache_ttl)]
        )
        self.assertGreater(retries[0], 1)
        self.assertEqual(
            self.memcache.get_calls, [('NOT_EXISTED_YET')] * retries[0])
        self.assertEqual(self.memcache.del_calls, [])

    def test_fetch_data_req_lacks_enough_retries(self):
        # Test the request which doesn't acquire the token, then keep sleeping
        # and trying to fetch data from the Memcached, but doesn't get enough
        # retries.
        retries = [0]

        class CustomizedCache(TestableMemcacheRing):
            def get(self, key, raise_on_error=False):
                retries[0] += 1
                return super(CustomizedCache, self).get("NOT_EXISTED_YET")

        self.memcache = CustomizedCache(['1.2.3.4:11211'], logger=self.logger)
        mock_cache = MockMemcached()
        self.memcache._client_cache['1.2.3.4:11211'] = MockedMemcachePool(
            [(mock_cache, mock_cache)] * 2)
        # Simulate that there are three requests who have acquired the tokens.
        total_requests = self.memcache.incr(self.token_key, delta=3, time=10)
        self.assertEqual(total_requests, 3)
        self.memcache.set(self.cache_key, [1, 2, 3])
        # Test the request without a token
        self.memcache.incr_calls = []
        self.memcache.set_calls = []
        populator = CooperativeCachePopulator(
            self.infocache,
            self.memcache,
            self.cache_key,
            self.cache_ttl,
            self.do_fetch_backend,
            self.retry_interval,
        )
        with patch('time.time', ) as mock_time:
            mock_time.side_effect = itertools.count(4000.99, 1.0)
            data = populator.fetch_data()
        self.assertEqual(data, "backend data")
        self.assertEqual(populator.backend_response, "response")
        self.do_fetch_backend.assert_called_once()
        self.assertEqual(populator.set_cache_state, "set")
        self.assertFalse(populator.is_token_request_done())
        self.assertFalse(populator.req_served_from_cache)
        self.assertTrue(populator.req_lacks_enough_retries)
>>>>>>> 1cf4186f
        self.assertEqual(self.infocache[self.cache_key], "backend data")
        self.assertEqual(
            self.memcache.incr_calls,
            [(self.token_key, 1, self.retry_interval * 10)]
        )
        self.assertEqual(
            self.memcache.set_calls,
            [(self.cache_key, "backend data", self.cache_ttl)]
        )
        self.assertGreater(retries[0], 1)
        self.assertEqual(
            self.memcache.get_calls, [('NOT_EXISTED_YET')] * retries[0])
        self.assertEqual(self.memcache.del_calls, [])

    def test_get_token_connection_error(self):
        # Test the request which couldn't acquire the token due to memcached
        # connection error.
        self.memcache = TestableMemcacheRing(
            ['1.2.3.4:11211'], logger=self.logger, inject_incr_error=True)
        mock_cache = MockMemcached()
        self.memcache._client_cache['1.2.3.4:11211'] = MockedMemcachePool(
            [(mock_cache, mock_cache)] * 2)
        populator = CooperativeCachePopulator(
            self.infocache,
            self.memcache,
            self.cache_key,
            self.cache_ttl,
            self.do_fetch_backend,
            self.retry_interval,
        )
        data = populator.fetch_data()
        self.assertEqual(data, "backend data")
        self.assertEqual(populator.backend_response, "response")
        self.assertEqual(populator.set_cache_state, "set")
        self.do_fetch_backend.assert_called_once()
        self.assertFalse(populator.is_token_request_done())
        self.assertFalse(populator.req_served_from_cache)
        self.assertEqual(self.infocache[self.cache_key], "backend data")
        self.assertEqual(
            self.memcache.incr_calls,
            [(self.token_key, 1, self.retry_interval * 10)]
        )
        self.assertEqual(
            self.memcache.set_calls,
            [(self.cache_key, "backend data", self.cache_ttl)]
        )
        self.assertEqual(self.memcache.del_calls, [])

    def test_set_data_connection_error(self):
        # Test the request which is able to acquire the token, but fails to set
        # the fetched backend data into memcached due to memcached connection
        # error.
        self.memcache = TestableMemcacheRing(
            ['1.2.3.4:11211'], logger=self.logger, inject_set_error=True)
        mock_cache = MockMemcached()
        self.memcache._client_cache['1.2.3.4:11211'] = MockedMemcachePool(
            [(mock_cache, mock_cache)] * 2)
        populator = CooperativeCachePopulator(
            self.infocache,
            self.memcache,
            self.cache_key,
            self.cache_ttl,
            self.do_fetch_backend,
            self.retry_interval,
        )
        data = populator.fetch_data()
        self.assertEqual(data, "backend data")
        self.assertEqual(populator.backend_response, "response")
        self.assertEqual(populator.set_cache_state, "set_error")
        self.do_fetch_backend.assert_called_once()
        self.assertFalse(populator.is_token_request_done())
        self.assertFalse(populator.req_served_from_cache)
        self.assertEqual(self.infocache[self.cache_key], "backend data")
        self.assertEqual(
            self.memcache.incr_calls,
            [(self.token_key, 1, self.retry_interval * 10)]
        )
        self.assertEqual(
            self.memcache.set_calls,
            [(self.cache_key, "backend data", self.cache_ttl)]
        )
        self.assertEqual(self.memcache.del_calls, [])

    def test_get_token_data_set_connection_errors(self):
        # Test the request which couldn't acquire the token due to memcached
        # connection error, and then couldn't set the backend data into cache
        # due to memcached connection error too.
        self.memcache = TestableMemcacheRing(
            ['1.2.3.4:11211'], logger=self.logger,
            inject_incr_error=True, inject_set_error=True)
        mock_cache = MockMemcached()
        self.memcache._client_cache['1.2.3.4:11211'] = MockedMemcachePool(
            [(mock_cache, mock_cache)] * 2)
        populator = CooperativeCachePopulator(
            self.infocache,
            self.memcache,
            self.cache_key,
            self.cache_ttl,
            self.do_fetch_backend,
            self.retry_interval,
        )
        data = populator.fetch_data()
        self.assertEqual(data, "backend data")
        self.assertEqual(populator.backend_response, "response")
        self.assertEqual(populator.set_cache_state, "set_error")
        self.do_fetch_backend.assert_called_once()
        self.assertFalse(populator.is_token_request_done())
        self.assertFalse(populator.req_served_from_cache)
        self.assertEqual(self.infocache[self.cache_key], "backend data")
        self.assertEqual(
            self.memcache.incr_calls,
            [(self.token_key, 1, self.retry_interval * 10)]
        )
        self.assertEqual(
            self.memcache.set_calls,
            [(self.cache_key, "backend data", self.cache_ttl)]
        )
        self.assertEqual(self.memcache.del_calls, [])

    def test_fetch_data_from_cache_connection_error(self):
        # Test the request which doesn't acquire the token, then keep sleeping
        # and trying to fetch data from the Memcached, but enventually all
        # retries exhausted with memcached connection errors.
        self.memcache = TestableMemcacheRing(
            ['1.2.3.4:11211'], logger=self.logger, inject_get_error=True)
        mock_cache = MockMemcached()
        self.memcache._client_cache['1.2.3.4:11211'] = MockedMemcachePool(
            [(mock_cache, mock_cache)] * 2)
        # Simulate that there are three requests who have acquired the tokens.
        total_requests = self.memcache.incr(self.token_key, delta=3, time=10)
        self.assertEqual(total_requests, 3)
        self.memcache.set(self.cache_key, [1, 2, 3])
        # Test the request without a token
        self.memcache.incr_calls = []
        self.memcache.set_calls = []
        populator = CooperativeCachePopulator(
            self.infocache,
            self.memcache,
            self.cache_key,
            self.cache_ttl,
            self.do_fetch_backend,
            self.retry_interval,
        )
        data = populator.fetch_data()
        self.assertEqual(data, "backend data")
        self.assertEqual(populator.backend_response, "response")
        self.do_fetch_backend.assert_called_once()
        self.assertEqual(populator.set_cache_state, "set")
        self.assertFalse(populator.is_token_request_done())
        self.assertFalse(populator.req_served_from_cache)
        self.assertEqual(self.infocache[self.cache_key], "backend data")
        self.assertEqual(
            self.memcache.incr_calls,
            [(self.token_key, 1, self.retry_interval * 10)]
        )
        self.assertEqual(
            self.memcache.set_calls,
            [(self.cache_key, "backend data", self.cache_ttl)]
        )
        self.assertEqual(
            self.memcache.get_calls[0], self.cache_key)
        self.assertEqual(self.memcache.del_calls, [])

    def test_concurrent_requests(self):
        # Simulate multiple concurrent threads, each of them issues a
        # "fetch_data" request cooperatively.
        self.retry_interval = 0.01
        num_processes = 100
        counts = {
            'num_requests_with_token': 0,
            'num_requests_served_from_cache': 0,
        }

        def worker_process():

            def delayed_do_fetch_backend():
                eventlet.sleep(self.retry_interval)
                return "backend data", "response"

            # Initialize new populator instance in each process.
            populator = CooperativeCachePopulator(
                {},
                self.memcache,
                self.cache_key,
                self.cache_ttl,
                delayed_do_fetch_backend,
                self.retry_interval,
            )
            data = populator.fetch_data()

            # Data retrieved successfully
            self.assertEqual(data, "backend data")
            if populator.set_cache_state == 'set':
                counts['num_requests_with_token'] += 1
                self.assertTrue(populator.is_token_request_done())
                self.assertFalse(populator.req_served_from_cache)
                self.assertEqual(
                    populator._infocache[self.cache_key], "backend data")
                self.assertEqual(populator.backend_response, "response")
            else:
                counts['num_requests_served_from_cache'] += 1
                self.assertTrue(populator.req_served_from_cache)
                self.assertEqual(populator._infocache, {})
                self.assertIsNone(populator.backend_response)

        # Issue those parallel requests "at the same time".
        pool = eventlet.GreenPool()
        for i in range(num_processes):
            pool.spawn(worker_process)

        # Wait for all requests to complete
        pool.waitall()
        self.assertEqual(counts['num_requests_with_token'], 3)
        self.assertEqual(counts['num_requests_served_from_cache'], 97)
        self.assertEqual(
            self.memcache.incr_calls,
            [(self.token_key, 1, self.retry_interval * 10)] * 100
        )
        self.assertEqual(
            self.memcache.set_calls,
            [(self.cache_key, "backend data", self.cache_ttl)] * 3
        )
        self.assertEqual(self.memcache.del_calls, [(self.token_key)] * 3)

    def test_concurrent_requests_all_token_requests_fail(self):
        # Simulate multiple concurrent threads issued into a cooperative token
        # session, each thread will issue a "fetch_data" request cooperatively.
        # And the first three requests will acquire the token, but fail to get
<<<<<<< HEAD
        # data from the backend.
=======
        # data from the backend. This test also demostrates that even though
        # all token requests fail to go through, other requests who arrive at
        # the late stage of same token session and won't get a token still
        # could be served out of the memcached.
>>>>>>> 1cf4186f
        self.retry_interval = 0.1
        counts = {
            'num_requests_to_backend': 0,
            'num_requests_served_from_cache': 0,
            'num_backend_failures': 0,
        }

        def worker_process(exec_delay=0, backend_delay=0,
                           fetch_backend_failure=False):

            def delayed_do_fetch_backend(backend_delay=0,
                                         fetch_backend_failure=False):
                if backend_delay:
                    eventlet.sleep(backend_delay)
                if fetch_backend_failure:
                    return None, None
                else:
                    return "backend data", "response"

            # Initialize new populator instance in each process.
            mocked_fetch_backend = partial(
                delayed_do_fetch_backend,
                backend_delay=backend_delay,
                fetch_backend_failure=fetch_backend_failure
            )
            populator = CooperativeCachePopulator(
                {},
                self.memcache,
                self.cache_key,
                self.cache_ttl,
                mocked_fetch_backend,
                self.retry_interval,
            )
            if exec_delay:
                eventlet.sleep(exec_delay)
            data = populator.fetch_data()

            if fetch_backend_failure:
                self.assertIsNone(data)
            else:
                self.assertEqual(data, "backend data")
            if populator.set_cache_state == 'set':
                counts['num_requests_to_backend'] += 1
                self.assertFalse(populator.req_served_from_cache)
                self.assertEqual(
                    populator._infocache[self.cache_key], "backend data")
                self.assertEqual(populator.backend_response, "response")
            elif not fetch_backend_failure:
                counts['num_requests_served_from_cache'] += 1
                self.assertTrue(populator.req_served_from_cache)
                self.assertEqual(populator._infocache, {})
                self.assertIsNone(populator.backend_response)
            else:
                counts['num_backend_failures'] += 1

        # Issue those parallel requests at different time within this
        # cooperative token session.
        pool = eventlet.GreenPool()
        # The first three requests will get the token but fails.
        for i in range(3):
            pool.spawn(worker_process, 0, self.retry_interval * 15, True)
<<<<<<< HEAD
        # The 4th request will go to backend and set data in the memcached.
        pool.spawn(worker_process, 0, self.retry_interval)
        # The remaining 16 requests will be served from the memcached.
        for i in range(16):
            pool.spawn(
                worker_process,
                random.uniform(self.retry_interval * 5,
=======
        # The 4th request won't get a token, but after it exits its waiting
        # cycles, it will fetch the data from the backend and set the data into
        # the memcached.
        pool.spawn(worker_process, 0, 0)
        # The remaining 16 requests won't get a token, but will be served out
        # of the memcached because the 4th request will finish within their
        # waiting cycles.
        for i in range(16):
            pool.spawn(
                worker_process,
                random.uniform(self.retry_interval * 7,
>>>>>>> 1cf4186f
                               self.retry_interval * 10),
                self.retry_interval
            )

        # Wait for all requests to complete
        pool.waitall()
        # The first three requests of the first token session failed to get
        # data from the backend.
        self.assertEqual(counts['num_backend_failures'], 3)
        self.assertEqual(counts['num_requests_to_backend'], 1)
        self.assertEqual(counts['num_requests_served_from_cache'], 16)
        self.assertEqual(len(self.memcache.incr_calls), 20)
        self.assertEqual(len(self.memcache.del_calls), 0)

    def test_concurrent_requests_pass_token_ttl(self):
        # Simulate multiple concurrent threads across two cooperative token
        # sessions, each thread will issue a "fetch_data" request
        # cooperatively. The very first three requests which will acquire the
        # token, but fail to fetch data from backend.
        self.retry_interval = 0.1
        counts = {
            'num_requests_to_backend': 0,
            'num_requests_served_from_cache': 0,
            'num_backend_failures': 0,
        }

        def worker_process(exec_delay=0, backend_delay=0,
                           fetch_backend_failure=False):

            def delayed_do_fetch_backend(backend_delay=0,
                                         fetch_backend_failure=False):
                if backend_delay:
                    eventlet.sleep(backend_delay)
                if fetch_backend_failure:
                    return None, None
                else:
                    return "backend data", "response"

            # Initialize new populator instance in each process.
            mocked_fetch_backend = partial(
                delayed_do_fetch_backend,
                backend_delay=backend_delay,
                fetch_backend_failure=fetch_backend_failure
            )
            populator = CooperativeCachePopulator(
                {},
                self.memcache,
                self.cache_key,
                self.cache_ttl,
                mocked_fetch_backend,
                self.retry_interval,
            )
            if exec_delay:
                eventlet.sleep(exec_delay)
            data = populator.fetch_data()

            if fetch_backend_failure:
                self.assertIsNone(data)
            else:
                self.assertEqual(data, "backend data")
            if populator.set_cache_state == 'set':
                counts['num_requests_to_backend'] += 1
                self.assertFalse(populator.req_served_from_cache)
                self.assertEqual(
                    populator._infocache[self.cache_key], "backend data")
                self.assertEqual(populator.backend_response, "response")
            elif not fetch_backend_failure:
                counts['num_requests_served_from_cache'] += 1
                self.assertTrue(populator.req_served_from_cache)
                self.assertEqual(populator._infocache, {})
                self.assertIsNone(populator.backend_response)
            else:
                counts['num_backend_failures'] += 1

        # Issue the parallel requests for the first token session.
        pool = eventlet.GreenPool()
        for i in range(3):
            pool.spawn(worker_process, 0, self.retry_interval * 15, True)
        for i in range(17):
            pool.spawn(
                worker_process,
                random.uniform(0, self.retry_interval * 10),
                self.retry_interval
            )

        # Issue the parallel requests for the second token session.
        for i in range(3):
            pool.spawn(
                worker_process,
                self.retry_interval * 10,
                self.retry_interval * 5
            )
        for i in range(17):
            pool.spawn(
                worker_process,
                random.uniform(self.retry_interval * 10,
                               self.retry_interval * 11),
                self.retry_interval
            )
        # Wait for all requests to complete
        pool.waitall()
        # The first three requests of the first token session failed to get
        # data from the backend.
        self.assertEqual(counts['num_backend_failures'], 3)
        self.assertGreaterEqual(counts['num_requests_to_backend'], 3)
        self.assertEqual(
            counts['num_requests_served_from_cache'],
            40 - counts['num_backend_failures'] -
            counts['num_requests_to_backend']
        )
        self.assertEqual(len(self.memcache.incr_calls), 40)
        # The first three requests of the second token session will delete the
        # token after fetching data from the backend and set it in cache.
        self.assertEqual(len(self.memcache.del_calls), 3)


class TestUnlinkOlder(unittest.TestCase):

    def setUp(self):
        self.tempdir = mkdtemp()
        self.mtime = {}
        self.ts = make_timestamp_iter()

    def tearDown(self):
        rmtree(self.tempdir, ignore_errors=True)

    def touch(self, fpath, mtime=None):
        self.mtime[fpath] = mtime or next(self.ts)
        open(fpath, 'w')

    @contextlib.contextmanager
    def high_resolution_getmtime(self):
        orig_getmtime = os.path.getmtime

        def mock_getmtime(fpath):
            mtime = self.mtime.get(fpath)
            if mtime is None:
                mtime = orig_getmtime(fpath)
            return mtime

        with mock.patch('os.path.getmtime', mock_getmtime):
            yield

    def test_unlink_older_than_path_not_exists(self):
        path = os.path.join(self.tempdir, 'does-not-exist')
        # just make sure it doesn't blow up
        utils.unlink_older_than(path, next(self.ts))

    def test_unlink_older_than_file(self):
        path = os.path.join(self.tempdir, 'some-file')
        self.touch(path)
        with self.assertRaises(OSError) as ctx:
            utils.unlink_older_than(path, next(self.ts))
        self.assertEqual(ctx.exception.errno, errno.ENOTDIR)

    def test_unlink_older_than_now(self):
        self.touch(os.path.join(self.tempdir, 'test'))
        with self.high_resolution_getmtime():
            utils.unlink_older_than(self.tempdir, next(self.ts))
        self.assertEqual([], os.listdir(self.tempdir))

    def test_unlink_not_old_enough(self):
        start = next(self.ts)
        self.touch(os.path.join(self.tempdir, 'test'))
        with self.high_resolution_getmtime():
            utils.unlink_older_than(self.tempdir, start)
        self.assertEqual(['test'], os.listdir(self.tempdir))

    def test_unlink_mixed(self):
        self.touch(os.path.join(self.tempdir, 'first'))
        cutoff = next(self.ts)
        self.touch(os.path.join(self.tempdir, 'second'))
        with self.high_resolution_getmtime():
            utils.unlink_older_than(self.tempdir, cutoff)
        self.assertEqual(['second'], os.listdir(self.tempdir))

    def test_unlink_paths(self):
        paths = []
        for item in ('first', 'second', 'third'):
            path = os.path.join(self.tempdir, item)
            self.touch(path)
            paths.append(path)
        # don't unlink everyone
        with self.high_resolution_getmtime():
            utils.unlink_paths_older_than(paths[:2], next(self.ts))
        self.assertEqual(['third'], os.listdir(self.tempdir))

    def test_unlink_empty_paths(self):
        # just make sure it doesn't blow up
        utils.unlink_paths_older_than([], next(self.ts))

    def test_unlink_not_exists_paths(self):
        path = os.path.join(self.tempdir, 'does-not-exist')
        # just make sure it doesn't blow up
        utils.unlink_paths_older_than([path], next(self.ts))


class TestFileLikeIter(unittest.TestCase):

    def test_iter_file_iter(self):
        in_iter = [b'abc', b'de', b'fghijk', b'l']
        chunks = []
        for chunk in utils.FileLikeIter(in_iter):
            chunks.append(chunk)
        self.assertEqual(chunks, in_iter)

    def test_next(self):
        in_iter = [b'abc', b'de', b'fghijk', b'l']
        chunks = []
        iter_file = utils.FileLikeIter(in_iter)
        while True:
            try:
                chunk = next(iter_file)
            except StopIteration:
                break
            chunks.append(chunk)
        self.assertEqual(chunks, in_iter)

    def test_read(self):
        in_iter = [b'abc', b'de', b'fghijk', b'l']
        iter_file = utils.FileLikeIter(in_iter)
        self.assertEqual(iter_file.read(), b''.join(in_iter))

    def test_read_with_size(self):
        in_iter = [b'abc', b'de', b'fghijk', b'l']
        chunks = []
        iter_file = utils.FileLikeIter(in_iter)
        while True:
            chunk = iter_file.read(2)
            if not chunk:
                break
            self.assertTrue(len(chunk) <= 2)
            chunks.append(chunk)
        self.assertEqual(b''.join(chunks), b''.join(in_iter))

    def test_read_with_size_zero(self):
        # makes little sense, but file supports it, so...
        self.assertEqual(utils.FileLikeIter(b'abc').read(0), b'')

    def test_readline(self):
        in_iter = [b'abc\n', b'd', b'\nef', b'g\nh', b'\nij\n\nk\n',
                   b'trailing.']
        lines = []
        iter_file = utils.FileLikeIter(in_iter)
        while True:
            line = iter_file.readline()
            if not line:
                break
            lines.append(line)
        self.assertEqual(
            lines,
            [v if v == b'trailing.' else v + b'\n'
             for v in b''.join(in_iter).split(b'\n')])

    def test_readline2(self):
        self.assertEqual(
            utils.FileLikeIter([b'abc', b'def\n']).readline(4),
            b'abcd')

    def test_readline3(self):
        self.assertEqual(
            utils.FileLikeIter([b'a' * 1111, b'bc\ndef']).readline(),
            (b'a' * 1111) + b'bc\n')

    def test_readline_with_size(self):

        in_iter = [b'abc\n', b'd', b'\nef', b'g\nh', b'\nij\n\nk\n',
                   b'trailing.']
        lines = []
        iter_file = utils.FileLikeIter(in_iter)
        while True:
            line = iter_file.readline(2)
            if not line:
                break
            lines.append(line)
        self.assertEqual(
            lines,
            [b'ab', b'c\n', b'd\n', b'ef', b'g\n', b'h\n', b'ij', b'\n', b'\n',
             b'k\n', b'tr', b'ai', b'li', b'ng', b'.'])

    def test_readlines(self):
        in_iter = [b'abc\n', b'd', b'\nef', b'g\nh', b'\nij\n\nk\n',
                   b'trailing.']
        lines = utils.FileLikeIter(in_iter).readlines()
        self.assertEqual(
            lines,
            [v if v == b'trailing.' else v + b'\n'
             for v in b''.join(in_iter).split(b'\n')])

    def test_readlines_with_size(self):
        in_iter = [b'abc\n', b'd', b'\nef', b'g\nh', b'\nij\n\nk\n',
                   b'trailing.']
        iter_file = utils.FileLikeIter(in_iter)
        lists_of_lines = []
        while True:
            lines = iter_file.readlines(2)
            if not lines:
                break
            lists_of_lines.append(lines)
        self.assertEqual(
            lists_of_lines,
            [[b'ab'], [b'c\n'], [b'd\n'], [b'ef'], [b'g\n'], [b'h\n'], [b'ij'],
             [b'\n', b'\n'], [b'k\n'], [b'tr'], [b'ai'], [b'li'], [b'ng'],
             [b'.']])

    def test_close(self):
        iter_file = utils.FileLikeIter([b'a', b'b', b'c'])
        self.assertEqual(next(iter_file), b'a')
        iter_file.close()
        self.assertTrue(iter_file.closed)
        self.assertRaises(ValueError, iter_file.next)
        self.assertRaises(ValueError, iter_file.read)
        self.assertRaises(ValueError, iter_file.readline)
        self.assertRaises(ValueError, iter_file.readlines)
        # Just make sure repeated close calls don't raise an Exception
        iter_file.close()
        self.assertTrue(iter_file.closed)

    def test_get_hub(self):
        # This test mock the eventlet.green.select module without poll
        # as in eventlet > 0.20
        # https://github.com/eventlet/eventlet/commit/614a20462
        # We add __original_module_select to sys.modules to mock usage
        # of eventlet.patcher.original

        class SelectWithPoll(object):
            def poll():
                pass

        class SelectWithoutPoll(object):
            pass

        # Platform with poll() that call get_hub before eventlet patching
        with mock.patch.dict('sys.modules',
                             {'select': SelectWithPoll,
                              '__original_module_select': SelectWithPoll}):
            self.assertEqual(utils.get_hub(), 'poll')

        # Platform with poll() that call get_hub after eventlet patching
        with mock.patch.dict('sys.modules',
                             {'select': SelectWithoutPoll,
                              '__original_module_select': SelectWithPoll}):
            self.assertEqual(utils.get_hub(), 'poll')

        # Platform without poll() -- before or after patching doesn't matter
        with mock.patch.dict('sys.modules',
                             {'select': SelectWithoutPoll,
                              '__original_module_select': SelectWithoutPoll}):
            self.assertEqual(utils.get_hub(), 'selects')


class UnsafeXrange(object):
    """
    Like range(limit), but with extra context switching to screw things up.
    """

    def __init__(self, upper_bound):
        self.current = 0
        self.concurrent_calls = 0
        self.upper_bound = upper_bound
        self.concurrent_call = False

    def __iter__(self):
        return self

    def next(self):
        if self.concurrent_calls > 0:
            self.concurrent_call = True

        self.concurrent_calls += 1
        try:
            if self.current >= self.upper_bound:
                raise StopIteration
            else:
                val = self.current
                self.current += 1
                eventlet.sleep()   # yield control
                return val
        finally:
            self.concurrent_calls -= 1
    __next__ = next


class TestEventletRateLimiter(unittest.TestCase):
    def test_init(self):
        rl = utils.EventletRateLimiter(0.1)
        self.assertEqual(0.1, rl.max_rate)
        self.assertEqual(0.0, rl.running_time)
        self.assertEqual(5000, rl.rate_buffer_ms)

        rl = utils.EventletRateLimiter(
            0.2, rate_buffer=2, running_time=1234567.8)
        self.assertEqual(0.2, rl.max_rate)
        self.assertEqual(1234567.8, rl.running_time)
        self.assertEqual(2000, rl.rate_buffer_ms)

    def test_set_max_rate(self):
        rl = utils.EventletRateLimiter(0.1)
        self.assertEqual(0.1, rl.max_rate)
        self.assertEqual(10000, rl.time_per_incr)
        rl.set_max_rate(2)
        self.assertEqual(2, rl.max_rate)
        self.assertEqual(500, rl.time_per_incr)

    def test_set_rate_buffer(self):
        rl = utils.EventletRateLimiter(0.1)
        self.assertEqual(5000.0, rl.rate_buffer_ms)
        rl.set_rate_buffer(2.3)
        self.assertEqual(2300, rl.rate_buffer_ms)

    def test_non_blocking(self):
        rate_limiter = utils.EventletRateLimiter(0.1, rate_buffer=0)
        with patch('time.time',) as mock_time:
            with patch('eventlet.sleep') as mock_sleep:
                mock_time.return_value = 0
                self.assertTrue(rate_limiter.is_allowed())
                mock_sleep.assert_not_called()
                self.assertFalse(rate_limiter.is_allowed())
                mock_sleep.assert_not_called()

                mock_time.return_value = 9.99
                self.assertFalse(rate_limiter.is_allowed())
                mock_sleep.assert_not_called()
                mock_time.return_value = 10.0
                self.assertTrue(rate_limiter.is_allowed())
                mock_sleep.assert_not_called()
                self.assertFalse(rate_limiter.is_allowed())
                mock_sleep.assert_not_called()

        rate_limiter = utils.EventletRateLimiter(0.1, rate_buffer=20)
        with patch('time.time',) as mock_time:
            with patch('eventlet.sleep') as mock_sleep:
                mock_time.return_value = 20.0
                self.assertTrue(rate_limiter.is_allowed())
                mock_sleep.assert_not_called()
                self.assertTrue(rate_limiter.is_allowed())
                mock_sleep.assert_not_called()
                self.assertTrue(rate_limiter.is_allowed())
                mock_sleep.assert_not_called()
                self.assertFalse(rate_limiter.is_allowed())
                mock_sleep.assert_not_called()

    def test_non_blocking_max_rate_adjusted(self):
        rate_limiter = utils.EventletRateLimiter(0.1, rate_buffer=0)
        with patch('time.time',) as mock_time:
            with patch('eventlet.sleep') as mock_sleep:
                mock_time.return_value = 0
                self.assertTrue(rate_limiter.is_allowed())
                self.assertFalse(rate_limiter.is_allowed())
                mock_time.return_value = 9.99
                self.assertFalse(rate_limiter.is_allowed())
                mock_time.return_value = 10.0
                self.assertTrue(rate_limiter.is_allowed())
                self.assertFalse(rate_limiter.is_allowed())
                # increase max_rate...but the new max_rate won't have impact
                # until the running time is next incremented, i.e. when
                # a call to is_allowed() next returns True
                rate_limiter.set_max_rate(0.2)
                self.assertFalse(rate_limiter.is_allowed())
                mock_time.return_value = 19.99
                self.assertFalse(rate_limiter.is_allowed())
                mock_time.return_value = 20.0
                self.assertTrue(rate_limiter.is_allowed())
                # now we can go faster...
                self.assertFalse(rate_limiter.is_allowed())
                mock_time.return_value = 24.99
                self.assertFalse(rate_limiter.is_allowed())
                mock_time.return_value = 25.0
                self.assertTrue(rate_limiter.is_allowed())
                self.assertFalse(rate_limiter.is_allowed())

        mock_sleep.assert_not_called()

    def _do_test(self, max_rate, running_time, start_time, rate_buffer,
                 burst_after_idle=False, incr_by=1.0):
        rate_limiter = utils.EventletRateLimiter(
            max_rate,
            running_time=1000 * running_time,  # msecs
            rate_buffer=rate_buffer,
            burst_after_idle=burst_after_idle)
        grant_times = []
        current_time = [start_time]

        def mock_time():
            return current_time[0]

        def mock_sleep(duration):
            current_time[0] += duration

        with patch('time.time', mock_time):
            with patch('eventlet.sleep', mock_sleep):
                for i in range(5):
                    rate_limiter.wait(incr_by=incr_by)
                    grant_times.append(current_time[0])
        return [round(t, 6) for t in grant_times]

    def test_ratelimit(self):
        grant_times = self._do_test(1, 0, 1, 0)
        self.assertEqual([1, 2, 3, 4, 5], grant_times)

        grant_times = self._do_test(10, 0, 1, 0)
        self.assertEqual([1, 1.1, 1.2, 1.3, 1.4], grant_times)

        grant_times = self._do_test(.1, 0, 1, 0)
        self.assertEqual([1, 11, 21, 31, 41], grant_times)

        grant_times = self._do_test(.1, 11, 1, 0)
        self.assertEqual([11, 21, 31, 41, 51], grant_times)

    def test_incr_by(self):
        grant_times = self._do_test(1, 0, 1, 0, incr_by=2.5)
        self.assertEqual([1, 3.5, 6, 8.5, 11], grant_times)

    def test_burst(self):
        grant_times = self._do_test(1, 1, 4, 0)
        self.assertEqual([4, 5, 6, 7, 8], grant_times)

        grant_times = self._do_test(1, 1, 4, 1)
        self.assertEqual([4, 5, 6, 7, 8], grant_times)

        grant_times = self._do_test(1, 1, 4, 2)
        self.assertEqual([4, 5, 6, 7, 8], grant_times)

        grant_times = self._do_test(1, 1, 4, 3)
        self.assertEqual([4, 4, 4, 4, 5], grant_times)

        grant_times = self._do_test(1, 1, 4, 4)
        self.assertEqual([4, 4, 4, 4, 5], grant_times)

        grant_times = self._do_test(1, 1, 3, 3)
        self.assertEqual([3, 3, 3, 4, 5], grant_times)

        grant_times = self._do_test(1, 0, 2, 3)
        self.assertEqual([2, 2, 2, 3, 4], grant_times)

        grant_times = self._do_test(1, 1, 3, 3)
        self.assertEqual([3, 3, 3, 4, 5], grant_times)

        grant_times = self._do_test(1, 0, 3, 3)
        self.assertEqual([3, 3, 3, 3, 4], grant_times)

        grant_times = self._do_test(1, 1, 3, 3)
        self.assertEqual([3, 3, 3, 4, 5], grant_times)

        grant_times = self._do_test(1, 0, 4, 3)
        self.assertEqual([4, 5, 6, 7, 8], grant_times)

    def test_burst_after_idle(self):
        grant_times = self._do_test(1, 1, 4, 1, burst_after_idle=True)
        self.assertEqual([4, 4, 5, 6, 7], grant_times)

        grant_times = self._do_test(1, 1, 4, 2, burst_after_idle=True)
        self.assertEqual([4, 4, 4, 5, 6], grant_times)

        grant_times = self._do_test(1, 0, 4, 3, burst_after_idle=True)
        self.assertEqual([4, 4, 4, 4, 5], grant_times)

        # running_time = start_time prevents burst on start-up
        grant_times = self._do_test(1, 4, 4, 3, burst_after_idle=True)
        self.assertEqual([4, 5, 6, 7, 8], grant_times)


class TestRateLimitedIterator(unittest.TestCase):

    def run_under_pseudo_time(
            self, func, *args, **kwargs):
        curr_time = [42.0]

        def my_time():
            curr_time[0] += 0.001
            return curr_time[0]

        def my_sleep(duration):
            curr_time[0] += 0.001
            curr_time[0] += duration

        with patch('time.time', my_time), \
                patch('eventlet.sleep', my_sleep):
            return func(*args, **kwargs)

    def test_rate_limiting(self):

        def testfunc():
            limited_iterator = utils.RateLimitedIterator(range(9999), 100)
            got = []
            started_at = time.time()
            try:
                while time.time() - started_at < 0.1:
                    got.append(next(limited_iterator))
            except StopIteration:
                pass
            return got

        got = self.run_under_pseudo_time(testfunc)
        # it's 11, not 10, because ratelimiting doesn't apply to the very
        # first element.
        self.assertEqual(len(got), 11)

    def test_rate_limiting_sometimes(self):

        def testfunc():
            limited_iterator = utils.RateLimitedIterator(
                range(9999), 100,
                ratelimit_if=lambda item: item % 23 != 0)
            got = []
            started_at = time.time()
            try:
                while time.time() - started_at < 0.5:
                    got.append(next(limited_iterator))
            except StopIteration:
                pass
            return got

        got = self.run_under_pseudo_time(testfunc)
        # we'd get 51 without the ratelimit_if, but because 0, 23 and 46
        # weren't subject to ratelimiting, we get 54 instead
        self.assertEqual(len(got), 54)

    def test_limit_after(self):

        def testfunc():
            limited_iterator = utils.RateLimitedIterator(
                range(9999), 100, limit_after=5)
            got = []
            started_at = time.time()
            try:
                while time.time() - started_at < 0.1:
                    got.append(next(limited_iterator))
            except StopIteration:
                pass
            return got

        got = self.run_under_pseudo_time(testfunc)
        # it's 16, not 15, because ratelimiting doesn't apply to the very
        # first element.
        self.assertEqual(len(got), 16)


class TestGreenthreadSafeIterator(unittest.TestCase):

    def increment(self, iterable):
        plus_ones = []
        for n in iterable:
            plus_ones.append(n + 1)
        return plus_ones

    def test_setup_works(self):
        # it should work without concurrent access
        self.assertEqual([0, 1, 2, 3], list(UnsafeXrange(4)))

        iterable = UnsafeXrange(10)
        pile = eventlet.GreenPile(2)
        for _ in range(2):
            pile.spawn(self.increment, iterable)

        sorted([resp for resp in pile])
        self.assertTrue(
            iterable.concurrent_call, 'test setup is insufficiently crazy')

    def test_access_is_serialized(self):
        pile = eventlet.GreenPile(2)
        unsafe_iterable = UnsafeXrange(10)
        iterable = utils.GreenthreadSafeIterator(unsafe_iterable)
        for _ in range(2):
            pile.spawn(self.increment, iterable)
        response = sorted(sum([resp for resp in pile], []))
        self.assertEqual(list(range(1, 11)), response)
        self.assertTrue(
            not unsafe_iterable.concurrent_call, 'concurrent call occurred')


class TestSwiftLoggerAdapter(unittest.TestCase):
    @reset_logger_state
    def test_thread_locals(self):
        logger = utils.get_logger({}, 'foo')
        adapter1 = utils.SwiftLoggerAdapter(logger, {})
        adapter2 = utils.SwiftLoggerAdapter(logger, {})
        locals1 = ('tx_123', '1.2.3.4')
        adapter1.thread_locals = locals1
        self.assertEqual(adapter1.thread_locals, locals1)
        self.assertEqual(adapter2.thread_locals, locals1)
        self.assertEqual(logger.thread_locals, locals1)

        locals2 = ('tx_456', '1.2.3.456')
        logger.thread_locals = locals2
        self.assertEqual(adapter1.thread_locals, locals2)
        self.assertEqual(adapter2.thread_locals, locals2)
        self.assertEqual(logger.thread_locals, locals2)
        logger.thread_locals = (None, None)

    @reset_logger_state
    def test_thread_locals_more(self):
        logger = utils.get_logger(None)
        # test the setter
        logger.thread_locals = ('id', 'ip')
        self.assertEqual(logger.thread_locals, ('id', 'ip'))
        # reset
        logger.thread_locals = (None, None)
        self.assertEqual(logger.thread_locals, (None, None))
        logger.txn_id = '1234'
        logger.client_ip = '1.2.3.4'
        self.assertEqual(logger.thread_locals, ('1234', '1.2.3.4'))
        logger.txn_id = '5678'
        logger.client_ip = '5.6.7.8'
        self.assertEqual(logger.thread_locals, ('5678', '5.6.7.8'))

    def test_exception(self):
        # verify that the adapter routes exception calls to utils.LogAdapter
        # for special case handling
        logger = utils.get_logger({})
        adapter = utils.SwiftLoggerAdapter(logger, {})
        try:
            raise OSError(errno.ECONNREFUSED, 'oserror')
        except OSError:
            with mock.patch('logging.LoggerAdapter.error') as mocked:
                adapter.exception('Caught')
        mocked.assert_called_with('Caught: Connection refused')


class TestAuditLocationGenerator(unittest.TestCase):

    def test_drive_tree_access(self):
        orig_listdir = utils.listdir

        def _mock_utils_listdir(path):
            if 'bad_part' in path:
                raise OSError(errno.EACCES)
            elif 'bad_suffix' in path:
                raise OSError(errno.EACCES)
            elif 'bad_hash' in path:
                raise OSError(errno.EACCES)
            else:
                return orig_listdir(path)

        # Check Raise on Bad partition
        tmpdir = mkdtemp()
        data = os.path.join(tmpdir, "drive", "data")
        os.makedirs(data)
        obj_path = os.path.join(data, "bad_part")
        with open(obj_path, "w"):
            pass
        part1 = os.path.join(data, "partition1")
        os.makedirs(part1)
        part2 = os.path.join(data, "partition2")
        os.makedirs(part2)
        with patch('swift.common.utils.listdir', _mock_utils_listdir):
            audit = lambda: list(utils.audit_location_generator(
                tmpdir, "data", mount_check=False))
            self.assertRaises(OSError, audit)
        rmtree(tmpdir)

        # Check Raise on Bad Suffix
        tmpdir = mkdtemp()
        data = os.path.join(tmpdir, "drive", "data")
        os.makedirs(data)
        part1 = os.path.join(data, "partition1")
        os.makedirs(part1)
        part2 = os.path.join(data, "partition2")
        os.makedirs(part2)
        obj_path = os.path.join(part1, "bad_suffix")
        with open(obj_path, 'w'):
            pass
        suffix = os.path.join(part2, "suffix")
        os.makedirs(suffix)
        with patch('swift.common.utils.listdir', _mock_utils_listdir):
            audit = lambda: list(utils.audit_location_generator(
                tmpdir, "data", mount_check=False))
            self.assertRaises(OSError, audit)
        rmtree(tmpdir)

        # Check Raise on Bad Hash
        tmpdir = mkdtemp()
        data = os.path.join(tmpdir, "drive", "data")
        os.makedirs(data)
        part1 = os.path.join(data, "partition1")
        os.makedirs(part1)
        suffix = os.path.join(part1, "suffix")
        os.makedirs(suffix)
        hash1 = os.path.join(suffix, "hash1")
        os.makedirs(hash1)
        obj_path = os.path.join(suffix, "bad_hash")
        with open(obj_path, 'w'):
            pass
        with patch('swift.common.utils.listdir', _mock_utils_listdir):
            audit = lambda: list(utils.audit_location_generator(
                tmpdir, "data", mount_check=False))
            self.assertRaises(OSError, audit)
        rmtree(tmpdir)

    def test_non_dir_drive(self):
        with temptree([]) as tmpdir:
            logger = debug_logger()
            data = os.path.join(tmpdir, "drive", "data")
            os.makedirs(data)
            # Create a file, that represents a non-dir drive
            open(os.path.join(tmpdir, 'asdf'), 'w')
            locations = utils.audit_location_generator(
                tmpdir, "data", mount_check=False, logger=logger
            )
            self.assertEqual(list(locations), [])
            self.assertEqual(1, len(logger.get_lines_for_level('warning')))
            # Test without the logger
            locations = utils.audit_location_generator(
                tmpdir, "data", mount_check=False
            )
            self.assertEqual(list(locations), [])

    def test_mount_check_drive(self):
        with temptree([]) as tmpdir:
            logger = debug_logger()
            data = os.path.join(tmpdir, "drive", "data")
            os.makedirs(data)
            # Create a file, that represents a non-dir drive
            open(os.path.join(tmpdir, 'asdf'), 'w')
            locations = utils.audit_location_generator(
                tmpdir, "data", mount_check=True, logger=logger
            )
            self.assertEqual(list(locations), [])
            self.assertEqual(2, len(logger.get_lines_for_level('warning')))

            # Test without the logger
            locations = utils.audit_location_generator(
                tmpdir, "data", mount_check=True
            )
            self.assertEqual(list(locations), [])

    def test_non_dir_contents(self):
        with temptree([]) as tmpdir:
            logger = debug_logger()
            data = os.path.join(tmpdir, "drive", "data")
            os.makedirs(data)
            with open(os.path.join(data, "partition1"), "w"):
                pass
            partition = os.path.join(data, "partition2")
            os.makedirs(partition)
            with open(os.path.join(partition, "suffix1"), "w"):
                pass
            suffix = os.path.join(partition, "suffix2")
            os.makedirs(suffix)
            with open(os.path.join(suffix, "hash1"), "w"):
                pass
            locations = utils.audit_location_generator(
                tmpdir, "data", mount_check=False, logger=logger
            )
            self.assertEqual(list(locations), [])

    def test_find_objects(self):
        with temptree([]) as tmpdir:
            expected_objs = list()
            expected_dirs = list()
            logger = debug_logger()
            data = os.path.join(tmpdir, "drive", "data")
            os.makedirs(data)
            # Create a file, that represents a non-dir drive
            open(os.path.join(tmpdir, 'asdf'), 'w')
            partition = os.path.join(data, "partition1")
            os.makedirs(partition)
            suffix = os.path.join(partition, "suffix")
            os.makedirs(suffix)
            hash_path = os.path.join(suffix, "hash")
            os.makedirs(hash_path)
            expected_dirs.append((hash_path, 'drive', 'partition1'))
            obj_path = os.path.join(hash_path, "obj1.db")
            with open(obj_path, "w"):
                pass
            expected_objs.append((obj_path, 'drive', 'partition1'))
            partition = os.path.join(data, "partition2")
            os.makedirs(partition)
            suffix = os.path.join(partition, "suffix2")
            os.makedirs(suffix)
            hash_path = os.path.join(suffix, "hash2")
            os.makedirs(hash_path)
            expected_dirs.append((hash_path, 'drive', 'partition2'))
            obj_path = os.path.join(hash_path, "obj2.db")
            with open(obj_path, "w"):
                pass
            expected_objs.append((obj_path, 'drive', 'partition2'))
            locations = utils.audit_location_generator(
                tmpdir, "data", mount_check=False, logger=logger
            )
            got_objs = list(locations)
            self.assertEqual(len(got_objs), len(expected_objs))
            self.assertEqual(sorted(got_objs), sorted(expected_objs))
            self.assertEqual(1, len(logger.get_lines_for_level('warning')))

            # check yield_hash_dirs option
            locations = utils.audit_location_generator(
                tmpdir, "data", mount_check=False, logger=logger,
                yield_hash_dirs=True,
            )
            got_dirs = list(locations)
            self.assertEqual(sorted(got_dirs), sorted(expected_dirs))

    def test_ignore_metadata(self):
        with temptree([]) as tmpdir:
            logger = debug_logger()
            data = os.path.join(tmpdir, "drive", "data")
            os.makedirs(data)
            partition = os.path.join(data, "partition2")
            os.makedirs(partition)
            suffix = os.path.join(partition, "suffix2")
            os.makedirs(suffix)
            hash_path = os.path.join(suffix, "hash2")
            os.makedirs(hash_path)
            obj_path = os.path.join(hash_path, "obj1.dat")
            with open(obj_path, "w"):
                pass
            meta_path = os.path.join(hash_path, "obj1.meta")
            with open(meta_path, "w"):
                pass
            locations = utils.audit_location_generator(
                tmpdir, "data", ".dat", mount_check=False, logger=logger
            )
            self.assertEqual(list(locations),
                             [(obj_path, "drive", "partition2")])

    def test_hooks(self):
        with temptree([]) as tmpdir:
            logger = debug_logger()
            data = os.path.join(tmpdir, "drive", "data")
            os.makedirs(data)
            partition = os.path.join(data, "partition1")
            os.makedirs(partition)
            suffix = os.path.join(partition, "suffix1")
            os.makedirs(suffix)
            hash_path = os.path.join(suffix, "hash1")
            os.makedirs(hash_path)
            obj_path = os.path.join(hash_path, "obj1.dat")
            with open(obj_path, "w"):
                pass
            meta_path = os.path.join(hash_path, "obj1.meta")
            with open(meta_path, "w"):
                pass
            hook_pre_device = MagicMock()
            hook_post_device = MagicMock()
            hook_pre_partition = MagicMock()
            hook_post_partition = MagicMock()
            hook_pre_suffix = MagicMock()
            hook_post_suffix = MagicMock()
            hook_pre_hash = MagicMock()
            hook_post_hash = MagicMock()
            locations = utils.audit_location_generator(
                tmpdir, "data", ".dat", mount_check=False, logger=logger,
                hook_pre_device=hook_pre_device,
                hook_post_device=hook_post_device,
                hook_pre_partition=hook_pre_partition,
                hook_post_partition=hook_post_partition,
                hook_pre_suffix=hook_pre_suffix,
                hook_post_suffix=hook_post_suffix,
                hook_pre_hash=hook_pre_hash,
                hook_post_hash=hook_post_hash
            )
            list(locations)
            hook_pre_device.assert_called_once_with(os.path.join(tmpdir,
                                                                 "drive"))
            hook_post_device.assert_called_once_with(os.path.join(tmpdir,
                                                                  "drive"))
            hook_pre_partition.assert_called_once_with(partition)
            hook_post_partition.assert_called_once_with(partition)
            hook_pre_suffix.assert_called_once_with(suffix)
            hook_post_suffix.assert_called_once_with(suffix)
            hook_pre_hash.assert_called_once_with(hash_path)
            hook_post_hash.assert_called_once_with(hash_path)

    def test_filters(self):
        with temptree([]) as tmpdir:
            logger = debug_logger()
            data = os.path.join(tmpdir, "drive", "data")
            os.makedirs(data)
            partition = os.path.join(data, "partition1")
            os.makedirs(partition)
            suffix = os.path.join(partition, "suffix1")
            os.makedirs(suffix)
            hash_path = os.path.join(suffix, "hash1")
            os.makedirs(hash_path)
            obj_path = os.path.join(hash_path, "obj1.dat")
            with open(obj_path, "w"):
                pass
            meta_path = os.path.join(hash_path, "obj1.meta")
            with open(meta_path, "w"):
                pass

            def audit_location_generator(**kwargs):
                return utils.audit_location_generator(
                    tmpdir, "data", ".dat", mount_check=False, logger=logger,
                    **kwargs)

            # Return the list of devices

            with patch('os.listdir', side_effect=os.listdir) as m_listdir:
                # devices_filter
                m_listdir.reset_mock()
                devices_filter = MagicMock(return_value=["drive"])
                list(audit_location_generator(devices_filter=devices_filter))
                devices_filter.assert_called_once_with(tmpdir, ["drive"])
                self.assertIn(((data,),), m_listdir.call_args_list)

                m_listdir.reset_mock()
                devices_filter = MagicMock(return_value=[])
                list(audit_location_generator(devices_filter=devices_filter))
                devices_filter.assert_called_once_with(tmpdir, ["drive"])
                self.assertNotIn(((data,),), m_listdir.call_args_list)

                # partitions_filter
                m_listdir.reset_mock()
                partitions_filter = MagicMock(return_value=["partition1"])
                list(audit_location_generator(
                    partitions_filter=partitions_filter))
                partitions_filter.assert_called_once_with(data,
                                                          ["partition1"])
                self.assertIn(((partition,),), m_listdir.call_args_list)

                m_listdir.reset_mock()
                partitions_filter = MagicMock(return_value=[])
                list(audit_location_generator(
                    partitions_filter=partitions_filter))
                partitions_filter.assert_called_once_with(data,
                                                          ["partition1"])
                self.assertNotIn(((partition,),), m_listdir.call_args_list)

                # suffixes_filter
                m_listdir.reset_mock()
                suffixes_filter = MagicMock(return_value=["suffix1"])
                list(audit_location_generator(suffixes_filter=suffixes_filter))
                suffixes_filter.assert_called_once_with(partition, ["suffix1"])
                self.assertIn(((suffix,),), m_listdir.call_args_list)

                m_listdir.reset_mock()
                suffixes_filter = MagicMock(return_value=[])
                list(audit_location_generator(suffixes_filter=suffixes_filter))
                suffixes_filter.assert_called_once_with(partition, ["suffix1"])
                self.assertNotIn(((suffix,),), m_listdir.call_args_list)

                # hashes_filter
                m_listdir.reset_mock()
                hashes_filter = MagicMock(return_value=["hash1"])
                list(audit_location_generator(hashes_filter=hashes_filter))
                hashes_filter.assert_called_once_with(suffix, ["hash1"])
                self.assertIn(((hash_path,),), m_listdir.call_args_list)

                m_listdir.reset_mock()
                hashes_filter = MagicMock(return_value=[])
                list(audit_location_generator(hashes_filter=hashes_filter))
                hashes_filter.assert_called_once_with(suffix, ["hash1"])
                self.assertNotIn(((hash_path,),), m_listdir.call_args_list)

    @with_tempdir
    def test_error_counter(self, tmpdir):
        def assert_no_errors(devices, mount_check=False):
            logger = debug_logger()
            error_counter = {}
            locations = utils.audit_location_generator(
                devices, "data", mount_check=mount_check, logger=logger,
                error_counter=error_counter
            )
            self.assertEqual([], list(locations))
            self.assertEqual([], logger.get_lines_for_level('warning'))
            self.assertEqual([], logger.get_lines_for_level('error'))
            self.assertEqual({}, error_counter)

        # no devices, no problem
        devices = os.path.join(tmpdir, 'devices1')
        os.makedirs(devices)
        assert_no_errors(devices)

        # empty dir under devices/
        devices = os.path.join(tmpdir, 'devices2')
        os.makedirs(devices)
        dev_dir = os.path.join(devices, 'device_is_empty_dir')
        os.makedirs(dev_dir)

        def assert_listdir_error(devices, expected):
            logger = debug_logger()
            error_counter = {}
            locations = utils.audit_location_generator(
                devices, "data", mount_check=False, logger=logger,
                error_counter=error_counter
            )
            self.assertEqual([], list(locations))
            self.assertEqual(1, len(logger.get_lines_for_level('warning')))
            self.assertEqual({'unlistable_partitions': expected},
                             error_counter)

        # file under devices/
        devices = os.path.join(tmpdir, 'devices3')
        os.makedirs(devices)
        with open(os.path.join(devices, 'device_is_file'), 'w'):
            pass
        listdir_error_data_dir = os.path.join(devices, 'device_is_file',
                                              'data')
        assert_listdir_error(devices, [listdir_error_data_dir])

        # dir under devices/
        devices = os.path.join(tmpdir, 'devices4')
        device = os.path.join(devices, 'device')
        os.makedirs(device)
        expected_datadir = os.path.join(devices, 'device', 'data')
        assert_no_errors(devices)

        # error for dir under devices/
        orig_listdir = utils.listdir

        def mocked(path):
            if path.endswith('data'):
                raise OSError
            return orig_listdir(path)

        with mock.patch('swift.common.utils.listdir', mocked):
            assert_listdir_error(devices, [expected_datadir])

        # mount check error
        devices = os.path.join(tmpdir, 'devices5')
        device = os.path.join(devices, 'device')
        os.makedirs(device)

        # no check
        with mock.patch('swift.common.utils.ismount', return_value=False):
            assert_no_errors(devices, mount_check=False)

        # check passes
        with mock.patch('swift.common.utils.ismount', return_value=True):
            assert_no_errors(devices, mount_check=True)

        # check fails
        logger = debug_logger()
        error_counter = {}
        with mock.patch('swift.common.utils.ismount', return_value=False):
            locations = utils.audit_location_generator(
                devices, "data", mount_check=True, logger=logger,
                error_counter=error_counter
            )
        self.assertEqual([], list(locations))
        self.assertEqual(1, len(logger.get_lines_for_level('warning')))
        self.assertEqual({'unmounted': ['device']}, error_counter)


class TestGreenAsyncPile(unittest.TestCase):

    def setUp(self):
        self.timeout = Timeout(5.0)

    def tearDown(self):
        self.timeout.cancel()

    def test_runs_everything(self):
        def run_test():
            tests_ran[0] += 1
            return tests_ran[0]
        tests_ran = [0]
        pile = utils.GreenAsyncPile(3)
        for x in range(3):
            pile.spawn(run_test)
        self.assertEqual(sorted(x for x in pile), [1, 2, 3])

    def test_is_asynchronous(self):
        def run_test(index):
            events[index].wait()
            return index

        pile = utils.GreenAsyncPile(3)
        for order in ((1, 2, 0), (0, 1, 2), (2, 1, 0), (0, 2, 1)):
            events = [eventlet.event.Event(), eventlet.event.Event(),
                      eventlet.event.Event()]
            for x in range(3):
                pile.spawn(run_test, x)
            for x in order:
                events[x].send()
                self.assertEqual(next(pile), x)

    def test_next_when_empty(self):
        def run_test():
            pass
        pile = utils.GreenAsyncPile(3)
        pile.spawn(run_test)
        self.assertIsNone(next(pile))
        self.assertRaises(StopIteration, lambda: next(pile))

    def test_waitall_timeout_timesout(self):
        def run_test(sleep_duration):
            eventlet.sleep(sleep_duration)
            completed[0] += 1
            return sleep_duration

        completed = [0]
        pile = utils.GreenAsyncPile(3)
        pile.spawn(run_test, 0.1)
        pile.spawn(run_test, 1.0)
        self.assertEqual(pile.waitall(0.5), [0.1])
        self.assertEqual(completed[0], 1)

    def test_waitall_timeout_completes(self):
        def run_test(sleep_duration):
            eventlet.sleep(sleep_duration)
            completed[0] += 1
            return sleep_duration

        completed = [0]
        pile = utils.GreenAsyncPile(3)
        pile.spawn(run_test, 0.1)
        pile.spawn(run_test, 0.1)
        self.assertEqual(pile.waitall(0.5), [0.1, 0.1])
        self.assertEqual(completed[0], 2)

    def test_waitfirst_only_returns_first(self):
        def run_test(name):
            eventlet.sleep(0)
            completed.append(name)
            return name

        completed = []
        pile = utils.GreenAsyncPile(3)
        pile.spawn(run_test, 'first')
        pile.spawn(run_test, 'second')
        pile.spawn(run_test, 'third')
        self.assertEqual(pile.waitfirst(0.5), completed[0])
        # 3 still completed, but only the first was returned.
        self.assertEqual(3, len(completed))

    def test_wait_with_firstn(self):
        def run_test(name):
            eventlet.sleep(0)
            completed.append(name)
            return name

        for first_n in [None] + list(range(6)):
            completed = []
            pile = utils.GreenAsyncPile(10)
            for i in range(10):
                pile.spawn(run_test, i)
            actual = pile._wait(1, first_n)
            expected_n = first_n if first_n else 10
            self.assertEqual(completed[:expected_n], actual)
            self.assertEqual(10, len(completed))

    def test_pending(self):
        pile = utils.GreenAsyncPile(3)
        self.assertEqual(0, pile._pending)
        for repeats in range(2):
            # repeat to verify that pending will go again up after going down
            for i in range(4):
                pile.spawn(lambda: i)
            self.assertEqual(4, pile._pending)
            for i in range(3, -1, -1):
                next(pile)
                self.assertEqual(i, pile._pending)
            # sanity check - the pile is empty
            self.assertRaises(StopIteration, pile.next)
            # pending remains 0
            self.assertEqual(0, pile._pending)

    def _exploder(self, arg):
        if isinstance(arg, Exception):
            raise arg
        else:
            return arg

    def test_blocking_last_next_explodes(self):
        pile = utils.GreenAsyncPile(2)
        pile.spawn(self._exploder, 1)
        pile.spawn(self._exploder, 2)
        pile.spawn(self._exploder, Exception('kaboom'))
        self.assertEqual(1, next(pile))
        self.assertEqual(2, next(pile))
        with mock.patch('sys.stderr', StringIO()) as mock_stderr, \
                self.assertRaises(StopIteration):
            next(pile)
        self.assertEqual(pile.inflight, 0)
        self.assertEqual(pile._pending, 0)
        self.assertIn('Exception: kaboom', mock_stderr.getvalue())
        self.assertIn('Traceback (most recent call last):',
                      mock_stderr.getvalue())

    def test_no_blocking_last_next_explodes(self):
        pile = utils.GreenAsyncPile(10)
        pile.spawn(self._exploder, 1)
        self.assertEqual(1, next(pile))
        pile.spawn(self._exploder, 2)
        self.assertEqual(2, next(pile))
        pile.spawn(self._exploder, Exception('kaboom'))
        with mock.patch('sys.stderr', StringIO()) as mock_stderr, \
                self.assertRaises(StopIteration):
            next(pile)
        self.assertEqual(pile.inflight, 0)
        self.assertEqual(pile._pending, 0)
        self.assertIn('Exception: kaboom', mock_stderr.getvalue())
        self.assertIn('Traceback (most recent call last):',
                      mock_stderr.getvalue())

    def test_exceptions_in_streaming_pile(self):
        with mock.patch('sys.stderr', StringIO()) as mock_stderr, \
                utils.StreamingPile(2) as pile:
            results = list(pile.asyncstarmap(self._exploder, [
                (1,),
                (Exception('kaboom'),),
                (3,),
            ]))
        self.assertEqual(results, [1, 3])
        self.assertEqual(pile.inflight, 0)
        self.assertEqual(pile._pending, 0)
        self.assertIn('Exception: kaboom', mock_stderr.getvalue())
        self.assertIn('Traceback (most recent call last):',
                      mock_stderr.getvalue())

    def test_exceptions_at_end_of_streaming_pile(self):
        with mock.patch('sys.stderr', StringIO()) as mock_stderr, \
                utils.StreamingPile(2) as pile:
            results = list(pile.asyncstarmap(self._exploder, [
                (1,),
                (2,),
                (Exception('kaboom'),),
            ]))
        self.assertEqual(results, [1, 2])
        self.assertEqual(pile.inflight, 0)
        self.assertEqual(pile._pending, 0)
        self.assertIn('Exception: kaboom', mock_stderr.getvalue())
        self.assertIn('Traceback (most recent call last):',
                      mock_stderr.getvalue())


class TestLRUCache(unittest.TestCase):

    def test_maxsize(self):
        @utils.LRUCache(maxsize=10)
        def f(*args):
            return math.sqrt(*args)
        _orig_math_sqrt = math.sqrt
        # setup cache [0-10)
        for i in range(10):
            self.assertEqual(math.sqrt(i), f(i))
        self.assertEqual(f.size(), 10)
        # validate cache [0-10)
        with patch('math.sqrt'):
            for i in range(10):
                self.assertEqual(_orig_math_sqrt(i), f(i))
        self.assertEqual(f.size(), 10)
        # update cache [10-20)
        for i in range(10, 20):
            self.assertEqual(math.sqrt(i), f(i))
        # cache size is fixed
        self.assertEqual(f.size(), 10)
        # validate cache [10-20)
        with patch('math.sqrt'):
            for i in range(10, 20):
                self.assertEqual(_orig_math_sqrt(i), f(i))
        # validate un-cached [0-10)
        with patch('math.sqrt', new=None):
            for i in range(10):
                self.assertRaises(TypeError, f, i)
        # cache unchanged
        self.assertEqual(f.size(), 10)
        with patch('math.sqrt'):
            for i in range(10, 20):
                self.assertEqual(_orig_math_sqrt(i), f(i))
        self.assertEqual(f.size(), 10)

    def test_maxtime(self):
        @utils.LRUCache(maxtime=30)
        def f(*args):
            return math.sqrt(*args)
        self.assertEqual(30, f.maxtime)
        _orig_math_sqrt = math.sqrt

        now = time.time()
        the_future = now + 31
        # setup cache [0-10)
        with patch('time.time', lambda: now):
            for i in range(10):
                self.assertEqual(math.sqrt(i), f(i))
            self.assertEqual(f.size(), 10)
            # validate cache [0-10)
            with patch('math.sqrt'):
                for i in range(10):
                    self.assertEqual(_orig_math_sqrt(i), f(i))
            self.assertEqual(f.size(), 10)

        # validate expired [0-10)
        with patch('math.sqrt', new=None):
            with patch('time.time', lambda: the_future):
                for i in range(10):
                    self.assertRaises(TypeError, f, i)

        # validate repopulates [0-10)
        with patch('time.time', lambda: the_future):
            for i in range(10):
                self.assertEqual(math.sqrt(i), f(i))
        # reuses cache space
        self.assertEqual(f.size(), 10)

    def test_set_maxtime(self):
        @utils.LRUCache(maxtime=30)
        def f(*args):
            return math.sqrt(*args)
        self.assertEqual(30, f.maxtime)
        self.assertEqual(2, f(4))
        self.assertEqual(1, f.size())
        # expire everything
        f.maxtime = -1
        # validate un-cached [0-10)
        with patch('math.sqrt', new=None):
            self.assertRaises(TypeError, f, 4)

    def test_set_maxsize(self):
        @utils.LRUCache(maxsize=10)
        def f(*args):
            return math.sqrt(*args)
        for i in range(12):
            f(i)
        self.assertEqual(f.size(), 10)
        f.maxsize = 4
        for i in range(12):
            f(i)
        self.assertEqual(f.size(), 4)


class TestSpliterator(unittest.TestCase):
    def test_string(self):
        input_chunks = ["coun", "ter-", "b", "ra", "nch-mater",
                        "nit", "y-fungusy", "-nummular"]
        si = utils.Spliterator(input_chunks)

        self.assertEqual(''.join(si.take(8)), "counter-")
        self.assertEqual(''.join(si.take(7)), "branch-")
        self.assertEqual(''.join(si.take(10)), "maternity-")
        self.assertEqual(''.join(si.take(8)), "fungusy-")
        self.assertEqual(''.join(si.take(8)), "nummular")

    def test_big_input_string(self):
        input_chunks = ["iridium"]
        si = utils.Spliterator(input_chunks)

        self.assertEqual(''.join(si.take(2)), "ir")
        self.assertEqual(''.join(si.take(1)), "i")
        self.assertEqual(''.join(si.take(2)), "di")
        self.assertEqual(''.join(si.take(1)), "u")
        self.assertEqual(''.join(si.take(1)), "m")

    def test_chunk_boundaries(self):
        input_chunks = ["soylent", "green", "is", "people"]
        si = utils.Spliterator(input_chunks)

        self.assertEqual(''.join(si.take(7)), "soylent")
        self.assertEqual(''.join(si.take(5)), "green")
        self.assertEqual(''.join(si.take(2)), "is")
        self.assertEqual(''.join(si.take(6)), "people")

    def test_no_empty_strings(self):
        input_chunks = ["soylent", "green", "is", "people"]
        si = utils.Spliterator(input_chunks)

        outputs = (list(si.take(7))     # starts and ends on chunk boundary
                   + list(si.take(2))   # spans two chunks
                   + list(si.take(3))   # begins but does not end chunk
                   + list(si.take(2))   # ends but does not begin chunk
                   + list(si.take(6)))  # whole chunk + EOF
        self.assertNotIn('', outputs)

    def test_running_out(self):
        input_chunks = ["not much"]
        si = utils.Spliterator(input_chunks)

        self.assertEqual(''.join(si.take(4)), "not ")
        self.assertEqual(''.join(si.take(99)), "much")  # short
        self.assertEqual(''.join(si.take(4)), "")
        self.assertEqual(''.join(si.take(4)), "")

    def test_overlap(self):
        input_chunks = ["one fish", "two fish", "red fish", "blue fish"]

        si = utils.Spliterator(input_chunks)
        t1 = si.take(20)  # longer than first chunk
        self.assertLess(len(next(t1)), 20)  # it's not exhausted

        t2 = si.take(20)
        self.assertRaises(ValueError, next, t2)

    def test_closing(self):
        input_chunks = ["abcd", "efg", "hij"]

        si = utils.Spliterator(input_chunks)
        it = si.take(3)  # shorter than first chunk
        self.assertEqual(next(it), 'abc')
        it.close()
        self.assertEqual(list(si.take(20)), ['d', 'efg', 'hij'])

        si = utils.Spliterator(input_chunks)
        self.assertEqual(list(si.take(1)), ['a'])
        it = si.take(1)  # still shorter than first chunk
        self.assertEqual(next(it), 'b')
        it.close()
        self.assertEqual(list(si.take(20)), ['cd', 'efg', 'hij'])

        si = utils.Spliterator(input_chunks)
        it = si.take(6)  # longer than first chunk, shorter than first + second
        self.assertEqual(next(it), 'abcd')
        self.assertEqual(next(it), 'ef')
        it.close()
        self.assertEqual(list(si.take(20)), ['g', 'hij'])

        si = utils.Spliterator(input_chunks)
        self.assertEqual(list(si.take(2)), ['ab'])
        it = si.take(3)  # longer than rest of chunk
        self.assertEqual(next(it), 'cd')
        it.close()
        self.assertEqual(list(si.take(20)), ['efg', 'hij'])


class TestParseContentRange(unittest.TestCase):
    def test_good(self):
        start, end, total = utils.parse_content_range("bytes 100-200/300")
        self.assertEqual(start, 100)
        self.assertEqual(end, 200)
        self.assertEqual(total, 300)

    def test_bad(self):
        self.assertRaises(ValueError, utils.parse_content_range,
                          "100-300/500")
        self.assertRaises(ValueError, utils.parse_content_range,
                          "bytes 100-200/aardvark")
        self.assertRaises(ValueError, utils.parse_content_range,
                          "bytes bulbous-bouffant/4994801")


class TestParseContentDisposition(unittest.TestCase):

    def test_basic_content_type(self):
        name, attrs = utils.parse_content_disposition('text/plain')
        self.assertEqual(name, 'text/plain')
        self.assertEqual(attrs, {})

    def test_content_type_with_charset(self):
        name, attrs = utils.parse_content_disposition(
            'text/plain; charset=UTF8')
        self.assertEqual(name, 'text/plain')
        self.assertEqual(attrs, {'charset': 'UTF8'})

    def test_content_disposition(self):
        name, attrs = utils.parse_content_disposition(
            'form-data; name="somefile"; filename="test.html"')
        self.assertEqual(name, 'form-data')
        self.assertEqual(attrs, {'name': 'somefile', 'filename': 'test.html'})

    def test_content_disposition_without_white_space(self):
        name, attrs = utils.parse_content_disposition(
            'form-data;name="somefile";filename="test.html"')
        self.assertEqual(name, 'form-data')
        self.assertEqual(attrs, {'name': 'somefile', 'filename': 'test.html'})


class TestGetExpirerContainer(unittest.TestCase):

    @mock.patch.object(utils, 'hash_path', return_value=hex(101)[2:])
    def test_get_expirer_container(self, mock_hash_path):
        container = utils.get_expirer_container(1234, 20, 'a', 'c', 'o')
        self.assertEqual(container, '0000001219')
        container = utils.get_expirer_container(1234, 200, 'a', 'c', 'o')
        self.assertEqual(container, '0000001199')


class TestIterMultipartMimeDocuments(unittest.TestCase):

    def test_bad_start(self):
        it = utils.iter_multipart_mime_documents(BytesIO(b'blah'), b'unique')
        exc = None
        try:
            next(it)
        except MimeInvalid as err:
            exc = err
        self.assertTrue('invalid starting boundary' in str(exc))
        self.assertTrue('--unique' in str(exc))

    def test_empty(self):
        it = utils.iter_multipart_mime_documents(BytesIO(b'--unique'),
                                                 b'unique')
        fp = next(it)
        self.assertEqual(fp.read(), b'')
        self.assertRaises(StopIteration, next, it)

    def test_basic(self):
        it = utils.iter_multipart_mime_documents(
            BytesIO(b'--unique\r\nabcdefg\r\n--unique--'), b'unique')
        fp = next(it)
        self.assertEqual(fp.read(), b'abcdefg')
        self.assertRaises(StopIteration, next, it)

    def test_basic2(self):
        it = utils.iter_multipart_mime_documents(
            BytesIO(b'--unique\r\nabcdefg\r\n--unique\r\nhijkl\r\n--unique--'),
            b'unique')
        fp = next(it)
        self.assertEqual(fp.read(), b'abcdefg')
        fp = next(it)
        self.assertEqual(fp.read(), b'hijkl')
        self.assertRaises(StopIteration, next, it)

    def test_tiny_reads(self):
        it = utils.iter_multipart_mime_documents(
            BytesIO(b'--unique\r\nabcdefg\r\n--unique\r\nhijkl\r\n--unique--'),
            b'unique')
        fp = next(it)
        self.assertEqual(fp.read(2), b'ab')
        self.assertEqual(fp.read(2), b'cd')
        self.assertEqual(fp.read(2), b'ef')
        self.assertEqual(fp.read(2), b'g')
        self.assertEqual(fp.read(2), b'')
        fp = next(it)
        self.assertEqual(fp.read(), b'hijkl')
        self.assertRaises(StopIteration, next, it)

    def test_big_reads(self):
        it = utils.iter_multipart_mime_documents(
            BytesIO(b'--unique\r\nabcdefg\r\n--unique\r\nhijkl\r\n--unique--'),
            b'unique')
        fp = next(it)
        self.assertEqual(fp.read(65536), b'abcdefg')
        self.assertEqual(fp.read(), b'')
        fp = next(it)
        self.assertEqual(fp.read(), b'hijkl')
        self.assertRaises(StopIteration, next, it)

    def test_leading_crlfs(self):
        it = utils.iter_multipart_mime_documents(
            BytesIO(b'\r\n\r\n\r\n--unique\r\nabcdefg\r\n'
                    b'--unique\r\nhijkl\r\n--unique--'),
            b'unique')
        fp = next(it)
        self.assertEqual(fp.read(65536), b'abcdefg')
        self.assertEqual(fp.read(), b'')
        fp = next(it)
        self.assertEqual(fp.read(), b'hijkl')
        self.assertRaises(StopIteration, next, it)

    def test_broken_mid_stream(self):
        # We go ahead and accept whatever is sent instead of rejecting the
        # whole request, in case the partial form is still useful.
        it = utils.iter_multipart_mime_documents(
            BytesIO(b'--unique\r\nabc'), b'unique')
        fp = next(it)
        self.assertEqual(fp.read(), b'abc')
        self.assertRaises(StopIteration, next, it)

    def test_readline(self):
        it = utils.iter_multipart_mime_documents(
            BytesIO(b'--unique\r\nab\r\ncd\ref\ng\r\n--unique\r\nhi\r\n\r\n'
                    b'jkl\r\n\r\n--unique--'), b'unique')
        fp = next(it)
        self.assertEqual(fp.readline(), b'ab\r\n')
        self.assertEqual(fp.readline(), b'cd\ref\ng')
        self.assertEqual(fp.readline(), b'')
        fp = next(it)
        self.assertEqual(fp.readline(), b'hi\r\n')
        self.assertEqual(fp.readline(), b'\r\n')
        self.assertEqual(fp.readline(), b'jkl\r\n')
        self.assertRaises(StopIteration, next, it)

    def test_readline_with_tiny_chunks(self):
        it = utils.iter_multipart_mime_documents(
            BytesIO(b'--unique\r\nab\r\ncd\ref\ng\r\n--unique\r\nhi\r\n'
                    b'\r\njkl\r\n\r\n--unique--'),
            b'unique',
            read_chunk_size=2)
        fp = next(it)
        self.assertEqual(fp.readline(), b'ab\r\n')
        self.assertEqual(fp.readline(), b'cd\ref\ng')
        self.assertEqual(fp.readline(), b'')
        fp = next(it)
        self.assertEqual(fp.readline(), b'hi\r\n')
        self.assertEqual(fp.readline(), b'\r\n')
        self.assertEqual(fp.readline(), b'jkl\r\n')
        self.assertRaises(StopIteration, next, it)


class TestParseMimeHeaders(unittest.TestCase):

    def test_parse_mime_headers(self):
        doc_file = BytesIO(b"""Content-Disposition: form-data; name="file_size"
Foo: Bar
NOT-title-cAsED: quux
Connexion: =?iso8859-1?q?r=E9initialis=E9e_par_l=27homologue?=
Status: =?utf-8?b?5byA5aeL6YCa6L+H5a+56LGh5aSN5Yi2?=
Latin-1: Resincronizaci\xf3n realizada con \xe9xito
Utf-8: \xd0\xba\xd0\xbe\xd0\xbd\xd1\x82\xd0\xb5\xd0\xb9\xd0\xbd\xd0\xb5\xd1\x80

This is the body
""")
        headers = utils.parse_mime_headers(doc_file)
        utf8 = u'\u043a\u043e\u043d\u0442\u0435\u0439\u043d\u0435\u0440'
        if six.PY2:
            utf8 = utf8.encode('utf-8')

        expected_headers = {
            'Content-Disposition': 'form-data; name="file_size"',
            'Foo': "Bar",
            'Not-Title-Cased': "quux",
            # Encoded-word or non-ASCII values are treated just like any other
            # bytestring (at least for now)
            'Connexion': "=?iso8859-1?q?r=E9initialis=E9e_par_l=27homologue?=",
            'Status': "=?utf-8?b?5byA5aeL6YCa6L+H5a+56LGh5aSN5Yi2?=",
            'Latin-1': "Resincronizaci\xf3n realizada con \xe9xito",
            'Utf-8': utf8,
        }
        self.assertEqual(expected_headers, headers)
        self.assertEqual(b"This is the body\n", doc_file.read())


class FakeResponse(object):
    def __init__(self, status, headers, body):
        self.status = status
        self.headers = HeaderKeyDict(headers)
        self.body = BytesIO(body)

    def getheader(self, header_name):
        return str(self.headers.get(header_name, ''))

    def getheaders(self):
        return self.headers.items()

    def read(self, length=None):
        return self.body.read(length)

    def readline(self, length=None):
        return self.body.readline(length)


class TestDocumentItersToHTTPResponseBody(unittest.TestCase):
    def test_no_parts(self):
        logger = debug_logger()
        body = utils.document_iters_to_http_response_body(
            iter([]), 'dontcare', multipart=False, logger=logger)
        self.assertEqual(body, '')
        self.assertFalse(logger.all_log_lines())

    def test_single_part(self):
        body = b"time flies like an arrow; fruit flies like a banana"
        doc_iters = [{'part_iter': iter(BytesIO(body).read, b'')}]
        logger = debug_logger()

        resp_body = b''.join(
            utils.document_iters_to_http_response_body(
                iter(doc_iters), b'dontcare', multipart=False, logger=logger))
        self.assertEqual(resp_body, body)
        self.assertFalse(logger.all_log_lines())

    def test_single_part_unexpected_ranges(self):
        body = b"time flies like an arrow; fruit flies like a banana"
        doc_iters = [{'part_iter': iter(BytesIO(body).read, b'')}, 'junk']
        logger = debug_logger()

        resp_body = b''.join(
            utils.document_iters_to_http_response_body(
                iter(doc_iters), b'dontcare', multipart=False, logger=logger))
        self.assertEqual(resp_body, body)
        self.assertEqual(['More than one part in a single-part response?'],
                         logger.get_lines_for_level('warning'))

    def test_multiple_parts(self):
        part1 = b"two peanuts were walking down a railroad track"
        part2 = b"and one was a salted. ... peanut."

        doc_iters = [{
            'start_byte': 88,
            'end_byte': 133,
            'content_type': 'application/peanut',
            'entity_length': 1024,
            'part_iter': iter(BytesIO(part1).read, b''),
        }, {
            'start_byte': 500,
            'end_byte': 532,
            'content_type': 'application/salted',
            'entity_length': 1024,
            'part_iter': iter(BytesIO(part2).read, b''),
        }]

        resp_body = b''.join(
            utils.document_iters_to_http_response_body(
                iter(doc_iters), b'boundaryboundary',
                multipart=True, logger=debug_logger()))
        self.assertEqual(resp_body, (
            b"--boundaryboundary\r\n" +
            # This is a little too strict; we don't actually care that the
            # headers are in this order, but the test is much more legible
            # this way.
            b"Content-Type: application/peanut\r\n" +
            b"Content-Range: bytes 88-133/1024\r\n" +
            b"\r\n" +
            part1 + b"\r\n" +
            b"--boundaryboundary\r\n"
            b"Content-Type: application/salted\r\n" +
            b"Content-Range: bytes 500-532/1024\r\n" +
            b"\r\n" +
            part2 + b"\r\n" +
            b"--boundaryboundary--"))

    def test_closed_part_iterator(self):
        useful_iter_mock = mock.MagicMock()
        useful_iter_mock.__iter__.return_value = ['']
        body_iter = utils.document_iters_to_http_response_body(
            iter([{'part_iter': useful_iter_mock}]), 'dontcare',
            multipart=False, logger=debug_logger())
        body = ''
        for s in body_iter:
            body += s
        self.assertEqual(body, '')
        useful_iter_mock.close.assert_called_once_with()

        # Calling "close" on the mock will now raise an AttributeError
        del useful_iter_mock.close
        body_iter = utils.document_iters_to_http_response_body(
            iter([{'part_iter': useful_iter_mock}]), 'dontcare',
            multipart=False, logger=debug_logger())
        body = ''
        for s in body_iter:
            body += s


class TestPairs(unittest.TestCase):
    def test_pairs(self):
        items = [10, 20, 30, 40, 50, 60]
        got_pairs = set(utils.pairs(items))
        self.assertEqual(got_pairs,
                         set([(10, 20), (10, 30), (10, 40), (10, 50), (10, 60),
                              (20, 30), (20, 40), (20, 50), (20, 60),
                              (30, 40), (30, 50), (30, 60),
                              (40, 50), (40, 60),
                              (50, 60)]))


class TestSocketStringParser(unittest.TestCase):
    def test_socket_string_parser(self):
        default = 1337
        addrs = [('1.2.3.4', '1.2.3.4', default),
                 ('1.2.3.4:5000', '1.2.3.4', 5000),
                 ('[dead:beef::1]', 'dead:beef::1', default),
                 ('[dead:beef::1]:5000', 'dead:beef::1', 5000),
                 ('example.com', 'example.com', default),
                 ('example.com:5000', 'example.com', 5000),
                 ('foo.1-2-3.bar.com:5000', 'foo.1-2-3.bar.com', 5000),
                 ('1.2.3.4:10:20', None, None),
                 ('dead:beef::1:5000', None, None)]

        for addr, expected_host, expected_port in addrs:
            if expected_host:
                host, port = utils.parse_socket_string(addr, default)
                self.assertEqual(expected_host, host)
                self.assertEqual(expected_port, int(port))
            else:
                with self.assertRaises(ValueError):
                    utils.parse_socket_string(addr, default)


class TestHashForFileFunction(unittest.TestCase):
    def setUp(self):
        self.tempfilename = tempfile.mktemp()

    def tearDown(self):
        try:
            os.unlink(self.tempfilename)
        except OSError:
            pass

    def test_hash_for_file_smallish(self):
        stub_data = b'some data'
        with open(self.tempfilename, 'wb') as fd:
            fd.write(stub_data)
        with mock.patch('swift.common.utils.md5') as mock_md5:
            mock_hasher = mock_md5.return_value
            rv = utils.md5_hash_for_file(self.tempfilename)
        self.assertTrue(mock_hasher.hexdigest.called)
        self.assertEqual(rv, mock_hasher.hexdigest.return_value)
        self.assertEqual([mock.call(stub_data)],
                         mock_hasher.update.call_args_list)

    def test_hash_for_file_big(self):
        num_blocks = 10
        block_size = utils.MD5_BLOCK_READ_BYTES
        truncate = 523
        start_char = ord('a')
        expected_blocks = [chr(i).encode('utf8') * block_size
                           for i in range(start_char, start_char + num_blocks)]
        full_data = b''.join(expected_blocks)
        trimmed_data = full_data[:-truncate]
        # sanity
        self.assertEqual(len(trimmed_data), block_size * num_blocks - truncate)
        with open(self.tempfilename, 'wb') as fd:
            fd.write(trimmed_data)
        with mock.patch('swift.common.utils.md5') as mock_md5:
            mock_hasher = mock_md5.return_value
            rv = utils.md5_hash_for_file(self.tempfilename)
        self.assertTrue(mock_hasher.hexdigest.called)
        self.assertEqual(rv, mock_hasher.hexdigest.return_value)
        self.assertEqual(num_blocks, len(mock_hasher.update.call_args_list))
        found_blocks = []
        for i, (expected_block, call) in enumerate(zip(
                expected_blocks, mock_hasher.update.call_args_list)):
            args, kwargs = call
            self.assertEqual(kwargs, {})
            self.assertEqual(1, len(args))
            block = args[0]
            if i < num_blocks - 1:
                self.assertEqual(block, expected_block)
            else:
                self.assertEqual(block, expected_block[:-truncate])
            found_blocks.append(block)
        self.assertEqual(b''.join(found_blocks), trimmed_data)

    def test_hash_for_file_empty(self):
        with open(self.tempfilename, 'wb'):
            pass
        with mock.patch('swift.common.utils.md5') as mock_md5:
            mock_hasher = mock_md5.return_value
            rv = utils.md5_hash_for_file(self.tempfilename)
        self.assertTrue(mock_hasher.hexdigest.called)
        self.assertIs(rv, mock_hasher.hexdigest.return_value)
        self.assertEqual([], mock_hasher.update.call_args_list)

    def test_hash_for_file_brittle(self):
        data_to_expected_hash = {
            b'': 'd41d8cd98f00b204e9800998ecf8427e',
            b'some data': '1e50210a0202497fb79bc38b6ade6c34',
            (b'a' * 4096 * 10)[:-523]: '06a41551609656c85f14f659055dc6d3',
        }
        # unlike some other places where the concrete implementation really
        # matters for backwards compatibility these brittle tests are probably
        # not needed or justified, if a future maintainer rips them out later
        # they're probably doing the right thing
        failures = []
        for stub_data, expected_hash in data_to_expected_hash.items():
            with open(self.tempfilename, 'wb') as fd:
                fd.write(stub_data)
            rv = utils.md5_hash_for_file(self.tempfilename)
            try:
                self.assertEqual(expected_hash, rv)
            except AssertionError:
                trim_cap = 80
                if len(stub_data) > trim_cap:
                    stub_data = '%s...<truncated>' % stub_data[:trim_cap]
                failures.append('hash for %r was %s instead of expected %s' % (
                    stub_data, rv, expected_hash))
        if failures:
            self.fail('Some data did not compute expected hash:\n' +
                      '\n'.join(failures))


class TestFsHasFreeSpace(unittest.TestCase):
    def setUp(self):
        self.fake_result = posix.statvfs_result([
            4096,     # f_bsize
            4096,     # f_frsize
            2854907,  # f_blocks
            1984802,  # f_bfree   (free blocks for root)
            1728089,  # f_bavail  (free blocks for non-root)
            1280000,  # f_files
            1266040,  # f_ffree,
            1266040,  # f_favail,
            4096,     # f_flag
            255,      # f_namemax
        ])

    def test_bytes(self):
        with mock.patch(
                'os.statvfs', return_value=self.fake_result) as mock_statvfs:
            self.assertTrue(utils.fs_has_free_space("/", 0, False))
            self.assertTrue(utils.fs_has_free_space("/", 1, False))
            # free space left = f_bavail * f_bsize = 7078252544
            self.assertTrue(utils.fs_has_free_space("/", 7078252544, False))
            self.assertFalse(utils.fs_has_free_space("/", 7078252545, False))
            self.assertFalse(utils.fs_has_free_space("/", 2 ** 64, False))
        mock_statvfs.assert_has_calls([mock.call("/")] * 5)

    def test_bytes_using_file_descriptor(self):
        with mock.patch(
                'os.fstatvfs', return_value=self.fake_result) as mock_fstatvfs:
            self.assertTrue(utils.fs_has_free_space(99, 0, False))
            self.assertTrue(utils.fs_has_free_space(99, 1, False))
            # free space left = f_bavail * f_bsize = 7078252544
            self.assertTrue(utils.fs_has_free_space(99, 7078252544, False))
            self.assertFalse(utils.fs_has_free_space(99, 7078252545, False))
            self.assertFalse(utils.fs_has_free_space(99, 2 ** 64, False))
        mock_fstatvfs.assert_has_calls([mock.call(99)] * 5)

    def test_percent(self):
        with mock.patch('os.statvfs', return_value=self.fake_result):
            self.assertTrue(utils.fs_has_free_space("/", 0, True))
            self.assertTrue(utils.fs_has_free_space("/", 1, True))
            # percentage of free space for the faked statvfs is 60%
            self.assertTrue(utils.fs_has_free_space("/", 60, True))
            self.assertFalse(utils.fs_has_free_space("/", 61, True))
            self.assertFalse(utils.fs_has_free_space("/", 100, True))
            self.assertFalse(utils.fs_has_free_space("/", 110, True))


class TestSetSwiftDir(unittest.TestCase):
    def setUp(self):
        self.swift_dir = tempfile.mkdtemp()
        self.swift_conf = os.path.join(self.swift_dir, 'swift.conf')
        self.policy_name = ''.join(random.sample(string.ascii_letters, 20))
        with open(self.swift_conf, "wt") as sc:
            sc.write('''
[swift-hash]
swift_hash_path_suffix = changeme

[storage-policy:0]
name = default
default = yes

[storage-policy:1]
name = %s
''' % self.policy_name)

    def tearDown(self):
        shutil.rmtree(self.swift_dir, ignore_errors=True)

    def test_set_swift_dir(self):
        set_swift_dir(None)
        reload_storage_policies()
        self.assertIsNone(POLICIES.get_by_name(self.policy_name))

        set_swift_dir(self.swift_dir)
        reload_storage_policies()
        self.assertIsNotNone(POLICIES.get_by_name(self.policy_name))


class TestPipeMutex(unittest.TestCase):
    def setUp(self):
        self.mutex = utils.PipeMutex()

    def tearDown(self):
        self.mutex.close()

    def test_nonblocking(self):
        evt_lock1 = eventlet.event.Event()
        evt_lock2 = eventlet.event.Event()
        evt_unlock = eventlet.event.Event()

        def get_the_lock():
            self.mutex.acquire()
            evt_lock1.send('got the lock')
            evt_lock2.wait()
            self.mutex.release()
            evt_unlock.send('released the lock')

        eventlet.spawn(get_the_lock)
        evt_lock1.wait()  # Now, the other greenthread has the lock.

        self.assertFalse(self.mutex.acquire(blocking=False))
        evt_lock2.send('please release the lock')
        evt_unlock.wait()  # The other greenthread has released the lock.
        self.assertTrue(self.mutex.acquire(blocking=False))

    def test_recursive(self):
        self.assertTrue(self.mutex.acquire(blocking=False))
        self.assertTrue(self.mutex.acquire(blocking=False))

        def try_acquire_lock():
            return self.mutex.acquire(blocking=False)

        self.assertFalse(eventlet.spawn(try_acquire_lock).wait())
        self.mutex.release()
        self.assertFalse(eventlet.spawn(try_acquire_lock).wait())
        self.mutex.release()
        self.assertTrue(eventlet.spawn(try_acquire_lock).wait())

    def test_release_without_acquire(self):
        self.assertRaises(RuntimeError, self.mutex.release)

    def test_too_many_releases(self):
        self.mutex.acquire()
        self.mutex.release()
        self.assertRaises(RuntimeError, self.mutex.release)

    def test_wrong_releaser(self):
        self.mutex.acquire()
        with quiet_eventlet_exceptions():
            self.assertRaises(RuntimeError,
                              eventlet.spawn(self.mutex.release).wait)

    def test_blocking(self):
        evt = eventlet.event.Event()

        sequence = []

        def coro1():
            eventlet.sleep(0)  # let coro2 go

            self.mutex.acquire()
            sequence.append('coro1 acquire')
            evt.send('go')
            self.mutex.release()
            sequence.append('coro1 release')

        def coro2():
            evt.wait()  # wait for coro1 to start us
            self.mutex.acquire()
            sequence.append('coro2 acquire')
            self.mutex.release()
            sequence.append('coro2 release')

        c1 = eventlet.spawn(coro1)
        c2 = eventlet.spawn(coro2)

        c1.wait()
        c2.wait()

        self.assertEqual(sequence, [
            'coro1 acquire',
            'coro1 release',
            'coro2 acquire',
            'coro2 release'])

    def test_blocking_tpool(self):
        # Note: this test's success isn't a guarantee that the mutex is
        # working. However, this test's failure means that the mutex is
        # definitely broken.
        sequence = []

        def do_stuff():
            n = 10
            while n > 0:
                self.mutex.acquire()
                sequence.append("<")
                eventlet.sleep(0.0001)
                sequence.append(">")
                self.mutex.release()
                n -= 1

        greenthread1 = eventlet.spawn(do_stuff)
        greenthread2 = eventlet.spawn(do_stuff)

        real_thread1 = eventlet.patcher.original('threading').Thread(
            target=do_stuff)
        real_thread1.start()

        real_thread2 = eventlet.patcher.original('threading').Thread(
            target=do_stuff)
        real_thread2.start()

        greenthread1.wait()
        greenthread2.wait()
        real_thread1.join()
        real_thread2.join()

        self.assertEqual(''.join(sequence), "<>" * 40)

    def test_blocking_preserves_ownership(self):
        pthread1_event = eventlet.patcher.original('threading').Event()
        pthread2_event1 = eventlet.patcher.original('threading').Event()
        pthread2_event2 = eventlet.patcher.original('threading').Event()
        thread_id = []
        owner = []

        def pthread1():
            thread_id.append(id(eventlet.greenthread.getcurrent()))
            self.mutex.acquire()
            owner.append(self.mutex.owner)
            pthread2_event1.set()

            orig_os_write = utils.os.write

            def patched_os_write(*a, **kw):
                try:
                    return orig_os_write(*a, **kw)
                finally:
                    pthread1_event.wait()

            with mock.patch.object(utils.os, 'write', patched_os_write):
                self.mutex.release()
            pthread2_event2.set()

        def pthread2():
            pthread2_event1.wait()  # ensure pthread1 acquires lock first
            thread_id.append(id(eventlet.greenthread.getcurrent()))
            self.mutex.acquire()
            pthread1_event.set()
            pthread2_event2.wait()
            owner.append(self.mutex.owner)
            self.mutex.release()

        real_thread1 = eventlet.patcher.original('threading').Thread(
            target=pthread1)
        real_thread1.start()

        real_thread2 = eventlet.patcher.original('threading').Thread(
            target=pthread2)
        real_thread2.start()

        real_thread1.join()
        real_thread2.join()
        self.assertEqual(thread_id, owner)
        self.assertIsNone(self.mutex.owner)

    @classmethod
    def tearDownClass(cls):
        # PipeMutex turns this off when you instantiate one
        eventlet.debug.hub_prevent_multiple_readers(True)


class TestDistributeEvenly(unittest.TestCase):
    def test_evenly_divided(self):
        out = utils.distribute_evenly(range(12), 3)
        self.assertEqual(out, [
            [0, 3, 6, 9],
            [1, 4, 7, 10],
            [2, 5, 8, 11],
        ])

        out = utils.distribute_evenly(range(12), 4)
        self.assertEqual(out, [
            [0, 4, 8],
            [1, 5, 9],
            [2, 6, 10],
            [3, 7, 11],
        ])

    def test_uneven(self):
        out = utils.distribute_evenly(range(11), 3)
        self.assertEqual(out, [
            [0, 3, 6, 9],
            [1, 4, 7, 10],
            [2, 5, 8],
        ])

    def test_just_one(self):
        out = utils.distribute_evenly(range(5), 1)
        self.assertEqual(out, [[0, 1, 2, 3, 4]])

    def test_more_buckets_than_items(self):
        out = utils.distribute_evenly(range(5), 7)
        self.assertEqual(out, [[0], [1], [2], [3], [4], [], []])


@mock.patch('swift.common.utils.open')
class TestGetPpid(unittest.TestCase):
    def test_happy_path(self, mock_open):
        mock_open.return_value.__enter__().read.return_value = \
            'pid comm stat 456 see the procfs(5) man page for more info\n'
        self.assertEqual(utils.get_ppid(123), 456)
        self.assertIn(mock.call('/proc/123/stat'), mock_open.mock_calls)

    def test_not_found(self, mock_open):
        mock_open.side_effect = IOError(errno.ENOENT, "Not there")
        with self.assertRaises(OSError) as caught:
            utils.get_ppid(123)
        self.assertEqual(caught.exception.errno, errno.ESRCH)
        self.assertEqual(mock_open.mock_calls[0], mock.call('/proc/123/stat'))

    def test_not_allowed(self, mock_open):
        mock_open.side_effect = OSError(errno.EPERM, "Not for you")
        with self.assertRaises(OSError) as caught:
            utils.get_ppid(123)
        self.assertEqual(caught.exception.errno, errno.EPERM)
        self.assertEqual(mock_open.mock_calls[0], mock.call('/proc/123/stat'))


class TestShardName(unittest.TestCase):
    def test(self):
        ts = utils.Timestamp.now()
        created = utils.ShardName.create('a', 'root', 'parent', ts, 1)
        parent_hash = md5(b'parent', usedforsecurity=False).hexdigest()
        expected = 'a/root-%s-%s-1' % (parent_hash, ts.internal)
        actual = str(created)
        self.assertEqual(expected, actual)
        parsed = utils.ShardName.parse(actual)
        # normally a ShardName will be in the .shards prefix
        self.assertEqual('a', parsed.account)
        self.assertEqual('root', parsed.root_container)
        self.assertEqual(parent_hash, parsed.parent_container_hash)
        self.assertEqual(ts, parsed.timestamp)
        self.assertEqual(1, parsed.index)
        self.assertEqual(actual, str(parsed))

    def test_root_has_hyphens(self):
        parsed = utils.ShardName.parse(
            'a/root-has-some-hyphens-hash-1234-99')
        self.assertEqual('a', parsed.account)
        self.assertEqual('root-has-some-hyphens', parsed.root_container)
        self.assertEqual('hash', parsed.parent_container_hash)
        self.assertEqual(utils.Timestamp(1234), parsed.timestamp)
        self.assertEqual(99, parsed.index)

    def test_realistic_shard_range_names(self):
        parsed = utils.ShardName.parse(
            '.shards_a1/r1-'
            '7c92cf1eee8d99cc85f8355a3d6e4b86-'
            '1662475499.00000-1')
        self.assertEqual('.shards_a1', parsed.account)
        self.assertEqual('r1', parsed.root_container)
        self.assertEqual('7c92cf1eee8d99cc85f8355a3d6e4b86',
                         parsed.parent_container_hash)
        self.assertEqual(utils.Timestamp(1662475499), parsed.timestamp)
        self.assertEqual(1, parsed.index)

        parsed = utils.ShardName('.shards_a', 'c', 'hash',
                                 utils.Timestamp(1234), 42)
        self.assertEqual(
            '.shards_a/c-hash-0000001234.00000-42',
            str(parsed))

        parsed = utils.ShardName.create('.shards_a', 'c', 'c',
                                        utils.Timestamp(1234), 42)
        self.assertEqual(
            '.shards_a/c-4a8a08f09d37b73795649038408b5f33-0000001234.00000-42',
            str(parsed))

    def test_bad_parse(self):
        with self.assertRaises(ValueError) as cm:
            utils.ShardName.parse('a')
        self.assertEqual('invalid name: a', str(cm.exception))
        with self.assertRaises(ValueError) as cm:
            utils.ShardName.parse('a/c')
        self.assertEqual('invalid name: a/c', str(cm.exception))
        with self.assertRaises(ValueError) as cm:
            utils.ShardName.parse('a/root-hash-bad')
        self.assertEqual('invalid name: a/root-hash-bad', str(cm.exception))
        with self.assertRaises(ValueError) as cm:
            utils.ShardName.parse('a/root-hash-bad-0')
        self.assertEqual('invalid name: a/root-hash-bad-0',
                         str(cm.exception))
        with self.assertRaises(ValueError) as cm:
            utils.ShardName.parse('a/root-hash-12345678.12345-bad')
        self.assertEqual('invalid name: a/root-hash-12345678.12345-bad',
                         str(cm.exception))

    def test_bad_create(self):
        with self.assertRaises(ValueError):
            utils.ShardName.create('a', 'root', 'hash', 'bad', '0')
        with self.assertRaises(ValueError):
            utils.ShardName.create('a', 'root', None, '1235678', 'bad')


class BaseNamespaceShardRange(object):

    def _check_name_account_container(self, nsr, exp_name):
        # check that the name, account, container properties are consistent
        exp_account, exp_container = exp_name.split('/')
        if six.PY2:
            self.assertEqual(exp_name.encode('utf8'), nsr.name)
            self.assertEqual(exp_account.encode('utf8'), nsr.account)
            self.assertEqual(exp_container.encode('utf8'), nsr.container)
        else:
            self.assertEqual(exp_name, nsr.name)
            self.assertEqual(exp_account, nsr.account)
            self.assertEqual(exp_container, nsr.container)


class TestNamespace(unittest.TestCase, BaseNamespaceShardRange):

    def test_lower_setter(self):
        ns = utils.Namespace('a/c', 'b', '')
        # sanity checks
        self.assertEqual('b', ns.lower_str)
        self.assertEqual(ns.MAX, ns.upper)

        def do_test(good_value, expected):
            ns.lower = good_value
            self.assertEqual(expected, ns.lower)
            self.assertEqual(ns.MAX, ns.upper)

        do_test(utils.Namespace.MIN, utils.Namespace.MIN)
        do_test(utils.Namespace.MAX, utils.Namespace.MAX)
        do_test(b'', utils.Namespace.MIN)
        do_test(u'', utils.Namespace.MIN)
        do_test(None, utils.Namespace.MIN)
        do_test(b'a', 'a')
        do_test(b'y', 'y')
        do_test(u'a', 'a')
        do_test(u'y', 'y')

        expected = u'\N{SNOWMAN}'
        if six.PY2:
            expected = expected.encode('utf-8')
        with warnings.catch_warnings(record=True) as captured_warnings:
            do_test(u'\N{SNOWMAN}', expected)
            do_test(u'\N{SNOWMAN}'.encode('utf-8'), expected)
        self.assertFalse(captured_warnings)

        ns = utils.Namespace('a/c', 'b', 'y')
        ns.lower = ''
        self.assertEqual(ns.MIN, ns.lower)

        ns = utils.Namespace('a/c', 'b', 'y')
        with self.assertRaises(ValueError) as cm:
            ns.lower = 'z'
        self.assertIn("must be less than or equal to upper", str(cm.exception))
        self.assertEqual('b', ns.lower_str)
        self.assertEqual('y', ns.upper_str)

        def do_test(bad_value):
            with self.assertRaises(TypeError) as cm:
                ns.lower = bad_value
            self.assertIn("lower must be a string", str(cm.exception))
            self.assertEqual('b', ns.lower_str)
            self.assertEqual('y', ns.upper_str)

        do_test(1)
        do_test(1.234)

    def test_upper_setter(self):
        ns = utils.Namespace('a/c', '', 'y')
        # sanity checks
        self.assertEqual(ns.MIN, ns.lower)
        self.assertEqual('y', ns.upper_str)

        def do_test(good_value, expected):
            ns.upper = good_value
            self.assertEqual(expected, ns.upper)
            self.assertEqual(ns.MIN, ns.lower)

        do_test(utils.Namespace.MIN, utils.Namespace.MIN)
        do_test(utils.Namespace.MAX, utils.Namespace.MAX)
        do_test(b'', utils.Namespace.MAX)
        do_test(u'', utils.Namespace.MAX)
        do_test(None, utils.Namespace.MAX)
        do_test(b'z', 'z')
        do_test(b'b', 'b')
        do_test(u'z', 'z')
        do_test(u'b', 'b')

        expected = u'\N{SNOWMAN}'
        if six.PY2:
            expected = expected.encode('utf-8')
        with warnings.catch_warnings(record=True) as captured_warnings:
            do_test(u'\N{SNOWMAN}', expected)
            do_test(u'\N{SNOWMAN}'.encode('utf-8'), expected)
        self.assertFalse(captured_warnings)

        ns = utils.Namespace('a/c', 'b', 'y')
        ns.upper = ''
        self.assertEqual(ns.MAX, ns.upper)

        ns = utils.Namespace('a/c', 'b', 'y')
        with self.assertRaises(ValueError) as cm:
            ns.upper = 'a'
        self.assertIn(
            "must be greater than or equal to lower",
            str(cm.exception))
        self.assertEqual('b', ns.lower_str)
        self.assertEqual('y', ns.upper_str)

        def do_test(bad_value):
            with self.assertRaises(TypeError) as cm:
                ns.upper = bad_value
            self.assertIn("upper must be a string", str(cm.exception))
            self.assertEqual('b', ns.lower_str)
            self.assertEqual('y', ns.upper_str)

        do_test(1)
        do_test(1.234)

    def test_end_marker(self):
        ns = utils.Namespace('a/c', '', 'y')
        self.assertEqual('y\x00', ns.end_marker)
        ns = utils.Namespace('a/c', '', '')
        self.assertEqual('', ns.end_marker)

    def test_bounds_serialization(self):
        ns = utils.Namespace('a/c', None, None)
        self.assertEqual('a/c', ns.name)
        self.assertEqual(utils.Namespace.MIN, ns.lower)
        self.assertEqual('', ns.lower_str)
        self.assertEqual(utils.Namespace.MAX, ns.upper)
        self.assertEqual('', ns.upper_str)
        self.assertEqual('', ns.end_marker)

        lower = u'\u00e4'
        upper = u'\u00fb'
        ns = utils.Namespace('a/%s-%s' % (lower, upper), lower, upper)
        exp_lower = lower
        exp_upper = upper
        if six.PY2:
            exp_lower = exp_lower.encode('utf-8')
            exp_upper = exp_upper.encode('utf-8')
        self.assertEqual(exp_lower, ns.lower)
        self.assertEqual(exp_lower, ns.lower_str)
        self.assertEqual(exp_upper, ns.upper)
        self.assertEqual(exp_upper, ns.upper_str)
        self.assertEqual(exp_upper + '\x00', ns.end_marker)

    def test_name(self):
        # constructor
        path = 'a/c'
        ns = utils.Namespace(path, 'l', 'u')
        self._check_name_account_container(ns, path)

        # constructor
        path = u'\u1234a/\N{SNOWMAN}'
        ns = utils.Namespace(path, 'l', 'u')
        self._check_name_account_container(ns, path)
        ns = utils.Namespace(path.encode('utf8'), 'l', 'u')
        self._check_name_account_container(ns, path)

    def test_name_unexpected_format(self):
        # name is not a/c format
        ns = utils.Namespace('foo', 'l', 'u')
        self.assertEqual('foo', ns.name)
        self.assertEqual('foo', ns.account)
        with self.assertRaises(IndexError):
            ns.container

    def test_unicode_name(self):
        shard_bounds = ('', 'ham', 'pie', u'\N{SNOWMAN}', u'\U0001F334', '')
        bounds = [(l, u) for l, u in zip(shard_bounds[:-1], shard_bounds[1:])]
        namespaces = [utils.Namespace('.shards_a/c_%s' % upper, lower, upper)
                      for lower, upper in bounds]
        if six.PY2:
            exp_bounds = [(l.encode('utf8'), u.encode('utf8'))
                          for l, u in bounds]
        else:
            exp_bounds = bounds
        for i in range(len(exp_bounds)):
            self.assertEqual(namespaces[i].name,
                             '.shards_a/c_%s' % exp_bounds[i][1])
            self.assertEqual(namespaces[i].lower_str, exp_bounds[i][0])

            self.assertEqual(namespaces[i].upper_str, exp_bounds[i][1])

    def test_entire_namespace(self):
        # test entire range (no boundaries)
        entire = utils.Namespace('a/test', None, None)
        self.assertEqual(utils.Namespace.MAX, entire.upper)
        self.assertEqual(utils.Namespace.MIN, entire.lower)
        self.assertIs(True, entire.entire_namespace())

        for x in range(100):
            self.assertTrue(str(x) in entire)
            self.assertTrue(chr(x) in entire)

        for x in ('a', 'z', 'zzzz', '124fsdf', u'\u00e4'):
            self.assertTrue(x in entire, '%r should be in %r' % (x, entire))

        entire.lower = 'a'
        self.assertIs(False, entire.entire_namespace())

    def test_comparisons(self):
        # upper (if provided) *must* be greater than lower
        with self.assertRaises(ValueError):
            utils.Namespace('f-a', 'f', 'a')

        # test basic boundaries
        btoc = utils.Namespace('a/b-c', 'b', 'c')
        atof = utils.Namespace('a/a-f', 'a', 'f')
        ftol = utils.Namespace('a/f-l', 'f', 'l')
        ltor = utils.Namespace('a/l-r', 'l', 'r')
        rtoz = utils.Namespace('a/r-z', 'r', 'z')
        lower = utils.Namespace('a/lower', '', 'mid')
        upper = utils.Namespace('a/upper', 'mid', '')
        entire = utils.Namespace('a/test', None, None)

        # overlapping ranges
        dtof = utils.Namespace('a/d-f', 'd', 'f')
        dtom = utils.Namespace('a/d-m', 'd', 'm')

        # test range > and <
        # non-adjacent
        self.assertFalse(rtoz < atof)
        self.assertTrue(atof < ltor)
        self.assertTrue(ltor > atof)
        self.assertFalse(ftol > rtoz)

        # adjacent
        self.assertFalse(rtoz < ltor)
        self.assertTrue(ltor < rtoz)
        self.assertFalse(ltor > rtoz)
        self.assertTrue(rtoz > ltor)

        # wholly within
        self.assertFalse(btoc < atof)
        self.assertFalse(btoc > atof)
        self.assertFalse(atof < btoc)
        self.assertFalse(atof > btoc)

        self.assertFalse(atof < dtof)
        self.assertFalse(dtof > atof)
        self.assertFalse(atof > dtof)
        self.assertFalse(dtof < atof)

        self.assertFalse(dtof < dtom)
        self.assertFalse(dtof > dtom)
        self.assertFalse(dtom > dtof)
        self.assertFalse(dtom < dtof)

        # overlaps
        self.assertFalse(atof < dtom)
        self.assertFalse(atof > dtom)
        self.assertFalse(ltor > dtom)

        # ranges including min/max bounds
        self.assertTrue(upper > lower)
        self.assertTrue(lower < upper)
        self.assertFalse(upper < lower)
        self.assertFalse(lower > upper)

        self.assertFalse(lower < entire)
        self.assertFalse(entire > lower)
        self.assertFalse(lower > entire)
        self.assertFalse(entire < lower)

        self.assertFalse(upper < entire)
        self.assertFalse(entire > upper)
        self.assertFalse(upper > entire)
        self.assertFalse(entire < upper)

        self.assertFalse(entire < entire)
        self.assertFalse(entire > entire)

        # test range < and > to an item
        # range is > lower and <= upper to lower boundary isn't
        # actually included
        self.assertTrue(ftol > 'f')
        self.assertFalse(atof < 'f')
        self.assertTrue(ltor < 'y')

        self.assertFalse(ftol < 'f')
        self.assertFalse(atof > 'f')
        self.assertFalse(ltor > 'y')

        self.assertTrue('f' < ftol)
        self.assertFalse('f' > atof)
        self.assertTrue('y' > ltor)

        self.assertFalse('f' > ftol)
        self.assertFalse('f' < atof)
        self.assertFalse('y' < ltor)

        # Now test ranges with only 1 boundary
        start_to_l = utils.Namespace('a/None-l', '', 'l')
        l_to_end = utils.Namespace('a/l-None', 'l', '')

        for x in ('l', 'm', 'z', 'zzz1231sd'):
            if x == 'l':
                self.assertFalse(x in l_to_end)
                self.assertFalse(start_to_l < x)
                self.assertFalse(x > start_to_l)
            else:
                self.assertTrue(x in l_to_end)
                self.assertTrue(start_to_l < x)
                self.assertTrue(x > start_to_l)

        # Now test some of the range to range checks with missing boundaries
        self.assertFalse(atof < start_to_l)
        self.assertFalse(start_to_l < entire)

        # Now test overlaps(other)
        self.assertTrue(atof.overlaps(atof))
        self.assertFalse(atof.overlaps(ftol))
        self.assertFalse(ftol.overlaps(atof))
        self.assertTrue(atof.overlaps(dtof))
        self.assertTrue(dtof.overlaps(atof))
        self.assertFalse(dtof.overlaps(ftol))
        self.assertTrue(dtom.overlaps(ftol))
        self.assertTrue(ftol.overlaps(dtom))
        self.assertFalse(start_to_l.overlaps(l_to_end))

    def test_contains(self):
        lower = utils.Namespace('a/-h', '', 'h')
        mid = utils.Namespace('a/h-p', 'h', 'p')
        upper = utils.Namespace('a/p-', 'p', '')
        entire = utils.Namespace('a/all', '', '')

        self.assertTrue('a' in entire)
        self.assertTrue('x' in entire)

        # the empty string is not a valid object name, so it cannot be in any
        # range
        self.assertFalse('' in lower)
        self.assertFalse('' in upper)
        self.assertFalse('' in entire)

        self.assertTrue('a' in lower)
        self.assertTrue('h' in lower)
        self.assertFalse('i' in lower)

        self.assertFalse('h' in mid)
        self.assertTrue('p' in mid)

        self.assertFalse('p' in upper)
        self.assertTrue('x' in upper)

        self.assertIn(utils.Namespace.MAX, entire)
        self.assertNotIn(utils.Namespace.MAX, lower)
        self.assertIn(utils.Namespace.MAX, upper)

        # lower bound is excluded so MIN cannot be in any range.
        self.assertNotIn(utils.Namespace.MIN, entire)
        self.assertNotIn(utils.Namespace.MIN, upper)
        self.assertNotIn(utils.Namespace.MIN, lower)

    def test_includes(self):
        _to_h = utils.Namespace('a/-h', '', 'h')
        d_to_t = utils.Namespace('a/d-t', 'd', 't')
        d_to_k = utils.Namespace('a/d-k', 'd', 'k')
        e_to_l = utils.Namespace('a/e-l', 'e', 'l')
        k_to_t = utils.Namespace('a/k-t', 'k', 't')
        p_to_ = utils.Namespace('a/p-', 'p', '')
        t_to_ = utils.Namespace('a/t-', 't', '')
        entire = utils.Namespace('a/all', '', '')

        self.assertTrue(entire.includes(entire))
        self.assertTrue(d_to_t.includes(d_to_t))
        self.assertTrue(_to_h.includes(_to_h))
        self.assertTrue(p_to_.includes(p_to_))

        self.assertTrue(entire.includes(_to_h))
        self.assertTrue(entire.includes(d_to_t))
        self.assertTrue(entire.includes(p_to_))

        self.assertTrue(d_to_t.includes(d_to_k))
        self.assertTrue(d_to_t.includes(e_to_l))
        self.assertTrue(d_to_t.includes(k_to_t))
        self.assertTrue(p_to_.includes(t_to_))

        self.assertFalse(_to_h.includes(d_to_t))
        self.assertFalse(p_to_.includes(d_to_t))
        self.assertFalse(k_to_t.includes(d_to_k))
        self.assertFalse(d_to_k.includes(e_to_l))
        self.assertFalse(k_to_t.includes(e_to_l))
        self.assertFalse(t_to_.includes(p_to_))

        self.assertFalse(_to_h.includes(entire))
        self.assertFalse(p_to_.includes(entire))
        self.assertFalse(d_to_t.includes(entire))

    def test_expand(self):
        bounds = (('', 'd'), ('d', 'k'), ('k', 't'), ('t', ''))
        donors = [
            utils.Namespace('a/c-%d' % i, b[0], b[1])
            for i, b in enumerate(bounds)
        ]
        acceptor = utils.Namespace('a/c-acc', 'f', 's')
        self.assertTrue(acceptor.expand(donors[:1]))
        self.assertEqual((utils.Namespace.MIN, 's'),
                         (acceptor.lower, acceptor.upper))

        acceptor = utils.Namespace('a/c-acc', 'f', 's')
        self.assertTrue(acceptor.expand(donors[:2]))
        self.assertEqual((utils.Namespace.MIN, 's'),
                         (acceptor.lower, acceptor.upper))

        acceptor = utils.Namespace('a/c-acc', 'f', 's')
        self.assertTrue(acceptor.expand(donors[1:3]))
        self.assertEqual(('d', 't'),
                         (acceptor.lower, acceptor.upper))

        acceptor = utils.Namespace('a/c-acc', 'f', 's')
        self.assertTrue(acceptor.expand(donors))
        self.assertEqual((utils.Namespace.MIN, utils.Namespace.MAX),
                         (acceptor.lower, acceptor.upper))

        acceptor = utils.Namespace('a/c-acc', 'f', 's')
        self.assertTrue(acceptor.expand(donors[1:2] + donors[3:]))
        self.assertEqual(('d', utils.Namespace.MAX),
                         (acceptor.lower, acceptor.upper))

        acceptor = utils.Namespace('a/c-acc', '', 'd')
        self.assertFalse(acceptor.expand(donors[:1]))
        self.assertEqual((utils.Namespace.MIN, 'd'),
                         (acceptor.lower, acceptor.upper))

        acceptor = utils.Namespace('a/c-acc', 'b', 'v')
        self.assertFalse(acceptor.expand(donors[1:3]))
        self.assertEqual(('b', 'v'),
                         (acceptor.lower, acceptor.upper))

    def test_total_ordering(self):
        a_start_ns = utils.Namespace('a/-a', '', 'a')
        a_atob_ns = utils.Namespace('a/a-b', 'a', 'b')
        a_atof_ns = utils.Namespace('a/a-f', 'a', 'f')
        a_ftol_ns = utils.Namespace('a/f-l', 'f', 'l')
        a_ltor_ns = utils.Namespace('a/l-r', 'l', 'r')
        a_rtoz_ns = utils.Namespace('a/r-z', 'r', 'z')
        a_end_ns = utils.Namespace('a/z-', 'z', '')
        b_start_ns = utils.Namespace('b/-a', '', 'a')
        self.assertEqual(a_start_ns, b_start_ns)
        self.assertNotEqual(a_start_ns, a_atob_ns)
        self.assertLess(a_start_ns, a_atob_ns)
        self.assertLess(a_atof_ns, a_ftol_ns)
        self.assertLess(a_ftol_ns, a_ltor_ns)
        self.assertLess(a_ltor_ns, a_rtoz_ns)
        self.assertLess(a_rtoz_ns, a_end_ns)
        self.assertLessEqual(a_start_ns, a_atof_ns)
        self.assertLessEqual(a_atof_ns, a_rtoz_ns)
        self.assertLessEqual(a_atof_ns, a_atof_ns)
        self.assertGreater(a_end_ns, a_atof_ns)
        self.assertGreater(a_rtoz_ns, a_ftol_ns)
        self.assertGreater(a_end_ns, a_start_ns)
        self.assertGreaterEqual(a_atof_ns, a_atof_ns)
        self.assertGreaterEqual(a_end_ns, a_atof_ns)
        self.assertGreaterEqual(a_rtoz_ns, a_start_ns)


class TestNamespaceBoundList(unittest.TestCase):
    def setUp(self):
        start = ['', 'a/-a']
        self.start_ns = utils.Namespace('a/-a', '', 'a')
        atof = ['a', 'a/a-f']
        self.atof_ns = utils.Namespace('a/a-f', 'a', 'f')
        ftol = ['f', 'a/f-l']
        self.ftol_ns = utils.Namespace('a/f-l', 'f', 'l')
        ltor = ['l', 'a/l-r']
        self.ltor_ns = utils.Namespace('a/l-r', 'l', 'r')
        rtoz = ['r', 'a/r-z']
        self.rtoz_ns = utils.Namespace('a/r-z', 'r', 'z')
        end = ['z', 'a/z-']
        self.end_ns = utils.Namespace('a/z-', 'z', '')
        self.lowerbounds = [start, atof, ftol, ltor, rtoz, end]

    def test_eq(self):
        this = utils.NamespaceBoundList(self.lowerbounds)
        that = utils.NamespaceBoundList(self.lowerbounds)
        self.assertEqual(this, that)
        that = utils.NamespaceBoundList(self.lowerbounds[:1])
        self.assertNotEqual(this, that)
        self.assertNotEqual(this, None)
        self.assertNotEqual(this, self.lowerbounds)

    def test_get_namespace(self):
        namespace_list = utils.NamespaceBoundList(self.lowerbounds)
        self.assertEqual(namespace_list.bounds, self.lowerbounds)
        self.assertEqual(namespace_list.get_namespace('1'), self.start_ns)
        self.assertEqual(namespace_list.get_namespace('a'), self.start_ns)
        self.assertEqual(namespace_list.get_namespace('b'), self.atof_ns)
        self.assertEqual(namespace_list.get_namespace('f'), self.atof_ns)
        self.assertEqual(namespace_list.get_namespace('f\x00'), self.ftol_ns)
        self.assertEqual(namespace_list.get_namespace('l'), self.ftol_ns)
        self.assertEqual(namespace_list.get_namespace('x'), self.rtoz_ns)
        self.assertEqual(namespace_list.get_namespace('r'), self.ltor_ns)
        self.assertEqual(namespace_list.get_namespace('}'), self.end_ns)

    def test_parse(self):
        namespaces_list = utils.NamespaceBoundList.parse(None)
        self.assertEqual(namespaces_list, None)
        namespaces = [self.start_ns, self.atof_ns, self.ftol_ns,
                      self.ltor_ns, self.rtoz_ns, self.end_ns]
        namespace_list = utils.NamespaceBoundList.parse(namespaces)
        self.assertEqual(namespace_list.bounds, self.lowerbounds)
        self.assertEqual(namespace_list.get_namespace('1'), self.start_ns)
        self.assertEqual(namespace_list.get_namespace('l'), self.ftol_ns)
        self.assertEqual(namespace_list.get_namespace('x'), self.rtoz_ns)
        self.assertEqual(namespace_list.get_namespace('r'), self.ltor_ns)
        self.assertEqual(namespace_list.get_namespace('}'), self.end_ns)
        self.assertEqual(namespace_list.bounds, self.lowerbounds)
        overlap_f_ns = utils.Namespace('a/-f', '', 'f')
        overlapping_namespaces = [self.start_ns, self.atof_ns, overlap_f_ns,
                                  self.ftol_ns, self.ltor_ns, self.rtoz_ns,
                                  self.end_ns]
        namespace_list = utils.NamespaceBoundList.parse(
            overlapping_namespaces)
        self.assertEqual(namespace_list.bounds, self.lowerbounds)
        overlap_l_ns = utils.Namespace('a/a-l', 'a', 'l')
        overlapping_namespaces = [self.start_ns, self.atof_ns, self.ftol_ns,
                                  overlap_l_ns, self.ltor_ns, self.rtoz_ns,
                                  self.end_ns]
        namespace_list = utils.NamespaceBoundList.parse(
            overlapping_namespaces)
        self.assertEqual(namespace_list.bounds, self.lowerbounds)


class TestShardRange(unittest.TestCase, BaseNamespaceShardRange):
    def setUp(self):
        self.ts_iter = make_timestamp_iter()

    def test_constants(self):
        self.assertEqual({utils.ShardRange.SHARDING,
                          utils.ShardRange.SHARDED,
                          utils.ShardRange.SHRINKING,
                          utils.ShardRange.SHRUNK},
                         set(utils.ShardRange.CLEAVING_STATES))
        self.assertEqual({utils.ShardRange.SHARDING,
                          utils.ShardRange.SHARDED},
                         set(utils.ShardRange.SHARDING_STATES))
        self.assertEqual({utils.ShardRange.SHRINKING,
                          utils.ShardRange.SHRUNK},
                         set(utils.ShardRange.SHRINKING_STATES))

    def test_min_max_bounds(self):
        with self.assertRaises(TypeError):
            utils.NamespaceOuterBound()

        # max
        self.assertEqual(utils.ShardRange.MAX, utils.ShardRange.MAX)
        self.assertFalse(utils.ShardRange.MAX > utils.ShardRange.MAX)
        self.assertFalse(utils.ShardRange.MAX < utils.ShardRange.MAX)

        for val in 'z', u'\u00e4':
            self.assertFalse(utils.ShardRange.MAX == val)
            self.assertFalse(val > utils.ShardRange.MAX)
            self.assertTrue(val < utils.ShardRange.MAX)
            self.assertTrue(utils.ShardRange.MAX > val)
            self.assertFalse(utils.ShardRange.MAX < val)

        self.assertEqual('', str(utils.ShardRange.MAX))
        self.assertFalse(utils.ShardRange.MAX)
        self.assertTrue(utils.ShardRange.MAX == utils.ShardRange.MAX)
        self.assertFalse(utils.ShardRange.MAX != utils.ShardRange.MAX)
        self.assertTrue(
            utils.ShardRange.MaxBound() == utils.ShardRange.MaxBound())
        self.assertTrue(
            utils.ShardRange.MaxBound() is utils.ShardRange.MaxBound())
        self.assertTrue(
            utils.ShardRange.MaxBound() is utils.ShardRange.MAX)
        self.assertFalse(
            utils.ShardRange.MaxBound() != utils.ShardRange.MaxBound())

        # min
        self.assertEqual(utils.ShardRange.MIN, utils.ShardRange.MIN)
        self.assertFalse(utils.ShardRange.MIN > utils.ShardRange.MIN)
        self.assertFalse(utils.ShardRange.MIN < utils.ShardRange.MIN)

        for val in 'z', u'\u00e4':
            self.assertFalse(utils.ShardRange.MIN == val)
            self.assertFalse(val < utils.ShardRange.MIN)
            self.assertTrue(val > utils.ShardRange.MIN)
            self.assertTrue(utils.ShardRange.MIN < val)
            self.assertFalse(utils.ShardRange.MIN > val)
            self.assertFalse(utils.ShardRange.MIN)

        self.assertEqual('', str(utils.ShardRange.MIN))
        self.assertFalse(utils.ShardRange.MIN)
        self.assertTrue(utils.ShardRange.MIN == utils.ShardRange.MIN)
        self.assertFalse(utils.ShardRange.MIN != utils.ShardRange.MIN)
        self.assertTrue(
            utils.ShardRange.MinBound() == utils.ShardRange.MinBound())
        self.assertTrue(
            utils.ShardRange.MinBound() is utils.ShardRange.MinBound())
        self.assertTrue(
            utils.ShardRange.MinBound() is utils.ShardRange.MIN)
        self.assertFalse(
            utils.ShardRange.MinBound() != utils.ShardRange.MinBound())

        self.assertFalse(utils.ShardRange.MAX == utils.ShardRange.MIN)
        self.assertFalse(utils.ShardRange.MIN == utils.ShardRange.MAX)
        self.assertTrue(utils.ShardRange.MAX != utils.ShardRange.MIN)
        self.assertTrue(utils.ShardRange.MIN != utils.ShardRange.MAX)
        self.assertFalse(utils.ShardRange.MAX is utils.ShardRange.MIN)

        self.assertEqual(utils.ShardRange.MAX,
                         max(utils.ShardRange.MIN, utils.ShardRange.MAX))
        self.assertEqual(utils.ShardRange.MIN,
                         min(utils.ShardRange.MIN, utils.ShardRange.MAX))

        # check the outer bounds are hashable
        hashmap = {utils.ShardRange.MIN: 'min',
                   utils.ShardRange.MAX: 'max'}
        self.assertEqual(hashmap[utils.ShardRange.MIN], 'min')
        self.assertEqual(hashmap[utils.ShardRange.MinBound()], 'min')
        self.assertEqual(hashmap[utils.ShardRange.MAX], 'max')
        self.assertEqual(hashmap[utils.ShardRange.MaxBound()], 'max')

    def test_shard_range_initialisation(self):
        def assert_initialisation_ok(params, expected):
            pr = utils.ShardRange(**params)
            self.assertDictEqual(dict(pr), expected)

        def assert_initialisation_fails(params, err_type=ValueError):
            with self.assertRaises(err_type):
                utils.ShardRange(**params)

        ts_1 = next(self.ts_iter)
        ts_2 = next(self.ts_iter)
        ts_3 = next(self.ts_iter)
        ts_4 = next(self.ts_iter)
        empty_run = dict(name=None, timestamp=None, lower=None,
                         upper=None, object_count=0, bytes_used=0,
                         meta_timestamp=None, deleted=0,
                         state=utils.ShardRange.FOUND, state_timestamp=None,
                         epoch=None)
        # name, timestamp must be given
        assert_initialisation_fails(empty_run.copy())
        assert_initialisation_fails(dict(empty_run, name='a/c'), TypeError)
        assert_initialisation_fails(dict(empty_run, timestamp=ts_1))
        # name must be form a/c
        assert_initialisation_fails(dict(empty_run, name='c', timestamp=ts_1))
        assert_initialisation_fails(dict(empty_run, name='', timestamp=ts_1))
        assert_initialisation_fails(dict(empty_run, name='/a/c',
                                         timestamp=ts_1))
        assert_initialisation_fails(dict(empty_run, name='/c',
                                         timestamp=ts_1))
        # lower, upper can be None
        expect = dict(name='a/c', timestamp=ts_1.internal, lower='',
                      upper='', object_count=0, bytes_used=0,
                      meta_timestamp=ts_1.internal, deleted=0,
                      state=utils.ShardRange.FOUND,
                      state_timestamp=ts_1.internal, epoch=None,
                      reported=0, tombstones=-1)
        assert_initialisation_ok(dict(empty_run, name='a/c', timestamp=ts_1),
                                 expect)
        assert_initialisation_ok(dict(name='a/c', timestamp=ts_1), expect)

        good_run = dict(name='a/c', timestamp=ts_1, lower='l',
                        upper='u', object_count=2, bytes_used=10,
                        meta_timestamp=ts_2, deleted=0,
                        state=utils.ShardRange.CREATED,
                        state_timestamp=ts_3.internal, epoch=ts_4,
                        reported=0, tombstones=11)
        expect.update({'lower': 'l', 'upper': 'u', 'object_count': 2,
                       'bytes_used': 10, 'meta_timestamp': ts_2.internal,
                       'state': utils.ShardRange.CREATED,
                       'state_timestamp': ts_3.internal, 'epoch': ts_4,
                       'reported': 0, 'tombstones': 11})
        assert_initialisation_ok(good_run.copy(), expect)

        # obj count, tombstones and bytes used as int strings
        good_str_run = good_run.copy()
        good_str_run.update({'object_count': '2', 'bytes_used': '10',
                             'tombstones': '11'})
        assert_initialisation_ok(good_str_run, expect)

        good_no_meta = good_run.copy()
        good_no_meta.pop('meta_timestamp')
        assert_initialisation_ok(good_no_meta,
                                 dict(expect, meta_timestamp=ts_1.internal))

        good_deleted = good_run.copy()
        good_deleted['deleted'] = 1
        assert_initialisation_ok(good_deleted,
                                 dict(expect, deleted=1))

        good_reported = good_run.copy()
        good_reported['reported'] = 1
        assert_initialisation_ok(good_reported,
                                 dict(expect, reported=1))

        assert_initialisation_fails(dict(good_run, timestamp='water balloon'))

        assert_initialisation_fails(
            dict(good_run, meta_timestamp='water balloon'))

        assert_initialisation_fails(dict(good_run, lower='water balloon'))

        assert_initialisation_fails(dict(good_run, upper='balloon'))

        assert_initialisation_fails(
            dict(good_run, object_count='water balloon'))

        assert_initialisation_fails(dict(good_run, bytes_used='water ballon'))

        assert_initialisation_fails(dict(good_run, object_count=-1))

        assert_initialisation_fails(dict(good_run, bytes_used=-1))
        assert_initialisation_fails(dict(good_run, state=-1))
        assert_initialisation_fails(dict(good_run, state_timestamp='not a ts'))
        assert_initialisation_fails(dict(good_run, name='/a/c'))
        assert_initialisation_fails(dict(good_run, name='/a/c/'))
        assert_initialisation_fails(dict(good_run, name='a/c/'))
        assert_initialisation_fails(dict(good_run, name='a'))
        assert_initialisation_fails(dict(good_run, name=''))

    def _check_to_from_dict(self, lower, upper):
        ts_1 = next(self.ts_iter)
        ts_2 = next(self.ts_iter)
        ts_3 = next(self.ts_iter)
        ts_4 = next(self.ts_iter)
        sr = utils.ShardRange('a/test', ts_1, lower, upper, 10, 100, ts_2,
                              state=None, state_timestamp=ts_3, epoch=ts_4)
        sr_dict = dict(sr)
        expected = {
            'name': 'a/test', 'timestamp': ts_1.internal, 'lower': lower,
            'upper': upper, 'object_count': 10, 'bytes_used': 100,
            'meta_timestamp': ts_2.internal, 'deleted': 0,
            'state': utils.ShardRange.FOUND, 'state_timestamp': ts_3.internal,
            'epoch': ts_4, 'reported': 0, 'tombstones': -1}
        self.assertEqual(expected, sr_dict)
        self.assertIsInstance(sr_dict['lower'], six.string_types)
        self.assertIsInstance(sr_dict['upper'], six.string_types)
        sr_new = utils.ShardRange.from_dict(sr_dict)
        self.assertEqual(sr, sr_new)
        self.assertEqual(sr_dict, dict(sr_new))

        sr_new = utils.ShardRange(**sr_dict)
        self.assertEqual(sr, sr_new)
        self.assertEqual(sr_dict, dict(sr_new))

        for key in sr_dict:
            bad_dict = dict(sr_dict)
            bad_dict.pop(key)
            if key in ('reported', 'tombstones'):
                # These were added after the fact, and we need to be able to
                # eat data from old servers
                utils.ShardRange.from_dict(bad_dict)
                utils.ShardRange(**bad_dict)
                continue

            # The rest were present from the beginning
            with self.assertRaises(KeyError):
                utils.ShardRange.from_dict(bad_dict)
            # But __init__ still (generally) works!
            if key != 'name':
                utils.ShardRange(**bad_dict)
            else:
                with self.assertRaises(TypeError):
                    utils.ShardRange(**bad_dict)

    def test_to_from_dict(self):
        self._check_to_from_dict('l', 'u')
        self._check_to_from_dict('', '')

    def test_name(self):
        # constructor
        path = 'a/c'
        sr = utils.ShardRange(path, 0, 'l', 'u')
        self._check_name_account_container(sr, path)
        # name setter
        path = 'a2/c2'
        sr.name = path
        self._check_name_account_container(sr, path)

        # constructor
        path = u'\u1234a/\N{SNOWMAN}'
        sr = utils.ShardRange(path, 0, 'l', 'u')
        self._check_name_account_container(sr, path)
        sr = utils.ShardRange(path.encode('utf8'), 0, 'l', 'u')
        self._check_name_account_container(sr, path)
        # name setter
        path = u'\N{SNOWMAN}/\u1234c'
        sr.name = path
        self._check_name_account_container(sr, path)
        sr.name = path.encode('utf-8')
        self._check_name_account_container(sr, path)

    def test_name_validation(self):
        def check_invalid(call, *args):
            with self.assertRaises(ValueError) as cm:
                call(*args)
            self.assertIn(
                "Name must be of the form '<account>/<container>'",
                str(cm.exception))

        ts = next(self.ts_iter)
        check_invalid(utils.ShardRange, '', ts, 'l', 'u')
        check_invalid(utils.ShardRange, 'a', ts, 'l', 'u')
        check_invalid(utils.ShardRange, b'a', ts, 'l', 'u')
        check_invalid(utils.ShardRange, 'a/', ts, 'l', 'u')
        check_invalid(utils.ShardRange, b'a/', ts, 'l', 'u')
        check_invalid(utils.ShardRange, '/', ts, 'l', 'u')
        check_invalid(utils.ShardRange, '/c', ts, 'l', 'u')
        check_invalid(utils.ShardRange, b'/c', ts, 'l', 'u')
        check_invalid(utils.ShardRange, None, ts, 'l', 'u')

        ns = utils.ShardRange('a/c', ts, 'l', 'u')
        check_invalid(setattr, ns, 'name', b'')
        check_invalid(setattr, ns, 'name', b'a')
        check_invalid(setattr, ns, 'name', b'a/')
        check_invalid(setattr, ns, 'name', b'/')
        check_invalid(setattr, ns, 'name', b'/c')
        check_invalid(setattr, ns, 'name', None)

    def test_timestamp_setter(self):
        ts_1 = next(self.ts_iter)
        sr = utils.ShardRange('a/test', ts_1, 'l', 'u', 0, 0, None)
        self.assertEqual(ts_1, sr.timestamp)

        ts_2 = next(self.ts_iter)
        sr.timestamp = ts_2
        self.assertEqual(ts_2, sr.timestamp)

        sr.timestamp = 0
        self.assertEqual(utils.Timestamp(0), sr.timestamp)

        with self.assertRaises(TypeError):
            sr.timestamp = None

    def test_meta_timestamp_setter(self):
        ts_1 = next(self.ts_iter)
        sr = utils.ShardRange('a/test', ts_1, 'l', 'u', 0, 0, None)
        self.assertEqual(ts_1, sr.timestamp)
        self.assertEqual(ts_1, sr.meta_timestamp)

        ts_2 = next(self.ts_iter)
        sr.meta_timestamp = ts_2
        self.assertEqual(ts_1, sr.timestamp)
        self.assertEqual(ts_2, sr.meta_timestamp)

        ts_3 = next(self.ts_iter)
        sr.timestamp = ts_3
        self.assertEqual(ts_3, sr.timestamp)
        self.assertEqual(ts_2, sr.meta_timestamp)

        # meta_timestamp defaults to tracking timestamp
        sr.meta_timestamp = None
        self.assertEqual(ts_3, sr.timestamp)
        self.assertEqual(ts_3, sr.meta_timestamp)
        ts_4 = next(self.ts_iter)
        sr.timestamp = ts_4
        self.assertEqual(ts_4, sr.timestamp)
        self.assertEqual(ts_4, sr.meta_timestamp)

        sr.meta_timestamp = 0
        self.assertEqual(ts_4, sr.timestamp)
        self.assertEqual(utils.Timestamp(0), sr.meta_timestamp)

    def test_update_meta(self):
        ts_1 = next(self.ts_iter)
        sr = utils.ShardRange('a/test', ts_1, 'l', 'u', 0, 0, None)
        with mock_timestamp_now(next(self.ts_iter)) as now:
            sr.update_meta(9, 99)
        self.assertEqual(9, sr.object_count)
        self.assertEqual(99, sr.bytes_used)
        self.assertEqual(now, sr.meta_timestamp)

        with mock_timestamp_now(next(self.ts_iter)) as now:
            sr.update_meta(99, 999, None)
        self.assertEqual(99, sr.object_count)
        self.assertEqual(999, sr.bytes_used)
        self.assertEqual(now, sr.meta_timestamp)

        ts_2 = next(self.ts_iter)
        sr.update_meta(21, 2112, ts_2)
        self.assertEqual(21, sr.object_count)
        self.assertEqual(2112, sr.bytes_used)
        self.assertEqual(ts_2, sr.meta_timestamp)

        sr.update_meta('11', '12')
        self.assertEqual(11, sr.object_count)
        self.assertEqual(12, sr.bytes_used)

        def check_bad_args(*args):
            with self.assertRaises(ValueError):
                sr.update_meta(*args)
        check_bad_args('bad', 10)
        check_bad_args(10, 'bad')
        check_bad_args(10, 11, 'bad')

    def test_increment_meta(self):
        ts_1 = next(self.ts_iter)
        sr = utils.ShardRange('a/test', ts_1, 'l', 'u', 1, 2, None)
        with mock_timestamp_now(next(self.ts_iter)) as now:
            sr.increment_meta(9, 99)
        self.assertEqual(10, sr.object_count)
        self.assertEqual(101, sr.bytes_used)
        self.assertEqual(now, sr.meta_timestamp)

        sr.increment_meta('11', '12')
        self.assertEqual(21, sr.object_count)
        self.assertEqual(113, sr.bytes_used)

        def check_bad_args(*args):
            with self.assertRaises(ValueError):
                sr.increment_meta(*args)
        check_bad_args('bad', 10)
        check_bad_args(10, 'bad')

    def test_update_tombstones(self):
        ts_1 = next(self.ts_iter)
        sr = utils.ShardRange('a/test', ts_1, 'l', 'u', 0, 0, None)
        self.assertEqual(-1, sr.tombstones)
        self.assertFalse(sr.reported)

        with mock_timestamp_now(next(self.ts_iter)) as now:
            sr.update_tombstones(1)
        self.assertEqual(1, sr.tombstones)
        self.assertEqual(now, sr.meta_timestamp)
        self.assertFalse(sr.reported)

        sr.reported = True
        with mock_timestamp_now(next(self.ts_iter)) as now:
            sr.update_tombstones(3, None)
        self.assertEqual(3, sr.tombstones)
        self.assertEqual(now, sr.meta_timestamp)
        self.assertFalse(sr.reported)

        sr.reported = True
        ts_2 = next(self.ts_iter)
        sr.update_tombstones(5, ts_2)
        self.assertEqual(5, sr.tombstones)
        self.assertEqual(ts_2, sr.meta_timestamp)
        self.assertFalse(sr.reported)

        # no change in value -> no change in reported
        sr.reported = True
        ts_3 = next(self.ts_iter)
        sr.update_tombstones(5, ts_3)
        self.assertEqual(5, sr.tombstones)
        self.assertEqual(ts_3, sr.meta_timestamp)
        self.assertTrue(sr.reported)

        sr.update_meta('11', '12')
        self.assertEqual(11, sr.object_count)
        self.assertEqual(12, sr.bytes_used)

        def check_bad_args(*args):
            with self.assertRaises(ValueError):
                sr.update_tombstones(*args)
        check_bad_args('bad')
        check_bad_args(10, 'bad')

    def test_row_count(self):
        ts_1 = next(self.ts_iter)
        sr = utils.ShardRange('a/test', ts_1, 'l', 'u', 0, 0, None)
        self.assertEqual(0, sr.row_count)

        sr.update_meta(11, 123)
        self.assertEqual(11, sr.row_count)
        sr.update_tombstones(13)
        self.assertEqual(24, sr.row_count)
        sr.update_meta(0, 0)
        self.assertEqual(13, sr.row_count)

    def test_state_timestamp_setter(self):
        ts_1 = next(self.ts_iter)
        sr = utils.ShardRange('a/test', ts_1, 'l', 'u', 0, 0, None)
        self.assertEqual(ts_1, sr.timestamp)
        self.assertEqual(ts_1, sr.state_timestamp)

        ts_2 = next(self.ts_iter)
        sr.state_timestamp = ts_2
        self.assertEqual(ts_1, sr.timestamp)
        self.assertEqual(ts_2, sr.state_timestamp)

        ts_3 = next(self.ts_iter)
        sr.timestamp = ts_3
        self.assertEqual(ts_3, sr.timestamp)
        self.assertEqual(ts_2, sr.state_timestamp)

        # state_timestamp defaults to tracking timestamp
        sr.state_timestamp = None
        self.assertEqual(ts_3, sr.timestamp)
        self.assertEqual(ts_3, sr.state_timestamp)
        ts_4 = next(self.ts_iter)
        sr.timestamp = ts_4
        self.assertEqual(ts_4, sr.timestamp)
        self.assertEqual(ts_4, sr.state_timestamp)

        sr.state_timestamp = 0
        self.assertEqual(ts_4, sr.timestamp)
        self.assertEqual(utils.Timestamp(0), sr.state_timestamp)

    def test_state_setter(self):
        for state, state_name in utils.ShardRange.STATES.items():
            for test_value in (
                    state, str(state), state_name, state_name.upper()):
                sr = utils.ShardRange('a/test', next(self.ts_iter), 'l', 'u')
                sr.state = test_value
                actual = sr.state
                self.assertEqual(
                    state, actual,
                    'Expected %s but got %s for %s' %
                    (state, actual, test_value)
                )

        for bad_state in (max(utils.ShardRange.STATES) + 1,
                          -1, 99, None, 'stringy', 1.1):
            sr = utils.ShardRange('a/test', next(self.ts_iter), 'l', 'u')
            with self.assertRaises(ValueError) as cm:
                sr.state = bad_state
            self.assertIn('Invalid state', str(cm.exception))

    def test_update_state(self):
        sr = utils.ShardRange('a/c', next(self.ts_iter))
        old_sr = sr.copy()
        self.assertEqual(utils.ShardRange.FOUND, sr.state)
        self.assertEqual(dict(sr), dict(old_sr))  # sanity check

        for state in utils.ShardRange.STATES:
            if state == utils.ShardRange.FOUND:
                continue
            self.assertTrue(sr.update_state(state))
            self.assertEqual(dict(old_sr, state=state), dict(sr))
            self.assertFalse(sr.update_state(state))
            self.assertEqual(dict(old_sr, state=state), dict(sr))

        sr = utils.ShardRange('a/c', next(self.ts_iter))
        old_sr = sr.copy()
        for state in utils.ShardRange.STATES:
            ts = next(self.ts_iter)
            self.assertTrue(sr.update_state(state, state_timestamp=ts))
            self.assertEqual(dict(old_sr, state=state, state_timestamp=ts),
                             dict(sr))

    def test_resolve_state(self):
        for name, number in utils.ShardRange.STATES_BY_NAME.items():
            self.assertEqual(
                (number, name), utils.ShardRange.resolve_state(name))
            self.assertEqual(
                (number, name), utils.ShardRange.resolve_state(name.upper()))
            self.assertEqual(
                (number, name), utils.ShardRange.resolve_state(name.title()))
            self.assertEqual(
                (number, name), utils.ShardRange.resolve_state(number))
            self.assertEqual(
                (number, name), utils.ShardRange.resolve_state(str(number)))

        def check_bad_value(value):
            with self.assertRaises(ValueError) as cm:
                utils.ShardRange.resolve_state(value)
            self.assertIn('Invalid state %r' % value, str(cm.exception))

        check_bad_value(min(utils.ShardRange.STATES) - 1)
        check_bad_value(max(utils.ShardRange.STATES) + 1)
        check_bad_value('badstate')

    def test_epoch_setter(self):
        sr = utils.ShardRange('a/c', next(self.ts_iter))
        self.assertIsNone(sr.epoch)
        ts = next(self.ts_iter)
        sr.epoch = ts
        self.assertEqual(ts, sr.epoch)
        ts = next(self.ts_iter)
        sr.epoch = ts.internal
        self.assertEqual(ts, sr.epoch)
        sr.epoch = None
        self.assertIsNone(sr.epoch)
        with self.assertRaises(ValueError):
            sr.epoch = 'bad'

    def test_deleted_setter(self):
        sr = utils.ShardRange('a/c', next(self.ts_iter))
        for val in (True, 1):
            sr.deleted = val
            self.assertIs(True, sr.deleted)
        for val in (False, 0, None):
            sr.deleted = val
            self.assertIs(False, sr.deleted)

    def test_set_deleted(self):
        sr = utils.ShardRange('a/c', next(self.ts_iter))
        # initialise other timestamps
        sr.update_state(utils.ShardRange.ACTIVE,
                        state_timestamp=utils.Timestamp.now())
        sr.update_meta(1, 2)
        old_sr = sr.copy()
        self.assertIs(False, sr.deleted)  # sanity check
        self.assertEqual(dict(sr), dict(old_sr))  # sanity check

        with mock_timestamp_now(next(self.ts_iter)) as now:
            self.assertTrue(sr.set_deleted())
        self.assertEqual(now, sr.timestamp)
        self.assertIs(True, sr.deleted)
        old_sr_dict = dict(old_sr)
        old_sr_dict.pop('deleted')
        old_sr_dict.pop('timestamp')
        sr_dict = dict(sr)
        sr_dict.pop('deleted')
        sr_dict.pop('timestamp')
        self.assertEqual(old_sr_dict, sr_dict)

        # no change
        self.assertFalse(sr.set_deleted())
        self.assertEqual(now, sr.timestamp)
        self.assertIs(True, sr.deleted)

        # force timestamp change
        with mock_timestamp_now(next(self.ts_iter)) as now:
            self.assertTrue(sr.set_deleted(timestamp=now))
        self.assertEqual(now, sr.timestamp)
        self.assertIs(True, sr.deleted)

    def test_repr(self):
        ts = next(self.ts_iter)
        ts.offset = 1234
        meta_ts = next(self.ts_iter)
        state_ts = next(self.ts_iter)
        sr = utils.ShardRange('a/c', ts, 'l', 'u', 100, 1000,
                              meta_timestamp=meta_ts,
                              state=utils.ShardRange.ACTIVE,
                              state_timestamp=state_ts)
        self.assertEqual(
            "ShardRange<%r to %r as of %s, (100, 1000) as of %s, "
            "active as of %s>"
            % ('l', 'u',
               ts.internal, meta_ts.internal, state_ts.internal), str(sr))

        ts.offset = 0
        meta_ts.offset = 2
        state_ts.offset = 3
        sr = utils.ShardRange('a/c', ts, '', '', 100, 1000,
                              meta_timestamp=meta_ts,
                              state=utils.ShardRange.FOUND,
                              state_timestamp=state_ts)
        self.assertEqual(
            "ShardRange<MinBound to MaxBound as of %s, (100, 1000) as of %s, "
            "found as of %s>"
            % (ts.internal, meta_ts.internal, state_ts.internal), str(sr))

    def test_copy(self):
        sr = utils.ShardRange('a/c', next(self.ts_iter), 'x', 'y', 99, 99000,
                              meta_timestamp=next(self.ts_iter),
                              state=utils.ShardRange.CREATED,
                              state_timestamp=next(self.ts_iter))
        new = sr.copy()
        self.assertEqual(dict(sr), dict(new))

        new = sr.copy(deleted=1)
        self.assertEqual(dict(sr, deleted=1), dict(new))

        new_timestamp = next(self.ts_iter)
        new = sr.copy(timestamp=new_timestamp)
        self.assertEqual(dict(sr, timestamp=new_timestamp.internal,
                              meta_timestamp=new_timestamp.internal,
                              state_timestamp=new_timestamp.internal),
                         dict(new))

        new = sr.copy(timestamp=new_timestamp, object_count=99)
        self.assertEqual(dict(sr, timestamp=new_timestamp.internal,
                              meta_timestamp=new_timestamp.internal,
                              state_timestamp=new_timestamp.internal,
                              object_count=99),
                         dict(new))

    def test_make_path(self):
        ts = utils.Timestamp.now()
        actual = utils.ShardRange.make_path('a', 'root', 'parent', ts, 0)
        parent_hash = md5(b'parent', usedforsecurity=False).hexdigest()
        self.assertEqual('a/root-%s-%s-0' % (parent_hash, ts.internal), actual)
        actual = utils.ShardRange.make_path('a', 'root', 'parent', ts, 3)
        self.assertEqual('a/root-%s-%s-3' % (parent_hash, ts.internal), actual)
        actual = utils.ShardRange.make_path('a', 'root', 'parent', ts, '3')
        self.assertEqual('a/root-%s-%s-3' % (parent_hash, ts.internal), actual)
        actual = utils.ShardRange.make_path(
            'a', 'root', 'parent', ts.internal, '3')
        self.assertEqual('a/root-%s-%s-3' % (parent_hash, ts.internal), actual)

    def test_sort_key_order(self):
        self.assertEqual(
            utils.ShardRange.sort_key_order(
                name="a/c",
                lower='lower',
                upper='upper',
                state=utils.ShardRange.ACTIVE),
            ('upper', utils.ShardRange.ACTIVE, 'lower', "a/c"))

    def test_sort_key(self):
        orig_shard_ranges = [
            utils.ShardRange('a/c', next(self.ts_iter), '', '',
                             state=utils.ShardRange.SHARDED),
            utils.ShardRange('.a/c1', next(self.ts_iter), 'a', 'd',
                             state=utils.ShardRange.CREATED),
            utils.ShardRange('.a/c0', next(self.ts_iter), '', 'a',
                             state=utils.ShardRange.CREATED),
            utils.ShardRange('.a/c2b', next(self.ts_iter), 'd', 'f',
                             state=utils.ShardRange.SHARDING),
            utils.ShardRange('.a/c2', next(self.ts_iter), 'c', 'f',
                             state=utils.ShardRange.SHARDING),
            utils.ShardRange('.a/c2a', next(self.ts_iter), 'd', 'f',
                             state=utils.ShardRange.SHARDING),
            utils.ShardRange('.a/c4', next(self.ts_iter), 'f', '',
                             state=utils.ShardRange.ACTIVE)
        ]
        shard_ranges = list(orig_shard_ranges)
        shard_ranges.sort(key=utils.ShardRange.sort_key)
        self.assertEqual(shard_ranges[0], orig_shard_ranges[2])
        self.assertEqual(shard_ranges[1], orig_shard_ranges[1])
        self.assertEqual(shard_ranges[2], orig_shard_ranges[4])
        self.assertEqual(shard_ranges[3], orig_shard_ranges[5])
        self.assertEqual(shard_ranges[4], orig_shard_ranges[3])
        self.assertEqual(shard_ranges[5], orig_shard_ranges[6])
        self.assertEqual(shard_ranges[6], orig_shard_ranges[0])

    def test_is_child_of(self):
        # Set up some shard ranges in relational hierarchy:
        # account -> root -> grandparent -> parent -> child
        # using abbreviated names a_r_gp_p_c

        # account 1
        ts = next(self.ts_iter)
        a1_r1 = utils.ShardRange('a1/r1', ts)
        ts = next(self.ts_iter)
        a1_r1_gp1 = utils.ShardRange(utils.ShardRange.make_path(
            '.shards_a1', 'r1', 'r1', ts, 1), ts)
        ts = next(self.ts_iter)
        a1_r1_gp1_p1 = utils.ShardRange(utils.ShardRange.make_path(
            '.shards_a1', 'r1', a1_r1_gp1.container, ts, 1), ts)
        ts = next(self.ts_iter)
        a1_r1_gp1_p1_c1 = utils.ShardRange(utils.ShardRange.make_path(
            '.shards_a1', 'r1', a1_r1_gp1_p1.container, ts, 1), ts)
        ts = next(self.ts_iter)
        a1_r1_gp1_p1_c2 = utils.ShardRange(utils.ShardRange.make_path(
            '.shards_a1', 'r1', a1_r1_gp1_p1.container, ts, 2), ts)
        ts = next(self.ts_iter)
        a1_r1_gp1_p2 = utils.ShardRange(utils.ShardRange.make_path(
            '.shards_a1', 'r1', a1_r1_gp1.container, ts, 2), ts)
        ts = next(self.ts_iter)
        a1_r1_gp2 = utils.ShardRange(utils.ShardRange.make_path(
            '.shards_a1', 'r1', 'r1', ts, 2), ts)  # different index
        ts = next(self.ts_iter)
        a1_r1_gp2_p1 = utils.ShardRange(utils.ShardRange.make_path(
            '.shards_a1', 'r1', a1_r1_gp2.container, ts, 1), ts)
        # drop the index from grandparent name
        ts = next(self.ts_iter)
        rogue_a1_r1_gp = utils.ShardRange(utils.ShardRange.make_path(
            '.shards_a1', 'r1', 'r1', ts, 1)[:-2], ts)

        # account 1, root 2
        ts = next(self.ts_iter)
        a1_r2 = utils.ShardRange('a1/r2', ts)
        ts = next(self.ts_iter)
        a1_r2_gp1 = utils.ShardRange(utils.ShardRange.make_path(
            '.shards_a1', 'r2', a1_r2.container, ts, 1), ts)
        ts = next(self.ts_iter)
        a1_r2_gp1_p1 = utils.ShardRange(utils.ShardRange.make_path(
            '.shards_a1', 'r2', a1_r2_gp1.container, ts, 3), ts)

        # account 2, root1
        a2_r1 = utils.ShardRange('a2/r1', ts)
        ts = next(self.ts_iter)
        a2_r1_gp1 = utils.ShardRange(utils.ShardRange.make_path(
            '.shards_a2', 'r1', a2_r1.container, ts, 1), ts)
        ts = next(self.ts_iter)
        a2_r1_gp1_p1 = utils.ShardRange(utils.ShardRange.make_path(
            '.shards_a2', 'r1', a2_r1_gp1.container, ts, 3), ts)

        # verify parent-child within same account.
        self.assertTrue(a1_r1_gp1.is_child_of(a1_r1))
        self.assertTrue(a1_r1_gp1_p1.is_child_of(a1_r1_gp1))
        self.assertTrue(a1_r1_gp1_p1_c1.is_child_of(a1_r1_gp1_p1))
        self.assertTrue(a1_r1_gp1_p1_c2.is_child_of(a1_r1_gp1_p1))
        self.assertTrue(a1_r1_gp1_p2.is_child_of(a1_r1_gp1))

        self.assertTrue(a1_r1_gp2.is_child_of(a1_r1))
        self.assertTrue(a1_r1_gp2_p1.is_child_of(a1_r1_gp2))

        self.assertTrue(a1_r2_gp1.is_child_of(a1_r2))
        self.assertTrue(a1_r2_gp1_p1.is_child_of(a1_r2_gp1))

        self.assertTrue(a2_r1_gp1.is_child_of(a2_r1))
        self.assertTrue(a2_r1_gp1_p1.is_child_of(a2_r1_gp1))

        # verify not parent-child within same account.
        self.assertFalse(a1_r1.is_child_of(a1_r1))
        self.assertFalse(a1_r1.is_child_of(a1_r2))

        self.assertFalse(a1_r1_gp1.is_child_of(a1_r2))
        self.assertFalse(a1_r1_gp1.is_child_of(a1_r1_gp1))
        self.assertFalse(a1_r1_gp1.is_child_of(a1_r1_gp1_p1))
        self.assertFalse(a1_r1_gp1.is_child_of(a1_r1_gp1_p1_c1))

        self.assertFalse(a1_r1_gp1_p1.is_child_of(a1_r1))
        self.assertFalse(a1_r1_gp1_p1.is_child_of(a1_r2))
        self.assertFalse(a1_r1_gp1_p1.is_child_of(a1_r1_gp2))
        self.assertFalse(a1_r1_gp1_p1.is_child_of(a1_r2_gp1))
        self.assertFalse(a1_r1_gp1_p1.is_child_of(rogue_a1_r1_gp))
        self.assertFalse(a1_r1_gp1_p1.is_child_of(a1_r1_gp1_p1))
        self.assertFalse(a1_r1_gp1_p1.is_child_of(a1_r1_gp1_p2))
        self.assertFalse(a1_r1_gp1_p1.is_child_of(a1_r2_gp1_p1))
        self.assertFalse(a1_r1_gp1_p1.is_child_of(a1_r1_gp1_p1_c1))
        self.assertFalse(a1_r1_gp1_p1.is_child_of(a1_r1_gp1_p1_c2))

        self.assertFalse(a1_r1_gp1_p1_c1.is_child_of(a1_r1))
        self.assertFalse(a1_r1_gp1_p1_c1.is_child_of(a1_r1_gp1))
        self.assertFalse(a1_r1_gp1_p1_c1.is_child_of(a1_r1_gp1_p2))
        self.assertFalse(a1_r1_gp1_p1_c1.is_child_of(a1_r1_gp2_p1))
        self.assertFalse(a1_r1_gp1_p1_c1.is_child_of(a1_r1_gp1_p1_c1))
        self.assertFalse(a1_r1_gp1_p1_c1.is_child_of(a1_r1_gp1_p1_c2))
        self.assertFalse(a1_r1_gp1_p1_c1.is_child_of(a1_r2_gp1_p1))
        self.assertFalse(a1_r1_gp1_p1_c1.is_child_of(a2_r1_gp1_p1))

        self.assertFalse(a1_r2_gp1.is_child_of(a1_r1))
        self.assertFalse(a1_r2_gp1_p1.is_child_of(a1_r1_gp1))

        # across different accounts, 'is_child_of' works in some cases but not
        # all, so don't use it for shard ranges in different accounts.
        self.assertFalse(a1_r1.is_child_of(a2_r1))
        self.assertFalse(a2_r1_gp1_p1.is_child_of(a1_r1_gp1))
        self.assertFalse(a1_r1_gp1_p1.is_child_of(a2_r1))
        self.assertTrue(a1_r1_gp1.is_child_of(a2_r1))
        self.assertTrue(a2_r1_gp1.is_child_of(a1_r1))

    def test_find_root(self):
        # account 1
        ts = next(self.ts_iter)
        a1_r1 = utils.ShardRange('a1/r1', ts)
        ts = next(self.ts_iter)
        a1_r1_gp1 = utils.ShardRange(utils.ShardRange.make_path(
            '.shards_a1', 'r1', 'r1', ts, 1), ts, '', 'l')
        ts = next(self.ts_iter)
        a1_r1_gp1_p1 = utils.ShardRange(utils.ShardRange.make_path(
            '.shards_a1', 'r1', a1_r1_gp1.container, ts, 1), ts, 'a', 'k')
        ts = next(self.ts_iter)
        a1_r1_gp1_p1_c1 = utils.ShardRange(utils.ShardRange.make_path(
            '.shards_a1', 'r1', a1_r1_gp1_p1.container, ts, 1), ts, 'a', 'j')
        ts = next(self.ts_iter)
        a1_r1_gp1_p2 = utils.ShardRange(utils.ShardRange.make_path(
            '.shards_a1', 'r1', a1_r1_gp1.container, ts, 2), ts, 'k', 'l')
        ts = next(self.ts_iter)
        a1_r1_gp2 = utils.ShardRange(utils.ShardRange.make_path(
            '.shards_a1', 'r1', 'r1', ts, 2), ts, 'l', '')  # different index

        # full ancestry plus some others
        all_shard_ranges = [a1_r1, a1_r1_gp1, a1_r1_gp1_p1, a1_r1_gp1_p1_c1,
                            a1_r1_gp1_p2, a1_r1_gp2]
        random.shuffle(all_shard_ranges)
        self.assertIsNone(a1_r1.find_root(all_shard_ranges))
        self.assertEqual(a1_r1, a1_r1_gp1.find_root(all_shard_ranges))
        self.assertEqual(a1_r1, a1_r1_gp1_p1.find_root(all_shard_ranges))
        self.assertEqual(a1_r1, a1_r1_gp1_p1_c1.find_root(all_shard_ranges))

        # missing a1_r1_gp1_p1
        all_shard_ranges = [a1_r1, a1_r1_gp1, a1_r1_gp1_p1_c1,
                            a1_r1_gp1_p2, a1_r1_gp2]
        random.shuffle(all_shard_ranges)
        self.assertIsNone(a1_r1.find_root(all_shard_ranges))
        self.assertEqual(a1_r1, a1_r1_gp1.find_root(all_shard_ranges))
        self.assertEqual(a1_r1, a1_r1_gp1_p1.find_root(all_shard_ranges))
        self.assertEqual(a1_r1, a1_r1_gp1_p1_c1.find_root(all_shard_ranges))

        # empty list
        self.assertIsNone(a1_r1_gp1_p1_c1.find_root([]))

        # double entry
        all_shard_ranges = [a1_r1, a1_r1, a1_r1_gp1, a1_r1_gp1]
        random.shuffle(all_shard_ranges)
        self.assertEqual(a1_r1, a1_r1_gp1_p1.find_root(all_shard_ranges))
        self.assertEqual(a1_r1, a1_r1_gp1_p1_c1.find_root(all_shard_ranges))

    def test_find_ancestors(self):
        # account 1
        ts = next(self.ts_iter)
        a1_r1 = utils.ShardRange('a1/r1', ts)
        ts = next(self.ts_iter)
        a1_r1_gp1 = utils.ShardRange(utils.ShardRange.make_path(
            '.shards_a1', 'r1', 'r1', ts, 1), ts, '', 'l')
        ts = next(self.ts_iter)
        a1_r1_gp1_p1 = utils.ShardRange(utils.ShardRange.make_path(
            '.shards_a1', 'r1', a1_r1_gp1.container, ts, 1), ts, 'a', 'k')
        ts = next(self.ts_iter)
        a1_r1_gp1_p1_c1 = utils.ShardRange(utils.ShardRange.make_path(
            '.shards_a1', 'r1', a1_r1_gp1_p1.container, ts, 1), ts, 'a', 'j')
        ts = next(self.ts_iter)
        a1_r1_gp1_p2 = utils.ShardRange(utils.ShardRange.make_path(
            '.shards_a1', 'r1', a1_r1_gp1.container, ts, 2), ts, 'k', 'l')
        ts = next(self.ts_iter)
        a1_r1_gp2 = utils.ShardRange(utils.ShardRange.make_path(
            '.shards_a1', 'r1', 'r1', ts, 2), ts, 'l', '')  # different index

        # full ancestry plus some others
        all_shard_ranges = [a1_r1, a1_r1_gp1, a1_r1_gp1_p1, a1_r1_gp1_p1_c1,
                            a1_r1_gp1_p2, a1_r1_gp2]
        random.shuffle(all_shard_ranges)
        self.assertEqual([], a1_r1.find_ancestors(all_shard_ranges))
        self.assertEqual([a1_r1], a1_r1_gp1.find_ancestors(all_shard_ranges))
        self.assertEqual([a1_r1_gp1, a1_r1],
                         a1_r1_gp1_p1.find_ancestors(all_shard_ranges))
        self.assertEqual([a1_r1_gp1_p1, a1_r1_gp1, a1_r1],
                         a1_r1_gp1_p1_c1.find_ancestors(all_shard_ranges))

        # missing a1_r1_gp1_p1
        all_shard_ranges = [a1_r1, a1_r1_gp1, a1_r1_gp1_p1_c1,
                            a1_r1_gp1_p2, a1_r1_gp2]
        random.shuffle(all_shard_ranges)
        self.assertEqual([], a1_r1.find_ancestors(all_shard_ranges))
        self.assertEqual([a1_r1], a1_r1_gp1.find_ancestors(all_shard_ranges))
        self.assertEqual([a1_r1_gp1, a1_r1],
                         a1_r1_gp1_p1.find_ancestors(all_shard_ranges))
        self.assertEqual([a1_r1],
                         a1_r1_gp1_p1_c1.find_ancestors(all_shard_ranges))

        # missing a1_r1_gp1
        all_shard_ranges = [a1_r1, a1_r1_gp1_p1, a1_r1_gp1_p1_c1,
                            a1_r1_gp1_p2, a1_r1_gp2]
        random.shuffle(all_shard_ranges)
        self.assertEqual([], a1_r1.find_ancestors(all_shard_ranges))
        self.assertEqual([a1_r1], a1_r1_gp1.find_ancestors(all_shard_ranges))
        self.assertEqual([a1_r1],
                         a1_r1_gp1_p1.find_ancestors(all_shard_ranges))
        self.assertEqual([a1_r1_gp1_p1, a1_r1],
                         a1_r1_gp1_p1_c1.find_ancestors(all_shard_ranges))

        # empty list
        self.assertEqual([], a1_r1_gp1_p1_c1.find_ancestors([]))
        # double entry
        all_shard_ranges = [a1_r1, a1_r1, a1_r1_gp1, a1_r1_gp1]
        random.shuffle(all_shard_ranges)
        self.assertEqual([a1_r1_gp1, a1_r1],
                         a1_r1_gp1_p1.find_ancestors(all_shard_ranges))
        self.assertEqual([a1_r1],
                         a1_r1_gp1_p1_c1.find_ancestors(all_shard_ranges))
        all_shard_ranges = [a1_r1, a1_r1, a1_r1_gp1_p1, a1_r1_gp1_p1]
        random.shuffle(all_shard_ranges)
        self.assertEqual([a1_r1_gp1_p1, a1_r1],
                         a1_r1_gp1_p1_c1.find_ancestors(all_shard_ranges))


class TestShardRangeList(unittest.TestCase):
    def setUp(self):
        self.ts_iter = make_timestamp_iter()
        self.t1 = next(self.ts_iter)
        self.t2 = next(self.ts_iter)
        self.ts_iter = make_timestamp_iter()
        self.shard_ranges = [
            utils.ShardRange('a/b', self.t1, 'a', 'b',
                             object_count=2, bytes_used=22, tombstones=222),
            utils.ShardRange('b/c', self.t2, 'b', 'c',
                             object_count=4, bytes_used=44, tombstones=444),
            utils.ShardRange('c/y', self.t1, 'c', 'y',
                             object_count=6, bytes_used=66),
        ]

    def test_init(self):
        srl = ShardRangeList()
        self.assertEqual(0, len(srl))
        self.assertEqual(utils.ShardRange.MIN, srl.lower)
        self.assertEqual(utils.ShardRange.MIN, srl.upper)
        self.assertEqual(0, srl.object_count)
        self.assertEqual(0, srl.bytes_used)
        self.assertEqual(0, srl.row_count)

    def test_init_with_list(self):
        srl = ShardRangeList(self.shard_ranges[:2])
        self.assertEqual(2, len(srl))
        self.assertEqual('a', srl.lower)
        self.assertEqual('c', srl.upper)
        self.assertEqual(6, srl.object_count)
        self.assertEqual(66, srl.bytes_used)
        self.assertEqual(672, srl.row_count)

        srl.append(self.shard_ranges[2])
        self.assertEqual(3, len(srl))
        self.assertEqual('a', srl.lower)
        self.assertEqual('y', srl.upper)
        self.assertEqual(12, srl.object_count)
        self.assertEqual(132, srl.bytes_used)
        self.assertEqual(-1, self.shard_ranges[2].tombstones)  # sanity check
        self.assertEqual(678, srl.row_count)  # NB: tombstones=-1 not counted

    def test_pop(self):
        srl = ShardRangeList(self.shard_ranges[:2])
        srl.pop()
        self.assertEqual(1, len(srl))
        self.assertEqual('a', srl.lower)
        self.assertEqual('b', srl.upper)
        self.assertEqual(2, srl.object_count)
        self.assertEqual(22, srl.bytes_used)
        self.assertEqual(224, srl.row_count)

    def test_slice(self):
        srl = ShardRangeList(self.shard_ranges)
        sublist = srl[:1]
        self.assertIsInstance(sublist, ShardRangeList)
        self.assertEqual(1, len(sublist))
        self.assertEqual('a', sublist.lower)
        self.assertEqual('b', sublist.upper)
        self.assertEqual(2, sublist.object_count)
        self.assertEqual(22, sublist.bytes_used)
        self.assertEqual(224, sublist.row_count)

        sublist = srl[1:]
        self.assertIsInstance(sublist, ShardRangeList)
        self.assertEqual(2, len(sublist))
        self.assertEqual('b', sublist.lower)
        self.assertEqual('y', sublist.upper)
        self.assertEqual(10, sublist.object_count)
        self.assertEqual(110, sublist.bytes_used)
        self.assertEqual(454, sublist.row_count)

    def test_includes(self):
        srl = ShardRangeList(self.shard_ranges)

        for sr in self.shard_ranges:
            self.assertTrue(srl.includes(sr))

        self.assertTrue(srl.includes(srl))

        sr = utils.ShardRange('a/a', utils.Timestamp.now(), '', 'a')
        self.assertFalse(srl.includes(sr))
        sr = utils.ShardRange('a/a', utils.Timestamp.now(), '', 'b')
        self.assertFalse(srl.includes(sr))
        sr = utils.ShardRange('a/z', utils.Timestamp.now(), 'x', 'z')
        self.assertFalse(srl.includes(sr))
        sr = utils.ShardRange('a/z', utils.Timestamp.now(), 'y', 'z')
        self.assertFalse(srl.includes(sr))
        sr = utils.ShardRange('a/entire', utils.Timestamp.now(), '', '')
        self.assertFalse(srl.includes(sr))

        # entire range
        srl_entire = ShardRangeList([sr])
        self.assertFalse(srl.includes(srl_entire))
        # make a fresh instance
        sr = utils.ShardRange('a/entire', utils.Timestamp.now(), '', '')
        self.assertTrue(srl_entire.includes(sr))

    def test_timestamps(self):
        srl = ShardRangeList(self.shard_ranges)
        self.assertEqual({self.t1, self.t2}, srl.timestamps)
        t3 = next(self.ts_iter)
        self.shard_ranges[2].timestamp = t3
        self.assertEqual({self.t1, self.t2, t3}, srl.timestamps)
        srl.pop(0)
        self.assertEqual({self.t2, t3}, srl.timestamps)

    def test_states(self):
        srl = ShardRangeList()
        self.assertEqual(set(), srl.states)

        srl = ShardRangeList(self.shard_ranges)
        self.shard_ranges[0].update_state(
            utils.ShardRange.CREATED, next(self.ts_iter))
        self.shard_ranges[1].update_state(
            utils.ShardRange.CLEAVED, next(self.ts_iter))
        self.shard_ranges[2].update_state(
            utils.ShardRange.ACTIVE, next(self.ts_iter))

        self.assertEqual({utils.ShardRange.CREATED,
                          utils.ShardRange.CLEAVED,
                          utils.ShardRange.ACTIVE},
                         srl.states)

    def test_filter(self):
        srl = ShardRangeList(self.shard_ranges)
        self.assertEqual(self.shard_ranges, srl.filter())
        self.assertEqual(self.shard_ranges,
                         srl.filter(marker='', end_marker=''))
        self.assertEqual(self.shard_ranges,
                         srl.filter(marker=utils.ShardRange.MIN,
                                    end_marker=utils.ShardRange.MAX))
        self.assertEqual([], srl.filter(marker=utils.ShardRange.MAX,
                                        end_marker=utils.ShardRange.MIN))
        self.assertEqual([], srl.filter(marker=utils.ShardRange.MIN,
                                        end_marker=utils.ShardRange.MIN))
        self.assertEqual([], srl.filter(marker=utils.ShardRange.MAX,
                                        end_marker=utils.ShardRange.MAX))
        self.assertEqual(self.shard_ranges[:1],
                         srl.filter(marker='', end_marker='b'))
        self.assertEqual(self.shard_ranges[1:3],
                         srl.filter(marker='b', end_marker='y'))
        self.assertEqual([],
                         srl.filter(marker='y', end_marker='y'))
        self.assertEqual([],
                         srl.filter(marker='y', end_marker='x'))
        # includes trumps marker & end_marker
        self.assertEqual(self.shard_ranges[0:1],
                         srl.filter(includes='b', marker='c', end_marker='y'))
        self.assertEqual(self.shard_ranges[0:1],
                         srl.filter(includes='b', marker='', end_marker=''))
        self.assertEqual([], srl.filter(includes='z'))

    def test_find_lower(self):
        srl = ShardRangeList(self.shard_ranges)
        self.shard_ranges[0].update_state(
            utils.ShardRange.CREATED, next(self.ts_iter))
        self.shard_ranges[1].update_state(
            utils.ShardRange.CLEAVED, next(self.ts_iter))
        self.shard_ranges[2].update_state(
            utils.ShardRange.ACTIVE, next(self.ts_iter))

        def do_test(states):
            return srl.find_lower(lambda sr: sr.state in states)

        self.assertEqual(srl.upper,
                         do_test([utils.ShardRange.FOUND]))
        self.assertEqual(self.shard_ranges[0].lower,
                         do_test([utils.ShardRange.CREATED]))
        self.assertEqual(self.shard_ranges[0].lower,
                         do_test((utils.ShardRange.CREATED,
                                  utils.ShardRange.CLEAVED)))
        self.assertEqual(self.shard_ranges[1].lower,
                         do_test((utils.ShardRange.ACTIVE,
                                  utils.ShardRange.CLEAVED)))
        self.assertEqual(self.shard_ranges[2].lower,
                         do_test([utils.ShardRange.ACTIVE]))


class TestFsync(unittest.TestCase):

    def test_no_fdatasync(self):
        called = []

        class NoFdatasync(object):
            pass

        def fsync(fd):
            called.append(fd)

        with patch('swift.common.utils.os', NoFdatasync()):
            with patch('swift.common.utils.fsync', fsync):
                utils.fdatasync(12345)
                self.assertEqual(called, [12345])

    def test_yes_fdatasync(self):
        called = []

        class YesFdatasync(object):

            def fdatasync(self, fd):
                called.append(fd)

        with patch('swift.common.utils.os', YesFdatasync()):
            utils.fdatasync(12345)
            self.assertEqual(called, [12345])

    def test_fsync_bad_fullsync(self):

        class FCNTL(object):

            F_FULLSYNC = 123

            def fcntl(self, fd, op):
                raise IOError(18)

        with patch('swift.common.utils.fcntl', FCNTL()):
            self.assertRaises(OSError, lambda: utils.fsync(12345))

    def test_fsync_f_fullsync(self):
        called = []

        class FCNTL(object):

            F_FULLSYNC = 123

            def fcntl(self, fd, op):
                called[:] = [fd, op]
                return 0

        with patch('swift.common.utils.fcntl', FCNTL()):
            utils.fsync(12345)
            self.assertEqual(called, [12345, 123])

    def test_fsync_no_fullsync(self):
        called = []

        class FCNTL(object):
            pass

        def fsync(fd):
            called.append(fd)

        with patch('swift.common.utils.fcntl', FCNTL()):
            with patch('os.fsync', fsync):
                utils.fsync(12345)
                self.assertEqual(called, [12345])


@patch('ctypes.get_errno')
@patch.object(utils.libc, '_sys_posix_fallocate')
@patch.object(utils.libc, '_sys_fallocate')
class TestFallocateWithReserve(unittest.TestCase):
    def test_fallocate(self, sys_fallocate_mock,
                       sys_posix_fallocate_mock, get_errno_mock):
        sys_fallocate_mock.available = True
        sys_fallocate_mock.return_value = 0

        utils.fallocate_with_reserve(1234, 0, True, 5000 * 2 ** 20)

        # We can't use sys_fallocate_mock.assert_called_once_with because no
        # two ctypes.c_uint64 objects are equal even if their values are
        # equal. Yes, ctypes.c_uint64(123) != ctypes.c_uint64(123).
        calls = sys_fallocate_mock.mock_calls
        self.assertEqual(len(calls), 1)
        args = calls[0][1]
        self.assertEqual(len(args), 4)
        self.assertEqual(args[0], 1234)
        self.assertEqual(args[1], utils.libc.FALLOC_FL_KEEP_SIZE)
        self.assertEqual(args[2].value, 0)
        self.assertEqual(args[3].value, 5000 * 2 ** 20)

        sys_posix_fallocate_mock.assert_not_called()

    def test_fallocate_offset(self, sys_fallocate_mock,
                              sys_posix_fallocate_mock, get_errno_mock):
        sys_fallocate_mock.available = True
        sys_fallocate_mock.return_value = 0

        utils.fallocate_with_reserve(
            1234,
            0,
            True,
            5000 * 2 ** 20,
            offset=3 * 2 ** 30,
        )
        calls = sys_fallocate_mock.mock_calls
        self.assertEqual(len(calls), 1)
        args = calls[0][1]
        self.assertEqual(len(args), 4)
        self.assertEqual(args[0], 1234)
        self.assertEqual(args[1], utils.libc.FALLOC_FL_KEEP_SIZE)
        self.assertEqual(args[2].value, 3 * 2 ** 30)
        self.assertEqual(args[3].value, 5000 * 2 ** 20)

        sys_posix_fallocate_mock.assert_not_called()

    def test_fallocate_fatal_error(self, sys_fallocate_mock,
                                   sys_posix_fallocate_mock, get_errno_mock):
        sys_fallocate_mock.available = True
        sys_fallocate_mock.return_value = -1
        get_errno_mock.return_value = errno.EIO

        with self.assertRaises(OSError) as cm:
            utils.fallocate_with_reserve(1234, 0, True, 5000 * 2 ** 20)
        self.assertEqual(cm.exception.errno, errno.EIO)

    def test_fallocate_silent_errors(self, sys_fallocate_mock,
                                     sys_posix_fallocate_mock, get_errno_mock):
        sys_fallocate_mock.available = True
        sys_fallocate_mock.return_value = -1

        for silent_error in (0, errno.ENOSYS, errno.EOPNOTSUPP, errno.EINVAL):
            get_errno_mock.return_value = silent_error
            try:
                utils.fallocate_with_reserve(1234, 0, True, 5678)
            except OSError:
                self.fail("fallocate() raised an error on %d", silent_error)

    def test_posix_fallocate_fallback(self, sys_fallocate_mock,
                                      sys_posix_fallocate_mock,
                                      get_errno_mock):
        sys_fallocate_mock.available = False
        sys_fallocate_mock.side_effect = NotImplementedError

        sys_posix_fallocate_mock.available = True
        sys_posix_fallocate_mock.return_value = 0

        utils.fallocate_with_reserve(1234, 0, True, 567890)
        sys_fallocate_mock.assert_not_called()

        calls = sys_posix_fallocate_mock.mock_calls
        self.assertEqual(len(calls), 1)
        args = calls[0][1]
        self.assertEqual(len(args), 3)
        self.assertEqual(args[0], 1234)
        self.assertEqual(args[1].value, 0)
        self.assertEqual(args[2].value, 567890)

    def test_posix_fallocate_offset(self, sys_fallocate_mock,
                                    sys_posix_fallocate_mock, get_errno_mock):
        sys_fallocate_mock.available = False
        sys_fallocate_mock.side_effect = NotImplementedError

        sys_posix_fallocate_mock.available = True
        sys_posix_fallocate_mock.return_value = 0

        utils.fallocate_with_reserve(
            1234,
            0,
            True,
            5000 * 2 ** 20,
            offset=3 * 2 ** 30,
        )
        calls = sys_posix_fallocate_mock.mock_calls
        self.assertEqual(len(calls), 1)
        args = calls[0][1]
        self.assertEqual(len(args), 3)
        self.assertEqual(args[0], 1234)
        self.assertEqual(args[1].value, 3 * 2 ** 30)
        self.assertEqual(args[2].value, 5000 * 2 ** 20)

        sys_fallocate_mock.assert_not_called()

    def test_no_fallocates_available(self, sys_fallocate_mock,
                                     sys_posix_fallocate_mock, get_errno_mock):
        sys_fallocate_mock.available = False
        sys_posix_fallocate_mock.available = False

        with mock.patch("logging.warning") as warning_mock, mock.patch.object(
                utils.libc, "_fallocate_warned_about_missing", False):
            utils.fallocate_with_reserve(321, 0, True, 654)
            utils.fallocate_with_reserve(321, 0, True, 654)

        sys_fallocate_mock.assert_not_called()
        sys_posix_fallocate_mock.assert_not_called()
        get_errno_mock.assert_not_called()

        self.assertEqual(len(warning_mock.mock_calls), 1)

    def test_arg_bounds(self, sys_fallocate_mock,
                        sys_posix_fallocate_mock, get_errno_mock):
        sys_fallocate_mock.available = True
        sys_fallocate_mock.return_value = 0
        # Note that we want to have zero reserve so we don't even get as far
        # as doing the statvfs -- we aren't actually mocking that out, so we
        # can get different results depending on whether our test runner is
        # capturing stdout/stderr (and blocking stdin, fd=0!) or not
        with self.assertRaises(ValueError):
            utils.fallocate_with_reserve(0, 0, True, 1 << 64, 0)
        with self.assertRaises(ValueError):
            utils.fallocate_with_reserve(0, 0, True, 0, -1)
        with self.assertRaises(ValueError):
            utils.fallocate_with_reserve(0, 0, True, 0, 1 << 64)
        self.assertEqual([], sys_fallocate_mock.mock_calls)
        # sanity check
        utils.fallocate_with_reserve(0, 0, True, 0, 0)
        self.assertEqual(
            [mock.call(0, utils.libc.FALLOC_FL_KEEP_SIZE, mock.ANY, mock.ANY)],
            sys_fallocate_mock.mock_calls)
        # Go confirm the ctypes values separately; apparently == doesn't
        # work the way you'd expect with ctypes :-/
        self.assertEqual(sys_fallocate_mock.mock_calls[0][1][2].value, 0)
        self.assertEqual(sys_fallocate_mock.mock_calls[0][1][3].value, 0)
        sys_fallocate_mock.reset_mock()

        # negative size will be adjusted as 0
        utils.fallocate_with_reserve(0, 0, True, -1, 0)
        self.assertEqual(
            [mock.call(0, utils.libc.FALLOC_FL_KEEP_SIZE, mock.ANY, mock.ANY)],
            sys_fallocate_mock.mock_calls)
        self.assertEqual(sys_fallocate_mock.mock_calls[0][1][2].value, 0)
        self.assertEqual(sys_fallocate_mock.mock_calls[0][1][3].value, 0)


@patch.object(os, 'fstatvfs')
@patch.object(utils.libc, '_sys_fallocate', available=True, return_value=0)
@patch.object(utils, '_fallocate_enabled', True)
class TestFallocateReserve(unittest.TestCase):
    def _statvfs_result(self, f_frsize, f_bavail):
        # Only 3 values are relevant to us, so use zeros for the rest
        f_blocks = 100
        return posix.statvfs_result((0, f_frsize, f_blocks, 0, f_bavail,
                                     0, 0, 0, 0, 0))

    def test_disabled(self, sys_fallocate_mock, fstatvfs_mock):
        utils.disable_fallocate()
        utils.fallocate_with_reserve(123, 0, False, 456)

        sys_fallocate_mock.assert_not_called()
        fstatvfs_mock.assert_not_called()

    def test_zero_reserve(self, sys_fallocate_mock, fstatvfs_mock):
        utils.fallocate_with_reserve(123, 0, False, 456)

        fstatvfs_mock.assert_not_called()
        self.assertEqual(len(sys_fallocate_mock.mock_calls), 1)

    def test_enough_space(self, sys_fallocate_mock, fstatvfs_mock):
        # Want 1024 bytes in reserve plus 1023 allocated, and have 2 blocks
        # of size 1024 free, so succeed
        fstatvfs_mock.return_value = self._statvfs_result(1024, 2)
        utils.fallocate_with_reserve(88, 1024, False, 1023)

    def test_not_enough_space(self, sys_fallocate_mock, fstatvfs_mock):
        # Want 1024 bytes in reserve plus 1024 allocated, and have 2 blocks
        # of size 1024 free, so fail
        fstatvfs_mock.return_value = self._statvfs_result(1024, 2)
        with self.assertRaises(OSError) as catcher:
            utils.fallocate_with_reserve(88, 1024, False, 1024)
        self.assertEqual(
            str(catcher.exception),
            '[Errno %d] FALLOCATE_RESERVE fail 1024 <= 1024'
            % errno.ENOSPC)
        sys_fallocate_mock.assert_not_called()

    def test_not_enough_space_large(self, sys_fallocate_mock, fstatvfs_mock):
        # Want 1024 bytes in reserve plus 1GB allocated, and have 2 blocks
        # of size 1024 free, so fail
        fstatvfs_mock.return_value = self._statvfs_result(1024, 2)
        with self.assertRaises(OSError) as catcher:
            utils.fallocate_with_reserve(88, 1024, False, 1 << 30)
        self.assertEqual(
            str(catcher.exception),
            '[Errno %d] FALLOCATE_RESERVE fail %d <= 1024'
            % (errno.ENOSPC, ((2 * 1024) - (1 << 30))))
        sys_fallocate_mock.assert_not_called()

    def test_enough_space_small_blocks(self, sys_fallocate_mock,
                                       fstatvfs_mock):
        # Want 1024 bytes in reserve plus 1023 allocated, and have 4 blocks
        # of size 512 free, so succeed
        fstatvfs_mock.return_value = self._statvfs_result(512, 4)
        utils.fallocate_with_reserve(88, 1024, False, 1023)

    def test_not_enough_space_small_blocks(self, sys_fallocate_mock,
                                           fstatvfs_mock):
        # Want 1024 bytes in reserve plus 1024 allocated, and have 4 blocks
        # of size 512 free, so fail
        fstatvfs_mock.return_value = self._statvfs_result(512, 4)
        with self.assertRaises(OSError) as catcher:
            utils.fallocate_with_reserve(88, 1024, False, 1024)
        self.assertEqual(fstatvfs_mock.mock_calls, [mock.call(88)])
        self.assertEqual(
            str(catcher.exception),
            '[Errno %d] FALLOCATE_RESERVE fail 1024 <= 1024'
            % errno.ENOSPC)
        sys_fallocate_mock.assert_not_called()

    def test_free_space_under_reserve(self, sys_fallocate_mock, fstatvfs_mock):
        # Want 2048 bytes in reserve but have only 3 blocks of size 512, so
        # allocating even 0 bytes fails
        fstatvfs_mock.return_value = self._statvfs_result(512, 3)
        with self.assertRaises(OSError) as catcher:
            utils.fallocate_with_reserve(88, 2048, False, 0)
        self.assertEqual(
            str(catcher.exception),
            '[Errno %d] FALLOCATE_RESERVE fail 1536 <= 2048'
            % errno.ENOSPC)
        sys_fallocate_mock.assert_not_called()

    def test_all_reserved(self, sys_fallocate_mock, fstatvfs_mock):
        # Filesystem is empty, but our reserve is bigger than the
        # filesystem, so any allocation will fail
        fstatvfs_mock.return_value = self._statvfs_result(1024, 100)
        with self.assertRaises(OSError):
            utils.fallocate_with_reserve(88, 9999999999999, False, 0)
        sys_fallocate_mock.assert_not_called()

    def test_enough_space_pct(self, sys_fallocate_mock, fstatvfs_mock):
        # Want 1% reserved, filesystem has 3/100 blocks of size 1024 free
        # and file size is 2047, so succeed
        fstatvfs_mock.return_value = self._statvfs_result(1024, 3)
        utils.fallocate_with_reserve(88, 1, True, 2047)

    def test_not_enough_space_pct(self, sys_fallocate_mock, fstatvfs_mock):
        # Want 1% reserved, filesystem has 3/100 blocks of size 1024 free
        # and file size is 2048, so fail
        fstatvfs_mock.return_value = self._statvfs_result(1024, 3)
        with self.assertRaises(OSError) as catcher:
            utils.fallocate_with_reserve(88, 1, True, 2048)
        self.assertEqual(
            str(catcher.exception),
            '[Errno %d] FALLOCATE_RESERVE fail 1024 <= 1024'
            % errno.ENOSPC)
        sys_fallocate_mock.assert_not_called()

    def test_all_space_reserved_pct(self, sys_fallocate_mock, fstatvfs_mock):
        # Filesystem is empty, but our reserve is the whole filesystem, so
        # any allocation will fail
        fstatvfs_mock.return_value = self._statvfs_result(1024, 100)
        with self.assertRaises(OSError) as catcher:
            utils.fallocate_with_reserve(88, 100, True, 0)
        self.assertEqual(
            str(catcher.exception),
            '[Errno %d] FALLOCATE_RESERVE fail 102400 <= 102400'
            % errno.ENOSPC)
        sys_fallocate_mock.assert_not_called()


class TestWatchdog(unittest.TestCase):
    def test_start_stop(self):
        w = utils.Watchdog()
        w._evt.send = mock.Mock(side_effect=w._evt.send)
        gth = object()

        now = time.time()
        timeout_value = 1.0
        with patch('eventlet.greenthread.getcurrent', return_value=gth), \
                patch('time.time', return_value=now):
            # On first call, _next_expiration is None, it should unblock
            # greenthread that is blocked for ever
            key = w.start(timeout_value, Timeout)
            self.assertIn(key, w._timeouts)
            self.assertEqual(w._timeouts[key], (
                timeout_value, now + timeout_value, gth, Timeout, now))
            w._evt.send.assert_called_once()

            w.stop(key)
            self.assertNotIn(key, w._timeouts)

    def test_timeout_concurrency(self):
        w = utils.Watchdog()
        w._evt.send = mock.Mock(side_effect=w._evt.send)
        w._evt.wait = mock.Mock()
        gth = object()

        w._run()
        w._evt.wait.assert_called_once_with(None)

        with patch('eventlet.greenthread.getcurrent', return_value=gth):
            w._evt.send.reset_mock()
            w._evt.wait.reset_mock()
            with patch('time.time', return_value=10.00):
                # On first call, _next_expiration is None, it should unblock
                # greenthread that is blocked for ever
                w.start(5.0, Timeout)  # Will end at 15.0
                w._evt.send.assert_called_once()

            with patch('time.time', return_value=10.01):
                w._run()
                self.assertEqual(15.0, w._next_expiration)
                w._evt.wait.assert_called_once_with(15.0 - 10.01)

            w._evt.send.reset_mock()
            w._evt.wait.reset_mock()
            with patch('time.time', return_value=12.00):
                # Now _next_expiration is 15.0, it won't unblock greenthread
                # because this expiration is later
                w.start(5.0, Timeout)  # Will end at 17.0
                w._evt.send.assert_not_called()

            w._evt.send.reset_mock()
            w._evt.wait.reset_mock()
            with patch('time.time', return_value=14.00):
                # Now _next_expiration is still 15.0, it will unblock
                # greenthread because this new expiration is 14.5
                w.start(0.5, Timeout)  # Will end at 14.5
                w._evt.send.assert_called_once()

            with patch('time.time', return_value=14.01):
                w._run()
                w._evt.wait.assert_called_once_with(14.5 - 14.01)
                self.assertEqual(14.5, w._next_expiration)
                # Should wakeup at 14.5

    def test_timeout_expire(self):
        w = utils.Watchdog()
        w._evt.send = mock.Mock()  # To avoid it to call get_hub()
        w._evt.wait = mock.Mock()  # To avoid it to call get_hub()

        with patch('eventlet.hubs.get_hub') as m_gh:
            with patch('time.time', return_value=10.0):
                w.start(5.0, Timeout)  # Will end at 15.0

            with patch('time.time', return_value=16.0):
                w._run()
                m_gh.assert_called_once()
                m_gh.return_value.schedule_call_global.assert_called_once()
                exc = m_gh.return_value.schedule_call_global.call_args[0][2]
                self.assertIsInstance(exc, Timeout)
                self.assertEqual(exc.seconds, 5.0)
                self.assertEqual(None, w._next_expiration)
                w._evt.wait.assert_called_once_with(None)


class TestReiterate(unittest.TestCase):
    def test_reiterate_consumes_first(self):
        test_iter = FakeIterable([1, 2, 3])
        reiterated = utils.reiterate(test_iter)
        self.assertEqual(1, test_iter.next_call_count)
        self.assertEqual(1, next(reiterated))
        self.assertEqual(1, test_iter.next_call_count)
        self.assertEqual(2, next(reiterated))
        self.assertEqual(2, test_iter.next_call_count)
        self.assertEqual(3, next(reiterated))
        self.assertEqual(3, test_iter.next_call_count)

    def test_reiterate_closes(self):
        test_iter = FakeIterable([1, 2, 3])
        self.assertEqual(0, test_iter.close_call_count)
        reiterated = utils.reiterate(test_iter)
        self.assertEqual(0, test_iter.close_call_count)
        self.assertTrue(hasattr(reiterated, 'close'))
        self.assertTrue(callable(reiterated.close))
        reiterated.close()
        self.assertEqual(1, test_iter.close_call_count)

        # empty iter gets closed when reiterated
        test_iter = FakeIterable([])
        self.assertEqual(0, test_iter.close_call_count)
        reiterated = utils.reiterate(test_iter)
        self.assertFalse(hasattr(reiterated, 'close'))
        self.assertEqual(1, test_iter.close_call_count)

    def test_reiterate_list_or_tuple(self):
        test_list = [1, 2]
        reiterated = utils.reiterate(test_list)
        self.assertIs(test_list, reiterated)
        test_tuple = (1, 2)
        reiterated = utils.reiterate(test_tuple)
        self.assertIs(test_tuple, reiterated)


class TestClosingIterator(unittest.TestCase):
    def _make_gen(self, items, captured_exit):
        def gen():
            try:
                for it in items:
                    if isinstance(it, Exception):
                        raise it
                    yield it
            except GeneratorExit as e:
                captured_exit.append(e)
                raise
        return gen()

    def test_close(self):
        wrapped = FakeIterable([1, 2, 3])
        # note: iter(FakeIterable) is the same object
        self.assertIs(wrapped, iter(wrapped))
        it = utils.ClosingIterator(wrapped)
        actual = [x for x in it]
        self.assertEqual([1, 2, 3], actual)
        self.assertEqual(1, wrapped.close_call_count)
        it.close()
        self.assertEqual(1, wrapped.close_call_count)

    def test_close_others(self):
        wrapped = FakeIterable([1, 2, 3])
        others = [FakeIterable([4, 5, 6]), FakeIterable([])]
        self.assertIs(wrapped, iter(wrapped))
        it = utils.ClosingIterator(wrapped, others)
        actual = [x for x in it]
        self.assertEqual([1, 2, 3], actual)
        self.assertEqual([1, 1, 1],
                         [i.close_call_count for i in others + [wrapped]])
        it.close()
        self.assertEqual([1, 1, 1],
                         [i.close_call_count for i in others + [wrapped]])

    def test_close_gen(self):
        # explicitly check generator closing
        captured_exit = []
        gen = self._make_gen([1, 2], captured_exit)
        it = utils.ClosingIterator(gen)
        self.assertFalse(captured_exit)
        it.close()
        self.assertFalse(captured_exit)  # the generator didn't start

        captured_exit = []
        gen = self._make_gen([1, 2], captured_exit)
        it = utils.ClosingIterator(gen)
        self.assertFalse(captured_exit)
        self.assertEqual(1, next(it))  # start the generator
        it.close()
        self.assertEqual(1, len(captured_exit))

    def test_close_wrapped_is_not_same_as_iter(self):
        class AltFakeIterable(FakeIterable):
            def __iter__(self):
                return (x for x in self.values)

        wrapped = AltFakeIterable([1, 2, 3])
        # note: iter(AltFakeIterable) is a generator, not the same object
        self.assertIsNot(wrapped, iter(wrapped))
        it = utils.ClosingIterator(wrapped)
        actual = [x for x in it]
        self.assertEqual([1, 2, 3], actual)
        self.assertEqual(1, wrapped.close_call_count)
        it.close()
        self.assertEqual(1, wrapped.close_call_count)

    def test_init_with_iterable(self):
        wrapped = [1, 2, 3]  # list is iterable but not an iterator
        it = utils.ClosingIterator(wrapped)
        actual = [x for x in it]
        self.assertEqual([1, 2, 3], actual)
        it.close()  # safe to call even though list has no close

    def test_nested_iters(self):
        wrapped = FakeIterable([1, 2, 3])
        it = utils.ClosingIterator(utils.ClosingIterator(wrapped))
        actual = [x for x in it]
        self.assertEqual([1, 2, 3], actual)
        self.assertEqual(1, wrapped.close_call_count)
        it.close()
        self.assertEqual(1, wrapped.close_call_count)

    def test_close_on_stop_iteration(self):
        wrapped = FakeIterable([1, 2, 3])
        others = [FakeIterable([4, 5, 6]), FakeIterable([])]
        self.assertIs(wrapped, iter(wrapped))
        it = utils.ClosingIterator(wrapped, others)
        actual = [x for x in it]
        self.assertEqual([1, 2, 3], actual)
        self.assertEqual([1, 1, 1],
                         [i.close_call_count for i in others + [wrapped]])
        it.close()
        self.assertEqual([1, 1, 1],
                         [i.close_call_count for i in others + [wrapped]])

    def test_close_on_exception(self):
        # sanity check: generator exits on raising exception without executing
        # GeneratorExit
        captured_exit = []
        gen = self._make_gen([1, ValueError(), 2], captured_exit)
        self.assertEqual(1, next(gen))
        with self.assertRaises(ValueError):
            next(gen)
        self.assertFalse(captured_exit)
        gen.close()
        self.assertFalse(captured_exit)  # gen already exited

        captured_exit = []
        gen = self._make_gen([1, ValueError(), 2], captured_exit)
        self.assertEqual(1, next(gen))
        with self.assertRaises(ValueError):
            next(gen)
        self.assertFalse(captured_exit)
        with self.assertRaises(StopIteration):
            next(gen)  # gen already exited

        # wrapped gen does the same...
        captured_exit = []
        gen = self._make_gen([1, ValueError(), 2], captured_exit)
        others = [FakeIterable([4, 5, 6]), FakeIterable([])]
        it = utils.ClosingIterator(gen, others)
        self.assertEqual(1, next(it))
        with self.assertRaises(ValueError):
            next(it)
        self.assertFalse(captured_exit)
        # but other iters are closed :)
        self.assertEqual([1, 1], [i.close_call_count for i in others])


class TestClosingMapper(unittest.TestCase):
    def test_close(self):
        calls = []

        def func(args):
            calls.append(args)
            return sum(args)

        wrapped = FakeIterable([(2, 3), (4, 5)])
        other = FakeIterable([])
        it = utils.ClosingMapper(func, wrapped, [other])
        actual = [x for x in it]
        self.assertEqual([(2, 3), (4, 5)], calls)
        self.assertEqual([5, 9], actual)
        self.assertEqual(1, wrapped.close_call_count)
        self.assertEqual(1, other.close_call_count)
        # check against result of map()
        wrapped = FakeIterable([(2, 3), (4, 5)])
        mapped = [x for x in map(func, wrapped)]
        self.assertEqual(mapped, actual)

    def test_function_raises_exception(self):
        calls = []

        class TestExc(Exception):
            pass

        def func(args):
            calls.append(args)
            if len(calls) > 1:
                raise TestExc('boom')
            else:
                return sum(args)

        wrapped = FakeIterable([(2, 3), (4, 5), (6, 7)])
        it = utils.ClosingMapper(func, wrapped)
        self.assertEqual(5, next(it))
        with self.assertRaises(TestExc) as cm:
            next(it)
        self.assertIn('boom', str(cm.exception))
        self.assertEqual(1, wrapped.close_call_count)
        with self.assertRaises(StopIteration) as cm:
            next(it)


class TestCloseableChain(unittest.TestCase):
    def test_closeable_chain_iterates(self):
        test_iter1 = FakeIterable([1])
        test_iter2 = FakeIterable([2, 3])
        chain = utils.CloseableChain(test_iter1, test_iter2)
        self.assertEqual([1, 2, 3], [x for x in chain])

        chain = utils.CloseableChain([1, 2], [3])
        self.assertEqual([1, 2, 3], [x for x in chain])

    def test_closeable_chain_closes(self):
        test_iter1 = FakeIterable([1])
        test_iter2 = FakeIterable([2, 3])
        chain = utils.CloseableChain(test_iter1, test_iter2)
        self.assertEqual(0, test_iter1.close_call_count)
        self.assertEqual(0, test_iter2.close_call_count)
        chain.close()
        self.assertEqual(1, test_iter1.close_call_count)
        self.assertEqual(1, test_iter2.close_call_count)

        # check that close is safe to call even when component iters have no
        # close
        chain = utils.CloseableChain([1, 2], [3])
        chain.close()
        # read after close raises StopIteration
        self.assertEqual([], [x for x in chain])

        # check with generator in the chain
        generator_closed = [False]

        def gen():
            try:
                yield 2
                yield 3
            except GeneratorExit:
                generator_closed[0] = True
                raise

        test_iter1 = FakeIterable([1])
        chain = utils.CloseableChain(test_iter1, gen())
        self.assertEqual(0, test_iter1.close_call_count)
        self.assertFalse(generator_closed[0])
        chain.close()
        self.assertEqual(1, test_iter1.close_call_count)
        # Generator never kicked off, so there's no GeneratorExit
        self.assertFalse(generator_closed[0])

        test_iter1 = FakeIterable([1])
        chain = utils.CloseableChain(gen(), test_iter1)
        self.assertEqual(2, next(chain))  # Kick off the generator
        self.assertEqual(0, test_iter1.close_call_count)
        self.assertFalse(generator_closed[0])
        chain.close()
        self.assertEqual(1, test_iter1.close_call_count)
        self.assertTrue(generator_closed[0])


class TestStringAlong(unittest.TestCase):
    def test_happy(self):
        logger = debug_logger()
        it = FakeIterable([1, 2, 3])
        other_it = FakeIterable([])
        string_along = utils.StringAlong(
            it, other_it, lambda: logger.warning('boom'))
        for i, x in enumerate(string_along):
            self.assertEqual(i + 1, x)
            self.assertEqual(0, other_it.next_call_count, x)
            self.assertEqual(0, other_it.close_call_count, x)
        self.assertEqual(1, other_it.next_call_count, x)
        self.assertEqual(1, other_it.close_call_count, x)
        lines = logger.get_lines_for_level('warning')
        self.assertFalse(lines)

    def test_unhappy(self):
        logger = debug_logger()
        it = FakeIterable([1, 2, 3])
        other_it = FakeIterable([1])
        string_along = utils.StringAlong(
            it, other_it, lambda: logger.warning('boom'))
        for i, x in enumerate(string_along):
            self.assertEqual(i + 1, x)
            self.assertEqual(0, other_it.next_call_count, x)
            self.assertEqual(0, other_it.close_call_count, x)
        self.assertEqual(1, other_it.next_call_count, x)
        self.assertEqual(1, other_it.close_call_count, x)
        lines = logger.get_lines_for_level('warning')
        self.assertEqual(1, len(lines))
        self.assertIn('boom', lines[0])


class TestCooperativeIterator(unittest.TestCase):
    def test_init(self):
        wrapped = itertools.count()
        it = utils.CooperativeIterator(wrapped, period=3)
        self.assertIs(wrapped, it.wrapped_iter)
        self.assertEqual(0, it.count)
        self.assertEqual(3, it.period)

    def test_iter(self):
        it = utils.CooperativeIterator(itertools.count())
        actual = []
        with mock.patch('swift.common.utils.sleep') as mock_sleep:
            for i in it:
                if i >= 100:
                    break
                actual.append(i)
        self.assertEqual(list(range(100)), actual)
        self.assertEqual(20, mock_sleep.call_count)

    def test_close(self):
        it = utils.CooperativeIterator(range(5))
        it.close()

        closeable = mock.MagicMock()
        closeable.close = mock.MagicMock()
        it = utils.CooperativeIterator(closeable)
        it.close()
        self.assertTrue(closeable.close.called)

    def test_sleeps(self):
        def do_test(it, period):
            results = []
            for i in range(period):
                with mock.patch('swift.common.utils.sleep') as mock_sleep:
                    results.append(next(it))
                self.assertFalse(mock_sleep.called, i)

            with mock.patch('swift.common.utils.sleep') as mock_sleep:
                results.append(next(it))
            self.assertTrue(mock_sleep.called)

            for i in range(period - 1):
                with mock.patch('swift.common.utils.sleep') as mock_sleep:
                    results.append(next(it))
                self.assertFalse(mock_sleep.called, i)

            with mock.patch('swift.common.utils.sleep') as mock_sleep:
                results.append(next(it))
            self.assertTrue(mock_sleep.called)

            return results

        actual = do_test(utils.CooperativeIterator(itertools.count()), 5)
        self.assertEqual(list(range(11)), actual)
        actual = do_test(utils.CooperativeIterator(itertools.count(), 5), 5)
        self.assertEqual(list(range(11)), actual)
        actual = do_test(utils.CooperativeIterator(itertools.count(), 3), 3)
        self.assertEqual(list(range(7)), actual)
        actual = do_test(utils.CooperativeIterator(itertools.count(), 1), 1)
        self.assertEqual(list(range(3)), actual)

    def test_no_sleeps(self):
        def do_test(period):
            it = utils.CooperativeIterator(itertools.count(), period)
            results = []
            with mock.patch('swift.common.utils.sleep') as mock_sleep:
                for i in range(100):
                    results.append(next(it))
                    self.assertFalse(mock_sleep.called, i)
            self.assertEqual(list(range(100)), results)

        do_test(0)
        do_test(-1)
        do_test(-111)
        do_test(None)


class TestContextPool(unittest.TestCase):
    def test_context_manager(self):
        size = 5
        pool = utils.ContextPool(size)
        with pool:
            for _ in range(size):
                pool.spawn(eventlet.sleep, 10)
            self.assertEqual(pool.running(), size)
        self.assertEqual(pool.running(), 0)

    def test_close(self):
        size = 10
        pool = utils.ContextPool(size)
        for _ in range(size):
            pool.spawn(eventlet.sleep, 10)
        self.assertEqual(pool.running(), size)
        pool.close()
        self.assertEqual(pool.running(), 0)<|MERGE_RESOLUTION|>--- conflicted
+++ resolved
@@ -4205,8 +4205,6 @@
         self.assertEqual(populator.set_cache_state, "set")
         self.assertFalse(populator.is_token_request_done())
         self.assertFalse(populator.req_served_from_cache)
-<<<<<<< HEAD
-=======
         self.assertFalse(populator.req_lacks_enough_retries)
         self.assertEqual(self.infocache[self.cache_key], "backend data")
         self.assertEqual(
@@ -4262,7 +4260,6 @@
         self.assertFalse(populator.is_token_request_done())
         self.assertFalse(populator.req_served_from_cache)
         self.assertTrue(populator.req_lacks_enough_retries)
->>>>>>> 1cf4186f
         self.assertEqual(self.infocache[self.cache_key], "backend data")
         self.assertEqual(
             self.memcache.incr_calls,
@@ -4491,14 +4488,10 @@
         # Simulate multiple concurrent threads issued into a cooperative token
         # session, each thread will issue a "fetch_data" request cooperatively.
         # And the first three requests will acquire the token, but fail to get
-<<<<<<< HEAD
-        # data from the backend.
-=======
         # data from the backend. This test also demostrates that even though
         # all token requests fail to go through, other requests who arrive at
         # the late stage of same token session and won't get a token still
         # could be served out of the memcached.
->>>>>>> 1cf4186f
         self.retry_interval = 0.1
         counts = {
             'num_requests_to_backend': 0,
@@ -4560,15 +4553,6 @@
         # The first three requests will get the token but fails.
         for i in range(3):
             pool.spawn(worker_process, 0, self.retry_interval * 15, True)
-<<<<<<< HEAD
-        # The 4th request will go to backend and set data in the memcached.
-        pool.spawn(worker_process, 0, self.retry_interval)
-        # The remaining 16 requests will be served from the memcached.
-        for i in range(16):
-            pool.spawn(
-                worker_process,
-                random.uniform(self.retry_interval * 5,
-=======
         # The 4th request won't get a token, but after it exits its waiting
         # cycles, it will fetch the data from the backend and set the data into
         # the memcached.
@@ -4580,7 +4564,6 @@
             pool.spawn(
                 worker_process,
                 random.uniform(self.retry_interval * 7,
->>>>>>> 1cf4186f
                                self.retry_interval * 10),
                 self.retry_interval
             )

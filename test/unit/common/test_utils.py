# Copyright (c) 2010-2012 OpenStack Foundation
#
# Licensed under the Apache License, Version 2.0 (the "License");
# you may not use this file except in compliance with the License.
# You may obtain a copy of the License at
#
#    http://www.apache.org/licenses/LICENSE-2.0
#
# Unless required by applicable law or agreed to in writing, software
# distributed under the License is distributed on an "AS IS" BASIS,
# WITHOUT WARRANTIES OR CONDITIONS OF ANY KIND, either express or
# implied.
# See the License for the specific language governing permissions and
# limitations under the License.

"""Tests for swift.common.utils"""
from __future__ import print_function

import hashlib
import itertools

from test import annotate_failure
from test.debug_logger import debug_logger
from test.unit import temptree, make_timestamp_iter, with_tempdir, \
    mock_timestamp_now, FakeIterable

import contextlib
import errno
import eventlet
import eventlet.debug
import eventlet.event
import eventlet.green.threading
import eventlet.patcher
import functools
import grp
import logging
import os
import mock
import posix
import pwd
import random
import re
import socket
import string
import sys
import json
import math
import inspect
import warnings

import six
from six import StringIO
from six.moves.queue import Queue, Empty
from six.moves import http_client
from six.moves import range
from textwrap import dedent

import tempfile
import time
import unittest
import fcntl
import shutil

from getpass import getuser
from io import BytesIO
from shutil import rmtree
from functools import partial
from tempfile import TemporaryFile, NamedTemporaryFile, mkdtemp
from mock import MagicMock, patch
from six.moves.configparser import NoSectionError, NoOptionError
from uuid import uuid4

from swift.common.exceptions import Timeout, MessageTimeout, \
    ConnectionTimeout, LockTimeout, ReplicationLockTimeout, \
    MimeInvalid
from swift.common import utils
from swift.common.utils import set_swift_dir, md5, ShardRangeList, \
    SwiftLogFormatter
from swift.common.container_sync_realms import ContainerSyncRealms
from swift.common.header_key_dict import HeaderKeyDict
from swift.common.storage_policy import POLICIES, reload_storage_policies
from swift.common.swob import Request, Response
from test.unit import requires_o_tmpfile_support_in_tmp, \
    quiet_eventlet_exceptions

if six.PY2:
    import eventlet.green.httplib as green_http_client
else:
    import eventlet.green.http.client as green_http_client

threading = eventlet.patcher.original('threading')


class MockOs(object):

    def __init__(self, pass_funcs=None, called_funcs=None, raise_funcs=None):
        if pass_funcs is None:
            pass_funcs = []
        if called_funcs is None:
            called_funcs = []
        if raise_funcs is None:
            raise_funcs = []

        self.closed_fds = []
        for func in pass_funcs:
            setattr(self, func, self.pass_func)
        self.called_funcs = {}
        for func in called_funcs:
            c_func = partial(self.called_func, func)
            setattr(self, func, c_func)
        for func in raise_funcs:
            r_func = partial(self.raise_func, func)
            setattr(self, func, r_func)

    def pass_func(self, *args, **kwargs):
        pass

    setgroups = chdir = setsid = setgid = setuid = umask = pass_func

    def called_func(self, name, *args, **kwargs):
        self.called_funcs[name] = args

    def raise_func(self, name, *args, **kwargs):
        self.called_funcs[name] = args
        raise OSError()

    def dup2(self, source, target):
        self.closed_fds.append(target)

    def geteuid(self):
        '''Pretend we are running as root.'''
        return 0

    def __getattr__(self, name):
        # I only over-ride portions of the os module
        try:
            return object.__getattr__(self, name)
        except AttributeError:
            return getattr(os, name)


class MockUdpSocket(object):
    def __init__(self, sendto_errno=None):
        self.sent = []
        self.sendto_errno = sendto_errno

    def sendto(self, data, target):
        if self.sendto_errno:
            raise socket.error(self.sendto_errno,
                               'test errno %s' % self.sendto_errno)
        self.sent.append((data, target))

    def close(self):
        pass


class MockSys(object):

    def __init__(self):
        self.stdin = TemporaryFile('w')
        self.stdout = TemporaryFile('r')
        self.stderr = TemporaryFile('r')
        self.__stderr__ = self.stderr
        self.stdio_fds = [self.stdin.fileno(), self.stdout.fileno(),
                          self.stderr.fileno()]


def reset_loggers():
    if hasattr(utils.get_logger, 'handler4logger'):
        for logger, handler in utils.get_logger.handler4logger.items():
            logger.removeHandler(handler)
        delattr(utils.get_logger, 'handler4logger')
    if hasattr(utils.get_logger, 'console_handler4logger'):
        for logger, h in utils.get_logger.console_handler4logger.items():
            logger.removeHandler(h)
        delattr(utils.get_logger, 'console_handler4logger')
    # Reset the LogAdapter class thread local state. Use get_logger() here
    # to fetch a LogAdapter instance because the items from
    # get_logger.handler4logger above are the underlying logger instances,
    # not the LogAdapter.
    utils.get_logger(None).thread_locals = (None, None)


def reset_logger_state(f):
    @functools.wraps(f)
    def wrapper(self, *args, **kwargs):
        reset_loggers()
        try:
            return f(self, *args, **kwargs)
        finally:
            reset_loggers()
    return wrapper


class TestUTC(unittest.TestCase):
    def test_tzname(self):
        self.assertEqual(utils.UTC.tzname(None), 'UTC')


class TestUtils(unittest.TestCase):
    """Tests for swift.common.utils """

    def setUp(self):
        utils.HASH_PATH_SUFFIX = b'endcap'
        utils.HASH_PATH_PREFIX = b'startcap'
        self.md5_test_data = "Openstack forever".encode('utf-8')
        try:
            self.md5_digest = hashlib.md5(self.md5_test_data).hexdigest()
            self.fips_enabled = False
        except ValueError:
            self.md5_digest = '0d6dc3c588ae71a04ce9a6beebbbba06'
            self.fips_enabled = True

    def test_monkey_patch(self):
        def take_and_release(lock):
            try:
                lock.acquire()
            finally:
                lock.release()

        def do_test():
            res = 0
            try:
                # this module imports eventlet original threading, so re-import
                # locally...
                import threading
                import traceback
                logging_lock_before = logging._lock
                my_lock_before = threading.RLock()
                self.assertIsInstance(logging_lock_before,
                                      type(my_lock_before))

                utils.monkey_patch()

                logging_lock_after = logging._lock
                my_lock_after = threading.RLock()
                self.assertIsInstance(logging_lock_after,
                                      type(my_lock_after))

                self.assertTrue(logging_lock_after.acquire())
                thread = threading.Thread(target=take_and_release,
                                          args=(logging_lock_after,))
                thread.start()
                self.assertTrue(thread.isAlive())
                # we should timeout while the thread is still blocking on lock
                eventlet.sleep()
                thread.join(timeout=0.1)
                self.assertTrue(thread.isAlive())

                logging._lock.release()
                thread.join(timeout=0.1)
                self.assertFalse(thread.isAlive())
            except AssertionError:
                traceback.print_exc()
                res = 1
            finally:
                os._exit(res)

        pid = os.fork()
        if pid == 0:
            # run the test in an isolated environment to avoid monkey patching
            # in this one
            do_test()
        else:
            child_pid, errcode = os.waitpid(pid, 0)
            self.assertEqual(0, os.WEXITSTATUS(errcode),
                             'Forked do_test failed')

    def test_get_zero_indexed_base_string(self):
        self.assertEqual(utils.get_zero_indexed_base_string('something', 0),
                         'something')
        self.assertEqual(utils.get_zero_indexed_base_string('something', None),
                         'something')
        self.assertEqual(utils.get_zero_indexed_base_string('something', 1),
                         'something-1')
        self.assertRaises(ValueError, utils.get_zero_indexed_base_string,
                          'something', 'not_integer')

    @with_tempdir
    def test_lock_path(self, tmpdir):
        # 2 locks with limit=1 must fail
        success = False
        with utils.lock_path(tmpdir, 0.1):
            with self.assertRaises(LockTimeout):
                with utils.lock_path(tmpdir, 0.1):
                    success = True
        self.assertFalse(success)

        # 2 locks with limit=2 must succeed
        success = False
        with utils.lock_path(tmpdir, 0.1, limit=2):
            try:
                with utils.lock_path(tmpdir, 0.1, limit=2):
                    success = True
            except LockTimeout as exc:
                self.fail('Unexpected exception %s' % exc)
        self.assertTrue(success)

        # 3 locks with limit=2 must fail
        success = False
        with utils.lock_path(tmpdir, 0.1, limit=2):
            with utils.lock_path(tmpdir, 0.1, limit=2):
                with self.assertRaises(LockTimeout):
                    with utils.lock_path(tmpdir, 0.1):
                        success = True
        self.assertFalse(success)

    @with_tempdir
    @mock.patch.object(utils, 'STRICT_LOCKS', True)
    def test_lock_path_deleted(self, tmpdir):
        # If a thread blocks on a lock but then it gets deleted, the blocked
        # thread gets a Timeout
        took_lock = eventlet.green.threading.Event()
        about_to_block_on_lock = eventlet.green.threading.Event()
        test_done = eventlet.green.threading.Event()
        caught = []

        def deleter():
            with utils.lock_path(tmpdir):
                took_lock.set()
                about_to_block_on_lock.wait()
                # Give the other thread a beat to actually block
                time.sleep(0.1)
                os.unlink(os.path.join(tmpdir, '.lock'))

        def blocked():
            try:
                took_lock.wait()
                about_to_block_on_lock.set()
                with utils.lock_path(tmpdir, timeout=60):
                    raise RuntimeError("Shouldn't be able to acquire this")
            except (Exception, Timeout) as e:
                caught.append(e)
            finally:
                test_done.set()

        with Timeout(30):
            t1 = eventlet.green.threading.Thread(target=deleter)
            t2 = eventlet.green.threading.Thread(target=blocked)
            t1.start()
            t2.start()
            test_done.wait()
            t1.join()
            t2.join()
        self.assertEqual(len(caught), 1, caught)
        self.assertIsInstance(caught[0], LockTimeout)

    @with_tempdir
    @mock.patch.object(utils, 'STRICT_LOCKS', True)
    def test_lock_path_moved(self, tmpdir):
        # If a thread blocks on a lock but then it gets deleted and recreated,
        # the blocked thread gets a Timeout
        took_lock = eventlet.green.threading.Event()
        about_to_block_on_lock = eventlet.green.threading.Event()
        lock_moved = eventlet.green.threading.Event()
        new_lock_created = eventlet.green.threading.Event()
        test_done = eventlet.green.threading.Event()
        caught = []

        def deleter():
            with utils.lock_path(tmpdir):
                took_lock.set()
                about_to_block_on_lock.wait()
                time.sleep(0.1)
                os.rename(os.path.join(tmpdir, '.lock'),
                          os.path.join(tmpdir, '.moved'))
                lock_moved.set()
                new_lock_created.wait()

        def blocked():
            try:
                took_lock.wait()
                about_to_block_on_lock.set()
                with utils.lock_path(tmpdir, timeout=60):
                    raise RuntimeError("Shouldn't be able to acquire this")
            except (Exception, Timeout) as e:
                caught.append(e)
            finally:
                test_done.set()

        def new_locker():
            lock_moved.wait()
            with utils.lock_path(tmpdir, timeout=0.1):
                new_lock_created.set()
                test_done.wait()

        with Timeout(30):
            t1 = eventlet.green.threading.Thread(target=deleter)
            t2 = eventlet.green.threading.Thread(target=blocked)
            t3 = eventlet.green.threading.Thread(target=new_locker)
            t1.start()
            t2.start()
            t3.start()
            test_done.wait()
            t1.join()
            t2.join()
            t3.join()
        self.assertEqual(len(caught), 1, caught)
        self.assertIsInstance(caught[0], LockTimeout)

    @with_tempdir
    @mock.patch.object(utils, 'STRICT_LOCKS', True)
    def test_lock_path_error(self, tmpdir):
        with mock.patch.object(utils.os, 'fstat',
                               side_effect=OSError(errno.EPERM, 'nope')), \
                self.assertRaises(OSError) as caught:
            with utils.lock_path(tmpdir):
                pass
        self.assertEqual(caught.exception.errno, errno.EPERM)

    @with_tempdir
    def test_lock_path_invalid_limit(self, tmpdir):
        success = False
        with self.assertRaises(ValueError):
            with utils.lock_path(tmpdir, 0.1, limit=0):
                success = True
        self.assertFalse(success)
        with self.assertRaises(ValueError):
            with utils.lock_path(tmpdir, 0.1, limit=-1):
                success = True
        self.assertFalse(success)
        with self.assertRaises(TypeError):
            with utils.lock_path(tmpdir, 0.1, limit='1'):
                success = True
        self.assertFalse(success)
        with self.assertRaises(TypeError):
            with utils.lock_path(tmpdir, 0.1, limit=1.1):
                success = True
        self.assertFalse(success)

    @with_tempdir
    def test_lock_path_num_sleeps(self, tmpdir):
        num_short_calls = [0]
        exception_raised = [False]

        def my_sleep(to_sleep):
            if to_sleep == 0.01:
                num_short_calls[0] += 1
            else:
                raise Exception('sleep time changed: %s' % to_sleep)

        try:
            with mock.patch('swift.common.utils.sleep', my_sleep):
                with utils.lock_path(tmpdir):
                    with utils.lock_path(tmpdir):
                        pass
        except Exception as e:
            exception_raised[0] = True
            self.assertTrue('sleep time changed' in str(e))
        self.assertEqual(num_short_calls[0], 11)
        self.assertTrue(exception_raised[0])

    @with_tempdir
    def test_lock_path_class(self, tmpdir):
        with utils.lock_path(tmpdir, 0.1, ReplicationLockTimeout):
            exc = None
            exc2 = None
            success = False
            try:
                with utils.lock_path(tmpdir, 0.1, ReplicationLockTimeout):
                    success = True
            except ReplicationLockTimeout as err:
                exc = err
            except LockTimeout as err:
                exc2 = err
            self.assertTrue(exc is not None)
            self.assertTrue(exc2 is None)
            self.assertTrue(not success)
            exc = None
            exc2 = None
            success = False
            try:
                with utils.lock_path(tmpdir, 0.1):
                    success = True
            except ReplicationLockTimeout as err:
                exc = err
            except LockTimeout as err:
                exc2 = err
            self.assertTrue(exc is None)
            self.assertTrue(exc2 is not None)
            self.assertTrue(not success)

    @with_tempdir
    def test_lock_path_name(self, tmpdir):
        # With default limit (1), can't take the same named lock twice
        success = False
        with utils.lock_path(tmpdir, 0.1, name='foo'):
            with self.assertRaises(LockTimeout):
                with utils.lock_path(tmpdir, 0.1, name='foo'):
                    success = True
        self.assertFalse(success)
        # With default limit (1), can take two differently named locks
        success = False
        with utils.lock_path(tmpdir, 0.1, name='foo'):
            with utils.lock_path(tmpdir, 0.1, name='bar'):
                success = True
        self.assertTrue(success)
        # With default limit (1), can take a named lock and the default lock
        success = False
        with utils.lock_path(tmpdir, 0.1, name='foo'):
            with utils.lock_path(tmpdir, 0.1):
                success = True
        self.assertTrue(success)

    def test_normalize_timestamp(self):
        # Test swift.common.utils.normalize_timestamp
        self.assertEqual(utils.normalize_timestamp('1253327593.48174'),
                         "1253327593.48174")
        self.assertEqual(utils.normalize_timestamp(1253327593.48174),
                         "1253327593.48174")
        self.assertEqual(utils.normalize_timestamp('1253327593.48'),
                         "1253327593.48000")
        self.assertEqual(utils.normalize_timestamp(1253327593.48),
                         "1253327593.48000")
        self.assertEqual(utils.normalize_timestamp('253327593.48'),
                         "0253327593.48000")
        self.assertEqual(utils.normalize_timestamp(253327593.48),
                         "0253327593.48000")
        self.assertEqual(utils.normalize_timestamp('1253327593'),
                         "1253327593.00000")
        self.assertEqual(utils.normalize_timestamp(1253327593),
                         "1253327593.00000")
        self.assertRaises(ValueError, utils.normalize_timestamp, '')
        self.assertRaises(ValueError, utils.normalize_timestamp, 'abc')

    def test_normalize_delete_at_timestamp(self):
        self.assertEqual(
            utils.normalize_delete_at_timestamp(1253327593),
            '1253327593')
        self.assertEqual(
            utils.normalize_delete_at_timestamp(1253327593.67890),
            '1253327593')
        self.assertEqual(
            utils.normalize_delete_at_timestamp('1253327593'),
            '1253327593')
        self.assertEqual(
            utils.normalize_delete_at_timestamp('1253327593.67890'),
            '1253327593')
        self.assertEqual(
            utils.normalize_delete_at_timestamp(-1253327593),
            '0000000000')
        self.assertEqual(
            utils.normalize_delete_at_timestamp(-1253327593.67890),
            '0000000000')
        self.assertEqual(
            utils.normalize_delete_at_timestamp('-1253327593'),
            '0000000000')
        self.assertEqual(
            utils.normalize_delete_at_timestamp('-1253327593.67890'),
            '0000000000')
        self.assertEqual(
            utils.normalize_delete_at_timestamp(71253327593),
            '9999999999')
        self.assertEqual(
            utils.normalize_delete_at_timestamp(71253327593.67890),
            '9999999999')
        self.assertEqual(
            utils.normalize_delete_at_timestamp('71253327593'),
            '9999999999')
        self.assertEqual(
            utils.normalize_delete_at_timestamp('71253327593.67890'),
            '9999999999')
        with self.assertRaises(TypeError):
            utils.normalize_delete_at_timestamp(None)
        with self.assertRaises(ValueError):
            utils.normalize_delete_at_timestamp('')
        with self.assertRaises(ValueError):
            utils.normalize_delete_at_timestamp('abc')

    def test_normalize_delete_at_timestamp_high_precision(self):
        self.assertEqual(
            utils.normalize_delete_at_timestamp(1253327593, True),
            '1253327593.00000')
        self.assertEqual(
            utils.normalize_delete_at_timestamp(1253327593.67890, True),
            '1253327593.67890')
        self.assertEqual(
            utils.normalize_delete_at_timestamp('1253327593', True),
            '1253327593.00000')
        self.assertEqual(
            utils.normalize_delete_at_timestamp('1253327593.67890', True),
            '1253327593.67890')
        self.assertEqual(
            utils.normalize_delete_at_timestamp(-1253327593, True),
            '0000000000.00000')
        self.assertEqual(
            utils.normalize_delete_at_timestamp(-1253327593.67890, True),
            '0000000000.00000')
        self.assertEqual(
            utils.normalize_delete_at_timestamp('-1253327593', True),
            '0000000000.00000')
        self.assertEqual(
            utils.normalize_delete_at_timestamp('-1253327593.67890', True),
            '0000000000.00000')
        self.assertEqual(
            utils.normalize_delete_at_timestamp(71253327593, True),
            '9999999999.99999')
        self.assertEqual(
            utils.normalize_delete_at_timestamp(71253327593.67890, True),
            '9999999999.99999')
        self.assertEqual(
            utils.normalize_delete_at_timestamp('71253327593', True),
            '9999999999.99999')
        self.assertEqual(
            utils.normalize_delete_at_timestamp('71253327593.67890', True),
            '9999999999.99999')
        with self.assertRaises(TypeError):
            utils.normalize_delete_at_timestamp(None, True)
        with self.assertRaises(ValueError):
            utils.normalize_delete_at_timestamp('', True)
        with self.assertRaises(ValueError):
            utils.normalize_delete_at_timestamp('abc', True)

    def test_last_modified_date_to_timestamp(self):
        expectations = {
            '1970-01-01T00:00:00.000000': 0.0,
            '2014-02-28T23:22:36.698390': 1393629756.698390,
            '2011-03-19T04:03:00.604554': 1300507380.604554,
        }
        for last_modified, ts in expectations.items():
            real = utils.last_modified_date_to_timestamp(last_modified)
            self.assertEqual(real, ts, "failed for %s" % last_modified)

    def test_last_modified_date_to_timestamp_when_system_not_UTC(self):
        try:
            old_tz = os.environ.get('TZ')
            # Western Argentina Summer Time. Found in glibc manual; this
            # timezone always has a non-zero offset from UTC, so this test is
            # always meaningful.
            os.environ['TZ'] = 'WART4WARST,J1/0,J365/25'

            self.assertEqual(utils.last_modified_date_to_timestamp(
                '1970-01-01T00:00:00.000000'),
                0.0)

        finally:
            if old_tz is not None:
                os.environ['TZ'] = old_tz
            else:
                os.environ.pop('TZ')

    def test_drain_and_close(self):
        utils.drain_and_close([])
        utils.drain_and_close(iter([]))
        drained = [False]

        def gen():
            yield 'x'
            yield 'y'
            drained[0] = True

        g = gen()
        utils.drain_and_close(g)
        self.assertTrue(drained[0])
        self.assertIsNone(g.gi_frame)

        utils.drain_and_close(Response(status=200, body=b'Some body'))
        drained = [False]
        utils.drain_and_close(Response(status=200, app_iter=gen()))
        self.assertTrue(drained[0])

    def test_drain_and_close_with_limit(self):

        def gen():
            yield 'a' * 5
            yield 'a' * 4
            yield 'a' * 3
            drained[0] = True

        drained = [False]
        g = gen()
        utils.drain_and_close(g, read_limit=13)
        self.assertTrue(drained[0])
        self.assertIsNone(g.gi_frame)

        drained = [False]
        g = gen()
        utils.drain_and_close(g, read_limit=12)
        # this would need *one more* call to next
        self.assertFalse(drained[0])
        self.assertIsNone(g.gi_frame)

        drained = [False]
        # not even close to the whole thing
        g = gen()
        utils.drain_and_close(g, read_limit=3)
        self.assertFalse(drained[0])
        self.assertIsNone(g.gi_frame)

        drained = [False]
        # default is to drain; no limit!
        g = gen()
        utils.drain_and_close(g)
        self.assertIsNone(g.gi_frame)
        self.assertTrue(drained[0])

    def test_friendly_close_small_body(self):

        def small_body_iter():
            yield 'a small body'
            drained[0] = True

        drained = [False]
        utils.friendly_close(small_body_iter())
        self.assertTrue(drained[0])

    def test_friendly_close_large_body(self):
        def large_body_iter():
            for i in range(10):
                chunk = chr(97 + i) * 64 * 2 ** 10
                yielded_chunks.append(chunk)
                yield chunk
            drained[0] = True

        drained = [False]
        yielded_chunks = []
        utils.friendly_close(large_body_iter())
        self.assertFalse(drained[0])
        self.assertEqual(['a' * 65536], yielded_chunks)

    def test_friendly_close_exploding_body(self):

        class ExplodingBody(object):

            def __init__(self):
                self.yielded_chunks = []
                self.close_calls = []
                self._body = self._exploding_iter()

            def _exploding_iter(self):
                chunk = 'a' * 63 * 2 ** 10
                self.yielded_chunks.append(chunk)
                yield chunk
                raise Exception('kaboom!')

            def __iter__(self):
                return self

            def __next__(self):
                return next(self._body)

            next = __next__  # py2

            def close(self):
                self.close_calls.append(True)

        body = ExplodingBody()
        with self.assertRaises(Exception) as ctx:
            utils.friendly_close(body)
        self.assertEqual('kaboom!', str(ctx.exception))
        self.assertEqual(['a' * 64512], body.yielded_chunks)
        self.assertEqual([True], body.close_calls)

    def test_backwards(self):
        # Test swift.common.utils.backward

        # The lines are designed so that the function would encounter
        # all of the boundary conditions and typical conditions.
        # Block boundaries are marked with '<>' characters
        blocksize = 25
        lines = [b'123456789x12345678><123456789\n',  # block larger than rest
                 b'123456789x123>\n',  # block ends just before \n character
                 b'123423456789\n',
                 b'123456789x\n',  # block ends at the end of line
                 b'<123456789x123456789x123\n',
                 b'<6789x123\n',  # block ends at the beginning of the line
                 b'6789x1234\n',
                 b'1234><234\n',  # block ends typically in the middle of line
                 b'123456789x123456789\n']

        with TemporaryFile() as f:
            for line in lines:
                f.write(line)

            count = len(lines) - 1
            for line in utils.backward(f, blocksize):
                self.assertEqual(line, lines[count].split(b'\n')[0])
                count -= 1

        # Empty file case
        with TemporaryFile('r') as f:
            self.assertEqual([], list(utils.backward(f)))

    def test_mkdirs(self):
        testdir_base = mkdtemp()
        testroot = os.path.join(testdir_base, 'mkdirs')
        try:
            self.assertTrue(not os.path.exists(testroot))
            utils.mkdirs(testroot)
            self.assertTrue(os.path.exists(testroot))
            utils.mkdirs(testroot)
            self.assertTrue(os.path.exists(testroot))
            rmtree(testroot, ignore_errors=1)

            testdir = os.path.join(testroot, 'one/two/three')
            self.assertTrue(not os.path.exists(testdir))
            utils.mkdirs(testdir)
            self.assertTrue(os.path.exists(testdir))
            utils.mkdirs(testdir)
            self.assertTrue(os.path.exists(testdir))
            rmtree(testroot, ignore_errors=1)

            open(testroot, 'wb').close()
            self.assertTrue(not os.path.exists(testdir))
            self.assertRaises(OSError, utils.mkdirs, testdir)
            os.unlink(testroot)
        finally:
            rmtree(testdir_base)

    def test_split_path(self):
        # Test swift.common.utils.split_account_path
        self.assertRaises(ValueError, utils.split_path, '')
        self.assertRaises(ValueError, utils.split_path, '/')
        self.assertRaises(ValueError, utils.split_path, '//')
        self.assertEqual(utils.split_path('/a'), ['a'])
        self.assertRaises(ValueError, utils.split_path, '//a')
        self.assertEqual(utils.split_path('/a/'), ['a'])
        self.assertRaises(ValueError, utils.split_path, '/a/c')
        self.assertRaises(ValueError, utils.split_path, '//c')
        self.assertRaises(ValueError, utils.split_path, '/a/c/')
        self.assertRaises(ValueError, utils.split_path, '/a//')
        self.assertRaises(ValueError, utils.split_path, '/a', 2)
        self.assertRaises(ValueError, utils.split_path, '/a', 2, 3)
        self.assertRaises(ValueError, utils.split_path, '/a', 2, 3, True)
        self.assertEqual(utils.split_path('/a/c', 2), ['a', 'c'])
        self.assertEqual(utils.split_path('/a/c/o', 3), ['a', 'c', 'o'])
        self.assertRaises(ValueError, utils.split_path, '/a/c/o/r', 3, 3)
        self.assertEqual(utils.split_path('/a/c/o/r', 3, 3, True),
                         ['a', 'c', 'o/r'])
        self.assertEqual(utils.split_path('/a/c', 2, 3, True),
                         ['a', 'c', None])
        self.assertRaises(ValueError, utils.split_path, '/a', 5, 4)
        self.assertEqual(utils.split_path('/a/c/', 2), ['a', 'c'])
        self.assertEqual(utils.split_path('/a/c/', 2, 3), ['a', 'c', ''])
        try:
            utils.split_path('o\nn e', 2)
        except ValueError as err:
            self.assertEqual(str(err), 'Invalid path: o%0An%20e')
        try:
            utils.split_path('o\nn e', 2, 3, True)
        except ValueError as err:
            self.assertEqual(str(err), 'Invalid path: o%0An%20e')

    def test_validate_device_partition(self):
        # Test swift.common.utils.validate_device_partition
        utils.validate_device_partition('foo', 'bar')
        self.assertRaises(ValueError,
                          utils.validate_device_partition, '', '')
        self.assertRaises(ValueError,
                          utils.validate_device_partition, '', 'foo')
        self.assertRaises(ValueError,
                          utils.validate_device_partition, 'foo', '')
        self.assertRaises(ValueError,
                          utils.validate_device_partition, 'foo/bar', 'foo')
        self.assertRaises(ValueError,
                          utils.validate_device_partition, 'foo', 'foo/bar')
        self.assertRaises(ValueError,
                          utils.validate_device_partition, '.', 'foo')
        self.assertRaises(ValueError,
                          utils.validate_device_partition, '..', 'foo')
        self.assertRaises(ValueError,
                          utils.validate_device_partition, 'foo', '.')
        self.assertRaises(ValueError,
                          utils.validate_device_partition, 'foo', '..')
        try:
            utils.validate_device_partition('o\nn e', 'foo')
        except ValueError as err:
            self.assertEqual(str(err), 'Invalid device: o%0An%20e')
        try:
            utils.validate_device_partition('foo', 'o\nn e')
        except ValueError as err:
            self.assertEqual(str(err), 'Invalid partition: o%0An%20e')

    def test_NullLogger(self):
        # Test swift.common.utils.NullLogger
        sio = StringIO()
        nl = utils.NullLogger()
        nl.write('test')
        self.assertEqual(sio.getvalue(), '')

    def test_LoggerFileObject(self):
        orig_stdout = sys.stdout
        orig_stderr = sys.stderr
        sio = StringIO()
        handler = logging.StreamHandler(sio)
        logger = logging.getLogger()
        logger.addHandler(handler)
        lfo_stdout = utils.LoggerFileObject(logger)
        lfo_stderr = utils.LoggerFileObject(logger, 'STDERR')
        print('test1')
        self.assertEqual(sio.getvalue(), '')
        sys.stdout = lfo_stdout
        print('test2')
        self.assertEqual(sio.getvalue(), 'STDOUT: test2\n')
        sys.stderr = lfo_stderr
        print('test4', file=sys.stderr)
        self.assertEqual(sio.getvalue(), 'STDOUT: test2\nSTDERR: test4\n')
        sys.stdout = orig_stdout
        print('test5')
        self.assertEqual(sio.getvalue(), 'STDOUT: test2\nSTDERR: test4\n')
        print('test6', file=sys.stderr)
        self.assertEqual(sio.getvalue(), 'STDOUT: test2\nSTDERR: test4\n'
                         'STDERR: test6\n')
        sys.stderr = orig_stderr
        print('test8')
        self.assertEqual(sio.getvalue(), 'STDOUT: test2\nSTDERR: test4\n'
                         'STDERR: test6\n')
        lfo_stdout.writelines(['a', 'b', 'c'])
        self.assertEqual(sio.getvalue(), 'STDOUT: test2\nSTDERR: test4\n'
                         'STDERR: test6\nSTDOUT: a#012b#012c\n')
        lfo_stdout.close()
        lfo_stderr.close()
        lfo_stdout.write('d')
        self.assertEqual(sio.getvalue(), 'STDOUT: test2\nSTDERR: test4\n'
                         'STDERR: test6\nSTDOUT: a#012b#012c\nSTDOUT: d\n')
        lfo_stdout.flush()
        self.assertEqual(sio.getvalue(), 'STDOUT: test2\nSTDERR: test4\n'
                         'STDERR: test6\nSTDOUT: a#012b#012c\nSTDOUT: d\n')
        for lfo in (lfo_stdout, lfo_stderr):
            got_exc = False
            try:
                for line in lfo:
                    pass
            except Exception:
                got_exc = True
            self.assertTrue(got_exc)
            got_exc = False
            try:
                for line in lfo:
                    pass
            except Exception:
                got_exc = True
            self.assertTrue(got_exc)
            self.assertRaises(IOError, lfo.read)
            self.assertRaises(IOError, lfo.read, 1024)
            self.assertRaises(IOError, lfo.readline)
            self.assertRaises(IOError, lfo.readline, 1024)
            lfo.tell()

    def test_LoggerFileObject_recursion(self):
        crashy_calls = [0]

        class CrashyLogger(logging.Handler):
            def emit(self, record):
                crashy_calls[0] += 1
                try:
                    # Pretend to be trying to send to syslog, but syslogd is
                    # dead. We need the raise here to set sys.exc_info.
                    raise socket.error(errno.ENOTCONN, "This is an ex-syslog")
                except socket.error:
                    self.handleError(record)

        logger = logging.getLogger()
        logger.setLevel(logging.DEBUG)
        handler = CrashyLogger()
        logger.addHandler(handler)

        # Set up some real file descriptors for stdio. If you run
        # nosetests with "-s", you already have real files there, but
        # otherwise they're StringIO objects.
        #
        # In any case, since capture_stdio() closes sys.stdin and friends,
        # we'd want to set up some sacrificial files so as to not goof up
        # the testrunner.
        new_stdin = open(os.devnull, 'r+b')
        new_stdout = open(os.devnull, 'w+b')
        new_stderr = open(os.devnull, 'w+b')

        with contextlib.closing(new_stdin), contextlib.closing(new_stdout), \
                contextlib.closing(new_stderr):
            # logging.raiseExceptions is set to False in test/__init__.py, but
            # is True in Swift daemons, and the error doesn't manifest without
            # it.
            with mock.patch('sys.stdin', new_stdin), \
                    mock.patch('sys.stdout', new_stdout), \
                    mock.patch('sys.stderr', new_stderr), \
                    mock.patch.object(logging, 'raiseExceptions', True):
                # Note: since stdio is hooked up to /dev/null in here, using
                # pdb is basically impossible. Sorry about that.
                utils.capture_stdio(logger)
                logger.info("I like ham")
                self.assertGreater(crashy_calls[0], 1)

        logger.removeHandler(handler)

    def test_parse_options(self):
        # Get a file that is definitely on disk
        with NamedTemporaryFile() as f:
            conf_file = f.name
            conf, options = utils.parse_options(test_args=[conf_file])
            self.assertEqual(conf, conf_file)
            # assert defaults
            self.assertEqual(options['verbose'], False)
            self.assertNotIn('once', options)
            # assert verbose as option
            conf, options = utils.parse_options(test_args=[conf_file, '-v'])
            self.assertEqual(options['verbose'], True)
            # check once option
            conf, options = utils.parse_options(test_args=[conf_file],
                                                once=True)
            self.assertEqual(options['once'], False)
            test_args = [conf_file, '--once']
            conf, options = utils.parse_options(test_args=test_args, once=True)
            self.assertEqual(options['once'], True)
            # check options as arg parsing
            test_args = [conf_file, 'once', 'plugin_name', 'verbose']
            conf, options = utils.parse_options(test_args=test_args, once=True)
            self.assertEqual(options['verbose'], True)
            self.assertEqual(options['once'], True)
            self.assertEqual(options['extra_args'], ['plugin_name'])

    def test_parse_options_errors(self):
        orig_stdout = sys.stdout
        orig_stderr = sys.stderr
        stdo = StringIO()
        stde = StringIO()
        utils.sys.stdout = stdo
        utils.sys.stderr = stde
        self.assertRaises(SystemExit, utils.parse_options, once=True,
                          test_args=[])
        self.assertTrue('missing config' in stdo.getvalue())

        # verify conf file must exist, context manager will delete temp file
        with NamedTemporaryFile() as f:
            conf_file = f.name
        self.assertRaises(SystemExit, utils.parse_options, once=True,
                          test_args=[conf_file])
        self.assertTrue('unable to locate' in stdo.getvalue())

        # reset stdio
        utils.sys.stdout = orig_stdout
        utils.sys.stderr = orig_stderr

    def test_dump_recon_cache(self):
        testdir_base = mkdtemp()
        testcache_file = os.path.join(testdir_base, 'cache.recon')
        logger = utils.get_logger(None, 'server', log_route='server')
        try:
            submit_dict = {'key0': 99,
                           'key1': {'value1': 1, 'value2': 2}}
            utils.dump_recon_cache(submit_dict, testcache_file, logger)
            with open(testcache_file) as fd:
                file_dict = json.loads(fd.readline())
            self.assertEqual(submit_dict, file_dict)
            # Use a nested entry
            submit_dict = {'key0': 101,
                           'key1': {'key2': {'value1': 1, 'value2': 2}}}
            expect_dict = {'key0': 101,
                           'key1': {'key2': {'value1': 1, 'value2': 2},
                                    'value1': 1, 'value2': 2}}
            utils.dump_recon_cache(submit_dict, testcache_file, logger)
            with open(testcache_file) as fd:
                file_dict = json.loads(fd.readline())
            self.assertEqual(expect_dict, file_dict)
            # nested dict items are not sticky
            submit_dict = {'key1': {'key2': {'value3': 3}}}
            expect_dict = {'key0': 101,
                           'key1': {'key2': {'value3': 3},
                                    'value1': 1, 'value2': 2}}
            utils.dump_recon_cache(submit_dict, testcache_file, logger)
            with open(testcache_file) as fd:
                file_dict = json.loads(fd.readline())
            self.assertEqual(expect_dict, file_dict)
            # cached entries are sticky
            submit_dict = {}
            utils.dump_recon_cache(submit_dict, testcache_file, logger)
            with open(testcache_file) as fd:
                file_dict = json.loads(fd.readline())
            self.assertEqual(expect_dict, file_dict)
            # nested dicts can be erased...
            submit_dict = {'key1': {'key2': {}}}
            expect_dict = {'key0': 101,
                           'key1': {'value1': 1, 'value2': 2}}
            utils.dump_recon_cache(submit_dict, testcache_file, logger)
            with open(testcache_file) as fd:
                file_dict = json.loads(fd.readline())
            self.assertEqual(expect_dict, file_dict)
            # ... and erasure is idempotent
            utils.dump_recon_cache(submit_dict, testcache_file, logger)
            with open(testcache_file) as fd:
                file_dict = json.loads(fd.readline())
            self.assertEqual(expect_dict, file_dict)
            # top level dicts can be erased...
            submit_dict = {'key1': {}}
            expect_dict = {'key0': 101}
            utils.dump_recon_cache(submit_dict, testcache_file, logger)
            with open(testcache_file) as fd:
                file_dict = json.loads(fd.readline())
            self.assertEqual(expect_dict, file_dict)
            # ... and erasure is idempotent
            utils.dump_recon_cache(submit_dict, testcache_file, logger)
            with open(testcache_file) as fd:
                file_dict = json.loads(fd.readline())
            self.assertEqual(expect_dict, file_dict)
        finally:
            rmtree(testdir_base)

    def test_dump_recon_cache_set_owner(self):
        testdir_base = mkdtemp()
        testcache_file = os.path.join(testdir_base, 'cache.recon')
        logger = utils.get_logger(None, 'server', log_route='server')
        try:
            submit_dict = {'key1': {'value1': 1, 'value2': 2}}

            _ret = lambda: None
            _ret.pw_uid = 100
            _mock_getpwnam = MagicMock(return_value=_ret)
            _mock_chown = mock.Mock()

            with patch('os.chown', _mock_chown), \
                    patch('pwd.getpwnam', _mock_getpwnam):
                utils.dump_recon_cache(submit_dict, testcache_file,
                                       logger, set_owner="swift")

            _mock_getpwnam.assert_called_once_with("swift")
            self.assertEqual(_mock_chown.call_args[0][1], 100)
        finally:
            rmtree(testdir_base)

    def test_dump_recon_cache_permission_denied(self):
        testdir_base = mkdtemp()
        testcache_file = os.path.join(testdir_base, 'cache.recon')

        class MockLogger(object):
            def __init__(self):
                self._excs = []

            def exception(self, message):
                _junk, exc, _junk = sys.exc_info()
                self._excs.append(exc)

        logger = MockLogger()
        try:
            submit_dict = {'key1': {'value1': 1, 'value2': 2}}
            with mock.patch(
                    'swift.common.utils.NamedTemporaryFile',
                    side_effect=IOError(13, 'Permission Denied')):
                utils.dump_recon_cache(submit_dict, testcache_file, logger)
            self.assertIsInstance(logger._excs[0], IOError)
        finally:
            rmtree(testdir_base)

    def test_load_recon_cache(self):
        stub_data = {'test': 'foo'}
        with NamedTemporaryFile() as f:
            f.write(json.dumps(stub_data).encode("utf-8"))
            f.flush()
            self.assertEqual(stub_data, utils.load_recon_cache(f.name))

        # missing files are treated as empty
        self.assertFalse(os.path.exists(f.name))  # sanity
        self.assertEqual({}, utils.load_recon_cache(f.name))

        # Corrupt files are treated as empty. We could crash and make an
        # operator fix the corrupt file, but they'll "fix" it with "rm -f
        # /var/cache/swift/*.recon", so let's just do it for them.
        with NamedTemporaryFile() as f:
            f.write(b"{not [valid (json")
            f.flush()
            self.assertEqual({}, utils.load_recon_cache(f.name))

    def test_get_logger(self):
        sio = StringIO()
        logger = logging.getLogger('server')
        logger.addHandler(logging.StreamHandler(sio))
        logger = utils.get_logger(None, 'server', log_route='server')
        logger.warning('test1')
        self.assertEqual(sio.getvalue(), 'test1\n')
        logger.debug('test2')
        self.assertEqual(sio.getvalue(), 'test1\n')
        logger = utils.get_logger({'log_level': 'DEBUG'}, 'server',
                                  log_route='server')
        logger.debug('test3')
        self.assertEqual(sio.getvalue(), 'test1\ntest3\n')
        # Doesn't really test that the log facility is truly being used all the
        # way to syslog; but exercises the code.
        logger = utils.get_logger({'log_facility': 'LOG_LOCAL3'}, 'server',
                                  log_route='server')
        logger.warning('test4')
        self.assertEqual(sio.getvalue(),
                         'test1\ntest3\ntest4\n')
        # make sure debug doesn't log by default
        logger.debug('test5')
        self.assertEqual(sio.getvalue(),
                         'test1\ntest3\ntest4\n')
        # make sure notice lvl logs by default
        logger.notice('test6')
        self.assertEqual(sio.getvalue(),
                         'test1\ntest3\ntest4\ntest6\n')

    def test_get_logger_name_and_route(self):
        @contextlib.contextmanager
        def add_log_handler(logger):
            # install a handler to capture log messages formatted as per swift
            sio = StringIO()
            handler = logging.StreamHandler(sio)
            handler.setFormatter(SwiftLogFormatter(
                fmt="%(server)s: %(message)s", max_line_length=20)
            )
            logger.logger.addHandler(handler)
            yield sio
            logger.logger.removeHandler(handler)

        logger = utils.get_logger({}, name='name', log_route='route')
        # log_route becomes the LogAdapter.name and logging.Logger.name
        self.assertEqual('route', logger.name)
        self.assertEqual('route', logger.logger.name)
        # name becomes the LogAdapter.server!
        self.assertEqual('name', logger.server)
        # LogAdapter.server is used when formatting a log message
        with add_log_handler(logger) as sio:
            logger.info('testing')
            self.assertEqual('name: testing\n', sio.getvalue())

        logger = utils.get_logger({'log_name': 'conf-name'}, name='name',
                                  log_route='route')
        self.assertEqual('route', logger.name)
        self.assertEqual('name', logger.server)
        with add_log_handler(logger) as sio:
            logger.info('testing')
            self.assertEqual('name: testing\n', sio.getvalue())

        logger = utils.get_logger({'log_name': 'conf-name'}, log_route='route')
        self.assertEqual('route', logger.name)
        self.assertEqual('conf-name', logger.server)
        with add_log_handler(logger) as sio:
            logger.info('testing')
            self.assertEqual('conf-name: testing\n', sio.getvalue())

        logger = utils.get_logger({'log_name': 'conf-name'})
        self.assertEqual('conf-name', logger.name)
        self.assertEqual('conf-name', logger.server)
        with add_log_handler(logger) as sio:
            logger.info('testing')
            self.assertEqual('conf-name: testing\n', sio.getvalue())

        logger = utils.get_logger({})
        self.assertEqual('swift', logger.name)
        self.assertEqual('swift', logger.server)
        with add_log_handler(logger) as sio:
            logger.info('testing')
            self.assertEqual('swift: testing\n', sio.getvalue())

        logger = utils.get_logger({}, log_route='route')
        self.assertEqual('route', logger.name)
        self.assertEqual('swift', logger.server)
        with add_log_handler(logger) as sio:
            logger.info('testing')
            self.assertEqual('swift: testing\n', sio.getvalue())

        # same log_route, different names...
        logger1 = utils.get_logger({'log_statsd_host': '1.2.3.4'},
                                   name='name1', log_route='route')
        logger2 = utils.get_logger({'log_statsd_host': '1.2.3.5'},
                                   name='name2', log_route='route')
        self.assertEqual('route', logger1.name)
        self.assertEqual('route', logger1.logger.name)
        self.assertEqual('name1', logger1.server)
        # oh dear, the statsd client on the common logging.Logger instance got
        # mutated when logger2 was created
        self.assertEqual('name2.', logger1.logger.statsd_client._prefix)
        self.assertEqual('route', logger2.name)
        self.assertEqual('route', logger2.logger.name)
        self.assertEqual('name2', logger2.server)
        self.assertEqual('name2.', logger2.logger.statsd_client._prefix)
        self.assertIs(logger2.logger, logger1.logger)
        with add_log_handler(logger1) as sio:
            logger1.info('testing')
            self.assertEqual('name1: testing\n', sio.getvalue())
        with add_log_handler(logger2) as sio:
            logger2.info('testing')
            self.assertEqual('name2: testing\n', sio.getvalue())

        # different log_route, different names...
        logger1 = utils.get_logger({'log_statsd_host': '1.2.3.4'},
                                   name='name1', log_route='route1')
        logger2 = utils.get_logger({'log_statsd_host': '1.2.3.5'},
                                   name='name2', log_route='route2')
        self.assertEqual('route1', logger1.name)
        self.assertEqual('route1', logger1.logger.name)
        self.assertEqual('name1', logger1.server)
        self.assertEqual('name1.', logger1.logger.statsd_client._prefix)
        self.assertEqual('route2', logger2.name)
        self.assertEqual('route2', logger2.logger.name)
        self.assertEqual('name2', logger2.server)
        self.assertEqual('name2.', logger2.logger.statsd_client._prefix)
        self.assertIsNot(logger2.logger, logger1.logger)
        with add_log_handler(logger1) as sio:
            logger1.info('testing')
            self.assertEqual('name1: testing\n', sio.getvalue())
        with add_log_handler(logger2) as sio:
            logger2.info('testing')
            self.assertEqual('name2: testing\n', sio.getvalue())

    @with_tempdir
    def test_get_logger_sysloghandler_plumbing(self, tempdir):
        orig_sysloghandler = utils.ThreadSafeSysLogHandler
        syslog_handler_args = []

        def syslog_handler_catcher(*args, **kwargs):
            syslog_handler_args.append((args, kwargs))
            return orig_sysloghandler(*args, **kwargs)

        syslog_handler_catcher.LOG_LOCAL0 = orig_sysloghandler.LOG_LOCAL0
        syslog_handler_catcher.LOG_LOCAL3 = orig_sysloghandler.LOG_LOCAL3

        # Some versions of python perform host resolution while initializing
        # the handler. See https://bugs.python.org/issue30378
        orig_getaddrinfo = socket.getaddrinfo

        def fake_getaddrinfo(host, *args):
            return orig_getaddrinfo('localhost', *args)

        with mock.patch.object(utils, 'ThreadSafeSysLogHandler',
                               syslog_handler_catcher), \
                mock.patch.object(socket, 'getaddrinfo', fake_getaddrinfo):
            # default log_address
            utils.get_logger({
                'log_facility': 'LOG_LOCAL3',
            }, 'server', log_route='server')
            expected_args = [((), {'address': '/dev/log',
                                   'facility': orig_sysloghandler.LOG_LOCAL3})]
            if not os.path.exists('/dev/log') or \
                    os.path.isfile('/dev/log') or \
                    os.path.isdir('/dev/log'):
                # Since socket on OSX is in /var/run/syslog, there will be
                # a fallback to UDP.
                expected_args = [
                    ((), {'facility': orig_sysloghandler.LOG_LOCAL3})]
            self.assertEqual(expected_args, syslog_handler_args)

            # custom log_address - file doesn't exist: fallback to UDP
            log_address = os.path.join(tempdir, 'foo')
            syslog_handler_args = []
            utils.get_logger({
                'log_facility': 'LOG_LOCAL3',
                'log_address': log_address,
            }, 'server', log_route='server')
            expected_args = [
                ((), {'facility': orig_sysloghandler.LOG_LOCAL3})]
            self.assertEqual(
                expected_args, syslog_handler_args)

            # custom log_address - file exists, not a socket: fallback to UDP
            with open(log_address, 'w'):
                pass
            syslog_handler_args = []
            utils.get_logger({
                'log_facility': 'LOG_LOCAL3',
                'log_address': log_address,
            }, 'server', log_route='server')
            expected_args = [
                ((), {'facility': orig_sysloghandler.LOG_LOCAL3})]
            self.assertEqual(
                expected_args, syslog_handler_args)

            # custom log_address - file exists, is a socket: use it
            os.unlink(log_address)
            with contextlib.closing(
                    socket.socket(socket.AF_UNIX, socket.SOCK_DGRAM)) as sock:
                sock.settimeout(5)
                sock.bind(log_address)
                syslog_handler_args = []
                utils.get_logger({
                    'log_facility': 'LOG_LOCAL3',
                    'log_address': log_address,
                }, 'server', log_route='server')
            expected_args = [
                ((), {'address': log_address,
                      'facility': orig_sysloghandler.LOG_LOCAL3})]
            self.assertEqual(
                expected_args, syslog_handler_args)

            # Using UDP with default port
            syslog_handler_args = []
            utils.get_logger({
                'log_udp_host': 'syslog.funtimes.com',
            }, 'server', log_route='server')
            self.assertEqual([
                ((), {'address': ('syslog.funtimes.com',
                                  logging.handlers.SYSLOG_UDP_PORT),
                      'facility': orig_sysloghandler.LOG_LOCAL0})],
                syslog_handler_args)

            # Using UDP with non-default port
            syslog_handler_args = []
            utils.get_logger({
                'log_udp_host': 'syslog.funtimes.com',
                'log_udp_port': '2123',
            }, 'server', log_route='server')
            self.assertEqual([
                ((), {'address': ('syslog.funtimes.com', 2123),
                      'facility': orig_sysloghandler.LOG_LOCAL0})],
                syslog_handler_args)

        with mock.patch.object(utils, 'ThreadSafeSysLogHandler',
                               side_effect=OSError(errno.EPERM, 'oops')):
            with self.assertRaises(OSError) as cm:
                utils.get_logger({
                    'log_facility': 'LOG_LOCAL3',
                    'log_address': 'log_address',
                }, 'server', log_route='server')
        self.assertEqual(errno.EPERM, cm.exception.errno)

    @reset_logger_state
    def test_clean_logger_exception(self):
        # setup stream logging
        sio = StringIO()
        logger = utils.get_logger(None)
        handler = logging.StreamHandler(sio)
        logger.logger.addHandler(handler)

        def strip_value(sio):
            sio.seek(0)
            v = sio.getvalue()
            sio.truncate(0)
            return v

        def log_exception(exc):
            try:
                raise exc
            except (Exception, Timeout):
                logger.exception('blah')
        try:
            # establish base case
            self.assertEqual(strip_value(sio), '')
            logger.info('test')
            self.assertEqual(strip_value(sio), 'test\n')
            self.assertEqual(strip_value(sio), '')
            logger.info('test')
            logger.info('test')
            self.assertEqual(strip_value(sio), 'test\ntest\n')
            self.assertEqual(strip_value(sio), '')

            # test OSError
            for en in (errno.EIO, errno.ENOSPC):
                log_exception(OSError(en, 'my %s error message' % en))
                log_msg = strip_value(sio)
                self.assertNotIn('Traceback', log_msg)
                self.assertIn('my %s error message' % en, log_msg)
            # unfiltered
            log_exception(OSError())
            self.assertTrue('Traceback' in strip_value(sio))

            # test socket.error
            log_exception(socket.error(errno.ECONNREFUSED,
                                       'my error message'))
            log_msg = strip_value(sio)
            self.assertNotIn('Traceback', log_msg)
            self.assertNotIn('errno.ECONNREFUSED message test', log_msg)
            self.assertIn('Connection refused', log_msg)
            log_exception(socket.error(errno.EHOSTUNREACH,
                                       'my error message'))
            log_msg = strip_value(sio)
            self.assertNotIn('Traceback', log_msg)
            self.assertNotIn('my error message', log_msg)
            self.assertIn('Host unreachable', log_msg)
            log_exception(socket.error(errno.ETIMEDOUT, 'my error message'))
            log_msg = strip_value(sio)
            self.assertNotIn('Traceback', log_msg)
            self.assertNotIn('my error message', log_msg)
            self.assertIn('Connection timeout', log_msg)

            log_exception(socket.error(errno.ENETUNREACH, 'my error message'))
            log_msg = strip_value(sio)
            self.assertNotIn('Traceback', log_msg)
            self.assertNotIn('my error message', log_msg)
            self.assertIn('Network unreachable', log_msg)

            log_exception(socket.error(errno.EPIPE, 'my error message'))
            log_msg = strip_value(sio)
            self.assertNotIn('Traceback', log_msg)
            self.assertNotIn('my error message', log_msg)
            self.assertIn('Broken pipe', log_msg)
            # unfiltered
            log_exception(socket.error(0, 'my error message'))
            log_msg = strip_value(sio)
            self.assertIn('Traceback', log_msg)
            self.assertIn('my error message', log_msg)

            # test eventlet.Timeout
            with ConnectionTimeout(42, 'my error message') \
                    as connection_timeout:
                now = time.time()
                connection_timeout.created_at = now - 123.456
                with mock.patch('swift.common.utils.time.time',
                                return_value=now):
                    log_exception(connection_timeout)
                log_msg = strip_value(sio)
                self.assertNotIn('Traceback', log_msg)
                self.assertTrue('ConnectionTimeout' in log_msg)
                self.assertTrue('(42s after 123.46s)' in log_msg)
                self.assertNotIn('my error message', log_msg)

            with MessageTimeout(42, 'my error message') as message_timeout:
                log_exception(message_timeout)
                log_msg = strip_value(sio)
                self.assertNotIn('Traceback', log_msg)
                self.assertTrue('MessageTimeout' in log_msg)
                self.assertTrue('(42s)' in log_msg)
                self.assertTrue('my error message' in log_msg)

            # test BadStatusLine
            log_exception(http_client.BadStatusLine(''))
            log_msg = strip_value(sio)
            self.assertNotIn('Traceback', log_msg)
            self.assertIn('''BadStatusLine("''"''', log_msg)

            # green version is separate :-(
            log_exception(green_http_client.BadStatusLine(''))
            log_msg = strip_value(sio)
            self.assertNotIn('Traceback', log_msg)
            self.assertIn('''BadStatusLine("''"''', log_msg)

            if not six.PY2:
                # py3 introduced RemoteDisconnected exceptions which inherit
                # from both BadStatusLine *and* OSError; make sure those are
                # handled as BadStatusLine, not OSError
                log_exception(http_client.RemoteDisconnected(
                    'Remote end closed connection'))
                log_msg = strip_value(sio)
                self.assertNotIn('Traceback', log_msg)
                self.assertIn(
                    "RemoteDisconnected('Remote end closed connection'",
                    log_msg)

                log_exception(green_http_client.RemoteDisconnected(
                    'Remote end closed connection'))
                log_msg = strip_value(sio)
                self.assertNotIn('Traceback', log_msg)
                self.assertIn(
                    "RemoteDisconnected('Remote end closed connection'",
                    log_msg)

            # test unhandled
            log_exception(Exception('my error message'))
            log_msg = strip_value(sio)
            self.assertTrue('Traceback' in log_msg)
            self.assertTrue('my error message' in log_msg)

        finally:
            logger.logger.removeHandler(handler)

    @reset_logger_state
    def test_swift_log_formatter_max_line_length(self):
        # setup stream logging
        sio = StringIO()
        logger = utils.get_logger(None)
        handler = logging.StreamHandler(sio)
        formatter = utils.SwiftLogFormatter(max_line_length=10)
        handler.setFormatter(formatter)
        logger.logger.addHandler(handler)

        def strip_value(sio):
            sio.seek(0)
            v = sio.getvalue()
            sio.truncate(0)
            return v

        try:
            logger.info('12345')
            self.assertEqual(strip_value(sio), '12345\n')
            logger.info('1234567890')
            self.assertEqual(strip_value(sio), '1234567890\n')
            logger.info('1234567890abcde')
            self.assertEqual(strip_value(sio), '12 ... de\n')
            formatter.max_line_length = 11
            logger.info('1234567890abcde')
            self.assertEqual(strip_value(sio), '123 ... cde\n')
            formatter.max_line_length = 0
            logger.info('1234567890abcde')
            self.assertEqual(strip_value(sio), '1234567890abcde\n')
            formatter.max_line_length = 1
            logger.info('1234567890abcde')
            self.assertEqual(strip_value(sio), '1\n')
            formatter.max_line_length = 2
            logger.info('1234567890abcde')
            self.assertEqual(strip_value(sio), '12\n')
            formatter.max_line_length = 3
            logger.info('1234567890abcde')
            self.assertEqual(strip_value(sio), '123\n')
            formatter.max_line_length = 4
            logger.info('1234567890abcde')
            self.assertEqual(strip_value(sio), '1234\n')
            formatter.max_line_length = 5
            logger.info('1234567890abcde')
            self.assertEqual(strip_value(sio), '12345\n')
            formatter.max_line_length = 6
            logger.info('1234567890abcde')
            self.assertEqual(strip_value(sio), '123456\n')
            formatter.max_line_length = 7
            logger.info('1234567890abcde')
            self.assertEqual(strip_value(sio), '1 ... e\n')
            formatter.max_line_length = -10
            logger.info('1234567890abcde')
            self.assertEqual(strip_value(sio), '1234567890abcde\n')
        finally:
            logger.logger.removeHandler(handler)

    @reset_logger_state
    def test_swift_log_formatter(self):
        # setup stream logging
        sio = StringIO()
        logger = utils.get_logger(None)
        handler = logging.StreamHandler(sio)
        handler.setFormatter(utils.SwiftLogFormatter())
        logger.logger.addHandler(handler)

        def strip_value(sio):
            sio.seek(0)
            v = sio.getvalue()
            sio.truncate(0)
            return v

        try:
            self.assertFalse(logger.txn_id)
            logger.error('my error message')
            log_msg = strip_value(sio)
            self.assertIn('my error message', log_msg)
            self.assertNotIn('txn', log_msg)
            logger.txn_id = '12345'
            logger.error('test')
            log_msg = strip_value(sio)
            self.assertIn('txn', log_msg)
            self.assertIn('12345', log_msg)
            # test txn in info message
            self.assertEqual(logger.txn_id, '12345')
            logger.info('test')
            log_msg = strip_value(sio)
            self.assertIn('txn', log_msg)
            self.assertIn('12345', log_msg)
            # test txn already in message
            self.assertEqual(logger.txn_id, '12345')
            logger.warning('test 12345 test')
            self.assertEqual(strip_value(sio), 'test 12345 test\n')
            # Test multi line collapsing
            logger.error('my\nerror\nmessage')
            log_msg = strip_value(sio)
            self.assertIn('my#012error#012message', log_msg)

            # test client_ip
            self.assertFalse(logger.client_ip)
            logger.error('my error message')
            log_msg = strip_value(sio)
            self.assertIn('my error message', log_msg)
            self.assertNotIn('client_ip', log_msg)
            logger.client_ip = '1.2.3.4'
            logger.error('test')
            log_msg = strip_value(sio)
            self.assertIn('client_ip', log_msg)
            self.assertIn('1.2.3.4', log_msg)
            # test no client_ip on info message
            self.assertEqual(logger.client_ip, '1.2.3.4')
            logger.info('test')
            log_msg = strip_value(sio)
            self.assertNotIn('client_ip', log_msg)
            self.assertNotIn('1.2.3.4', log_msg)
            # test client_ip (and txn) already in message
            self.assertEqual(logger.client_ip, '1.2.3.4')
            logger.warning('test 1.2.3.4 test 12345')
            self.assertEqual(strip_value(sio), 'test 1.2.3.4 test 12345\n')
        finally:
            logger.logger.removeHandler(handler)

    @reset_logger_state
    def test_prefixlogger(self):
        # setup stream logging
        sio = StringIO()
        base_logger = utils.get_logger(None)
        handler = logging.StreamHandler(sio)
        base_logger.logger.addHandler(handler)
        logger = utils.PrefixLoggerAdapter(base_logger, {})
        logger.set_prefix('some prefix: ')

        def strip_value(sio):
            sio.seek(0)
            v = sio.getvalue()
            sio.truncate(0)
            return v

        def log_exception(exc):
            try:
                raise exc
            except (Exception, Timeout):
                logger.exception('blah')
        try:
            # establish base case
            self.assertEqual(strip_value(sio), '')
            logger.info('test')
            self.assertEqual(strip_value(sio), 'some prefix: test\n')
            self.assertEqual(strip_value(sio), '')
            logger.info('test')
            logger.info('test')
            self.assertEqual(
                strip_value(sio),
                'some prefix: test\nsome prefix: test\n')
            self.assertEqual(strip_value(sio), '')

            # test OSError
            for en in (errno.EIO, errno.ENOSPC):
                log_exception(OSError(en, 'my %s error message' % en))
                log_msg = strip_value(sio)
                self.assertNotIn('Traceback', log_msg)
                self.assertEqual('some prefix: ', log_msg[:13])
                self.assertIn('my %s error message' % en, log_msg)
            # unfiltered
            log_exception(OSError())
            log_msg = strip_value(sio)
            self.assertIn('Traceback', log_msg)
            self.assertEqual('some prefix: ', log_msg[:13])

        finally:
            base_logger.logger.removeHandler(handler)

    @reset_logger_state
    def test_nested_prefixlogger(self):
        # setup stream logging
        sio = StringIO()
        base_logger = utils.get_logger(None)
        handler = logging.StreamHandler(sio)
        base_logger.logger.addHandler(handler)
        inner_logger = utils.PrefixLoggerAdapter(base_logger, {})
        inner_logger.set_prefix('one: ')
        outer_logger = utils.PrefixLoggerAdapter(inner_logger, {})
        outer_logger.set_prefix('two: ')

        def strip_value(sio):
            sio.seek(0)
            v = sio.getvalue()
            sio.truncate(0)
            return v

        try:
            # establish base case
            self.assertEqual(strip_value(sio), '')
            inner_logger.info('test')
            self.assertEqual(strip_value(sio), 'one: test\n')

            outer_logger.info('test')
            self.assertEqual(strip_value(sio), 'one: two: test\n')
            self.assertEqual(strip_value(sio), '')
        finally:
            base_logger.logger.removeHandler(handler)

    def test_storage_directory(self):
        self.assertEqual(utils.storage_directory('objects', '1', 'ABCDEF'),
                         'objects/1/DEF/ABCDEF')

    def test_select_node_ip(self):
        dev = {
            'ip': '127.0.0.1',
            'port': 6200,
            'replication_ip': '127.0.1.1',
            'replication_port': 6400,
            'device': 'sdb',
        }
        self.assertEqual(('127.0.0.1', 6200), utils.select_ip_port(dev))
        self.assertEqual(('127.0.1.1', 6400),
                         utils.select_ip_port(dev, use_replication=True))
        dev['use_replication'] = False
        self.assertEqual(('127.0.1.1', 6400),
                         utils.select_ip_port(dev, use_replication=True))
        dev['use_replication'] = True
        self.assertEqual(('127.0.1.1', 6400), utils.select_ip_port(dev))
        self.assertEqual(('127.0.1.1', 6400),
                         utils.select_ip_port(dev, use_replication=False))

    def test_node_to_string(self):
        dev = {
            'id': 3,
            'region': 1,
            'zone': 1,
            'ip': '127.0.0.1',
            'port': 6200,
            'replication_ip': '127.0.1.1',
            'replication_port': 6400,
            'device': 'sdb',
            'meta': '',
            'weight': 8000.0,
            'index': 0,
        }
        self.assertEqual(utils.node_to_string(dev), '127.0.0.1:6200/sdb')
        self.assertEqual(utils.node_to_string(dev, replication=True),
                         '127.0.1.1:6400/sdb')
        dev['use_replication'] = False
        self.assertEqual(utils.node_to_string(dev), '127.0.0.1:6200/sdb')
        self.assertEqual(utils.node_to_string(dev, replication=True),
                         '127.0.1.1:6400/sdb')
        dev['use_replication'] = True
        self.assertEqual(utils.node_to_string(dev), '127.0.1.1:6400/sdb')
        # Node dict takes precedence
        self.assertEqual(utils.node_to_string(dev, replication=False),
                         '127.0.1.1:6400/sdb')

        dev = {
            'id': 3,
            'region': 1,
            'zone': 1,
            'ip': "fe80::0204:61ff:fe9d:f156",
            'port': 6200,
            'replication_ip': "fe80::0204:61ff:ff9d:1234",
            'replication_port': 6400,
            'device': 'sdb',
            'meta': '',
            'weight': 8000.0,
            'index': 0,
        }
        self.assertEqual(utils.node_to_string(dev),
                         '[fe80::0204:61ff:fe9d:f156]:6200/sdb')
        self.assertEqual(utils.node_to_string(dev, replication=True),
                         '[fe80::0204:61ff:ff9d:1234]:6400/sdb')

    def test_hash_path(self):
        # Yes, these tests are deliberately very fragile. We want to make sure
        # that if someones changes the results hash_path produces, they know it
        with mock.patch('swift.common.utils.HASH_PATH_PREFIX', b''):
            self.assertEqual(utils.hash_path('a'),
                             '1c84525acb02107ea475dcd3d09c2c58')
            self.assertEqual(utils.hash_path('a', 'c'),
                             '33379ecb053aa5c9e356c68997cbb59e')
            self.assertEqual(utils.hash_path('a', 'c', 'o'),
                             '06fbf0b514e5199dfc4e00f42eb5ea83')
            self.assertEqual(utils.hash_path('a', 'c', 'o', raw_digest=False),
                             '06fbf0b514e5199dfc4e00f42eb5ea83')
            self.assertEqual(utils.hash_path('a', 'c', 'o', raw_digest=True),
                             b'\x06\xfb\xf0\xb5\x14\xe5\x19\x9d\xfcN'
                             b'\x00\xf4.\xb5\xea\x83')
            self.assertRaises(ValueError, utils.hash_path, 'a', object='o')
            utils.HASH_PATH_PREFIX = b'abcdef'
            self.assertEqual(utils.hash_path('a', 'c', 'o', raw_digest=False),
                             '363f9b535bfb7d17a43a46a358afca0e')

    def test_validate_hash_conf(self):
        # no section causes InvalidHashPathConfigError
        self._test_validate_hash_conf([], [], True)

        # 'swift-hash' section is there but no options causes
        # InvalidHashPathConfigError
        self._test_validate_hash_conf(['swift-hash'], [], True)

        # if we have the section and either of prefix or suffix,
        # InvalidHashPathConfigError doesn't occur
        self._test_validate_hash_conf(
            ['swift-hash'], ['swift_hash_path_prefix'], False)
        self._test_validate_hash_conf(
            ['swift-hash'], ['swift_hash_path_suffix'], False)

        # definitely, we have the section and both of them,
        # InvalidHashPathConfigError doesn't occur
        self._test_validate_hash_conf(
            ['swift-hash'],
            ['swift_hash_path_suffix', 'swift_hash_path_prefix'], False)

        # But invalid section name should make an error even if valid
        # options are there
        self._test_validate_hash_conf(
            ['swift-hash-xxx'],
            ['swift_hash_path_suffix', 'swift_hash_path_prefix'], True)

        # Unreadable/missing swift.conf causes IOError
        # We mock in case the unit tests are run on a laptop with SAIO,
        # which does have a natural /etc/swift/swift.conf.
        with mock.patch('swift.common.utils.HASH_PATH_PREFIX', b''), \
                mock.patch('swift.common.utils.HASH_PATH_SUFFIX', b''), \
                mock.patch('swift.common.utils.SWIFT_CONF_FILE',
                           '/nosuchfile'), \
                self.assertRaises(IOError):
            utils.validate_hash_conf()

    def _test_validate_hash_conf(self, sections, options, should_raise_error):

        class FakeConfigParser(object):
            def read_file(self, fp):
                pass

            readfp = read_file

            def get(self, section, option):
                if section not in sections:
                    raise NoSectionError('section error')
                elif option not in options:
                    raise NoOptionError('option error', 'this option')
                else:
                    return 'some_option_value'

        with mock.patch('swift.common.utils.HASH_PATH_PREFIX', b''), \
                mock.patch('swift.common.utils.HASH_PATH_SUFFIX', b''), \
                mock.patch('swift.common.utils.SWIFT_CONF_FILE',
                           '/dev/null'), \
                mock.patch('swift.common.utils.ConfigParser',
                           FakeConfigParser):
            try:
                utils.validate_hash_conf()
            except utils.InvalidHashPathConfigError:
                if not should_raise_error:
                    self.fail('validate_hash_conf should not raise an error')
            else:
                if should_raise_error:
                    self.fail('validate_hash_conf should raise an error')

    def test_load_libc_function(self):
        self.assertTrue(callable(
            utils.load_libc_function('printf')))
        self.assertTrue(callable(
            utils.load_libc_function('some_not_real_function')))
        self.assertRaises(AttributeError,
                          utils.load_libc_function, 'some_not_real_function',
                          fail_if_missing=True)

    def test_readconf(self):
        conf = '''[section1]
foo = bar

[section2]
log_name = yarr'''
        # setup a real file
        fd, temppath = tempfile.mkstemp()
        with os.fdopen(fd, 'w') as f:
            f.write(conf)
        make_filename = lambda: temppath
        # setup a file stream
        make_fp = lambda: StringIO(conf)
        for conf_object_maker in (make_filename, make_fp):
            conffile = conf_object_maker()
            result = utils.readconf(conffile)
            expected = {'__file__': conffile,
                        'log_name': None,
                        'section1': {'foo': 'bar'},
                        'section2': {'log_name': 'yarr'}}
            self.assertEqual(result, expected)
            conffile = conf_object_maker()
            result = utils.readconf(conffile, 'section1')
            expected = {'__file__': conffile, 'log_name': 'section1',
                        'foo': 'bar'}
            self.assertEqual(result, expected)
            conffile = conf_object_maker()
            result = utils.readconf(conffile,
                                    'section2').get('log_name')
            expected = 'yarr'
            self.assertEqual(result, expected)
            conffile = conf_object_maker()
            result = utils.readconf(conffile, 'section1',
                                    log_name='foo').get('log_name')
            expected = 'foo'
            self.assertEqual(result, expected)
            conffile = conf_object_maker()
            result = utils.readconf(conffile, 'section1',
                                    defaults={'bar': 'baz'})
            expected = {'__file__': conffile, 'log_name': 'section1',
                        'foo': 'bar', 'bar': 'baz'}
            self.assertEqual(result, expected)

        self.assertRaisesRegex(
            ValueError, 'Unable to find section3 config section in.*',
            utils.readconf, temppath, 'section3')
        os.unlink(temppath)
        self.assertRaises(IOError, utils.readconf, temppath)

    def test_readconf_raw(self):
        conf = '''[section1]
foo = bar

[section2]
log_name = %(yarr)s'''
        # setup a real file
        fd, temppath = tempfile.mkstemp()
        with os.fdopen(fd, 'w') as f:
            f.write(conf)
        make_filename = lambda: temppath
        # setup a file stream
        make_fp = lambda: StringIO(conf)
        for conf_object_maker in (make_filename, make_fp):
            conffile = conf_object_maker()
            result = utils.readconf(conffile, raw=True)
            expected = {'__file__': conffile,
                        'log_name': None,
                        'section1': {'foo': 'bar'},
                        'section2': {'log_name': '%(yarr)s'}}
            self.assertEqual(result, expected)
        os.unlink(temppath)
        self.assertRaises(IOError, utils.readconf, temppath)

    def test_readconf_dir(self):
        config_dir = {
            'server.conf.d/01.conf': """
            [DEFAULT]
            port = 8080
            foo = bar

            [section1]
            name=section1
            """,
            'server.conf.d/section2.conf': """
            [DEFAULT]
            port = 8081
            bar = baz

            [section2]
            name=section2
            """,
            'other-server.conf.d/01.conf': """
            [DEFAULT]
            port = 8082

            [section3]
            name=section3
            """
        }
        # strip indent from test config contents
        config_dir = dict((f, dedent(c)) for (f, c) in config_dir.items())
        with temptree(*zip(*config_dir.items())) as path:
            conf_dir = os.path.join(path, 'server.conf.d')
            conf = utils.readconf(conf_dir)
        expected = {
            '__file__': os.path.join(path, 'server.conf.d'),
            'log_name': None,
            'section1': {
                'port': '8081',
                'foo': 'bar',
                'bar': 'baz',
                'name': 'section1',
            },
            'section2': {
                'port': '8081',
                'foo': 'bar',
                'bar': 'baz',
                'name': 'section2',
            },
        }
        self.assertEqual(conf, expected)

    def test_readconf_dir_ignores_hidden_and_nondotconf_files(self):
        config_dir = {
            'server.conf.d/01.conf': """
            [section1]
            port = 8080
            """,
            'server.conf.d/.01.conf.swp': """
            [section]
            port = 8081
            """,
            'server.conf.d/01.conf-bak': """
            [section]
            port = 8082
            """,
        }
        # strip indent from test config contents
        config_dir = dict((f, dedent(c)) for (f, c) in config_dir.items())
        with temptree(*zip(*config_dir.items())) as path:
            conf_dir = os.path.join(path, 'server.conf.d')
            conf = utils.readconf(conf_dir)
        expected = {
            '__file__': os.path.join(path, 'server.conf.d'),
            'log_name': None,
            'section1': {
                'port': '8080',
            },
        }
        self.assertEqual(conf, expected)

    def test_drop_privileges(self):
        required_func_calls = ('setgroups', 'setgid', 'setuid')
        mock_os = MockOs(called_funcs=required_func_calls)
        user = getuser()
        user_data = pwd.getpwnam(user)
        self.assertFalse(mock_os.called_funcs)  # sanity check
        # over-ride os with mock
        with mock.patch('swift.common.utils.os', mock_os):
            # exercise the code
            utils.drop_privileges(user)

        for func in required_func_calls:
            self.assertIn(func, mock_os.called_funcs)
        self.assertEqual(user_data[5], mock_os.environ['HOME'])
        groups = {g.gr_gid for g in grp.getgrall() if user in g.gr_mem}
        self.assertEqual(groups, set(mock_os.called_funcs['setgroups'][0]))
        self.assertEqual(user_data[3], mock_os.called_funcs['setgid'][0])
        self.assertEqual(user_data[2], mock_os.called_funcs['setuid'][0])

    def test_drop_privileges_no_setgroups(self):
        required_func_calls = ('geteuid', 'setgid', 'setuid')
        mock_os = MockOs(called_funcs=required_func_calls)
        user = getuser()
        user_data = pwd.getpwnam(user)
        self.assertFalse(mock_os.called_funcs)  # sanity check
        # over-ride os with mock
        with mock.patch('swift.common.utils.os', mock_os):
            # exercise the code
            utils.drop_privileges(user)

        for func in required_func_calls:
            self.assertIn(func, mock_os.called_funcs)
        self.assertNotIn('setgroups', mock_os.called_funcs)
        self.assertEqual(user_data[5], mock_os.environ['HOME'])
        self.assertEqual(user_data[3], mock_os.called_funcs['setgid'][0])
        self.assertEqual(user_data[2], mock_os.called_funcs['setuid'][0])

    def test_clean_up_daemon_hygene(self):
        required_func_calls = ('chdir', 'umask')
        # OSError if trying to get session leader, but setsid() OSError is
        # ignored by the code under test.
        bad_func_calls = ('setsid',)
        mock_os = MockOs(called_funcs=required_func_calls,
                         raise_funcs=bad_func_calls)
        with mock.patch('swift.common.utils.os', mock_os):
            # exercise the code
            utils.clean_up_daemon_hygiene()
        for func in required_func_calls:
            self.assertIn(func, mock_os.called_funcs)
        for func in bad_func_calls:
            self.assertIn(func, mock_os.called_funcs)
        self.assertEqual('/', mock_os.called_funcs['chdir'][0])
        self.assertEqual(0o22, mock_os.called_funcs['umask'][0])

    @reset_logger_state
    def test_capture_stdio(self):
        # stubs
        logger = utils.get_logger(None, 'dummy')

        # mock utils system modules
        _orig_sys = utils.sys
        _orig_os = utils.os
        try:
            utils.sys = MockSys()
            utils.os = MockOs()

            # basic test
            utils.capture_stdio(logger)
            self.assertTrue(utils.sys.excepthook is not None)
            self.assertEqual(utils.os.closed_fds, utils.sys.stdio_fds)
            self.assertTrue(
                isinstance(utils.sys.stdout, utils.LoggerFileObject))
            self.assertTrue(
                isinstance(utils.sys.stderr, utils.LoggerFileObject))

            # reset; test same args, but exc when trying to close stdio
            utils.os = MockOs(raise_funcs=('dup2',))
            utils.sys = MockSys()

            # test unable to close stdio
            utils.capture_stdio(logger)
            self.assertTrue(utils.sys.excepthook is not None)
            self.assertEqual(utils.os.closed_fds, [])
            self.assertTrue(
                isinstance(utils.sys.stdout, utils.LoggerFileObject))
            self.assertTrue(
                isinstance(utils.sys.stderr, utils.LoggerFileObject))

            # reset; test some other args
            utils.os = MockOs()
            utils.sys = MockSys()
            logger = utils.get_logger(None, log_to_console=True)

            # test console log
            utils.capture_stdio(logger, capture_stdout=False,
                                capture_stderr=False)
            self.assertTrue(utils.sys.excepthook is not None)
            # when logging to console, stderr remains open
            self.assertEqual(utils.os.closed_fds, utils.sys.stdio_fds[:2])
            reset_loggers()

            # stdio not captured
            self.assertFalse(isinstance(utils.sys.stdout,
                                        utils.LoggerFileObject))
            self.assertFalse(isinstance(utils.sys.stderr,
                                        utils.LoggerFileObject))
        finally:
            utils.sys = _orig_sys
            utils.os = _orig_os

    @reset_logger_state
    def test_get_logger_console(self):
        logger = utils.get_logger(None)
        console_handlers = [h for h in logger.logger.handlers if
                            isinstance(h, logging.StreamHandler)]
        self.assertFalse(console_handlers)
        logger = utils.get_logger(None, log_to_console=True)
        console_handlers = [h for h in logger.logger.handlers if
                            isinstance(h, logging.StreamHandler)]
        self.assertTrue(console_handlers)
        # make sure you can't have two console handlers
        self.assertEqual(len(console_handlers), 1)
        old_handler = console_handlers[0]
        logger = utils.get_logger(None, log_to_console=True)
        console_handlers = [h for h in logger.logger.handlers if
                            isinstance(h, logging.StreamHandler)]
        self.assertEqual(len(console_handlers), 1)
        new_handler = console_handlers[0]
        self.assertNotEqual(new_handler, old_handler)

    def verify_under_pseudo_time(
            self, func, target_runtime_ms=1, *args, **kwargs):
        curr_time = [42.0]

        def my_time():
            curr_time[0] += 0.001
            return curr_time[0]

        def my_sleep(duration):
            curr_time[0] += 0.001
            curr_time[0] += duration

        with patch('time.time', my_time), \
                patch('time.sleep', my_sleep), \
                patch('eventlet.sleep', my_sleep):
            start = time.time()
            func(*args, **kwargs)
            # make sure it's accurate to 10th of a second, converting the time
            # difference to milliseconds, 100 milliseconds is 1/10 of a second
            diff_from_target_ms = abs(
                target_runtime_ms - ((time.time() - start) * 1000))
            self.assertTrue(diff_from_target_ms < 100,
                            "Expected %d < 100" % diff_from_target_ms)

    def test_ratelimit_sleep(self):
        with warnings.catch_warnings():
            warnings.filterwarnings(
                'ignore', r'ratelimit_sleep\(\) is deprecated')

            def testfunc():
                running_time = 0
                for i in range(100):
                    running_time = utils.ratelimit_sleep(running_time, -5)

            self.verify_under_pseudo_time(testfunc, target_runtime_ms=1)

            def testfunc():
                running_time = 0
                for i in range(100):
                    running_time = utils.ratelimit_sleep(running_time, 0)

            self.verify_under_pseudo_time(testfunc, target_runtime_ms=1)

            def testfunc():
                running_time = 0
                for i in range(50):
                    running_time = utils.ratelimit_sleep(running_time, 200)

            self.verify_under_pseudo_time(testfunc, target_runtime_ms=250)

    def test_ratelimit_sleep_with_incr(self):
        with warnings.catch_warnings():
            warnings.filterwarnings(
                'ignore', r'ratelimit_sleep\(\) is deprecated')

            def testfunc():
                running_time = 0
                vals = [5, 17, 0, 3, 11, 30,
                        40, 4, 13, 2, -1] * 2  # adds up to 248
                total = 0
                for i in vals:
                    running_time = utils.ratelimit_sleep(running_time,
                                                         500, incr_by=i)
                    total += i
                self.assertEqual(248, total)

            self.verify_under_pseudo_time(testfunc, target_runtime_ms=500)

    def test_ratelimit_sleep_with_sleep(self):
        with warnings.catch_warnings():
            warnings.filterwarnings(
                'ignore', r'ratelimit_sleep\(\) is deprecated')

            def testfunc():
                running_time = 0
                sleeps = [0] * 7 + [.2] * 3 + [0] * 30
                for i in sleeps:
                    running_time = utils.ratelimit_sleep(running_time, 40,
                                                         rate_buffer=1)
                    time.sleep(i)

            self.verify_under_pseudo_time(testfunc, target_runtime_ms=900)

    def test_search_tree(self):
        # file match & ext miss
        with temptree(['asdf.conf', 'blarg.conf', 'asdf.cfg']) as t:
            asdf = utils.search_tree(t, 'a*', '.conf')
            self.assertEqual(len(asdf), 1)
            self.assertEqual(asdf[0],
                             os.path.join(t, 'asdf.conf'))

        # multi-file match & glob miss & sort
        with temptree(['application.bin', 'apple.bin', 'apropos.bin']) as t:
            app_bins = utils.search_tree(t, 'app*', 'bin')
            self.assertEqual(len(app_bins), 2)
            self.assertEqual(app_bins[0],
                             os.path.join(t, 'apple.bin'))
            self.assertEqual(app_bins[1],
                             os.path.join(t, 'application.bin'))

        # test file in folder & ext miss & glob miss
        files = (
            'sub/file1.ini',
            'sub/file2.conf',
            'sub.bin',
            'bus.ini',
            'bus/file3.ini',
        )
        with temptree(files) as t:
            sub_ini = utils.search_tree(t, 'sub*', '.ini')
            self.assertEqual(len(sub_ini), 1)
            self.assertEqual(sub_ini[0],
                             os.path.join(t, 'sub/file1.ini'))

        # test multi-file in folder & sub-folder & ext miss & glob miss
        files = (
            'folder_file.txt',
            'folder/1.txt',
            'folder/sub/2.txt',
            'folder2/3.txt',
            'Folder3/4.txt'
            'folder.rc',
        )
        with temptree(files) as t:
            folder_texts = utils.search_tree(t, 'folder*', '.txt')
            self.assertEqual(len(folder_texts), 4)
            f1 = os.path.join(t, 'folder_file.txt')
            f2 = os.path.join(t, 'folder/1.txt')
            f3 = os.path.join(t, 'folder/sub/2.txt')
            f4 = os.path.join(t, 'folder2/3.txt')
            for f in [f1, f2, f3, f4]:
                self.assertTrue(f in folder_texts)

    def test_search_tree_with_directory_ext_match(self):
        files = (
            'object-server/object-server.conf-base',
            'object-server/1.conf.d/base.conf',
            'object-server/1.conf.d/1.conf',
            'object-server/2.conf.d/base.conf',
            'object-server/2.conf.d/2.conf',
            'object-server/3.conf.d/base.conf',
            'object-server/3.conf.d/3.conf',
            'object-server/4.conf.d/base.conf',
            'object-server/4.conf.d/4.conf',
        )
        with temptree(files) as t:
            conf_dirs = utils.search_tree(t, 'object-server', '.conf',
                                          dir_ext='conf.d')
        self.assertEqual(len(conf_dirs), 4)
        for i in range(4):
            conf_dir = os.path.join(t, 'object-server/%d.conf.d' % (i + 1))
            self.assertTrue(conf_dir in conf_dirs)

    def test_search_tree_conf_dir_with_named_conf_match(self):
        files = (
            'proxy-server/proxy-server.conf.d/base.conf',
            'proxy-server/proxy-server.conf.d/pipeline.conf',
            'proxy-server/proxy-noauth.conf.d/base.conf',
            'proxy-server/proxy-noauth.conf.d/pipeline.conf',
        )
        with temptree(files) as t:
            conf_dirs = utils.search_tree(t, 'proxy-server', 'noauth.conf',
                                          dir_ext='noauth.conf.d')
        self.assertEqual(len(conf_dirs), 1)
        conf_dir = conf_dirs[0]
        expected = os.path.join(t, 'proxy-server/proxy-noauth.conf.d')
        self.assertEqual(conf_dir, expected)

    def test_search_tree_conf_dir_pid_with_named_conf_match(self):
        files = (
            'proxy-server/proxy-server.pid.d',
            'proxy-server/proxy-noauth.pid.d',
        )
        with temptree(files) as t:
            pid_files = utils.search_tree(t, 'proxy-server',
                                          exts=['noauth.pid', 'noauth.pid.d'])
        self.assertEqual(len(pid_files), 1)
        pid_file = pid_files[0]
        expected = os.path.join(t, 'proxy-server/proxy-noauth.pid.d')
        self.assertEqual(pid_file, expected)

    def test_write_file(self):
        with temptree([]) as t:
            file_name = os.path.join(t, 'test')
            utils.write_file(file_name, 'test')
            with open(file_name, 'r') as f:
                contents = f.read()
            self.assertEqual(contents, 'test')
            # and also subdirs
            file_name = os.path.join(t, 'subdir/test2')
            utils.write_file(file_name, 'test2')
            with open(file_name, 'r') as f:
                contents = f.read()
            self.assertEqual(contents, 'test2')
            # but can't over-write files
            file_name = os.path.join(t, 'subdir/test2/test3')
            self.assertRaises(IOError, utils.write_file, file_name,
                              'test3')

    def test_remove_file(self):
        with temptree([]) as t:
            file_name = os.path.join(t, 'blah.pid')
            # assert no raise
            self.assertEqual(os.path.exists(file_name), False)
            self.assertIsNone(utils.remove_file(file_name))
            with open(file_name, 'w') as f:
                f.write('1')
            self.assertTrue(os.path.exists(file_name))
            self.assertIsNone(utils.remove_file(file_name))
            self.assertFalse(os.path.exists(file_name))

    def test_remove_directory(self):
        with temptree([]) as t:
            dir_name = os.path.join(t, 'subdir')

            os.mkdir(dir_name)
            self.assertTrue(os.path.isdir(dir_name))
            self.assertIsNone(utils.remove_directory(dir_name))
            self.assertFalse(os.path.exists(dir_name))

            # assert no raise only if it does not exist, or is not empty
            self.assertEqual(os.path.exists(dir_name), False)
            self.assertIsNone(utils.remove_directory(dir_name))

            _m_rmdir = mock.Mock(
                side_effect=OSError(errno.ENOTEMPTY,
                                    os.strerror(errno.ENOTEMPTY)))
            with mock.patch('swift.common.utils.os.rmdir', _m_rmdir):
                self.assertIsNone(utils.remove_directory(dir_name))

            _m_rmdir = mock.Mock(
                side_effect=OSError(errno.EPERM, os.strerror(errno.EPERM)))
            with mock.patch('swift.common.utils.os.rmdir', _m_rmdir):
                self.assertRaises(OSError, utils.remove_directory, dir_name)

    @with_tempdir
    def test_is_file_older(self, tempdir):
        ts = utils.Timestamp(time.time() - 100000)
        file_name = os.path.join(tempdir, '%s.data' % ts.internal)
        # assert no raise
        self.assertFalse(os.path.exists(file_name))
        self.assertTrue(utils.is_file_older(file_name, 0))
        self.assertFalse(utils.is_file_older(file_name, 1))

        with open(file_name, 'w') as f:
            f.write('1')
        self.assertTrue(os.path.exists(file_name))
        self.assertTrue(utils.is_file_older(file_name, 0))
        # check that timestamp in file name is not relevant
        self.assertFalse(utils.is_file_older(file_name, 50000))
        time.sleep(0.01)
        self.assertTrue(utils.is_file_older(file_name, 0.009))

    def test_human_readable(self):
        self.assertEqual(utils.human_readable(0), '0')
        self.assertEqual(utils.human_readable(1), '1')
        self.assertEqual(utils.human_readable(10), '10')
        self.assertEqual(utils.human_readable(100), '100')
        self.assertEqual(utils.human_readable(999), '999')
        self.assertEqual(utils.human_readable(1024), '1Ki')
        self.assertEqual(utils.human_readable(1535), '1Ki')
        self.assertEqual(utils.human_readable(1536), '2Ki')
        self.assertEqual(utils.human_readable(1047552), '1023Ki')
        self.assertEqual(utils.human_readable(1048063), '1023Ki')
        self.assertEqual(utils.human_readable(1048064), '1Mi')
        self.assertEqual(utils.human_readable(1048576), '1Mi')
        self.assertEqual(utils.human_readable(1073741824), '1Gi')
        self.assertEqual(utils.human_readable(1099511627776), '1Ti')
        self.assertEqual(utils.human_readable(1125899906842624), '1Pi')
        self.assertEqual(utils.human_readable(1152921504606846976), '1Ei')
        self.assertEqual(utils.human_readable(1180591620717411303424), '1Zi')
        self.assertEqual(utils.human_readable(1208925819614629174706176),
                         '1Yi')
        self.assertEqual(utils.human_readable(1237940039285380274899124224),
                         '1024Yi')

    def test_validate_sync_to(self):
        fname = 'container-sync-realms.conf'
        fcontents = '''
[US]
key = 9ff3b71c849749dbaec4ccdd3cbab62b
cluster_dfw1 = http://dfw1.host/v1/
'''
        with temptree([fname], [fcontents]) as tempdir:
            logger = debug_logger()
            fpath = os.path.join(tempdir, fname)
            csr = ContainerSyncRealms(fpath, logger)
            for realms_conf in (None, csr):
                for goodurl, result in (
                        ('http://1.1.1.1/v1/a/c',
                         (None, 'http://1.1.1.1/v1/a/c', None, None)),
                        ('http://1.1.1.1:8080/a/c',
                         (None, 'http://1.1.1.1:8080/a/c', None, None)),
                        ('http://2.2.2.2/a/c',
                         (None, 'http://2.2.2.2/a/c', None, None)),
                        ('https://1.1.1.1/v1/a/c',
                         (None, 'https://1.1.1.1/v1/a/c', None, None)),
                        ('//US/DFW1/a/c',
                         (None, 'http://dfw1.host/v1/a/c', 'US',
                          '9ff3b71c849749dbaec4ccdd3cbab62b')),
                        ('//us/DFW1/a/c',
                         (None, 'http://dfw1.host/v1/a/c', 'US',
                          '9ff3b71c849749dbaec4ccdd3cbab62b')),
                        ('//us/dfw1/a/c',
                         (None, 'http://dfw1.host/v1/a/c', 'US',
                          '9ff3b71c849749dbaec4ccdd3cbab62b')),
                        ('//',
                         (None, None, None, None)),
                        ('',
                         (None, None, None, None))):
                    if goodurl.startswith('//') and not realms_conf:
                        self.assertEqual(
                            utils.validate_sync_to(
                                goodurl, ['1.1.1.1', '2.2.2.2'], realms_conf),
                            (None, None, None, None))
                    else:
                        self.assertEqual(
                            utils.validate_sync_to(
                                goodurl, ['1.1.1.1', '2.2.2.2'], realms_conf),
                            result)
                for badurl, result in (
                        ('http://1.1.1.1',
                         ('Path required in X-Container-Sync-To', None, None,
                          None)),
                        ('httpq://1.1.1.1/v1/a/c',
                         ('Invalid scheme \'httpq\' in X-Container-Sync-To, '
                          'must be "//", "http", or "https".', None, None,
                          None)),
                        ('http://1.1.1.1/v1/a/c?query',
                         ('Params, queries, and fragments not allowed in '
                          'X-Container-Sync-To', None, None, None)),
                        ('http://1.1.1.1/v1/a/c#frag',
                         ('Params, queries, and fragments not allowed in '
                          'X-Container-Sync-To', None, None, None)),
                        ('http://1.1.1.1/v1/a/c?query#frag',
                         ('Params, queries, and fragments not allowed in '
                          'X-Container-Sync-To', None, None, None)),
                        ('http://1.1.1.1/v1/a/c?query=param',
                         ('Params, queries, and fragments not allowed in '
                          'X-Container-Sync-To', None, None, None)),
                        ('http://1.1.1.1/v1/a/c?query=param#frag',
                         ('Params, queries, and fragments not allowed in '
                          'X-Container-Sync-To', None, None, None)),
                        ('http://1.1.1.2/v1/a/c',
                         ("Invalid host '1.1.1.2' in X-Container-Sync-To",
                          None, None, None)),
                        ('//us/invalid/a/c',
                         ("No cluster endpoint for 'us' 'invalid'", None,
                          None, None)),
                        ('//invalid/dfw1/a/c',
                         ("No realm key for 'invalid'", None, None, None)),
                        ('//us/invalid1/a/',
                         ("Invalid X-Container-Sync-To format "
                          "'//us/invalid1/a/'", None, None, None)),
                        ('//us/invalid1/a',
                         ("Invalid X-Container-Sync-To format "
                          "'//us/invalid1/a'", None, None, None)),
                        ('//us/invalid1/',
                         ("Invalid X-Container-Sync-To format "
                          "'//us/invalid1/'", None, None, None)),
                        ('//us/invalid1',
                         ("Invalid X-Container-Sync-To format "
                          "'//us/invalid1'", None, None, None)),
                        ('//us/',
                         ("Invalid X-Container-Sync-To format "
                          "'//us/'", None, None, None)),
                        ('//us',
                         ("Invalid X-Container-Sync-To format "
                          "'//us'", None, None, None))):
                    if badurl.startswith('//') and not realms_conf:
                        self.assertEqual(
                            utils.validate_sync_to(
                                badurl, ['1.1.1.1', '2.2.2.2'], realms_conf),
                            (None, None, None, None))
                    else:
                        self.assertEqual(
                            utils.validate_sync_to(
                                badurl, ['1.1.1.1', '2.2.2.2'], realms_conf),
                            result)

    def test_TRUE_VALUES(self):
        for v in utils.TRUE_VALUES:
            self.assertEqual(v, v.lower())

    def test_transform_to_set(self):
        self.assertEqual(set(), utils.transform_to_set(None))
        self.assertEqual(set(), utils.transform_to_set([]))

        self.assertEqual({1}, utils.transform_to_set(1))
        self.assertEqual({1}, utils.transform_to_set([1]))
        self.assertEqual({1}, utils.transform_to_set([1, 1]))
        self.assertEqual({1, 2}, utils.transform_to_set([2, 1]))
        self.assertEqual({1, 2}, utils.transform_to_set((2, 1)))
        self.assertEqual({1, 2}, utils.transform_to_set({2, 1}))
        self.assertEqual({1, 2}, utils.transform_to_set([1, 2, 1, 2]))

        self.assertEqual({'x'}, utils.transform_to_set('x'))
        self.assertEqual({'x'}, utils.transform_to_set(['x']))
        self.assertEqual({'x', 1},
                         utils.transform_to_set(['x', 'x', 1]))
        self.assertEqual({'x', 'y'},
                         utils.transform_to_set(('x', 'y')))
        self.assertEqual({'xyz'}, utils.transform_to_set('xyz'))
        self.assertEqual({''}, utils.transform_to_set(''))
        self.assertEqual({0}, utils.transform_to_set(0))

    def test_config_true_value(self):
        orig_trues = utils.TRUE_VALUES
        try:
            utils.TRUE_VALUES = 'hello world'.split()
            for val in 'hello world HELLO WORLD'.split():
                self.assertTrue(utils.config_true_value(val) is True)
            self.assertTrue(utils.config_true_value(True) is True)
            self.assertTrue(utils.config_true_value('foo') is False)
            self.assertTrue(utils.config_true_value(False) is False)
            self.assertTrue(utils.config_true_value(None) is False)
        finally:
            utils.TRUE_VALUES = orig_trues

    def test_non_negative_float(self):
        self.assertEqual(0, utils.non_negative_float('0.0'))
        self.assertEqual(0, utils.non_negative_float(0.0))
        self.assertEqual(1.1, utils.non_negative_float(1.1))
        self.assertEqual(1.1, utils.non_negative_float('1.1'))
        self.assertEqual(1.0, utils.non_negative_float('1'))
        self.assertEqual(1, utils.non_negative_float(True))
        self.assertEqual(0, utils.non_negative_float(False))

        with self.assertRaises(ValueError) as cm:
            utils.non_negative_float(-1.1)
        self.assertEqual(
            'Value must be a non-negative float number, not "-1.1".',
            str(cm.exception))
        with self.assertRaises(ValueError) as cm:
            utils.non_negative_float('-1.1')
        self.assertEqual(
            'Value must be a non-negative float number, not "-1.1".',
            str(cm.exception))
        with self.assertRaises(ValueError) as cm:
            utils.non_negative_float('one')
        self.assertEqual(
            'Value must be a non-negative float number, not "one".',
            str(cm.exception))
        with self.assertRaises(ValueError) as cm:
            utils.non_negative_float(None)
        self.assertEqual(
            'Value must be a non-negative float number, not "None".',
            str(cm.exception))

    def test_non_negative_int(self):
        self.assertEqual(0, utils.non_negative_int('0'))
        self.assertEqual(0, utils.non_negative_int(0.0))
        self.assertEqual(1, utils.non_negative_int(1))
        self.assertEqual(1, utils.non_negative_int('1'))
        self.assertEqual(1, utils.non_negative_int(True))
        self.assertEqual(0, utils.non_negative_int(False))

        with self.assertRaises(ValueError):
            utils.non_negative_int(-1)
        with self.assertRaises(ValueError):
            utils.non_negative_int('-1')
        with self.assertRaises(ValueError):
            utils.non_negative_int('-1.1')
        with self.assertRaises(ValueError):
            utils.non_negative_int('1.1')
        with self.assertRaises(ValueError):
            utils.non_negative_int('1.0')
        with self.assertRaises(ValueError):
            utils.non_negative_int('one')

    def test_config_positive_int_value(self):
        expectations = {
            # value : expected,
            u'1': 1,
            b'1': 1,
            1: 1,
            u'2': 2,
            b'2': 2,
            u'1024': 1024,
            b'1024': 1024,
            u'0': ValueError,
            b'0': ValueError,
            u'-1': ValueError,
            b'-1': ValueError,
            u'0x01': ValueError,
            b'0x01': ValueError,
            u'asdf': ValueError,
            b'asdf': ValueError,
            None: ValueError,
            0: ValueError,
            -1: ValueError,
            u'1.2': ValueError,  # string expresses float should be value error
            b'1.2': ValueError,  # string expresses float should be value error
        }
        for value, expected in expectations.items():
            try:
                rv = utils.config_positive_int_value(value)
            except Exception as e:
                if e.__class__ is not expected:
                    raise
                else:
                    self.assertEqual(
                        'Config option must be an positive int number, '
                        'not "%s".' % value, e.args[0])
            else:
                self.assertEqual(expected, rv)

    def test_config_float_value(self):
        for args, expected in (
                ((99, None, None), 99.0),
                ((99.01, None, None), 99.01),
                (('99', None, None), 99.0),
                (('99.01', None, None), 99.01),
                ((99, 99, None), 99.0),
                ((99.01, 99.01, None), 99.01),
                (('99', 99, None), 99.0),
                (('99.01', 99.01, None), 99.01),
                ((99, None, 99), 99.0),
                ((99.01, None, 99.01), 99.01),
                (('99', None, 99), 99.0),
                (('99.01', None, 99.01), 99.01),
                ((-99, -99, -99), -99.0),
                ((-99.01, -99.01, -99.01), -99.01),
                (('-99', -99, -99), -99.0),
                (('-99.01', -99.01, -99.01), -99.01),):
            actual = utils.config_float_value(*args)
            self.assertEqual(expected, actual)

        for val, minimum in ((99, 100),
                             ('99', 100),
                             (-99, -98),
                             ('-98.01', -98)):
            with self.assertRaises(ValueError) as cm:
                utils.config_float_value(val, minimum=minimum)
            self.assertIn('greater than %s' % minimum, cm.exception.args[0])
            self.assertNotIn('less than', cm.exception.args[0])

        for val, maximum in ((99, 98),
                             ('99', 98),
                             (-99, -100),
                             ('-97.9', -98)):
            with self.assertRaises(ValueError) as cm:
                utils.config_float_value(val, maximum=maximum)
            self.assertIn('less than %s' % maximum, cm.exception.args[0])
            self.assertNotIn('greater than', cm.exception.args[0])

        for val, minimum, maximum in ((99, 99, 98),
                                      ('99', 100, 100),
                                      (99, 98, 98),):
            with self.assertRaises(ValueError) as cm:
                utils.config_float_value(val, minimum=minimum, maximum=maximum)
            self.assertIn('greater than %s' % minimum, cm.exception.args[0])
            self.assertIn('less than %s' % maximum, cm.exception.args[0])

    def test_config_percent_value(self):
        for arg, expected in (
                (99, 0.99),
                (25.5, 0.255),
                ('99', 0.99),
                ('25.5', 0.255),
                (0, 0.0),
                ('0', 0.0),
                ('100', 1.0),
                (100, 1.0),
                (1, 0.01),
                ('1', 0.01),
                (25, 0.25)):
            actual = utils.config_percent_value(arg)
            self.assertEqual(expected, actual)

        # bad values
        for val in (-1, '-1', 101, '101'):
            with self.assertRaises(ValueError) as cm:
                utils.config_percent_value(val)
            self.assertIn('Config option must be a number, greater than 0, '
                          'less than 100, not "{}"'.format(val),
                          cm.exception.args[0])

    def test_config_request_node_count_value(self):
        def do_test(value, replicas, expected):
            self.assertEqual(
                expected,
                utils.config_request_node_count_value(value)(replicas))

        do_test('0', 10, 0)
        do_test('1 * replicas', 3, 3)
        do_test('1 * replicas', 11, 11)
        do_test('2 * replicas', 3, 6)
        do_test('2 * replicas', 11, 22)
        do_test('11', 11, 11)
        do_test('10', 11, 10)
        do_test('12', 11, 12)

        for bad in ('1.1', 1.1, 'auto', 'bad',
                    '2.5 * replicas', 'two * replicas'):
            with annotate_failure(bad):
                with self.assertRaises(ValueError):
                    utils.config_request_node_count_value(bad)

    def test_config_auto_int_value(self):
        expectations = {
            # (value, default) : expected,
            ('1', 0): 1,
            (1, 0): 1,
            ('asdf', 0): ValueError,
            ('auto', 1): 1,
            ('AutO', 1): 1,
            ('Aut0', 1): ValueError,
            (None, 1): 1,
        }
        for (value, default), expected in expectations.items():
            try:
                rv = utils.config_auto_int_value(value, default)
            except Exception as e:
                if e.__class__ is not expected:
                    raise
            else:
                self.assertEqual(expected, rv)

    def test_streq_const_time(self):
        self.assertTrue(utils.streq_const_time('abc123', 'abc123'))
        self.assertFalse(utils.streq_const_time('a', 'aaaaa'))
        self.assertFalse(utils.streq_const_time('ABC123', 'abc123'))

    def test_quorum_size(self):
        expected_sizes = {1: 1,
                          2: 1,
                          3: 2,
                          4: 2,
                          5: 3}
        got_sizes = dict([(n, utils.quorum_size(n))
                          for n in expected_sizes])
        self.assertEqual(expected_sizes, got_sizes)

    def test_majority_size(self):
        expected_sizes = {1: 1,
                          2: 2,
                          3: 2,
                          4: 3,
                          5: 3}
        got_sizes = dict([(n, utils.majority_size(n))
                          for n in expected_sizes])
        self.assertEqual(expected_sizes, got_sizes)

    def test_rsync_ip_ipv4_localhost(self):
        self.assertEqual(utils.rsync_ip('127.0.0.1'), '127.0.0.1')

    def test_rsync_ip_ipv6_random_ip(self):
        self.assertEqual(
            utils.rsync_ip('fe80:0000:0000:0000:0202:b3ff:fe1e:8329'),
            '[fe80:0000:0000:0000:0202:b3ff:fe1e:8329]')

    def test_rsync_ip_ipv6_ipv4_compatible(self):
        self.assertEqual(
            utils.rsync_ip('::ffff:192.0.2.128'), '[::ffff:192.0.2.128]')

    def test_rsync_module_interpolation(self):
        fake_device = {'ip': '127.0.0.1', 'port': 11,
                       'replication_ip': '127.0.0.2', 'replication_port': 12,
                       'region': '1', 'zone': '2', 'device': 'sda1',
                       'meta': 'just_a_string'}

        self.assertEqual(
            utils.rsync_module_interpolation('{ip}', fake_device),
            '127.0.0.1')
        self.assertEqual(
            utils.rsync_module_interpolation('{port}', fake_device),
            '11')
        self.assertEqual(
            utils.rsync_module_interpolation('{replication_ip}', fake_device),
            '127.0.0.2')
        self.assertEqual(
            utils.rsync_module_interpolation('{replication_port}',
                                             fake_device),
            '12')
        self.assertEqual(
            utils.rsync_module_interpolation('{region}', fake_device),
            '1')
        self.assertEqual(
            utils.rsync_module_interpolation('{zone}', fake_device),
            '2')
        self.assertEqual(
            utils.rsync_module_interpolation('{device}', fake_device),
            'sda1')
        self.assertEqual(
            utils.rsync_module_interpolation('{meta}', fake_device),
            'just_a_string')

        self.assertEqual(
            utils.rsync_module_interpolation('{replication_ip}::object',
                                             fake_device),
            '127.0.0.2::object')
        self.assertEqual(
            utils.rsync_module_interpolation('{ip}::container{port}',
                                             fake_device),
            '127.0.0.1::container11')
        self.assertEqual(
            utils.rsync_module_interpolation(
                '{replication_ip}::object_{device}', fake_device),
            '127.0.0.2::object_sda1')
        self.assertEqual(
            utils.rsync_module_interpolation(
                '127.0.0.3::object_{replication_port}', fake_device),
            '127.0.0.3::object_12')

        self.assertRaises(ValueError, utils.rsync_module_interpolation,
                          '{replication_ip}::object_{deivce}', fake_device)

    def test_generate_trans_id(self):
        fake_time = 1366428370.5163341
        with patch.object(utils.time, 'time', return_value=fake_time):
            trans_id = utils.generate_trans_id('')
            self.assertEqual(len(trans_id), 34)
            self.assertEqual(trans_id[:2], 'tx')
            self.assertEqual(trans_id[23], '-')
            self.assertEqual(int(trans_id[24:], 16), int(fake_time))
        with patch.object(utils.time, 'time', return_value=fake_time):
            trans_id = utils.generate_trans_id('-suffix')
            self.assertEqual(len(trans_id), 41)
            self.assertEqual(trans_id[:2], 'tx')
            self.assertEqual(trans_id[34:], '-suffix')
            self.assertEqual(trans_id[23], '-')
            self.assertEqual(int(trans_id[24:34], 16), int(fake_time))

    def test_get_trans_id_time(self):
        ts = utils.get_trans_id_time('tx8c8bc884cdaf499bb29429aa9c46946e')
        self.assertIsNone(ts)
        ts = utils.get_trans_id_time('tx1df4ff4f55ea45f7b2ec2-0051720c06')
        self.assertEqual(ts, 1366428678)
        self.assertEqual(
            time.asctime(time.gmtime(ts)) + ' UTC',
            'Sat Apr 20 03:31:18 2013 UTC')
        ts = utils.get_trans_id_time(
            'tx1df4ff4f55ea45f7b2ec2-0051720c06-suffix')
        self.assertEqual(ts, 1366428678)
        self.assertEqual(
            time.asctime(time.gmtime(ts)) + ' UTC',
            'Sat Apr 20 03:31:18 2013 UTC')
        ts = utils.get_trans_id_time('')
        self.assertIsNone(ts)
        ts = utils.get_trans_id_time('garbage')
        self.assertIsNone(ts)
        ts = utils.get_trans_id_time('tx1df4ff4f55ea45f7b2ec2-almostright')
        self.assertIsNone(ts)

    def test_config_fallocate_value(self):
        fallocate_value, is_percent = utils.config_fallocate_value('10%')
        self.assertEqual(fallocate_value, 10)
        self.assertTrue(is_percent)
        fallocate_value, is_percent = utils.config_fallocate_value('10')
        self.assertEqual(fallocate_value, 10)
        self.assertFalse(is_percent)
        try:
            fallocate_value, is_percent = utils.config_fallocate_value('ab%')
        except ValueError as err:
            exc = err
        self.assertEqual(str(exc), 'Error: ab% is an invalid value for '
                                   'fallocate_reserve.')
        try:
            fallocate_value, is_percent = utils.config_fallocate_value('ab')
        except ValueError as err:
            exc = err
        self.assertEqual(str(exc), 'Error: ab is an invalid value for '
                                   'fallocate_reserve.')
        try:
            fallocate_value, is_percent = utils.config_fallocate_value('1%%')
        except ValueError as err:
            exc = err
        self.assertEqual(str(exc), 'Error: 1%% is an invalid value for '
                                   'fallocate_reserve.')
        try:
            fallocate_value, is_percent = utils.config_fallocate_value('10.0')
        except ValueError as err:
            exc = err
        self.assertEqual(str(exc), 'Error: 10.0 is an invalid value for '
                                   'fallocate_reserve.')
        fallocate_value, is_percent = utils.config_fallocate_value('10.5%')
        self.assertEqual(fallocate_value, 10.5)
        self.assertTrue(is_percent)
        fallocate_value, is_percent = utils.config_fallocate_value('10.000%')
        self.assertEqual(fallocate_value, 10.000)
        self.assertTrue(is_percent)

    def test_lock_file(self):
        flags = os.O_CREAT | os.O_RDWR
        with NamedTemporaryFile(delete=False) as nt:
            nt.write(b"test string")
            nt.flush()
            nt.close()
            with utils.lock_file(nt.name, unlink=False) as f:
                self.assertEqual(f.read(), b"test string")
                # we have a lock, now let's try to get a newer one
                fd = os.open(nt.name, flags)
                self.assertRaises(IOError, fcntl.flock, fd,
                                  fcntl.LOCK_EX | fcntl.LOCK_NB)

            with utils.lock_file(nt.name, unlink=False, append=True) as f:
                f.seek(0)
                self.assertEqual(f.read(), b"test string")
                f.seek(0)
                f.write(b"\nanother string")
                f.flush()
                f.seek(0)
                self.assertEqual(f.read(), b"test string\nanother string")

                # we have a lock, now let's try to get a newer one
                fd = os.open(nt.name, flags)
                self.assertRaises(IOError, fcntl.flock, fd,
                                  fcntl.LOCK_EX | fcntl.LOCK_NB)

            with utils.lock_file(nt.name, timeout=3, unlink=False) as f:
                try:
                    with utils.lock_file(
                            nt.name, timeout=1, unlink=False) as f:
                        self.assertTrue(
                            False, "Expected LockTimeout exception")
                except LockTimeout:
                    pass

            with utils.lock_file(nt.name, unlink=True) as f:
                self.assertEqual(f.read(), b"test string\nanother string")
                # we have a lock, now let's try to get a newer one
                fd = os.open(nt.name, flags)
                self.assertRaises(
                    IOError, fcntl.flock, fd, fcntl.LOCK_EX | fcntl.LOCK_NB)

            self.assertRaises(OSError, os.remove, nt.name)

    def test_lock_file_unlinked_after_open(self):
        os_open = os.open
        first_pass = [True]

        def deleting_open(filename, flags):
            # unlink the file after it's opened.  once.
            fd = os_open(filename, flags)
            if first_pass[0]:
                os.unlink(filename)
                first_pass[0] = False
            return fd

        with NamedTemporaryFile(delete=False) as nt:
            with mock.patch('os.open', deleting_open):
                with utils.lock_file(nt.name, unlink=True) as f:
                    self.assertNotEqual(os.fstat(nt.fileno()).st_ino,
                                        os.fstat(f.fileno()).st_ino)
        first_pass = [True]

        def recreating_open(filename, flags):
            # unlink and recreate the file after it's opened
            fd = os_open(filename, flags)
            if first_pass[0]:
                os.unlink(filename)
                os.close(os_open(filename, os.O_CREAT | os.O_RDWR))
                first_pass[0] = False
            return fd

        with NamedTemporaryFile(delete=False) as nt:
            with mock.patch('os.open', recreating_open):
                with utils.lock_file(nt.name, unlink=True) as f:
                    self.assertNotEqual(os.fstat(nt.fileno()).st_ino,
                                        os.fstat(f.fileno()).st_ino)

    def test_lock_file_held_on_unlink(self):
        os_unlink = os.unlink

        def flocking_unlink(filename):
            # make sure the lock is held when we unlink
            fd = os.open(filename, os.O_RDWR)
            self.assertRaises(
                IOError, fcntl.flock, fd, fcntl.LOCK_EX | fcntl.LOCK_NB)
            os.close(fd)
            os_unlink(filename)

        with NamedTemporaryFile(delete=False) as nt:
            with mock.patch('os.unlink', flocking_unlink):
                with utils.lock_file(nt.name, unlink=True):
                    pass

    def test_lock_file_no_unlink_if_fail(self):
        os_open = os.open
        with NamedTemporaryFile(delete=True) as nt:

            def lock_on_open(filename, flags):
                # lock the file on another fd after it's opened.
                fd = os_open(filename, flags)
                fd2 = os_open(filename, flags)
                fcntl.flock(fd2, fcntl.LOCK_EX | fcntl.LOCK_NB)
                return fd

            try:
                timedout = False
                with mock.patch('os.open', lock_on_open):
                    with utils.lock_file(nt.name, unlink=False, timeout=0.01):
                        pass
            except LockTimeout:
                timedout = True
            self.assertTrue(timedout)
            self.assertTrue(os.path.exists(nt.name))

    def test_ismount_path_does_not_exist(self):
        tmpdir = mkdtemp()
        try:
            self.assertFalse(utils.ismount(os.path.join(tmpdir, 'bar')))
        finally:
            shutil.rmtree(tmpdir)

    def test_ismount_path_not_mount(self):
        tmpdir = mkdtemp()
        try:
            self.assertFalse(utils.ismount(tmpdir))
        finally:
            shutil.rmtree(tmpdir)

    def test_ismount_path_error(self):

        def _mock_os_lstat(path):
            raise OSError(13, "foo")

        tmpdir = mkdtemp()
        try:
            with patch("os.lstat", _mock_os_lstat):
                # Raises exception with _raw -- see next test.
                utils.ismount(tmpdir)
        finally:
            shutil.rmtree(tmpdir)

    def test_ismount_raw_path_error(self):

        def _mock_os_lstat(path):
            raise OSError(13, "foo")

        tmpdir = mkdtemp()
        try:
            with patch("os.lstat", _mock_os_lstat):
                self.assertRaises(OSError, utils.ismount_raw, tmpdir)
        finally:
            shutil.rmtree(tmpdir)

    def test_ismount_path_is_symlink(self):
        tmpdir = mkdtemp()
        try:
            link = os.path.join(tmpdir, "tmp")
            rdir = os.path.join(tmpdir, "realtmp")
            os.mkdir(rdir)
            os.symlink(rdir, link)
            self.assertFalse(utils.ismount(link))

            # Can add a stubfile to make it pass
            with open(os.path.join(link, ".ismount"), "w"):
                pass
            self.assertTrue(utils.ismount(link))
        finally:
            shutil.rmtree(tmpdir)

    def test_ismount_path_is_root(self):
        self.assertTrue(utils.ismount('/'))

    def test_ismount_parent_path_error(self):

        _os_lstat = os.lstat

        def _mock_os_lstat(path):
            if path.endswith(".."):
                raise OSError(13, "foo")
            else:
                return _os_lstat(path)

        tmpdir = mkdtemp()
        try:
            with patch("os.lstat", _mock_os_lstat):
                # Raises exception with _raw -- see next test.
                utils.ismount(tmpdir)
        finally:
            shutil.rmtree(tmpdir)

    def test_ismount_raw_parent_path_error(self):

        _os_lstat = os.lstat

        def _mock_os_lstat(path):
            if path.endswith(".."):
                raise OSError(13, "foo")
            else:
                return _os_lstat(path)

        tmpdir = mkdtemp()
        try:
            with patch("os.lstat", _mock_os_lstat):
                self.assertRaises(OSError, utils.ismount_raw, tmpdir)
        finally:
            shutil.rmtree(tmpdir)

    def test_ismount_successes_dev(self):

        _os_lstat = os.lstat

        class MockStat(object):
            def __init__(self, mode, dev, ino):
                self.st_mode = mode
                self.st_dev = dev
                self.st_ino = ino

        def _mock_os_lstat(path):
            if path.endswith(".."):
                parent = _os_lstat(path)
                return MockStat(parent.st_mode, parent.st_dev + 1,
                                parent.st_ino)
            else:
                return _os_lstat(path)

        tmpdir = mkdtemp()
        try:
            with patch("os.lstat", _mock_os_lstat):
                self.assertTrue(utils.ismount(tmpdir))
        finally:
            shutil.rmtree(tmpdir)

    def test_ismount_successes_ino(self):

        _os_lstat = os.lstat

        class MockStat(object):
            def __init__(self, mode, dev, ino):
                self.st_mode = mode
                self.st_dev = dev
                self.st_ino = ino

        def _mock_os_lstat(path):
            if path.endswith(".."):
                return _os_lstat(path)
            else:
                parent_path = os.path.join(path, "..")
                child = _os_lstat(path)
                parent = _os_lstat(parent_path)
                return MockStat(child.st_mode, parent.st_ino,
                                child.st_dev)

        tmpdir = mkdtemp()
        try:
            with patch("os.lstat", _mock_os_lstat):
                self.assertTrue(utils.ismount(tmpdir))
        finally:
            shutil.rmtree(tmpdir)

    def test_ismount_successes_stubfile(self):
        tmpdir = mkdtemp()
        fname = os.path.join(tmpdir, ".ismount")
        try:
            with open(fname, "w") as stubfile:
                stubfile.write("")
            self.assertTrue(utils.ismount(tmpdir))
        finally:
            shutil.rmtree(tmpdir)

    def test_parse_content_type(self):
        self.assertEqual(utils.parse_content_type('text/plain'),
                         ('text/plain', []))
        self.assertEqual(utils.parse_content_type('text/plain;charset=utf-8'),
                         ('text/plain', [('charset', 'utf-8')]))
        self.assertEqual(
            utils.parse_content_type('text/plain;hello="world";charset=utf-8'),
            ('text/plain', [('hello', '"world"'), ('charset', 'utf-8')]))
        self.assertEqual(
            utils.parse_content_type('text/plain; hello="world"; a=b'),
            ('text/plain', [('hello', '"world"'), ('a', 'b')]))
        self.assertEqual(
            utils.parse_content_type(r'text/plain; x="\""; a=b'),
            ('text/plain', [('x', r'"\""'), ('a', 'b')]))
        self.assertEqual(
            utils.parse_content_type(r'text/plain; x; a=b'),
            ('text/plain', [('x', ''), ('a', 'b')]))
        self.assertEqual(
            utils.parse_content_type(r'text/plain; x="\""; a'),
            ('text/plain', [('x', r'"\""'), ('a', '')]))

    def test_override_bytes_from_content_type(self):
        listing_dict = {
            'bytes': 1234, 'hash': 'asdf', 'name': 'zxcv',
            'content_type': 'text/plain; hello="world"; swift_bytes=15'}
        utils.override_bytes_from_content_type(listing_dict,
                                               logger=debug_logger())
        self.assertEqual(listing_dict['bytes'], 15)
        self.assertEqual(listing_dict['content_type'],
                         'text/plain;hello="world"')

        listing_dict = {
            'bytes': 1234, 'hash': 'asdf', 'name': 'zxcv',
            'content_type': 'text/plain; hello="world"; swift_bytes=hey'}
        utils.override_bytes_from_content_type(listing_dict,
                                               logger=debug_logger())
        self.assertEqual(listing_dict['bytes'], 1234)
        self.assertEqual(listing_dict['content_type'],
                         'text/plain;hello="world"')

    def test_extract_swift_bytes(self):
        scenarios = {
            # maps input value -> expected returned tuple
            '': ('', None),
            'text/plain': ('text/plain', None),
            'text/plain; other=thing': ('text/plain;other=thing', None),
            'text/plain; swift_bytes=123': ('text/plain', '123'),
            'text/plain; other=thing;swift_bytes=123':
                ('text/plain;other=thing', '123'),
            'text/plain; swift_bytes=123; other=thing':
                ('text/plain;other=thing', '123'),
            'text/plain; swift_bytes=123; swift_bytes=456':
                ('text/plain', '456'),
            'text/plain; swift_bytes=123; other=thing;swift_bytes=456':
                ('text/plain;other=thing', '456')}
        for test_value, expected in scenarios.items():
            self.assertEqual(expected, utils.extract_swift_bytes(test_value))

    def test_clean_content_type(self):
        subtests = {
            '': '', 'text/plain': 'text/plain',
            'text/plain; someother=thing': 'text/plain; someother=thing',
            'text/plain; swift_bytes=123': 'text/plain',
            'text/plain; someother=thing; swift_bytes=123':
                'text/plain; someother=thing',
            # Since Swift always tacks on the swift_bytes, clean_content_type()
            # only strips swift_bytes if it's last. The next item simply shows
            # that if for some other odd reason it's not last,
            # clean_content_type() will not remove it from the header.
            'text/plain; swift_bytes=123; someother=thing':
                'text/plain; swift_bytes=123; someother=thing'}
        for before, after in subtests.items():
            self.assertEqual(utils.clean_content_type(before), after)

    def test_get_valid_utf8_str(self):
        def do_test(input_value, expected):
            actual = utils.get_valid_utf8_str(input_value)
            self.assertEqual(expected, actual)
            self.assertIsInstance(actual, six.binary_type)
            actual.decode('utf-8')

        do_test(b'abc', b'abc')
        do_test(u'abc', b'abc')
        do_test(u'\uc77c\uc601', b'\xec\x9d\xbc\xec\x98\x81')
        do_test(b'\xec\x9d\xbc\xec\x98\x81', b'\xec\x9d\xbc\xec\x98\x81')

        # test some invalid UTF-8
        do_test(b'\xec\x9d\xbc\xec\x98', b'\xec\x9d\xbc\xef\xbf\xbd')

        # check surrogate pairs, too
        do_test(u'\U0001f0a1', b'\xf0\x9f\x82\xa1'),
        do_test(u'\uD83C\uDCA1', b'\xf0\x9f\x82\xa1'),
        do_test(b'\xf0\x9f\x82\xa1', b'\xf0\x9f\x82\xa1'),
        do_test(b'\xed\xa0\xbc\xed\xb2\xa1', b'\xf0\x9f\x82\xa1'),

    def test_quote_bytes(self):
        self.assertEqual(b'/v1/a/c3/subdirx/',
                         utils.quote(b'/v1/a/c3/subdirx/'))
        self.assertEqual(b'/v1/a%26b/c3/subdirx/',
                         utils.quote(b'/v1/a&b/c3/subdirx/'))
        self.assertEqual(b'%2Fv1%2Fa&b%2Fc3%2Fsubdirx%2F',
                         utils.quote(b'/v1/a&b/c3/subdirx/', safe='&'))
        self.assertEqual(b'abc_%EC%9D%BC%EC%98%81',
                         utils.quote(u'abc_\uc77c\uc601'.encode('utf8')))
        # Invalid utf8 is parsed as latin1, then re-encoded as utf8??
        self.assertEqual(b'%EF%BF%BD%EF%BF%BD%EC%BC%9D%EF%BF%BD',
                         utils.quote(u'\uc77c\uc601'.encode('utf8')[::-1]))

    def test_quote_unicode(self):
        self.assertEqual(u'/v1/a/c3/subdirx/',
                         utils.quote(u'/v1/a/c3/subdirx/'))
        self.assertEqual(u'/v1/a%26b/c3/subdirx/',
                         utils.quote(u'/v1/a&b/c3/subdirx/'))
        self.assertEqual(u'%2Fv1%2Fa&b%2Fc3%2Fsubdirx%2F',
                         utils.quote(u'/v1/a&b/c3/subdirx/', safe='&'))
        self.assertEqual(u'abc_%EC%9D%BC%EC%98%81',
                         utils.quote(u'abc_\uc77c\uc601'))

    def test_parse_override_options(self):
        # When override_<thing> is passed in, it takes precedence.
        opts = utils.parse_override_options(
            override_policies=[0, 1],
            override_devices=['sda', 'sdb'],
            override_partitions=[100, 200],
            policies='0,1,2,3',
            devices='sda,sdb,sdc,sdd',
            partitions='100,200,300,400')
        self.assertEqual(opts.policies, [0, 1])
        self.assertEqual(opts.devices, ['sda', 'sdb'])
        self.assertEqual(opts.partitions, [100, 200])

        # When override_<thing> is passed in, it applies even in run-once
        # mode.
        opts = utils.parse_override_options(
            once=True,
            override_policies=[0, 1],
            override_devices=['sda', 'sdb'],
            override_partitions=[100, 200],
            policies='0,1,2,3',
            devices='sda,sdb,sdc,sdd',
            partitions='100,200,300,400')
        self.assertEqual(opts.policies, [0, 1])
        self.assertEqual(opts.devices, ['sda', 'sdb'])
        self.assertEqual(opts.partitions, [100, 200])

        # In run-once mode, we honor the passed-in overrides.
        opts = utils.parse_override_options(
            once=True,
            policies='0,1,2,3',
            devices='sda,sdb,sdc,sdd',
            partitions='100,200,300,400')
        self.assertEqual(opts.policies, [0, 1, 2, 3])
        self.assertEqual(opts.devices, ['sda', 'sdb', 'sdc', 'sdd'])
        self.assertEqual(opts.partitions, [100, 200, 300, 400])

        # In run-forever mode, we ignore the passed-in overrides.
        opts = utils.parse_override_options(
            policies='0,1,2,3',
            devices='sda,sdb,sdc,sdd',
            partitions='100,200,300,400')
        self.assertEqual(opts.policies, [])
        self.assertEqual(opts.devices, [])
        self.assertEqual(opts.partitions, [])

    def test_get_policy_index(self):
        # Account has no information about a policy
        req = Request.blank(
            '/sda1/p/a',
            environ={'REQUEST_METHOD': 'GET'})
        res = Response()
        self.assertIsNone(utils.get_policy_index(req.headers,
                                                 res.headers))

        # The policy of a container can be specified by the response header
        req = Request.blank(
            '/sda1/p/a/c',
            environ={'REQUEST_METHOD': 'GET'})
        res = Response(headers={'X-Backend-Storage-Policy-Index': '1'})
        self.assertEqual('1', utils.get_policy_index(req.headers,
                                                     res.headers))

        # The policy of an object to be created can be specified by the request
        # header
        req = Request.blank(
            '/sda1/p/a/c/o',
            environ={'REQUEST_METHOD': 'PUT'},
            headers={'X-Backend-Storage-Policy-Index': '2'})
        res = Response()
        self.assertEqual('2', utils.get_policy_index(req.headers,
                                                     res.headers))

    def test_log_string_formatter(self):
        # Plain ASCII
        lf = utils.LogStringFormatter()
        self.assertEqual(lf.format('{a} {b}', a='Swift is', b='great'),
                         'Swift is great')

        lf = utils.LogStringFormatter()
        self.assertEqual(lf.format('{a} {b}', a='', b='great'),
                         ' great')

        lf = utils.LogStringFormatter(default='-')
        self.assertEqual(lf.format('{a} {b}', a='', b='great'),
                         '- great')

        lf = utils.LogStringFormatter(default='-', quote=True)
        self.assertEqual(lf.format('{a} {b}', a='', b='great'),
                         '- great')

        lf = utils.LogStringFormatter(quote=True)
        self.assertEqual(lf.format('{a} {b}', a='Swift is', b='great'),
                         'Swift%20is great')

        # Unicode & co
        lf = utils.LogStringFormatter()
        self.assertEqual(lf.format('{a} {b}', a='Swift est',
                                   b=u'g\u00e9nial ^^'),
                         u'Swift est g\u00e9nial ^^')

        lf = utils.LogStringFormatter(quote=True)
        self.assertEqual(lf.format('{a} {b}', a='Swift est',
                                   b=u'g\u00e9nial ^^'),
                         'Swift%20est g%C3%A9nial%20%5E%5E')

    def test_str_anonymizer(self):
        anon = utils.StrAnonymizer('Swift is great!', 'md5', '')
        self.assertEqual(anon, 'Swift is great!')
        self.assertEqual(anon.anonymized,
                         '{MD5}45e6f00d48fdcf86213602a87df18772')

        anon = utils.StrAnonymizer('Swift is great!', 'sha1', '')
        self.assertEqual(anon, 'Swift is great!')
        self.assertEqual(anon.anonymized,
                         '{SHA1}0010a3df215495d8bfa0ae4b66acc2afcc8f4c5c')

        anon = utils.StrAnonymizer('Swift is great!', 'md5', 'salty_secret')
        self.assertEqual(anon, 'Swift is great!')
        self.assertEqual(anon.anonymized,
                         '{SMD5}ef4ce28fe3bdd10b6659458ceb1f3f0c')

        anon = utils.StrAnonymizer('Swift is great!', 'sha1', 'salty_secret')
        self.assertEqual(anon, 'Swift is great!')
        self.assertEqual(anon.anonymized,
                         '{SSHA1}a4968f76acaddff0eb4069ebe8805d9cab44c9fe')

        self.assertRaises(ValueError, utils.StrAnonymizer,
                          'Swift is great!', 'sha257', '')

    def test_str_anonymizer_python_maddness(self):
        with mock.patch('swift.common.utils.hashlib') as mocklib:
            if six.PY2:
                # python <2.7.9 doesn't have this algorithms_guaranteed, but
                # our if block short-circuts before we explode
                mocklib.algorithms = hashlib.algorithms
                mocklib.algorithms_guaranteed.sideEffect = AttributeError()
            else:
                # python 3 doesn't have this algorithms but our if block
                # short-circuts before we explode
                mocklib.algorithms.sideEffect.sideEffect = AttributeError()
                mocklib.algorithms_guaranteed = hashlib.algorithms_guaranteed
            utils.StrAnonymizer('Swift is great!', 'sha1', '')
            self.assertRaises(ValueError, utils.StrAnonymizer,
                              'Swift is great!', 'sha257', '')

    def test_str_format_time(self):
        dt = utils.StrFormatTime(10000.123456789)
        self.assertEqual(str(dt), '10000.123456789')
        self.assertEqual(dt.datetime, '01/Jan/1970/02/46/40')
        self.assertEqual(dt.iso8601, '1970-01-01T02:46:40')
        self.assertEqual(dt.asctime, 'Thu Jan  1 02:46:40 1970')
        self.assertEqual(dt.s, '10000')
        self.assertEqual(dt.ms, '123')
        self.assertEqual(dt.us, '123456')
        self.assertEqual(dt.ns, '123456789')
        self.assertEqual(dt.a, 'Thu')
        self.assertEqual(dt.A, 'Thursday')
        self.assertEqual(dt.b, 'Jan')
        self.assertEqual(dt.B, 'January')
        self.assertEqual(dt.c, 'Thu Jan  1 02:46:40 1970')
        self.assertEqual(dt.d, '01')
        self.assertEqual(dt.H, '02')
        self.assertEqual(dt.I, '02')
        self.assertEqual(dt.j, '001')
        self.assertEqual(dt.m, '01')
        self.assertEqual(dt.M, '46')
        self.assertEqual(dt.p, 'AM')
        self.assertEqual(dt.S, '40')
        self.assertEqual(dt.U, '00')
        self.assertEqual(dt.w, '4')
        self.assertEqual(dt.W, '00')
        self.assertEqual(dt.x, '01/01/70')
        self.assertEqual(dt.X, '02:46:40')
        self.assertEqual(dt.y, '70')
        self.assertEqual(dt.Y, '1970')
        self.assertIn(dt.Z, ('GMT', 'UTC'))  # It depends of Python 2/3
        self.assertRaises(ValueError, getattr, dt, 'z')

    def test_get_log_line(self):
        req = Request.blank(
            '/sda1/p/a/c/o',
            environ={'REQUEST_METHOD': 'HEAD', 'REMOTE_ADDR': '1.2.3.4'})
        res = Response()
        trans_time = 1.2
        additional_info = 'some information'
        server_pid = 1234
        exp_line = '1.2.3.4 - - [01/Jan/1970:02:46:41 +0000] "HEAD ' \
            '/sda1/p/a/c/o" 200 - "-" "-" "-" 1.2000 "some information" 1234 -'
        with mock.patch('time.time', mock.MagicMock(side_effect=[10001.0])):
            with mock.patch(
                    'os.getpid', mock.MagicMock(return_value=server_pid)):
                self.assertEqual(
                    exp_line,
                    utils.get_log_line(req, res, trans_time, additional_info,
                                       utils.LOG_LINE_DEFAULT_FORMAT,
                                       'md5', '54LT'))

    def test_cache_from_env(self):
        # should never get logging when swift.cache is found
        env = {'swift.cache': 42}
        logger = debug_logger()
        with mock.patch('swift.common.utils.logging', logger):
            self.assertEqual(42, utils.cache_from_env(env))
            self.assertEqual(0, len(logger.get_lines_for_level('error')))
        logger = debug_logger()
        with mock.patch('swift.common.utils.logging', logger):
            self.assertEqual(42, utils.cache_from_env(env, False))
            self.assertEqual(0, len(logger.get_lines_for_level('error')))
        logger = debug_logger()
        with mock.patch('swift.common.utils.logging', logger):
            self.assertEqual(42, utils.cache_from_env(env, True))
            self.assertEqual(0, len(logger.get_lines_for_level('error')))

        # check allow_none controls logging when swift.cache is not found
        err_msg = 'ERROR: swift.cache could not be found in env!'
        env = {}
        logger = debug_logger()
        with mock.patch('swift.common.utils.logging', logger):
            self.assertIsNone(utils.cache_from_env(env))
            self.assertTrue(err_msg in logger.get_lines_for_level('error'))
        logger = debug_logger()
        with mock.patch('swift.common.utils.logging', logger):
            self.assertIsNone(utils.cache_from_env(env, False))
            self.assertTrue(err_msg in logger.get_lines_for_level('error'))
        logger = debug_logger()
        with mock.patch('swift.common.utils.logging', logger):
            self.assertIsNone(utils.cache_from_env(env, True))
            self.assertEqual(0, len(logger.get_lines_for_level('error')))

    def test_fsync_dir(self):

        tempdir = None
        fd = None
        try:
            tempdir = mkdtemp()
            fd, temppath = tempfile.mkstemp(dir=tempdir)

            _mock_fsync = mock.Mock()
            _mock_close = mock.Mock()

            with patch('swift.common.utils.fsync', _mock_fsync):
                with patch('os.close', _mock_close):
                    utils.fsync_dir(tempdir)
            self.assertTrue(_mock_fsync.called)
            self.assertTrue(_mock_close.called)
            self.assertTrue(isinstance(_mock_fsync.call_args[0][0], int))
            self.assertEqual(_mock_fsync.call_args[0][0],
                             _mock_close.call_args[0][0])

            # Not a directory - arg is file path
            self.assertRaises(OSError, utils.fsync_dir, temppath)

            logger = debug_logger()

            def _mock_fsync(fd):
                raise OSError(errno.EBADF, os.strerror(errno.EBADF))

            with patch('swift.common.utils.fsync', _mock_fsync):
                with mock.patch('swift.common.utils.logging', logger):
                    utils.fsync_dir(tempdir)
            self.assertEqual(1, len(logger.get_lines_for_level('warning')))

        finally:
            if fd is not None:
                os.close(fd)
                os.unlink(temppath)
            if tempdir:
                os.rmdir(tempdir)

    def test_renamer_with_fsync_dir(self):
        tempdir = None
        try:
            tempdir = mkdtemp()
            # Simulate part of object path already existing
            part_dir = os.path.join(tempdir, 'objects/1234/')
            os.makedirs(part_dir)
            obj_dir = os.path.join(part_dir, 'aaa', 'a' * 32)
            obj_path = os.path.join(obj_dir, '1425276031.12345.data')

            # Object dir had to be created
            _m_os_rename = mock.Mock()
            _m_fsync_dir = mock.Mock()
            with patch('os.rename', _m_os_rename):
                with patch('swift.common.utils.fsync_dir', _m_fsync_dir):
                    utils.renamer("fake_path", obj_path)
            _m_os_rename.assert_called_once_with('fake_path', obj_path)
            # fsync_dir on parents of all newly create dirs
            self.assertEqual(_m_fsync_dir.call_count, 3)

            # Object dir existed
            _m_os_rename.reset_mock()
            _m_fsync_dir.reset_mock()
            with patch('os.rename', _m_os_rename):
                with patch('swift.common.utils.fsync_dir', _m_fsync_dir):
                    utils.renamer("fake_path", obj_path)
            _m_os_rename.assert_called_once_with('fake_path', obj_path)
            # fsync_dir only on the leaf dir
            self.assertEqual(_m_fsync_dir.call_count, 1)
        finally:
            if tempdir:
                shutil.rmtree(tempdir)

    def test_renamer_when_fsync_is_false(self):
        _m_os_rename = mock.Mock()
        _m_fsync_dir = mock.Mock()
        _m_makedirs_count = mock.Mock(return_value=2)
        with patch('os.rename', _m_os_rename):
            with patch('swift.common.utils.fsync_dir', _m_fsync_dir):
                with patch('swift.common.utils.makedirs_count',
                           _m_makedirs_count):
                    utils.renamer("fake_path", "/a/b/c.data", fsync=False)
        _m_makedirs_count.assert_called_once_with("/a/b")
        _m_os_rename.assert_called_once_with('fake_path', "/a/b/c.data")
        self.assertFalse(_m_fsync_dir.called)

    def test_makedirs_count(self):
        tempdir = None
        fd = None
        try:
            tempdir = mkdtemp()
            os.makedirs(os.path.join(tempdir, 'a/b'))
            # 4 new dirs created
            dirpath = os.path.join(tempdir, 'a/b/1/2/3/4')
            ret = utils.makedirs_count(dirpath)
            self.assertEqual(ret, 4)
            # no new dirs created - dir already exists
            ret = utils.makedirs_count(dirpath)
            self.assertEqual(ret, 0)
            # path exists and is a file
            fd, temppath = tempfile.mkstemp(dir=dirpath)
            os.close(fd)
            self.assertRaises(OSError, utils.makedirs_count, temppath)
        finally:
            if tempdir:
                shutil.rmtree(tempdir)

    def test_find_namespace(self):
        ts = utils.Timestamp.now().internal
        start = utils.ShardRange('a/-a', ts, '', 'a')
        atof = utils.ShardRange('a/a-f', ts, 'a', 'f')
        ftol = utils.ShardRange('a/f-l', ts, 'f', 'l')
        ltor = utils.ShardRange('a/l-r', ts, 'l', 'r')
        rtoz = utils.ShardRange('a/r-z', ts, 'r', 'z')
        end = utils.ShardRange('a/z-', ts, 'z', '')
        ranges = [start, atof, ftol, ltor, rtoz, end]

        found = utils.find_namespace('', ranges)
        self.assertEqual(found, None)
        found = utils.find_namespace(' ', ranges)
        self.assertEqual(found, start)
        found = utils.find_namespace(' ', ranges[1:])
        self.assertEqual(found, None)
        found = utils.find_namespace('b', ranges)
        self.assertEqual(found, atof)
        found = utils.find_namespace('f', ranges)
        self.assertEqual(found, atof)
        found = utils.find_namespace('f\x00', ranges)
        self.assertEqual(found, ftol)
        found = utils.find_namespace('x', ranges)
        self.assertEqual(found, rtoz)
        found = utils.find_namespace('r', ranges)
        self.assertEqual(found, ltor)
        found = utils.find_namespace('}', ranges)
        self.assertEqual(found, end)
        found = utils.find_namespace('}', ranges[:-1])
        self.assertEqual(found, None)
        # remove l-r from list of ranges and try and find a shard range for an
        # item in that range.
        found = utils.find_namespace('p', ranges[:-3] + ranges[-2:])
        self.assertEqual(found, None)

        # add some sub-shards; a sub-shard's state is less than its parent
        # while the parent is undeleted, so insert these ahead of the
        # overlapping parent in the list of ranges
        ftoh = utils.ShardRange('a/f-h', ts, 'f', 'h')
        htok = utils.ShardRange('a/h-k', ts, 'h', 'k')

        overlapping_ranges = ranges[:2] + [ftoh, htok] + ranges[2:]
        found = utils.find_namespace('g', overlapping_ranges)
        self.assertEqual(found, ftoh)
        found = utils.find_namespace('h', overlapping_ranges)
        self.assertEqual(found, ftoh)
        found = utils.find_namespace('k', overlapping_ranges)
        self.assertEqual(found, htok)
        found = utils.find_namespace('l', overlapping_ranges)
        self.assertEqual(found, ftol)
        found = utils.find_namespace('m', overlapping_ranges)
        self.assertEqual(found, ltor)

        ktol = utils.ShardRange('a/k-l', ts, 'k', 'l')
        overlapping_ranges = ranges[:2] + [ftoh, htok, ktol] + ranges[2:]
        found = utils.find_namespace('l', overlapping_ranges)
        self.assertEqual(found, ktol)

    def test_parse_db_filename(self):
        actual = utils.parse_db_filename('hash.db')
        self.assertEqual(('hash', None, '.db'), actual)
        actual = utils.parse_db_filename('hash_1234567890.12345.db')
        self.assertEqual(('hash', '1234567890.12345', '.db'), actual)
        actual = utils.parse_db_filename(
            '/dev/containers/part/ash/hash/hash_1234567890.12345.db')
        self.assertEqual(('hash', '1234567890.12345', '.db'), actual)
        self.assertRaises(ValueError, utils.parse_db_filename, '/path/to/dir/')
        # These shouldn't come up in practice; included for completeness
        self.assertEqual(utils.parse_db_filename('hashunder_.db'),
                         ('hashunder', '', '.db'))
        self.assertEqual(utils.parse_db_filename('lots_of_underscores.db'),
                         ('lots', 'of', '.db'))

    def test_make_db_file_path(self):
        epoch = utils.Timestamp.now()
        actual = utils.make_db_file_path('hash.db', epoch)
        self.assertEqual('hash_%s.db' % epoch.internal, actual)

        actual = utils.make_db_file_path('hash_oldepoch.db', epoch)
        self.assertEqual('hash_%s.db' % epoch.internal, actual)

        actual = utils.make_db_file_path('/path/to/hash.db', epoch)
        self.assertEqual('/path/to/hash_%s.db' % epoch.internal, actual)

        epoch = utils.Timestamp.now()
        actual = utils.make_db_file_path(actual, epoch)
        self.assertEqual('/path/to/hash_%s.db' % epoch.internal, actual)

        # None strips epoch
        self.assertEqual('hash.db', utils.make_db_file_path('hash.db', None))
        self.assertEqual('/path/to/hash.db', utils.make_db_file_path(
            '/path/to/hash_withepoch.db', None))

        # epochs shouldn't have offsets
        epoch = utils.Timestamp.now(offset=10)
        actual = utils.make_db_file_path(actual, epoch)
        self.assertEqual('/path/to/hash_%s.db' % epoch.normal, actual)

        self.assertRaises(ValueError, utils.make_db_file_path,
                          '/path/to/hash.db', 'bad epoch')

    @requires_o_tmpfile_support_in_tmp
    def test_link_fd_to_path_linkat_success(self):
        tempdir = mkdtemp()
        fd = os.open(tempdir, utils.O_TMPFILE | os.O_WRONLY)
        data = b"I'm whatever Gotham needs me to be"
        _m_fsync_dir = mock.Mock()
        try:
            os.write(fd, data)
            # fd is O_WRONLY
            self.assertRaises(OSError, os.read, fd, 1)
            file_path = os.path.join(tempdir, uuid4().hex)
            with mock.patch('swift.common.utils.fsync_dir', _m_fsync_dir):
                utils.link_fd_to_path(fd, file_path, 1)
            with open(file_path, 'rb') as f:
                self.assertEqual(f.read(), data)
            self.assertEqual(_m_fsync_dir.call_count, 2)
        finally:
            os.close(fd)
            shutil.rmtree(tempdir)

    @requires_o_tmpfile_support_in_tmp
    def test_link_fd_to_path_target_exists(self):
        tempdir = mkdtemp()
        # Create and write to a file
        fd, path = tempfile.mkstemp(dir=tempdir)
        os.write(fd, b"hello world")
        os.fsync(fd)
        os.close(fd)
        self.assertTrue(os.path.exists(path))

        fd = os.open(tempdir, utils.O_TMPFILE | os.O_WRONLY)
        try:
            os.write(fd, b"bye world")
            os.fsync(fd)
            utils.link_fd_to_path(fd, path, 0, fsync=False)
            # Original file now should have been over-written
            with open(path, 'rb') as f:
                self.assertEqual(f.read(), b"bye world")
        finally:
            os.close(fd)
            shutil.rmtree(tempdir)

    def test_link_fd_to_path_errno_not_EEXIST_or_ENOENT(self):
        _m_linkat = mock.Mock(
            side_effect=IOError(errno.EACCES, os.strerror(errno.EACCES)))
        with mock.patch('swift.common.utils.linkat', _m_linkat):
            try:
                utils.link_fd_to_path(0, '/path', 1)
            except IOError as err:
                self.assertEqual(err.errno, errno.EACCES)
            else:
                self.fail("Expecting IOError exception")
        self.assertTrue(_m_linkat.called)

    @requires_o_tmpfile_support_in_tmp
    def test_linkat_race_dir_not_exists(self):
        tempdir = mkdtemp()
        target_dir = os.path.join(tempdir, uuid4().hex)
        target_path = os.path.join(target_dir, uuid4().hex)
        os.mkdir(target_dir)
        fd = os.open(target_dir, utils.O_TMPFILE | os.O_WRONLY)
        # Simulating directory deletion by other backend process
        os.rmdir(target_dir)
        self.assertFalse(os.path.exists(target_dir))
        try:
            utils.link_fd_to_path(fd, target_path, 1)
            self.assertTrue(os.path.exists(target_dir))
            self.assertTrue(os.path.exists(target_path))
        finally:
            os.close(fd)
            shutil.rmtree(tempdir)

    def test_safe_json_loads(self):
        expectations = {
            None: None,
            '': None,
            0: None,
            1: None,
            '"asdf"': 'asdf',
            '[]': [],
            '{}': {},
            "{'foo': 'bar'}": None,
            '{"foo": "bar"}': {'foo': 'bar'},
        }

        failures = []
        for value, expected in expectations.items():
            try:
                result = utils.safe_json_loads(value)
            except Exception as e:
                # it's called safe, if it blows up the test blows up
                self.fail('%r caused safe method to throw %r!' % (
                    value, e))
            try:
                self.assertEqual(expected, result)
            except AssertionError:
                failures.append('%r => %r (expected %r)' % (
                    value, result, expected))
        if failures:
            self.fail('Invalid results from pure function:\n%s' %
                      '\n'.join(failures))

    def test_strict_b64decode(self):
        expectations = {
            None: ValueError,
            0: ValueError,
            b'': b'',
            u'': b'',
            b'A': ValueError,
            b'AA': ValueError,
            b'AAA': ValueError,
            b'AAAA': b'\x00\x00\x00',
            u'AAAA': b'\x00\x00\x00',
            b'////': b'\xff\xff\xff',
            u'////': b'\xff\xff\xff',
            b'A===': ValueError,
            b'AA==': b'\x00',
            b'AAA=': b'\x00\x00',
            b' AAAA': ValueError,
            b'AAAA ': ValueError,
            b'AAAA============': b'\x00\x00\x00',
            b'AA&AA==': ValueError,
            b'====': b'',
        }

        failures = []
        for value, expected in expectations.items():
            try:
                result = utils.strict_b64decode(value)
            except Exception as e:
                if inspect.isclass(expected) and issubclass(
                        expected, Exception):
                    if not isinstance(e, expected):
                        failures.append('%r raised %r (expected to raise %r)' %
                                        (value, e, expected))
                else:
                    failures.append('%r raised %r (expected to return %r)' %
                                    (value, e, expected))
            else:
                if inspect.isclass(expected) and issubclass(
                        expected, Exception):
                    failures.append('%r => %r (expected to raise %r)' %
                                    (value, result, expected))
                elif result != expected:
                    failures.append('%r => %r (expected %r)' % (
                        value, result, expected))
        if failures:
            self.fail('Invalid results from pure function:\n%s' %
                      '\n'.join(failures))

    def test_cap_length(self):
        self.assertEqual(utils.cap_length(None, 3), None)
        self.assertEqual(utils.cap_length('', 3), '')
        self.assertEqual(utils.cap_length('asdf', 3), 'asd...')
        self.assertEqual(utils.cap_length('asdf', 5), 'asdf')

        self.assertEqual(utils.cap_length(b'asdf', 3), b'asd...')
        self.assertEqual(utils.cap_length(b'asdf', 5), b'asdf')

    def test_get_partition_for_hash(self):
        hex_hash = 'af088baea4806dcaba30bf07d9e64c77'
        self.assertEqual(43, utils.get_partition_for_hash(hex_hash, 6))
        self.assertEqual(87, utils.get_partition_for_hash(hex_hash, 7))
        self.assertEqual(350, utils.get_partition_for_hash(hex_hash, 9))
        self.assertEqual(700, utils.get_partition_for_hash(hex_hash, 10))
        self.assertEqual(1400, utils.get_partition_for_hash(hex_hash, 11))
        self.assertEqual(0, utils.get_partition_for_hash(hex_hash, 0))
        self.assertEqual(0, utils.get_partition_for_hash(hex_hash, -1))

    def test_get_partition_from_path(self):
        def do_test(path):
            self.assertEqual(utils.get_partition_from_path('/s/n', path), 70)
            self.assertEqual(utils.get_partition_from_path('/s/n/', path), 70)
            path += '/'
            self.assertEqual(utils.get_partition_from_path('/s/n', path), 70)
            self.assertEqual(utils.get_partition_from_path('/s/n/', path), 70)

        do_test('/s/n/d/o/70/c77/af088baea4806dcaba30bf07d9e64c77/f')
        # also works with a hashdir
        do_test('/s/n/d/o/70/c77/af088baea4806dcaba30bf07d9e64c77')
        # or suffix dir
        do_test('/s/n/d/o/70/c77')
        # or even the part dir itself
        do_test('/s/n/d/o/70')

    def test_replace_partition_in_path(self):
        # Check for new part = part * 2
        old = '/s/n/d/o/700/c77/af088baea4806dcaba30bf07d9e64c77/f'
        new = '/s/n/d/o/1400/c77/af088baea4806dcaba30bf07d9e64c77/f'
        # Expected outcome
        self.assertEqual(utils.replace_partition_in_path('/s/n/', old, 11),
                         new)

        # Make sure there is no change if the part power didn't change
        self.assertEqual(utils.replace_partition_in_path('/s/n', old, 10), old)
        self.assertEqual(utils.replace_partition_in_path('/s/n/', new, 11),
                         new)

        # Check for new part = part * 2 + 1
        old = '/s/n/d/o/693/c77/ad708baea4806dcaba30bf07d9e64c77/f'
        new = '/s/n/d/o/1387/c77/ad708baea4806dcaba30bf07d9e64c77/f'

        # Expected outcome
        self.assertEqual(utils.replace_partition_in_path('/s/n', old, 11), new)

        # Make sure there is no change if the part power didn't change
        self.assertEqual(utils.replace_partition_in_path('/s/n', old, 10), old)
        self.assertEqual(utils.replace_partition_in_path('/s/n/', new, 11),
                         new)

        # check hash_dir
        old = '/s/n/d/o/700/c77/af088baea4806dcaba30bf07d9e64c77'
        exp = '/s/n/d/o/1400/c77/af088baea4806dcaba30bf07d9e64c77'
        actual = utils.replace_partition_in_path('/s/n', old, 11)
        self.assertEqual(exp, actual)
        actual = utils.replace_partition_in_path('/s/n', exp, 11)
        self.assertEqual(exp, actual)

        # check longer devices path
        old = '/s/n/1/2/d/o/700/c77/af088baea4806dcaba30bf07d9e64c77'
        exp = '/s/n/1/2/d/o/1400/c77/af088baea4806dcaba30bf07d9e64c77'
        actual = utils.replace_partition_in_path('/s/n/1/2', old, 11)
        self.assertEqual(exp, actual)
        actual = utils.replace_partition_in_path('/s/n/1/2', exp, 11)
        self.assertEqual(exp, actual)

        # check empty devices path
        old = '/d/o/700/c77/af088baea4806dcaba30bf07d9e64c77'
        exp = '/d/o/1400/c77/af088baea4806dcaba30bf07d9e64c77'
        actual = utils.replace_partition_in_path('', old, 11)
        self.assertEqual(exp, actual)
        actual = utils.replace_partition_in_path('', exp, 11)
        self.assertEqual(exp, actual)

        # check path validation
        path = '/s/n/d/o/693/c77/ad708baea4806dcaba30bf07d9e64c77/f'
        with self.assertRaises(ValueError) as cm:
            utils.replace_partition_in_path('/s/n1', path, 11)
        self.assertEqual(
            "Path '/s/n/d/o/693/c77/ad708baea4806dcaba30bf07d9e64c77/f' "
            "is not under device dir '/s/n1'", str(cm.exception))

        # check path validation - path lacks leading /
        path = 's/n/d/o/693/c77/ad708baea4806dcaba30bf07d9e64c77/f'
        with self.assertRaises(ValueError) as cm:
            utils.replace_partition_in_path('/s/n', path, 11)
        self.assertEqual(
            "Path 's/n/d/o/693/c77/ad708baea4806dcaba30bf07d9e64c77/f' "
            "is not under device dir '/s/n'", str(cm.exception))

    def test_round_robin_iter(self):
        it1 = iter([1, 2, 3])
        it2 = iter([4, 5])
        it3 = iter([6, 7, 8, 9])
        it4 = iter([])

        rr_its = utils.round_robin_iter([it1, it2, it3, it4])
        got = list(rr_its)

        # Expect that items get fetched in a round-robin fashion from the
        # iterators
        self.assertListEqual([1, 4, 6, 2, 5, 7, 3, 8, 9], got)

    @with_tempdir
    def test_get_db_files(self, tempdir):
        dbdir = os.path.join(tempdir, 'dbdir')
        self.assertEqual([], utils.get_db_files(dbdir))
        path_1 = os.path.join(dbdir, 'dbfile.db')
        self.assertEqual([], utils.get_db_files(path_1))
        os.mkdir(dbdir)
        self.assertEqual([], utils.get_db_files(path_1))
        with open(path_1, 'wb'):
            pass
        self.assertEqual([path_1], utils.get_db_files(path_1))

        path_2 = os.path.join(dbdir, 'dbfile_2.db')
        self.assertEqual([path_1], utils.get_db_files(path_2))

        with open(path_2, 'wb'):
            pass

        self.assertEqual([path_1, path_2], utils.get_db_files(path_1))
        self.assertEqual([path_1, path_2], utils.get_db_files(path_2))

        path_3 = os.path.join(dbdir, 'dbfile_3.db')
        self.assertEqual([path_1, path_2], utils.get_db_files(path_3))

        with open(path_3, 'wb'):
            pass

        self.assertEqual([path_1, path_2, path_3], utils.get_db_files(path_1))
        self.assertEqual([path_1, path_2, path_3], utils.get_db_files(path_2))
        self.assertEqual([path_1, path_2, path_3], utils.get_db_files(path_3))

        other_hash = os.path.join(dbdir, 'other.db')
        self.assertEqual([], utils.get_db_files(other_hash))
        other_hash = os.path.join(dbdir, 'other_1.db')
        self.assertEqual([], utils.get_db_files(other_hash))

        pending = os.path.join(dbdir, 'dbfile.pending')
        self.assertEqual([path_1, path_2, path_3], utils.get_db_files(pending))

        with open(pending, 'wb'):
            pass
        self.assertEqual([path_1, path_2, path_3], utils.get_db_files(pending))

        self.assertEqual([path_1, path_2, path_3], utils.get_db_files(path_1))
        self.assertEqual([path_1, path_2, path_3], utils.get_db_files(path_2))
        self.assertEqual([path_1, path_2, path_3], utils.get_db_files(path_3))
        self.assertEqual([], utils.get_db_files(dbdir))

        os.unlink(path_1)
        self.assertEqual([path_2, path_3], utils.get_db_files(path_1))
        self.assertEqual([path_2, path_3], utils.get_db_files(path_2))
        self.assertEqual([path_2, path_3], utils.get_db_files(path_3))

        os.unlink(path_2)
        self.assertEqual([path_3], utils.get_db_files(path_1))
        self.assertEqual([path_3], utils.get_db_files(path_2))
        self.assertEqual([path_3], utils.get_db_files(path_3))

        os.unlink(path_3)
        self.assertEqual([], utils.get_db_files(path_1))
        self.assertEqual([], utils.get_db_files(path_2))
        self.assertEqual([], utils.get_db_files(path_3))
        self.assertEqual([], utils.get_db_files('/path/to/nowhere'))

    def test_get_redirect_data(self):
        ts_now = utils.Timestamp.now()
        headers = {'X-Backend-Redirect-Timestamp': ts_now.internal}
        response = FakeResponse(200, headers, b'')
        self.assertIsNone(utils.get_redirect_data(response))

        headers = {'Location': '/a/c/o',
                   'X-Backend-Redirect-Timestamp': ts_now.internal}
        response = FakeResponse(200, headers, b'')
        path, ts = utils.get_redirect_data(response)
        self.assertEqual('a/c', path)
        self.assertEqual(ts_now, ts)

        headers = {'Location': '/a/c',
                   'X-Backend-Redirect-Timestamp': ts_now.internal}
        response = FakeResponse(200, headers, b'')
        path, ts = utils.get_redirect_data(response)
        self.assertEqual('a/c', path)
        self.assertEqual(ts_now, ts)

        def do_test(headers):
            response = FakeResponse(200, headers, b'')
            with self.assertRaises(ValueError) as cm:
                utils.get_redirect_data(response)
            return cm.exception

        exc = do_test({'Location': '/a',
                       'X-Backend-Redirect-Timestamp': ts_now.internal})
        self.assertIn('Invalid path', str(exc))

        exc = do_test({'Location': '',
                       'X-Backend-Redirect-Timestamp': ts_now.internal})
        self.assertIn('Invalid path', str(exc))

        exc = do_test({'Location': '/a/c',
                       'X-Backend-Redirect-Timestamp': 'bad'})
        self.assertIn('Invalid timestamp', str(exc))

        exc = do_test({'Location': '/a/c'})
        self.assertIn('Invalid timestamp', str(exc))

        exc = do_test({'Location': '/a/c',
                       'X-Backend-Redirect-Timestamp': '-1'})
        self.assertIn('Invalid timestamp', str(exc))

    @unittest.skipIf(sys.version_info >= (3, 8),
                     'pkg_resources loading is only available on python 3.7 '
                     'and earlier')
    @mock.patch('pkg_resources.load_entry_point')
    def test_load_pkg_resource(self, mock_driver):
        tests = {
            ('swift.diskfile', 'egg:swift#replication.fs'):
                ('swift', 'swift.diskfile', 'replication.fs'),
            ('swift.diskfile', 'egg:swift#erasure_coding.fs'):
                ('swift', 'swift.diskfile', 'erasure_coding.fs'),
            ('swift.section', 'egg:swift#thing.other'):
                ('swift', 'swift.section', 'thing.other'),
            ('swift.section', 'swift#thing.other'):
                ('swift', 'swift.section', 'thing.other'),
            ('swift.section', 'thing.other'):
                ('swift', 'swift.section', 'thing.other'),
        }
        for args, expected in tests.items():
            utils.load_pkg_resource(*args)
            mock_driver.assert_called_with(*expected)

        with self.assertRaises(TypeError) as cm:
            args = ('swift.diskfile', 'nog:swift#replication.fs')
            utils.load_pkg_resource(*args)
        self.assertEqual("Unhandled URI scheme: 'nog'", str(cm.exception))

    @unittest.skipIf(sys.version_info < (3, 8),
                     'importlib loading is only available on python 3.8 '
                     'and later')
    @mock.patch('importlib.metadata.distribution')
    def test_load_pkg_resource_importlib(self, mock_driver):
        import importlib.metadata

        class TestEntryPoint(importlib.metadata.EntryPoint):
            def load(self):
                return self.value

        repl_obj = object()
        ec_obj = object()
        other_obj = object()
        mock_driver.return_value.entry_points = [
            TestEntryPoint(group='swift.diskfile',
                           name='replication.fs',
                           value=repl_obj),
            TestEntryPoint(group='swift.diskfile',
                           name='erasure_coding.fs',
                           value=ec_obj),
            TestEntryPoint(group='swift.section',
                           name='thing.other',
                           value=other_obj),
        ]
        tests = {
            ('swift.diskfile', 'egg:swift#replication.fs'): repl_obj,
            ('swift.diskfile', 'egg:swift#erasure_coding.fs'): ec_obj,
            ('swift.section', 'egg:swift#thing.other'): other_obj,
            ('swift.section', 'swift#thing.other'): other_obj,
            ('swift.section', 'thing.other'): other_obj,
        }
        for args, expected in tests.items():
            self.assertIs(expected, utils.load_pkg_resource(*args))
            self.assertEqual(mock_driver.mock_calls, [mock.call('swift')])
            mock_driver.reset_mock()

        with self.assertRaises(TypeError) as cm:
            args = ('swift.diskfile', 'nog:swift#replication.fs')
            utils.load_pkg_resource(*args)
        self.assertEqual("Unhandled URI scheme: 'nog'", str(cm.exception))

        with self.assertRaises(ImportError) as cm:
            args = ('swift.diskfile', 'other.fs')
            utils.load_pkg_resource(*args)
        self.assertEqual(
            "Entry point ('swift.diskfile', 'other.fs') not found",
            str(cm.exception))

        with self.assertRaises(ImportError) as cm:
            args = ('swift.missing', 'thing.other')
            utils.load_pkg_resource(*args)
        self.assertEqual(
            "Entry point ('swift.missing', 'thing.other') not found",
            str(cm.exception))

    @with_tempdir
    def test_systemd_notify(self, tempdir):
        m_sock = mock.Mock(connect=mock.Mock(), sendall=mock.Mock())
        with mock.patch('swift.common.utils.socket.socket',
                        return_value=m_sock) as m_socket:
            # No notification socket
            m_socket.reset_mock()
            m_sock.reset_mock()
            utils.systemd_notify()
            self.assertEqual(m_socket.mock_calls, [
                mock.call(socket.AF_UNIX, socket.SOCK_DGRAM)])
            self.assertEqual(m_sock.connect.mock_calls, [
                mock.call(utils.get_pid_notify_socket())])
            self.assertEqual(m_sock.sendall.mock_calls, [
                mock.call(b'READY=1')])

            # File notification socket
            m_socket.reset_mock()
            m_sock.reset_mock()
            os.environ['NOTIFY_SOCKET'] = 'foobar'
            utils.systemd_notify()
            self.assertEqual(m_socket.mock_calls, [
                mock.call(socket.AF_UNIX, socket.SOCK_DGRAM),
                mock.call(socket.AF_UNIX, socket.SOCK_DGRAM)])
            self.assertEqual(m_sock.connect.mock_calls, [
                mock.call(utils.get_pid_notify_socket()),
                mock.call('foobar')])
            self.assertEqual(m_sock.sendall.mock_calls, [
                mock.call(b'READY=1'),
                mock.call(b'READY=1')])
            # Still there, so we can send STOPPING/RELOADING messages
            self.assertIn('NOTIFY_SOCKET', os.environ)

            m_socket.reset_mock()
            m_sock.reset_mock()
            logger = debug_logger()
            utils.systemd_notify(logger, "RELOADING=1")
            self.assertEqual(m_socket.mock_calls, [
                mock.call(socket.AF_UNIX, socket.SOCK_DGRAM),
                mock.call(socket.AF_UNIX, socket.SOCK_DGRAM)])
            self.assertEqual(m_sock.connect.mock_calls, [
                mock.call(utils.get_pid_notify_socket()),
                mock.call('foobar')])
            self.assertEqual(m_sock.sendall.mock_calls, [
                mock.call(b'RELOADING=1'),
                mock.call(b'RELOADING=1')])

            # Abstract notification socket
            m_socket.reset_mock()
            m_sock.reset_mock()
            os.environ['NOTIFY_SOCKET'] = '@foobar'
            utils.systemd_notify()
            self.assertEqual(m_socket.mock_calls, [
                mock.call(socket.AF_UNIX, socket.SOCK_DGRAM),
                mock.call(socket.AF_UNIX, socket.SOCK_DGRAM)])
            self.assertEqual(m_sock.connect.mock_calls, [
                mock.call(utils.get_pid_notify_socket()),
                mock.call('\x00foobar')])
            self.assertEqual(m_sock.sendall.mock_calls, [
                mock.call(b'READY=1'),
                mock.call(b'READY=1')])
            self.assertIn('NOTIFY_SOCKET', os.environ)

        # Test logger with connection error
        m_sock = mock.Mock(connect=mock.Mock(side_effect=EnvironmentError),
                           sendall=mock.Mock())
        m_logger = mock.Mock(debug=mock.Mock())
        with mock.patch('swift.common.utils.socket.socket',
                        return_value=m_sock) as m_socket:
            os.environ['NOTIFY_SOCKET'] = '@foobar'
            m_sock.reset_mock()
            m_logger.reset_mock()
            utils.systemd_notify()
            self.assertEqual(0, m_sock.sendall.call_count)
            self.assertEqual(0, m_logger.debug.call_count)

            m_sock.reset_mock()
            m_logger.reset_mock()
            utils.systemd_notify(logger=m_logger)
            self.assertEqual(0, m_sock.sendall.call_count)
            self.assertEqual(m_logger.debug.mock_calls, [
                mock.call("Systemd notification failed", exc_info=True),
                mock.call("Systemd notification failed", exc_info=True)])

        # Test it for real
        def do_test_real_socket(socket_address, notify_socket):
            sock = socket.socket(socket.AF_UNIX, socket.SOCK_DGRAM)
            sock.settimeout(5)
            sock.bind(socket_address)
            os.environ['NOTIFY_SOCKET'] = notify_socket
            utils.systemd_notify()
            msg = sock.recv(512)
            sock.close()
            self.assertEqual(msg, b'READY=1')
            self.assertIn('NOTIFY_SOCKET', os.environ)

        # test file socket address
        socket_path = os.path.join(tempdir, 'foobar')
        do_test_real_socket(socket_path, socket_path)
        if sys.platform.startswith('linux'):
            # test abstract socket address
            do_test_real_socket('\0foobar', '@foobar')

            with utils.NotificationServer(os.getpid(), 1) as swift_listener:
                do_test_real_socket('\0foobar', '@foobar')
                self.assertEqual(swift_listener.recv_from_pid(1024),
                                 b'READY=1')

    def test_notification_server_recv_from_bad_pid(self):
        if six.PY2:
            raise unittest.SkipTest("py2 doesn't know how to check ancdata")

        class TestServer(utils.NotificationServer):
            def __init__(self):
                super(TestServer, self).__init__(os.getpid() + 1, 0.1)
                self.discarded = False

            def discard_handler(self, *args):
                self.discarded = True

        with TestServer() as swift_listener:
            sock = socket.socket(socket.AF_UNIX, socket.SOCK_DGRAM)
            sock.settimeout(5)
            sock.connect('\0swift-notifications\0%d' % (os.getpid() + 1))
            sock.sendall(b'the message')
            self.assertFalse(swift_listener.discarded)
            with self.assertRaises(socket.timeout):
                swift_listener.recv_from_pid(1024)
            self.assertTrue(swift_listener.discarded)

    def test_md5_with_data(self):
        if not self.fips_enabled:
            digest = md5(self.md5_test_data).hexdigest()
            self.assertEqual(digest, self.md5_digest)
        else:
            # on a FIPS enabled system, this throws a ValueError:
            # [digital envelope routines: EVP_DigestInit_ex] disabled for FIPS
            self.assertRaises(ValueError, md5, self.md5_test_data)

        if not self.fips_enabled:
            digest = md5(self.md5_test_data, usedforsecurity=True).hexdigest()
            self.assertEqual(digest, self.md5_digest)
        else:
            self.assertRaises(
                ValueError, md5, self.md5_test_data, usedforsecurity=True)

        digest = md5(self.md5_test_data, usedforsecurity=False).hexdigest()
        self.assertEqual(digest, self.md5_digest)

    def test_md5_without_data(self):
        if not self.fips_enabled:
            test_md5 = md5()
            test_md5.update(self.md5_test_data)
            digest = test_md5.hexdigest()
            self.assertEqual(digest, self.md5_digest)
        else:
            self.assertRaises(ValueError, md5)

        if not self.fips_enabled:
            test_md5 = md5(usedforsecurity=True)
            test_md5.update(self.md5_test_data)
            digest = test_md5.hexdigest()
            self.assertEqual(digest, self.md5_digest)
        else:
            self.assertRaises(ValueError, md5, usedforsecurity=True)

        test_md5 = md5(usedforsecurity=False)
        test_md5.update(self.md5_test_data)
        digest = test_md5.hexdigest()
        self.assertEqual(digest, self.md5_digest)

    @unittest.skipIf(sys.version_info.major == 2,
                     "hashlib.md5 does not raise TypeError here in py2")
    def test_string_data_raises_type_error(self):
        if not self.fips_enabled:
            self.assertRaises(TypeError, hashlib.md5, u'foo')
            self.assertRaises(TypeError, md5, u'foo')
            self.assertRaises(
                TypeError, md5, u'foo', usedforsecurity=True)
        else:
            self.assertRaises(ValueError, hashlib.md5, u'foo')
            self.assertRaises(ValueError, md5, u'foo')
            self.assertRaises(
                ValueError, md5, u'foo', usedforsecurity=True)

        self.assertRaises(
            TypeError, md5, u'foo', usedforsecurity=False)

    def test_none_data_raises_type_error(self):
        if not self.fips_enabled:
            self.assertRaises(TypeError, hashlib.md5, None)
            self.assertRaises(TypeError, md5, None)
            self.assertRaises(
                TypeError, md5, None, usedforsecurity=True)
        else:
            self.assertRaises(ValueError, hashlib.md5, None)
            self.assertRaises(ValueError, md5, None)
            self.assertRaises(
                ValueError, md5, None, usedforsecurity=True)

        self.assertRaises(
            TypeError, md5, None, usedforsecurity=False)


class ResellerConfReader(unittest.TestCase):

    def setUp(self):
        self.default_rules = {'operator_roles': ['admin', 'swiftoperator'],
                              'service_roles': [],
                              'require_group': ''}

    def test_defaults(self):
        conf = {}
        prefixes, options = utils.config_read_reseller_options(
            conf, self.default_rules)
        self.assertEqual(prefixes, ['AUTH_'])
        self.assertEqual(options['AUTH_'], self.default_rules)

    def test_same_as_default(self):
        conf = {'reseller_prefix': 'AUTH',
                'operator_roles': 'admin, swiftoperator'}
        prefixes, options = utils.config_read_reseller_options(
            conf, self.default_rules)
        self.assertEqual(prefixes, ['AUTH_'])
        self.assertEqual(options['AUTH_'], self.default_rules)

    def test_single_blank_reseller(self):
        conf = {'reseller_prefix': ''}
        prefixes, options = utils.config_read_reseller_options(
            conf, self.default_rules)
        self.assertEqual(prefixes, [''])
        self.assertEqual(options[''], self.default_rules)

    def test_single_blank_reseller_with_conf(self):
        conf = {'reseller_prefix': '',
                "''operator_roles": 'role1, role2'}
        prefixes, options = utils.config_read_reseller_options(
            conf, self.default_rules)
        self.assertEqual(prefixes, [''])
        self.assertEqual(options[''].get('operator_roles'),
                         ['role1', 'role2'])
        self.assertEqual(options[''].get('service_roles'),
                         self.default_rules.get('service_roles'))
        self.assertEqual(options[''].get('require_group'),
                         self.default_rules.get('require_group'))

    def test_multiple_same_resellers(self):
        conf = {'reseller_prefix': " '' , '' "}
        prefixes, options = utils.config_read_reseller_options(
            conf, self.default_rules)
        self.assertEqual(prefixes, [''])

        conf = {'reseller_prefix': '_, _'}
        prefixes, options = utils.config_read_reseller_options(
            conf, self.default_rules)
        self.assertEqual(prefixes, ['_'])

        conf = {'reseller_prefix': 'AUTH, PRE2, AUTH, PRE2'}
        prefixes, options = utils.config_read_reseller_options(
            conf, self.default_rules)
        self.assertEqual(prefixes, ['AUTH_', 'PRE2_'])

    def test_several_resellers_with_conf(self):
        conf = {'reseller_prefix': 'PRE1, PRE2',
                'PRE1_operator_roles': 'role1, role2',
                'PRE1_service_roles': 'role3, role4',
                'PRE2_operator_roles': 'role5',
                'PRE2_service_roles': 'role6',
                'PRE2_require_group': 'pre2_group'}
        prefixes, options = utils.config_read_reseller_options(
            conf, self.default_rules)
        self.assertEqual(prefixes, ['PRE1_', 'PRE2_'])

        self.assertEqual(set(['role1', 'role2']),
                         set(options['PRE1_'].get('operator_roles')))
        self.assertEqual(['role5'],
                         options['PRE2_'].get('operator_roles'))
        self.assertEqual(set(['role3', 'role4']),
                         set(options['PRE1_'].get('service_roles')))
        self.assertEqual(['role6'], options['PRE2_'].get('service_roles'))
        self.assertEqual('', options['PRE1_'].get('require_group'))
        self.assertEqual('pre2_group', options['PRE2_'].get('require_group'))

    def test_several_resellers_first_blank(self):
        conf = {'reseller_prefix': " '' , PRE2",
                "''operator_roles": 'role1, role2',
                "''service_roles": 'role3, role4',
                'PRE2_operator_roles': 'role5',
                'PRE2_service_roles': 'role6',
                'PRE2_require_group': 'pre2_group'}
        prefixes, options = utils.config_read_reseller_options(
            conf, self.default_rules)
        self.assertEqual(prefixes, ['', 'PRE2_'])

        self.assertEqual(set(['role1', 'role2']),
                         set(options[''].get('operator_roles')))
        self.assertEqual(['role5'],
                         options['PRE2_'].get('operator_roles'))
        self.assertEqual(set(['role3', 'role4']),
                         set(options[''].get('service_roles')))
        self.assertEqual(['role6'], options['PRE2_'].get('service_roles'))
        self.assertEqual('', options[''].get('require_group'))
        self.assertEqual('pre2_group', options['PRE2_'].get('require_group'))

    def test_several_resellers_with_blank_comma(self):
        conf = {'reseller_prefix': "AUTH , '', PRE2",
                "''operator_roles": 'role1, role2',
                "''service_roles": 'role3, role4',
                'PRE2_operator_roles': 'role5',
                'PRE2_service_roles': 'role6',
                'PRE2_require_group': 'pre2_group'}
        prefixes, options = utils.config_read_reseller_options(
            conf, self.default_rules)
        self.assertEqual(prefixes, ['AUTH_', '', 'PRE2_'])
        self.assertEqual(set(['admin', 'swiftoperator']),
                         set(options['AUTH_'].get('operator_roles')))
        self.assertEqual(set(['role1', 'role2']),
                         set(options[''].get('operator_roles')))
        self.assertEqual(['role5'],
                         options['PRE2_'].get('operator_roles'))
        self.assertEqual([],
                         options['AUTH_'].get('service_roles'))
        self.assertEqual(set(['role3', 'role4']),
                         set(options[''].get('service_roles')))
        self.assertEqual(['role6'], options['PRE2_'].get('service_roles'))
        self.assertEqual('', options['AUTH_'].get('require_group'))
        self.assertEqual('', options[''].get('require_group'))
        self.assertEqual('pre2_group', options['PRE2_'].get('require_group'))

    def test_stray_comma(self):
        conf = {'reseller_prefix': "AUTH ,, PRE2",
                "''operator_roles": 'role1, role2',
                "''service_roles": 'role3, role4',
                'PRE2_operator_roles': 'role5',
                'PRE2_service_roles': 'role6',
                'PRE2_require_group': 'pre2_group'}
        prefixes, options = utils.config_read_reseller_options(
            conf, self.default_rules)
        self.assertEqual(prefixes, ['AUTH_', 'PRE2_'])
        self.assertEqual(set(['admin', 'swiftoperator']),
                         set(options['AUTH_'].get('operator_roles')))
        self.assertEqual(['role5'],
                         options['PRE2_'].get('operator_roles'))
        self.assertEqual([],
                         options['AUTH_'].get('service_roles'))
        self.assertEqual(['role6'], options['PRE2_'].get('service_roles'))
        self.assertEqual('', options['AUTH_'].get('require_group'))
        self.assertEqual('pre2_group', options['PRE2_'].get('require_group'))

    def test_multiple_stray_commas_resellers(self):
        conf = {'reseller_prefix': ' , , ,'}
        prefixes, options = utils.config_read_reseller_options(
            conf, self.default_rules)
        self.assertEqual(prefixes, [''])
        self.assertEqual(options[''], self.default_rules)

    def test_unprefixed_options(self):
        conf = {'reseller_prefix': "AUTH , '', PRE2",
                "operator_roles": 'role1, role2',
                "service_roles": 'role3, role4',
                'require_group': 'auth_blank_group',
                'PRE2_operator_roles': 'role5',
                'PRE2_service_roles': 'role6',
                'PRE2_require_group': 'pre2_group'}
        prefixes, options = utils.config_read_reseller_options(
            conf, self.default_rules)
        self.assertEqual(prefixes, ['AUTH_', '', 'PRE2_'])
        self.assertEqual(set(['role1', 'role2']),
                         set(options['AUTH_'].get('operator_roles')))
        self.assertEqual(set(['role1', 'role2']),
                         set(options[''].get('operator_roles')))
        self.assertEqual(['role5'],
                         options['PRE2_'].get('operator_roles'))
        self.assertEqual(set(['role3', 'role4']),
                         set(options['AUTH_'].get('service_roles')))
        self.assertEqual(set(['role3', 'role4']),
                         set(options[''].get('service_roles')))
        self.assertEqual(['role6'], options['PRE2_'].get('service_roles'))
        self.assertEqual('auth_blank_group',
                         options['AUTH_'].get('require_group'))
        self.assertEqual('auth_blank_group', options[''].get('require_group'))
        self.assertEqual('pre2_group', options['PRE2_'].get('require_group'))


class TestUnlinkOlder(unittest.TestCase):

    def setUp(self):
        self.tempdir = mkdtemp()
        self.mtime = {}
        self.ts = make_timestamp_iter()

    def tearDown(self):
        rmtree(self.tempdir, ignore_errors=True)

    def touch(self, fpath, mtime=None):
        self.mtime[fpath] = mtime or next(self.ts)
        open(fpath, 'w')

    @contextlib.contextmanager
    def high_resolution_getmtime(self):
        orig_getmtime = os.path.getmtime

        def mock_getmtime(fpath):
            mtime = self.mtime.get(fpath)
            if mtime is None:
                mtime = orig_getmtime(fpath)
            return mtime

        with mock.patch('os.path.getmtime', mock_getmtime):
            yield

    def test_unlink_older_than_path_not_exists(self):
        path = os.path.join(self.tempdir, 'does-not-exist')
        # just make sure it doesn't blow up
        utils.unlink_older_than(path, next(self.ts))

    def test_unlink_older_than_file(self):
        path = os.path.join(self.tempdir, 'some-file')
        self.touch(path)
        with self.assertRaises(OSError) as ctx:
            utils.unlink_older_than(path, next(self.ts))
        self.assertEqual(ctx.exception.errno, errno.ENOTDIR)

    def test_unlink_older_than_now(self):
        self.touch(os.path.join(self.tempdir, 'test'))
        with self.high_resolution_getmtime():
            utils.unlink_older_than(self.tempdir, next(self.ts))
        self.assertEqual([], os.listdir(self.tempdir))

    def test_unlink_not_old_enough(self):
        start = next(self.ts)
        self.touch(os.path.join(self.tempdir, 'test'))
        with self.high_resolution_getmtime():
            utils.unlink_older_than(self.tempdir, start)
        self.assertEqual(['test'], os.listdir(self.tempdir))

    def test_unlink_mixed(self):
        self.touch(os.path.join(self.tempdir, 'first'))
        cutoff = next(self.ts)
        self.touch(os.path.join(self.tempdir, 'second'))
        with self.high_resolution_getmtime():
            utils.unlink_older_than(self.tempdir, cutoff)
        self.assertEqual(['second'], os.listdir(self.tempdir))

    def test_unlink_paths(self):
        paths = []
        for item in ('first', 'second', 'third'):
            path = os.path.join(self.tempdir, item)
            self.touch(path)
            paths.append(path)
        # don't unlink everyone
        with self.high_resolution_getmtime():
            utils.unlink_paths_older_than(paths[:2], next(self.ts))
        self.assertEqual(['third'], os.listdir(self.tempdir))

    def test_unlink_empty_paths(self):
        # just make sure it doesn't blow up
        utils.unlink_paths_older_than([], next(self.ts))

    def test_unlink_not_exists_paths(self):
        path = os.path.join(self.tempdir, 'does-not-exist')
        # just make sure it doesn't blow up
        utils.unlink_paths_older_than([path], next(self.ts))


class TestFileLikeIter(unittest.TestCase):

    def test_iter_file_iter(self):
        in_iter = [b'abc', b'de', b'fghijk', b'l']
        chunks = []
        for chunk in utils.FileLikeIter(in_iter):
            chunks.append(chunk)
        self.assertEqual(chunks, in_iter)

    def test_next(self):
        in_iter = [b'abc', b'de', b'fghijk', b'l']
        chunks = []
        iter_file = utils.FileLikeIter(in_iter)
        while True:
            try:
                chunk = next(iter_file)
            except StopIteration:
                break
            chunks.append(chunk)
        self.assertEqual(chunks, in_iter)

    def test_read(self):
        in_iter = [b'abc', b'de', b'fghijk', b'l']
        iter_file = utils.FileLikeIter(in_iter)
        self.assertEqual(iter_file.read(), b''.join(in_iter))

    def test_read_with_size(self):
        in_iter = [b'abc', b'de', b'fghijk', b'l']
        chunks = []
        iter_file = utils.FileLikeIter(in_iter)
        while True:
            chunk = iter_file.read(2)
            if not chunk:
                break
            self.assertTrue(len(chunk) <= 2)
            chunks.append(chunk)
        self.assertEqual(b''.join(chunks), b''.join(in_iter))

    def test_read_with_size_zero(self):
        # makes little sense, but file supports it, so...
        self.assertEqual(utils.FileLikeIter(b'abc').read(0), b'')

    def test_readline(self):
        in_iter = [b'abc\n', b'd', b'\nef', b'g\nh', b'\nij\n\nk\n',
                   b'trailing.']
        lines = []
        iter_file = utils.FileLikeIter(in_iter)
        while True:
            line = iter_file.readline()
            if not line:
                break
            lines.append(line)
        self.assertEqual(
            lines,
            [v if v == b'trailing.' else v + b'\n'
             for v in b''.join(in_iter).split(b'\n')])

    def test_readline2(self):
        self.assertEqual(
            utils.FileLikeIter([b'abc', b'def\n']).readline(4),
            b'abcd')

    def test_readline3(self):
        self.assertEqual(
            utils.FileLikeIter([b'a' * 1111, b'bc\ndef']).readline(),
            (b'a' * 1111) + b'bc\n')

    def test_readline_with_size(self):

        in_iter = [b'abc\n', b'd', b'\nef', b'g\nh', b'\nij\n\nk\n',
                   b'trailing.']
        lines = []
        iter_file = utils.FileLikeIter(in_iter)
        while True:
            line = iter_file.readline(2)
            if not line:
                break
            lines.append(line)
        self.assertEqual(
            lines,
            [b'ab', b'c\n', b'd\n', b'ef', b'g\n', b'h\n', b'ij', b'\n', b'\n',
             b'k\n', b'tr', b'ai', b'li', b'ng', b'.'])

    def test_readlines(self):
        in_iter = [b'abc\n', b'd', b'\nef', b'g\nh', b'\nij\n\nk\n',
                   b'trailing.']
        lines = utils.FileLikeIter(in_iter).readlines()
        self.assertEqual(
            lines,
            [v if v == b'trailing.' else v + b'\n'
             for v in b''.join(in_iter).split(b'\n')])

    def test_readlines_with_size(self):
        in_iter = [b'abc\n', b'd', b'\nef', b'g\nh', b'\nij\n\nk\n',
                   b'trailing.']
        iter_file = utils.FileLikeIter(in_iter)
        lists_of_lines = []
        while True:
            lines = iter_file.readlines(2)
            if not lines:
                break
            lists_of_lines.append(lines)
        self.assertEqual(
            lists_of_lines,
            [[b'ab'], [b'c\n'], [b'd\n'], [b'ef'], [b'g\n'], [b'h\n'], [b'ij'],
             [b'\n', b'\n'], [b'k\n'], [b'tr'], [b'ai'], [b'li'], [b'ng'],
             [b'.']])

    def test_close(self):
        iter_file = utils.FileLikeIter([b'a', b'b', b'c'])
        self.assertEqual(next(iter_file), b'a')
        iter_file.close()
        self.assertTrue(iter_file.closed)
        self.assertRaises(ValueError, iter_file.next)
        self.assertRaises(ValueError, iter_file.read)
        self.assertRaises(ValueError, iter_file.readline)
        self.assertRaises(ValueError, iter_file.readlines)
        # Just make sure repeated close calls don't raise an Exception
        iter_file.close()
        self.assertTrue(iter_file.closed)

    def test_get_hub(self):
        # This test mock the eventlet.green.select module without poll
        # as in eventlet > 0.20
        # https://github.com/eventlet/eventlet/commit/614a20462
        # We add __original_module_select to sys.modules to mock usage
        # of eventlet.patcher.original

        class SelectWithPoll(object):
            def poll():
                pass

        class SelectWithoutPoll(object):
            pass

        # Platform with poll() that call get_hub before eventlet patching
        with mock.patch.dict('sys.modules',
                             {'select': SelectWithPoll,
                              '__original_module_select': SelectWithPoll}):
            self.assertEqual(utils.get_hub(), 'poll')

        # Platform with poll() that call get_hub after eventlet patching
        with mock.patch.dict('sys.modules',
                             {'select': SelectWithoutPoll,
                              '__original_module_select': SelectWithPoll}):
            self.assertEqual(utils.get_hub(), 'poll')

        # Platform without poll() -- before or after patching doesn't matter
        with mock.patch.dict('sys.modules',
                             {'select': SelectWithoutPoll,
                              '__original_module_select': SelectWithoutPoll}):
            self.assertEqual(utils.get_hub(), 'selects')


class TestStatsdLogging(unittest.TestCase):
    def setUp(self):

        def fake_getaddrinfo(host, port, *args):
            # this is what a real getaddrinfo('localhost', port,
            # socket.AF_INET) returned once
            return [(socket.AF_INET,      # address family
                     socket.SOCK_STREAM,  # socket type
                     socket.IPPROTO_TCP,  # socket protocol
                     '',                  # canonical name,
                     ('127.0.0.1', port)),  # socket address
                    (socket.AF_INET,
                     socket.SOCK_DGRAM,
                     socket.IPPROTO_UDP,
                     '',
                     ('127.0.0.1', port))]

        self.real_getaddrinfo = utils.socket.getaddrinfo
        self.getaddrinfo_patcher = mock.patch.object(
            utils.socket, 'getaddrinfo', fake_getaddrinfo)
        self.mock_getaddrinfo = self.getaddrinfo_patcher.start()
        self.addCleanup(self.getaddrinfo_patcher.stop)

    def test_get_logger_statsd_client_not_specified(self):
        logger = utils.get_logger({}, 'some-name', log_route='some-route')
        # white-box construction validation
        self.assertIsNone(logger.logger.statsd_client)

    def test_get_logger_statsd_client_defaults(self):
        logger = utils.get_logger({'log_statsd_host': 'some.host.com'},
                                  'some-name', log_route='some-route')
        # white-box construction validation
        self.assertTrue(isinstance(logger.logger.statsd_client,
                                   utils.StatsdClient))
        self.assertEqual(logger.logger.statsd_client._host, 'some.host.com')
        self.assertEqual(logger.logger.statsd_client._port, 8125)
        self.assertEqual(logger.logger.statsd_client._prefix, 'some-name.')
        self.assertEqual(logger.logger.statsd_client._default_sample_rate, 1)

        logger2 = utils.get_logger(
            {'log_statsd_host': 'some.host.com'},
            'other-name', log_route='some-route',
            statsd_tail_prefix='some-name.more-specific')
        self.assertEqual(logger.logger.statsd_client._prefix,
                         'some-name.more-specific.')
        self.assertEqual(logger2.logger.statsd_client._prefix,
                         'some-name.more-specific.')

        # note: set_statsd_prefix is deprecated
        logger2 = utils.get_logger({'log_statsd_host': 'some.host.com'},
                                   'other-name', log_route='some-route')
        with warnings.catch_warnings():
            warnings.filterwarnings(
                'ignore', r'set_statsd_prefix\(\) is deprecated')
            logger.set_statsd_prefix('some-name.more-specific')
        self.assertEqual(logger.logger.statsd_client._prefix,
                         'some-name.more-specific.')
        self.assertEqual(logger2.logger.statsd_client._prefix,
                         'some-name.more-specific.')
        with warnings.catch_warnings():
            warnings.filterwarnings(
                'ignore', r'set_statsd_prefix\(\) is deprecated')
            logger.set_statsd_prefix('')
        self.assertEqual(logger.logger.statsd_client._prefix, '')
        self.assertEqual(logger2.logger.statsd_client._prefix, '')

    def test_get_logger_statsd_client_non_defaults(self):
        conf = {
            'log_statsd_host': 'another.host.com',
            'log_statsd_port': '9876',
            'log_statsd_default_sample_rate': '0.75',
            'log_statsd_sample_rate_factor': '0.81',
            'log_statsd_metric_prefix': 'tomato.sauce',
        }
        logger = utils.get_logger(conf, 'some-name', log_route='some-route')
        self.assertEqual(logger.logger.statsd_client._prefix,
                         'tomato.sauce.some-name.')

        logger = utils.get_logger(conf, 'other-name', log_route='some-route',
                                  statsd_tail_prefix='some-name.more-specific')
        self.assertEqual(logger.logger.statsd_client._prefix,
                         'tomato.sauce.some-name.more-specific.')

        # note: set_statsd_prefix is deprecated
        with warnings.catch_warnings():
            warnings.filterwarnings(
                'ignore', r'set_statsd_prefix\(\) is deprecated')
            logger.set_statsd_prefix('some-name.more-specific')
        self.assertEqual(logger.logger.statsd_client._prefix,
                         'tomato.sauce.some-name.more-specific.')
        with warnings.catch_warnings():
            warnings.filterwarnings(
                'ignore', r'set_statsd_prefix\(\) is deprecated')
            logger.set_statsd_prefix('')
        self.assertEqual(logger.logger.statsd_client._prefix, 'tomato.sauce.')
        self.assertEqual(logger.logger.statsd_client._host, 'another.host.com')
        self.assertEqual(logger.logger.statsd_client._port, 9876)
        self.assertEqual(logger.logger.statsd_client._default_sample_rate,
                         0.75)
        self.assertEqual(logger.logger.statsd_client._sample_rate_factor,
                         0.81)

    def test_statsd_set_prefix_deprecation(self):
        conf = {'log_statsd_host': 'another.host.com'}

        with warnings.catch_warnings(record=True) as cm:
            if six.PY2:
                getattr(utils, '__warningregistry__', {}).clear()
            warnings.resetwarnings()
            warnings.simplefilter('always', DeprecationWarning)
            logger = utils.get_logger(
                conf, 'some-name', log_route='some-route')
            logger.logger.statsd_client.set_prefix('some-name.more-specific')
        msgs = [str(warning.message)
                for warning in cm
                if str(warning.message).startswith('set_prefix')]
        self.assertEqual(
            ['set_prefix() is deprecated; use the ``tail_prefix`` argument of '
             'the constructor when instantiating the class instead.'],
            msgs)

        with warnings.catch_warnings(record=True) as cm:
            warnings.resetwarnings()
            warnings.simplefilter('always', DeprecationWarning)
            logger = utils.get_logger(
                conf, 'some-name', log_route='some-route')
            logger.set_statsd_prefix('some-name.more-specific')
        msgs = [str(warning.message)
                for warning in cm
                if str(warning.message).startswith('set_statsd_prefix')]
        self.assertEqual(
            ['set_statsd_prefix() is deprecated; use the '
             '``statsd_tail_prefix`` argument to ``get_logger`` instead.'],
            msgs)

    def test_ipv4_or_ipv6_hostname_defaults_to_ipv4(self):
        def stub_getaddrinfo_both_ipv4_and_ipv6(host, port, family, *rest):
            if family == socket.AF_INET:
                return [(socket.AF_INET, 'blah', 'blah', 'blah',
                        ('127.0.0.1', int(port)))]
            elif family == socket.AF_INET6:
                # Implemented so an incorrectly ordered implementation (IPv6
                # then IPv4) would realistically fail.
                return [(socket.AF_INET6, 'blah', 'blah', 'blah',
                        ('::1', int(port), 0, 0))]

        with mock.patch.object(utils.socket, 'getaddrinfo',
                               new=stub_getaddrinfo_both_ipv4_and_ipv6):
            logger = utils.get_logger({
                'log_statsd_host': 'localhost',
                'log_statsd_port': '9876',
            }, 'some-name', log_route='some-route')
        statsd_client = logger.logger.statsd_client

        self.assertEqual(statsd_client._sock_family, socket.AF_INET)
        self.assertEqual(statsd_client._target, ('localhost', 9876))

        got_sock = statsd_client._open_socket()
        self.assertEqual(got_sock.family, socket.AF_INET)

    def test_ipv4_instantiation_and_socket_creation(self):
        logger = utils.get_logger({
            'log_statsd_host': '127.0.0.1',
            'log_statsd_port': '9876',
        }, 'some-name', log_route='some-route')
        statsd_client = logger.logger.statsd_client

        self.assertEqual(statsd_client._sock_family, socket.AF_INET)
        self.assertEqual(statsd_client._target, ('127.0.0.1', 9876))

        got_sock = statsd_client._open_socket()
        self.assertEqual(got_sock.family, socket.AF_INET)

    def test_ipv6_instantiation_and_socket_creation(self):
        # We have to check the given hostname or IP for IPv4/IPv6 on logger
        # instantiation so we don't call getaddrinfo() too often and don't have
        # to call bind() on our socket to detect IPv4/IPv6 on every send.
        #
        # This test patches over the existing mock. If we just stop the
        # existing mock, then unittest.exit() blows up, but stacking
        # real-fake-fake works okay.
        calls = []

        def fake_getaddrinfo(host, port, family, *args):
            calls.append(family)
            if len(calls) == 1:
                raise socket.gaierror
            # this is what a real getaddrinfo('::1', port,
            # socket.AF_INET6) returned once
            return [(socket.AF_INET6,
                     socket.SOCK_STREAM,
                     socket.IPPROTO_TCP,
                     '', ('::1', port, 0, 0)),
                    (socket.AF_INET6,
                     socket.SOCK_DGRAM,
                     socket.IPPROTO_UDP,
                     '',
                     ('::1', port, 0, 0))]

        with mock.patch.object(utils.socket, 'getaddrinfo', fake_getaddrinfo):
            logger = utils.get_logger({
                'log_statsd_host': '::1',
                'log_statsd_port': '9876',
            }, 'some-name', log_route='some-route')
        statsd_client = logger.logger.statsd_client
        self.assertEqual([socket.AF_INET, socket.AF_INET6], calls)
        self.assertEqual(statsd_client._sock_family, socket.AF_INET6)
        self.assertEqual(statsd_client._target, ('::1', 9876, 0, 0))

        got_sock = statsd_client._open_socket()
        self.assertEqual(got_sock.family, socket.AF_INET6)

    def test_bad_hostname_instantiation(self):
        with mock.patch.object(utils.socket, 'getaddrinfo',
                               side_effect=utils.socket.gaierror("whoops")):
            logger = utils.get_logger({
                'log_statsd_host': 'i-am-not-a-hostname-or-ip',
                'log_statsd_port': '9876',
            }, 'some-name', log_route='some-route')
        statsd_client = logger.logger.statsd_client

        self.assertEqual(statsd_client._sock_family, socket.AF_INET)
        self.assertEqual(statsd_client._target,
                         ('i-am-not-a-hostname-or-ip', 9876))

        got_sock = statsd_client._open_socket()
        self.assertEqual(got_sock.family, socket.AF_INET)
        # Maybe the DNS server gets fixed in a bit and it starts working... or
        # maybe the DNS record hadn't propagated yet.  In any case, failed
        # statsd sends will warn in the logs until the DNS failure or invalid
        # IP address in the configuration is fixed.

    def test_sending_ipv6(self):
        def fake_getaddrinfo(host, port, *args):
            # this is what a real getaddrinfo('::1', port,
            # socket.AF_INET6) returned once
            return [(socket.AF_INET6,
                     socket.SOCK_STREAM,
                     socket.IPPROTO_TCP,
                     '', ('::1', port, 0, 0)),
                    (socket.AF_INET6,
                     socket.SOCK_DGRAM,
                     socket.IPPROTO_UDP,
                     '',
                     ('::1', port, 0, 0))]

        with mock.patch.object(utils.socket, 'getaddrinfo', fake_getaddrinfo):
            logger = utils.get_logger({
                'log_statsd_host': '::1',
                'log_statsd_port': '9876',
            }, 'some-name', log_route='some-route')
        statsd_client = logger.logger.statsd_client

        fl = debug_logger()
        statsd_client.logger = fl
        mock_socket = MockUdpSocket()

        statsd_client._open_socket = lambda *_: mock_socket
        logger.increment('tunafish')
        self.assertEqual(fl.get_lines_for_level('warning'), [])
        self.assertEqual(mock_socket.sent,
                         [(b'some-name.tunafish:1|c', ('::1', 9876, 0, 0))])

    def test_no_exception_when_cant_send_udp_packet(self):
        logger = utils.get_logger({'log_statsd_host': 'some.host.com'})
        statsd_client = logger.logger.statsd_client
        fl = debug_logger()
        statsd_client.logger = fl
        mock_socket = MockUdpSocket(sendto_errno=errno.EPERM)
        statsd_client._open_socket = lambda *_: mock_socket
        logger.increment('tunafish')
        expected = ["Error sending UDP message to ('some.host.com', 8125): "
                    "[Errno 1] test errno 1"]
        self.assertEqual(fl.get_lines_for_level('warning'), expected)

    def test_sample_rates(self):
        logger = utils.get_logger({'log_statsd_host': 'some.host.com'})

        mock_socket = MockUdpSocket()
        # encapsulation? what's that?
        statsd_client = logger.logger.statsd_client
        self.assertTrue(statsd_client.random is random.random)

        statsd_client._open_socket = lambda *_: mock_socket
        statsd_client.random = lambda: 0.50001

        logger.increment('tribbles', sample_rate=0.5)
        self.assertEqual(len(mock_socket.sent), 0)

        statsd_client.random = lambda: 0.49999
        logger.increment('tribbles', sample_rate=0.5)
        self.assertEqual(len(mock_socket.sent), 1)

        payload = mock_socket.sent[0][0]
        self.assertTrue(payload.endswith(b"|@0.5"))

    def test_sample_rates_with_sample_rate_factor(self):
        logger = utils.get_logger({
            'log_statsd_host': 'some.host.com',
            'log_statsd_default_sample_rate': '0.82',
            'log_statsd_sample_rate_factor': '0.91',
        })
        effective_sample_rate = 0.82 * 0.91

        mock_socket = MockUdpSocket()
        # encapsulation? what's that?
        statsd_client = logger.logger.statsd_client
        self.assertTrue(statsd_client.random is random.random)

        statsd_client._open_socket = lambda *_: mock_socket
        statsd_client.random = lambda: effective_sample_rate + 0.001

        logger.increment('tribbles')
        self.assertEqual(len(mock_socket.sent), 0)

        statsd_client.random = lambda: effective_sample_rate - 0.001
        logger.increment('tribbles')
        self.assertEqual(len(mock_socket.sent), 1)

        payload = mock_socket.sent[0][0]
        suffix = "|@%s" % effective_sample_rate
        if six.PY3:
            suffix = suffix.encode('utf-8')
        self.assertTrue(payload.endswith(suffix), payload)

        effective_sample_rate = 0.587 * 0.91
        statsd_client.random = lambda: effective_sample_rate - 0.001
        logger.increment('tribbles', sample_rate=0.587)
        self.assertEqual(len(mock_socket.sent), 2)

        payload = mock_socket.sent[1][0]
        suffix = "|@%s" % effective_sample_rate
        if six.PY3:
            suffix = suffix.encode('utf-8')
        self.assertTrue(payload.endswith(suffix), payload)

    def test_timing_stats(self):
        class MockController(object):
            def __init__(self, status):
                self.status = status
                self.logger = self
                self.args = ()
                self.called = 'UNKNOWN'

            def timing_since(self, *args):
                self.called = 'timing'
                self.args = args

        @utils.timing_stats()
        def METHOD(controller):
            return Response(status=controller.status)

        mock_controller = MockController(200)
        METHOD(mock_controller)
        self.assertEqual(mock_controller.called, 'timing')
        self.assertEqual(len(mock_controller.args), 2)
        self.assertEqual(mock_controller.args[0], 'METHOD.timing')
        self.assertTrue(mock_controller.args[1] > 0)

        mock_controller = MockController(400)
        METHOD(mock_controller)
        self.assertEqual(len(mock_controller.args), 2)
        self.assertEqual(mock_controller.called, 'timing')
        self.assertEqual(mock_controller.args[0], 'METHOD.timing')
        self.assertTrue(mock_controller.args[1] > 0)

        mock_controller = MockController(404)
        METHOD(mock_controller)
        self.assertEqual(len(mock_controller.args), 2)
        self.assertEqual(mock_controller.called, 'timing')
        self.assertEqual(mock_controller.args[0], 'METHOD.timing')
        self.assertTrue(mock_controller.args[1] > 0)

        mock_controller = MockController(412)
        METHOD(mock_controller)
        self.assertEqual(len(mock_controller.args), 2)
        self.assertEqual(mock_controller.called, 'timing')
        self.assertEqual(mock_controller.args[0], 'METHOD.timing')
        self.assertTrue(mock_controller.args[1] > 0)

        mock_controller = MockController(416)
        METHOD(mock_controller)
        self.assertEqual(len(mock_controller.args), 2)
        self.assertEqual(mock_controller.called, 'timing')
        self.assertEqual(mock_controller.args[0], 'METHOD.timing')
        self.assertTrue(mock_controller.args[1] > 0)

        mock_controller = MockController(500)
        METHOD(mock_controller)
        self.assertEqual(len(mock_controller.args), 2)
        self.assertEqual(mock_controller.called, 'timing')
        self.assertEqual(mock_controller.args[0], 'METHOD.errors.timing')
        self.assertTrue(mock_controller.args[1] > 0)

        mock_controller = MockController(507)
        METHOD(mock_controller)
        self.assertEqual(len(mock_controller.args), 2)
        self.assertEqual(mock_controller.called, 'timing')
        self.assertEqual(mock_controller.args[0], 'METHOD.errors.timing')
        self.assertTrue(mock_controller.args[1] > 0)

    def test_memcached_timing_stats(self):
        class MockMemcached(object):
            def __init__(self):
                self.logger = self
                self.args = ()
                self.called = 'UNKNOWN'

            def timing_since(self, *args):
                self.called = 'timing'
                self.args = args

        @utils.memcached_timing_stats()
        def set(cache):
            pass

        @utils.memcached_timing_stats()
        def get(cache):
            pass

        mock_cache = MockMemcached()
        with patch('time.time',) as mock_time:
            mock_time.return_value = 1000.99
            set(mock_cache)
            self.assertEqual(mock_cache.called, 'timing')
            self.assertEqual(len(mock_cache.args), 2)
            self.assertEqual(mock_cache.args[0], 'memcached.set.timing')
            self.assertEqual(mock_cache.args[1], 1000.99)
            mock_time.return_value = 2000.99
            get(mock_cache)
            self.assertEqual(mock_cache.called, 'timing')
            self.assertEqual(len(mock_cache.args), 2)
            self.assertEqual(mock_cache.args[0], 'memcached.get.timing')
            self.assertEqual(mock_cache.args[1], 2000.99)


class UnsafeXrange(object):
    """
    Like range(limit), but with extra context switching to screw things up.
    """

    def __init__(self, upper_bound):
        self.current = 0
        self.concurrent_calls = 0
        self.upper_bound = upper_bound
        self.concurrent_call = False

    def __iter__(self):
        return self

    def next(self):
        if self.concurrent_calls > 0:
            self.concurrent_call = True

        self.concurrent_calls += 1
        try:
            if self.current >= self.upper_bound:
                raise StopIteration
            else:
                val = self.current
                self.current += 1
                eventlet.sleep()   # yield control
                return val
        finally:
            self.concurrent_calls -= 1
    __next__ = next


class TestAffinityKeyFunction(unittest.TestCase):
    def setUp(self):
        self.nodes = [dict(id=0, region=1, zone=1),
                      dict(id=1, region=1, zone=2),
                      dict(id=2, region=2, zone=1),
                      dict(id=3, region=2, zone=2),
                      dict(id=4, region=3, zone=1),
                      dict(id=5, region=3, zone=2),
                      dict(id=6, region=4, zone=0),
                      dict(id=7, region=4, zone=1)]

    def test_single_region(self):
        keyfn = utils.affinity_key_function("r3=1")
        ids = [n['id'] for n in sorted(self.nodes, key=keyfn)]
        self.assertEqual([4, 5, 0, 1, 2, 3, 6, 7], ids)

    def test_bogus_value(self):
        self.assertRaises(ValueError,
                          utils.affinity_key_function, "r3")
        self.assertRaises(ValueError,
                          utils.affinity_key_function, "r3=elephant")

    def test_empty_value(self):
        # Empty's okay, it just means no preference
        keyfn = utils.affinity_key_function("")
        self.assertTrue(callable(keyfn))
        ids = [n['id'] for n in sorted(self.nodes, key=keyfn)]
        self.assertEqual([0, 1, 2, 3, 4, 5, 6, 7], ids)

    def test_all_whitespace_value(self):
        # Empty's okay, it just means no preference
        keyfn = utils.affinity_key_function("  \n")
        self.assertTrue(callable(keyfn))
        ids = [n['id'] for n in sorted(self.nodes, key=keyfn)]
        self.assertEqual([0, 1, 2, 3, 4, 5, 6, 7], ids)

    def test_with_zone_zero(self):
        keyfn = utils.affinity_key_function("r4z0=1")
        ids = [n['id'] for n in sorted(self.nodes, key=keyfn)]
        self.assertEqual([6, 0, 1, 2, 3, 4, 5, 7], ids)

    def test_multiple(self):
        keyfn = utils.affinity_key_function("r1=100, r4=200, r3z1=1")
        ids = [n['id'] for n in sorted(self.nodes, key=keyfn)]
        self.assertEqual([4, 0, 1, 6, 7, 2, 3, 5], ids)

    def test_more_specific_after_less_specific(self):
        keyfn = utils.affinity_key_function("r2=100, r2z2=50")
        ids = [n['id'] for n in sorted(self.nodes, key=keyfn)]
        self.assertEqual([3, 2, 0, 1, 4, 5, 6, 7], ids)


class TestAffinityLocalityPredicate(unittest.TestCase):
    def setUp(self):
        self.nodes = [dict(id=0, region=1, zone=1),
                      dict(id=1, region=1, zone=2),
                      dict(id=2, region=2, zone=1),
                      dict(id=3, region=2, zone=2),
                      dict(id=4, region=3, zone=1),
                      dict(id=5, region=3, zone=2),
                      dict(id=6, region=4, zone=0),
                      dict(id=7, region=4, zone=1)]

    def test_empty(self):
        pred = utils.affinity_locality_predicate('')
        self.assertTrue(pred is None)

    def test_region(self):
        pred = utils.affinity_locality_predicate('r1')
        self.assertTrue(callable(pred))
        ids = [n['id'] for n in self.nodes if pred(n)]
        self.assertEqual([0, 1], ids)

    def test_zone(self):
        pred = utils.affinity_locality_predicate('r1z1')
        self.assertTrue(callable(pred))
        ids = [n['id'] for n in self.nodes if pred(n)]
        self.assertEqual([0], ids)

    def test_multiple(self):
        pred = utils.affinity_locality_predicate('r1, r3, r4z0')
        self.assertTrue(callable(pred))
        ids = [n['id'] for n in self.nodes if pred(n)]
        self.assertEqual([0, 1, 4, 5, 6], ids)

    def test_invalid(self):
        self.assertRaises(ValueError,
                          utils.affinity_locality_predicate, 'falafel')
        self.assertRaises(ValueError,
                          utils.affinity_locality_predicate, 'r8zQ')
        self.assertRaises(ValueError,
                          utils.affinity_locality_predicate, 'r2d2')
        self.assertRaises(ValueError,
                          utils.affinity_locality_predicate, 'r1z1=1')


class TestEventletRateLimiter(unittest.TestCase):
    def test_init(self):
        rl = utils.EventletRateLimiter(0.1)
        self.assertEqual(0.1, rl.max_rate)
        self.assertEqual(0.0, rl.running_time)
        self.assertEqual(5000, rl.rate_buffer_ms)

        rl = utils.EventletRateLimiter(
            0.2, rate_buffer=2, running_time=1234567.8)
        self.assertEqual(0.2, rl.max_rate)
        self.assertEqual(1234567.8, rl.running_time)
        self.assertEqual(2000, rl.rate_buffer_ms)

    def test_set_max_rate(self):
        rl = utils.EventletRateLimiter(0.1)
        self.assertEqual(0.1, rl.max_rate)
        self.assertEqual(10000, rl.time_per_incr)
        rl.set_max_rate(2)
        self.assertEqual(2, rl.max_rate)
        self.assertEqual(500, rl.time_per_incr)

    def test_set_rate_buffer(self):
        rl = utils.EventletRateLimiter(0.1)
        self.assertEqual(5000.0, rl.rate_buffer_ms)
        rl.set_rate_buffer(2.3)
        self.assertEqual(2300, rl.rate_buffer_ms)

    def test_non_blocking(self):
        rate_limiter = utils.EventletRateLimiter(0.1, rate_buffer=0)
        with patch('time.time',) as mock_time:
            with patch('eventlet.sleep') as mock_sleep:
                mock_time.return_value = 0
                self.assertTrue(rate_limiter.is_allowed())
                mock_sleep.assert_not_called()
                self.assertFalse(rate_limiter.is_allowed())
                mock_sleep.assert_not_called()

                mock_time.return_value = 9.99
                self.assertFalse(rate_limiter.is_allowed())
                mock_sleep.assert_not_called()
                mock_time.return_value = 10.0
                self.assertTrue(rate_limiter.is_allowed())
                mock_sleep.assert_not_called()
                self.assertFalse(rate_limiter.is_allowed())
                mock_sleep.assert_not_called()

        rate_limiter = utils.EventletRateLimiter(0.1, rate_buffer=20)
        with patch('time.time',) as mock_time:
            with patch('eventlet.sleep') as mock_sleep:
                mock_time.return_value = 20.0
                self.assertTrue(rate_limiter.is_allowed())
                mock_sleep.assert_not_called()
                self.assertTrue(rate_limiter.is_allowed())
                mock_sleep.assert_not_called()
                self.assertTrue(rate_limiter.is_allowed())
                mock_sleep.assert_not_called()
                self.assertFalse(rate_limiter.is_allowed())
                mock_sleep.assert_not_called()

    def test_non_blocking_max_rate_adjusted(self):
        rate_limiter = utils.EventletRateLimiter(0.1, rate_buffer=0)
        with patch('time.time',) as mock_time:
            with patch('eventlet.sleep') as mock_sleep:
                mock_time.return_value = 0
                self.assertTrue(rate_limiter.is_allowed())
                self.assertFalse(rate_limiter.is_allowed())
                mock_time.return_value = 9.99
                self.assertFalse(rate_limiter.is_allowed())
                mock_time.return_value = 10.0
                self.assertTrue(rate_limiter.is_allowed())
                self.assertFalse(rate_limiter.is_allowed())
                # increase max_rate...but the new max_rate won't have impact
                # until the running time is next incremented, i.e. when
                # a call to is_allowed() next returns True
                rate_limiter.set_max_rate(0.2)
                self.assertFalse(rate_limiter.is_allowed())
                mock_time.return_value = 19.99
                self.assertFalse(rate_limiter.is_allowed())
                mock_time.return_value = 20.0
                self.assertTrue(rate_limiter.is_allowed())
                # now we can go faster...
                self.assertFalse(rate_limiter.is_allowed())
                mock_time.return_value = 24.99
                self.assertFalse(rate_limiter.is_allowed())
                mock_time.return_value = 25.0
                self.assertTrue(rate_limiter.is_allowed())
                self.assertFalse(rate_limiter.is_allowed())

        mock_sleep.assert_not_called()

    def _do_test(self, max_rate, running_time, start_time, rate_buffer,
                 burst_after_idle=False, incr_by=1.0):
        rate_limiter = utils.EventletRateLimiter(
            max_rate,
            running_time=1000 * running_time,  # msecs
            rate_buffer=rate_buffer,
            burst_after_idle=burst_after_idle)
        grant_times = []
        current_time = [start_time]

        def mock_time():
            return current_time[0]

        def mock_sleep(duration):
            current_time[0] += duration

        with patch('time.time', mock_time):
            with patch('eventlet.sleep', mock_sleep):
                for i in range(5):
                    rate_limiter.wait(incr_by=incr_by)
                    grant_times.append(current_time[0])
        return [round(t, 6) for t in grant_times]

    def test_ratelimit(self):
        grant_times = self._do_test(1, 0, 1, 0)
        self.assertEqual([1, 2, 3, 4, 5], grant_times)

        grant_times = self._do_test(10, 0, 1, 0)
        self.assertEqual([1, 1.1, 1.2, 1.3, 1.4], grant_times)

        grant_times = self._do_test(.1, 0, 1, 0)
        self.assertEqual([1, 11, 21, 31, 41], grant_times)

        grant_times = self._do_test(.1, 11, 1, 0)
        self.assertEqual([11, 21, 31, 41, 51], grant_times)

    def test_incr_by(self):
        grant_times = self._do_test(1, 0, 1, 0, incr_by=2.5)
        self.assertEqual([1, 3.5, 6, 8.5, 11], grant_times)

    def test_burst(self):
        grant_times = self._do_test(1, 1, 4, 0)
        self.assertEqual([4, 5, 6, 7, 8], grant_times)

        grant_times = self._do_test(1, 1, 4, 1)
        self.assertEqual([4, 5, 6, 7, 8], grant_times)

        grant_times = self._do_test(1, 1, 4, 2)
        self.assertEqual([4, 5, 6, 7, 8], grant_times)

        grant_times = self._do_test(1, 1, 4, 3)
        self.assertEqual([4, 4, 4, 4, 5], grant_times)

        grant_times = self._do_test(1, 1, 4, 4)
        self.assertEqual([4, 4, 4, 4, 5], grant_times)

        grant_times = self._do_test(1, 1, 3, 3)
        self.assertEqual([3, 3, 3, 4, 5], grant_times)

        grant_times = self._do_test(1, 0, 2, 3)
        self.assertEqual([2, 2, 2, 3, 4], grant_times)

        grant_times = self._do_test(1, 1, 3, 3)
        self.assertEqual([3, 3, 3, 4, 5], grant_times)

        grant_times = self._do_test(1, 0, 3, 3)
        self.assertEqual([3, 3, 3, 3, 4], grant_times)

        grant_times = self._do_test(1, 1, 3, 3)
        self.assertEqual([3, 3, 3, 4, 5], grant_times)

        grant_times = self._do_test(1, 0, 4, 3)
        self.assertEqual([4, 5, 6, 7, 8], grant_times)

    def test_burst_after_idle(self):
        grant_times = self._do_test(1, 1, 4, 1, burst_after_idle=True)
        self.assertEqual([4, 4, 5, 6, 7], grant_times)

        grant_times = self._do_test(1, 1, 4, 2, burst_after_idle=True)
        self.assertEqual([4, 4, 4, 5, 6], grant_times)

        grant_times = self._do_test(1, 0, 4, 3, burst_after_idle=True)
        self.assertEqual([4, 4, 4, 4, 5], grant_times)

        # running_time = start_time prevents burst on start-up
        grant_times = self._do_test(1, 4, 4, 3, burst_after_idle=True)
        self.assertEqual([4, 5, 6, 7, 8], grant_times)


class TestRateLimitedIterator(unittest.TestCase):

    def run_under_pseudo_time(
            self, func, *args, **kwargs):
        curr_time = [42.0]

        def my_time():
            curr_time[0] += 0.001
            return curr_time[0]

        def my_sleep(duration):
            curr_time[0] += 0.001
            curr_time[0] += duration

        with patch('time.time', my_time), \
                patch('eventlet.sleep', my_sleep):
            return func(*args, **kwargs)

    def test_rate_limiting(self):

        def testfunc():
            limited_iterator = utils.RateLimitedIterator(range(9999), 100)
            got = []
            started_at = time.time()
            try:
                while time.time() - started_at < 0.1:
                    got.append(next(limited_iterator))
            except StopIteration:
                pass
            return got

        got = self.run_under_pseudo_time(testfunc)
        # it's 11, not 10, because ratelimiting doesn't apply to the very
        # first element.
        self.assertEqual(len(got), 11)

    def test_rate_limiting_sometimes(self):

        def testfunc():
            limited_iterator = utils.RateLimitedIterator(
                range(9999), 100,
                ratelimit_if=lambda item: item % 23 != 0)
            got = []
            started_at = time.time()
            try:
                while time.time() - started_at < 0.5:
                    got.append(next(limited_iterator))
            except StopIteration:
                pass
            return got

        got = self.run_under_pseudo_time(testfunc)
        # we'd get 51 without the ratelimit_if, but because 0, 23 and 46
        # weren't subject to ratelimiting, we get 54 instead
        self.assertEqual(len(got), 54)

    def test_limit_after(self):

        def testfunc():
            limited_iterator = utils.RateLimitedIterator(
                range(9999), 100, limit_after=5)
            got = []
            started_at = time.time()
            try:
                while time.time() - started_at < 0.1:
                    got.append(next(limited_iterator))
            except StopIteration:
                pass
            return got

        got = self.run_under_pseudo_time(testfunc)
        # it's 16, not 15, because ratelimiting doesn't apply to the very
        # first element.
        self.assertEqual(len(got), 16)


class TestGreenthreadSafeIterator(unittest.TestCase):

    def increment(self, iterable):
        plus_ones = []
        for n in iterable:
            plus_ones.append(n + 1)
        return plus_ones

    def test_setup_works(self):
        # it should work without concurrent access
        self.assertEqual([0, 1, 2, 3], list(UnsafeXrange(4)))

        iterable = UnsafeXrange(10)
        pile = eventlet.GreenPile(2)
        for _ in range(2):
            pile.spawn(self.increment, iterable)

        sorted([resp for resp in pile])
        self.assertTrue(
            iterable.concurrent_call, 'test setup is insufficiently crazy')

    def test_access_is_serialized(self):
        pile = eventlet.GreenPile(2)
        unsafe_iterable = UnsafeXrange(10)
        iterable = utils.GreenthreadSafeIterator(unsafe_iterable)
        for _ in range(2):
            pile.spawn(self.increment, iterable)
        response = sorted(sum([resp for resp in pile], []))
        self.assertEqual(list(range(1, 11)), response)
        self.assertTrue(
            not unsafe_iterable.concurrent_call, 'concurrent call occurred')


class TestStatsdLoggingDelegation(unittest.TestCase):

    def setUp(self):
        self.sock = socket.socket(socket.AF_INET, socket.SOCK_DGRAM)
        self.sock.bind(('localhost', 0))
        self.port = self.sock.getsockname()[1]
        self.queue = Queue()
        self.reader_thread = threading.Thread(target=self.statsd_reader)
        self.reader_thread.daemon = True
        self.reader_thread.start()

    def tearDown(self):
        # The "no-op when disabled" test doesn't set up a real logger, so
        # create one here so we can tell the reader thread to stop.
        if not getattr(self, 'logger', None):
            self.logger = utils.get_logger({
                'log_statsd_host': 'localhost',
                'log_statsd_port': str(self.port),
            }, 'some-name')
        self.logger.increment('STOP')
        self.reader_thread.join(timeout=4)
        self.sock.close()
        del self.logger

    def statsd_reader(self):
        while True:
            try:
                payload = self.sock.recv(4096)
                if payload and b'STOP' in payload:
                    return 42
                self.queue.put(payload)
            except Exception as e:
                sys.stderr.write('statsd_reader thread: %r' % (e,))
                break

    def _send_and_get(self, sender_fn, *args, **kwargs):
        """
        Because the client library may not actually send a packet with
        sample_rate < 1, we keep trying until we get one through.
        """
        got = None
        while not got:
            sender_fn(*args, **kwargs)
            try:
                got = self.queue.get(timeout=0.5)
            except Empty:
                pass
        return got

    def assertStat(self, expected, sender_fn, *args, **kwargs):
        got = self._send_and_get(sender_fn, *args, **kwargs)
        if six.PY3:
            got = got.decode('utf-8')
        return self.assertEqual(expected, got)

    def assertStatMatches(self, expected_regexp, sender_fn, *args, **kwargs):
        got = self._send_and_get(sender_fn, *args, **kwargs)
        if six.PY3:
            got = got.decode('utf-8')
        return self.assertTrue(re.search(expected_regexp, got),
                               [got, expected_regexp])

    def test_methods_are_no_ops_when_not_enabled(self):
        logger = utils.get_logger({
            # No "log_statsd_host" means "disabled"
            'log_statsd_port': str(self.port),
        }, 'some-name')
        # Delegate methods are no-ops
        self.assertIsNone(logger.update_stats('foo', 88))
        self.assertIsNone(logger.update_stats('foo', 88, 0.57))
        self.assertIsNone(logger.update_stats('foo', 88,
                                              sample_rate=0.61))
        self.assertIsNone(logger.increment('foo'))
        self.assertIsNone(logger.increment('foo', 0.57))
        self.assertIsNone(logger.increment('foo', sample_rate=0.61))
        self.assertIsNone(logger.decrement('foo'))
        self.assertIsNone(logger.decrement('foo', 0.57))
        self.assertIsNone(logger.decrement('foo', sample_rate=0.61))
        self.assertIsNone(logger.timing('foo', 88.048))
        self.assertIsNone(logger.timing('foo', 88.57, 0.34))
        self.assertIsNone(logger.timing('foo', 88.998, sample_rate=0.82))
        self.assertIsNone(logger.timing_since('foo', 8938))
        self.assertIsNone(logger.timing_since('foo', 8948, 0.57))
        self.assertIsNone(logger.timing_since('foo', 849398,
                                              sample_rate=0.61))
        # Now, the queue should be empty (no UDP packets sent)
        self.assertRaises(Empty, self.queue.get_nowait)

    def test_delegate_methods_with_no_default_sample_rate(self):
        self.logger = utils.get_logger({
            'log_statsd_host': 'localhost',
            'log_statsd_port': str(self.port),
        }, 'some-name')
        self.assertStat('some-name.some.counter:1|c', self.logger.increment,
                        'some.counter')
        self.assertStat('some-name.some.counter:-1|c', self.logger.decrement,
                        'some.counter')
        self.assertStat('some-name.some.operation:4900.0|ms',
                        self.logger.timing, 'some.operation', 4.9 * 1000)
        self.assertStatMatches(r'some-name\.another\.operation:\d+\.\d+\|ms',
                               self.logger.timing_since, 'another.operation',
                               time.time())
        self.assertStat('some-name.another.counter:42|c',
                        self.logger.update_stats, 'another.counter', 42)

        # Each call can override the sample_rate (also, bonus prefix test)
        with warnings.catch_warnings():
            warnings.filterwarnings(
                'ignore', r'set_statsd_prefix\(\) is deprecated')
            self.logger.set_statsd_prefix('pfx')
        self.assertStat('pfx.some.counter:1|c|@0.972', self.logger.increment,
                        'some.counter', sample_rate=0.972)
        self.assertStat('pfx.some.counter:-1|c|@0.972', self.logger.decrement,
                        'some.counter', sample_rate=0.972)
        self.assertStat('pfx.some.operation:4900.0|ms|@0.972',
                        self.logger.timing, 'some.operation', 4.9 * 1000,
                        sample_rate=0.972)
        self.assertStat(
            'pfx.some.hi-res.operation:3141.5927|ms|@0.367879441171',
            self.logger.timing, 'some.hi-res.operation',
            3.141592653589793 * 1000, sample_rate=0.367879441171)
        self.assertStatMatches(r'pfx\.another\.op:\d+\.\d+\|ms|@0.972',
                               self.logger.timing_since, 'another.op',
                               time.time(), sample_rate=0.972)
        # Timestamp objects work too
        self.assertStatMatches(r'pfx\.another\.op:\d+\.\d+\|ms|@0.972',
                               self.logger.timing_since, 'another.op',
                               utils.Timestamp.now(), sample_rate=0.972)
        self.assertStat('pfx.another.counter:3|c|@0.972',
                        self.logger.update_stats, 'another.counter', 3,
                        sample_rate=0.972)

        # Can override sample_rate with non-keyword arg
        with warnings.catch_warnings():
            warnings.filterwarnings(
                'ignore', r'set_statsd_prefix\(\) is deprecated')
            self.logger.set_statsd_prefix('')
        self.assertStat('some.counter:1|c|@0.939', self.logger.increment,
                        'some.counter', 0.939)
        self.assertStat('some.counter:-1|c|@0.939', self.logger.decrement,
                        'some.counter', 0.939)
        self.assertStat('some.operation:4900.0|ms|@0.939',
                        self.logger.timing, 'some.operation',
                        4.9 * 1000, 0.939)
        self.assertStatMatches(r'another\.op:\d+\.\d+\|ms|@0.939',
                               self.logger.timing_since, 'another.op',
                               time.time(), 0.939)
        self.assertStat('another.counter:3|c|@0.939',
                        self.logger.update_stats, 'another.counter', 3, 0.939)

    def test_delegate_methods_with_default_sample_rate(self):
        self.logger = utils.get_logger({
            'log_statsd_host': 'localhost',
            'log_statsd_port': str(self.port),
            'log_statsd_default_sample_rate': '0.93',
        }, 'pfx')
        self.assertStat('pfx.some.counter:1|c|@0.93', self.logger.increment,
                        'some.counter')
        self.assertStat('pfx.some.counter:-1|c|@0.93', self.logger.decrement,
                        'some.counter')
        self.assertStat('pfx.some.operation:4760.0|ms|@0.93',
                        self.logger.timing, 'some.operation', 4.76 * 1000)
        self.assertStatMatches(r'pfx\.another\.op:\d+\.\d+\|ms|@0.93',
                               self.logger.timing_since, 'another.op',
                               time.time())
        self.assertStat('pfx.another.counter:3|c|@0.93',
                        self.logger.update_stats, 'another.counter', 3)

        # Each call can override the sample_rate
        self.assertStat('pfx.some.counter:1|c|@0.9912', self.logger.increment,
                        'some.counter', sample_rate=0.9912)
        self.assertStat('pfx.some.counter:-1|c|@0.9912', self.logger.decrement,
                        'some.counter', sample_rate=0.9912)
        self.assertStat('pfx.some.operation:4900.0|ms|@0.9912',
                        self.logger.timing, 'some.operation', 4.9 * 1000,
                        sample_rate=0.9912)
        self.assertStatMatches(r'pfx\.another\.op:\d+\.\d+\|ms|@0.9912',
                               self.logger.timing_since, 'another.op',
                               time.time(), sample_rate=0.9912)
        # Timestamp objects work too
        self.assertStatMatches(r'pfx\.another\.op:\d+\.\d+\|ms|@0.9912',
                               self.logger.timing_since, 'another.op',
                               utils.Timestamp.now(), sample_rate=0.9912)
        self.assertStat('pfx.another.counter:3|c|@0.9912',
                        self.logger.update_stats, 'another.counter', 3,
                        sample_rate=0.9912)

        # Can override sample_rate with non-keyword arg
        with warnings.catch_warnings():
            warnings.filterwarnings(
                'ignore', r'set_statsd_prefix\(\) is deprecated')
            self.logger.set_statsd_prefix('')
        self.assertStat('some.counter:1|c|@0.987654', self.logger.increment,
                        'some.counter', 0.987654)
        self.assertStat('some.counter:-1|c|@0.987654', self.logger.decrement,
                        'some.counter', 0.987654)
        self.assertStat('some.operation:4900.0|ms|@0.987654',
                        self.logger.timing, 'some.operation',
                        4.9 * 1000, 0.987654)
        self.assertStatMatches(r'another\.op:\d+\.\d+\|ms|@0.987654',
                               self.logger.timing_since, 'another.op',
                               time.time(), 0.987654)
        self.assertStat('another.counter:3|c|@0.987654',
                        self.logger.update_stats, 'another.counter',
                        3, 0.987654)

    def test_delegate_methods_with_metric_prefix(self):
        self.logger = utils.get_logger({
            'log_statsd_host': 'localhost',
            'log_statsd_port': str(self.port),
            'log_statsd_metric_prefix': 'alpha.beta',
        }, 'pfx')
        self.assertStat('alpha.beta.pfx.some.counter:1|c',
                        self.logger.increment, 'some.counter')
        self.assertStat('alpha.beta.pfx.some.counter:-1|c',
                        self.logger.decrement, 'some.counter')
        self.assertStat('alpha.beta.pfx.some.operation:4760.0|ms',
                        self.logger.timing, 'some.operation', 4.76 * 1000)
        self.assertStatMatches(
            r'alpha\.beta\.pfx\.another\.op:\d+\.\d+\|ms',
            self.logger.timing_since, 'another.op', time.time())
        # Timestamp objects work too
        self.assertStatMatches(
            r'alpha\.beta\.pfx\.another\.op:\d+\.\d+\|ms',
            self.logger.timing_since, 'another.op', utils.Timestamp.now())
        self.assertStat('alpha.beta.pfx.another.counter:3|c',
                        self.logger.update_stats, 'another.counter', 3)

        with warnings.catch_warnings():
            warnings.filterwarnings(
                'ignore', r'set_statsd_prefix\(\) is deprecated')
            self.logger.set_statsd_prefix('')
        self.assertStat('alpha.beta.some.counter:1|c|@0.9912',
                        self.logger.increment, 'some.counter',
                        sample_rate=0.9912)
        self.assertStat('alpha.beta.some.counter:-1|c|@0.9912',
                        self.logger.decrement, 'some.counter', 0.9912)
        self.assertStat('alpha.beta.some.operation:4900.0|ms|@0.9912',
                        self.logger.timing, 'some.operation', 4.9 * 1000,
                        sample_rate=0.9912)
        self.assertStatMatches(
            r'alpha\.beta\.another\.op:\d+\.\d+\|ms|@0.9912',
            self.logger.timing_since, 'another.op',
            time.time(), sample_rate=0.9912)
        # Timestamp objects work too
        self.assertStatMatches(
            r'alpha\.beta\.another\.op:\d+\.\d+\|ms|@0.9912',
            self.logger.timing_since, 'another.op',
            utils.Timestamp.now(), sample_rate=0.9912)
        self.assertStat('alpha.beta.another.counter:3|c|@0.9912',
                        self.logger.update_stats, 'another.counter', 3,
                        sample_rate=0.9912)

    @reset_logger_state
    def test_thread_locals(self):
        logger = utils.get_logger(None)
        # test the setter
        logger.thread_locals = ('id', 'ip')
        self.assertEqual(logger.thread_locals, ('id', 'ip'))
        # reset
        logger.thread_locals = (None, None)
        self.assertEqual(logger.thread_locals, (None, None))
        logger.txn_id = '1234'
        logger.client_ip = '1.2.3.4'
        self.assertEqual(logger.thread_locals, ('1234', '1.2.3.4'))
        logger.txn_id = '5678'
        logger.client_ip = '5.6.7.8'
        self.assertEqual(logger.thread_locals, ('5678', '5.6.7.8'))

    def test_no_fdatasync(self):
        called = []

        class NoFdatasync(object):
            pass

        def fsync(fd):
            called.append(fd)

        with patch('swift.common.utils.os', NoFdatasync()):
            with patch('swift.common.utils.fsync', fsync):
                utils.fdatasync(12345)
                self.assertEqual(called, [12345])

    def test_yes_fdatasync(self):
        called = []

        class YesFdatasync(object):

            def fdatasync(self, fd):
                called.append(fd)

        with patch('swift.common.utils.os', YesFdatasync()):
            utils.fdatasync(12345)
            self.assertEqual(called, [12345])

    def test_fsync_bad_fullsync(self):

        class FCNTL(object):

            F_FULLSYNC = 123

            def fcntl(self, fd, op):
                raise IOError(18)

        with patch('swift.common.utils.fcntl', FCNTL()):
            self.assertRaises(OSError, lambda: utils.fsync(12345))

    def test_fsync_f_fullsync(self):
        called = []

        class FCNTL(object):

            F_FULLSYNC = 123

            def fcntl(self, fd, op):
                called[:] = [fd, op]
                return 0

        with patch('swift.common.utils.fcntl', FCNTL()):
            utils.fsync(12345)
            self.assertEqual(called, [12345, 123])

    def test_fsync_no_fullsync(self):
        called = []

        class FCNTL(object):
            pass

        def fsync(fd):
            called.append(fd)

        with patch('swift.common.utils.fcntl', FCNTL()):
            with patch('os.fsync', fsync):
                utils.fsync(12345)
                self.assertEqual(called, [12345])


class TestSwiftLoggerAdapter(unittest.TestCase):
    @reset_logger_state
    def test_thread_locals(self):
        logger = utils.get_logger({}, 'foo')
        adapter1 = utils.SwiftLoggerAdapter(logger, {})
        adapter2 = utils.SwiftLoggerAdapter(logger, {})
        locals1 = ('tx_123', '1.2.3.4')
        adapter1.thread_locals = locals1
        self.assertEqual(adapter1.thread_locals, locals1)
        self.assertEqual(adapter2.thread_locals, locals1)
        self.assertEqual(logger.thread_locals, locals1)

        locals2 = ('tx_456', '1.2.3.456')
        logger.thread_locals = locals2
        self.assertEqual(adapter1.thread_locals, locals2)
        self.assertEqual(adapter2.thread_locals, locals2)
        self.assertEqual(logger.thread_locals, locals2)
        logger.thread_locals = (None, None)

    def test_exception(self):
        # verify that the adapter routes exception calls to utils.LogAdapter
        # for special case handling
        logger = utils.get_logger({})
        adapter = utils.SwiftLoggerAdapter(logger, {})
        try:
            raise OSError(errno.ECONNREFUSED, 'oserror')
        except OSError:
            with mock.patch('logging.LoggerAdapter.error') as mocked:
                adapter.exception('Caught')
        mocked.assert_called_with('Caught: Connection refused')


class TestAuditLocationGenerator(unittest.TestCase):

    def test_drive_tree_access(self):
        orig_listdir = utils.listdir

        def _mock_utils_listdir(path):
            if 'bad_part' in path:
                raise OSError(errno.EACCES)
            elif 'bad_suffix' in path:
                raise OSError(errno.EACCES)
            elif 'bad_hash' in path:
                raise OSError(errno.EACCES)
            else:
                return orig_listdir(path)

        # Check Raise on Bad partition
        tmpdir = mkdtemp()
        data = os.path.join(tmpdir, "drive", "data")
        os.makedirs(data)
        obj_path = os.path.join(data, "bad_part")
        with open(obj_path, "w"):
            pass
        part1 = os.path.join(data, "partition1")
        os.makedirs(part1)
        part2 = os.path.join(data, "partition2")
        os.makedirs(part2)
        with patch('swift.common.utils.listdir', _mock_utils_listdir):
            audit = lambda: list(utils.audit_location_generator(
                tmpdir, "data", mount_check=False))
            self.assertRaises(OSError, audit)
        rmtree(tmpdir)

        # Check Raise on Bad Suffix
        tmpdir = mkdtemp()
        data = os.path.join(tmpdir, "drive", "data")
        os.makedirs(data)
        part1 = os.path.join(data, "partition1")
        os.makedirs(part1)
        part2 = os.path.join(data, "partition2")
        os.makedirs(part2)
        obj_path = os.path.join(part1, "bad_suffix")
        with open(obj_path, 'w'):
            pass
        suffix = os.path.join(part2, "suffix")
        os.makedirs(suffix)
        with patch('swift.common.utils.listdir', _mock_utils_listdir):
            audit = lambda: list(utils.audit_location_generator(
                tmpdir, "data", mount_check=False))
            self.assertRaises(OSError, audit)
        rmtree(tmpdir)

        # Check Raise on Bad Hash
        tmpdir = mkdtemp()
        data = os.path.join(tmpdir, "drive", "data")
        os.makedirs(data)
        part1 = os.path.join(data, "partition1")
        os.makedirs(part1)
        suffix = os.path.join(part1, "suffix")
        os.makedirs(suffix)
        hash1 = os.path.join(suffix, "hash1")
        os.makedirs(hash1)
        obj_path = os.path.join(suffix, "bad_hash")
        with open(obj_path, 'w'):
            pass
        with patch('swift.common.utils.listdir', _mock_utils_listdir):
            audit = lambda: list(utils.audit_location_generator(
                tmpdir, "data", mount_check=False))
            self.assertRaises(OSError, audit)
        rmtree(tmpdir)

    def test_non_dir_drive(self):
        with temptree([]) as tmpdir:
            logger = debug_logger()
            data = os.path.join(tmpdir, "drive", "data")
            os.makedirs(data)
            # Create a file, that represents a non-dir drive
            open(os.path.join(tmpdir, 'asdf'), 'w')
            locations = utils.audit_location_generator(
                tmpdir, "data", mount_check=False, logger=logger
            )
            self.assertEqual(list(locations), [])
            self.assertEqual(1, len(logger.get_lines_for_level('warning')))
            # Test without the logger
            locations = utils.audit_location_generator(
                tmpdir, "data", mount_check=False
            )
            self.assertEqual(list(locations), [])

    def test_mount_check_drive(self):
        with temptree([]) as tmpdir:
            logger = debug_logger()
            data = os.path.join(tmpdir, "drive", "data")
            os.makedirs(data)
            # Create a file, that represents a non-dir drive
            open(os.path.join(tmpdir, 'asdf'), 'w')
            locations = utils.audit_location_generator(
                tmpdir, "data", mount_check=True, logger=logger
            )
            self.assertEqual(list(locations), [])
            self.assertEqual(2, len(logger.get_lines_for_level('warning')))

            # Test without the logger
            locations = utils.audit_location_generator(
                tmpdir, "data", mount_check=True
            )
            self.assertEqual(list(locations), [])

    def test_non_dir_contents(self):
        with temptree([]) as tmpdir:
            logger = debug_logger()
            data = os.path.join(tmpdir, "drive", "data")
            os.makedirs(data)
            with open(os.path.join(data, "partition1"), "w"):
                pass
            partition = os.path.join(data, "partition2")
            os.makedirs(partition)
            with open(os.path.join(partition, "suffix1"), "w"):
                pass
            suffix = os.path.join(partition, "suffix2")
            os.makedirs(suffix)
            with open(os.path.join(suffix, "hash1"), "w"):
                pass
            locations = utils.audit_location_generator(
                tmpdir, "data", mount_check=False, logger=logger
            )
            self.assertEqual(list(locations), [])

    def test_find_objects(self):
        with temptree([]) as tmpdir:
            expected_objs = list()
            expected_dirs = list()
            logger = debug_logger()
            data = os.path.join(tmpdir, "drive", "data")
            os.makedirs(data)
            # Create a file, that represents a non-dir drive
            open(os.path.join(tmpdir, 'asdf'), 'w')
            partition = os.path.join(data, "partition1")
            os.makedirs(partition)
            suffix = os.path.join(partition, "suffix")
            os.makedirs(suffix)
            hash_path = os.path.join(suffix, "hash")
            os.makedirs(hash_path)
            expected_dirs.append((hash_path, 'drive', 'partition1'))
            obj_path = os.path.join(hash_path, "obj1.db")
            with open(obj_path, "w"):
                pass
            expected_objs.append((obj_path, 'drive', 'partition1'))
            partition = os.path.join(data, "partition2")
            os.makedirs(partition)
            suffix = os.path.join(partition, "suffix2")
            os.makedirs(suffix)
            hash_path = os.path.join(suffix, "hash2")
            os.makedirs(hash_path)
            expected_dirs.append((hash_path, 'drive', 'partition2'))
            obj_path = os.path.join(hash_path, "obj2.db")
            with open(obj_path, "w"):
                pass
            expected_objs.append((obj_path, 'drive', 'partition2'))
            locations = utils.audit_location_generator(
                tmpdir, "data", mount_check=False, logger=logger
            )
            got_objs = list(locations)
            self.assertEqual(len(got_objs), len(expected_objs))
            self.assertEqual(sorted(got_objs), sorted(expected_objs))
            self.assertEqual(1, len(logger.get_lines_for_level('warning')))

            # check yield_hash_dirs option
            locations = utils.audit_location_generator(
                tmpdir, "data", mount_check=False, logger=logger,
                yield_hash_dirs=True,
            )
            got_dirs = list(locations)
            self.assertEqual(sorted(got_dirs), sorted(expected_dirs))

    def test_ignore_metadata(self):
        with temptree([]) as tmpdir:
            logger = debug_logger()
            data = os.path.join(tmpdir, "drive", "data")
            os.makedirs(data)
            partition = os.path.join(data, "partition2")
            os.makedirs(partition)
            suffix = os.path.join(partition, "suffix2")
            os.makedirs(suffix)
            hash_path = os.path.join(suffix, "hash2")
            os.makedirs(hash_path)
            obj_path = os.path.join(hash_path, "obj1.dat")
            with open(obj_path, "w"):
                pass
            meta_path = os.path.join(hash_path, "obj1.meta")
            with open(meta_path, "w"):
                pass
            locations = utils.audit_location_generator(
                tmpdir, "data", ".dat", mount_check=False, logger=logger
            )
            self.assertEqual(list(locations),
                             [(obj_path, "drive", "partition2")])

    def test_hooks(self):
        with temptree([]) as tmpdir:
            logger = debug_logger()
            data = os.path.join(tmpdir, "drive", "data")
            os.makedirs(data)
            partition = os.path.join(data, "partition1")
            os.makedirs(partition)
            suffix = os.path.join(partition, "suffix1")
            os.makedirs(suffix)
            hash_path = os.path.join(suffix, "hash1")
            os.makedirs(hash_path)
            obj_path = os.path.join(hash_path, "obj1.dat")
            with open(obj_path, "w"):
                pass
            meta_path = os.path.join(hash_path, "obj1.meta")
            with open(meta_path, "w"):
                pass
            hook_pre_device = MagicMock()
            hook_post_device = MagicMock()
            hook_pre_partition = MagicMock()
            hook_post_partition = MagicMock()
            hook_pre_suffix = MagicMock()
            hook_post_suffix = MagicMock()
            hook_pre_hash = MagicMock()
            hook_post_hash = MagicMock()
            locations = utils.audit_location_generator(
                tmpdir, "data", ".dat", mount_check=False, logger=logger,
                hook_pre_device=hook_pre_device,
                hook_post_device=hook_post_device,
                hook_pre_partition=hook_pre_partition,
                hook_post_partition=hook_post_partition,
                hook_pre_suffix=hook_pre_suffix,
                hook_post_suffix=hook_post_suffix,
                hook_pre_hash=hook_pre_hash,
                hook_post_hash=hook_post_hash
            )
            list(locations)
            hook_pre_device.assert_called_once_with(os.path.join(tmpdir,
                                                                 "drive"))
            hook_post_device.assert_called_once_with(os.path.join(tmpdir,
                                                                  "drive"))
            hook_pre_partition.assert_called_once_with(partition)
            hook_post_partition.assert_called_once_with(partition)
            hook_pre_suffix.assert_called_once_with(suffix)
            hook_post_suffix.assert_called_once_with(suffix)
            hook_pre_hash.assert_called_once_with(hash_path)
            hook_post_hash.assert_called_once_with(hash_path)

    def test_filters(self):
        with temptree([]) as tmpdir:
            logger = debug_logger()
            data = os.path.join(tmpdir, "drive", "data")
            os.makedirs(data)
            partition = os.path.join(data, "partition1")
            os.makedirs(partition)
            suffix = os.path.join(partition, "suffix1")
            os.makedirs(suffix)
            hash_path = os.path.join(suffix, "hash1")
            os.makedirs(hash_path)
            obj_path = os.path.join(hash_path, "obj1.dat")
            with open(obj_path, "w"):
                pass
            meta_path = os.path.join(hash_path, "obj1.meta")
            with open(meta_path, "w"):
                pass

            def audit_location_generator(**kwargs):
                return utils.audit_location_generator(
                    tmpdir, "data", ".dat", mount_check=False, logger=logger,
                    **kwargs)

            # Return the list of devices

            with patch('os.listdir', side_effect=os.listdir) as m_listdir:
                # devices_filter
                m_listdir.reset_mock()
                devices_filter = MagicMock(return_value=["drive"])
                list(audit_location_generator(devices_filter=devices_filter))
                devices_filter.assert_called_once_with(tmpdir, ["drive"])
                self.assertIn(((data,),), m_listdir.call_args_list)

                m_listdir.reset_mock()
                devices_filter = MagicMock(return_value=[])
                list(audit_location_generator(devices_filter=devices_filter))
                devices_filter.assert_called_once_with(tmpdir, ["drive"])
                self.assertNotIn(((data,),), m_listdir.call_args_list)

                # partitions_filter
                m_listdir.reset_mock()
                partitions_filter = MagicMock(return_value=["partition1"])
                list(audit_location_generator(
                    partitions_filter=partitions_filter))
                partitions_filter.assert_called_once_with(data,
                                                          ["partition1"])
                self.assertIn(((partition,),), m_listdir.call_args_list)

                m_listdir.reset_mock()
                partitions_filter = MagicMock(return_value=[])
                list(audit_location_generator(
                    partitions_filter=partitions_filter))
                partitions_filter.assert_called_once_with(data,
                                                          ["partition1"])
                self.assertNotIn(((partition,),), m_listdir.call_args_list)

                # suffixes_filter
                m_listdir.reset_mock()
                suffixes_filter = MagicMock(return_value=["suffix1"])
                list(audit_location_generator(suffixes_filter=suffixes_filter))
                suffixes_filter.assert_called_once_with(partition, ["suffix1"])
                self.assertIn(((suffix,),), m_listdir.call_args_list)

                m_listdir.reset_mock()
                suffixes_filter = MagicMock(return_value=[])
                list(audit_location_generator(suffixes_filter=suffixes_filter))
                suffixes_filter.assert_called_once_with(partition, ["suffix1"])
                self.assertNotIn(((suffix,),), m_listdir.call_args_list)

                # hashes_filter
                m_listdir.reset_mock()
                hashes_filter = MagicMock(return_value=["hash1"])
                list(audit_location_generator(hashes_filter=hashes_filter))
                hashes_filter.assert_called_once_with(suffix, ["hash1"])
                self.assertIn(((hash_path,),), m_listdir.call_args_list)

                m_listdir.reset_mock()
                hashes_filter = MagicMock(return_value=[])
                list(audit_location_generator(hashes_filter=hashes_filter))
                hashes_filter.assert_called_once_with(suffix, ["hash1"])
                self.assertNotIn(((hash_path,),), m_listdir.call_args_list)

    @with_tempdir
    def test_error_counter(self, tmpdir):
        def assert_no_errors(devices, mount_check=False):
            logger = debug_logger()
            error_counter = {}
            locations = utils.audit_location_generator(
                devices, "data", mount_check=mount_check, logger=logger,
                error_counter=error_counter
            )
            self.assertEqual([], list(locations))
            self.assertEqual([], logger.get_lines_for_level('warning'))
            self.assertEqual([], logger.get_lines_for_level('error'))
            self.assertEqual({}, error_counter)

        # no devices, no problem
        devices = os.path.join(tmpdir, 'devices1')
        os.makedirs(devices)
        assert_no_errors(devices)

        # empty dir under devices/
        devices = os.path.join(tmpdir, 'devices2')
        os.makedirs(devices)
        dev_dir = os.path.join(devices, 'device_is_empty_dir')
        os.makedirs(dev_dir)

        def assert_listdir_error(devices, expected):
            logger = debug_logger()
            error_counter = {}
            locations = utils.audit_location_generator(
                devices, "data", mount_check=False, logger=logger,
                error_counter=error_counter
            )
            self.assertEqual([], list(locations))
            self.assertEqual(1, len(logger.get_lines_for_level('warning')))
            self.assertEqual({'unlistable_partitions': expected},
                             error_counter)

        # file under devices/
        devices = os.path.join(tmpdir, 'devices3')
        os.makedirs(devices)
        with open(os.path.join(devices, 'device_is_file'), 'w'):
            pass
        listdir_error_data_dir = os.path.join(devices, 'device_is_file',
                                              'data')
        assert_listdir_error(devices, [listdir_error_data_dir])

        # dir under devices/
        devices = os.path.join(tmpdir, 'devices4')
        device = os.path.join(devices, 'device')
        os.makedirs(device)
        expected_datadir = os.path.join(devices, 'device', 'data')
        assert_no_errors(devices)

        # error for dir under devices/
        orig_listdir = utils.listdir

        def mocked(path):
            if path.endswith('data'):
                raise OSError
            return orig_listdir(path)

        with mock.patch('swift.common.utils.listdir', mocked):
            assert_listdir_error(devices, [expected_datadir])

        # mount check error
        devices = os.path.join(tmpdir, 'devices5')
        device = os.path.join(devices, 'device')
        os.makedirs(device)

        # no check
        with mock.patch('swift.common.utils.ismount', return_value=False):
            assert_no_errors(devices, mount_check=False)

        # check passes
        with mock.patch('swift.common.utils.ismount', return_value=True):
            assert_no_errors(devices, mount_check=True)

        # check fails
        logger = debug_logger()
        error_counter = {}
        with mock.patch('swift.common.utils.ismount', return_value=False):
            locations = utils.audit_location_generator(
                devices, "data", mount_check=True, logger=logger,
                error_counter=error_counter
            )
        self.assertEqual([], list(locations))
        self.assertEqual(1, len(logger.get_lines_for_level('warning')))
        self.assertEqual({'unmounted': ['device']}, error_counter)


class TestGreenAsyncPile(unittest.TestCase):

    def setUp(self):
        self.timeout = Timeout(5.0)

    def tearDown(self):
        self.timeout.cancel()

    def test_runs_everything(self):
        def run_test():
            tests_ran[0] += 1
            return tests_ran[0]
        tests_ran = [0]
        pile = utils.GreenAsyncPile(3)
        for x in range(3):
            pile.spawn(run_test)
        self.assertEqual(sorted(x for x in pile), [1, 2, 3])

    def test_is_asynchronous(self):
        def run_test(index):
            events[index].wait()
            return index

        pile = utils.GreenAsyncPile(3)
        for order in ((1, 2, 0), (0, 1, 2), (2, 1, 0), (0, 2, 1)):
            events = [eventlet.event.Event(), eventlet.event.Event(),
                      eventlet.event.Event()]
            for x in range(3):
                pile.spawn(run_test, x)
            for x in order:
                events[x].send()
                self.assertEqual(next(pile), x)

    def test_next_when_empty(self):
        def run_test():
            pass
        pile = utils.GreenAsyncPile(3)
        pile.spawn(run_test)
        self.assertIsNone(next(pile))
        self.assertRaises(StopIteration, lambda: next(pile))

    def test_waitall_timeout_timesout(self):
        def run_test(sleep_duration):
            eventlet.sleep(sleep_duration)
            completed[0] += 1
            return sleep_duration

        completed = [0]
        pile = utils.GreenAsyncPile(3)
        pile.spawn(run_test, 0.1)
        pile.spawn(run_test, 1.0)
        self.assertEqual(pile.waitall(0.5), [0.1])
        self.assertEqual(completed[0], 1)

    def test_waitall_timeout_completes(self):
        def run_test(sleep_duration):
            eventlet.sleep(sleep_duration)
            completed[0] += 1
            return sleep_duration

        completed = [0]
        pile = utils.GreenAsyncPile(3)
        pile.spawn(run_test, 0.1)
        pile.spawn(run_test, 0.1)
        self.assertEqual(pile.waitall(0.5), [0.1, 0.1])
        self.assertEqual(completed[0], 2)

    def test_waitfirst_only_returns_first(self):
        def run_test(name):
            eventlet.sleep(0)
            completed.append(name)
            return name

        completed = []
        pile = utils.GreenAsyncPile(3)
        pile.spawn(run_test, 'first')
        pile.spawn(run_test, 'second')
        pile.spawn(run_test, 'third')
        self.assertEqual(pile.waitfirst(0.5), completed[0])
        # 3 still completed, but only the first was returned.
        self.assertEqual(3, len(completed))

    def test_wait_with_firstn(self):
        def run_test(name):
            eventlet.sleep(0)
            completed.append(name)
            return name

        for first_n in [None] + list(range(6)):
            completed = []
            pile = utils.GreenAsyncPile(10)
            for i in range(10):
                pile.spawn(run_test, i)
            actual = pile._wait(1, first_n)
            expected_n = first_n if first_n else 10
            self.assertEqual(completed[:expected_n], actual)
            self.assertEqual(10, len(completed))

    def test_pending(self):
        pile = utils.GreenAsyncPile(3)
        self.assertEqual(0, pile._pending)
        for repeats in range(2):
            # repeat to verify that pending will go again up after going down
            for i in range(4):
                pile.spawn(lambda: i)
            self.assertEqual(4, pile._pending)
            for i in range(3, -1, -1):
                next(pile)
                self.assertEqual(i, pile._pending)
            # sanity check - the pile is empty
            self.assertRaises(StopIteration, pile.next)
            # pending remains 0
            self.assertEqual(0, pile._pending)

    def _exploder(self, arg):
        if isinstance(arg, Exception):
            raise arg
        else:
            return arg

    def test_blocking_last_next_explodes(self):
        pile = utils.GreenAsyncPile(2)
        pile.spawn(self._exploder, 1)
        pile.spawn(self._exploder, 2)
        pile.spawn(self._exploder, Exception('kaboom'))
        self.assertEqual(1, next(pile))
        self.assertEqual(2, next(pile))
        with mock.patch('sys.stderr', StringIO()) as mock_stderr, \
                self.assertRaises(StopIteration):
            next(pile)
        self.assertEqual(pile.inflight, 0)
        self.assertEqual(pile._pending, 0)
        self.assertIn('Exception: kaboom', mock_stderr.getvalue())
        self.assertIn('Traceback (most recent call last):',
                      mock_stderr.getvalue())

    def test_no_blocking_last_next_explodes(self):
        pile = utils.GreenAsyncPile(10)
        pile.spawn(self._exploder, 1)
        self.assertEqual(1, next(pile))
        pile.spawn(self._exploder, 2)
        self.assertEqual(2, next(pile))
        pile.spawn(self._exploder, Exception('kaboom'))
        with mock.patch('sys.stderr', StringIO()) as mock_stderr, \
                self.assertRaises(StopIteration):
            next(pile)
        self.assertEqual(pile.inflight, 0)
        self.assertEqual(pile._pending, 0)
        self.assertIn('Exception: kaboom', mock_stderr.getvalue())
        self.assertIn('Traceback (most recent call last):',
                      mock_stderr.getvalue())

    def test_exceptions_in_streaming_pile(self):
        with mock.patch('sys.stderr', StringIO()) as mock_stderr, \
                utils.StreamingPile(2) as pile:
            results = list(pile.asyncstarmap(self._exploder, [
                (1,),
                (Exception('kaboom'),),
                (3,),
            ]))
        self.assertEqual(results, [1, 3])
        self.assertEqual(pile.inflight, 0)
        self.assertEqual(pile._pending, 0)
        self.assertIn('Exception: kaboom', mock_stderr.getvalue())
        self.assertIn('Traceback (most recent call last):',
                      mock_stderr.getvalue())

    def test_exceptions_at_end_of_streaming_pile(self):
        with mock.patch('sys.stderr', StringIO()) as mock_stderr, \
                utils.StreamingPile(2) as pile:
            results = list(pile.asyncstarmap(self._exploder, [
                (1,),
                (2,),
                (Exception('kaboom'),),
            ]))
        self.assertEqual(results, [1, 2])
        self.assertEqual(pile.inflight, 0)
        self.assertEqual(pile._pending, 0)
        self.assertIn('Exception: kaboom', mock_stderr.getvalue())
        self.assertIn('Traceback (most recent call last):',
                      mock_stderr.getvalue())


class TestLRUCache(unittest.TestCase):

    def test_maxsize(self):
        @utils.LRUCache(maxsize=10)
        def f(*args):
            return math.sqrt(*args)
        _orig_math_sqrt = math.sqrt
        # setup cache [0-10)
        for i in range(10):
            self.assertEqual(math.sqrt(i), f(i))
        self.assertEqual(f.size(), 10)
        # validate cache [0-10)
        with patch('math.sqrt'):
            for i in range(10):
                self.assertEqual(_orig_math_sqrt(i), f(i))
        self.assertEqual(f.size(), 10)
        # update cache [10-20)
        for i in range(10, 20):
            self.assertEqual(math.sqrt(i), f(i))
        # cache size is fixed
        self.assertEqual(f.size(), 10)
        # validate cache [10-20)
        with patch('math.sqrt'):
            for i in range(10, 20):
                self.assertEqual(_orig_math_sqrt(i), f(i))
        # validate un-cached [0-10)
        with patch('math.sqrt', new=None):
            for i in range(10):
                self.assertRaises(TypeError, f, i)
        # cache unchanged
        self.assertEqual(f.size(), 10)
        with patch('math.sqrt'):
            for i in range(10, 20):
                self.assertEqual(_orig_math_sqrt(i), f(i))
        self.assertEqual(f.size(), 10)

    def test_maxtime(self):
        @utils.LRUCache(maxtime=30)
        def f(*args):
            return math.sqrt(*args)
        self.assertEqual(30, f.maxtime)
        _orig_math_sqrt = math.sqrt

        now = time.time()
        the_future = now + 31
        # setup cache [0-10)
        with patch('time.time', lambda: now):
            for i in range(10):
                self.assertEqual(math.sqrt(i), f(i))
            self.assertEqual(f.size(), 10)
            # validate cache [0-10)
            with patch('math.sqrt'):
                for i in range(10):
                    self.assertEqual(_orig_math_sqrt(i), f(i))
            self.assertEqual(f.size(), 10)

        # validate expired [0-10)
        with patch('math.sqrt', new=None):
            with patch('time.time', lambda: the_future):
                for i in range(10):
                    self.assertRaises(TypeError, f, i)

        # validate repopulates [0-10)
        with patch('time.time', lambda: the_future):
            for i in range(10):
                self.assertEqual(math.sqrt(i), f(i))
        # reuses cache space
        self.assertEqual(f.size(), 10)

    def test_set_maxtime(self):
        @utils.LRUCache(maxtime=30)
        def f(*args):
            return math.sqrt(*args)
        self.assertEqual(30, f.maxtime)
        self.assertEqual(2, f(4))
        self.assertEqual(1, f.size())
        # expire everything
        f.maxtime = -1
        # validate un-cached [0-10)
        with patch('math.sqrt', new=None):
            self.assertRaises(TypeError, f, 4)

    def test_set_maxsize(self):
        @utils.LRUCache(maxsize=10)
        def f(*args):
            return math.sqrt(*args)
        for i in range(12):
            f(i)
        self.assertEqual(f.size(), 10)
        f.maxsize = 4
        for i in range(12):
            f(i)
        self.assertEqual(f.size(), 4)


class TestSpliterator(unittest.TestCase):
    def test_string(self):
        input_chunks = ["coun", "ter-", "b", "ra", "nch-mater",
                        "nit", "y-fungusy", "-nummular"]
        si = utils.Spliterator(input_chunks)

        self.assertEqual(''.join(si.take(8)), "counter-")
        self.assertEqual(''.join(si.take(7)), "branch-")
        self.assertEqual(''.join(si.take(10)), "maternity-")
        self.assertEqual(''.join(si.take(8)), "fungusy-")
        self.assertEqual(''.join(si.take(8)), "nummular")

    def test_big_input_string(self):
        input_chunks = ["iridium"]
        si = utils.Spliterator(input_chunks)

        self.assertEqual(''.join(si.take(2)), "ir")
        self.assertEqual(''.join(si.take(1)), "i")
        self.assertEqual(''.join(si.take(2)), "di")
        self.assertEqual(''.join(si.take(1)), "u")
        self.assertEqual(''.join(si.take(1)), "m")

    def test_chunk_boundaries(self):
        input_chunks = ["soylent", "green", "is", "people"]
        si = utils.Spliterator(input_chunks)

        self.assertEqual(''.join(si.take(7)), "soylent")
        self.assertEqual(''.join(si.take(5)), "green")
        self.assertEqual(''.join(si.take(2)), "is")
        self.assertEqual(''.join(si.take(6)), "people")

    def test_no_empty_strings(self):
        input_chunks = ["soylent", "green", "is", "people"]
        si = utils.Spliterator(input_chunks)

        outputs = (list(si.take(7))     # starts and ends on chunk boundary
                   + list(si.take(2))   # spans two chunks
                   + list(si.take(3))   # begins but does not end chunk
                   + list(si.take(2))   # ends but does not begin chunk
                   + list(si.take(6)))  # whole chunk + EOF
        self.assertNotIn('', outputs)

    def test_running_out(self):
        input_chunks = ["not much"]
        si = utils.Spliterator(input_chunks)

        self.assertEqual(''.join(si.take(4)), "not ")
        self.assertEqual(''.join(si.take(99)), "much")  # short
        self.assertEqual(''.join(si.take(4)), "")
        self.assertEqual(''.join(si.take(4)), "")

    def test_overlap(self):
        input_chunks = ["one fish", "two fish", "red fish", "blue fish"]

        si = utils.Spliterator(input_chunks)
        t1 = si.take(20)  # longer than first chunk
        self.assertLess(len(next(t1)), 20)  # it's not exhausted

        t2 = si.take(20)
        self.assertRaises(ValueError, next, t2)

    def test_closing(self):
        input_chunks = ["abcd", "efg", "hij"]

        si = utils.Spliterator(input_chunks)
        it = si.take(3)  # shorter than first chunk
        self.assertEqual(next(it), 'abc')
        it.close()
        self.assertEqual(list(si.take(20)), ['d', 'efg', 'hij'])

        si = utils.Spliterator(input_chunks)
        self.assertEqual(list(si.take(1)), ['a'])
        it = si.take(1)  # still shorter than first chunk
        self.assertEqual(next(it), 'b')
        it.close()
        self.assertEqual(list(si.take(20)), ['cd', 'efg', 'hij'])

        si = utils.Spliterator(input_chunks)
        it = si.take(6)  # longer than first chunk, shorter than first + second
        self.assertEqual(next(it), 'abcd')
        self.assertEqual(next(it), 'ef')
        it.close()
        self.assertEqual(list(si.take(20)), ['g', 'hij'])

        si = utils.Spliterator(input_chunks)
        self.assertEqual(list(si.take(2)), ['ab'])
        it = si.take(3)  # longer than rest of chunk
        self.assertEqual(next(it), 'cd')
        it.close()
        self.assertEqual(list(si.take(20)), ['efg', 'hij'])


class TestParseContentRange(unittest.TestCase):
    def test_good(self):
        start, end, total = utils.parse_content_range("bytes 100-200/300")
        self.assertEqual(start, 100)
        self.assertEqual(end, 200)
        self.assertEqual(total, 300)

    def test_bad(self):
        self.assertRaises(ValueError, utils.parse_content_range,
                          "100-300/500")
        self.assertRaises(ValueError, utils.parse_content_range,
                          "bytes 100-200/aardvark")
        self.assertRaises(ValueError, utils.parse_content_range,
                          "bytes bulbous-bouffant/4994801")


class TestParseContentDisposition(unittest.TestCase):

    def test_basic_content_type(self):
        name, attrs = utils.parse_content_disposition('text/plain')
        self.assertEqual(name, 'text/plain')
        self.assertEqual(attrs, {})

    def test_content_type_with_charset(self):
        name, attrs = utils.parse_content_disposition(
            'text/plain; charset=UTF8')
        self.assertEqual(name, 'text/plain')
        self.assertEqual(attrs, {'charset': 'UTF8'})

    def test_content_disposition(self):
        name, attrs = utils.parse_content_disposition(
            'form-data; name="somefile"; filename="test.html"')
        self.assertEqual(name, 'form-data')
        self.assertEqual(attrs, {'name': 'somefile', 'filename': 'test.html'})

    def test_content_disposition_without_white_space(self):
        name, attrs = utils.parse_content_disposition(
            'form-data;name="somefile";filename="test.html"')
        self.assertEqual(name, 'form-data')
        self.assertEqual(attrs, {'name': 'somefile', 'filename': 'test.html'})


class TestGetExpirerContainer(unittest.TestCase):

    @mock.patch.object(utils, 'hash_path', return_value=hex(101)[2:])
    def test_get_expirer_container(self, mock_hash_path):
        container = utils.get_expirer_container(1234, 20, 'a', 'c', 'o')
        self.assertEqual(container, '0000001219')
        container = utils.get_expirer_container(1234, 200, 'a', 'c', 'o')
        self.assertEqual(container, '0000001199')


class TestIterMultipartMimeDocuments(unittest.TestCase):

    def test_bad_start(self):
        it = utils.iter_multipart_mime_documents(BytesIO(b'blah'), b'unique')
        exc = None
        try:
            next(it)
        except MimeInvalid as err:
            exc = err
        self.assertTrue('invalid starting boundary' in str(exc))
        self.assertTrue('--unique' in str(exc))

    def test_empty(self):
        it = utils.iter_multipart_mime_documents(BytesIO(b'--unique'),
                                                 b'unique')
        fp = next(it)
        self.assertEqual(fp.read(), b'')
        self.assertRaises(StopIteration, next, it)

    def test_basic(self):
        it = utils.iter_multipart_mime_documents(
            BytesIO(b'--unique\r\nabcdefg\r\n--unique--'), b'unique')
        fp = next(it)
        self.assertEqual(fp.read(), b'abcdefg')
        self.assertRaises(StopIteration, next, it)

    def test_basic2(self):
        it = utils.iter_multipart_mime_documents(
            BytesIO(b'--unique\r\nabcdefg\r\n--unique\r\nhijkl\r\n--unique--'),
            b'unique')
        fp = next(it)
        self.assertEqual(fp.read(), b'abcdefg')
        fp = next(it)
        self.assertEqual(fp.read(), b'hijkl')
        self.assertRaises(StopIteration, next, it)

    def test_tiny_reads(self):
        it = utils.iter_multipart_mime_documents(
            BytesIO(b'--unique\r\nabcdefg\r\n--unique\r\nhijkl\r\n--unique--'),
            b'unique')
        fp = next(it)
        self.assertEqual(fp.read(2), b'ab')
        self.assertEqual(fp.read(2), b'cd')
        self.assertEqual(fp.read(2), b'ef')
        self.assertEqual(fp.read(2), b'g')
        self.assertEqual(fp.read(2), b'')
        fp = next(it)
        self.assertEqual(fp.read(), b'hijkl')
        self.assertRaises(StopIteration, next, it)

    def test_big_reads(self):
        it = utils.iter_multipart_mime_documents(
            BytesIO(b'--unique\r\nabcdefg\r\n--unique\r\nhijkl\r\n--unique--'),
            b'unique')
        fp = next(it)
        self.assertEqual(fp.read(65536), b'abcdefg')
        self.assertEqual(fp.read(), b'')
        fp = next(it)
        self.assertEqual(fp.read(), b'hijkl')
        self.assertRaises(StopIteration, next, it)

    def test_leading_crlfs(self):
        it = utils.iter_multipart_mime_documents(
            BytesIO(b'\r\n\r\n\r\n--unique\r\nabcdefg\r\n'
                    b'--unique\r\nhijkl\r\n--unique--'),
            b'unique')
        fp = next(it)
        self.assertEqual(fp.read(65536), b'abcdefg')
        self.assertEqual(fp.read(), b'')
        fp = next(it)
        self.assertEqual(fp.read(), b'hijkl')
        self.assertRaises(StopIteration, next, it)

    def test_broken_mid_stream(self):
        # We go ahead and accept whatever is sent instead of rejecting the
        # whole request, in case the partial form is still useful.
        it = utils.iter_multipart_mime_documents(
            BytesIO(b'--unique\r\nabc'), b'unique')
        fp = next(it)
        self.assertEqual(fp.read(), b'abc')
        self.assertRaises(StopIteration, next, it)

    def test_readline(self):
        it = utils.iter_multipart_mime_documents(
            BytesIO(b'--unique\r\nab\r\ncd\ref\ng\r\n--unique\r\nhi\r\n\r\n'
                    b'jkl\r\n\r\n--unique--'), b'unique')
        fp = next(it)
        self.assertEqual(fp.readline(), b'ab\r\n')
        self.assertEqual(fp.readline(), b'cd\ref\ng')
        self.assertEqual(fp.readline(), b'')
        fp = next(it)
        self.assertEqual(fp.readline(), b'hi\r\n')
        self.assertEqual(fp.readline(), b'\r\n')
        self.assertEqual(fp.readline(), b'jkl\r\n')
        self.assertRaises(StopIteration, next, it)

    def test_readline_with_tiny_chunks(self):
        it = utils.iter_multipart_mime_documents(
            BytesIO(b'--unique\r\nab\r\ncd\ref\ng\r\n--unique\r\nhi\r\n'
                    b'\r\njkl\r\n\r\n--unique--'),
            b'unique',
            read_chunk_size=2)
        fp = next(it)
        self.assertEqual(fp.readline(), b'ab\r\n')
        self.assertEqual(fp.readline(), b'cd\ref\ng')
        self.assertEqual(fp.readline(), b'')
        fp = next(it)
        self.assertEqual(fp.readline(), b'hi\r\n')
        self.assertEqual(fp.readline(), b'\r\n')
        self.assertEqual(fp.readline(), b'jkl\r\n')
        self.assertRaises(StopIteration, next, it)


class TestParseMimeHeaders(unittest.TestCase):

    def test_parse_mime_headers(self):
        doc_file = BytesIO(b"""Content-Disposition: form-data; name="file_size"
Foo: Bar
NOT-title-cAsED: quux
Connexion: =?iso8859-1?q?r=E9initialis=E9e_par_l=27homologue?=
Status: =?utf-8?b?5byA5aeL6YCa6L+H5a+56LGh5aSN5Yi2?=
Latin-1: Resincronizaci\xf3n realizada con \xe9xito
Utf-8: \xd0\xba\xd0\xbe\xd0\xbd\xd1\x82\xd0\xb5\xd0\xb9\xd0\xbd\xd0\xb5\xd1\x80

This is the body
""")
        headers = utils.parse_mime_headers(doc_file)
        utf8 = u'\u043a\u043e\u043d\u0442\u0435\u0439\u043d\u0435\u0440'
        if six.PY2:
            utf8 = utf8.encode('utf-8')

        expected_headers = {
            'Content-Disposition': 'form-data; name="file_size"',
            'Foo': "Bar",
            'Not-Title-Cased': "quux",
            # Encoded-word or non-ASCII values are treated just like any other
            # bytestring (at least for now)
            'Connexion': "=?iso8859-1?q?r=E9initialis=E9e_par_l=27homologue?=",
            'Status': "=?utf-8?b?5byA5aeL6YCa6L+H5a+56LGh5aSN5Yi2?=",
            'Latin-1': "Resincronizaci\xf3n realizada con \xe9xito",
            'Utf-8': utf8,
        }
        self.assertEqual(expected_headers, headers)
        self.assertEqual(b"This is the body\n", doc_file.read())


class FakeResponse(object):
    def __init__(self, status, headers, body):
        self.status = status
        self.headers = HeaderKeyDict(headers)
        self.body = BytesIO(body)

    def getheader(self, header_name):
        return str(self.headers.get(header_name, ''))

    def getheaders(self):
        return self.headers.items()

    def read(self, length=None):
        return self.body.read(length)

    def readline(self, length=None):
        return self.body.readline(length)


class TestDocumentItersToHTTPResponseBody(unittest.TestCase):
    def test_no_parts(self):
        body = utils.document_iters_to_http_response_body(
            iter([]), 'dontcare',
            multipart=False, logger=debug_logger())
        self.assertEqual(body, '')

    def test_single_part(self):
        body = b"time flies like an arrow; fruit flies like a banana"
        doc_iters = [{'part_iter': iter(BytesIO(body).read, b'')}]

        resp_body = b''.join(
            utils.document_iters_to_http_response_body(
                iter(doc_iters), b'dontcare',
                multipart=False, logger=debug_logger()))
        self.assertEqual(resp_body, body)

    def test_multiple_parts(self):
        part1 = b"two peanuts were walking down a railroad track"
        part2 = b"and one was a salted. ... peanut."

        doc_iters = [{
            'start_byte': 88,
            'end_byte': 133,
            'content_type': 'application/peanut',
            'entity_length': 1024,
            'part_iter': iter(BytesIO(part1).read, b''),
        }, {
            'start_byte': 500,
            'end_byte': 532,
            'content_type': 'application/salted',
            'entity_length': 1024,
            'part_iter': iter(BytesIO(part2).read, b''),
        }]

        resp_body = b''.join(
            utils.document_iters_to_http_response_body(
                iter(doc_iters), b'boundaryboundary',
                multipart=True, logger=debug_logger()))
        self.assertEqual(resp_body, (
            b"--boundaryboundary\r\n" +
            # This is a little too strict; we don't actually care that the
            # headers are in this order, but the test is much more legible
            # this way.
            b"Content-Type: application/peanut\r\n" +
            b"Content-Range: bytes 88-133/1024\r\n" +
            b"\r\n" +
            part1 + b"\r\n" +
            b"--boundaryboundary\r\n"
            b"Content-Type: application/salted\r\n" +
            b"Content-Range: bytes 500-532/1024\r\n" +
            b"\r\n" +
            part2 + b"\r\n" +
            b"--boundaryboundary--"))

    def test_closed_part_iterator(self):
        print('test')
        useful_iter_mock = mock.MagicMock()
        useful_iter_mock.__iter__.return_value = ['']
        body_iter = utils.document_iters_to_http_response_body(
            iter([{'part_iter': useful_iter_mock}]), 'dontcare',
            multipart=False, logger=debug_logger())
        body = ''
        for s in body_iter:
            body += s
        self.assertEqual(body, '')
        useful_iter_mock.close.assert_called_once_with()

        # Calling "close" on the mock will now raise an AttributeError
        del useful_iter_mock.close
        body_iter = utils.document_iters_to_http_response_body(
            iter([{'part_iter': useful_iter_mock}]), 'dontcare',
            multipart=False, logger=debug_logger())
        body = ''
        for s in body_iter:
            body += s


class TestPairs(unittest.TestCase):
    def test_pairs(self):
        items = [10, 20, 30, 40, 50, 60]
        got_pairs = set(utils.pairs(items))
        self.assertEqual(got_pairs,
                         set([(10, 20), (10, 30), (10, 40), (10, 50), (10, 60),
                              (20, 30), (20, 40), (20, 50), (20, 60),
                              (30, 40), (30, 50), (30, 60),
                              (40, 50), (40, 60),
                              (50, 60)]))


class TestSocketStringParser(unittest.TestCase):
    def test_socket_string_parser(self):
        default = 1337
        addrs = [('1.2.3.4', '1.2.3.4', default),
                 ('1.2.3.4:5000', '1.2.3.4', 5000),
                 ('[dead:beef::1]', 'dead:beef::1', default),
                 ('[dead:beef::1]:5000', 'dead:beef::1', 5000),
                 ('example.com', 'example.com', default),
                 ('example.com:5000', 'example.com', 5000),
                 ('foo.1-2-3.bar.com:5000', 'foo.1-2-3.bar.com', 5000),
                 ('1.2.3.4:10:20', None, None),
                 ('dead:beef::1:5000', None, None)]

        for addr, expected_host, expected_port in addrs:
            if expected_host:
                host, port = utils.parse_socket_string(addr, default)
                self.assertEqual(expected_host, host)
                self.assertEqual(expected_port, int(port))
            else:
                with self.assertRaises(ValueError):
                    utils.parse_socket_string(addr, default)


class TestHashForFileFunction(unittest.TestCase):
    def setUp(self):
        self.tempfilename = tempfile.mktemp()

    def tearDown(self):
        try:
            os.unlink(self.tempfilename)
        except OSError:
            pass

    def test_hash_for_file_smallish(self):
        stub_data = b'some data'
        with open(self.tempfilename, 'wb') as fd:
            fd.write(stub_data)
        with mock.patch('swift.common.utils.md5') as mock_md5:
            mock_hasher = mock_md5.return_value
            rv = utils.md5_hash_for_file(self.tempfilename)
        self.assertTrue(mock_hasher.hexdigest.called)
        self.assertEqual(rv, mock_hasher.hexdigest.return_value)
        self.assertEqual([mock.call(stub_data)],
                         mock_hasher.update.call_args_list)

    def test_hash_for_file_big(self):
        num_blocks = 10
        block_size = utils.MD5_BLOCK_READ_BYTES
        truncate = 523
        start_char = ord('a')
        expected_blocks = [chr(i).encode('utf8') * block_size
                           for i in range(start_char, start_char + num_blocks)]
        full_data = b''.join(expected_blocks)
        trimmed_data = full_data[:-truncate]
        # sanity
        self.assertEqual(len(trimmed_data), block_size * num_blocks - truncate)
        with open(self.tempfilename, 'wb') as fd:
            fd.write(trimmed_data)
        with mock.patch('swift.common.utils.md5') as mock_md5:
            mock_hasher = mock_md5.return_value
            rv = utils.md5_hash_for_file(self.tempfilename)
        self.assertTrue(mock_hasher.hexdigest.called)
        self.assertEqual(rv, mock_hasher.hexdigest.return_value)
        self.assertEqual(num_blocks, len(mock_hasher.update.call_args_list))
        found_blocks = []
        for i, (expected_block, call) in enumerate(zip(
                expected_blocks, mock_hasher.update.call_args_list)):
            args, kwargs = call
            self.assertEqual(kwargs, {})
            self.assertEqual(1, len(args))
            block = args[0]
            if i < num_blocks - 1:
                self.assertEqual(block, expected_block)
            else:
                self.assertEqual(block, expected_block[:-truncate])
            found_blocks.append(block)
        self.assertEqual(b''.join(found_blocks), trimmed_data)

    def test_hash_for_file_empty(self):
        with open(self.tempfilename, 'wb'):
            pass
        with mock.patch('swift.common.utils.md5') as mock_md5:
            mock_hasher = mock_md5.return_value
            rv = utils.md5_hash_for_file(self.tempfilename)
        self.assertTrue(mock_hasher.hexdigest.called)
        self.assertIs(rv, mock_hasher.hexdigest.return_value)
        self.assertEqual([], mock_hasher.update.call_args_list)

    def test_hash_for_file_brittle(self):
        data_to_expected_hash = {
            b'': 'd41d8cd98f00b204e9800998ecf8427e',
            b'some data': '1e50210a0202497fb79bc38b6ade6c34',
            (b'a' * 4096 * 10)[:-523]: '06a41551609656c85f14f659055dc6d3',
        }
        # unlike some other places where the concrete implementation really
        # matters for backwards compatibility these brittle tests are probably
        # not needed or justified, if a future maintainer rips them out later
        # they're probably doing the right thing
        failures = []
        for stub_data, expected_hash in data_to_expected_hash.items():
            with open(self.tempfilename, 'wb') as fd:
                fd.write(stub_data)
            rv = utils.md5_hash_for_file(self.tempfilename)
            try:
                self.assertEqual(expected_hash, rv)
            except AssertionError:
                trim_cap = 80
                if len(stub_data) > trim_cap:
                    stub_data = '%s...<truncated>' % stub_data[:trim_cap]
                failures.append('hash for %r was %s instead of expected %s' % (
                    stub_data, rv, expected_hash))
        if failures:
            self.fail('Some data did not compute expected hash:\n' +
                      '\n'.join(failures))


class TestFsHasFreeSpace(unittest.TestCase):
    def setUp(self):
        self.fake_result = posix.statvfs_result([
            4096,     # f_bsize
            4096,     # f_frsize
            2854907,  # f_blocks
            1984802,  # f_bfree   (free blocks for root)
            1728089,  # f_bavail  (free blocks for non-root)
            1280000,  # f_files
            1266040,  # f_ffree,
            1266040,  # f_favail,
            4096,     # f_flag
            255,      # f_namemax
        ])

    def test_bytes(self):
        with mock.patch(
                'os.statvfs', return_value=self.fake_result) as mock_statvfs:
            self.assertTrue(utils.fs_has_free_space("/", 0, False))
            self.assertTrue(utils.fs_has_free_space("/", 1, False))
            # free space left = f_bavail * f_bsize = 7078252544
            self.assertTrue(utils.fs_has_free_space("/", 7078252544, False))
            self.assertFalse(utils.fs_has_free_space("/", 7078252545, False))
            self.assertFalse(utils.fs_has_free_space("/", 2 ** 64, False))
        mock_statvfs.assert_has_calls([mock.call("/")] * 5)

    def test_bytes_using_file_descriptor(self):
        with mock.patch(
                'os.fstatvfs', return_value=self.fake_result) as mock_fstatvfs:
            self.assertTrue(utils.fs_has_free_space(99, 0, False))
            self.assertTrue(utils.fs_has_free_space(99, 1, False))
            # free space left = f_bavail * f_bsize = 7078252544
            self.assertTrue(utils.fs_has_free_space(99, 7078252544, False))
            self.assertFalse(utils.fs_has_free_space(99, 7078252545, False))
            self.assertFalse(utils.fs_has_free_space(99, 2 ** 64, False))
        mock_fstatvfs.assert_has_calls([mock.call(99)] * 5)

    def test_percent(self):
        with mock.patch('os.statvfs', return_value=self.fake_result):
            self.assertTrue(utils.fs_has_free_space("/", 0, True))
            self.assertTrue(utils.fs_has_free_space("/", 1, True))
            # percentage of free space for the faked statvfs is 60%
            self.assertTrue(utils.fs_has_free_space("/", 60, True))
            self.assertFalse(utils.fs_has_free_space("/", 61, True))
            self.assertFalse(utils.fs_has_free_space("/", 100, True))
            self.assertFalse(utils.fs_has_free_space("/", 110, True))


class TestSetSwiftDir(unittest.TestCase):
    def setUp(self):
        self.swift_dir = tempfile.mkdtemp()
        self.swift_conf = os.path.join(self.swift_dir, 'swift.conf')
        self.policy_name = ''.join(random.sample(string.ascii_letters, 20))
        with open(self.swift_conf, "wt") as sc:
            sc.write('''
[swift-hash]
swift_hash_path_suffix = changeme

[storage-policy:0]
name = default
default = yes

[storage-policy:1]
name = %s
''' % self.policy_name)

    def tearDown(self):
        shutil.rmtree(self.swift_dir, ignore_errors=True)

    def test_set_swift_dir(self):
        set_swift_dir(None)
        reload_storage_policies()
        self.assertIsNone(POLICIES.get_by_name(self.policy_name))

        set_swift_dir(self.swift_dir)
        reload_storage_policies()
        self.assertIsNotNone(POLICIES.get_by_name(self.policy_name))


class TestPipeMutex(unittest.TestCase):
    def setUp(self):
        self.mutex = utils.PipeMutex()

    def tearDown(self):
        self.mutex.close()

    def test_nonblocking(self):
        evt_lock1 = eventlet.event.Event()
        evt_lock2 = eventlet.event.Event()
        evt_unlock = eventlet.event.Event()

        def get_the_lock():
            self.mutex.acquire()
            evt_lock1.send('got the lock')
            evt_lock2.wait()
            self.mutex.release()
            evt_unlock.send('released the lock')

        eventlet.spawn(get_the_lock)
        evt_lock1.wait()  # Now, the other greenthread has the lock.

        self.assertFalse(self.mutex.acquire(blocking=False))
        evt_lock2.send('please release the lock')
        evt_unlock.wait()  # The other greenthread has released the lock.
        self.assertTrue(self.mutex.acquire(blocking=False))

    def test_recursive(self):
        self.assertTrue(self.mutex.acquire(blocking=False))
        self.assertTrue(self.mutex.acquire(blocking=False))

        def try_acquire_lock():
            return self.mutex.acquire(blocking=False)

        self.assertFalse(eventlet.spawn(try_acquire_lock).wait())
        self.mutex.release()
        self.assertFalse(eventlet.spawn(try_acquire_lock).wait())
        self.mutex.release()
        self.assertTrue(eventlet.spawn(try_acquire_lock).wait())

    def test_release_without_acquire(self):
        self.assertRaises(RuntimeError, self.mutex.release)

    def test_too_many_releases(self):
        self.mutex.acquire()
        self.mutex.release()
        self.assertRaises(RuntimeError, self.mutex.release)

    def test_wrong_releaser(self):
        self.mutex.acquire()
        with quiet_eventlet_exceptions():
            self.assertRaises(RuntimeError,
                              eventlet.spawn(self.mutex.release).wait)

    def test_blocking(self):
        evt = eventlet.event.Event()

        sequence = []

        def coro1():
            eventlet.sleep(0)  # let coro2 go

            self.mutex.acquire()
            sequence.append('coro1 acquire')
            evt.send('go')
            self.mutex.release()
            sequence.append('coro1 release')

        def coro2():
            evt.wait()  # wait for coro1 to start us
            self.mutex.acquire()
            sequence.append('coro2 acquire')
            self.mutex.release()
            sequence.append('coro2 release')

        c1 = eventlet.spawn(coro1)
        c2 = eventlet.spawn(coro2)

        c1.wait()
        c2.wait()

        self.assertEqual(sequence, [
            'coro1 acquire',
            'coro1 release',
            'coro2 acquire',
            'coro2 release'])

    def test_blocking_tpool(self):
        # Note: this test's success isn't a guarantee that the mutex is
        # working. However, this test's failure means that the mutex is
        # definitely broken.
        sequence = []

        def do_stuff():
            n = 10
            while n > 0:
                self.mutex.acquire()
                sequence.append("<")
                eventlet.sleep(0.0001)
                sequence.append(">")
                self.mutex.release()
                n -= 1

        greenthread1 = eventlet.spawn(do_stuff)
        greenthread2 = eventlet.spawn(do_stuff)

        real_thread1 = eventlet.patcher.original('threading').Thread(
            target=do_stuff)
        real_thread1.start()

        real_thread2 = eventlet.patcher.original('threading').Thread(
            target=do_stuff)
        real_thread2.start()

        greenthread1.wait()
        greenthread2.wait()
        real_thread1.join()
        real_thread2.join()

        self.assertEqual(''.join(sequence), "<>" * 40)

    def test_blocking_preserves_ownership(self):
        pthread1_event = eventlet.patcher.original('threading').Event()
        pthread2_event1 = eventlet.patcher.original('threading').Event()
        pthread2_event2 = eventlet.patcher.original('threading').Event()
        thread_id = []
        owner = []

        def pthread1():
            thread_id.append(id(eventlet.greenthread.getcurrent()))
            self.mutex.acquire()
            owner.append(self.mutex.owner)
            pthread2_event1.set()

            orig_os_write = utils.os.write

            def patched_os_write(*a, **kw):
                try:
                    return orig_os_write(*a, **kw)
                finally:
                    pthread1_event.wait()

            with mock.patch.object(utils.os, 'write', patched_os_write):
                self.mutex.release()
            pthread2_event2.set()

        def pthread2():
            pthread2_event1.wait()  # ensure pthread1 acquires lock first
            thread_id.append(id(eventlet.greenthread.getcurrent()))
            self.mutex.acquire()
            pthread1_event.set()
            pthread2_event2.wait()
            owner.append(self.mutex.owner)
            self.mutex.release()

        real_thread1 = eventlet.patcher.original('threading').Thread(
            target=pthread1)
        real_thread1.start()

        real_thread2 = eventlet.patcher.original('threading').Thread(
            target=pthread2)
        real_thread2.start()

        real_thread1.join()
        real_thread2.join()
        self.assertEqual(thread_id, owner)
        self.assertIsNone(self.mutex.owner)

    @classmethod
    def tearDownClass(cls):
        # PipeMutex turns this off when you instantiate one
        eventlet.debug.hub_prevent_multiple_readers(True)


class TestDistributeEvenly(unittest.TestCase):
    def test_evenly_divided(self):
        out = utils.distribute_evenly(range(12), 3)
        self.assertEqual(out, [
            [0, 3, 6, 9],
            [1, 4, 7, 10],
            [2, 5, 8, 11],
        ])

        out = utils.distribute_evenly(range(12), 4)
        self.assertEqual(out, [
            [0, 4, 8],
            [1, 5, 9],
            [2, 6, 10],
            [3, 7, 11],
        ])

    def test_uneven(self):
        out = utils.distribute_evenly(range(11), 3)
        self.assertEqual(out, [
            [0, 3, 6, 9],
            [1, 4, 7, 10],
            [2, 5, 8],
        ])

    def test_just_one(self):
        out = utils.distribute_evenly(range(5), 1)
        self.assertEqual(out, [[0, 1, 2, 3, 4]])

    def test_more_buckets_than_items(self):
        out = utils.distribute_evenly(range(5), 7)
        self.assertEqual(out, [[0], [1], [2], [3], [4], [], []])


@mock.patch('swift.common.utils.open')
class TestGetPpid(unittest.TestCase):
    def test_happy_path(self, mock_open):
        mock_open.return_value.__enter__().read.return_value = \
            'pid comm stat 456 see the procfs(5) man page for more info\n'
        self.assertEqual(utils.get_ppid(123), 456)
        self.assertIn(mock.call('/proc/123/stat'), mock_open.mock_calls)

    def test_not_found(self, mock_open):
        mock_open.side_effect = IOError(errno.ENOENT, "Not there")
        with self.assertRaises(OSError) as caught:
            utils.get_ppid(123)
        self.assertEqual(caught.exception.errno, errno.ESRCH)
        self.assertEqual(mock_open.mock_calls[0], mock.call('/proc/123/stat'))

    def test_not_allowed(self, mock_open):
        mock_open.side_effect = OSError(errno.EPERM, "Not for you")
        with self.assertRaises(OSError) as caught:
            utils.get_ppid(123)
        self.assertEqual(caught.exception.errno, errno.EPERM)
        self.assertEqual(mock_open.mock_calls[0], mock.call('/proc/123/stat'))


class TestShardName(unittest.TestCase):
    def test(self):
        ts = utils.Timestamp.now()
        created = utils.ShardName.create('a', 'root', 'parent', ts, 1)
        parent_hash = md5(b'parent', usedforsecurity=False).hexdigest()
        expected = 'a/root-%s-%s-1' % (parent_hash, ts.internal)
        actual = str(created)
        self.assertEqual(expected, actual)
        parsed = utils.ShardName.parse(actual)
        # normally a ShardName will be in the .shards prefix
        self.assertEqual('a', parsed.account)
        self.assertEqual('root', parsed.root_container)
        self.assertEqual(parent_hash, parsed.parent_container_hash)
        self.assertEqual(ts, parsed.timestamp)
        self.assertEqual(1, parsed.index)
        self.assertEqual(actual, str(parsed))

    def test_root_has_hyphens(self):
        parsed = utils.ShardName.parse(
            'a/root-has-some-hyphens-hash-1234-99')
        self.assertEqual('a', parsed.account)
        self.assertEqual('root-has-some-hyphens', parsed.root_container)
        self.assertEqual('hash', parsed.parent_container_hash)
        self.assertEqual(utils.Timestamp(1234), parsed.timestamp)
        self.assertEqual(99, parsed.index)

    def test_realistic_shard_range_names(self):
        parsed = utils.ShardName.parse(
            '.shards_a1/r1-'
            '7c92cf1eee8d99cc85f8355a3d6e4b86-'
            '1662475499.00000-1')
        self.assertEqual('.shards_a1', parsed.account)
        self.assertEqual('r1', parsed.root_container)
        self.assertEqual('7c92cf1eee8d99cc85f8355a3d6e4b86',
                         parsed.parent_container_hash)
        self.assertEqual(utils.Timestamp(1662475499), parsed.timestamp)
        self.assertEqual(1, parsed.index)

        parsed = utils.ShardName('.shards_a', 'c', 'hash',
                                 utils.Timestamp(1234), 42)
        self.assertEqual(
            '.shards_a/c-hash-0000001234.00000-42',
            str(parsed))

        parsed = utils.ShardName.create('.shards_a', 'c', 'c',
                                        utils.Timestamp(1234), 42)
        self.assertEqual(
            '.shards_a/c-4a8a08f09d37b73795649038408b5f33-0000001234.00000-42',
            str(parsed))

    def test_bad_parse(self):
        with self.assertRaises(ValueError) as cm:
            utils.ShardName.parse('a')
        self.assertEqual('invalid name: a', str(cm.exception))
        with self.assertRaises(ValueError) as cm:
            utils.ShardName.parse('a/c')
        self.assertEqual('invalid name: a/c', str(cm.exception))
        with self.assertRaises(ValueError) as cm:
            utils.ShardName.parse('a/root-hash-bad')
        self.assertEqual('invalid name: a/root-hash-bad', str(cm.exception))
        with self.assertRaises(ValueError) as cm:
            utils.ShardName.parse('a/root-hash-bad-0')
        self.assertEqual('invalid name: a/root-hash-bad-0',
                         str(cm.exception))
        with self.assertRaises(ValueError) as cm:
            utils.ShardName.parse('a/root-hash-12345678.12345-bad')
        self.assertEqual('invalid name: a/root-hash-12345678.12345-bad',
                         str(cm.exception))

    def test_bad_create(self):
        with self.assertRaises(ValueError):
            utils.ShardName.create('a', 'root', 'hash', 'bad', '0')
        with self.assertRaises(ValueError):
            utils.ShardName.create('a', 'root', None, '1235678', 'bad')


class TestNamespace(unittest.TestCase):
    def test_lower_setter(self):
        ns = utils.Namespace('a/c', 'b', '')
        # sanity checks
        self.assertEqual('b', ns.lower_str)
        self.assertEqual(ns.MAX, ns.upper)

        def do_test(good_value, expected):
            ns.lower = good_value
            self.assertEqual(expected, ns.lower)
            self.assertEqual(ns.MAX, ns.upper)

        do_test(utils.Namespace.MIN, utils.Namespace.MIN)
        do_test(utils.Namespace.MAX, utils.Namespace.MAX)
        do_test(b'', utils.Namespace.MIN)
        do_test(u'', utils.Namespace.MIN)
        do_test(None, utils.Namespace.MIN)
        do_test(b'a', 'a')
        do_test(b'y', 'y')
        do_test(u'a', 'a')
        do_test(u'y', 'y')

        expected = u'\N{SNOWMAN}'
        if six.PY2:
            expected = expected.encode('utf-8')
        with warnings.catch_warnings(record=True) as captured_warnings:
            do_test(u'\N{SNOWMAN}', expected)
            do_test(u'\N{SNOWMAN}'.encode('utf-8'), expected)
        self.assertFalse(captured_warnings)

        ns = utils.Namespace('a/c', 'b', 'y')
        ns.lower = ''
        self.assertEqual(ns.MIN, ns.lower)

        ns = utils.Namespace('a/c', 'b', 'y')
        with self.assertRaises(ValueError) as cm:
            ns.lower = 'z'
        self.assertIn("must be less than or equal to upper", str(cm.exception))
        self.assertEqual('b', ns.lower_str)
        self.assertEqual('y', ns.upper_str)

        def do_test(bad_value):
            with self.assertRaises(TypeError) as cm:
                ns.lower = bad_value
            self.assertIn("lower must be a string", str(cm.exception))
            self.assertEqual('b', ns.lower_str)
            self.assertEqual('y', ns.upper_str)

        do_test(1)
        do_test(1.234)

    def test_upper_setter(self):
        ns = utils.Namespace('a/c', '', 'y')
        # sanity checks
        self.assertEqual(ns.MIN, ns.lower)
        self.assertEqual('y', ns.upper_str)

        def do_test(good_value, expected):
            ns.upper = good_value
            self.assertEqual(expected, ns.upper)
            self.assertEqual(ns.MIN, ns.lower)

        do_test(utils.Namespace.MIN, utils.Namespace.MIN)
        do_test(utils.Namespace.MAX, utils.Namespace.MAX)
        do_test(b'', utils.Namespace.MAX)
        do_test(u'', utils.Namespace.MAX)
        do_test(None, utils.Namespace.MAX)
        do_test(b'z', 'z')
        do_test(b'b', 'b')
        do_test(u'z', 'z')
        do_test(u'b', 'b')

        expected = u'\N{SNOWMAN}'
        if six.PY2:
            expected = expected.encode('utf-8')
        with warnings.catch_warnings(record=True) as captured_warnings:
            do_test(u'\N{SNOWMAN}', expected)
            do_test(u'\N{SNOWMAN}'.encode('utf-8'), expected)
        self.assertFalse(captured_warnings)

        ns = utils.Namespace('a/c', 'b', 'y')
        ns.upper = ''
        self.assertEqual(ns.MAX, ns.upper)

        ns = utils.Namespace('a/c', 'b', 'y')
        with self.assertRaises(ValueError) as cm:
            ns.upper = 'a'
        self.assertIn(
            "must be greater than or equal to lower",
            str(cm.exception))
        self.assertEqual('b', ns.lower_str)
        self.assertEqual('y', ns.upper_str)

        def do_test(bad_value):
            with self.assertRaises(TypeError) as cm:
                ns.upper = bad_value
            self.assertIn("upper must be a string", str(cm.exception))
            self.assertEqual('b', ns.lower_str)
            self.assertEqual('y', ns.upper_str)

        do_test(1)
        do_test(1.234)

    def test_end_marker(self):
        ns = utils.Namespace('a/c', '', 'y')
        self.assertEqual('y\x00', ns.end_marker)
        ns = utils.Namespace('a/c', '', '')
        self.assertEqual('', ns.end_marker)

    def test_bounds_serialization(self):
        ns = utils.Namespace('a/c', None, None)
        self.assertEqual('a/c', ns.name)
        self.assertEqual(utils.Namespace.MIN, ns.lower)
        self.assertEqual('', ns.lower_str)
        self.assertEqual(utils.Namespace.MAX, ns.upper)
        self.assertEqual('', ns.upper_str)
        self.assertEqual('', ns.end_marker)

        lower = u'\u00e4'
        upper = u'\u00fb'
        ns = utils.Namespace('a/%s-%s' % (lower, upper), lower, upper)
        exp_lower = lower
        exp_upper = upper
        if six.PY2:
            exp_lower = exp_lower.encode('utf-8')
            exp_upper = exp_upper.encode('utf-8')
        self.assertEqual(exp_lower, ns.lower)
        self.assertEqual(exp_lower, ns.lower_str)
        self.assertEqual(exp_upper, ns.upper)
        self.assertEqual(exp_upper, ns.upper_str)
        self.assertEqual(exp_upper + '\x00', ns.end_marker)

    def test_unicode_name(self):
        shard_bounds = ('', 'ham', 'pie', u'\N{SNOWMAN}', u'\U0001F334', '')
        bounds = [(l, u) for l, u in zip(shard_bounds[:-1], shard_bounds[1:])]
        namespaces = [utils.Namespace('.shards_a/c_%s' % upper, lower, upper)
                      for lower, upper in bounds]
        if six.PY2:
            exp_bounds = [(l.encode('utf8'), u.encode('utf8'))
                          for l, u in bounds]
        else:
            exp_bounds = bounds
        for i in range(len(exp_bounds)):
            self.assertEqual(namespaces[i].name,
                             '.shards_a/c_%s' % exp_bounds[i][1])
            self.assertEqual(namespaces[i].lower_str, exp_bounds[i][0])

            self.assertEqual(namespaces[i].upper_str, exp_bounds[i][1])

    def test_entire_namespace(self):
        # test entire range (no boundaries)
        entire = utils.Namespace('a/test', None, None)
        self.assertEqual(utils.Namespace.MAX, entire.upper)
        self.assertEqual(utils.Namespace.MIN, entire.lower)
        self.assertIs(True, entire.entire_namespace())

        for x in range(100):
            self.assertTrue(str(x) in entire)
            self.assertTrue(chr(x) in entire)

        for x in ('a', 'z', 'zzzz', '124fsdf', u'\u00e4'):
            self.assertTrue(x in entire, '%r should be in %r' % (x, entire))

        entire.lower = 'a'
        self.assertIs(False, entire.entire_namespace())

    def test_comparisons(self):
        # upper (if provided) *must* be greater than lower
        with self.assertRaises(ValueError):
            utils.Namespace('f-a', 'f', 'a')

        # test basic boundaries
        btoc = utils.Namespace('a/b-c', 'b', 'c')
        atof = utils.Namespace('a/a-f', 'a', 'f')
        ftol = utils.Namespace('a/f-l', 'f', 'l')
        ltor = utils.Namespace('a/l-r', 'l', 'r')
        rtoz = utils.Namespace('a/r-z', 'r', 'z')
        lower = utils.Namespace('a/lower', '', 'mid')
        upper = utils.Namespace('a/upper', 'mid', '')
        entire = utils.Namespace('a/test', None, None)

        # overlapping ranges
        dtof = utils.Namespace('a/d-f', 'd', 'f')
        dtom = utils.Namespace('a/d-m', 'd', 'm')

        # test range > and <
        # non-adjacent
        self.assertFalse(rtoz < atof)
        self.assertTrue(atof < ltor)
        self.assertTrue(ltor > atof)
        self.assertFalse(ftol > rtoz)

        # adjacent
        self.assertFalse(rtoz < ltor)
        self.assertTrue(ltor < rtoz)
        self.assertFalse(ltor > rtoz)
        self.assertTrue(rtoz > ltor)

        # wholly within
        self.assertFalse(btoc < atof)
        self.assertFalse(btoc > atof)
        self.assertFalse(atof < btoc)
        self.assertFalse(atof > btoc)

        self.assertFalse(atof < dtof)
        self.assertFalse(dtof > atof)
        self.assertFalse(atof > dtof)
        self.assertFalse(dtof < atof)

        self.assertFalse(dtof < dtom)
        self.assertFalse(dtof > dtom)
        self.assertFalse(dtom > dtof)
        self.assertFalse(dtom < dtof)

        # overlaps
        self.assertFalse(atof < dtom)
        self.assertFalse(atof > dtom)
        self.assertFalse(ltor > dtom)

        # ranges including min/max bounds
        self.assertTrue(upper > lower)
        self.assertTrue(lower < upper)
        self.assertFalse(upper < lower)
        self.assertFalse(lower > upper)

        self.assertFalse(lower < entire)
        self.assertFalse(entire > lower)
        self.assertFalse(lower > entire)
        self.assertFalse(entire < lower)

        self.assertFalse(upper < entire)
        self.assertFalse(entire > upper)
        self.assertFalse(upper > entire)
        self.assertFalse(entire < upper)

        self.assertFalse(entire < entire)
        self.assertFalse(entire > entire)

        # test range < and > to an item
        # range is > lower and <= upper to lower boundary isn't
        # actually included
        self.assertTrue(ftol > 'f')
        self.assertFalse(atof < 'f')
        self.assertTrue(ltor < 'y')

        self.assertFalse(ftol < 'f')
        self.assertFalse(atof > 'f')
        self.assertFalse(ltor > 'y')

        self.assertTrue('f' < ftol)
        self.assertFalse('f' > atof)
        self.assertTrue('y' > ltor)

        self.assertFalse('f' > ftol)
        self.assertFalse('f' < atof)
        self.assertFalse('y' < ltor)

        # Now test ranges with only 1 boundary
        start_to_l = utils.Namespace('a/None-l', '', 'l')
        l_to_end = utils.Namespace('a/l-None', 'l', '')

        for x in ('l', 'm', 'z', 'zzz1231sd'):
            if x == 'l':
                self.assertFalse(x in l_to_end)
                self.assertFalse(start_to_l < x)
                self.assertFalse(x > start_to_l)
            else:
                self.assertTrue(x in l_to_end)
                self.assertTrue(start_to_l < x)
                self.assertTrue(x > start_to_l)

        # Now test some of the range to range checks with missing boundaries
        self.assertFalse(atof < start_to_l)
        self.assertFalse(start_to_l < entire)

        # Now test ShardRange.overlaps(other)
        self.assertTrue(atof.overlaps(atof))
        self.assertFalse(atof.overlaps(ftol))
        self.assertFalse(ftol.overlaps(atof))
        self.assertTrue(atof.overlaps(dtof))
        self.assertTrue(dtof.overlaps(atof))
        self.assertFalse(dtof.overlaps(ftol))
        self.assertTrue(dtom.overlaps(ftol))
        self.assertTrue(ftol.overlaps(dtom))
        self.assertFalse(start_to_l.overlaps(l_to_end))

    def test_contains(self):
        lower = utils.Namespace('a/-h', '', 'h')
        mid = utils.Namespace('a/h-p', 'h', 'p')
        upper = utils.Namespace('a/p-', 'p', '')
        entire = utils.Namespace('a/all', '', '')

        self.assertTrue('a' in entire)
        self.assertTrue('x' in entire)

        # the empty string is not a valid object name, so it cannot be in any
        # range
        self.assertFalse('' in lower)
        self.assertFalse('' in upper)
        self.assertFalse('' in entire)

        self.assertTrue('a' in lower)
        self.assertTrue('h' in lower)
        self.assertFalse('i' in lower)

        self.assertFalse('h' in mid)
        self.assertTrue('p' in mid)

        self.assertFalse('p' in upper)
        self.assertTrue('x' in upper)

        self.assertIn(utils.Namespace.MAX, entire)
        self.assertNotIn(utils.Namespace.MAX, lower)
        self.assertIn(utils.Namespace.MAX, upper)

        # lower bound is excluded so MIN cannot be in any range.
        self.assertNotIn(utils.Namespace.MIN, entire)
        self.assertNotIn(utils.Namespace.MIN, upper)
        self.assertNotIn(utils.Namespace.MIN, lower)

    def test_includes(self):
        _to_h = utils.Namespace('a/-h', '', 'h')
        d_to_t = utils.Namespace('a/d-t', 'd', 't')
        d_to_k = utils.Namespace('a/d-k', 'd', 'k')
        e_to_l = utils.Namespace('a/e-l', 'e', 'l')
        k_to_t = utils.Namespace('a/k-t', 'k', 't')
        p_to_ = utils.Namespace('a/p-', 'p', '')
        t_to_ = utils.Namespace('a/t-', 't', '')
        entire = utils.Namespace('a/all', '', '')

        self.assertTrue(entire.includes(entire))
        self.assertTrue(d_to_t.includes(d_to_t))
        self.assertTrue(_to_h.includes(_to_h))
        self.assertTrue(p_to_.includes(p_to_))

        self.assertTrue(entire.includes(_to_h))
        self.assertTrue(entire.includes(d_to_t))
        self.assertTrue(entire.includes(p_to_))

        self.assertTrue(d_to_t.includes(d_to_k))
        self.assertTrue(d_to_t.includes(e_to_l))
        self.assertTrue(d_to_t.includes(k_to_t))
        self.assertTrue(p_to_.includes(t_to_))

        self.assertFalse(_to_h.includes(d_to_t))
        self.assertFalse(p_to_.includes(d_to_t))
        self.assertFalse(k_to_t.includes(d_to_k))
        self.assertFalse(d_to_k.includes(e_to_l))
        self.assertFalse(k_to_t.includes(e_to_l))
        self.assertFalse(t_to_.includes(p_to_))

        self.assertFalse(_to_h.includes(entire))
        self.assertFalse(p_to_.includes(entire))
        self.assertFalse(d_to_t.includes(entire))

    def test_expand(self):
        bounds = (('', 'd'), ('d', 'k'), ('k', 't'), ('t', ''))
        donors = [
            utils.Namespace('a/c-%d' % i, b[0], b[1])
            for i, b in enumerate(bounds)
        ]
        acceptor = utils.Namespace('a/c-acc', 'f', 's')
        self.assertTrue(acceptor.expand(donors[:1]))
        self.assertEqual((utils.Namespace.MIN, 's'),
                         (acceptor.lower, acceptor.upper))

        acceptor = utils.Namespace('a/c-acc', 'f', 's')
        self.assertTrue(acceptor.expand(donors[:2]))
        self.assertEqual((utils.Namespace.MIN, 's'),
                         (acceptor.lower, acceptor.upper))

        acceptor = utils.Namespace('a/c-acc', 'f', 's')
        self.assertTrue(acceptor.expand(donors[1:3]))
        self.assertEqual(('d', 't'),
                         (acceptor.lower, acceptor.upper))

        acceptor = utils.Namespace('a/c-acc', 'f', 's')
        self.assertTrue(acceptor.expand(donors))
        self.assertEqual((utils.Namespace.MIN, utils.Namespace.MAX),
                         (acceptor.lower, acceptor.upper))

        acceptor = utils.Namespace('a/c-acc', 'f', 's')
        self.assertTrue(acceptor.expand(donors[1:2] + donors[3:]))
        self.assertEqual(('d', utils.Namespace.MAX),
                         (acceptor.lower, acceptor.upper))

        acceptor = utils.Namespace('a/c-acc', '', 'd')
        self.assertFalse(acceptor.expand(donors[:1]))
        self.assertEqual((utils.Namespace.MIN, 'd'),
                         (acceptor.lower, acceptor.upper))

        acceptor = utils.Namespace('a/c-acc', 'b', 'v')
        self.assertFalse(acceptor.expand(donors[1:3]))
        self.assertEqual(('b', 'v'),
                         (acceptor.lower, acceptor.upper))

    def test_total_ordering(self):
        a_start_ns = utils.Namespace('a/-a', '', 'a')
        a_atob_ns = utils.Namespace('a/a-b', 'a', 'b')
        a_atof_ns = utils.Namespace('a/a-f', 'a', 'f')
        a_ftol_ns = utils.Namespace('a/f-l', 'f', 'l')
        a_ltor_ns = utils.Namespace('a/l-r', 'l', 'r')
        a_rtoz_ns = utils.Namespace('a/r-z', 'r', 'z')
        a_end_ns = utils.Namespace('a/z-', 'z', '')
        b_start_ns = utils.Namespace('b/-a', '', 'a')
        self.assertEqual(a_start_ns, b_start_ns)
        self.assertNotEqual(a_start_ns, a_atob_ns)
        self.assertLess(a_start_ns, a_atob_ns)
        self.assertLess(a_atof_ns, a_ftol_ns)
        self.assertLess(a_ftol_ns, a_ltor_ns)
        self.assertLess(a_ltor_ns, a_rtoz_ns)
        self.assertLess(a_rtoz_ns, a_end_ns)
        self.assertLessEqual(a_start_ns, a_atof_ns)
        self.assertLessEqual(a_atof_ns, a_rtoz_ns)
        self.assertLessEqual(a_atof_ns, a_atof_ns)
        self.assertGreater(a_end_ns, a_atof_ns)
        self.assertGreater(a_rtoz_ns, a_ftol_ns)
        self.assertGreater(a_end_ns, a_start_ns)
        self.assertGreaterEqual(a_atof_ns, a_atof_ns)
        self.assertGreaterEqual(a_end_ns, a_atof_ns)
        self.assertGreaterEqual(a_rtoz_ns, a_start_ns)


class TestNamespaceBoundList(unittest.TestCase):
    def setUp(self):
        start = ['', 'a/-a']
        self.start_ns = utils.Namespace('a/-a', '', 'a')
        atof = ['a', 'a/a-f']
        self.atof_ns = utils.Namespace('a/a-f', 'a', 'f')
        ftol = ['f', 'a/f-l']
        self.ftol_ns = utils.Namespace('a/f-l', 'f', 'l')
        ltor = ['l', 'a/l-r']
        self.ltor_ns = utils.Namespace('a/l-r', 'l', 'r')
        rtoz = ['r', 'a/r-z']
        self.rtoz_ns = utils.Namespace('a/r-z', 'r', 'z')
        end = ['z', 'a/z-']
        self.end_ns = utils.Namespace('a/z-', 'z', '')
        self.lowerbounds = [start, atof, ftol, ltor, rtoz, end]

    def test_get_namespace(self):
        namespace_list = utils.NamespaceBoundList(self.lowerbounds)
        self.assertEqual(namespace_list.bounds, self.lowerbounds)
        self.assertEqual(namespace_list.get_namespace('1'), self.start_ns)
        self.assertEqual(namespace_list.get_namespace('a'), self.start_ns)
        self.assertEqual(namespace_list.get_namespace('b'), self.atof_ns)
        self.assertEqual(namespace_list.get_namespace('f'), self.atof_ns)
        self.assertEqual(namespace_list.get_namespace('f\x00'), self.ftol_ns)
        self.assertEqual(namespace_list.get_namespace('l'), self.ftol_ns)
        self.assertEqual(namespace_list.get_namespace('x'), self.rtoz_ns)
        self.assertEqual(namespace_list.get_namespace('r'), self.ltor_ns)
        self.assertEqual(namespace_list.get_namespace('}'), self.end_ns)

    def test_parse(self):
        namespaces_list = utils.NamespaceBoundList.parse(None)
        self.assertEqual(namespaces_list, None)
        namespaces = [self.start_ns, self.atof_ns, self.ftol_ns,
                      self.ltor_ns, self.rtoz_ns, self.end_ns]
        namespace_list = utils.NamespaceBoundList.parse(namespaces)
        self.assertEqual(namespace_list.bounds, self.lowerbounds)
        self.assertEqual(namespace_list.get_namespace('1'), self.start_ns)
        self.assertEqual(namespace_list.get_namespace('l'), self.ftol_ns)
        self.assertEqual(namespace_list.get_namespace('x'), self.rtoz_ns)
        self.assertEqual(namespace_list.get_namespace('r'), self.ltor_ns)
        self.assertEqual(namespace_list.get_namespace('}'), self.end_ns)
        self.assertEqual(namespace_list.bounds, self.lowerbounds)
        overlap_f_ns = utils.Namespace('a/-f', '', 'f')
        overlapping_namespaces = [self.start_ns, self.atof_ns, overlap_f_ns,
                                  self.ftol_ns, self.ltor_ns, self.rtoz_ns,
                                  self.end_ns]
        namespace_list = utils.NamespaceBoundList.parse(
            overlapping_namespaces)
        self.assertEqual(namespace_list.bounds, self.lowerbounds)
        overlap_l_ns = utils.Namespace('a/a-l', 'a', 'l')
        overlapping_namespaces = [self.start_ns, self.atof_ns, self.ftol_ns,
                                  overlap_l_ns, self.ltor_ns, self.rtoz_ns,
                                  self.end_ns]
        namespace_list = utils.NamespaceBoundList.parse(
            overlapping_namespaces)
        self.assertEqual(namespace_list.bounds, self.lowerbounds)


class TestShardRange(unittest.TestCase):
    def setUp(self):
        self.ts_iter = make_timestamp_iter()

    def test_constants(self):
        self.assertEqual({utils.ShardRange.SHARDING,
                          utils.ShardRange.SHARDED,
                          utils.ShardRange.SHRINKING,
                          utils.ShardRange.SHRUNK},
                         set(utils.ShardRange.CLEAVING_STATES))
        self.assertEqual({utils.ShardRange.SHARDING,
                          utils.ShardRange.SHARDED},
                         set(utils.ShardRange.SHARDING_STATES))
        self.assertEqual({utils.ShardRange.SHRINKING,
                          utils.ShardRange.SHRUNK},
                         set(utils.ShardRange.SHRINKING_STATES))

    def test_min_max_bounds(self):
        with self.assertRaises(TypeError):
            utils.NamespaceOuterBound()

        # max
        self.assertEqual(utils.ShardRange.MAX, utils.ShardRange.MAX)
        self.assertFalse(utils.ShardRange.MAX > utils.ShardRange.MAX)
        self.assertFalse(utils.ShardRange.MAX < utils.ShardRange.MAX)

        for val in 'z', u'\u00e4':
            self.assertFalse(utils.ShardRange.MAX == val)
            self.assertFalse(val > utils.ShardRange.MAX)
            self.assertTrue(val < utils.ShardRange.MAX)
            self.assertTrue(utils.ShardRange.MAX > val)
            self.assertFalse(utils.ShardRange.MAX < val)

        self.assertEqual('', str(utils.ShardRange.MAX))
        self.assertFalse(utils.ShardRange.MAX)
        self.assertTrue(utils.ShardRange.MAX == utils.ShardRange.MAX)
        self.assertFalse(utils.ShardRange.MAX != utils.ShardRange.MAX)
        self.assertTrue(
            utils.ShardRange.MaxBound() == utils.ShardRange.MaxBound())
        self.assertTrue(
            utils.ShardRange.MaxBound() is utils.ShardRange.MaxBound())
        self.assertTrue(
            utils.ShardRange.MaxBound() is utils.ShardRange.MAX)
        self.assertFalse(
            utils.ShardRange.MaxBound() != utils.ShardRange.MaxBound())

        # min
        self.assertEqual(utils.ShardRange.MIN, utils.ShardRange.MIN)
        self.assertFalse(utils.ShardRange.MIN > utils.ShardRange.MIN)
        self.assertFalse(utils.ShardRange.MIN < utils.ShardRange.MIN)

        for val in 'z', u'\u00e4':
            self.assertFalse(utils.ShardRange.MIN == val)
            self.assertFalse(val < utils.ShardRange.MIN)
            self.assertTrue(val > utils.ShardRange.MIN)
            self.assertTrue(utils.ShardRange.MIN < val)
            self.assertFalse(utils.ShardRange.MIN > val)
            self.assertFalse(utils.ShardRange.MIN)

        self.assertEqual('', str(utils.ShardRange.MIN))
        self.assertFalse(utils.ShardRange.MIN)
        self.assertTrue(utils.ShardRange.MIN == utils.ShardRange.MIN)
        self.assertFalse(utils.ShardRange.MIN != utils.ShardRange.MIN)
        self.assertTrue(
            utils.ShardRange.MinBound() == utils.ShardRange.MinBound())
        self.assertTrue(
            utils.ShardRange.MinBound() is utils.ShardRange.MinBound())
        self.assertTrue(
            utils.ShardRange.MinBound() is utils.ShardRange.MIN)
        self.assertFalse(
            utils.ShardRange.MinBound() != utils.ShardRange.MinBound())

        self.assertFalse(utils.ShardRange.MAX == utils.ShardRange.MIN)
        self.assertFalse(utils.ShardRange.MIN == utils.ShardRange.MAX)
        self.assertTrue(utils.ShardRange.MAX != utils.ShardRange.MIN)
        self.assertTrue(utils.ShardRange.MIN != utils.ShardRange.MAX)
        self.assertFalse(utils.ShardRange.MAX is utils.ShardRange.MIN)

        self.assertEqual(utils.ShardRange.MAX,
                         max(utils.ShardRange.MIN, utils.ShardRange.MAX))
        self.assertEqual(utils.ShardRange.MIN,
                         min(utils.ShardRange.MIN, utils.ShardRange.MAX))

        # check the outer bounds are hashable
        hashmap = {utils.ShardRange.MIN: 'min',
                   utils.ShardRange.MAX: 'max'}
        self.assertEqual(hashmap[utils.ShardRange.MIN], 'min')
        self.assertEqual(hashmap[utils.ShardRange.MinBound()], 'min')
        self.assertEqual(hashmap[utils.ShardRange.MAX], 'max')
        self.assertEqual(hashmap[utils.ShardRange.MaxBound()], 'max')

    def test_shard_range_initialisation(self):
        def assert_initialisation_ok(params, expected):
            pr = utils.ShardRange(**params)
            self.assertDictEqual(dict(pr), expected)

        def assert_initialisation_fails(params, err_type=ValueError):
            with self.assertRaises(err_type):
                utils.ShardRange(**params)

        ts_1 = next(self.ts_iter)
        ts_2 = next(self.ts_iter)
        ts_3 = next(self.ts_iter)
        ts_4 = next(self.ts_iter)
        empty_run = dict(name=None, timestamp=None, lower=None,
                         upper=None, object_count=0, bytes_used=0,
                         meta_timestamp=None, deleted=0,
                         state=utils.ShardRange.FOUND, state_timestamp=None,
                         epoch=None)
        # name, timestamp must be given
        assert_initialisation_fails(empty_run.copy())
        assert_initialisation_fails(dict(empty_run, name='a/c'), TypeError)
        assert_initialisation_fails(dict(empty_run, timestamp=ts_1))
        # name must be form a/c
        assert_initialisation_fails(dict(empty_run, name='c', timestamp=ts_1))
        assert_initialisation_fails(dict(empty_run, name='', timestamp=ts_1))
        assert_initialisation_fails(dict(empty_run, name='/a/c',
                                         timestamp=ts_1))
        assert_initialisation_fails(dict(empty_run, name='/c',
                                         timestamp=ts_1))
        # lower, upper can be None
        expect = dict(name='a/c', timestamp=ts_1.internal, lower='',
                      upper='', object_count=0, bytes_used=0,
                      meta_timestamp=ts_1.internal, deleted=0,
                      state=utils.ShardRange.FOUND,
                      state_timestamp=ts_1.internal, epoch=None,
                      reported=0, tombstones=-1)
        assert_initialisation_ok(dict(empty_run, name='a/c', timestamp=ts_1),
                                 expect)
        assert_initialisation_ok(dict(name='a/c', timestamp=ts_1), expect)

        good_run = dict(name='a/c', timestamp=ts_1, lower='l',
                        upper='u', object_count=2, bytes_used=10,
                        meta_timestamp=ts_2, deleted=0,
                        state=utils.ShardRange.CREATED,
                        state_timestamp=ts_3.internal, epoch=ts_4,
                        reported=0, tombstones=11)
        expect.update({'lower': 'l', 'upper': 'u', 'object_count': 2,
                       'bytes_used': 10, 'meta_timestamp': ts_2.internal,
                       'state': utils.ShardRange.CREATED,
                       'state_timestamp': ts_3.internal, 'epoch': ts_4,
                       'reported': 0, 'tombstones': 11})
        assert_initialisation_ok(good_run.copy(), expect)

        # obj count, tombstones and bytes used as int strings
        good_str_run = good_run.copy()
        good_str_run.update({'object_count': '2', 'bytes_used': '10',
                             'tombstones': '11'})
        assert_initialisation_ok(good_str_run, expect)

        good_no_meta = good_run.copy()
        good_no_meta.pop('meta_timestamp')
        assert_initialisation_ok(good_no_meta,
                                 dict(expect, meta_timestamp=ts_1.internal))

        good_deleted = good_run.copy()
        good_deleted['deleted'] = 1
        assert_initialisation_ok(good_deleted,
                                 dict(expect, deleted=1))

        good_reported = good_run.copy()
        good_reported['reported'] = 1
        assert_initialisation_ok(good_reported,
                                 dict(expect, reported=1))

        assert_initialisation_fails(dict(good_run, timestamp='water balloon'))

        assert_initialisation_fails(
            dict(good_run, meta_timestamp='water balloon'))

        assert_initialisation_fails(dict(good_run, lower='water balloon'))

        assert_initialisation_fails(dict(good_run, upper='balloon'))

        assert_initialisation_fails(
            dict(good_run, object_count='water balloon'))

        assert_initialisation_fails(dict(good_run, bytes_used='water ballon'))

        assert_initialisation_fails(dict(good_run, object_count=-1))

        assert_initialisation_fails(dict(good_run, bytes_used=-1))
        assert_initialisation_fails(dict(good_run, state=-1))
        assert_initialisation_fails(dict(good_run, state_timestamp='not a ts'))
        assert_initialisation_fails(dict(good_run, name='/a/c'))
        assert_initialisation_fails(dict(good_run, name='/a/c/'))
        assert_initialisation_fails(dict(good_run, name='a/c/'))
        assert_initialisation_fails(dict(good_run, name='a'))
        assert_initialisation_fails(dict(good_run, name=''))

    def _check_to_from_dict(self, lower, upper):
        ts_1 = next(self.ts_iter)
        ts_2 = next(self.ts_iter)
        ts_3 = next(self.ts_iter)
        ts_4 = next(self.ts_iter)
        sr = utils.ShardRange('a/test', ts_1, lower, upper, 10, 100, ts_2,
                              state=None, state_timestamp=ts_3, epoch=ts_4)
        sr_dict = dict(sr)
        expected = {
            'name': 'a/test', 'timestamp': ts_1.internal, 'lower': lower,
            'upper': upper, 'object_count': 10, 'bytes_used': 100,
            'meta_timestamp': ts_2.internal, 'deleted': 0,
            'state': utils.ShardRange.FOUND, 'state_timestamp': ts_3.internal,
            'epoch': ts_4, 'reported': 0, 'tombstones': -1}
        self.assertEqual(expected, sr_dict)
        self.assertIsInstance(sr_dict['lower'], six.string_types)
        self.assertIsInstance(sr_dict['upper'], six.string_types)
        sr_new = utils.ShardRange.from_dict(sr_dict)
        self.assertEqual(sr, sr_new)
        self.assertEqual(sr_dict, dict(sr_new))

        sr_new = utils.ShardRange(**sr_dict)
        self.assertEqual(sr, sr_new)
        self.assertEqual(sr_dict, dict(sr_new))

        for key in sr_dict:
            bad_dict = dict(sr_dict)
            bad_dict.pop(key)
            if key in ('reported', 'tombstones'):
                # These were added after the fact, and we need to be able to
                # eat data from old servers
                utils.ShardRange.from_dict(bad_dict)
                utils.ShardRange(**bad_dict)
                continue

            # The rest were present from the beginning
            with self.assertRaises(KeyError):
                utils.ShardRange.from_dict(bad_dict)
            # But __init__ still (generally) works!
            if key != 'name':
                utils.ShardRange(**bad_dict)
            else:
                with self.assertRaises(TypeError):
                    utils.ShardRange(**bad_dict)

    def test_to_from_dict(self):
        self._check_to_from_dict('l', 'u')
        self._check_to_from_dict('', '')

    def _check_name_account_container(self, sr, exp_name):
        # check that the name, account, container properties are consistent
        exp_account, exp_container = exp_name.split('/')
        if six.PY2:
            self.assertEqual(exp_name.encode('utf8'), sr.name)
            self.assertEqual(exp_account.encode('utf8'), sr.account)
            self.assertEqual(exp_container.encode('utf8'), sr.container)
        else:
            self.assertEqual(exp_name, sr.name)
            self.assertEqual(exp_account, sr.account)
            self.assertEqual(exp_container, sr.container)

    def test_name(self):
        # constructor
        path = 'a/c'
        sr = utils.ShardRange(path, 0, 'l', 'u')
        self._check_name_account_container(sr, path)
        # name setter
        path = 'a2/c2'
        sr.name = path
        self._check_name_account_container(sr, path)

        # constructor
        path = u'\u1234a/\n{SNOWMAN}'
        sr = utils.ShardRange(path, 0, 'l', 'u')
        self._check_name_account_container(sr, path)
        # name setter
        path = u'\n{SNOWMAN}/\u1234c'
        sr.name = path
        self._check_name_account_container(sr, path)

    def test_account(self):
        path = 'a/c'
        sr = utils.ShardRange(path, 0, 'l', 'u')
        self._check_name_account_container(sr, path)
        sr.account = 'a2'
        self._check_name_account_container(sr, 'a2/c')
        sr.account = u'\n{SNOWMAN}'
        self._check_name_account_container(sr, u'\n{SNOWMAN}/c')

    def test_container(self):
        path = 'a/c'
        sr = utils.ShardRange(path, 0, 'l', 'u')
        self._check_name_account_container(sr, path)
        sr.container = 'c2'
        self._check_name_account_container(sr, 'a/c2')
        sr.container = u'\n{SNOWMAN}'
        self._check_name_account_container(sr, u'a/\n{SNOWMAN}')

    def test_timestamp_setter(self):
        ts_1 = next(self.ts_iter)
        sr = utils.ShardRange('a/test', ts_1, 'l', 'u', 0, 0, None)
        self.assertEqual(ts_1, sr.timestamp)

        ts_2 = next(self.ts_iter)
        sr.timestamp = ts_2
        self.assertEqual(ts_2, sr.timestamp)

        sr.timestamp = 0
        self.assertEqual(utils.Timestamp(0), sr.timestamp)

        with self.assertRaises(TypeError):
            sr.timestamp = None

    def test_meta_timestamp_setter(self):
        ts_1 = next(self.ts_iter)
        sr = utils.ShardRange('a/test', ts_1, 'l', 'u', 0, 0, None)
        self.assertEqual(ts_1, sr.timestamp)
        self.assertEqual(ts_1, sr.meta_timestamp)

        ts_2 = next(self.ts_iter)
        sr.meta_timestamp = ts_2
        self.assertEqual(ts_1, sr.timestamp)
        self.assertEqual(ts_2, sr.meta_timestamp)

        ts_3 = next(self.ts_iter)
        sr.timestamp = ts_3
        self.assertEqual(ts_3, sr.timestamp)
        self.assertEqual(ts_2, sr.meta_timestamp)

        # meta_timestamp defaults to tracking timestamp
        sr.meta_timestamp = None
        self.assertEqual(ts_3, sr.timestamp)
        self.assertEqual(ts_3, sr.meta_timestamp)
        ts_4 = next(self.ts_iter)
        sr.timestamp = ts_4
        self.assertEqual(ts_4, sr.timestamp)
        self.assertEqual(ts_4, sr.meta_timestamp)

        sr.meta_timestamp = 0
        self.assertEqual(ts_4, sr.timestamp)
        self.assertEqual(utils.Timestamp(0), sr.meta_timestamp)

    def test_update_meta(self):
        ts_1 = next(self.ts_iter)
        sr = utils.ShardRange('a/test', ts_1, 'l', 'u', 0, 0, None)
        with mock_timestamp_now(next(self.ts_iter)) as now:
            sr.update_meta(9, 99)
        self.assertEqual(9, sr.object_count)
        self.assertEqual(99, sr.bytes_used)
        self.assertEqual(now, sr.meta_timestamp)

        with mock_timestamp_now(next(self.ts_iter)) as now:
            sr.update_meta(99, 999, None)
        self.assertEqual(99, sr.object_count)
        self.assertEqual(999, sr.bytes_used)
        self.assertEqual(now, sr.meta_timestamp)

        ts_2 = next(self.ts_iter)
        sr.update_meta(21, 2112, ts_2)
        self.assertEqual(21, sr.object_count)
        self.assertEqual(2112, sr.bytes_used)
        self.assertEqual(ts_2, sr.meta_timestamp)

        sr.update_meta('11', '12')
        self.assertEqual(11, sr.object_count)
        self.assertEqual(12, sr.bytes_used)

        def check_bad_args(*args):
            with self.assertRaises(ValueError):
                sr.update_meta(*args)
        check_bad_args('bad', 10)
        check_bad_args(10, 'bad')
        check_bad_args(10, 11, 'bad')

    def test_increment_meta(self):
        ts_1 = next(self.ts_iter)
        sr = utils.ShardRange('a/test', ts_1, 'l', 'u', 1, 2, None)
        with mock_timestamp_now(next(self.ts_iter)) as now:
            sr.increment_meta(9, 99)
        self.assertEqual(10, sr.object_count)
        self.assertEqual(101, sr.bytes_used)
        self.assertEqual(now, sr.meta_timestamp)

        sr.increment_meta('11', '12')
        self.assertEqual(21, sr.object_count)
        self.assertEqual(113, sr.bytes_used)

        def check_bad_args(*args):
            with self.assertRaises(ValueError):
                sr.increment_meta(*args)
        check_bad_args('bad', 10)
        check_bad_args(10, 'bad')

    def test_update_tombstones(self):
        ts_1 = next(self.ts_iter)
        sr = utils.ShardRange('a/test', ts_1, 'l', 'u', 0, 0, None)
        self.assertEqual(-1, sr.tombstones)
        self.assertFalse(sr.reported)

        with mock_timestamp_now(next(self.ts_iter)) as now:
            sr.update_tombstones(1)
        self.assertEqual(1, sr.tombstones)
        self.assertEqual(now, sr.meta_timestamp)
        self.assertFalse(sr.reported)

        sr.reported = True
        with mock_timestamp_now(next(self.ts_iter)) as now:
            sr.update_tombstones(3, None)
        self.assertEqual(3, sr.tombstones)
        self.assertEqual(now, sr.meta_timestamp)
        self.assertFalse(sr.reported)

        sr.reported = True
        ts_2 = next(self.ts_iter)
        sr.update_tombstones(5, ts_2)
        self.assertEqual(5, sr.tombstones)
        self.assertEqual(ts_2, sr.meta_timestamp)
        self.assertFalse(sr.reported)

        # no change in value -> no change in reported
        sr.reported = True
        ts_3 = next(self.ts_iter)
        sr.update_tombstones(5, ts_3)
        self.assertEqual(5, sr.tombstones)
        self.assertEqual(ts_3, sr.meta_timestamp)
        self.assertTrue(sr.reported)

        sr.update_meta('11', '12')
        self.assertEqual(11, sr.object_count)
        self.assertEqual(12, sr.bytes_used)

        def check_bad_args(*args):
            with self.assertRaises(ValueError):
                sr.update_tombstones(*args)
        check_bad_args('bad')
        check_bad_args(10, 'bad')

    def test_row_count(self):
        ts_1 = next(self.ts_iter)
        sr = utils.ShardRange('a/test', ts_1, 'l', 'u', 0, 0, None)
        self.assertEqual(0, sr.row_count)

        sr.update_meta(11, 123)
        self.assertEqual(11, sr.row_count)
        sr.update_tombstones(13)
        self.assertEqual(24, sr.row_count)
        sr.update_meta(0, 0)
        self.assertEqual(13, sr.row_count)

    def test_state_timestamp_setter(self):
        ts_1 = next(self.ts_iter)
        sr = utils.ShardRange('a/test', ts_1, 'l', 'u', 0, 0, None)
        self.assertEqual(ts_1, sr.timestamp)
        self.assertEqual(ts_1, sr.state_timestamp)

        ts_2 = next(self.ts_iter)
        sr.state_timestamp = ts_2
        self.assertEqual(ts_1, sr.timestamp)
        self.assertEqual(ts_2, sr.state_timestamp)

        ts_3 = next(self.ts_iter)
        sr.timestamp = ts_3
        self.assertEqual(ts_3, sr.timestamp)
        self.assertEqual(ts_2, sr.state_timestamp)

        # state_timestamp defaults to tracking timestamp
        sr.state_timestamp = None
        self.assertEqual(ts_3, sr.timestamp)
        self.assertEqual(ts_3, sr.state_timestamp)
        ts_4 = next(self.ts_iter)
        sr.timestamp = ts_4
        self.assertEqual(ts_4, sr.timestamp)
        self.assertEqual(ts_4, sr.state_timestamp)

        sr.state_timestamp = 0
        self.assertEqual(ts_4, sr.timestamp)
        self.assertEqual(utils.Timestamp(0), sr.state_timestamp)

    def test_state_setter(self):
        for state, state_name in utils.ShardRange.STATES.items():
            for test_value in (
                    state, str(state), state_name, state_name.upper()):
                sr = utils.ShardRange('a/test', next(self.ts_iter), 'l', 'u')
                sr.state = test_value
                actual = sr.state
                self.assertEqual(
                    state, actual,
                    'Expected %s but got %s for %s' %
                    (state, actual, test_value)
                )

        for bad_state in (max(utils.ShardRange.STATES) + 1,
                          -1, 99, None, 'stringy', 1.1):
            sr = utils.ShardRange('a/test', next(self.ts_iter), 'l', 'u')
            with self.assertRaises(ValueError) as cm:
                sr.state = bad_state
            self.assertIn('Invalid state', str(cm.exception))

    def test_update_state(self):
        sr = utils.ShardRange('a/c', next(self.ts_iter))
        old_sr = sr.copy()
        self.assertEqual(utils.ShardRange.FOUND, sr.state)
        self.assertEqual(dict(sr), dict(old_sr))  # sanity check

        for state in utils.ShardRange.STATES:
            if state == utils.ShardRange.FOUND:
                continue
            self.assertTrue(sr.update_state(state))
            self.assertEqual(dict(old_sr, state=state), dict(sr))
            self.assertFalse(sr.update_state(state))
            self.assertEqual(dict(old_sr, state=state), dict(sr))

        sr = utils.ShardRange('a/c', next(self.ts_iter))
        old_sr = sr.copy()
        for state in utils.ShardRange.STATES:
            ts = next(self.ts_iter)
            self.assertTrue(sr.update_state(state, state_timestamp=ts))
            self.assertEqual(dict(old_sr, state=state, state_timestamp=ts),
                             dict(sr))

    def test_resolve_state(self):
        for name, number in utils.ShardRange.STATES_BY_NAME.items():
            self.assertEqual(
                (number, name), utils.ShardRange.resolve_state(name))
            self.assertEqual(
                (number, name), utils.ShardRange.resolve_state(name.upper()))
            self.assertEqual(
                (number, name), utils.ShardRange.resolve_state(name.title()))
            self.assertEqual(
                (number, name), utils.ShardRange.resolve_state(number))
            self.assertEqual(
                (number, name), utils.ShardRange.resolve_state(str(number)))

        def check_bad_value(value):
            with self.assertRaises(ValueError) as cm:
                utils.ShardRange.resolve_state(value)
            self.assertIn('Invalid state %r' % value, str(cm.exception))

        check_bad_value(min(utils.ShardRange.STATES) - 1)
        check_bad_value(max(utils.ShardRange.STATES) + 1)
        check_bad_value('badstate')

    def test_epoch_setter(self):
        sr = utils.ShardRange('a/c', next(self.ts_iter))
        self.assertIsNone(sr.epoch)
        ts = next(self.ts_iter)
        sr.epoch = ts
        self.assertEqual(ts, sr.epoch)
        ts = next(self.ts_iter)
        sr.epoch = ts.internal
        self.assertEqual(ts, sr.epoch)
        sr.epoch = None
        self.assertIsNone(sr.epoch)
        with self.assertRaises(ValueError):
            sr.epoch = 'bad'

    def test_deleted_setter(self):
        sr = utils.ShardRange('a/c', next(self.ts_iter))
        for val in (True, 1):
            sr.deleted = val
            self.assertIs(True, sr.deleted)
        for val in (False, 0, None):
            sr.deleted = val
            self.assertIs(False, sr.deleted)

    def test_set_deleted(self):
        sr = utils.ShardRange('a/c', next(self.ts_iter))
        # initialise other timestamps
        sr.update_state(utils.ShardRange.ACTIVE,
                        state_timestamp=utils.Timestamp.now())
        sr.update_meta(1, 2)
        old_sr = sr.copy()
        self.assertIs(False, sr.deleted)  # sanity check
        self.assertEqual(dict(sr), dict(old_sr))  # sanity check

        with mock_timestamp_now(next(self.ts_iter)) as now:
            self.assertTrue(sr.set_deleted())
        self.assertEqual(now, sr.timestamp)
        self.assertIs(True, sr.deleted)
        old_sr_dict = dict(old_sr)
        old_sr_dict.pop('deleted')
        old_sr_dict.pop('timestamp')
        sr_dict = dict(sr)
        sr_dict.pop('deleted')
        sr_dict.pop('timestamp')
        self.assertEqual(old_sr_dict, sr_dict)

        # no change
        self.assertFalse(sr.set_deleted())
        self.assertEqual(now, sr.timestamp)
        self.assertIs(True, sr.deleted)

        # force timestamp change
        with mock_timestamp_now(next(self.ts_iter)) as now:
            self.assertTrue(sr.set_deleted(timestamp=now))
        self.assertEqual(now, sr.timestamp)
        self.assertIs(True, sr.deleted)

    def test_repr(self):
        ts = next(self.ts_iter)
        ts.offset = 1234
        meta_ts = next(self.ts_iter)
        state_ts = next(self.ts_iter)
        sr = utils.ShardRange('a/c', ts, 'l', 'u', 100, 1000,
                              meta_timestamp=meta_ts,
                              state=utils.ShardRange.ACTIVE,
                              state_timestamp=state_ts)
        self.assertEqual(
            "ShardRange<%r to %r as of %s, (100, 1000) as of %s, "
            "active as of %s>"
            % ('l', 'u',
               ts.internal, meta_ts.internal, state_ts.internal), str(sr))

        ts.offset = 0
        meta_ts.offset = 2
        state_ts.offset = 3
        sr = utils.ShardRange('a/c', ts, '', '', 100, 1000,
                              meta_timestamp=meta_ts,
                              state=utils.ShardRange.FOUND,
                              state_timestamp=state_ts)
        self.assertEqual(
            "ShardRange<MinBound to MaxBound as of %s, (100, 1000) as of %s, "
            "found as of %s>"
            % (ts.internal, meta_ts.internal, state_ts.internal), str(sr))

    def test_copy(self):
        sr = utils.ShardRange('a/c', next(self.ts_iter), 'x', 'y', 99, 99000,
                              meta_timestamp=next(self.ts_iter),
                              state=utils.ShardRange.CREATED,
                              state_timestamp=next(self.ts_iter))
        new = sr.copy()
        self.assertEqual(dict(sr), dict(new))

        new = sr.copy(deleted=1)
        self.assertEqual(dict(sr, deleted=1), dict(new))

        new_timestamp = next(self.ts_iter)
        new = sr.copy(timestamp=new_timestamp)
        self.assertEqual(dict(sr, timestamp=new_timestamp.internal,
                              meta_timestamp=new_timestamp.internal,
                              state_timestamp=new_timestamp.internal),
                         dict(new))

        new = sr.copy(timestamp=new_timestamp, object_count=99)
        self.assertEqual(dict(sr, timestamp=new_timestamp.internal,
                              meta_timestamp=new_timestamp.internal,
                              state_timestamp=new_timestamp.internal,
                              object_count=99),
                         dict(new))

    def test_make_path(self):
        ts = utils.Timestamp.now()
        actual = utils.ShardRange.make_path('a', 'root', 'parent', ts, 0)
        parent_hash = md5(b'parent', usedforsecurity=False).hexdigest()
        self.assertEqual('a/root-%s-%s-0' % (parent_hash, ts.internal), actual)
        actual = utils.ShardRange.make_path('a', 'root', 'parent', ts, 3)
        self.assertEqual('a/root-%s-%s-3' % (parent_hash, ts.internal), actual)
        actual = utils.ShardRange.make_path('a', 'root', 'parent', ts, '3')
        self.assertEqual('a/root-%s-%s-3' % (parent_hash, ts.internal), actual)
        actual = utils.ShardRange.make_path(
            'a', 'root', 'parent', ts.internal, '3')
        self.assertEqual('a/root-%s-%s-3' % (parent_hash, ts.internal), actual)

    def test_sort_key_order(self):
<<<<<<< HEAD
        self.assertEqual(utils.ShardRange.sort_key_order(
            "test", 10, 20, "active"), (20, "active", 10, "test"))
=======
        self.assertEqual(
            utils.ShardRange.sort_key_order(
                name="a/c",
                lower='lower',
                upper='upper',
                state=utils.ShardRange.ACTIVE),
            ('upper', utils.ShardRange.ACTIVE, 'lower', "a/c"))
>>>>>>> fdde94d9

    def test_sort_key(self):
        orig_shard_ranges = [
            utils.ShardRange('a/c', next(self.ts_iter), '', '',
                             state=utils.ShardRange.SHARDED),
            utils.ShardRange('.a/c1', next(self.ts_iter), 'a', 'd',
                             state=utils.ShardRange.CREATED),
            utils.ShardRange('.a/c0', next(self.ts_iter), '', 'a',
                             state=utils.ShardRange.CREATED),
            utils.ShardRange('.a/c2b', next(self.ts_iter), 'd', 'f',
                             state=utils.ShardRange.SHARDING),
            utils.ShardRange('.a/c2', next(self.ts_iter), 'c', 'f',
                             state=utils.ShardRange.SHARDING),
            utils.ShardRange('.a/c2a', next(self.ts_iter), 'd', 'f',
                             state=utils.ShardRange.SHARDING),
            utils.ShardRange('.a/c4', next(self.ts_iter), 'f', '',
                             state=utils.ShardRange.ACTIVE)
        ]
        shard_ranges = list(orig_shard_ranges)
        shard_ranges.sort(key=utils.ShardRange.sort_key)
        self.assertEqual(shard_ranges[0], orig_shard_ranges[2])
        self.assertEqual(shard_ranges[1], orig_shard_ranges[1])
        self.assertEqual(shard_ranges[2], orig_shard_ranges[4])
        self.assertEqual(shard_ranges[3], orig_shard_ranges[5])
        self.assertEqual(shard_ranges[4], orig_shard_ranges[3])
        self.assertEqual(shard_ranges[5], orig_shard_ranges[6])
        self.assertEqual(shard_ranges[6], orig_shard_ranges[0])

    def test_is_child_of(self):
        # Set up some shard ranges in relational hierarchy:
        # account -> root -> grandparent -> parent -> child
        # using abbreviated names a_r_gp_p_c

        # account 1
        ts = next(self.ts_iter)
        a1_r1 = utils.ShardRange('a1/r1', ts)
        ts = next(self.ts_iter)
        a1_r1_gp1 = utils.ShardRange(utils.ShardRange.make_path(
            '.shards_a1', 'r1', 'r1', ts, 1), ts)
        ts = next(self.ts_iter)
        a1_r1_gp1_p1 = utils.ShardRange(utils.ShardRange.make_path(
            '.shards_a1', 'r1', a1_r1_gp1.container, ts, 1), ts)
        ts = next(self.ts_iter)
        a1_r1_gp1_p1_c1 = utils.ShardRange(utils.ShardRange.make_path(
            '.shards_a1', 'r1', a1_r1_gp1_p1.container, ts, 1), ts)
        ts = next(self.ts_iter)
        a1_r1_gp1_p1_c2 = utils.ShardRange(utils.ShardRange.make_path(
            '.shards_a1', 'r1', a1_r1_gp1_p1.container, ts, 2), ts)
        ts = next(self.ts_iter)
        a1_r1_gp1_p2 = utils.ShardRange(utils.ShardRange.make_path(
            '.shards_a1', 'r1', a1_r1_gp1.container, ts, 2), ts)
        ts = next(self.ts_iter)
        a1_r1_gp2 = utils.ShardRange(utils.ShardRange.make_path(
            '.shards_a1', 'r1', 'r1', ts, 2), ts)  # different index
        ts = next(self.ts_iter)
        a1_r1_gp2_p1 = utils.ShardRange(utils.ShardRange.make_path(
            '.shards_a1', 'r1', a1_r1_gp2.container, ts, 1), ts)
        # drop the index from grandparent name
        ts = next(self.ts_iter)
        rogue_a1_r1_gp = utils.ShardRange(utils.ShardRange.make_path(
            '.shards_a1', 'r1', 'r1', ts, 1)[:-2], ts)

        # account 1, root 2
        ts = next(self.ts_iter)
        a1_r2 = utils.ShardRange('a1/r2', ts)
        ts = next(self.ts_iter)
        a1_r2_gp1 = utils.ShardRange(utils.ShardRange.make_path(
            '.shards_a1', 'r2', a1_r2.container, ts, 1), ts)
        ts = next(self.ts_iter)
        a1_r2_gp1_p1 = utils.ShardRange(utils.ShardRange.make_path(
            '.shards_a1', 'r2', a1_r2_gp1.container, ts, 3), ts)

        # account 2, root1
        a2_r1 = utils.ShardRange('a2/r1', ts)
        ts = next(self.ts_iter)
        a2_r1_gp1 = utils.ShardRange(utils.ShardRange.make_path(
            '.shards_a2', 'r1', a2_r1.container, ts, 1), ts)
        ts = next(self.ts_iter)
        a2_r1_gp1_p1 = utils.ShardRange(utils.ShardRange.make_path(
            '.shards_a2', 'r1', a2_r1_gp1.container, ts, 3), ts)

        # verify parent-child within same account.
        self.assertTrue(a1_r1_gp1.is_child_of(a1_r1))
        self.assertTrue(a1_r1_gp1_p1.is_child_of(a1_r1_gp1))
        self.assertTrue(a1_r1_gp1_p1_c1.is_child_of(a1_r1_gp1_p1))
        self.assertTrue(a1_r1_gp1_p1_c2.is_child_of(a1_r1_gp1_p1))
        self.assertTrue(a1_r1_gp1_p2.is_child_of(a1_r1_gp1))

        self.assertTrue(a1_r1_gp2.is_child_of(a1_r1))
        self.assertTrue(a1_r1_gp2_p1.is_child_of(a1_r1_gp2))

        self.assertTrue(a1_r2_gp1.is_child_of(a1_r2))
        self.assertTrue(a1_r2_gp1_p1.is_child_of(a1_r2_gp1))

        self.assertTrue(a2_r1_gp1.is_child_of(a2_r1))
        self.assertTrue(a2_r1_gp1_p1.is_child_of(a2_r1_gp1))

        # verify not parent-child within same account.
        self.assertFalse(a1_r1.is_child_of(a1_r1))
        self.assertFalse(a1_r1.is_child_of(a1_r2))

        self.assertFalse(a1_r1_gp1.is_child_of(a1_r2))
        self.assertFalse(a1_r1_gp1.is_child_of(a1_r1_gp1))
        self.assertFalse(a1_r1_gp1.is_child_of(a1_r1_gp1_p1))
        self.assertFalse(a1_r1_gp1.is_child_of(a1_r1_gp1_p1_c1))

        self.assertFalse(a1_r1_gp1_p1.is_child_of(a1_r1))
        self.assertFalse(a1_r1_gp1_p1.is_child_of(a1_r2))
        self.assertFalse(a1_r1_gp1_p1.is_child_of(a1_r1_gp2))
        self.assertFalse(a1_r1_gp1_p1.is_child_of(a1_r2_gp1))
        self.assertFalse(a1_r1_gp1_p1.is_child_of(rogue_a1_r1_gp))
        self.assertFalse(a1_r1_gp1_p1.is_child_of(a1_r1_gp1_p1))
        self.assertFalse(a1_r1_gp1_p1.is_child_of(a1_r1_gp1_p2))
        self.assertFalse(a1_r1_gp1_p1.is_child_of(a1_r2_gp1_p1))
        self.assertFalse(a1_r1_gp1_p1.is_child_of(a1_r1_gp1_p1_c1))
        self.assertFalse(a1_r1_gp1_p1.is_child_of(a1_r1_gp1_p1_c2))

        self.assertFalse(a1_r1_gp1_p1_c1.is_child_of(a1_r1))
        self.assertFalse(a1_r1_gp1_p1_c1.is_child_of(a1_r1_gp1))
        self.assertFalse(a1_r1_gp1_p1_c1.is_child_of(a1_r1_gp1_p2))
        self.assertFalse(a1_r1_gp1_p1_c1.is_child_of(a1_r1_gp2_p1))
        self.assertFalse(a1_r1_gp1_p1_c1.is_child_of(a1_r1_gp1_p1_c1))
        self.assertFalse(a1_r1_gp1_p1_c1.is_child_of(a1_r1_gp1_p1_c2))
        self.assertFalse(a1_r1_gp1_p1_c1.is_child_of(a1_r2_gp1_p1))
        self.assertFalse(a1_r1_gp1_p1_c1.is_child_of(a2_r1_gp1_p1))

        self.assertFalse(a1_r2_gp1.is_child_of(a1_r1))
        self.assertFalse(a1_r2_gp1_p1.is_child_of(a1_r1_gp1))

        # across different accounts, 'is_child_of' works in some cases but not
        # all, so don't use it for shard ranges in different accounts.
        self.assertFalse(a1_r1.is_child_of(a2_r1))
        self.assertFalse(a2_r1_gp1_p1.is_child_of(a1_r1_gp1))
        self.assertFalse(a1_r1_gp1_p1.is_child_of(a2_r1))
        self.assertTrue(a1_r1_gp1.is_child_of(a2_r1))
        self.assertTrue(a2_r1_gp1.is_child_of(a1_r1))

    def test_find_root(self):
        # account 1
        ts = next(self.ts_iter)
        a1_r1 = utils.ShardRange('a1/r1', ts)
        ts = next(self.ts_iter)
        a1_r1_gp1 = utils.ShardRange(utils.ShardRange.make_path(
            '.shards_a1', 'r1', 'r1', ts, 1), ts, '', 'l')
        ts = next(self.ts_iter)
        a1_r1_gp1_p1 = utils.ShardRange(utils.ShardRange.make_path(
            '.shards_a1', 'r1', a1_r1_gp1.container, ts, 1), ts, 'a', 'k')
        ts = next(self.ts_iter)
        a1_r1_gp1_p1_c1 = utils.ShardRange(utils.ShardRange.make_path(
            '.shards_a1', 'r1', a1_r1_gp1_p1.container, ts, 1), ts, 'a', 'j')
        ts = next(self.ts_iter)
        a1_r1_gp1_p2 = utils.ShardRange(utils.ShardRange.make_path(
            '.shards_a1', 'r1', a1_r1_gp1.container, ts, 2), ts, 'k', 'l')
        ts = next(self.ts_iter)
        a1_r1_gp2 = utils.ShardRange(utils.ShardRange.make_path(
            '.shards_a1', 'r1', 'r1', ts, 2), ts, 'l', '')  # different index

        # full ancestry plus some others
        all_shard_ranges = [a1_r1, a1_r1_gp1, a1_r1_gp1_p1, a1_r1_gp1_p1_c1,
                            a1_r1_gp1_p2, a1_r1_gp2]
        random.shuffle(all_shard_ranges)
        self.assertIsNone(a1_r1.find_root(all_shard_ranges))
        self.assertEqual(a1_r1, a1_r1_gp1.find_root(all_shard_ranges))
        self.assertEqual(a1_r1, a1_r1_gp1_p1.find_root(all_shard_ranges))
        self.assertEqual(a1_r1, a1_r1_gp1_p1_c1.find_root(all_shard_ranges))

        # missing a1_r1_gp1_p1
        all_shard_ranges = [a1_r1, a1_r1_gp1, a1_r1_gp1_p1_c1,
                            a1_r1_gp1_p2, a1_r1_gp2]
        random.shuffle(all_shard_ranges)
        self.assertIsNone(a1_r1.find_root(all_shard_ranges))
        self.assertEqual(a1_r1, a1_r1_gp1.find_root(all_shard_ranges))
        self.assertEqual(a1_r1, a1_r1_gp1_p1.find_root(all_shard_ranges))
        self.assertEqual(a1_r1, a1_r1_gp1_p1_c1.find_root(all_shard_ranges))

        # empty list
        self.assertIsNone(a1_r1_gp1_p1_c1.find_root([]))

        # double entry
        all_shard_ranges = [a1_r1, a1_r1, a1_r1_gp1, a1_r1_gp1]
        random.shuffle(all_shard_ranges)
        self.assertEqual(a1_r1, a1_r1_gp1_p1.find_root(all_shard_ranges))
        self.assertEqual(a1_r1, a1_r1_gp1_p1_c1.find_root(all_shard_ranges))

    def test_find_ancestors(self):
        # account 1
        ts = next(self.ts_iter)
        a1_r1 = utils.ShardRange('a1/r1', ts)
        ts = next(self.ts_iter)
        a1_r1_gp1 = utils.ShardRange(utils.ShardRange.make_path(
            '.shards_a1', 'r1', 'r1', ts, 1), ts, '', 'l')
        ts = next(self.ts_iter)
        a1_r1_gp1_p1 = utils.ShardRange(utils.ShardRange.make_path(
            '.shards_a1', 'r1', a1_r1_gp1.container, ts, 1), ts, 'a', 'k')
        ts = next(self.ts_iter)
        a1_r1_gp1_p1_c1 = utils.ShardRange(utils.ShardRange.make_path(
            '.shards_a1', 'r1', a1_r1_gp1_p1.container, ts, 1), ts, 'a', 'j')
        ts = next(self.ts_iter)
        a1_r1_gp1_p2 = utils.ShardRange(utils.ShardRange.make_path(
            '.shards_a1', 'r1', a1_r1_gp1.container, ts, 2), ts, 'k', 'l')
        ts = next(self.ts_iter)
        a1_r1_gp2 = utils.ShardRange(utils.ShardRange.make_path(
            '.shards_a1', 'r1', 'r1', ts, 2), ts, 'l', '')  # different index

        # full ancestry plus some others
        all_shard_ranges = [a1_r1, a1_r1_gp1, a1_r1_gp1_p1, a1_r1_gp1_p1_c1,
                            a1_r1_gp1_p2, a1_r1_gp2]
        random.shuffle(all_shard_ranges)
        self.assertEqual([], a1_r1.find_ancestors(all_shard_ranges))
        self.assertEqual([a1_r1], a1_r1_gp1.find_ancestors(all_shard_ranges))
        self.assertEqual([a1_r1_gp1, a1_r1],
                         a1_r1_gp1_p1.find_ancestors(all_shard_ranges))
        self.assertEqual([a1_r1_gp1_p1, a1_r1_gp1, a1_r1],
                         a1_r1_gp1_p1_c1.find_ancestors(all_shard_ranges))

        # missing a1_r1_gp1_p1
        all_shard_ranges = [a1_r1, a1_r1_gp1, a1_r1_gp1_p1_c1,
                            a1_r1_gp1_p2, a1_r1_gp2]
        random.shuffle(all_shard_ranges)
        self.assertEqual([], a1_r1.find_ancestors(all_shard_ranges))
        self.assertEqual([a1_r1], a1_r1_gp1.find_ancestors(all_shard_ranges))
        self.assertEqual([a1_r1_gp1, a1_r1],
                         a1_r1_gp1_p1.find_ancestors(all_shard_ranges))
        self.assertEqual([a1_r1],
                         a1_r1_gp1_p1_c1.find_ancestors(all_shard_ranges))

        # missing a1_r1_gp1
        all_shard_ranges = [a1_r1, a1_r1_gp1_p1, a1_r1_gp1_p1_c1,
                            a1_r1_gp1_p2, a1_r1_gp2]
        random.shuffle(all_shard_ranges)
        self.assertEqual([], a1_r1.find_ancestors(all_shard_ranges))
        self.assertEqual([a1_r1], a1_r1_gp1.find_ancestors(all_shard_ranges))
        self.assertEqual([a1_r1],
                         a1_r1_gp1_p1.find_ancestors(all_shard_ranges))
        self.assertEqual([a1_r1_gp1_p1, a1_r1],
                         a1_r1_gp1_p1_c1.find_ancestors(all_shard_ranges))

        # empty list
        self.assertEqual([], a1_r1_gp1_p1_c1.find_ancestors([]))
        # double entry
        all_shard_ranges = [a1_r1, a1_r1, a1_r1_gp1, a1_r1_gp1]
        random.shuffle(all_shard_ranges)
        self.assertEqual([a1_r1_gp1, a1_r1],
                         a1_r1_gp1_p1.find_ancestors(all_shard_ranges))
        self.assertEqual([a1_r1],
                         a1_r1_gp1_p1_c1.find_ancestors(all_shard_ranges))
        all_shard_ranges = [a1_r1, a1_r1, a1_r1_gp1_p1, a1_r1_gp1_p1]
        random.shuffle(all_shard_ranges)
        self.assertEqual([a1_r1_gp1_p1, a1_r1],
                         a1_r1_gp1_p1_c1.find_ancestors(all_shard_ranges))


class TestShardRangeList(unittest.TestCase):
    def setUp(self):
        self.ts_iter = make_timestamp_iter()
        self.t1 = next(self.ts_iter)
        self.t2 = next(self.ts_iter)
        self.ts_iter = make_timestamp_iter()
        self.shard_ranges = [
            utils.ShardRange('a/b', self.t1, 'a', 'b',
                             object_count=2, bytes_used=22, tombstones=222),
            utils.ShardRange('b/c', self.t2, 'b', 'c',
                             object_count=4, bytes_used=44, tombstones=444),
            utils.ShardRange('c/y', self.t1, 'c', 'y',
                             object_count=6, bytes_used=66),
        ]

    def test_init(self):
        srl = ShardRangeList()
        self.assertEqual(0, len(srl))
        self.assertEqual(utils.ShardRange.MIN, srl.lower)
        self.assertEqual(utils.ShardRange.MIN, srl.upper)
        self.assertEqual(0, srl.object_count)
        self.assertEqual(0, srl.bytes_used)
        self.assertEqual(0, srl.row_count)

    def test_init_with_list(self):
        srl = ShardRangeList(self.shard_ranges[:2])
        self.assertEqual(2, len(srl))
        self.assertEqual('a', srl.lower)
        self.assertEqual('c', srl.upper)
        self.assertEqual(6, srl.object_count)
        self.assertEqual(66, srl.bytes_used)
        self.assertEqual(672, srl.row_count)

        srl.append(self.shard_ranges[2])
        self.assertEqual(3, len(srl))
        self.assertEqual('a', srl.lower)
        self.assertEqual('y', srl.upper)
        self.assertEqual(12, srl.object_count)
        self.assertEqual(132, srl.bytes_used)
        self.assertEqual(-1, self.shard_ranges[2].tombstones)  # sanity check
        self.assertEqual(678, srl.row_count)  # NB: tombstones=-1 not counted

    def test_pop(self):
        srl = ShardRangeList(self.shard_ranges[:2])
        srl.pop()
        self.assertEqual(1, len(srl))
        self.assertEqual('a', srl.lower)
        self.assertEqual('b', srl.upper)
        self.assertEqual(2, srl.object_count)
        self.assertEqual(22, srl.bytes_used)
        self.assertEqual(224, srl.row_count)

    def test_slice(self):
        srl = ShardRangeList(self.shard_ranges)
        sublist = srl[:1]
        self.assertIsInstance(sublist, ShardRangeList)
        self.assertEqual(1, len(sublist))
        self.assertEqual('a', sublist.lower)
        self.assertEqual('b', sublist.upper)
        self.assertEqual(2, sublist.object_count)
        self.assertEqual(22, sublist.bytes_used)
        self.assertEqual(224, sublist.row_count)

        sublist = srl[1:]
        self.assertIsInstance(sublist, ShardRangeList)
        self.assertEqual(2, len(sublist))
        self.assertEqual('b', sublist.lower)
        self.assertEqual('y', sublist.upper)
        self.assertEqual(10, sublist.object_count)
        self.assertEqual(110, sublist.bytes_used)
        self.assertEqual(454, sublist.row_count)

    def test_includes(self):
        srl = ShardRangeList(self.shard_ranges)

        for sr in self.shard_ranges:
            self.assertTrue(srl.includes(sr))

        self.assertTrue(srl.includes(srl))

        sr = utils.ShardRange('a/a', utils.Timestamp.now(), '', 'a')
        self.assertFalse(srl.includes(sr))
        sr = utils.ShardRange('a/a', utils.Timestamp.now(), '', 'b')
        self.assertFalse(srl.includes(sr))
        sr = utils.ShardRange('a/z', utils.Timestamp.now(), 'x', 'z')
        self.assertFalse(srl.includes(sr))
        sr = utils.ShardRange('a/z', utils.Timestamp.now(), 'y', 'z')
        self.assertFalse(srl.includes(sr))
        sr = utils.ShardRange('a/entire', utils.Timestamp.now(), '', '')
        self.assertFalse(srl.includes(sr))

        # entire range
        srl_entire = ShardRangeList([sr])
        self.assertFalse(srl.includes(srl_entire))
        # make a fresh instance
        sr = utils.ShardRange('a/entire', utils.Timestamp.now(), '', '')
        self.assertTrue(srl_entire.includes(sr))

    def test_timestamps(self):
        srl = ShardRangeList(self.shard_ranges)
        self.assertEqual({self.t1, self.t2}, srl.timestamps)
        t3 = next(self.ts_iter)
        self.shard_ranges[2].timestamp = t3
        self.assertEqual({self.t1, self.t2, t3}, srl.timestamps)
        srl.pop(0)
        self.assertEqual({self.t2, t3}, srl.timestamps)

    def test_states(self):
        srl = ShardRangeList()
        self.assertEqual(set(), srl.states)

        srl = ShardRangeList(self.shard_ranges)
        self.shard_ranges[0].update_state(
            utils.ShardRange.CREATED, next(self.ts_iter))
        self.shard_ranges[1].update_state(
            utils.ShardRange.CLEAVED, next(self.ts_iter))
        self.shard_ranges[2].update_state(
            utils.ShardRange.ACTIVE, next(self.ts_iter))

        self.assertEqual({utils.ShardRange.CREATED,
                          utils.ShardRange.CLEAVED,
                          utils.ShardRange.ACTIVE},
                         srl.states)

    def test_filter(self):
        srl = ShardRangeList(self.shard_ranges)
        self.assertEqual(self.shard_ranges, srl.filter())
        self.assertEqual(self.shard_ranges,
                         srl.filter(marker='', end_marker=''))
        self.assertEqual(self.shard_ranges,
                         srl.filter(marker=utils.ShardRange.MIN,
                                    end_marker=utils.ShardRange.MAX))
        self.assertEqual([], srl.filter(marker=utils.ShardRange.MAX,
                                        end_marker=utils.ShardRange.MIN))
        self.assertEqual([], srl.filter(marker=utils.ShardRange.MIN,
                                        end_marker=utils.ShardRange.MIN))
        self.assertEqual([], srl.filter(marker=utils.ShardRange.MAX,
                                        end_marker=utils.ShardRange.MAX))
        self.assertEqual(self.shard_ranges[:1],
                         srl.filter(marker='', end_marker='b'))
        self.assertEqual(self.shard_ranges[1:3],
                         srl.filter(marker='b', end_marker='y'))
        self.assertEqual([],
                         srl.filter(marker='y', end_marker='y'))
        self.assertEqual([],
                         srl.filter(marker='y', end_marker='x'))
        # includes trumps marker & end_marker
        self.assertEqual(self.shard_ranges[0:1],
                         srl.filter(includes='b', marker='c', end_marker='y'))
        self.assertEqual(self.shard_ranges[0:1],
                         srl.filter(includes='b', marker='', end_marker=''))
        self.assertEqual([], srl.filter(includes='z'))

    def test_find_lower(self):
        srl = ShardRangeList(self.shard_ranges)
        self.shard_ranges[0].update_state(
            utils.ShardRange.CREATED, next(self.ts_iter))
        self.shard_ranges[1].update_state(
            utils.ShardRange.CLEAVED, next(self.ts_iter))
        self.shard_ranges[2].update_state(
            utils.ShardRange.ACTIVE, next(self.ts_iter))

        def do_test(states):
            return srl.find_lower(lambda sr: sr.state in states)

        self.assertEqual(srl.upper,
                         do_test([utils.ShardRange.FOUND]))
        self.assertEqual(self.shard_ranges[0].lower,
                         do_test([utils.ShardRange.CREATED]))
        self.assertEqual(self.shard_ranges[0].lower,
                         do_test((utils.ShardRange.CREATED,
                                  utils.ShardRange.CLEAVED)))
        self.assertEqual(self.shard_ranges[1].lower,
                         do_test((utils.ShardRange.ACTIVE,
                                  utils.ShardRange.CLEAVED)))
        self.assertEqual(self.shard_ranges[2].lower,
                         do_test([utils.ShardRange.ACTIVE]))


@patch('ctypes.get_errno')
@patch.object(utils.libc, '_sys_posix_fallocate')
@patch.object(utils.libc, '_sys_fallocate')
class TestFallocateWithReserve(unittest.TestCase):
    def test_fallocate(self, sys_fallocate_mock,
                       sys_posix_fallocate_mock, get_errno_mock):
        sys_fallocate_mock.available = True
        sys_fallocate_mock.return_value = 0

        utils.fallocate_with_reserve(1234, 0, True, 5000 * 2 ** 20)

        # We can't use sys_fallocate_mock.assert_called_once_with because no
        # two ctypes.c_uint64 objects are equal even if their values are
        # equal. Yes, ctypes.c_uint64(123) != ctypes.c_uint64(123).
        calls = sys_fallocate_mock.mock_calls
        self.assertEqual(len(calls), 1)
        args = calls[0][1]
        self.assertEqual(len(args), 4)
        self.assertEqual(args[0], 1234)
        self.assertEqual(args[1], utils.libc.FALLOC_FL_KEEP_SIZE)
        self.assertEqual(args[2].value, 0)
        self.assertEqual(args[3].value, 5000 * 2 ** 20)

        sys_posix_fallocate_mock.assert_not_called()

    def test_fallocate_offset(self, sys_fallocate_mock,
                              sys_posix_fallocate_mock, get_errno_mock):
        sys_fallocate_mock.available = True
        sys_fallocate_mock.return_value = 0

        utils.fallocate_with_reserve(
            1234,
            0,
            True,
            5000 * 2 ** 20,
            offset=3 * 2 ** 30,
        )
        calls = sys_fallocate_mock.mock_calls
        self.assertEqual(len(calls), 1)
        args = calls[0][1]
        self.assertEqual(len(args), 4)
        self.assertEqual(args[0], 1234)
        self.assertEqual(args[1], utils.libc.FALLOC_FL_KEEP_SIZE)
        self.assertEqual(args[2].value, 3 * 2 ** 30)
        self.assertEqual(args[3].value, 5000 * 2 ** 20)

        sys_posix_fallocate_mock.assert_not_called()

    def test_fallocate_fatal_error(self, sys_fallocate_mock,
                                   sys_posix_fallocate_mock, get_errno_mock):
        sys_fallocate_mock.available = True
        sys_fallocate_mock.return_value = -1
        get_errno_mock.return_value = errno.EIO

        with self.assertRaises(OSError) as cm:
            utils.fallocate_with_reserve(1234, 0, True, 5000 * 2 ** 20)
        self.assertEqual(cm.exception.errno, errno.EIO)

    def test_fallocate_silent_errors(self, sys_fallocate_mock,
                                     sys_posix_fallocate_mock, get_errno_mock):
        sys_fallocate_mock.available = True
        sys_fallocate_mock.return_value = -1

        for silent_error in (0, errno.ENOSYS, errno.EOPNOTSUPP, errno.EINVAL):
            get_errno_mock.return_value = silent_error
            try:
                utils.fallocate_with_reserve(1234, 0, True, 5678)
            except OSError:
                self.fail("fallocate() raised an error on %d", silent_error)

    def test_posix_fallocate_fallback(self, sys_fallocate_mock,
                                      sys_posix_fallocate_mock,
                                      get_errno_mock):
        sys_fallocate_mock.available = False
        sys_fallocate_mock.side_effect = NotImplementedError

        sys_posix_fallocate_mock.available = True
        sys_posix_fallocate_mock.return_value = 0

        utils.fallocate_with_reserve(1234, 0, True, 567890)
        sys_fallocate_mock.assert_not_called()

        calls = sys_posix_fallocate_mock.mock_calls
        self.assertEqual(len(calls), 1)
        args = calls[0][1]
        self.assertEqual(len(args), 3)
        self.assertEqual(args[0], 1234)
        self.assertEqual(args[1].value, 0)
        self.assertEqual(args[2].value, 567890)

    def test_posix_fallocate_offset(self, sys_fallocate_mock,
                                    sys_posix_fallocate_mock, get_errno_mock):
        sys_fallocate_mock.available = False
        sys_fallocate_mock.side_effect = NotImplementedError

        sys_posix_fallocate_mock.available = True
        sys_posix_fallocate_mock.return_value = 0

        utils.fallocate_with_reserve(
            1234,
            0,
            True,
            5000 * 2 ** 20,
            offset=3 * 2 ** 30,
        )
        calls = sys_posix_fallocate_mock.mock_calls
        self.assertEqual(len(calls), 1)
        args = calls[0][1]
        self.assertEqual(len(args), 3)
        self.assertEqual(args[0], 1234)
        self.assertEqual(args[1].value, 3 * 2 ** 30)
        self.assertEqual(args[2].value, 5000 * 2 ** 20)

        sys_fallocate_mock.assert_not_called()

    def test_no_fallocates_available(self, sys_fallocate_mock,
                                     sys_posix_fallocate_mock, get_errno_mock):
        sys_fallocate_mock.available = False
        sys_posix_fallocate_mock.available = False

        with mock.patch("logging.warning") as warning_mock, mock.patch.object(
                utils.libc, "_fallocate_warned_about_missing", False):
            utils.fallocate_with_reserve(321, 0, True, 654)
            utils.fallocate_with_reserve(321, 0, True, 654)

        sys_fallocate_mock.assert_not_called()
        sys_posix_fallocate_mock.assert_not_called()
        get_errno_mock.assert_not_called()

        self.assertEqual(len(warning_mock.mock_calls), 1)

    def test_arg_bounds(self, sys_fallocate_mock,
                        sys_posix_fallocate_mock, get_errno_mock):
        sys_fallocate_mock.available = True
        sys_fallocate_mock.return_value = 0
        with self.assertRaises(ValueError):
            utils.fallocate_with_reserve(0, 1, True, 1 << 64, 0)
        with self.assertRaises(ValueError):
            utils.fallocate_with_reserve(0, 1, True, 0, -1)
        with self.assertRaises(ValueError):
            utils.fallocate_with_reserve(0, 1, True, 0, 1 << 64)
        self.assertEqual([], sys_fallocate_mock.mock_calls)
        # sanity check
        utils.fallocate_with_reserve(0, 1, True, 0, 0)
        self.assertEqual(
            [mock.call(0, utils.libc.FALLOC_FL_KEEP_SIZE, mock.ANY, mock.ANY)],
            sys_fallocate_mock.mock_calls)
        # Go confirm the ctypes values separately; apparently == doesn't
        # work the way you'd expect with ctypes :-/
        self.assertEqual(sys_fallocate_mock.mock_calls[0][1][2].value, 0)
        self.assertEqual(sys_fallocate_mock.mock_calls[0][1][3].value, 0)
        sys_fallocate_mock.reset_mock()

        # negative size will be adjusted as 0
        utils.fallocate_with_reserve(0, 1, True, -1, 0)
        self.assertEqual(
            [mock.call(0, utils.libc.FALLOC_FL_KEEP_SIZE, mock.ANY, mock.ANY)],
            sys_fallocate_mock.mock_calls)
        self.assertEqual(sys_fallocate_mock.mock_calls[0][1][2].value, 0)
        self.assertEqual(sys_fallocate_mock.mock_calls[0][1][3].value, 0)


@patch.object(os, 'fstatvfs')
@patch.object(utils.libc, '_sys_fallocate', available=True, return_value=0)
@patch.object(utils, '_fallocate_enabled', True)
class TestFallocateReserve(unittest.TestCase):
    def _statvfs_result(self, f_frsize, f_bavail):
        # Only 3 values are relevant to us, so use zeros for the rest
        f_blocks = 100
        return posix.statvfs_result((0, f_frsize, f_blocks, 0, f_bavail,
                                     0, 0, 0, 0, 0))

    def test_disabled(self, sys_fallocate_mock, fstatvfs_mock):
        utils.disable_fallocate()
        utils.fallocate_with_reserve(123, 0, False, 456)

        sys_fallocate_mock.assert_not_called()
        fstatvfs_mock.assert_not_called()

    def test_zero_reserve(self, sys_fallocate_mock, fstatvfs_mock):
        utils.fallocate_with_reserve(123, 0, False, 456)

        fstatvfs_mock.assert_not_called()
        self.assertEqual(len(sys_fallocate_mock.mock_calls), 1)

    def test_enough_space(self, sys_fallocate_mock, fstatvfs_mock):
        # Want 1024 bytes in reserve plus 1023 allocated, and have 2 blocks
        # of size 1024 free, so succeed
        fstatvfs_mock.return_value = self._statvfs_result(1024, 2)
        utils.fallocate_with_reserve(88, 1024, False, 1023)

    def test_not_enough_space(self, sys_fallocate_mock, fstatvfs_mock):
        # Want 1024 bytes in reserve plus 1024 allocated, and have 2 blocks
        # of size 1024 free, so fail
        fstatvfs_mock.return_value = self._statvfs_result(1024, 2)
        with self.assertRaises(OSError) as catcher:
            utils.fallocate_with_reserve(88, 1024, False, 1024)
        self.assertEqual(
            str(catcher.exception),
            '[Errno %d] FALLOCATE_RESERVE fail 1024 <= 1024'
            % errno.ENOSPC)
        sys_fallocate_mock.assert_not_called()

    def test_not_enough_space_large(self, sys_fallocate_mock, fstatvfs_mock):
        # Want 1024 bytes in reserve plus 1GB allocated, and have 2 blocks
        # of size 1024 free, so fail
        fstatvfs_mock.return_value = self._statvfs_result(1024, 2)
        with self.assertRaises(OSError) as catcher:
            utils.fallocate_with_reserve(88, 1024, False, 1 << 30)
        self.assertEqual(
            str(catcher.exception),
            '[Errno %d] FALLOCATE_RESERVE fail %d <= 1024'
            % (errno.ENOSPC, ((2 * 1024) - (1 << 30))))
        sys_fallocate_mock.assert_not_called()

    def test_enough_space_small_blocks(self, sys_fallocate_mock,
                                       fstatvfs_mock):
        # Want 1024 bytes in reserve plus 1023 allocated, and have 4 blocks
        # of size 512 free, so succeed
        fstatvfs_mock.return_value = self._statvfs_result(512, 4)
        utils.fallocate_with_reserve(88, 1024, False, 1023)

    def test_not_enough_space_small_blocks(self, sys_fallocate_mock,
                                           fstatvfs_mock):
        # Want 1024 bytes in reserve plus 1024 allocated, and have 4 blocks
        # of size 512 free, so fail
        fstatvfs_mock.return_value = self._statvfs_result(512, 4)
        with self.assertRaises(OSError) as catcher:
            utils.fallocate_with_reserve(88, 1024, False, 1024)
        self.assertEqual(fstatvfs_mock.mock_calls, [mock.call(88)])
        self.assertEqual(
            str(catcher.exception),
            '[Errno %d] FALLOCATE_RESERVE fail 1024 <= 1024'
            % errno.ENOSPC)
        sys_fallocate_mock.assert_not_called()

    def test_free_space_under_reserve(self, sys_fallocate_mock, fstatvfs_mock):
        # Want 2048 bytes in reserve but have only 3 blocks of size 512, so
        # allocating even 0 bytes fails
        fstatvfs_mock.return_value = self._statvfs_result(512, 3)
        with self.assertRaises(OSError) as catcher:
            utils.fallocate_with_reserve(88, 2048, False, 0)
        self.assertEqual(
            str(catcher.exception),
            '[Errno %d] FALLOCATE_RESERVE fail 1536 <= 2048'
            % errno.ENOSPC)
        sys_fallocate_mock.assert_not_called()

    def test_all_reserved(self, sys_fallocate_mock, fstatvfs_mock):
        # Filesystem is empty, but our reserve is bigger than the
        # filesystem, so any allocation will fail
        fstatvfs_mock.return_value = self._statvfs_result(1024, 100)
        with self.assertRaises(OSError):
            utils.fallocate_with_reserve(88, 9999999999999, False, 0)
        sys_fallocate_mock.assert_not_called()

    def test_enough_space_pct(self, sys_fallocate_mock, fstatvfs_mock):
        # Want 1% reserved, filesystem has 3/100 blocks of size 1024 free
        # and file size is 2047, so succeed
        fstatvfs_mock.return_value = self._statvfs_result(1024, 3)
        utils.fallocate_with_reserve(88, 1, True, 2047)

    def test_not_enough_space_pct(self, sys_fallocate_mock, fstatvfs_mock):
        # Want 1% reserved, filesystem has 3/100 blocks of size 1024 free
        # and file size is 2048, so fail
        fstatvfs_mock.return_value = self._statvfs_result(1024, 3)
        with self.assertRaises(OSError) as catcher:
            utils.fallocate_with_reserve(88, 1, True, 2048)
        self.assertEqual(
            str(catcher.exception),
            '[Errno %d] FALLOCATE_RESERVE fail 1024 <= 1024'
            % errno.ENOSPC)
        sys_fallocate_mock.assert_not_called()

    def test_all_space_reserved_pct(self, sys_fallocate_mock, fstatvfs_mock):
        # Filesystem is empty, but our reserve is the whole filesystem, so
        # any allocation will fail
        fstatvfs_mock.return_value = self._statvfs_result(1024, 100)
        with self.assertRaises(OSError) as catcher:
            utils.fallocate_with_reserve(88, 100, True, 0)
        self.assertEqual(
            str(catcher.exception),
            '[Errno %d] FALLOCATE_RESERVE fail 102400 <= 102400'
            % errno.ENOSPC)
        sys_fallocate_mock.assert_not_called()


class TestWatchdog(unittest.TestCase):
    def test_start_stop(self):
        w = utils.Watchdog()
        w._evt.send = mock.Mock(side_effect=w._evt.send)
        gth = object()

        now = time.time()
        timeout_value = 1.0
        with patch('eventlet.greenthread.getcurrent', return_value=gth),\
                patch('time.time', return_value=now):
            # On first call, _next_expiration is None, it should unblock
            # greenthread that is blocked for ever
            key = w.start(timeout_value, Timeout)
            self.assertIn(key, w._timeouts)
            self.assertEqual(w._timeouts[key], (
                timeout_value, now + timeout_value, gth, Timeout, now))
            w._evt.send.assert_called_once()

            w.stop(key)
            self.assertNotIn(key, w._timeouts)

    def test_timeout_concurrency(self):
        w = utils.Watchdog()
        w._evt.send = mock.Mock(side_effect=w._evt.send)
        w._evt.wait = mock.Mock()
        gth = object()

        w._run()
        w._evt.wait.assert_called_once_with(None)

        with patch('eventlet.greenthread.getcurrent', return_value=gth):
            w._evt.send.reset_mock()
            w._evt.wait.reset_mock()
            with patch('time.time', return_value=10.00):
                # On first call, _next_expiration is None, it should unblock
                # greenthread that is blocked for ever
                w.start(5.0, Timeout)  # Will end at 15.0
                w._evt.send.assert_called_once()

            with patch('time.time', return_value=10.01):
                w._run()
                self.assertEqual(15.0, w._next_expiration)
                w._evt.wait.assert_called_once_with(15.0 - 10.01)

            w._evt.send.reset_mock()
            w._evt.wait.reset_mock()
            with patch('time.time', return_value=12.00):
                # Now _next_expiration is 15.0, it won't unblock greenthread
                # because this expiration is later
                w.start(5.0, Timeout)  # Will end at 17.0
                w._evt.send.assert_not_called()

            w._evt.send.reset_mock()
            w._evt.wait.reset_mock()
            with patch('time.time', return_value=14.00):
                # Now _next_expiration is still 15.0, it will unblock
                # greenthread because this new expiration is 14.5
                w.start(0.5, Timeout)  # Will end at 14.5
                w._evt.send.assert_called_once()

            with patch('time.time', return_value=14.01):
                w._run()
                w._evt.wait.assert_called_once_with(14.5 - 14.01)
                self.assertEqual(14.5, w._next_expiration)
                # Should wakeup at 14.5

    def test_timeout_expire(self):
        w = utils.Watchdog()
        w._evt.send = mock.Mock()  # To avoid it to call get_hub()
        w._evt.wait = mock.Mock()  # To avoid it to call get_hub()

        with patch('eventlet.hubs.get_hub') as m_gh:
            with patch('time.time', return_value=10.0):
                w.start(5.0, Timeout)  # Will end at 15.0

            with patch('time.time', return_value=16.0):
                w._run()
                m_gh.assert_called_once()
                m_gh.return_value.schedule_call_global.assert_called_once()
                exc = m_gh.return_value.schedule_call_global.call_args[0][2]
                self.assertIsInstance(exc, Timeout)
                self.assertEqual(exc.seconds, 5.0)
                self.assertEqual(None, w._next_expiration)
                w._evt.wait.assert_called_once_with(None)


class TestReiterate(unittest.TestCase):
    def test_reiterate_consumes_first(self):
        test_iter = FakeIterable([1, 2, 3])
        reiterated = utils.reiterate(test_iter)
        self.assertEqual(1, test_iter.next_call_count)
        self.assertEqual(1, next(reiterated))
        self.assertEqual(1, test_iter.next_call_count)
        self.assertEqual(2, next(reiterated))
        self.assertEqual(2, test_iter.next_call_count)
        self.assertEqual(3, next(reiterated))
        self.assertEqual(3, test_iter.next_call_count)

    def test_reiterate_closes(self):
        test_iter = FakeIterable([1, 2, 3])
        self.assertEqual(0, test_iter.close_call_count)
        reiterated = utils.reiterate(test_iter)
        self.assertEqual(0, test_iter.close_call_count)
        self.assertTrue(hasattr(reiterated, 'close'))
        self.assertTrue(callable(reiterated.close))
        reiterated.close()
        self.assertEqual(1, test_iter.close_call_count)

        # empty iter gets closed when reiterated
        test_iter = FakeIterable([])
        self.assertEqual(0, test_iter.close_call_count)
        reiterated = utils.reiterate(test_iter)
        self.assertFalse(hasattr(reiterated, 'close'))
        self.assertEqual(1, test_iter.close_call_count)

    def test_reiterate_list_or_tuple(self):
        test_list = [1, 2]
        reiterated = utils.reiterate(test_list)
        self.assertIs(test_list, reiterated)
        test_tuple = (1, 2)
        reiterated = utils.reiterate(test_tuple)
        self.assertIs(test_tuple, reiterated)


class TestCloseableChain(unittest.TestCase):
    def test_closeable_chain_iterates(self):
        test_iter1 = FakeIterable([1])
        test_iter2 = FakeIterable([2, 3])
        chain = utils.CloseableChain(test_iter1, test_iter2)
        self.assertEqual([1, 2, 3], [x for x in chain])

        chain = utils.CloseableChain([1, 2], [3])
        self.assertEqual([1, 2, 3], [x for x in chain])

    def test_closeable_chain_closes(self):
        test_iter1 = FakeIterable([1])
        test_iter2 = FakeIterable([2, 3])
        chain = utils.CloseableChain(test_iter1, test_iter2)
        self.assertEqual(0, test_iter1.close_call_count)
        self.assertEqual(0, test_iter2.close_call_count)
        chain.close()
        self.assertEqual(1, test_iter1.close_call_count)
        self.assertEqual(1, test_iter2.close_call_count)

        # check that close is safe to call even when component iters have no
        # close
        chain = utils.CloseableChain([1, 2], [3])
        chain.close()
        self.assertEqual([1, 2, 3], [x for x in chain])

        # check with generator in the chain
        generator_closed = [False]

        def gen():
            try:
                yield 2
                yield 3
            except GeneratorExit:
                generator_closed[0] = True
                raise

        test_iter1 = FakeIterable([1])
        chain = utils.CloseableChain(test_iter1, gen())
        self.assertEqual(0, test_iter1.close_call_count)
        self.assertFalse(generator_closed[0])
        chain.close()
        self.assertEqual(1, test_iter1.close_call_count)
        # Generator never kicked off, so there's no GeneratorExit
        self.assertFalse(generator_closed[0])

        test_iter1 = FakeIterable([1])
        chain = utils.CloseableChain(gen(), test_iter1)
        self.assertEqual(2, next(chain))  # Kick off the generator
        self.assertEqual(0, test_iter1.close_call_count)
        self.assertFalse(generator_closed[0])
        chain.close()
        self.assertEqual(1, test_iter1.close_call_count)
        self.assertTrue(generator_closed[0])


class TestCooperativeIterator(unittest.TestCase):
    def test_init(self):
        wrapped = itertools.count()
        it = utils.CooperativeIterator(wrapped, period=3)
        self.assertIs(wrapped, it.wrapped_iter)
        self.assertEqual(0, it.count)
        self.assertEqual(3, it.period)

    def test_iter(self):
        it = utils.CooperativeIterator(itertools.count())
        actual = []
        with mock.patch('swift.common.utils.sleep') as mock_sleep:
            for i in it:
                if i >= 100:
                    break
                actual.append(i)
        self.assertEqual(list(range(100)), actual)
        self.assertEqual(20, mock_sleep.call_count)

    def test_close(self):
        it = utils.CooperativeIterator(range(5))
        it.close()

        closeable = mock.MagicMock()
        closeable.close = mock.MagicMock()
        it = utils.CooperativeIterator(closeable)
        it.close()
        self.assertTrue(closeable.close.called)

    def test_next(self):
        def do_test(it, period):
            results = []
            for i in range(period):
                with mock.patch('swift.common.utils.sleep') as mock_sleep:
                    results.append(next(it))
                self.assertFalse(mock_sleep.called, i)

            with mock.patch('swift.common.utils.sleep') as mock_sleep:
                results.append(next(it))
            self.assertTrue(mock_sleep.called)

            for i in range(period - 1):
                with mock.patch('swift.common.utils.sleep') as mock_sleep:
                    results.append(next(it))
                self.assertFalse(mock_sleep.called, i)

            with mock.patch('swift.common.utils.sleep') as mock_sleep:
                results.append(next(it))
            self.assertTrue(mock_sleep.called)

            return results

        actual = do_test(utils.CooperativeIterator(itertools.count()), 5)
        self.assertEqual(list(range(11)), actual)
        actual = do_test(utils.CooperativeIterator(itertools.count(), 5), 5)
        self.assertEqual(list(range(11)), actual)
        actual = do_test(utils.CooperativeIterator(itertools.count(), 3), 3)
        self.assertEqual(list(range(7)), actual)
        actual = do_test(utils.CooperativeIterator(itertools.count(), 1), 1)
        self.assertEqual(list(range(3)), actual)
        actual = do_test(utils.CooperativeIterator(itertools.count(), 0), 0)
        self.assertEqual(list(range(2)), actual)


class TestContextPool(unittest.TestCase):
    def test_context_manager(self):
        size = 5
        pool = utils.ContextPool(size)
        with pool:
            for _ in range(size):
                pool.spawn(eventlet.sleep, 10)
            self.assertEqual(pool.running(), size)
        self.assertEqual(pool.running(), 0)

    def test_close(self):
        size = 10
        pool = utils.ContextPool(size)
        for _ in range(size):
            pool.spawn(eventlet.sleep, 10)
        self.assertEqual(pool.running(), size)
        pool.close()
        self.assertEqual(pool.running(), 0)<|MERGE_RESOLUTION|>--- conflicted
+++ resolved
@@ -8823,10 +8823,6 @@
         self.assertEqual('a/root-%s-%s-3' % (parent_hash, ts.internal), actual)
 
     def test_sort_key_order(self):
-<<<<<<< HEAD
-        self.assertEqual(utils.ShardRange.sort_key_order(
-            "test", 10, 20, "active"), (20, "active", 10, "test"))
-=======
         self.assertEqual(
             utils.ShardRange.sort_key_order(
                 name="a/c",
@@ -8834,7 +8830,6 @@
                 upper='upper',
                 state=utils.ShardRange.ACTIVE),
             ('upper', utils.ShardRange.ACTIVE, 'lower', "a/c"))
->>>>>>> fdde94d9
 
     def test_sort_key(self):
         orig_shard_ranges = [

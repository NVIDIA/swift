# Copyright (c) 2010-2012 OpenStack Foundation
#
# Licensed under the Apache License, Version 2.0 (the "License");
# you may not use this file except in compliance with the License.
# You may obtain a copy of the License at
#
#    http://www.apache.org/licenses/LICENSE-2.0
#
# Unless required by applicable law or agreed to in writing, software
# distributed under the License is distributed on an "AS IS" BASIS,
# WITHOUT WARRANTIES OR CONDITIONS OF ANY KIND, either express or
# implied.
# See the License for the specific language governing permissions and
# limitations under the License.

"""Tests for swift.common.db"""
import contextlib
import os
import sys
import unittest
from tempfile import mkdtemp
from shutil import rmtree, copy
from uuid import uuid4

import mock
import six.moves.cPickle as pickle

import base64
import json
import sqlite3
import itertools
import time
import random
from mock import patch, MagicMock

from eventlet.timeout import Timeout
from six.moves import range

import six

import swift.common.db
from swift.common.constraints import \
    MAX_META_VALUE_LENGTH, MAX_META_COUNT, MAX_META_OVERALL_SIZE
from swift.common.db import chexor, dict_factory, get_db_connection, \
    DatabaseBroker, DatabaseConnectionError, DatabaseAlreadyExists, \
    GreenDBConnection, PICKLE_PROTOCOL, zero_like, TombstoneReclaimer
from swift.common.utils import normalize_timestamp, mkdirs, Timestamp
from swift.common.exceptions import LockTimeout, DatabasePragmaException
from swift.common.swob import HTTPException

from test.unit import make_timestamp_iter, generate_db_path


class TestHelperFunctions(unittest.TestCase):

    def test_zero_like(self):
        expectations = {
            # value => expected
            None: True,
            True: False,
            '': True,
            'asdf': False,
            0: True,
            1: False,
            '0': True,
            '1': False,
        }
        errors = []
        for value, expected in expectations.items():
            rv = zero_like(value)
            if rv != expected:
                errors.append('zero_like(%r) => %r expected %r' % (
                    value, rv, expected))
        if errors:
            self.fail('Some unexpected return values:\n' + '\n'.join(errors))


class TestDatabaseConnectionError(unittest.TestCase):

    def test_str(self):
        err = \
            DatabaseConnectionError(':memory:', 'No valid database connection')
        self.assertIn(':memory:', str(err))
        self.assertIn('No valid database connection', str(err))
        err = DatabaseConnectionError(':memory:',
                                      'No valid database connection',
                                      timeout=1357)
        self.assertIn(':memory:', str(err))
        self.assertIn('No valid database connection', str(err))
        self.assertIn('1357', str(err))


class TestDictFactory(unittest.TestCase):

    def test_normal_case(self):
        conn = sqlite3.connect(':memory:')
        conn.execute('CREATE TABLE test (one TEXT, two INTEGER)')
        conn.execute('INSERT INTO test (one, two) VALUES ("abc", 123)')
        conn.execute('INSERT INTO test (one, two) VALUES ("def", 456)')
        conn.commit()
        curs = conn.execute('SELECT one, two FROM test')
        self.assertEqual(dict_factory(curs, next(curs)),
                         {'one': 'abc', 'two': 123})
        self.assertEqual(dict_factory(curs, next(curs)),
                         {'one': 'def', 'two': 456})


class TestChexor(unittest.TestCase):

    def test_normal_case(self):
        self.assertEqual(
            chexor('d41d8cd98f00b204e9800998ecf8427e',
                   'new name', normalize_timestamp(1)),
            '4f2ea31ac14d4273fe32ba08062b21de')

    def test_invalid_old_hash(self):
        self.assertRaises(ValueError, chexor, 'oldhash', 'name',
                          normalize_timestamp(1))

    def test_no_name(self):
        self.assertRaises(Exception, chexor,
                          'd41d8cd98f00b204e9800998ecf8427e', None,
                          normalize_timestamp(1))

    def test_chexor(self):
        ts = (normalize_timestamp(ts) for ts in
              itertools.count(int(time.time())))

        objects = [
            ('frank', next(ts)),
            ('bob', next(ts)),
            ('tom', next(ts)),
            ('frank', next(ts)),
            ('tom', next(ts)),
            ('bob', next(ts)),
        ]
        hash_ = '0'
        random.shuffle(objects)
        for obj in objects:
            hash_ = chexor(hash_, *obj)

        other_hash = '0'
        random.shuffle(objects)
        for obj in objects:
            other_hash = chexor(other_hash, *obj)

        self.assertEqual(hash_, other_hash)


class TestGreenDBConnection(unittest.TestCase):

    def test_execute_when_locked(self):
        # This test is dependent on the code under test calling execute and
        # commit as sqlite3.Cursor.execute in a subclass.
        class InterceptCursor(sqlite3.Cursor):
            pass
        db_error = sqlite3.OperationalError('database is locked')
        InterceptCursor.execute = MagicMock(side_effect=db_error)
        with patch('sqlite3.Cursor', new=InterceptCursor):
            conn = sqlite3.connect(':memory:', check_same_thread=False,
                                   factory=GreenDBConnection, timeout=0.1)
            self.assertRaises(Timeout, conn.execute, 'select 1')
            self.assertTrue(InterceptCursor.execute.called)
            self.assertEqual(InterceptCursor.execute.call_args_list,
                             list((InterceptCursor.execute.call_args,) *
                                  InterceptCursor.execute.call_count))

    def text_commit_when_locked(self):
        # This test is dependent on the code under test calling commit and
        # commit as sqlite3.Connection.commit in a subclass.
        class InterceptConnection(sqlite3.Connection):
            pass
        db_error = sqlite3.OperationalError('database is locked')
        InterceptConnection.commit = MagicMock(side_effect=db_error)
        with patch('sqlite3.Connection', new=InterceptConnection):
            conn = sqlite3.connect(':memory:', check_same_thread=False,
                                   factory=GreenDBConnection, timeout=0.1)
            self.assertRaises(Timeout, conn.commit)
            self.assertTrue(InterceptConnection.commit.called)
            self.assertEqual(InterceptConnection.commit.call_args_list,
                             list((InterceptConnection.commit.call_args,) *
                                  InterceptConnection.commit.call_count))


class TestDbBase(unittest.TestCase):
    server_type = 'container'
    testdir = None

    def setUp(self):
        self.testdir = mkdtemp()
        self.db_path = self.get_db_path()

    def tearDown(self):
        rmtree(self.testdir, ignore_errors=True)

    def get_db_path(self):
        return generate_db_path(self.testdir, self.server_type)


class TestGetDBConnection(TestDbBase):
    def setUp(self):
        super(TestGetDBConnection, self).setUp()
        self.db_path = self.init_db_path()

    def init_db_path(self):
        # Test ContainerBroker.empty
        db_path = self.get_db_path()
        broker = ExampleBroker(db_path, account='a')
        broker.initialize(Timestamp.now().internal, 0)
        return db_path

    def test_normal_case(self):
        conn = get_db_connection(self.db_path)
        self.assertTrue(hasattr(conn, 'execute'))

    def test_invalid_path(self):
        self.assertRaises(DatabaseConnectionError, get_db_connection,
                          'invalid database path / name')

    def test_locked_db(self):
        # This test is dependent on the code under test calling execute and
        # commit as sqlite3.Cursor.execute in a subclass.
        class InterceptCursor(sqlite3.Cursor):
            pass

        db_error = sqlite3.OperationalError('database is locked')
        mock_db_cmd = MagicMock(side_effect=db_error)
        InterceptCursor.execute = mock_db_cmd

        with patch('sqlite3.Cursor', new=InterceptCursor):
            self.assertRaises(Timeout, get_db_connection,
                              self.db_path, timeout=0.1)
            self.assertTrue(mock_db_cmd.called)
            self.assertEqual(mock_db_cmd.call_args_list,
                             list((mock_db_cmd.call_args,) *
                                  mock_db_cmd.call_count))


class ExampleBroker(DatabaseBroker):
    """
    Concrete enough implementation of a DatabaseBroker.
    """

    db_type = 'test'
    db_contains_type = 'test'
    db_reclaim_timestamp = 'created_at'

    def initialize(self, put_timestamp=None, storage_policy_index=None):
        super(ExampleBroker, self).initialize(
            put_timestamp, storage_policy_index)

        with self.get() as conn:
            # let's hardcode the page_size to something smaller and repeatable
            conn.execute("PRAGMA page_size = 1024")
            # We need to vacuum to make it take effect
            conn.execute("VACUUM")

    def _initialize(self, conn, put_timestamp, **kwargs):
        if not self.account:
            raise ValueError(
                'Attempting to create a new database with no account set')
        conn.executescript('''
            CREATE TABLE test_stat (
                account TEXT,
                test_count INTEGER DEFAULT 0,
                created_at TEXT,
                put_timestamp TEXT DEFAULT '0',
                delete_timestamp TEXT DEFAULT '0',
                hash TEXT default '00000000000000000000000000000000',
                id TEXT,
                status TEXT DEFAULT '',
                status_changed_at TEXT DEFAULT '0',
                metadata TEXT DEFAULT ''
            );
            CREATE TABLE test (
                ROWID INTEGER PRIMARY KEY AUTOINCREMENT,
                name TEXT,
                created_at TEXT,
                deleted INTEGER DEFAULT 0
            );
            CREATE TRIGGER test_insert AFTER INSERT ON test
            BEGIN
                UPDATE test_stat
                SET test_count = test_count + (1 - new.deleted);
            END;
            CREATE TRIGGER test_delete AFTER DELETE ON test
            BEGIN
                UPDATE test_stat
                SET test_count = test_count - (1 - old.deleted);
            END;
        ''')
        conn.execute("""
        INSERT INTO test_stat (
            account, created_at, id, put_timestamp, status_changed_at, status)
        VALUES (?, ?, ?, ?, ?, ?);
        """, (self.account, Timestamp.now().internal, str(uuid4()),
              put_timestamp, put_timestamp, ''))

    def merge_items(self, item_list):
        with self.get() as conn:
            for rec in item_list:
                conn.execute(
                    'DELETE FROM test WHERE name = ? and created_at < ?', (
                        rec['name'], rec['created_at']))
                if not conn.execute(
                        'SELECT 1 FROM test WHERE name = ?',
                        (rec['name'],)).fetchall():
                    conn.execute('''
                    INSERT INTO test (name, created_at, deleted)
                    VALUES (?, ?, ?)''', (
                        rec['name'], rec['created_at'], rec['deleted']))
            conn.commit()

    def _commit_puts_load(self, item_list, entry):
        (name, timestamp, deleted) = entry
        item_list.append({
            'name': name,
            'created_at': timestamp,
            'deleted': deleted,
        })

    def _load_item(self, name, timestamp, deleted):
        if self.db_file == ':memory:':
            record = {
                'name': name,
                'created_at': timestamp,
                'deleted': deleted,
            }
            self.merge_items([record])
            return
        with open(self.pending_file, 'a+b') as fp:
            fp.write(b':')
            fp.write(base64.b64encode(pickle.dumps(
                (name, timestamp, deleted),
                protocol=PICKLE_PROTOCOL)))
            fp.flush()

    def put_test(self, name, timestamp):
        self._load_item(name, timestamp, 0)

    def delete_test(self, name, timestamp):
        self._load_item(name, timestamp, 1)

    def _delete_db(self, conn, timestamp):
        conn.execute("""
            UPDATE test_stat
            SET delete_timestamp = ?,
                status = 'DELETED',
                status_changed_at = ?
            WHERE delete_timestamp < ? """, (timestamp, timestamp, timestamp))

    def _is_deleted(self, conn):
        info = conn.execute('SELECT * FROM test_stat').fetchone()
        return (info['test_count'] in (None, '', 0, '0')) and \
            (Timestamp(info['delete_timestamp']) >
             Timestamp(info['put_timestamp']))


class TestExampleBroker(TestDbBase):
    """
    Tests that use the mostly Concrete enough ExampleBroker to exercise some
    of the abstract methods on DatabaseBroker.
    """

    broker_class = ExampleBroker
    policy = 0
    server_type = 'example'

    def setUp(self):
        super(TestExampleBroker, self).setUp()
        self.ts = make_timestamp_iter()

    def test_delete_db(self):
        broker = self.broker_class(self.db_path, account='a', container='c')
        broker.initialize(next(self.ts).internal)
        broker.delete_db(next(self.ts).internal)
        self.assertTrue(broker.is_deleted())

    def test_merge_timestamps_simple_delete(self):
        put_timestamp = next(self.ts).internal
        broker = self.broker_class(self.db_path, account='a', container='c')
        broker.initialize(put_timestamp)
        created_at = broker.get_info()['created_at']
        broker.merge_timestamps(created_at, put_timestamp, '0')
        info = broker.get_info()
        self.assertEqual(info['created_at'], created_at)
        self.assertEqual(info['put_timestamp'], put_timestamp)
        self.assertEqual(info['delete_timestamp'], '0')
        self.assertEqual(info['status_changed_at'], put_timestamp)
        # delete
        delete_timestamp = next(self.ts).internal
        broker.merge_timestamps(created_at, put_timestamp, delete_timestamp)
        self.assertTrue(broker.is_deleted())
        info = broker.get_info()
        self.assertEqual(info['created_at'], created_at)
        self.assertEqual(info['put_timestamp'], put_timestamp)
        self.assertEqual(info['delete_timestamp'], delete_timestamp)
        self.assertTrue(info['status_changed_at'] > Timestamp(put_timestamp))

    def put_item(self, broker, timestamp):
        broker.put_test('test', timestamp)

    def delete_item(self, broker, timestamp):
        broker.delete_test('test', timestamp)

    def test_merge_timestamps_delete_with_objects(self):
        put_timestamp = next(self.ts).internal
        broker = self.broker_class(self.db_path, account='a', container='c')
        broker.initialize(put_timestamp, storage_policy_index=int(self.policy))
        created_at = broker.get_info()['created_at']
        broker.merge_timestamps(created_at, put_timestamp, '0')
        info = broker.get_info()
        self.assertEqual(info['created_at'], created_at)
        self.assertEqual(info['put_timestamp'], put_timestamp)
        self.assertEqual(info['delete_timestamp'], '0')
        self.assertEqual(info['status_changed_at'], put_timestamp)
        # add object
        self.put_item(broker, next(self.ts).internal)
        self.assertEqual(broker.get_info()[
            '%s_count' % broker.db_contains_type], 1)
        # delete
        delete_timestamp = next(self.ts).internal
        broker.merge_timestamps(created_at, put_timestamp, delete_timestamp)
        self.assertFalse(broker.is_deleted())
        info = broker.get_info()
        self.assertEqual(info['created_at'], created_at)
        self.assertEqual(info['put_timestamp'], put_timestamp)
        self.assertEqual(info['delete_timestamp'], delete_timestamp)
        # status is unchanged
        self.assertEqual(info['status_changed_at'], put_timestamp)
        # count is causing status to hold on
        self.delete_item(broker, next(self.ts).internal)
        self.assertEqual(broker.get_info()[
            '%s_count' % broker.db_contains_type], 0)
        self.assertTrue(broker.is_deleted())

    def test_merge_timestamps_simple_recreate(self):
        put_timestamp = next(self.ts).internal
        broker = self.broker_class(self.db_path, account='a', container='c')
        broker.initialize(put_timestamp, storage_policy_index=int(self.policy))
        virgin_status_changed_at = broker.get_info()['status_changed_at']
        created_at = broker.get_info()['created_at']
        delete_timestamp = next(self.ts).internal
        broker.merge_timestamps(created_at, put_timestamp, delete_timestamp)
        self.assertTrue(broker.is_deleted())
        info = broker.get_info()
        self.assertEqual(info['created_at'], created_at)
        self.assertEqual(info['put_timestamp'], put_timestamp)
        self.assertEqual(info['delete_timestamp'], delete_timestamp)
        orig_status_changed_at = info['status_changed_at']
        self.assertTrue(orig_status_changed_at >
                        Timestamp(virgin_status_changed_at))
        # recreate
        recreate_timestamp = next(self.ts).internal
        status_changed_at = time.time()
        with patch('swift.common.db.time.time', new=lambda: status_changed_at):
            broker.merge_timestamps(created_at, recreate_timestamp, '0')
        self.assertFalse(broker.is_deleted())
        info = broker.get_info()
        self.assertEqual(info['created_at'], created_at)
        self.assertEqual(info['put_timestamp'], recreate_timestamp)
        self.assertEqual(info['delete_timestamp'], delete_timestamp)
        self.assertEqual(Timestamp(status_changed_at).normal,
                         info['status_changed_at'])

    def test_merge_timestamps_recreate_with_objects(self):
        put_timestamp = next(self.ts).internal
        broker = self.broker_class(self.db_path, account='a', container='c')
        broker.initialize(put_timestamp, storage_policy_index=int(self.policy))
        created_at = broker.get_info()['created_at']
        # delete
        delete_timestamp = next(self.ts).internal
        broker.merge_timestamps(created_at, put_timestamp, delete_timestamp)
        self.assertTrue(broker.is_deleted())
        info = broker.get_info()
        self.assertEqual(info['created_at'], created_at)
        self.assertEqual(info['put_timestamp'], put_timestamp)
        self.assertEqual(info['delete_timestamp'], delete_timestamp)
        orig_status_changed_at = info['status_changed_at']
        self.assertTrue(Timestamp(orig_status_changed_at) >=
                        Timestamp(put_timestamp))
        # add object
        self.put_item(broker, next(self.ts).internal)
        count_key = '%s_count' % broker.db_contains_type
        self.assertEqual(broker.get_info()[count_key], 1)
        self.assertFalse(broker.is_deleted())
        # recreate
        recreate_timestamp = next(self.ts).internal
        broker.merge_timestamps(created_at, recreate_timestamp, '0')
        self.assertFalse(broker.is_deleted())
        info = broker.get_info()
        self.assertEqual(info['created_at'], created_at)
        self.assertEqual(info['put_timestamp'], recreate_timestamp)
        self.assertEqual(info['delete_timestamp'], delete_timestamp)
        self.assertEqual(info['status_changed_at'], orig_status_changed_at)
        # count is not causing status to hold on
        self.delete_item(broker, next(self.ts).internal)
        self.assertFalse(broker.is_deleted())

    def test_merge_timestamps_update_put_no_status_change(self):
        put_timestamp = next(self.ts).internal
        broker = self.broker_class(self.db_path, account='a', container='c')
        broker.initialize(put_timestamp, storage_policy_index=int(self.policy))
        info = broker.get_info()
        orig_status_changed_at = info['status_changed_at']
        created_at = info['created_at']
        new_put_timestamp = next(self.ts).internal
        broker.merge_timestamps(created_at, new_put_timestamp, '0')
        info = broker.get_info()
        self.assertEqual(new_put_timestamp, info['put_timestamp'])
        self.assertEqual(orig_status_changed_at, info['status_changed_at'])

    def test_merge_timestamps_update_delete_no_status_change(self):
        put_timestamp = next(self.ts).internal
        broker = self.broker_class(self.db_path, account='a', container='c')
        broker.initialize(put_timestamp, storage_policy_index=int(self.policy))
        created_at = broker.get_info()['created_at']
        broker.merge_timestamps(created_at, put_timestamp,
                                next(self.ts).internal)
        orig_status_changed_at = broker.get_info()['status_changed_at']
        new_delete_timestamp = next(self.ts).internal
        broker.merge_timestamps(created_at, put_timestamp,
                                new_delete_timestamp)
        info = broker.get_info()
        self.assertEqual(new_delete_timestamp, info['delete_timestamp'])
        self.assertEqual(orig_status_changed_at, info['status_changed_at'])

    def test_get_max_row(self):
        broker = self.broker_class(self.db_path, account='a', container='c')
        broker.initialize(next(self.ts).internal,
                          storage_policy_index=int(self.policy))
        self.assertEqual(-1, broker.get_max_row())
        self.put_item(broker, next(self.ts).internal)
        # commit pending file into db
        broker._commit_puts()
        self.assertEqual(1, broker.get_max_row())
        self.delete_item(broker, next(self.ts).internal)
        broker._commit_puts()
        self.assertEqual(2, broker.get_max_row())
        self.put_item(broker, next(self.ts).internal)
        broker._commit_puts()
        self.assertEqual(3, broker.get_max_row())

    def test_get_info(self):
        broker = self.broker_class(self.db_path, account='test', container='c')
        created_at = time.time()
        with patch('swift.common.db.time.time', new=lambda: created_at):
            broker.initialize(Timestamp(1).internal,
                              storage_policy_index=int(self.policy))
        info = broker.get_info()
        count_key = '%s_count' % broker.db_contains_type
        expected = {
            count_key: 0,
            'created_at': Timestamp(created_at).internal,
            'put_timestamp': Timestamp(1).internal,
            'status_changed_at': Timestamp(1).internal,
            'delete_timestamp': '0',
        }
        for k, v in expected.items():
            self.assertEqual(info[k], v,
                             'mismatch for %s, %s != %s' % (
                                 k, info[k], v))

    def test_get_raw_metadata(self):
        broker = self.broker_class(self.db_path, account='test', container='c')
        broker.initialize(Timestamp(0).internal,
                          storage_policy_index=int(self.policy))
        self.assertEqual(broker.metadata, {})
        self.assertEqual(broker.get_raw_metadata(), '')
        # This is not obvious. The actual JSON in the database is the same:
        #  '{"test\\u062a": ["value\\u062a", "0000000001.00000"]}'
        # The only difference is what reading it produces on py2 and py3.
        # We use native strings for metadata (see native_str_keys_and_values),
        # so types are different.
        if six.PY2:
            key = u'test\u062a'.encode('utf-8')
            value = u'value\u062a'.encode('utf-8')
        else:
            key = u'test\u062a'
            value = u'value\u062a'
        metadata = {
            key: [value, Timestamp(1).internal]
        }
        broker.update_metadata(metadata)
        self.assertEqual(broker.metadata, metadata)
        self.assertEqual(broker.get_raw_metadata(),
                         json.dumps(metadata))

    def test_put_timestamp(self):
        broker = self.broker_class(self.db_path, account='a', container='c')
        orig_put_timestamp = next(self.ts).internal
        broker.initialize(orig_put_timestamp,
                          storage_policy_index=int(self.policy))
        self.assertEqual(broker.get_info()['put_timestamp'],
                         orig_put_timestamp)
        # put_timestamp equal - no change
        broker.update_put_timestamp(orig_put_timestamp)
        self.assertEqual(broker.get_info()['put_timestamp'],
                         orig_put_timestamp)
        # put_timestamp newer - gets newer
        newer_put_timestamp = next(self.ts).internal
        broker.update_put_timestamp(newer_put_timestamp)
        self.assertEqual(broker.get_info()['put_timestamp'],
                         newer_put_timestamp)
        # put_timestamp older - no change
        broker.update_put_timestamp(orig_put_timestamp)
        self.assertEqual(broker.get_info()['put_timestamp'],
                         newer_put_timestamp)

    def test_status_changed_at(self):
        broker = self.broker_class(self.db_path, account='test', container='c')
        put_timestamp = next(self.ts).internal
        created_at = time.time()
        with patch('swift.common.db.time.time', new=lambda: created_at):
            broker.initialize(put_timestamp,
                              storage_policy_index=int(self.policy))
        self.assertEqual(broker.get_info()['status_changed_at'],
                         put_timestamp)
        self.assertEqual(broker.get_info()['created_at'],
                         Timestamp(created_at).internal)
        status_changed_at = next(self.ts).internal
        broker.update_status_changed_at(status_changed_at)
        self.assertEqual(broker.get_info()['status_changed_at'],
                         status_changed_at)
        # save the old and get a new status_changed_at
        old_status_changed_at, status_changed_at = \
            status_changed_at, next(self.ts).internal
        broker.update_status_changed_at(status_changed_at)
        self.assertEqual(broker.get_info()['status_changed_at'],
                         status_changed_at)
        # status changed at won't go backwards...
        broker.update_status_changed_at(old_status_changed_at)
        self.assertEqual(broker.get_info()['status_changed_at'],
                         status_changed_at)

    def test_get_syncs(self):
        broker = self.broker_class(self.db_path, account='a', container='c')
        broker.initialize(Timestamp.now().internal,
                          storage_policy_index=int(self.policy))
        self.assertEqual([], broker.get_syncs())
        broker.merge_syncs([{'sync_point': 1, 'remote_id': 'remote1'}])
        self.assertEqual([{'sync_point': 1, 'remote_id': 'remote1'}],
                         broker.get_syncs())
        self.assertEqual([], broker.get_syncs(incoming=False))
        broker.merge_syncs([{'sync_point': 2, 'remote_id': 'remote2'}],
                           incoming=False)
        self.assertEqual([{'sync_point': 2, 'remote_id': 'remote2'}],
                         broker.get_syncs(incoming=False))

    def test_commit_pending(self):
        broker = self.broker_class(os.path.join(self.testdir, 'test.db'),
                                   account='a', container='c')
        broker.initialize(next(self.ts).internal,
                          storage_policy_index=int(self.policy))
        self.put_item(broker, next(self.ts).internal)
        qry = 'select * from %s_stat' % broker.db_type
        with broker.get() as conn:
            rows = [dict(x) for x in conn.execute(qry)]
        info = rows[0]
        count_key = '%s_count' % broker.db_contains_type
        self.assertEqual(0, info[count_key])
        # commit pending file into db
        broker._commit_puts()
        self.assertEqual(1, broker.get_info()[count_key])

    def test_maybe_get(self):
        broker = self.broker_class(os.path.join(self.testdir, 'test.db'),
                                   account='a', container='c')
        broker.initialize(next(self.ts).internal,
                          storage_policy_index=int(self.policy))
        qry = 'select account from %s_stat' % broker.db_type
        with broker.maybe_get(None) as conn:
            rows = [dict(x) for x in conn.execute(qry)]
        self.assertEqual([{'account': 'a'}], rows)
        self.assertEqual(conn, broker.conn)
        with broker.get() as other_conn:
            self.assertEqual(broker.conn, None)
            with broker.maybe_get(other_conn) as identity_conn:
                self.assertIs(other_conn, identity_conn)
                self.assertEqual(broker.conn, None)
            self.assertEqual(broker.conn, None)
        self.assertEqual(broker.conn, conn)


class TestDatabaseBroker(TestDbBase):

    def test_DB_PREALLOCATION_setting(self):
        u = uuid4().hex
        b = DatabaseBroker(u)
        swift.common.db.DB_PREALLOCATION = False
        b._preallocate()
        swift.common.db.DB_PREALLOCATION = True
        self.assertRaises(OSError, b._preallocate)

    def test_memory_db_init(self):
        broker = DatabaseBroker(self.db_path)
        self.assertEqual(broker.db_file, self.db_path)
        self.assertRaises(AttributeError, broker.initialize,
                          normalize_timestamp('0'))

    def test_disk_db_init(self):
        db_file = os.path.join(self.testdir, '1.db')
        broker = DatabaseBroker(db_file)
        self.assertEqual(broker.db_file, db_file)
        self.assertIsNone(broker.conn)

    def test_disk_preallocate(self):
        test_size = [-1]

        def fallocate_stub(fd, _reserve, _is_percent, size):
            test_size[0] = size

        with patch('swift.common.db.fallocate_with_reserve', fallocate_stub):
            db_file = os.path.join(self.testdir, 'pre.db')
            # Write 1 byte and hope that the fs will allocate less than 1 MB.
            f = open(db_file, "w")
            f.write('@')
            f.close()
            b = DatabaseBroker(db_file)
            b._preallocate()
            # We only wrote 1 byte, so we should end with the 1st step or 1 MB.
            self.assertEqual(test_size[0], 1024 * 1024)

    def test_initialize(self):
        self.assertRaises(AttributeError,
                          DatabaseBroker(self.db_path).initialize,
                          normalize_timestamp('1'))
        stub_dict = {}

        def stub(*args, **kwargs):
            stub_dict.clear()
            stub_dict['args'] = args
            stub_dict.update(kwargs)
        broker = DatabaseBroker(self.db_path)
        broker._initialize = stub
        broker.initialize(normalize_timestamp('1'))
        self.assertTrue(hasattr(stub_dict['args'][0], 'execute'))
        self.assertEqual(stub_dict['args'][1], '0000000001.00000')
        with broker.get() as conn:
            conn.execute('SELECT * FROM outgoing_sync')
            conn.execute('SELECT * FROM incoming_sync')
        broker = DatabaseBroker(os.path.join(self.testdir, '1.db'))
        broker._initialize = stub
        broker.initialize(normalize_timestamp('1'))
        self.assertTrue(hasattr(stub_dict['args'][0], 'execute'))
        self.assertEqual(stub_dict['args'][1], '0000000001.00000')
        with broker.get() as conn:
            conn.execute('SELECT * FROM outgoing_sync')
            conn.execute('SELECT * FROM incoming_sync')
        broker = DatabaseBroker(os.path.join(self.testdir, '1.db'))
        broker._initialize = stub
        self.assertRaises(DatabaseAlreadyExists,
                          broker.initialize, normalize_timestamp('1'))

    def test_delete_db(self):
        meta = {'foo': ['bar', normalize_timestamp('0')]}

        def init_stub(conn, put_timestamp, **kwargs):
            conn.execute('CREATE TABLE test (one TEXT)')
            conn.execute('''CREATE TABLE test_stat (
                id TEXT, put_timestamp TEXT, delete_timestamp TEXT,
                status TEXT, status_changed_at TEXT, metadata TEXT)''')
            conn.execute(
                '''INSERT INTO test_stat (
                    id, put_timestamp, delete_timestamp, status,
                    status_changed_at, metadata) VALUES (?, ?, ?, ?, ?, ?)''',
                (str(uuid4), put_timestamp, '0', '', '0', json.dumps(meta)))
            conn.execute('INSERT INTO test (one) VALUES ("1")')
            conn.commit()

        def do_test(expected_metadata, delete_meta_whitelist=None):
            if not delete_meta_whitelist:
                delete_meta_whitelist = []
            broker = DatabaseBroker(self.get_db_path())
            broker.delete_meta_whitelist = delete_meta_whitelist
            broker.db_type = 'test'
            broker._initialize = init_stub
            # Initializes a good broker for us
            broker.initialize(normalize_timestamp('1'))
            info = broker.get_info()
            self.assertEqual('0', info['delete_timestamp'])
            self.assertEqual('', info['status'])
            self.assertIsNotNone(broker.conn)
            broker.delete_db(normalize_timestamp('2'))
            info = broker.get_info()
            self.assertEqual(normalize_timestamp('2'),
                             info['delete_timestamp'])
            self.assertEqual('DELETED', info['status'])

            # check meta
            m2 = broker.metadata
            self.assertEqual(m2, expected_metadata)

            broker = DatabaseBroker(os.path.join(self.testdir,
                                                 '%s.db' % uuid4()))
            broker.delete_meta_whitelist = delete_meta_whitelist
            broker.db_type = 'test'
            broker._initialize = init_stub
            broker.initialize(normalize_timestamp('1'))
            info = broker.get_info()
            self.assertEqual('0', info['delete_timestamp'])
            self.assertEqual('', info['status'])
            broker.delete_db(normalize_timestamp('2'))
            info = broker.get_info()
            self.assertEqual(normalize_timestamp('2'),
                             info['delete_timestamp'])
            self.assertEqual('DELETED', info['status'])

            # check meta
            m2 = broker.metadata
            self.assertEqual(m2, expected_metadata)

        # ensure that metadata was cleared by default
        do_test({'foo': ['', normalize_timestamp('2')]})

        # If the meta is in the brokers delete_meta_whitelist it wont get
        # cleared up
        do_test(meta, ['foo'])

        # delete_meta_whitelist things need to be in lower case, as the keys
        # are lower()'ed before checked
        meta["X-Container-Meta-Test"] = ['value', normalize_timestamp('0')]
        meta["X-Something-else"] = ['other', normalize_timestamp('0')]
        do_test({'foo': ['', normalize_timestamp('2')],
                 'X-Container-Meta-Test': ['value', normalize_timestamp('0')],
                 'X-Something-else': ['other', normalize_timestamp('0')]},
                ['x-container-meta-test', 'x-something-else'])

    def test_get(self):
        broker = DatabaseBroker(self.db_path)
        with self.assertRaises(DatabaseConnectionError) as raised, \
                broker.get() as conn:
            conn.execute('SELECT 1')
        self.assertEqual(
            str(raised.exception),
            "DB connection error (%s, 0):\nDB doesn't exist" % self.db_path)

        broker = DatabaseBroker(os.path.join(self.testdir, '1.db'))
        with self.assertRaises(DatabaseConnectionError) as raised, \
                broker.get() as conn:
            conn.execute('SELECT 1')
        self.assertEqual(
            str(raised.exception),
            "DB connection error (%s, 0):\nDB doesn't exist" % broker.db_file)

        def stub(*args, **kwargs):
            pass
        broker._initialize = stub
        broker.initialize(normalize_timestamp('1'))
        with broker.get() as conn:
            conn.execute('CREATE TABLE test (one TEXT)')
        try:
            with broker.get() as conn:
                conn.execute('INSERT INTO test (one) VALUES ("1")')
                raise Exception('test')
                conn.commit()
        except Exception:
            pass
        broker = DatabaseBroker(os.path.join(self.testdir, '1.db'))
        with broker.get() as conn:
            self.assertEqual(
                [r[0] for r in conn.execute('SELECT * FROM test')], [])
        with broker.get() as conn:
            conn.execute('INSERT INTO test (one) VALUES ("1")')
            conn.commit()
        broker = DatabaseBroker(os.path.join(self.testdir, '1.db'))
        with broker.get() as conn:
            self.assertEqual(
                [r[0] for r in conn.execute('SELECT * FROM test')], ['1'])

        dbpath = os.path.join(self.testdir, 'dev', 'dbs', 'par', 'pre', 'db')
        mkdirs(dbpath)
        qpath = os.path.join(self.testdir, 'dev', 'quarantined', 'tests', 'db')
        with patch('swift.common.db.renamer', lambda a, b,
                   fsync: b):
            # Test malformed database
            copy(os.path.join(os.path.dirname(__file__),
                              'malformed_example.db'),
                 os.path.join(dbpath, '1.db'))
            broker = DatabaseBroker(os.path.join(dbpath, '1.db'))
            broker.db_type = 'test'
            with self.assertRaises(sqlite3.DatabaseError) as raised, \
                    broker.get() as conn:
                conn.execute('SELECT * FROM test')
            self.assertEqual(
                str(raised.exception),
                'Quarantined %s to %s due to malformed database' %
                (dbpath, qpath))
            # Test malformed schema database
            copy(os.path.join(os.path.dirname(__file__),
                              'malformed_schema_example.db'),
                 os.path.join(dbpath, '1.db'))
            broker = DatabaseBroker(os.path.join(dbpath, '1.db'))
            broker.db_type = 'test'
            with self.assertRaises(sqlite3.DatabaseError) as raised, \
                    broker.get() as conn:
                conn.execute('SELECT * FROM test')
            self.assertEqual(
                str(raised.exception),
                'Quarantined %s to %s due to malformed database' %
                (dbpath, qpath))
            # Test corrupted database
            copy(os.path.join(os.path.dirname(__file__),
                              'corrupted_example.db'),
                 os.path.join(dbpath, '1.db'))
            broker = DatabaseBroker(os.path.join(dbpath, '1.db'))
            broker.db_type = 'test'
            with self.assertRaises(sqlite3.DatabaseError) as raised, \
                    broker.get() as conn:
                conn.execute('SELECT * FROM test')
            self.assertEqual(
                str(raised.exception),
                'Quarantined %s to %s due to corrupted database' %
                (dbpath, qpath))

    def test_get_raw_metadata_missing_container_info(self):
        # Test missing container_info/container_stat row
        dbpath = os.path.join(self.testdir, 'dev', 'dbs', 'par', 'pre', 'db')
        mkdirs(dbpath)
        qpath = os.path.join(self.testdir, 'dev', 'quarantined', 'containers',
                             'db')
        copy(os.path.join(os.path.dirname(__file__),
                          'missing_container_info.db'),
             os.path.join(dbpath, '1.db'))

        broker = DatabaseBroker(os.path.join(dbpath, '1.db'))
        broker.db_type = 'container'

        with self.assertRaises(sqlite3.DatabaseError) as raised:
            broker.get_raw_metadata()
        self.assertEqual(
            str(raised.exception),
            'Quarantined %s to %s due to missing row in container_stat table' %
            (dbpath, qpath))

    def test_lock(self):
        broker = DatabaseBroker(os.path.join(self.testdir, '1.db'), timeout=.1)
        with self.assertRaises(DatabaseConnectionError) as raised, \
                broker.lock():
            pass
        self.assertEqual(
            str(raised.exception),
            "DB connection error (%s, 0):\nDB doesn't exist" % broker.db_file)

        def stub(*args, **kwargs):
            pass
        broker._initialize = stub
        broker.initialize(normalize_timestamp('1'))
        with broker.lock():
            pass
        with broker.lock():
            pass

        with self.assertRaises(RuntimeError) as raised, broker.lock():
            raise RuntimeError('boom!')
        self.assertEqual(raised.exception.args[0], 'boom!')

        broker2 = DatabaseBroker(os.path.join(self.testdir, '1.db'),
                                 timeout=.1)
        broker2._initialize = stub
        with broker.lock():
            # broker2 raises the timeout
            with self.assertRaises(LockTimeout) as raised:
                with broker2.lock():
                    pass
        self.assertEqual(str(raised.exception),
                         '0.1 seconds: %s' % broker.db_file)

        # and the timeout bubbles up out of broker.lock()
        with self.assertRaises(LockTimeout) as raised:
            with broker.lock():
                with broker2.lock():
                    pass
        self.assertEqual(str(raised.exception),
                         '0.1 seconds: %s' % broker.db_file)

        try:
            with broker.lock():
                raise Exception('test')
        except Exception:
            pass
        with broker.lock():
            pass

    def test_newid(self):
        broker = DatabaseBroker(self.db_path)
        broker.db_type = 'test'
        broker.db_contains_type = 'test'
        uuid1 = str(uuid4())

        def _initialize(conn, timestamp, **kwargs):
            conn.execute('CREATE TABLE test (one TEXT)')
            conn.execute('CREATE TABLE test_stat (id TEXT)')
            conn.execute('INSERT INTO test_stat (id) VALUES (?)', (uuid1,))
            conn.commit()
        broker._initialize = _initialize
        broker.initialize(normalize_timestamp('1'))
        uuid2 = str(uuid4())
        broker.newid(uuid2)
        with broker.get() as conn:
            uuids = [r[0] for r in conn.execute('SELECT * FROM test_stat')]
            self.assertEqual(len(uuids), 1)
            self.assertNotEqual(uuids[0], uuid1)
            uuid1 = uuids[0]
            points = [(r[0], r[1]) for r in conn.execute(
                'SELECT sync_point, '
                'remote_id FROM incoming_sync WHERE remote_id = ?', (uuid2,))]
            self.assertEqual(len(points), 1)
            self.assertEqual(points[0][0], -1)
            self.assertEqual(points[0][1], uuid2)
            conn.execute('INSERT INTO test (one) VALUES ("1")')
            conn.commit()
        uuid3 = str(uuid4())
        broker.newid(uuid3)
        with broker.get() as conn:
            uuids = [r[0] for r in conn.execute('SELECT * FROM test_stat')]
            self.assertEqual(len(uuids), 1)
            self.assertNotEqual(uuids[0], uuid1)
            uuid1 = uuids[0]
            points = [(r[0], r[1]) for r in conn.execute(
                'SELECT sync_point, '
                'remote_id FROM incoming_sync WHERE remote_id = ?', (uuid3,))]
            self.assertEqual(len(points), 1)
            self.assertEqual(points[0][1], uuid3)
        broker.newid(uuid2)
        with broker.get() as conn:
            uuids = [r[0] for r in conn.execute('SELECT * FROM test_stat')]
            self.assertEqual(len(uuids), 1)
            self.assertNotEqual(uuids[0], uuid1)
            points = [(r[0], r[1]) for r in conn.execute(
                'SELECT sync_point, '
                'remote_id FROM incoming_sync WHERE remote_id = ?', (uuid2,))]
            self.assertEqual(len(points), 1)
            self.assertEqual(points[0][1], uuid2)

    def test_get_items_since(self):
        broker = DatabaseBroker(self.db_path)
        broker.db_type = 'test'
        broker.db_contains_type = 'test'

        def _initialize(conn, timestamp, **kwargs):
            conn.execute('CREATE TABLE test (one TEXT)')
            conn.execute('INSERT INTO test (one) VALUES ("1")')
            conn.execute('INSERT INTO test (one) VALUES ("2")')
            conn.execute('INSERT INTO test (one) VALUES ("3")')
            conn.commit()
        broker._initialize = _initialize
        broker.initialize(normalize_timestamp('1'))
        self.assertEqual(broker.get_items_since(-1, 10),
                         [{'one': '1'}, {'one': '2'}, {'one': '3'}])
        self.assertEqual(broker.get_items_since(-1, 2),
                         [{'one': '1'}, {'one': '2'}])
        self.assertEqual(broker.get_items_since(1, 2),
                         [{'one': '2'}, {'one': '3'}])
        self.assertEqual(broker.get_items_since(3, 2), [])
        self.assertEqual(broker.get_items_since(999, 2), [])

    def test_get_syncs(self):
        broker = DatabaseBroker(self.db_path)
        broker.db_type = 'test'
        broker.db_contains_type = 'test'
        uuid1 = str(uuid4())

        def _initialize(conn, timestamp, **kwargs):
            conn.execute('CREATE TABLE test (one TEXT)')
            conn.execute('CREATE TABLE test_stat (id TEXT)')
            conn.execute('INSERT INTO test_stat (id) VALUES (?)', (uuid1,))
            conn.execute('INSERT INTO test (one) VALUES ("1")')
            conn.commit()
            pass
        broker._initialize = _initialize
        broker.initialize(normalize_timestamp('1'))

        for incoming in (True, False):
            # Can't mock out timestamp now, because the update_at in the sync
            # tables are cuase by a trigger inside sqlite which uses it's own
            # now method. So instead track the time before and after to make
            # sure we're getting the right timestamps.
            ts0 = Timestamp.now()
            broker.merge_syncs([
                {'sync_point': 0, 'remote_id': 'remote_0'},
                {'sync_point': 1, 'remote_id': 'remote_1'}], incoming)

            time.sleep(0.005)
            broker.merge_syncs([
                {'sync_point': 2, 'remote_id': 'remote_2'}], incoming)

            ts1 = Timestamp.now()
            expected_syncs = [{'sync_point': 0, 'remote_id': 'remote_0'},
                              {'sync_point': 1, 'remote_id': 'remote_1'},
                              {'sync_point': 2, 'remote_id': 'remote_2'}]

            self.assertEqual(expected_syncs, broker.get_syncs(incoming))

            # if we want the updated_at timestamps too then:
            expected_syncs[0]['updated_at'] = mock.ANY
            expected_syncs[1]['updated_at'] = mock.ANY
            expected_syncs[2]['updated_at'] = mock.ANY
            actual_syncs = broker.get_syncs(incoming, include_timestamp=True)
            self.assertEqual(expected_syncs, actual_syncs)
            # Note that most of the time, we expect these all to be ==
            # but we've been known to see sizeable delays in the gate at times
            self.assertTrue(all([
                str(int(ts0)) <= s['updated_at'] <= str(int(ts1))
                for s in actual_syncs]))

    def test_get_sync(self):
        broker = DatabaseBroker(self.db_path)
        broker.db_type = 'test'
        broker.db_contains_type = 'test'
        uuid1 = str(uuid4())

        def _initialize(conn, timestamp, **kwargs):
            conn.execute('CREATE TABLE test (one TEXT)')
            conn.execute('CREATE TABLE test_stat (id TEXT)')
            conn.execute('INSERT INTO test_stat (id) VALUES (?)', (uuid1,))
            conn.execute('INSERT INTO test (one) VALUES ("1")')
            conn.commit()
            pass
        broker._initialize = _initialize
        broker.initialize(normalize_timestamp('1'))
        uuid2 = str(uuid4())
        self.assertEqual(broker.get_sync(uuid2), -1)
        broker.newid(uuid2)
        self.assertEqual(broker.get_sync(uuid2), 1)
        uuid3 = str(uuid4())
        self.assertEqual(broker.get_sync(uuid3), -1)
        with broker.get() as conn:
            conn.execute('INSERT INTO test (one) VALUES ("2")')
            conn.commit()
        broker.newid(uuid3)
        self.assertEqual(broker.get_sync(uuid2), 1)
        self.assertEqual(broker.get_sync(uuid3), 2)
        self.assertEqual(broker.get_sync(uuid2, incoming=False), -1)
        self.assertEqual(broker.get_sync(uuid3, incoming=False), -1)
        broker.merge_syncs([{'sync_point': 1, 'remote_id': uuid2}],
                           incoming=False)
        self.assertEqual(broker.get_sync(uuid2), 1)
        self.assertEqual(broker.get_sync(uuid3), 2)
        self.assertEqual(broker.get_sync(uuid2, incoming=False), 1)
        self.assertEqual(broker.get_sync(uuid3, incoming=False), -1)
        broker.merge_syncs([{'sync_point': 2, 'remote_id': uuid3}],
                           incoming=False)
        self.assertEqual(broker.get_sync(uuid2, incoming=False), 1)
        self.assertEqual(broker.get_sync(uuid3, incoming=False), 2)

    def test_merge_syncs(self):
        broker = DatabaseBroker(self.db_path)

        def stub(*args, **kwargs):
            pass
        broker._initialize = stub
        broker.initialize(normalize_timestamp('1'))
        uuid2 = str(uuid4())
        broker.merge_syncs([{'sync_point': 1, 'remote_id': uuid2}])
        self.assertEqual(broker.get_sync(uuid2), 1)
        uuid3 = str(uuid4())
        broker.merge_syncs([{'sync_point': 2, 'remote_id': uuid3}])
        self.assertEqual(broker.get_sync(uuid2), 1)
        self.assertEqual(broker.get_sync(uuid3), 2)
        self.assertEqual(broker.get_sync(uuid2, incoming=False), -1)
        self.assertEqual(broker.get_sync(uuid3, incoming=False), -1)
        broker.merge_syncs([{'sync_point': 3, 'remote_id': uuid2},
                            {'sync_point': 4, 'remote_id': uuid3}],
                           incoming=False)
        self.assertEqual(broker.get_sync(uuid2, incoming=False), 3)
        self.assertEqual(broker.get_sync(uuid3, incoming=False), 4)
        self.assertEqual(broker.get_sync(uuid2), 1)
        self.assertEqual(broker.get_sync(uuid3), 2)
        broker.merge_syncs([{'sync_point': 5, 'remote_id': uuid2}])
        self.assertEqual(broker.get_sync(uuid2), 5)
        # max sync point sticks
        broker.merge_syncs([{'sync_point': 5, 'remote_id': uuid2}])
        self.assertEqual(broker.get_sync(uuid2), 5)
        self.assertEqual(broker.get_sync(uuid3), 2)
        broker.merge_syncs([{'sync_point': 4, 'remote_id': uuid2}])
        self.assertEqual(broker.get_sync(uuid2), 5)
        self.assertEqual(broker.get_sync(uuid3), 2)
        broker.merge_syncs([{'sync_point': -1, 'remote_id': uuid2},
                            {'sync_point': 3, 'remote_id': uuid3}])
        self.assertEqual(broker.get_sync(uuid2), 5)
        self.assertEqual(broker.get_sync(uuid3), 3)
        self.assertEqual(broker.get_sync(uuid2, incoming=False), 3)
        self.assertEqual(broker.get_sync(uuid3, incoming=False), 4)

    def test_get_replication_info(self):
        self.get_replication_info_tester(metadata=False)

    def test_get_replication_info_with_metadata(self):
        self.get_replication_info_tester(metadata=True)

    def get_replication_info_tester(self, metadata=False):
        broker = DatabaseBroker(self.db_path, account='a')
        broker.db_type = 'test'
        broker.db_contains_type = 'test'
        broker.db_reclaim_timestamp = 'created_at'
        broker_creation = normalize_timestamp(1)
        broker_uuid = str(uuid4())
        broker_metadata = metadata and json.dumps(
            {'Test': ('Value', normalize_timestamp(1))}) or ''

        def _initialize(conn, put_timestamp, **kwargs):
            if put_timestamp is None:
                put_timestamp = normalize_timestamp(0)
            conn.executescript('''
                CREATE TABLE test (
                    ROWID INTEGER PRIMARY KEY AUTOINCREMENT,
                    name TEXT UNIQUE,
                    created_at TEXT
                );
                CREATE TRIGGER test_insert AFTER INSERT ON test
                BEGIN
                    UPDATE test_stat
                    SET test_count = test_count + 1,
                        hash = chexor(hash, new.name, new.created_at);
                END;
                CREATE TRIGGER test_update BEFORE UPDATE ON test
                BEGIN
                    SELECT RAISE(FAIL,
                                 'UPDATE not allowed; DELETE and INSERT');
                END;
                CREATE TRIGGER test_delete AFTER DELETE ON test
                BEGIN
                    UPDATE test_stat
                    SET test_count = test_count - 1,
                        hash = chexor(hash, old.name, old.created_at);
                END;
                CREATE TABLE test_stat (
                    account TEXT,
                    created_at TEXT,
                    put_timestamp TEXT DEFAULT '0',
                    delete_timestamp TEXT DEFAULT '0',
                    status_changed_at TEXT DEFAULT '0',
                    test_count INTEGER,
                    hash TEXT default '00000000000000000000000000000000',
                    id TEXT
                    %s
                );
                INSERT INTO test_stat (test_count) VALUES (0);
            ''' % (metadata and ", metadata TEXT DEFAULT ''" or ""))
            conn.execute('''
                UPDATE test_stat
                SET account = ?, created_at = ?,  id = ?, put_timestamp = ?,
                    status_changed_at = ?
            ''', (broker.account, broker_creation, broker_uuid, put_timestamp,
                  put_timestamp))
            if metadata:
                conn.execute('UPDATE test_stat SET metadata = ?',
                             (broker_metadata,))
            conn.commit()
        broker._initialize = _initialize
        put_timestamp = normalize_timestamp(2)
        broker.initialize(put_timestamp)
        info = broker.get_replication_info()
        self.assertEqual(info, {
            'account': broker.account, 'count': 0,
            'hash': '00000000000000000000000000000000',
            'created_at': broker_creation, 'put_timestamp': put_timestamp,
            'delete_timestamp': '0', 'status_changed_at': put_timestamp,
            'max_row': -1, 'id': broker_uuid, 'metadata': broker_metadata})
        insert_timestamp = normalize_timestamp(3)
        with broker.get() as conn:
            conn.execute('''
                INSERT INTO test (name, created_at) VALUES ('test', ?)
            ''', (insert_timestamp,))
            conn.commit()
        info = broker.get_replication_info()
        self.assertEqual(info, {
            'account': broker.account, 'count': 1,
            'hash': 'bdc4c93f574b0d8c2911a27ce9dd38ba',
            'created_at': broker_creation, 'put_timestamp': put_timestamp,
            'delete_timestamp': '0', 'status_changed_at': put_timestamp,
            'max_row': 1, 'id': broker_uuid, 'metadata': broker_metadata})
        with broker.get() as conn:
            conn.execute('DELETE FROM test')
            conn.commit()
        info = broker.get_replication_info()
        self.assertEqual(info, {
            'account': broker.account, 'count': 0,
            'hash': '00000000000000000000000000000000',
            'created_at': broker_creation, 'put_timestamp': put_timestamp,
            'delete_timestamp': '0', 'status_changed_at': put_timestamp,
            'max_row': 1, 'id': broker_uuid, 'metadata': broker_metadata})
        return broker

    # only testing _reclaim_metadata here
    @patch.object(TombstoneReclaimer, 'reclaim')
    def test_metadata(self, mock_reclaim):
        # Initializes a good broker for us
        broker = self.get_replication_info_tester(metadata=True)
        # Add our first item
        first_timestamp = normalize_timestamp(1)
        first_value = '1'
        broker.update_metadata({'First': [first_value, first_timestamp]})
        self.assertIn('First', broker.metadata)
        self.assertEqual(broker.metadata['First'],
                         [first_value, first_timestamp])
        # Add our second item
        second_timestamp = normalize_timestamp(2)
        second_value = '2'
        broker.update_metadata({'Second': [second_value, second_timestamp]})
        self.assertIn('First', broker.metadata)
        self.assertEqual(broker.metadata['First'],
                         [first_value, first_timestamp])
        self.assertIn('Second', broker.metadata)
        self.assertEqual(broker.metadata['Second'],
                         [second_value, second_timestamp])
        # Update our first item
        first_timestamp = normalize_timestamp(3)
        first_value = '1b'
        broker.update_metadata({'First': [first_value, first_timestamp]})
        self.assertIn('First', broker.metadata)
        self.assertEqual(broker.metadata['First'],
                         [first_value, first_timestamp])
        self.assertIn('Second', broker.metadata)
        self.assertEqual(broker.metadata['Second'],
                         [second_value, second_timestamp])
        # Delete our second item (by setting to empty string)
        second_timestamp = normalize_timestamp(4)
        second_value = ''
        broker.update_metadata({'Second': [second_value, second_timestamp]})
        self.assertIn('First', broker.metadata)
        self.assertEqual(broker.metadata['First'],
                         [first_value, first_timestamp])
        self.assertIn('Second', broker.metadata)
        self.assertEqual(broker.metadata['Second'],
                         [second_value, second_timestamp])
        # Reclaim at point before second item was deleted
        broker.reclaim(normalize_timestamp(3), normalize_timestamp(3))
        self.assertIn('First', broker.metadata)
        self.assertEqual(broker.metadata['First'],
                         [first_value, first_timestamp])
        self.assertIn('Second', broker.metadata)
        self.assertEqual(broker.metadata['Second'],
                         [second_value, second_timestamp])
        # Reclaim at point second item was deleted
        broker.reclaim(normalize_timestamp(4), normalize_timestamp(4))
        self.assertIn('First', broker.metadata)
        self.assertEqual(broker.metadata['First'],
                         [first_value, first_timestamp])
        self.assertIn('Second', broker.metadata)
        self.assertEqual(broker.metadata['Second'],
                         [second_value, second_timestamp])
        # Reclaim after point second item was deleted
        broker.reclaim(normalize_timestamp(5), normalize_timestamp(5))
        self.assertIn('First', broker.metadata)
        self.assertEqual(broker.metadata['First'],
                         [first_value, first_timestamp])
        self.assertNotIn('Second', broker.metadata)
        # Delete first item (by setting to empty string)
        first_timestamp = normalize_timestamp(6)
        broker.update_metadata({'First': ['', first_timestamp]})
        self.assertIn('First', broker.metadata)
        # Check that sync_timestamp doesn't cause item to be reclaimed
        broker.reclaim(normalize_timestamp(5), normalize_timestamp(99))
        self.assertIn('First', broker.metadata)

    def test_update_metadata_missing_container_info(self):
        # Test missing container_info/container_stat row
        dbpath = os.path.join(self.testdir, 'dev', 'dbs', 'par', 'pre', 'db')
        mkdirs(dbpath)
        qpath = os.path.join(self.testdir, 'dev', 'quarantined', 'containers',
                             'db')
        copy(os.path.join(os.path.dirname(__file__),
                          'missing_container_info.db'),
             os.path.join(dbpath, '1.db'))

        broker = DatabaseBroker(os.path.join(dbpath, '1.db'))
        broker.db_type = 'container'

        with self.assertRaises(sqlite3.DatabaseError) as raised:
            broker.update_metadata({'First': ['1', normalize_timestamp(1)]})
        self.assertEqual(
            str(raised.exception),
            'Quarantined %s to %s due to missing row in container_stat table' %
            (dbpath, qpath))

    def test_reclaim_missing_container_info(self):
        # Test missing container_info/container_stat row
        dbpath = os.path.join(self.testdir, 'dev', 'dbs', 'par', 'pre', 'db')
        mkdirs(dbpath)
        qpath = os.path.join(self.testdir, 'dev', 'quarantined', 'containers',
                             'db')
        copy(os.path.join(os.path.dirname(__file__),
                          'missing_container_info.db'),
             os.path.join(dbpath, '1.db'))

        broker = DatabaseBroker(os.path.join(dbpath, '1.db'))
        broker.db_type = 'container'

        with self.assertRaises(sqlite3.DatabaseError) as raised, \
                broker.get() as conn:
            broker._reclaim_metadata(conn, 0)
        self.assertEqual(
            str(raised.exception),
            'Quarantined %s to %s due to missing row in container_stat table' %
            (dbpath, qpath))

    @patch.object(DatabaseBroker, 'validate_metadata')
    def test_validate_metadata_is_called_from_update_metadata(self, mock):
        broker = self.get_replication_info_tester(metadata=True)
        first_timestamp = normalize_timestamp(1)
        first_value = '1'
        metadata = {'First': [first_value, first_timestamp]}
        broker.update_metadata(metadata, validate_metadata=True)
        self.assertTrue(mock.called)

    @patch.object(DatabaseBroker, 'validate_metadata')
    def test_validate_metadata_is_not_called_from_update_metadata(self, mock):
        broker = self.get_replication_info_tester(metadata=True)
        first_timestamp = normalize_timestamp(1)
        first_value = '1'
        metadata = {'First': [first_value, first_timestamp]}
        broker.update_metadata(metadata)
        self.assertFalse(mock.called)

    def test_metadata_with_max_count(self):
        metadata = {}
        for c in range(MAX_META_COUNT):
            key = 'X-Account-Meta-F{0}'.format(c)
            metadata[key] = ('B', normalize_timestamp(1))
        key = 'X-Account-Meta-Foo'
        metadata[key] = ('', normalize_timestamp(1))
        self.assertIsNone(DatabaseBroker.validate_metadata(metadata))

    def test_metadata_raises_exception_on_non_utf8(self):
        def try_validate(metadata):
            with self.assertRaises(HTTPException) as raised:
                DatabaseBroker.validate_metadata(metadata)
            self.assertEqual(str(raised.exception), '400 Bad Request')
        ts = normalize_timestamp(1)
        try_validate({'X-Account-Meta-Foo': (b'\xff', ts)})
        try_validate({b'X-Container-Meta-\xff': ('bar', ts)})

    def test_metadata_raises_exception_over_max_count(self):
        metadata = {}
        for c in range(MAX_META_COUNT + 1):
            key = 'X-Account-Meta-F{0}'.format(c)
            metadata[key] = ('B', normalize_timestamp(1))
        message = ''
        try:
            DatabaseBroker.validate_metadata(metadata)
        except HTTPException as e:
            message = str(e)
        self.assertEqual(message, '400 Bad Request')

    def test_metadata_with_max_overall_size(self):
        metadata = {}
        metadata_value = 'v' * MAX_META_VALUE_LENGTH
        size = 0
        x = 0
        while size < (MAX_META_OVERALL_SIZE - 4
                      - MAX_META_VALUE_LENGTH):
            size += 4 + MAX_META_VALUE_LENGTH
            metadata['X-Account-Meta-%04d' % x] = (metadata_value,
                                                   normalize_timestamp(1))
            x += 1
        if MAX_META_OVERALL_SIZE - size > 1:
            metadata['X-Account-Meta-k'] = (
                'v' * (MAX_META_OVERALL_SIZE - size - 1),
                normalize_timestamp(1))
        self.assertIsNone(DatabaseBroker.validate_metadata(metadata))

    def test_metadata_raises_exception_over_max_overall_size(self):
        metadata = {}
        metadata_value = 'k' * MAX_META_VALUE_LENGTH
        size = 0
        x = 0
        while size < (MAX_META_OVERALL_SIZE - 4
                      - MAX_META_VALUE_LENGTH):
            size += 4 + MAX_META_VALUE_LENGTH
            metadata['X-Account-Meta-%04d' % x] = (metadata_value,
                                                   normalize_timestamp(1))
            x += 1
        if MAX_META_OVERALL_SIZE - size > 1:
            metadata['X-Account-Meta-k'] = (
                'v' * (MAX_META_OVERALL_SIZE - size - 1),
                normalize_timestamp(1))
        metadata['X-Account-Meta-k2'] = ('v', normalize_timestamp(1))
        message = ''
        try:
            DatabaseBroker.validate_metadata(metadata)
        except HTTPException as e:
            message = str(e)
        self.assertEqual(message, '400 Bad Request')

    def test_possibly_quarantine_db_errors(self):
        dbpath = os.path.join(self.testdir, 'dev', 'dbs', 'par', 'pre', 'db')
        qpath = os.path.join(self.testdir, 'dev', 'quarantined', 'tests', 'db')
        # Data is a list of Excpetions to be raised and expected values in the
        # log
        data = [
            (sqlite3.DatabaseError('database disk image is malformed'),
             'malformed'),
            (sqlite3.DatabaseError('malformed database schema'), 'malformed'),
            (sqlite3.DatabaseError('file is encrypted or is not a database'),
             'corrupted'),
            (sqlite3.OperationalError('disk I/O error'),
             'disk error while accessing')]

        for i, (ex, hint) in enumerate(data):
            mkdirs(dbpath)
            broker = DatabaseBroker(os.path.join(dbpath, '%d.db' % (i)))
            broker.db_type = 'test'
            try:
                raise ex
            except sqlite3.DatabaseError:
                with self.assertRaises(sqlite3.DatabaseError) as raised:
                    broker.possibly_quarantine(*sys.exc_info())
                self.assertEqual(
                    str(raised.exception),
                    'Quarantined %s to %s due to %s database' %
                    (dbpath, qpath, hint))

    def test_skip_commits(self):
        broker = DatabaseBroker(self.db_path)
        self.assertTrue(broker._skip_commit_puts())
        broker._initialize = MagicMock()
        broker.initialize(Timestamp.now())
        self.assertTrue(broker._skip_commit_puts())

        # not initialized
        db_file = os.path.join(self.testdir, '1.db')
        broker = DatabaseBroker(db_file)
        self.assertFalse(os.path.exists(broker.db_file))  # sanity check
        self.assertTrue(broker._skip_commit_puts())

        # no pending file
        broker._initialize = MagicMock()
        broker.initialize(Timestamp.now())
        self.assertTrue(os.path.exists(broker.db_file))  # sanity check
        self.assertFalse(os.path.exists(broker.pending_file))  # sanity check
        self.assertTrue(broker._skip_commit_puts())

        # pending file exists
        with open(broker.pending_file, 'wb'):
            pass
        self.assertTrue(os.path.exists(broker.pending_file))  # sanity check
        self.assertFalse(broker._skip_commit_puts())

        # skip_commits is True
        broker.skip_commits = True
        self.assertTrue(broker._skip_commit_puts())

        # re-init
        broker = DatabaseBroker(db_file)
        self.assertFalse(broker._skip_commit_puts())

        # constructor can override
        broker = DatabaseBroker(db_file, skip_commits=True)
        self.assertTrue(broker._skip_commit_puts())

    def test_commit_puts(self):
        db_file = os.path.join(self.testdir, '1.db')
        broker = DatabaseBroker(db_file)
        broker._initialize = MagicMock()
        broker.initialize(Timestamp.now())
        with open(broker.pending_file, 'wb'):
            pass

        # merge given list
        with patch.object(broker, 'merge_items') as mock_merge_items:
            broker._commit_puts(['test'])
        mock_merge_items.assert_called_once_with(['test'])

        # load file and merge
        with open(broker.pending_file, 'wb') as fd:
            for v in (1, 2, 99):
                fd.write(b':' + base64.b64encode(pickle.dumps(
                    v, protocol=PICKLE_PROTOCOL)))
        with patch.object(broker, 'merge_items') as mock_merge_items:
            broker._commit_puts_load = lambda l, e: l.append(e)
            broker._commit_puts()
        mock_merge_items.assert_called_once_with([1, 2, 99])
        self.assertEqual(0, os.path.getsize(broker.pending_file))

        # load file and merge with given list
        with open(broker.pending_file, 'wb') as fd:
            fd.write(b':' + base64.b64encode(pickle.dumps(
                b'bad', protocol=PICKLE_PROTOCOL)))
        with patch.object(broker, 'merge_items') as mock_merge_items:
            broker._commit_puts_load = lambda l, e: l.append(e)
            broker._commit_puts([b'not'])
        mock_merge_items.assert_called_once_with([b'not', b'bad'])
        self.assertEqual(0, os.path.getsize(broker.pending_file))

        # load a pending entry that's caused trouble in py2/py3 upgrade tests
        # can't quite figure out how it got generated, though, so hard-code it
        with open(broker.pending_file, 'wb') as fd:
            fd.write(b':gAIoVS3olIngpILrjIvrjIvpkIngpIHlmIjlmIbjnIbgp'
                     b'IPjnITimIPvhI/rjI3tiI5xAVUQMTU1OTI0MTg0Ni40NjY'
                     b'wMXECVQEwVQEwVQEwSwBVATB0Lg==')
        with patch.object(broker, 'merge_items') as mock_merge_items:
            broker._commit_puts_load = lambda l, e: l.append(e)
            broker._commit_puts([])
        expected_name = (u'\u8509\u0902\ub30b\ub30b\u9409\u0901\u5608\u5606'
                         u'\u3706\u0903\u3704\u2603\uf10f\ub30d\ud20e')
        if six.PY2:
            expected_name = expected_name.encode('utf8')
        mock_merge_items.assert_called_once_with([
            (expected_name, '1559241846.46601', '0', '0', '0', 0, '0')])
        self.assertEqual(0, os.path.getsize(broker.pending_file))

        # skip_commits True - no merge
        db_file = os.path.join(self.testdir, '2.db')
        broker = DatabaseBroker(db_file, skip_commits=True)
        broker._initialize = MagicMock()
        broker.initialize(Timestamp.now())
        with open(broker.pending_file, 'wb') as fd:
            fd.write(b':ignored')
        with patch.object(broker, 'merge_items') as mock_merge_items:
            with self.assertRaises(DatabaseConnectionError) as cm:
                broker._commit_puts([b'hmmm'])
        mock_merge_items.assert_not_called()
        self.assertIn('commits not accepted', str(cm.exception))
        with open(broker.pending_file, 'rb') as fd:
            self.assertEqual(b':ignored', fd.read())

    def test_put_record(self):
        db_file = os.path.join(self.testdir, '1.db')
        broker = DatabaseBroker(db_file)
        broker._initialize = MagicMock()
        broker.initialize(Timestamp.now())

        # pending file created and record written
        broker.make_tuple_for_pickle = lambda x: x.upper()
        with patch.object(broker, '_commit_puts') as mock_commit_puts:
            broker.put_record('pinky')
        mock_commit_puts.assert_not_called()
        with open(broker.pending_file, 'rb') as fd:
            pending = fd.read()
        items = pending.split(b':')
        self.assertEqual(['PINKY'],
                         [pickle.loads(base64.b64decode(i))
                             for i in items[1:]])

        # record appended
        with patch.object(broker, '_commit_puts') as mock_commit_puts:
            broker.put_record('perky')
        mock_commit_puts.assert_not_called()
        with open(broker.pending_file, 'rb') as fd:
            pending = fd.read()
        items = pending.split(b':')
        self.assertEqual(['PINKY', 'PERKY'],
                         [pickle.loads(base64.b64decode(i))
                             for i in items[1:]])

        # pending file above cap
        cap = swift.common.db.PENDING_CAP
        while os.path.getsize(broker.pending_file) < cap:
            with open(broker.pending_file, 'ab') as fd:
                fd.write(b'x' * 100000)
        with patch.object(broker, '_commit_puts') as mock_commit_puts:
            broker.put_record('direct')
        mock_commit_puts.assert_called_once_with(['direct'])

        # records shouldn't be put to brokers with skip_commits True because
        # they cannot be accepted if the pending file is full
        broker.skip_commits = True
        with open(broker.pending_file, 'wb'):
            # empty the pending file
            pass
        with patch.object(broker, '_commit_puts') as mock_commit_puts:
            with self.assertRaises(DatabaseConnectionError) as cm:
                broker.put_record('unwelcome')
        self.assertIn('commits not accepted', str(cm.exception))
        mock_commit_puts.assert_not_called()
        with open(broker.pending_file, 'rb') as fd:
            pending = fd.read()
        self.assertFalse(pending)

<<<<<<< HEAD
    def test_get_freelist_stats_and_vacuum(self):
=======
    def _freelist_setup(self):
>>>>>>> 56523b49
        db_file = os.path.join(self.testdir, '1.db')
        broker = ExampleBroker(db_file, account='a', container='c')
        broker.initialize(Timestamp.now().internal)

        # This is a new file so our freelist page count should be 0
        self.assertFalse(broker.get_freelist_count())
        # put a few items and then remove them to build up some freelist pages
        for t in range(1000):
            broker.put_test('a%d' % t, Timestamp.now().internal)
        broker._commit_puts()

        def remove_rows():
            with broker.get() as conn:
                conn.execute('DELETE FROM test')
                conn.commit()

        remove_rows()
<<<<<<< HEAD
=======
        return broker

    def test_get_freelist_stats_and_vacuum(self):
        broker = self._freelist_setup()
>>>>>>> 56523b49

        # removing all those rows have given us some free pages now
        self.assertEqual(broker.get_freelist_count(), 30)
        self.assertGreater(broker.get_freelist_percent(), 71.0)
        self.assertEqual(broker.get_freelist_size(), 30720)

        # if we vacuum the DB it's freelist page count will reduce back down
        # to 0 (no freelist pages)
        broker.vacuum()
        self.assertFalse(broker.get_freelist_count())
        self.assertFalse(broker.get_freelist_percent())
        self.assertFalse(broker.get_freelist_size())

<<<<<<< HEAD
=======
    def test_failure_getting_pragma(self):
        def fake_get_pragma_value(key):
            raise DatabasePragmaException("Boom!")

        broker = self._freelist_setup()

        # First if we attempt to get a pragma that doesn't exist:
        with self.assertRaises(DatabasePragmaException) as ex:
            broker._get_pragma_value('foobar')
            self.assertEqual("Failed to use Pragma foobar", str(ex))

        # first the freelist count should be 30
        self.assertEqual(broker.get_freelist_count(), 30)

        # now let's force a failure on pragmas we use
        with mock.patch.object(
                broker, '_get_pragma_value', fake_get_pragma_value):
            # on an error it should return 0
            self.assertEqual(broker.get_freelist_count(), 0)

            # Others will throw exceptions
            with self.assertRaises(ValueError) as ex:
                broker.get_freelist_percent()
                self.assertEqual(
                    "Failed to calculate freelist percent: Boom!", str(ex))

            with self.assertRaises(ValueError) as ex:
                broker.get_freelist_size()
                self.assertEqual(
                    "Failed to calculate freelist size: Boom!", str(ex))

>>>>>>> 56523b49

class TestTombstoneReclaimer(TestDbBase):
    def _make_object(self, broker, obj_name, ts, deleted):
        if deleted:
            broker.delete_test(obj_name, ts.internal)
        else:
            broker.put_test(obj_name, ts.internal)

    def _count_reclaimable(self, conn, reclaim_age):
        return conn.execute(
            "SELECT count(*) FROM test "
            "WHERE deleted = 1 AND created_at < ?", (reclaim_age,)
        ).fetchone()[0]

    def _get_reclaimable(self, broker, reclaim_age):
        with broker.get() as conn:
            return self._count_reclaimable(conn, reclaim_age)

    def _setup_tombstones(self, reverse_names=True):
        broker = ExampleBroker(self.db_path,
                               account='test_account',
                               container='test_container')
        broker.initialize(Timestamp('1').internal, 0)
        now = time.time()
        top_of_the_minute = now - (now % 60)

        # namespace if reverse:
        #  a-* has 70 'active' tombstones followed by 70 reclaimable
        #  b-* has 70 'active' tombstones followed by 70 reclaimable
        # else:
        #  a-* has 70 reclaimable followed by 70 'active' tombstones
        #  b-* has 70 reclaimable followed by 70 'active' tombstones
        for i in range(0, 560, 4):
            self._make_object(
                broker, 'a_%3d' % (560 - i if reverse_names else i),
                Timestamp(top_of_the_minute - (i * 60)), True)
            self._make_object(
                broker, 'a_%3d' % (559 - i if reverse_names else i + 1),
                Timestamp(top_of_the_minute - ((i + 1) * 60)), False)
            self._make_object(
                broker, 'b_%3d' % (560 - i if reverse_names else i),
                Timestamp(top_of_the_minute - ((i + 2) * 60)), True)
            self._make_object(
                broker, 'b_%3d' % (559 - i if reverse_names else i + 1),
                Timestamp(top_of_the_minute - ((i + 3) * 60)), False)
        broker._commit_puts()

        # divide the set of timestamps exactly in half for reclaim
        reclaim_age = top_of_the_minute + 1 - (560 / 2 * 60)
        self.assertEqual(140, self._get_reclaimable(broker, reclaim_age))

        tombstones = self._get_reclaimable(broker, top_of_the_minute + 1)
        self.assertEqual(280, tombstones)
        return broker, top_of_the_minute, reclaim_age

    @contextlib.contextmanager
    def _mock_broker_get(self, broker, reclaim_age):
        # intercept broker.get() calls and capture the current reclaimable
        # count before returning a conn
        orig_get = broker.get
        reclaimable = []

        @contextlib.contextmanager
        def mock_get():
            with orig_get() as conn:
                reclaimable.append(self._count_reclaimable(conn, reclaim_age))
                yield conn
        with patch.object(broker, 'get', mock_get):
            yield reclaimable

    def test_batched_reclaim_several_small_batches(self):
        broker, totm, reclaim_age = self._setup_tombstones()

        with self._mock_broker_get(broker, reclaim_age) as reclaimable:
            with patch('swift.common.db.RECLAIM_PAGE_SIZE', 50):
                reclaimer = TombstoneReclaimer(broker, reclaim_age)
                reclaimer.reclaim()

        expected_reclaimable = [140,  # 0 rows fetched
                                90,  # 50 rows fetched, 50 reclaimed
                                70,  # 100 rows fetched, 20 reclaimed
                                60,  # 150 rows fetched, 10 reclaimed
                                10,  # 200 rows fetched, 50 reclaimed
                                0,  # 250 rows fetched, 10 reclaimed
                                ]
        self.assertEqual(expected_reclaimable, reclaimable)
        self.assertEqual(0, self._get_reclaimable(broker, reclaim_age))

    def test_batched_reclaim_exactly_two_batches(self):
        broker, totm, reclaim_age = self._setup_tombstones()

        with self._mock_broker_get(broker, reclaim_age) as reclaimable:
            with patch('swift.common.db.RECLAIM_PAGE_SIZE', 140):
                reclaimer = TombstoneReclaimer(broker, reclaim_age)
                reclaimer.reclaim()

        expected_reclaimable = [140,  # 0 rows fetched
                                70,  # 140 rows fetched, 70 reclaimed
                                ]
        self.assertEqual(expected_reclaimable, reclaimable)
        self.assertEqual(0, self._get_reclaimable(broker, reclaim_age))

    def test_batched_reclaim_one_large_batch(self):
        broker, totm, reclaim_age = self._setup_tombstones()

        with self._mock_broker_get(broker, reclaim_age) as reclaimable:
            with patch('swift.common.db.RECLAIM_PAGE_SIZE', 1000):
                reclaimer = TombstoneReclaimer(broker, reclaim_age)
                reclaimer.reclaim()

        expected_reclaimable = [140]  # 0 rows fetched
        self.assertEqual(expected_reclaimable, reclaimable)
        self.assertEqual(0, self._get_reclaimable(broker, reclaim_age))

    def test_reclaim_get_tombstone_count(self):
        broker, totm, reclaim_age = self._setup_tombstones(reverse_names=False)
        with patch('swift.common.db.RECLAIM_PAGE_SIZE', 122):
            reclaimer = TombstoneReclaimer(broker, reclaim_age)
            reclaimer.reclaim()
        self.assertEqual(0, self._get_reclaimable(broker, reclaim_age))
        tombstones = self._get_reclaimable(broker, totm + 1)
        self.assertEqual(140, tombstones)
        # in this scenario the reclaim phase finds the remaining tombstone
        # count (140)
        self.assertEqual(140, reclaimer.remaining_tombstones)
        self.assertEqual(140, reclaimer.get_tombstone_count())

    def test_reclaim_get_tombstone_count_with_leftover(self):
        broker, totm, reclaim_age = self._setup_tombstones()
        with patch('swift.common.db.RECLAIM_PAGE_SIZE', 122):
            reclaimer = TombstoneReclaimer(broker, reclaim_age)
            reclaimer.reclaim()

        self.assertEqual(0, self._get_reclaimable(broker, reclaim_age))
        tombstones = self._get_reclaimable(broker, totm + 1)
        self.assertEqual(140, tombstones)
        # in this scenario the reclaim phase finds a subset (104) of all
        # tombstones (140)
        self.assertEqual(104, reclaimer.remaining_tombstones)
        # get_tombstone_count finds the rest
        actual = reclaimer.get_tombstone_count()
        self.assertEqual(140, actual)

    def test_get_tombstone_count_with_leftover(self):
        # verify that a call to get_tombstone_count() will invoke a reclaim if
        # reclaim not already invoked
        broker, totm, reclaim_age = self._setup_tombstones()
        with patch('swift.common.db.RECLAIM_PAGE_SIZE', 122):
            reclaimer = TombstoneReclaimer(broker, reclaim_age)
            actual = reclaimer.get_tombstone_count()

        self.assertEqual(0, self._get_reclaimable(broker, reclaim_age))
        self.assertEqual(140, actual)


if __name__ == '__main__':
    unittest.main()<|MERGE_RESOLUTION|>--- conflicted
+++ resolved
@@ -1669,11 +1669,7 @@
             pending = fd.read()
         self.assertFalse(pending)
 
-<<<<<<< HEAD
-    def test_get_freelist_stats_and_vacuum(self):
-=======
     def _freelist_setup(self):
->>>>>>> 56523b49
         db_file = os.path.join(self.testdir, '1.db')
         broker = ExampleBroker(db_file, account='a', container='c')
         broker.initialize(Timestamp.now().internal)
@@ -1691,13 +1687,10 @@
                 conn.commit()
 
         remove_rows()
-<<<<<<< HEAD
-=======
         return broker
 
     def test_get_freelist_stats_and_vacuum(self):
         broker = self._freelist_setup()
->>>>>>> 56523b49
 
         # removing all those rows have given us some free pages now
         self.assertEqual(broker.get_freelist_count(), 30)
@@ -1711,8 +1704,6 @@
         self.assertFalse(broker.get_freelist_percent())
         self.assertFalse(broker.get_freelist_size())
 
-<<<<<<< HEAD
-=======
     def test_failure_getting_pragma(self):
         def fake_get_pragma_value(key):
             raise DatabasePragmaException("Boom!")
@@ -1744,7 +1735,6 @@
                 self.assertEqual(
                     "Failed to calculate freelist size: Boom!", str(ex))
 
->>>>>>> 56523b49
 
 class TestTombstoneReclaimer(TestDbBase):
     def _make_object(self, broker, obj_name, ts, deleted):

--- conflicted
+++ resolved
@@ -167,15 +167,7 @@
             self.assertEqual(test_auditor.passes, 3)
             self.assertEqual(
                 {'passes': 3,
-<<<<<<< HEAD
-                 'failures': 2,
-                 'container.freelist.percent.10-19': 1,
-                 'container.freelist.percent.20-29': 1,
-                 'container.freelist.percent.30-39': 1,
-                 'container.freelist.size.0-1MB': 3},
-=======
                  'failures': 2},
->>>>>>> b8a00654
                 test_auditor.logger.statsd_client.get_increment_counts())
 
         do_test({})
@@ -196,19 +188,6 @@
                  'vacuum_threshold_size': 3})
 
     def test_database_auditor_freelist_vacuum_configs(self):
-<<<<<<< HEAD
-        def do_test(config, expected_stats):
-            self.logger = debug_logger()
-            test_auditor = FakeDatabaseAuditor(config, logger=self.logger)
-            files = os.listdir(self.testdir)
-            for f in files:
-                path = os.path.join(self.testdir, f)
-                test_auditor.audit(path)
-            self.assertEqual(test_auditor.failures, 2)
-            self.assertEqual(test_auditor.passes, 3)
-            self.assertEqual(
-                expected_stats,
-=======
         def mock_audit_loc_generator(*args, **kargs):
             files = os.listdir(self.testdir)
             for f in files:
@@ -225,7 +204,6 @@
             self.assertEqual(test_auditor.passes, 3)
             self.assertEqual(
                 expected_inc_stats,
->>>>>>> b8a00654
                 test_auditor.logger.statsd_client.get_increment_counts())
             warn_lines = self.logger.get_lines_for_level('warning')
             self.assertIn("Vacuum failed on ", warn_lines[0])
@@ -236,80 +214,38 @@
         # filename, and set it to 1 below, so only true{2,3}.db will attempt
         # to be vacuumed.
         conf = {'vacuum_threshold_size': 1}
-<<<<<<< HEAD
-        expected_stats = {
-=======
         expected_inc_stats = {
->>>>>>> b8a00654
             'passes': 3,
             'failures': 2,
             # free list size check was matched twice to trigger a vacuum
             'freelist_size': 2,
-<<<<<<< HEAD
-            'vacuum.success': 1,
-            # odd numbers fail vacuum in this test harness ie true3.db
-            # just so we can test metrics.
-            'vacuum.failure': 1,
-            # each number if giving us a differ percentage
-            'container.freelist.percent.10-19': 1,
-            'container.freelist.percent.20-29': 1,
-            'container.freelist.percent.30-39': 1,
-            # number is returning the size basically 1, 2 and 3 bytes, so
-            # they're all in the same 0-5MB bucket.
-            'container.freelist.size.0-1MB': 3}
-        do_test(conf, expected_stats)
-=======
             'vacuum.successes': 1,
             # odd numbers fail vacuum in this test harness ie true3.db
             # just so we can test metrics.
             'vacuum.failures': 1}
         do_test(conf, expected_inc_stats)
->>>>>>> b8a00654
 
         # Now a percent check. This test harness is just using the same file
         # numbers, but then x 10. So the max itemlist_percentage is 30%.
         # let's basically do the same check.
         conf = {'vacuum_threshold_percent': 10}
-<<<<<<< HEAD
-        expected_stats = {
-=======
         expected_inc_stats = {
->>>>>>> b8a00654
             'passes': 3,
             'failures': 2,
             # free list size check was matched twice to trigger a vacuum
             'freelist_percent': 2,
-<<<<<<< HEAD
-            'vacuum.success': 1,
-            # odd numbers fail vacuum in this test harness ie true3.db
-            # just so we can test metrics.
-            'vacuum.failure': 1,
-            # each number if giving us a differ percentage
-            'container.freelist.percent.10-19': 1,
-            'container.freelist.percent.20-29': 1,
-            'container.freelist.percent.30-39': 1,
-            # number is returning the size basically 1, 2 and 3 bytes, so
-            # they're all in the same 0-5MB bucket.
-            'container.freelist.size.0-1MB': 3}
-        do_test(conf, expected_stats)
-=======
             'vacuum.successes': 1,
             # odd numbers fail vacuum in this test harness ie true3.db
             # just so we can test metrics.
             'vacuum.failures': 1}
         do_test(conf, expected_inc_stats)
->>>>>>> b8a00654
 
         # But what's cool, we can also do a percent and a size. Because
         # percent is really a ratio of the pages to free pages.
         conf = {'vacuum_threshold_percent': 10,
                 # now we should only get the *3.db files matched for size
                 'vacuum_threshold_size': 2}
-<<<<<<< HEAD
-        expected_stats = {
-=======
         expected_inc_stats = {
->>>>>>> b8a00654
             'passes': 3,
             'failures': 2,
             # percent was matched twice like before
@@ -317,22 +253,9 @@
             # size only matched with 1 db.
             'freelist_size': 1,
             # Yet we still only attempted to only call vacuum the 2 times.
-<<<<<<< HEAD
-            'vacuum.success': 1,
-            'vacuum.failure': 1,
-            # each number if giving us a differ percentage
-            'container.freelist.percent.10-19': 1,
-            'container.freelist.percent.20-29': 1,
-            'container.freelist.percent.30-39': 1,
-            # number is returning the size basically 1, 2 and 3 bytes, so
-            # they're all in the same 0-5MB bucket.
-            'container.freelist.size.0-1MB': 3}
-        do_test(conf, expected_stats)
-=======
             'vacuum.successes': 1,
             'vacuum.failures': 1}
         do_test(conf, expected_inc_stats)
->>>>>>> b8a00654
 
     def test_generate_freepage_stats(self):
         def do_test(percent, size, exp_percent_stat, exp_size_stat):
@@ -341,18 +264,11 @@
             broker.get_freelist_size.return_value = size
             logger = debug_logger()
             test_auditor = FakeDatabaseAuditor({}, logger=logger)
-<<<<<<< HEAD
-            test_auditor.generate_freepage_stats(broker)
-            stats = logger.statsd_client.get_increment_counts()
-            self.assertIn(exp_percent_stat, stats)
-            self.assertIn(exp_size_stat, stats)
-=======
             test_auditor._init_vacuum_stats()
             test_auditor.generate_freepage_stats(broker)
             self.assertIn(exp_percent_stat,
                           test_auditor.freelist_stats['percent'])
             self.assertIn(exp_size_stat, test_auditor.freelist_stats['size'])
->>>>>>> b8a00654
 
         mb = 1024 * 1024
         size_tests = (

# Copyright (c) 2010-2018 OpenStack Foundation
#
# Licensed under the Apache License, Version 2.0 (the "License");
# you may not use this file except in compliance with the License.
# You may obtain a copy of the License at
#
#    http://www.apache.org/licenses/LICENSE-2.0
#
# Unless required by applicable law or agreed to in writing, software
# distributed under the License is distributed on an "AS IS" BASIS,
# WITHOUT WARRANTIES OR CONDITIONS OF ANY KIND, either express or
# implied.
# See the License for the specific language governing permissions and
# limitations under the License.

import unittest
from unittest import mock
import time
import os
import random
import re
from tempfile import mkdtemp
from shutil import rmtree
from eventlet import Timeout

from swift.common.db_auditor import DatabaseAuditor
from swift.common.exceptions import DatabaseException
from test.debug_logger import debug_logger


class FakeDatabaseBroker(object):
    def __init__(self, path, logger):
        self.path = path
        self.db_file = path
        self.file = os.path.basename(path)
        self.re_match = re.compile(r'^[a-zA-Z]*([0-9]*).db$')

    def is_deleted(self):
        return False

    def get_info(self):
        if self.file.startswith('fail'):
            raise ValueError
        if self.file.startswith('true'):
            return 'ok'

    def get_freelist_size(self):
        number = self.re_match.match(self.file).group(1)
        return int(number) if number else 0

    def get_freelist_percent(self):
        number = self.re_match.match(self.file).group(1)
        # make them a bigger percent
        return int(number) * 10 if number else 0

    def vacuum(self):
        # odd numbers fail to vacuum (just for stats)
        if self.get_freelist_size() % 2 == 0:
            return
        else:
            raise DatabaseException('Vacuum failed!')


class FakeDatabaseAuditor(DatabaseAuditor):
    server_type = "container"
    broker_class = FakeDatabaseBroker

    def _audit(self, info, broker):
        return None


class TestAuditor(unittest.TestCase):

    def setUp(self):
        self.testdir = os.path.join(mkdtemp(), 'tmp_test_database_auditor')
        self.logger = debug_logger()
        rmtree(self.testdir, ignore_errors=1)
        os.mkdir(self.testdir)
        fnames = ['true1.db', 'true2.db', 'true3.db',
                  'fail1.db', 'fail2.db']
        for fn in fnames:
            with open(os.path.join(self.testdir, fn), 'w+') as f:
                f.write(' ')

    def tearDown(self):
        rmtree(os.path.dirname(self.testdir), ignore_errors=1)

    def test_run_forever(self):
        sleep_times = random.randint(5, 10)
        call_times = sleep_times - 1

        class FakeTime(object):
            def __init__(self):
                self.times = 0

            def sleep(self, sec):
                self.times += 1
                if self.times < sleep_times:
                    time.sleep(0.1)
                else:
                    # stop forever by an error
                    raise ValueError()

            def time(self):
                return time.time()

        conf = {}
        test_auditor = FakeDatabaseAuditor(conf, logger=self.logger)

        with mock.patch('swift.common.db_auditor.time', FakeTime()):
            def fake_audit_location_generator(*args, **kwargs):
                files = os.listdir(self.testdir)
                return [(os.path.join(self.testdir, f), '', '') for f in files]

            with mock.patch('swift.common.db_auditor.audit_location_generator',
                            fake_audit_location_generator):
                self.assertRaises(ValueError, test_auditor.run_forever)
        self.assertEqual(test_auditor.failures, 2 * call_times)
        self.assertEqual(test_auditor.passes, 3 * call_times)

        # now force timeout path code coverage
        with mock.patch('swift.common.db_auditor.DatabaseAuditor.'
                        '_one_audit_pass', side_effect=Timeout()):
            with mock.patch('swift.common.db_auditor.time', FakeTime()):
                self.assertRaises(ValueError, test_auditor.run_forever)

    def test_run_once(self):
        conf = {}
        test_auditor = FakeDatabaseAuditor(conf, logger=self.logger)

        def fake_audit_location_generator(*args, **kwargs):
            files = os.listdir(self.testdir)
            return [(os.path.join(self.testdir, f), '', '') for f in files]

        with mock.patch('swift.common.db_auditor.audit_location_generator',
                        fake_audit_location_generator):
            test_auditor.run_once()
        self.assertEqual(test_auditor.failures, 2)
        self.assertEqual(test_auditor.passes, 3)

    def test_one_audit_pass(self):
        conf = {}
        test_auditor = FakeDatabaseAuditor(conf, logger=self.logger)

        def fake_audit_location_generator(*args, **kwargs):
            files = sorted(os.listdir(self.testdir))
            return [(os.path.join(self.testdir, f), '', '') for f in files]

        # force code coverage for logging path
        with mock.patch('swift.common.db_auditor.audit_location_generator',
                        fake_audit_location_generator), \
                mock.patch('time.time',
                           return_value=(test_auditor.logging_interval * 2)):
            test_auditor._one_audit_pass(0)
        self.assertEqual(test_auditor.failures, 1)
        self.assertEqual(test_auditor.passes, 3)

    def test_database_auditor(self):
        def do_test(config):
            self.logger = debug_logger()
            test_auditor = FakeDatabaseAuditor(config, logger=self.logger)
            files = os.listdir(self.testdir)
            for f in files:
                path = os.path.join(self.testdir, f)
                test_auditor.audit(path)
            self.assertEqual(test_auditor.failures, 2)
            self.assertEqual(test_auditor.passes, 3)
            self.assertEqual(
                {'passes': 3,
                 'failures': 2},
<<<<<<< HEAD
                test_auditor.logger.statsd_client.get_increment_counts())
=======
                test_auditor.logger.statsd_client.get_stats_counts())
>>>>>>> 3a6f0d52

        do_test({})
        do_test({'vacuum_threshold_size': 0})
        do_test({'vacuum_threshold_percent': 0})
        do_test({'vacuum_threshold_percent': 0,
                 'vacuum_threshold_size': 0})
        # If nothing matches the percent, then no vacumming is triggered
        # percent in this testing harness is the file number x 10. So 30%
        # is the maximum freelist percentage that'll ever be returned.
        do_test({'vacuum_threshold_percent': 30})
        do_test({'vacuum_threshold_percent': 30,
                 'vacuum_threshold_size': 0})
        # likewise the maximum "size" is the number. So any size bigger >= 3
        # wont trigger a vacuum
        do_test({'vacuum_threshold_size': 3})
        do_test({'vacuum_threshold_percent': 30,
                 'vacuum_threshold_size': 3})

    def test_database_auditor_freelist_vacuum_configs(self):
        def mock_audit_loc_generator(*args, **kargs):
            files = os.listdir(self.testdir)
            for f in files:
                path = os.path.join(self.testdir, f)
                yield path, "", ""

        def do_test(config, expected_inc_stats):
            self.logger = debug_logger()
            with mock.patch('swift.common.db_auditor.audit_location_generator',
                            mock_audit_loc_generator):
                test_auditor = FakeDatabaseAuditor(config, logger=self.logger)
                test_auditor.run_once()
            self.assertEqual(test_auditor.failures, 2)
            self.assertEqual(test_auditor.passes, 3)
            self.assertEqual(
                expected_inc_stats,
<<<<<<< HEAD
                test_auditor.logger.statsd_client.get_increment_counts())
=======
                test_auditor.logger.statsd_client.get_stats_counts())
>>>>>>> 3a6f0d52
            warn_lines = self.logger.get_lines_for_level('warning')
            self.assertIn("Vacuum failed on ", warn_lines[0])
            self.assertIn("Vacuum failed!", warn_lines[0])

        # first let's do an freelist_size check. Numbers bigger then the
        # vacuum_size get vacuumed. We're just using the number in the
        # filename, and set it to 1 below, so only true{2,3}.db will attempt
        # to be vacuumed.
        conf = {'vacuum_threshold_size': 1}
        expected_inc_stats = {
            'passes': 3,
            'failures': 2,
            # free list size check was matched twice to trigger a vacuum
            'freelist_size': 2,
            'vacuum.successes': 1,
            # odd numbers fail vacuum in this test harness ie true3.db
            # just so we can test metrics.
            'vacuum.failures': 1}
        do_test(conf, expected_inc_stats)

        # Now a percent check. This test harness is just using the same file
        # numbers, but then x 10. So the max itemlist_percentage is 30%.
        # let's basically do the same check.
        conf = {'vacuum_threshold_percent': 10}
        expected_inc_stats = {
            'passes': 3,
            'failures': 2,
            # free list size check was matched twice to trigger a vacuum
            'freelist_percent': 2,
            'vacuum.successes': 1,
            # odd numbers fail vacuum in this test harness ie true3.db
            # just so we can test metrics.
            'vacuum.failures': 1}
        do_test(conf, expected_inc_stats)

        # But what's cool, we can also do a percent and a size. Because
        # percent is really a ratio of the pages to free pages.
        conf = {'vacuum_threshold_percent': 10,
                # now we should only get the *3.db files matched for size
                'vacuum_threshold_size': 2}
        expected_inc_stats = {
            'passes': 3,
            'failures': 2,
            # percent was matched twice like before
            'freelist_percent': 2,
            # size only matched with 1 db.
            'freelist_size': 1,
            # Yet we still only attempted to only call vacuum the 2 times.
            'vacuum.successes': 1,
            'vacuum.failures': 1}
        do_test(conf, expected_inc_stats)

    def test_generate_freepage_stats(self):
        def do_test(percent, size, exp_percent_stat, exp_size_stat):
            broker = mock.Mock()
            broker.get_freelist_percent.return_value = percent
            broker.get_freelist_size.return_value = size
            logger = debug_logger()
            test_auditor = FakeDatabaseAuditor({}, logger=logger)
            test_auditor._init_vacuum_stats()
            test_auditor.generate_freepage_stats(broker)
            self.assertIn(exp_percent_stat,
                          test_auditor.freelist_stats['percent'])
            self.assertIn(exp_size_stat, test_auditor.freelist_stats['size'])

        mb = 1024 * 1024
        size_tests = (
            (0, 'container.freelist.size.0-1MB'),
            (1 * mb, 'container.freelist.size.0-1MB'),
            (2 * mb - 1, 'container.freelist.size.0-1MB'),
            # 2MB+ if in the next bucket
            (2 * mb, 'container.freelist.size.2-3MB'),
            (4 * mb - 1, 'container.freelist.size.2-3MB'),
            # buckets get bigger because they're power of 2
            (4 * mb, 'container.freelist.size.4-7MB'),
            (8 * mb, 'container.freelist.size.8-15MB'),
            (16 * mb, 'container.freelist.size.16-31MB'),
            (32 * mb, 'container.freelist.size.32-63MB'),
            (64 * mb, 'container.freelist.size.64-127MB'),
            (128 * mb, 'container.freelist.size.128-255MB'),
            # and should go even higher
            (13370 * mb, 'container.freelist.size.8192-16383MB'),
        )
        percent_tests = (
            (0, 'container.freelist.percent.0-9'),
            (9, 'container.freelist.percent.0-9'),
            (10, 'container.freelist.percent.10-19'),
            (19, 'container.freelist.percent.10-19'),
            (20, 'container.freelist.percent.20-29'),
            (45, 'container.freelist.percent.40-49'),
            (59, 'container.freelist.percent.50-59'),
            (70, 'container.freelist.percent.70-79'),
            (75, 'container.freelist.percent.70-79'),
            (99, 'container.freelist.percent.90-99'),
            (100, 'container.freelist.percent.100-109'),
            (101, 'container.freelist.percent.100-109'),
        )
        for (size, size_stat), (percent, per_stat) \
                in zip(size_tests, percent_tests):
            do_test(percent, size, per_stat, size_stat)


if __name__ == '__main__':
    unittest.main()<|MERGE_RESOLUTION|>--- conflicted
+++ resolved
@@ -168,11 +168,7 @@
             self.assertEqual(
                 {'passes': 3,
                  'failures': 2},
-<<<<<<< HEAD
-                test_auditor.logger.statsd_client.get_increment_counts())
-=======
                 test_auditor.logger.statsd_client.get_stats_counts())
->>>>>>> 3a6f0d52
 
         do_test({})
         do_test({'vacuum_threshold_size': 0})
@@ -208,11 +204,7 @@
             self.assertEqual(test_auditor.passes, 3)
             self.assertEqual(
                 expected_inc_stats,
-<<<<<<< HEAD
-                test_auditor.logger.statsd_client.get_increment_counts())
-=======
                 test_auditor.logger.statsd_client.get_stats_counts())
->>>>>>> 3a6f0d52
             warn_lines = self.logger.get_lines_for_level('warning')
             self.assertIn("Vacuum failed on ", warn_lines[0])
             self.assertIn("Vacuum failed!", warn_lines[0])

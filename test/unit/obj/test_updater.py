--- conflicted
+++ resolved
@@ -1652,11 +1652,7 @@
                          len(self._find_async_pending_files()))
         # indexes 0, 2 succeed; 1, 3, 4 deferred but 1 is bumped from deferral
         # queue by 4; 4, 3 are then drained
-<<<<<<< HEAD
-        latencies = [0, 0.05, .051, 0, 0, 0, .11]
-=======
         latencies = [0, 0.05, .051, 0, 0, 0, .11, .01]
->>>>>>> 2c0e2f1e
         expected_success = 4
 
         contexts_fed_in = []
@@ -1696,12 +1692,8 @@
                 mock.patch.object(daemon, 'object_update',
                                   fake_object_update), \
                 mock.patch('swift.obj.updater.RateLimitedIterator',
-<<<<<<< HEAD
-                           fake_rate_limited_iterator):
-=======
                            fake_rate_limited_iterator), \
                 mock.patch('swift.obj.updater.time.sleep') as mock_sleep:
->>>>>>> 2c0e2f1e
             daemon.run_once()
         self.assertEqual(expected_success, daemon.stats.successes)
         expected_skipped = expected_total - expected_success
@@ -1727,11 +1719,7 @@
         self.assertEqual([aorder[o] for o in expected_updates_sent],
                          [aorder[o] for o in actual_updates_sent])
 
-<<<<<<< HEAD
-        self.assertEqual([0, 0, 0, 0, 0, 1, 1], captured_skips_stats)
-=======
         self.assertEqual([0, 0, 0, 0, 0, 1, 1, 1], captured_skips_stats)
->>>>>>> 2c0e2f1e
 
         expected_deferrals = [
             [],
@@ -1741,21 +1729,15 @@
             [objs_fed_in[1], objs_fed_in[3]],
             [objs_fed_in[3], objs_fed_in[4]],
             [objs_fed_in[3]],  # note: rightmost element is drained
-<<<<<<< HEAD
-=======
             [objs_fed_in[3]],
->>>>>>> 2c0e2f1e
         ]
         self.assertEqual(
             expected_deferrals,
             [[ctx['update']['obj'] for ctx in q] for q in captured_queues])
-<<<<<<< HEAD
-=======
         actual_sleeps = [call[0][0] for call in mock_sleep.call_args_list]
         self.assertEqual(2, len(actual_sleeps))
         self.assertAlmostEqual(0.1, actual_sleeps[0], 3)
         self.assertAlmostEqual(0.09, actual_sleeps[1], 3)
->>>>>>> 2c0e2f1e
         info_lines = self.logger.get_lines_for_level('info')
         self.assertTrue(info_lines)
         self.assertIn('4 successes, 0 failures, 0 quarantines, 4 unlinks, '
@@ -1793,12 +1775,8 @@
                          len(self._find_async_pending_files()))
         # first pass: 0, 2 and 5 succeed, 1, 3, 4, 6 deferred
         # last 2 deferred items sent before interval elapses
-<<<<<<< HEAD
-        latencies = [0, .05, 0.051, 0, 0, .11, 0, 0, 0.1, 0.1]  # total 0.42
-=======
         latencies = [0, .05, 0.051, 0, 0, .11, 0, 0,
                      0.1, 0, 0.1, 0]  # total 0.42
->>>>>>> 2c0e2f1e
         expected_success = 5
 
         contexts_fed_in = []
@@ -1841,12 +1819,8 @@
                 mock.patch.object(daemon, 'object_update',
                                   fake_object_update), \
                 mock.patch('swift.obj.updater.RateLimitedIterator',
-<<<<<<< HEAD
-                           fake_rate_limited_iterator):
-=======
                            fake_rate_limited_iterator), \
                 mock.patch('swift.obj.updater.time.sleep') as mock_sleep:
->>>>>>> 2c0e2f1e
             daemon.run_once()
         self.assertEqual(expected_success, daemon.stats.successes)
         expected_skipped = expected_total - expected_success
@@ -1866,11 +1840,7 @@
         self.assertEqual(expected_updates_sent, actual_updates_sent)
 
         # skips (un-drained deferrals) not reported until end of cycle
-<<<<<<< HEAD
-        self.assertEqual([0] * 10, captured_skips_stats)
-=======
         self.assertEqual([0] * 12, captured_skips_stats)
->>>>>>> 2c0e2f1e
 
         objs_fed_in = [ctx['update']['obj'] for ctx in contexts_fed_in]
         expected_deferrals = [
@@ -1886,23 +1856,17 @@
             # note: rightmost element is drained
             [objs_fed_in[1], objs_fed_in[3], objs_fed_in[4], objs_fed_in[6]],
             [objs_fed_in[1], objs_fed_in[3], objs_fed_in[4]],
-<<<<<<< HEAD
-=======
             [objs_fed_in[1], objs_fed_in[3], objs_fed_in[4]],
             [objs_fed_in[1], objs_fed_in[3]],
->>>>>>> 2c0e2f1e
             [objs_fed_in[1], objs_fed_in[3]],
         ]
         self.assertEqual(
             expected_deferrals,
             [[ctx['update']['obj'] for ctx in q] for q in captured_queues])
-<<<<<<< HEAD
-=======
         actual_sleeps = [call[0][0] for call in mock_sleep.call_args_list]
         self.assertEqual(2, len(actual_sleeps))
         self.assertAlmostEqual(0.1, actual_sleeps[0], 3)
         self.assertAlmostEqual(0.1, actual_sleeps[1], 3)
->>>>>>> 2c0e2f1e
         info_lines = self.logger.get_lines_for_level('info')
         self.assertTrue(info_lines)
         self.assertIn('5 successes, 0 failures, 0 quarantines, 5 unlinks, '
@@ -1998,11 +1962,7 @@
 
         # enough capacity for all deferrals
         with mock.patch('swift.obj.updater.time.time',
-<<<<<<< HEAD
-                        side_effect=[now, now, now, now, now]):
-=======
                         side_effect=[now, now, now, now, now, now]):
->>>>>>> 2c0e2f1e
             with mock.patch('swift.obj.updater.time.sleep') as mock_sleep:
                 it = object_updater.BucketizedUpdateSkippingLimiter(
                     iter(update_ctxs[:3]), self.logger, self.stats, 1, 10,
@@ -2039,11 +1999,7 @@
 
         # only time for one deferral
         with mock.patch('swift.obj.updater.time.time',
-<<<<<<< HEAD
-                        side_effect=[now, now, now, now, now + 20]):
-=======
                         side_effect=[now, now, now, now, now + 20, now + 20]):
->>>>>>> 2c0e2f1e
             with mock.patch('swift.obj.updater.time.sleep') as mock_sleep:
                 it = object_updater.BucketizedUpdateSkippingLimiter(
                     iter(update_ctxs[:3]), self.logger, self.stats, 1, 10,
@@ -2061,12 +2017,8 @@
 
         # only space for two deferrals, only time for one deferral
         with mock.patch('swift.obj.updater.time.time',
-<<<<<<< HEAD
-                        side_effect=[now, now, now, now, now, now + 20]):
-=======
                         side_effect=[now, now, now, now, now,
                                      now + 20, now + 20]):
->>>>>>> 2c0e2f1e
             with mock.patch('swift.obj.updater.time.sleep') as mock_sleep:
                 it = object_updater.BucketizedUpdateSkippingLimiter(
                     iter(update_ctxs), self.logger, self.stats, 1, 10,
@@ -2095,11 +2047,7 @@
 
         # deferrals stick in both buckets
         with mock.patch('swift.obj.updater.time.time',
-<<<<<<< HEAD
-                        side_effect=[next(time_iter) for _ in range(10)]):
-=======
                         side_effect=[next(time_iter) for _ in range(12)]):
->>>>>>> 2c0e2f1e
             with mock.patch('swift.obj.updater.time.sleep') as mock_sleep:
                 it = object_updater.BucketizedUpdateSkippingLimiter(
                     iter(update_ctxs_1 + update_ctxs_2),
@@ -2187,8 +2135,6 @@
         b1.deque.pop()
         self.assertEqual(1, len(b1))
 
-<<<<<<< HEAD
-=======
     def test_bool(self):
         b1 = object_updater.RateLimiterBucket(10)
         self.assertFalse(b1)
@@ -2197,7 +2143,6 @@
         b1.deque.pop()
         self.assertFalse(b1)
 
->>>>>>> 2c0e2f1e
     def test_bucket_ordering(self):
         time_iter = itertools.count(time(), step=0.001)
         b1 = object_updater.RateLimiterBucket(10)
@@ -2217,12 +2162,8 @@
 
 class TestSweepStats(unittest.TestCase):
     def test_copy(self):
-<<<<<<< HEAD
-        stats = object_updater.SweepStats(1, 2, 3, 4, 5, 6, 7, 8, 9)
-=======
         num_props = len(vars(object_updater.SweepStats()))
         stats = object_updater.SweepStats(*range(1, num_props + 1))
->>>>>>> 2c0e2f1e
         stats2 = stats.copy()
         self.assertEqual(vars(stats), vars(stats2))
 
@@ -2233,23 +2174,15 @@
         self.assertEqual(vars(expected), vars(stats2.since(stats)))
 
     def test_reset(self):
-<<<<<<< HEAD
-        stats = object_updater.SweepStats(1, 2, 3, 4, 5, 6, 7, 8, 9)
-=======
         num_props = len(vars(object_updater.SweepStats()))
         stats = object_updater.SweepStats(*range(1, num_props + 1))
->>>>>>> 2c0e2f1e
         stats.reset()
         expected = object_updater.SweepStats()
         self.assertEqual(vars(expected), vars(stats))
 
     def test_str(self):
-<<<<<<< HEAD
-        stats = object_updater.SweepStats(1, 2, 3, 4, 5, 6, 7, 8, 9)
-=======
         num_props = len(vars(object_updater.SweepStats()))
         stats = object_updater.SweepStats(*range(1, num_props + 1))
->>>>>>> 2c0e2f1e
         self.assertEqual(
             '4 successes, 2 failures, 3 quarantines, 5 unlinks, 1 errors, '
             '6 redirects, 7 skips, 8 deferrals, 9 drains', str(stats))

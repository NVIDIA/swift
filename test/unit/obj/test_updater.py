--- conflicted
+++ resolved
@@ -12,11 +12,8 @@
 # implied.
 # See the License for the specific language governing permissions and
 # limitations under the License.
-<<<<<<< HEAD
-=======
 from queue import PriorityQueue
 
->>>>>>> a986a388
 import eventlet
 import six.moves.cPickle as pickle
 import mock
@@ -144,10 +141,7 @@
         self.assertEqual(daemon.max_objects_per_second, 50.0)
         self.assertEqual(daemon.max_objects_per_container_per_second, 0.0)
         self.assertEqual(daemon.per_container_ratelimit_buckets, 1000)
-<<<<<<< HEAD
-=======
         self.assertEqual(daemon.max_deferred_updates, 10000)
->>>>>>> a986a388
 
         # non-defaults
         conf = {
@@ -160,10 +154,7 @@
             'objects_per_second': '10.5',
             'max_objects_per_container_per_second': '1.2',
             'per_container_ratelimit_buckets': '100',
-<<<<<<< HEAD
-=======
             'max_deferred_updates': '0',
->>>>>>> a986a388
         }
         daemon = object_updater.ObjectUpdater(conf, logger=self.logger)
         self.assertEqual(daemon.devices, '/some/where/else')
@@ -175,10 +166,7 @@
         self.assertEqual(daemon.max_objects_per_second, 10.5)
         self.assertEqual(daemon.max_objects_per_container_per_second, 1.2)
         self.assertEqual(daemon.per_container_ratelimit_buckets, 100)
-<<<<<<< HEAD
-=======
         self.assertEqual(daemon.max_deferred_updates, 0)
->>>>>>> a986a388
 
         # check deprecated option
         daemon = object_updater.ObjectUpdater({'slowdown': '0.04'},
@@ -200,12 +188,9 @@
         check_bad({'per_container_ratelimit_buckets': '0'})
         check_bad({'per_container_ratelimit_buckets': '-1'})
         check_bad({'per_container_ratelimit_buckets': 'auto'})
-<<<<<<< HEAD
-=======
         check_bad({'max_deferred_updates': '-1'})
         check_bad({'max_deferred_updates': '1.1'})
         check_bad({'max_deferred_updates': 'auto'})
->>>>>>> a986a388
 
     @mock.patch('os.listdir')
     def test_listdir_with_exception(self, mock_listdir):
@@ -1379,11 +1364,8 @@
             'mount_check': 'false',
             'swift_dir': self.testdir,
             'max_objects_per_container_per_second': 1,
-<<<<<<< HEAD
-=======
             'max_deferred_updates': 0,  # do not re-iterate
             'concurrency': 1
->>>>>>> a986a388
         }
         daemon = object_updater.ObjectUpdater(conf, logger=self.logger)
         self.async_dir = os.path.join(self.sda1, get_async_dir(POLICIES[0]))
@@ -1410,13 +1392,6 @@
         self.assertEqual(expected_skipped, daemon.stats.skips)
         self.assertEqual(expected_skipped,
                          len(self._find_async_pending_files()))
-<<<<<<< HEAD
-        for req in fake_conn.requests[:3]:
-            self.assertEqual('/sda1/%s/a/c1' % c1_part, req['path'][:12])
-        for req in fake_conn.requests[3:]:
-            self.assertEqual('/sda1/%s/.shards_a/c2_shard' % c2_part,
-                             req['path'][:26])
-=======
         self.assertEqual(
             Counter(
                 '/'.join(req['path'].split('/')[:5])
@@ -1430,7 +1405,6 @@
                       info_lines[-1])
         self.assertEqual({'skips': 9, 'successes': 2, 'unlinks': 2},
                          self.logger.get_increment_counts())
->>>>>>> a986a388
 
     @mock.patch('swift.obj.updater.dump_recon_cache')
     def test_per_container_rate_limit_unlimited(self, mock_recon):
@@ -1462,11 +1436,6 @@
         self.assertEqual(expected_total, daemon.stats.successes)
         self.assertEqual(0, daemon.stats.skips)
         self.assertEqual([], self._find_async_pending_files())
-<<<<<<< HEAD
-
-    @mock.patch('swift.obj.updater.dump_recon_cache')
-    def test_per_container_rate_limit_slow_responses(self, mock_recon):
-=======
         info_lines = self.logger.get_lines_for_level('info')
         self.assertTrue(info_lines)
         self.assertIn('11 successes, 0 failures, 0 quarantines, 11 unlinks, '
@@ -1479,16 +1448,12 @@
     def test_per_container_rate_limit_some_limited(self, mock_recon):
         # simulate delays between buckets being fed so that only some updates
         # are skipped
->>>>>>> a986a388
         conf = {
             'devices': self.devices_dir,
             'mount_check': 'false',
             'swift_dir': self.testdir,
             'max_objects_per_container_per_second': 10,
-<<<<<<< HEAD
-=======
             'max_deferred_updates': 0,  # do not re-iterate
->>>>>>> a986a388
         }
         daemon = object_updater.ObjectUpdater(conf, logger=self.logger)
         self.async_dir = os.path.join(self.sda1, get_async_dir(POLICIES[0]))
@@ -1498,23 +1463,6 @@
         for i in range(num_c1_files):
             obj_name = 'o%02d' % i
             self._make_async_pending_pickle('a', 'c1', obj_name)
-<<<<<<< HEAD
-        expected_total = num_c1_files
-        self.assertEqual(expected_total,
-                         len(self._find_async_pending_files()))
-        latencies = [.11, 0, .11, 0]
-        expected_success = 2
-        fake_status_codes = [200] * 3 * expected_success
-
-        def fake_spawn(pool, *args, **kwargs):
-            # make each update delay the iter being called again
-            eventlet.sleep(latencies.pop(0))
-            return args[0](*args[1:], **kwargs)
-
-        with mocked_http_conn(*fake_status_codes):
-            with mock.patch('swift.obj.updater.ContextPool.spawn', fake_spawn):
-                daemon.run_once()
-=======
         c1_part, _ = daemon.get_container_ring().get_nodes('a', 'c1')
         expected_total = num_c1_files
         self.assertEqual(expected_total,
@@ -1545,14 +1493,11 @@
                 mock.patch('swift.obj.updater.RateLimitedIterator',
                            fake_rate_limited_iterator):
             daemon.run_once()
->>>>>>> a986a388
         self.assertEqual(expected_success, daemon.stats.successes)
         expected_skipped = expected_total - expected_success
         self.assertEqual(expected_skipped, daemon.stats.skips)
         self.assertEqual(expected_skipped,
                          len(self._find_async_pending_files()))
-<<<<<<< HEAD
-=======
         paths_fed_in = ['/sda1/%(part)s/%(account)s/%(container)s/%(obj)s'
                         % dict(ctx['update'], part=c1_part)
                         for ctx in contexts_fed_in]
@@ -1920,7 +1865,6 @@
             {'successes': 5, 'unlinks': 5, 'deferrals': 4, 'drains': 2},
             self.logger.get_increment_counts())
         self.assertEqual([('skips', 2)], self.logger.get_update_stats())
->>>>>>> a986a388
 
 
 class TestObjectUpdaterFunctions(unittest.TestCase):
@@ -1948,34 +1892,22 @@
 
 class TestBucketizedUpdateSkippingLimiter(unittest.TestCase):
     def test_init(self):
-<<<<<<< HEAD
-        it = object_updater.BucketizedUpdateSkippingLimiter([3, 1], 1000, 10)
-=======
         it = object_updater.BucketizedUpdateSkippingLimiter(
             [3, 1], debug_logger(), 1000, 10)
->>>>>>> a986a388
         self.assertEqual(1000, it.num_buckets)
         self.assertEqual(0.1, it.bucket_update_delta)
         self.assertEqual([3, 1], [x for x in it.iterator])
 
         # rate of 0 implies unlimited
-<<<<<<< HEAD
-        it = object_updater.BucketizedUpdateSkippingLimiter(iter([3, 1]), 9, 0)
-=======
         it = object_updater.BucketizedUpdateSkippingLimiter(
             iter([3, 1]), debug_logger(), 9, 0)
->>>>>>> a986a388
         self.assertEqual(9, it.num_buckets)
         self.assertEqual(-1, it.bucket_update_delta)
         self.assertEqual([3, 1], [x for x in it.iterator])
 
         # num_buckets is collared at 1
-<<<<<<< HEAD
-        it = object_updater.BucketizedUpdateSkippingLimiter(iter([3, 1]), 0, 1)
-=======
         it = object_updater.BucketizedUpdateSkippingLimiter(
             iter([3, 1]), debug_logger(), 0, 1)
->>>>>>> a986a388
         self.assertEqual(1, it.num_buckets)
         self.assertEqual(1, it.bucket_update_delta)
         self.assertEqual([3, 1], [x for x in it.iterator])
@@ -1986,16 +1918,11 @@
             {'update': {'account': '%d' % i, 'container': '%s' % i}}
             for i in range(20)]
         it = object_updater.BucketizedUpdateSkippingLimiter(
-<<<<<<< HEAD
-            iter(update_ctxs), 9, 0)
-        self.assertEqual(update_ctxs, [x for x in it])
-=======
             iter(update_ctxs), debug_logger(), 9, 0)
         self.assertEqual(update_ctxs, [x for x in it])
         self.assertEqual(0, it.skips)
         self.assertEqual(0, it.drains)
         self.assertEqual(0, it.deferrals)
->>>>>>> a986a388
 
     def test_iteration_ratelimited(self):
         # verify iteration at limited rate - single bucket
@@ -2003,25 +1930,6 @@
             {'update': {'account': '%d' % i, 'container': '%s' % i}}
             for i in range(2)]
         it = object_updater.BucketizedUpdateSkippingLimiter(
-<<<<<<< HEAD
-            iter(update_ctxs), 1, 0.1)
-        self.assertEqual(update_ctxs[:1], [x for x in it])
-
-    def test_iteration_ratelimited_with_callback(self):
-        # verify iteration at limited rate - single bucket
-        skipped = []
-
-        def on_skip(update_ctx):
-            skipped.append(update_ctx)
-
-        update_ctxs = [
-            {'update': {'account': '%d' % i, 'container': '%s' % i}}
-            for i in range(2)]
-        it = object_updater.BucketizedUpdateSkippingLimiter(
-            iter(update_ctxs), 1, 0.1, skip_f=on_skip)
-        self.assertEqual(update_ctxs[:1], [x for x in it])
-        self.assertEqual(update_ctxs[1:], skipped)
-=======
             iter(update_ctxs), debug_logger(), 1, 0.1)
         # second update is skipped
         self.assertEqual(update_ctxs[:1], [x for x in it])
@@ -2243,7 +2151,6 @@
         self.assertEqual(
             '4 successes, 2 failures, 3 quarantines, 5 unlinks, 1 errors, '
             '6 redirects, 7 skips, 8 deferrals, 9 drains', str(stats))
->>>>>>> a986a388
 
 
 if __name__ == '__main__':

# Copyright (c) 2011 OpenStack Foundation
#
# Licensed under the Apache License, Version 2.0 (the "License");
# you may not use this file except in compliance with the License.
# You may obtain a copy of the License at
#
#    http://www.apache.org/licenses/LICENSE-2.0
#
# Unless required by applicable law or agreed to in writing, software
# distributed under the License is distributed on an "AS IS" BASIS,
# WITHOUT WARRANTIES OR CONDITIONS OF ANY KIND, either express or
# implied.
# See the License for the specific language governing permissions and
# limitations under the License.

from time import time
from unittest import main, TestCase
from test.debug_logger import debug_logger
from test.unit import FakeRing, mocked_http_conn, make_timestamp_iter
from tempfile import mkdtemp
from shutil import rmtree
from collections import defaultdict
from copy import deepcopy
from test import unit

import mock
import six
from six.moves import urllib

from swift.common import internal_client, utils, swob
from swift.common.utils import Timestamp
from swift.obj import expirer


def not_random():
    return 0.5


last_not_sleep = 0


def not_sleep(seconds):
    global last_not_sleep
    last_not_sleep = seconds


class FakeInternalClient(object):
    container_ring = FakeRing()

    def __init__(self, aco_dict):
        """
        :param aco_dict: A dict of account ,container, object that
            FakeInternalClient can return when each method called. Each account
            has container name dict, and each container dict has a list of
            objects in the container.
            e.g. {'account1': {
                      'container1: ['obj1', 'obj2', {'name': 'obj3'}],
                      'container2: [],
                      },
                  'account2': {},
                 }
            N.B. the objects entries should be the container-server JSON style
            db rows, but this fake will dynamically detect when names are given
            and wrap them for convenience.
        """
        self.aco_dict = defaultdict(dict)
        self.aco_dict.update(aco_dict)

    def get_account_info(self, account):
        acc_dict = self.aco_dict[account]
        container_count = len(acc_dict)
        obj_count = sum(len(objs) for objs in acc_dict.values())
        return container_count, obj_count

    def iter_containers(self, account, prefix=''):
        acc_dict = self.aco_dict[account]
        return [{'name': six.text_type(container)}
                for container in sorted(acc_dict)
                if container.startswith(prefix)]

    def delete_container(*a, **kw):
        pass

    def iter_objects(self, account, container):
        acc_dict = self.aco_dict[account]
        obj_iter = acc_dict.get(container, [])
        resp = []
        for obj in obj_iter:
            if not isinstance(obj, dict):
                obj = {'name': six.text_type(obj)}
            resp.append(obj)
        return resp

    def delete_object(*a, **kw):
        return swob.HTTPNoContent()


class TestObjectExpirer(TestCase):
    maxDiff = None
    internal_client = None

    def setUp(self):
        global not_sleep

        self.old_sleep = internal_client.sleep

        internal_client.sleep = not_sleep

        self.rcache = mkdtemp()
        self.conf = {'recon_cache_path': self.rcache}
        self.logger = debug_logger('test-expirer')

        self.ts = make_timestamp_iter()
        self.past_time = str(int(time() - 86400))
        self.future_time = str(int(time() + 86400))
        # Dummy task queue for test
        self.fake_swift = FakeInternalClient({
            '.expiring_objects': {
                # this task container will be checked
                self.past_time: [
                    # tasks ready for execution
                    self.past_time + '-a0/c0/o0',
                    self.past_time + '-a1/c1/o1',
                    self.past_time + '-a2/c2/o2',
                    self.past_time + '-a3/c3/o3',
                    self.past_time + '-a4/c4/o4',
                    self.past_time + '-a5/c5/o5',
                    self.past_time + '-a6/c6/o6',
                    self.past_time + '-a7/c7/o7',
                    # task objects for unicode test
                    self.past_time + u'-a8/c8/o8\u2661',
                    self.past_time + u'-a9/c9/o9\xf8',
                    # this task will be skipped
                    self.future_time + '-a10/c10/o10'],
                # this task container will be skipped
                self.future_time: [
                    self.future_time + '-a11/c11/o11']}
        })
        self.expirer = expirer.ObjectExpirer(self.conf, logger=self.logger,
                                             swift=self.fake_swift)

        # target object paths which should be expirerd now
        self.expired_target_path_list = [
            swob.wsgi_to_str(tgt) for tgt in (
                'a0/c0/o0', 'a1/c1/o1', 'a2/c2/o2', 'a3/c3/o3', 'a4/c4/o4',
                'a5/c5/o5', 'a6/c6/o6', 'a7/c7/o7',
                'a8/c8/o8\xe2\x99\xa1', 'a9/c9/o9\xc3\xb8',
            )
        ]

    def make_fake_ic(self, app):
        app._pipeline_final_app = mock.MagicMock()
        return internal_client.InternalClient(None, 'fake-ic', 1, app=app)

    def tearDown(self):
        rmtree(self.rcache)
        internal_client.sleep = self.old_sleep

    def test_init(self):
        with mock.patch.object(expirer, 'InternalClient',
                               return_value=self.fake_swift) as mock_ic:
            x = expirer.ObjectExpirer({}, logger=self.logger)
        self.assertEqual(mock_ic.mock_calls, [mock.call(
            '/etc/swift/object-expirer.conf', 'Swift Object Expirer', 3,
            use_replication_network=True,
            global_conf={'log_name': 'object-expirer-ic'})])
        self.assertEqual(self.logger.get_lines_for_level('warning'), [])
        self.assertEqual(x.expiring_objects_account, '.expiring_objects')
        self.assertIs(x.swift, self.fake_swift)

        x = expirer.ObjectExpirer({'auto_create_account_prefix': '-'},
                                  logger=self.logger, swift=self.fake_swift)
        self.assertEqual(self.logger.get_lines_for_level('warning'), [
            'Option auto_create_account_prefix is deprecated. '
            'Configure auto_create_account_prefix under the '
            'swift-constraints section of swift.conf. This option '
            'will be ignored in a future release.'
        ])
        self.assertEqual(x.expiring_objects_account, '-expiring_objects')

    def test_init_internal_client_log_name(self):
        def _do_test_init_ic_log_name(conf, exp_internal_client_log_name):
            with mock.patch(
                    'swift.obj.expirer.InternalClient') \
                    as mock_ic:
                expirer.ObjectExpirer(conf)
            mock_ic.assert_called_once_with(
                '/etc/swift/object-expirer.conf',
                'Swift Object Expirer', 3,
                global_conf={'log_name': exp_internal_client_log_name},
                use_replication_network=True)

        _do_test_init_ic_log_name({}, 'object-expirer-ic')
        _do_test_init_ic_log_name({'log_name': 'my-object-expirer'},
                                  'my-object-expirer-ic')

    def test_get_process_values_from_kwargs(self):
        x = expirer.ObjectExpirer({}, swift=self.fake_swift)
        vals = {
            'processes': 5,
            'process': 1,
        }
        x.get_process_values(vals)
        self.assertEqual(x.processes, 5)
        self.assertEqual(x.process, 1)

    def test_get_process_values_from_config(self):
        vals = {
            'processes': 5,
            'process': 1,
        }
        x = expirer.ObjectExpirer(vals, swift=self.fake_swift)
        x.get_process_values({})
        self.assertEqual(x.processes, 5)
        self.assertEqual(x.process, 1)

    def test_get_process_values_negative_process(self):
        vals = {
            'processes': 5,
            'process': -1,
        }
        # from config
        x = expirer.ObjectExpirer(vals, swift=self.fake_swift)
        expected_msg = 'process must be an integer greater' \
                       ' than or equal to 0'
        with self.assertRaises(ValueError) as ctx:
            x.get_process_values({})
        self.assertEqual(str(ctx.exception), expected_msg)
        # from kwargs
        x = expirer.ObjectExpirer({}, swift=self.fake_swift)
        with self.assertRaises(ValueError) as ctx:
            x.get_process_values(vals)
        self.assertEqual(str(ctx.exception), expected_msg)

    def test_get_process_values_negative_processes(self):
        vals = {
            'processes': -5,
            'process': 1,
        }
        # from config
        x = expirer.ObjectExpirer(vals, swift=self.fake_swift)
        expected_msg = 'processes must be an integer greater' \
                       ' than or equal to 0'
        with self.assertRaises(ValueError) as ctx:
            x.get_process_values({})
        self.assertEqual(str(ctx.exception), expected_msg)
        # from kwargs
        x = expirer.ObjectExpirer({}, swift=self.fake_swift)
        with self.assertRaises(ValueError) as ctx:
            x.get_process_values(vals)
        self.assertEqual(str(ctx.exception), expected_msg)

    def test_get_process_values_process_greater_than_processes(self):
        vals = {
            'processes': 5,
            'process': 7,
        }
        # from config
        x = expirer.ObjectExpirer(vals, swift=self.fake_swift)
        expected_msg = 'process must be less than processes'
        with self.assertRaises(ValueError) as ctx:
            x.get_process_values({})
        self.assertEqual(str(ctx.exception), expected_msg)
        # from kwargs
        x = expirer.ObjectExpirer({}, swift=self.fake_swift)
        with self.assertRaises(ValueError) as ctx:
            x.get_process_values(vals)
        self.assertEqual(str(ctx.exception), expected_msg)

    def test_get_process_values_process_equal_to_processes(self):
        vals = {
            'processes': 5,
            'process': 5,
        }
        # from config
        x = expirer.ObjectExpirer(vals, swift=self.fake_swift)
        expected_msg = 'process must be less than processes'
        with self.assertRaises(ValueError) as ctx:
            x.get_process_values({})
        self.assertEqual(str(ctx.exception), expected_msg)
        # from kwargs
        x = expirer.ObjectExpirer({}, swift=self.fake_swift)
        with self.assertRaises(ValueError) as ctx:
            x.get_process_values(vals)
        self.assertEqual(str(ctx.exception), expected_msg)

    def test_init_concurrency_too_small(self):
        conf = {
            'concurrency': 0,
        }
        with self.assertRaises(ValueError):
            expirer.ObjectExpirer(conf, swift=self.fake_swift)
        conf = {
            'concurrency': -1,
        }
        with self.assertRaises(ValueError):
            expirer.ObjectExpirer(conf, swift=self.fake_swift)

    def test_process_based_concurrency(self):

        class ObjectExpirer(expirer.ObjectExpirer):

            def __init__(self, conf, swift):
                super(ObjectExpirer, self).__init__(conf, swift=swift)
                self.processes = 3
                self.deleted_objects = {}

            def delete_object(self, target_path, delete_timestamp,
                              task_account, task_container, task_object,
                              is_async_delete):
                if task_container not in self.deleted_objects:
                    self.deleted_objects[task_container] = set()
                self.deleted_objects[task_container].add(task_object)

        x = ObjectExpirer(self.conf, swift=self.fake_swift)

        deleted_objects = defaultdict(set)
        for i in range(3):
            x.process = i
            # reset progress so we know we don't double-up work among processes
            x.deleted_objects = defaultdict(set)
            x.run_once()
            for task_container, deleted in x.deleted_objects.items():
                self.assertFalse(deleted_objects[task_container] & deleted)
                deleted_objects[task_container] |= deleted

        # sort for comparison
        deleted_objects = {
            con: sorted(o_set) for con, o_set in deleted_objects.items()}
        expected = {
            self.past_time: [
                self.past_time + '-' + target_path
                for target_path in self.expired_target_path_list]}
        self.assertEqual(deleted_objects, expected)

    def test_delete_object(self):
        x = expirer.ObjectExpirer({}, logger=self.logger,
                                  swift=self.fake_swift)
        actual_obj = 'actual_obj'
        timestamp = int(time())
        reclaim_ts = timestamp - x.reclaim_age
        account = 'account'
        container = 'container'
        obj = 'obj'

        http_exc = {
            resp_code:
                internal_client.UnexpectedResponse(
                    str(resp_code), swob.HTTPException(status=resp_code))
            for resp_code in {404, 412, 500}
        }
        exc_other = Exception()

        def check_call_to_delete_object(exc, ts, should_pop):
            x.logger.clear()
            start_reports = x.report_objects
            with mock.patch.object(x, 'delete_actual_object',
                                   side_effect=exc) as delete_actual:
                with mock.patch.object(x, 'pop_queue') as pop_queue:
                    x.delete_object(actual_obj, ts, account, container, obj,
                                    False)

            delete_actual.assert_called_once_with(actual_obj, ts, False)
            log_lines = x.logger.get_lines_for_level('error')
            if should_pop:
                pop_queue.assert_called_once_with(account, container, obj)
                self.assertEqual(start_reports + 1, x.report_objects)
                self.assertFalse(log_lines)
            else:
                self.assertFalse(pop_queue.called)
                self.assertEqual(start_reports, x.report_objects)
                self.assertEqual(1, len(log_lines))
                if isinstance(exc, internal_client.UnexpectedResponse):
                    self.assertEqual(
                        log_lines[0],
                        'Unexpected response while deleting object '
                        'account container obj: %s' % exc.resp.status_int)
                else:
                    self.assertTrue(log_lines[0].startswith(
                        'Exception while deleting object '
                        'account container obj'))

        # verify pop_queue logic on exceptions
        for exc, ts, should_pop in [(None, timestamp, True),
                                    (http_exc[404], timestamp, False),
                                    (http_exc[412], timestamp, False),
                                    (http_exc[500], reclaim_ts, False),
                                    (exc_other, reclaim_ts, False),
                                    (http_exc[404], reclaim_ts, True),
                                    (http_exc[412], reclaim_ts, True)]:

            try:
                check_call_to_delete_object(exc, ts, should_pop)
            except AssertionError as err:
                self.fail("Failed on %r at %f: %s" % (exc, ts, err))

    def test_report(self):
        x = expirer.ObjectExpirer({}, logger=self.logger,
                                  swift=self.fake_swift)

        x.report()
        self.assertEqual(x.logger.get_lines_for_level('info'), [])

        x.logger._clear()
        x.report(final=True)
        self.assertTrue(
            'completed' in str(x.logger.get_lines_for_level('info')))
        self.assertTrue(
            'so far' not in str(x.logger.get_lines_for_level('info')))

        x.logger._clear()
        x.report_last_time = time() - x.report_interval
        x.report()
        self.assertTrue(
            'completed' not in str(x.logger.get_lines_for_level('info')))
        self.assertTrue(
            'so far' in str(x.logger.get_lines_for_level('info')))

    def test_parse_task_obj(self):
        x = expirer.ObjectExpirer(self.conf, logger=self.logger,
                                  swift=self.fake_swift)

        def assert_parse_task_obj(task_obj, expected_delete_at,
                                  expected_account, expected_container,
                                  expected_obj):
            delete_at, account, container, obj = x.parse_task_obj(task_obj)
            self.assertEqual(delete_at, expected_delete_at)
            self.assertEqual(account, expected_account)
            self.assertEqual(container, expected_container)
            self.assertEqual(obj, expected_obj)

        assert_parse_task_obj('0000-a/c/o', 0, 'a', 'c', 'o')
        assert_parse_task_obj('0001-a/c/o', 1, 'a', 'c', 'o')
        assert_parse_task_obj('1000-a/c/o', 1000, 'a', 'c', 'o')
        assert_parse_task_obj('0000-acc/con/obj', 0, 'acc', 'con', 'obj')

    def make_task(self, delete_at, target, is_async_delete=False):
        return {
            'task_account': '.expiring_objects',
            'task_container': delete_at,
            'task_object': delete_at + '-' + target,
            'delete_timestamp': Timestamp(delete_at),
            'target_path': target,
            'is_async_delete': is_async_delete,
        }

    def test_round_robin_order(self):
        x = expirer.ObjectExpirer(self.conf, logger=self.logger,
                                  swift=self.fake_swift)
        task_con_obj_list = [
            # objects in 0000 timestamp container
            self.make_task('0000', 'a/c0/o0'),
            self.make_task('0000', 'a/c0/o1'),
            # objects in 0001 timestamp container
            self.make_task('0001', 'a/c1/o0'),
            self.make_task('0001', 'a/c1/o1'),
            # objects in 0002 timestamp container
            self.make_task('0002', 'a/c2/o0'),
            self.make_task('0002', 'a/c2/o1'),
        ]
        result = list(x.round_robin_order(task_con_obj_list))

        # sorted by popping one object to delete for each target_container
        expected = [
            self.make_task('0000', 'a/c0/o0'),
            self.make_task('0001', 'a/c1/o0'),
            self.make_task('0002', 'a/c2/o0'),
            self.make_task('0000', 'a/c0/o1'),
            self.make_task('0001', 'a/c1/o1'),
            self.make_task('0002', 'a/c2/o1'),
        ]
        self.assertEqual(expected, result)

        # task containers have some task objects with invalid target paths
        task_con_obj_list = [
            # objects in 0000 timestamp container
            self.make_task('0000', 'invalid0'),
            self.make_task('0000', 'a/c0/o0'),
            self.make_task('0000', 'a/c0/o1'),
            # objects in 0001 timestamp container
            self.make_task('0001', 'a/c1/o0'),
            self.make_task('0001', 'invalid1'),
            self.make_task('0001', 'a/c1/o1'),
            # objects in 0002 timestamp container
            self.make_task('0002', 'a/c2/o0'),
            self.make_task('0002', 'a/c2/o1'),
            self.make_task('0002', 'invalid2'),
        ]
        result = list(x.round_robin_order(task_con_obj_list))

        # the invalid task objects are ignored
        expected = [
            self.make_task('0000', 'a/c0/o0'),
            self.make_task('0001', 'a/c1/o0'),
            self.make_task('0002', 'a/c2/o0'),
            self.make_task('0000', 'a/c0/o1'),
            self.make_task('0001', 'a/c1/o1'),
            self.make_task('0002', 'a/c2/o1'),
        ]
        self.assertEqual(expected, result)

        # for a given target container, tasks won't necessarily all go in
        # the same timestamp container
        task_con_obj_list = [
            # objects in 0000 timestamp container
            self.make_task('0000', 'a/c0/o0'),
            self.make_task('0000', 'a/c0/o1'),
            self.make_task('0000', 'a/c2/o2'),
            self.make_task('0000', 'a/c2/o3'),
            # objects in 0001 timestamp container
            self.make_task('0001', 'a/c0/o2'),
            self.make_task('0001', 'a/c0/o3'),
            self.make_task('0001', 'a/c1/o0'),
            self.make_task('0001', 'a/c1/o1'),
            # objects in 0002 timestamp container
            self.make_task('0002', 'a/c2/o0'),
            self.make_task('0002', 'a/c2/o1'),
        ]
        result = list(x.round_robin_order(task_con_obj_list))

        # so we go around popping by *target* container, not *task* container
        expected = [
            self.make_task('0000', 'a/c0/o0'),
            self.make_task('0001', 'a/c1/o0'),
            self.make_task('0000', 'a/c2/o2'),
            self.make_task('0000', 'a/c0/o1'),
            self.make_task('0001', 'a/c1/o1'),
            self.make_task('0000', 'a/c2/o3'),
            self.make_task('0001', 'a/c0/o2'),
            self.make_task('0002', 'a/c2/o0'),
            self.make_task('0001', 'a/c0/o3'),
            self.make_task('0002', 'a/c2/o1'),
        ]
        self.assertEqual(expected, result)

        # all of the work to be done could be for different target containers
        task_con_obj_list = [
            # objects in 0000 timestamp container
            self.make_task('0000', 'a/c0/o'),
            self.make_task('0000', 'a/c1/o'),
            self.make_task('0000', 'a/c2/o'),
            self.make_task('0000', 'a/c3/o'),
            # objects in 0001 timestamp container
            self.make_task('0001', 'a/c4/o'),
            self.make_task('0001', 'a/c5/o'),
            self.make_task('0001', 'a/c6/o'),
            self.make_task('0001', 'a/c7/o'),
            # objects in 0002 timestamp container
            self.make_task('0002', 'a/c8/o'),
            self.make_task('0002', 'a/c9/o'),
        ]
        result = list(x.round_robin_order(task_con_obj_list))

        # in which case, we kind of hammer the task containers
        self.assertEqual(task_con_obj_list, result)

    def test_hash_mod(self):
        x = expirer.ObjectExpirer(self.conf, logger=self.logger,
                                  swift=self.fake_swift)
        mod_count = [0, 0, 0]
        for i in range(1000):
            name = 'obj%d' % i
            mod = x.hash_mod(name, 3)
            mod_count[mod] += 1

        # 1000 names are well shuffled
        self.assertGreater(mod_count[0], 300)
        self.assertGreater(mod_count[1], 300)
        self.assertGreater(mod_count[2], 300)

    def test_iter_task_accounts_to_expire(self):
        x = expirer.ObjectExpirer(self.conf, logger=self.logger,
                                  swift=self.fake_swift)
        results = [_ for _ in x.iter_task_accounts_to_expire()]
        self.assertEqual(results, [('.expiring_objects', 0, 1)])

        self.conf['processes'] = '2'
        self.conf['process'] = '1'
        x = expirer.ObjectExpirer(self.conf, logger=self.logger,
                                  swift=self.fake_swift)
        results = [_ for _ in x.iter_task_accounts_to_expire()]
        self.assertEqual(results, [('.expiring_objects', 1, 2)])

    def test_delete_at_time_of_task_container(self):
        x = expirer.ObjectExpirer(self.conf, logger=self.logger,
                                  swift=self.fake_swift)
        self.assertEqual(x.delete_at_time_of_task_container('0000'), 0)
        self.assertEqual(x.delete_at_time_of_task_container('0001'), 1)
        self.assertEqual(x.delete_at_time_of_task_container('1000'), 1000)

    def test_run_once_nothing_to_do(self):
        x = expirer.ObjectExpirer(self.conf, logger=self.logger,
                                  swift=self.fake_swift)
        x.swift = 'throw error because a string does not have needed methods'
        x.run_once()
        self.assertEqual(x.logger.get_lines_for_level('error'),
                         ["Unhandled exception: "])
        log_args, log_kwargs = x.logger.log_dict['error'][0]
        self.assertEqual(str(log_kwargs['exc_info'][1]),
                         "'str' object has no attribute 'get_account_info'")

    def test_run_once_calls_report(self):
        with mock.patch.object(self.expirer, 'pop_queue',
                               lambda a, c, o: None):
            self.expirer.run_once()
        self.assertEqual(
            self.expirer.logger.get_lines_for_level('info'), [
                'Pass beginning for task account .expiring_objects; '
                '2 possible containers; 12 possible objects',
                'Pass completed in 0s; 10 objects expired',
            ])

    def test_run_once_rate_limited(self):
        x = expirer.ObjectExpirer(
            dict(self.conf, tasks_per_second=2),
            logger=self.logger,
            swift=self.fake_swift)
        x.pop_queue = lambda a, c, o: None

        calls = []

        def fake_ratelimiter(iterator, elements_per_second):
            captured_iter = list(iterator)
            calls.append((captured_iter, elements_per_second))
            return captured_iter

        with mock.patch('swift.obj.expirer.RateLimitedIterator',
                        side_effect=fake_ratelimiter):
            x.run_once()
        self.assertEqual(calls, [([
            self.make_task(self.past_time, target_path)
            for target_path in self.expired_target_path_list
        ], 2)])

    def test_skip_task_account_without_task_container(self):
        fake_swift = FakeInternalClient({
            # task account has no containers
            '.expiring_objects': dict()
        })
        x = expirer.ObjectExpirer(self.conf, logger=self.logger,
                                  swift=fake_swift)
        x.run_once()
        self.assertEqual(
            x.logger.get_lines_for_level('info'), [
                'Pass completed in 0s; 0 objects expired',
            ])

    def test_iter_task_to_expire(self):
        # In this test, all tasks are assigned to the tested expirer
        my_index = 0
        divisor = 1

        task_account_container_list = [('.expiring_objects', self.past_time)]

        expected = [
            self.make_task(self.past_time, target_path)
            for target_path in self.expired_target_path_list]

        self.assertEqual(
            list(self.expirer.iter_task_to_expire(
                task_account_container_list, my_index, divisor)),
            expected)

        # the task queue has invalid task object
        invalid_aco_dict = deepcopy(self.fake_swift.aco_dict)
        invalid_aco_dict['.expiring_objects'][self.past_time].insert(
            0, self.past_time + '-invalid0')
        invalid_aco_dict['.expiring_objects'][self.past_time].insert(
            5, self.past_time + '-invalid1')
        invalid_fake_swift = FakeInternalClient(invalid_aco_dict)
        x = expirer.ObjectExpirer(self.conf, logger=self.logger,
                                  swift=invalid_fake_swift)

        # but the invalid tasks are skipped
        self.assertEqual(
            list(x.iter_task_to_expire(
                task_account_container_list, my_index, divisor)),
            expected)

        # test some of that async delete
        async_delete_aco_dict = {
            '.expiring_objects': {
                # this task container will be checked
                self.past_time: [
                    # tasks ready for execution
                    {'name': self.past_time + '-a0/c0/o0',
                     'content_type': 'application/async-deleted'},
                    {'name': self.past_time + '-a1/c1/o1',
                     'content_type': 'application/async-deleted'},
                    {'name': self.past_time + '-a2/c2/o2',
                     'content_type': 'application/async-deleted'},
                    {'name': self.past_time + '-a3/c3/o3',
                     'content_type': 'application/async-deleted'},
                    {'name': self.past_time + '-a4/c4/o4',
                     'content_type': 'application/async-deleted'},
                    {'name': self.past_time + '-a5/c5/o5',
                     'content_type': 'application/async-deleted'},
                    {'name': self.past_time + '-a6/c6/o6',
                     'content_type': 'application/async-deleted'},
                    {'name': self.past_time + '-a7/c7/o7',
                     'content_type': 'application/async-deleted'},
                    # task objects for unicode test
                    {'name': self.past_time + u'-a8/c8/o8\u2661',
                     'content_type': 'application/async-deleted'},
                    {'name': self.past_time + u'-a9/c9/o9\xf8',
                     'content_type': 'application/async-deleted'},
                ]
            }
        }
        async_delete_fake_swift = FakeInternalClient(async_delete_aco_dict)
        x = expirer.ObjectExpirer(self.conf, logger=self.logger,
                                  swift=async_delete_fake_swift)

        expected = [
            self.make_task(self.past_time, target_path,
                           is_async_delete=True)
            for target_path in self.expired_target_path_list]

        self.assertEqual(
            list(x.iter_task_to_expire(
                task_account_container_list, my_index, divisor)),
            expected)

    def test_run_once_unicode_problem(self):
        requests = []

        def capture_requests(ipaddr, port, method, path, *args, **kwargs):
            requests.append((method, path))

        # 3 DELETE requests for each 10 executed task objects to pop_queue
        code_list = [200] * 3 * 10
        with mocked_http_conn(*code_list, give_connect=capture_requests):
            self.expirer.run_once()
        self.assertEqual(len(requests), 30)

    def test_container_timestamp_break(self):
        with mock.patch.object(self.fake_swift, 'iter_objects') as mock_method:
            self.expirer.run_once()

        # iter_objects is called only for past_time, not future_time
        self.assertEqual(mock_method.call_args_list,
                         [mock.call('.expiring_objects', self.past_time)])

    def test_object_timestamp_break(self):
        with mock.patch.object(self.expirer, 'delete_actual_object') \
                as mock_method, \
                mock.patch.object(self.expirer, 'pop_queue'):
            self.expirer.run_once()

        # executed tasks are with past time
        self.assertEqual(
            mock_method.call_args_list,
            [mock.call(target_path, self.past_time, False)
             for target_path in self.expired_target_path_list])

    def test_failed_delete_keeps_entry(self):
        def deliberately_blow_up(actual_obj, timestamp):
            raise Exception('failed to delete actual object')

        # any tasks are not done
        with mock.patch.object(self.expirer, 'delete_actual_object',
                               deliberately_blow_up), \
                mock.patch.object(self.expirer, 'pop_queue') as mock_method:
            self.expirer.run_once()

        # no tasks are popped from the queue
        self.assertEqual(mock_method.call_args_list, [])

        # all tasks are done
        with mock.patch.object(self.expirer, 'delete_actual_object',
                               lambda o, t, b: None), \
                mock.patch.object(self.expirer, 'pop_queue') as mock_method:
            self.expirer.run_once()

        # all tasks are popped from the queue
        self.assertEqual(
            mock_method.call_args_list,
            [mock.call('.expiring_objects', self.past_time,
             self.past_time + '-' + target_path)
             for target_path in self.expired_target_path_list])

    def test_success_gets_counted(self):
        self.assertEqual(self.expirer.report_objects, 0)
        with mock.patch('swift.obj.expirer.MAX_OBJECTS_TO_CACHE', 0), \
                mock.patch.object(self.expirer, 'delete_actual_object',
                                  lambda o, t, b: None), \
                mock.patch.object(self.expirer, 'pop_queue',
                                  lambda a, c, o: None):
            self.expirer.run_once()
        self.assertEqual(self.expirer.report_objects, 10)

    def test_delete_actual_object_gets_native_string(self):
        got_str = [False]

        def delete_actual_object_test_for_string(actual_obj, timestamp,
                                                 is_async_delete):
            if isinstance(actual_obj, str):
                got_str[0] = True

        self.assertEqual(self.expirer.report_objects, 0)

        with mock.patch.object(self.expirer, 'delete_actual_object',
                               delete_actual_object_test_for_string), \
                mock.patch.object(self.expirer, 'pop_queue',
                                  lambda a, c, o: None):
            self.expirer.run_once()

        self.assertEqual(self.expirer.report_objects, 10)
        self.assertTrue(got_str[0])

    def test_failed_delete_continues_on(self):
        def fail_delete_container(*a, **kw):
            raise Exception('failed to delete container')

        def fail_delete_actual_object(actual_obj, timestamp, is_async_delete):
            raise Exception('failed to delete actual object')

        with mock.patch.object(self.fake_swift, 'delete_container',
                               fail_delete_container), \
                mock.patch.object(self.expirer, 'delete_actual_object',
                                  fail_delete_actual_object):
            self.expirer.run_once()

        error_lines = self.expirer.logger.get_lines_for_level('error')

        self.assertEqual(error_lines, [
            'Exception while deleting object %s %s %s '
            'failed to delete actual object: ' % (
                '.expiring_objects', self.past_time,
                self.past_time + '-' + target_path)
            for target_path in self.expired_target_path_list] + [
            'Exception while deleting container %s %s '
            'failed to delete container: ' % (
                '.expiring_objects', self.past_time)])
        self.assertEqual(self.expirer.logger.get_lines_for_level('info'), [
            'Pass beginning for task account .expiring_objects; '
            '2 possible containers; 12 possible objects',
            'Pass completed in 0s; 0 objects expired',
        ])

    def test_run_forever_initial_sleep_random(self):
        global last_not_sleep

        def raise_system_exit():
            raise SystemExit('test_run_forever')

        interval = 1234
        x = expirer.ObjectExpirer(
            {'__file__': 'unit_test', 'interval': interval},
            swift=self.fake_swift)
        with mock.patch.object(expirer, 'random', not_random), \
                mock.patch.object(expirer, 'sleep', not_sleep), \
                self.assertRaises(SystemExit) as caught:
            x.run_once = raise_system_exit
            x.run_forever()
        self.assertEqual(str(caught.exception), 'test_run_forever')
        self.assertEqual(last_not_sleep, 0.5 * interval)

    def test_run_forever_catches_usual_exceptions(self):
        raises = [0]

        def raise_exceptions():
            raises[0] += 1
            if raises[0] < 2:
                raise Exception('exception %d' % raises[0])
            raise SystemExit('exiting exception %d' % raises[0])

        x = expirer.ObjectExpirer({}, logger=self.logger,
                                  swift=self.fake_swift)
        orig_sleep = expirer.sleep
        try:
            expirer.sleep = not_sleep
            x.run_once = raise_exceptions
            x.run_forever()
        except SystemExit as err:
            self.assertEqual(str(err), 'exiting exception 2')
        finally:
            expirer.sleep = orig_sleep
        self.assertEqual(x.logger.get_lines_for_level('error'),
                         ['Unhandled exception: '])
        log_args, log_kwargs = x.logger.log_dict['error'][0]
        self.assertEqual(str(log_kwargs['exc_info'][1]),
                         'exception 1')

    def test_delete_actual_object(self):
        got_env = [None]

        def fake_app(env, start_response):
            got_env[0] = env
            start_response('204 No Content', [('Content-Length', '0')])
            return []

        x = expirer.ObjectExpirer({}, swift=self.make_fake_ic(fake_app))
        ts = Timestamp('1234')
        x.delete_actual_object('path/to/object', ts, False)
        self.assertEqual(got_env[0]['HTTP_X_IF_DELETE_AT'], ts)
        self.assertEqual(got_env[0]['HTTP_X_TIMESTAMP'],
                         got_env[0]['HTTP_X_IF_DELETE_AT'])
        self.assertEqual(
            got_env[0]['HTTP_X_BACKEND_CLEAN_EXPIRING_OBJECT_QUEUE'], 'no')

    def test_delete_actual_object_bulk(self):
        got_env = [None]

        def fake_app(env, start_response):
            got_env[0] = env
            start_response('204 No Content', [('Content-Length', '0')])
            return []

        x = expirer.ObjectExpirer({}, swift=self.make_fake_ic(fake_app))
        ts = Timestamp('1234')
        x.delete_actual_object('path/to/object', ts, True)
        self.assertNotIn('HTTP_X_IF_DELETE_AT', got_env[0])
        self.assertNotIn('HTTP_X_BACKEND_CLEAN_EXPIRING_OBJECT_QUEUE',
                         got_env[0])
        self.assertEqual(got_env[0]['HTTP_X_TIMESTAMP'], ts.internal)

    def test_delete_actual_object_nourlquoting(self):
        # delete_actual_object should not do its own url quoting because
        # internal client's make_request handles that.
        got_env = [None]

        def fake_app(env, start_response):
            got_env[0] = env
            start_response('204 No Content', [('Content-Length', '0')])
            return []

        x = expirer.ObjectExpirer({}, swift=self.make_fake_ic(fake_app))
        ts = Timestamp('1234')
        x.delete_actual_object('path/to/object name', ts, False)
        self.assertEqual(got_env[0]['HTTP_X_IF_DELETE_AT'], ts)
        self.assertEqual(got_env[0]['HTTP_X_TIMESTAMP'],
                         got_env[0]['HTTP_X_IF_DELETE_AT'])
        self.assertEqual(got_env[0]['PATH_INFO'], '/v1/path/to/object name')

    def test_delete_actual_object_async_returns_expected_error(self):
        def do_test(test_status, should_raise):
            calls = [0]

            def fake_app(env, start_response):
                calls[0] += 1
                calls.append(env['PATH_INFO'])
                start_response(test_status, [('Content-Length', '0')])
                return []

            x = expirer.ObjectExpirer({}, swift=self.make_fake_ic(fake_app))
            ts = Timestamp('1234')
            if should_raise:
                with self.assertRaises(internal_client.UnexpectedResponse):
                    x.delete_actual_object('path/to/object', ts, True)
            else:
                x.delete_actual_object('path/to/object', ts, True)
            self.assertEqual(calls[0], 1, calls)

        # object was deleted and tombstone reaped
        do_test('404 Not Found', False)
        # object was overwritten *after* the original delete, or
        # object was deleted but tombstone still exists, or ...
        do_test('409 Conflict', False)
        # Anything else, raise
        do_test('400 Bad Request', True)

    def test_delete_actual_object_returns_expected_error(self):
        def do_test(test_status, should_raise):
            calls = [0]

            def fake_app(env, start_response):
                calls[0] += 1
                start_response(test_status, [('Content-Length', '0')])
                return []

            x = expirer.ObjectExpirer({}, swift=self.make_fake_ic(fake_app))
            ts = Timestamp('1234')
            if should_raise:
                with self.assertRaises(internal_client.UnexpectedResponse):
                    x.delete_actual_object('path/to/object', ts, False)
            else:
                x.delete_actual_object('path/to/object', ts, False)
            self.assertEqual(calls[0], 1)

        # object was deleted and tombstone reaped
        do_test('404 Not Found', True)
        # object was overwritten *after* the original expiration, or
        do_test('409 Conflict', False)
        # object was deleted but tombstone still exists, or
        # object was overwritten ahead of the original expiration, or
        # object was POSTed to with a new (or no) expiration, or ...
        do_test('412 Precondition Failed', True)

    def test_delete_actual_object_does_not_handle_odd_stuff(self):

        def fake_app(env, start_response):
            start_response(
                '503 Internal Server Error',
                [('Content-Length', '0')])
            return []

        x = expirer.ObjectExpirer({}, swift=self.make_fake_ic(fake_app))
        exc = None
        try:
            x.delete_actual_object('path/to/object', Timestamp('1234'), False)
        except Exception as err:
            exc = err
        finally:
            pass
        self.assertEqual(503, exc.resp.status_int)

    def test_delete_actual_object_quotes(self):
        name = 'this name/should get/quoted'
        timestamp = Timestamp('1366063156.863045')
        x = expirer.ObjectExpirer({}, swift=self.make_fake_ic(self.fake_swift))
        x.swift.make_request = mock.Mock()
        x.swift.make_request.return_value.status_int = 204
        x.swift.make_request.return_value.app_iter = []
        x.swift.make_request.return_value.headers = {}
        x.delete_actual_object(name, timestamp, False)
        self.assertEqual(x.swift.make_request.call_count, 1)
        self.assertEqual(x.swift.make_request.call_args[0][1],
                         '/v1/' + urllib.parse.quote(name))

    def test_delete_actual_object_queue_cleaning(self):
        name = 'acc/cont/something'
        timestamp = Timestamp('1515544858.80602')
<<<<<<< HEAD
        x = expirer.ObjectExpirer({})
=======
        x = expirer.ObjectExpirer({}, swift=self.make_fake_ic(self.fake_swift))
>>>>>>> 32b306c7
        x.swift.make_request = mock.MagicMock(
            return_value=swob.HTTPNoContent())
        x.delete_actual_object(name, timestamp, False)
        self.assertEqual(x.swift.make_request.call_count, 1)
        header = 'X-Backend-Clean-Expiring-Object-Queue'
        self.assertEqual(
            x.swift.make_request.call_args[0][2].get(header),
            'no')

    def test_delete_actual_object_s3api_mpu(self):
        stub_responses = [
            # delete manifest response
            swob.Response(status=204, headers={
                'X-Object-Sysmeta-S3Api-Upload-Id': 'upload-foo',
                'X-Object-Sysmeta-S3Api-Etag': 'bar-1',
            }),
            # delete segment response
            swob.Response(status=204),
        ]
        x = expirer.ObjectExpirer(
            {}, swift=unit.FakeInternalClient(stub_responses))
        ts = Timestamp('1234')
        with x.swift:
            x.delete_actual_object('account/bucket/mpu', ts, False)
        self.assertEqual(2, len(x.swift.calls))
        self.assertEqual('/v1/account/bucket/mpu', x.swift.calls[0].path)
        self.assertEqual({
            'X-Backend-Clean-Expiring-Object-Queue': 'no',
            'X-If-Delete-At': '0000001234.00000',
            'X-Timestamp': '0000001234.00000',
        }, x.swift.calls[0].headers)
        self.assertEqual('/v1/account/bucket%2Bsegments/mpu/upload-foo/1',
                         x.swift.calls[1].path)
        self.assertEqual({
            'X-Backend-Clean-Expiring-Object-Queue': 'no',
            'X-Timestamp': '0000001234.00000',
        }, x.swift.calls[1].headers)

    def test_pop_queue(self):
        x = expirer.ObjectExpirer({}, logger=self.logger,
                                  swift=FakeInternalClient({}))
        requests = []

        def capture_requests(ipaddr, port, method, path, *args, **kwargs):
            requests.append((method, path))
        with mocked_http_conn(
                200, 200, 200, give_connect=capture_requests) as fake_conn:
            x.pop_queue('a', 'c', 'o')
            with self.assertRaises(StopIteration):
                next(fake_conn.code_iter)
        for method, path in requests:
            self.assertEqual(method, 'DELETE')
            device, part, account, container, obj = utils.split_path(
                path, 5, 5, True)
            self.assertEqual(account, 'a')
            self.assertEqual(container, 'c')
            self.assertEqual(obj, 'o')

    def test_build_task_obj_round_trip(self):
        ts = next(self.ts)
        a = 'a1'
        c = 'c2'
        o = 'obj1'
        args = (ts, a, c, o)
        self.assertEqual(args, expirer.parse_task_obj(
            expirer.build_task_obj(ts, a, c, o)))
        self.assertEqual(args, expirer.parse_task_obj(
            expirer.build_task_obj(ts, a, c, o, high_precision=True)))

        ts = Timestamp(next(self.ts), delta=1234)
        a = u'\N{SNOWMAN}'
        c = u'\N{SNOWFLAKE}'
        o = u'\U0001F334'
        args = (ts, a, c, o)
        self.assertNotEqual(args, expirer.parse_task_obj(
            expirer.build_task_obj(ts, a, c, o)))
        self.assertEqual(args, expirer.parse_task_obj(
            expirer.build_task_obj(ts, a, c, o, high_precision=True)))


if __name__ == '__main__':
    main()<|MERGE_RESOLUTION|>--- conflicted
+++ resolved
@@ -1021,11 +1021,7 @@
     def test_delete_actual_object_queue_cleaning(self):
         name = 'acc/cont/something'
         timestamp = Timestamp('1515544858.80602')
-<<<<<<< HEAD
-        x = expirer.ObjectExpirer({})
-=======
         x = expirer.ObjectExpirer({}, swift=self.make_fake_ic(self.fake_swift))
->>>>>>> 32b306c7
         x.swift.make_request = mock.MagicMock(
             return_value=swob.HTTPNoContent())
         x.delete_actual_object(name, timestamp, False)

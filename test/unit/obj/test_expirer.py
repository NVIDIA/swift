# -*- coding: utf-8 -*-
# Copyright (c) 2011 OpenStack Foundation
#
# Licensed under the Apache License, Version 2.0 (the "License");
# you may not use this file except in compliance with the License.
# You may obtain a copy of the License at
#
#    http://www.apache.org/licenses/LICENSE-2.0
#
# Unless required by applicable law or agreed to in writing, software
# distributed under the License is distributed on an "AS IS" BASIS,
# WITHOUT WARRANTIES OR CONDITIONS OF ANY KIND, either express or
# implied.
# See the License for the specific language governing permissions and
# limitations under the License.
import contextlib
import collections
import os
import itertools
from time import time
from unittest import main, TestCase
from tempfile import mkdtemp
from shutil import rmtree
from collections import defaultdict
from copy import deepcopy
import random

from test.debug_logger import debug_logger
from test.unit import FakeRing, mocked_http_conn, make_timestamp_iter
from test.unit.common.middleware.helpers import FakeSwift

import mock
import six
from six.moves import urllib

from swift.common import internal_client, utils, swob
from swift.common.utils import Timestamp
from swift.obj import expirer, diskfile
from swift.obj.expirer import ExpirerConfig


def not_random():
    return 0.5


last_not_sleep = 0


def not_sleep(seconds):
    global last_not_sleep
    last_not_sleep = seconds


class FakeInternalClient(object):
    container_ring = FakeRing()

    def __init__(self, aco_dict):
        """
        :param aco_dict: A dict of account ,container, object that
            FakeInternalClient can return when each method called. Each account
            has container name dict, and each container dict has a list of
            objects in the container.
            e.g. {'account1': {
                      'container1: ['obj1', 'obj2', {'name': 'obj3'}],
                      'container2: [],
                      },
                  'account2': {},
                 }
            N.B. the objects entries should be the container-server JSON style
            db rows, but this fake will dynamically detect when names are given
            and wrap them for convenience.
        """
        self.aco_dict = defaultdict(dict)
        self.aco_dict.update(aco_dict)
        self._calls = []

    def get_account_info(self, account):
        acc_dict = self.aco_dict[account]
        container_count = len(acc_dict)
        obj_count = sum(len(objs) for objs in acc_dict.values())
        return container_count, obj_count

    def iter_containers(self, account, prefix=''):
        acc_dict = self.aco_dict[account]
        return [{'name': six.text_type(container)}
                for container in sorted(acc_dict)
                if container.startswith(prefix)]

    def delete_container(*a, **kw):
        pass

    def iter_objects(self, account, container):
        self._calls.append(('iter_objects', account, container))
        acc_dict = self.aco_dict[account]
        obj_iter = acc_dict.get(container, [])
        resp = []
        for obj in obj_iter:
            if not isinstance(obj, dict):
                obj = {'name': six.text_type(obj)}
            resp.append(obj)
        return resp

    def delete_object(self, account, container, obj, *a, **kw):
        self._calls.append(('delete_object', account, container, obj))
        return swob.HTTPNoContent()


class TestExpirerConfig(TestCase):
    def setUp(self):
        self.logger = debug_logger()

    @mock.patch('swift.obj.expirer.utils.hash_path', return_value=hex(101)[2:])
    def test_get_expirer_container(self, mock_hash_path):
        expirer_config = ExpirerConfig(
            {'expiring_objects_container_divisor': 200})
        container = expirer_config.get_expirer_container(
            12340, 'a', 'c', 'o')
        self.assertEqual(container, '0000012199')
        expirer_config = ExpirerConfig(
            {'expiring_objects_container_divisor': 2000})
        container = expirer_config.get_expirer_container(
            12340, 'a', 'c', 'o')
        self.assertEqual(container, '0000011999')

    def test_get_expirer_container_legacy_config(self):
        per_divisor = 10
        expirer_config = ExpirerConfig({
            'expiring_objects_container_divisor': 86400 * 2,
            # this option is really "per divisor", but we name it "per day"
            # because the configuration of expirer_divisor to any value other
            # than 86400 is unnecessarily confusing and has been deprecated
            'expiring_objects_task_container_per_day': per_divisor,
        })
        delete_at = time()
        found = set()
        for i in range(per_divisor * 10):
            c = expirer_config.get_expirer_container(
                delete_at, 'a', 'c', 'obj%s' % i)
            found.add(c)
        self.assertEqual(per_divisor, len(found))

    def test_get_expirer_config_default(self):
        conf = {}
        config = ExpirerConfig(conf, logger=self.logger)
        self.assertEqual('.expiring_objects', config.account_name)
        self.assertEqual(86400, config.expirer_divisor)
        self.assertEqual(100, config.task_container_per_day)
        self.assertFalse(self.logger.all_log_lines())

    def test_get_expirer_config_legacy(self):
        conf = {
            'expiring_objects_account_name': 'exp',
            'expiring_objects_container_divisor': '1000',
        }
        config = ExpirerConfig(conf, logger=self.logger)
        self.assertEqual('.exp', config.account_name)
        self.assertEqual(1000, config.expirer_divisor)
        self.assertEqual(100, config.task_container_per_day)
        self.assertEqual([
            'expiring_objects_container_divisor is deprecated; use '
            'expiring_objects_task_container_per_day instead',
            'expiring_objects_account_name is deprecated; you need to '
            'migrate to the standard .expiring_objects account',
        ], self.logger.get_lines_for_level('warning'))

    def test_get_expirer_config_legacy_no_logger_no_warnings(self):
        conf = {
            'expiring_objects_account_name': 'exp',
            'expiring_objects_container_divisor': '1000',
        }
        config = ExpirerConfig(conf, logger=None)
        self.assertEqual('.exp', config.account_name)
        self.assertEqual(1000, config.expirer_divisor)
        self.assertEqual(100, config.task_container_per_day)
        self.assertFalse(self.logger.all_log_lines())

    def test_get_expirer_config(self):
        conf = {
            'expiring_objects_task_container_per_day': 1000,
        }
        config = ExpirerConfig(conf, logger=self.logger)
        self.assertEqual('.expiring_objects', config.account_name)
        self.assertEqual(86400, config.expirer_divisor)
        self.assertEqual(1000, config.task_container_per_day)
        self.assertFalse(self.logger.all_log_lines())

    def test_invalid_task_container_per_day_value(self):
        invalid_values = ['-1', '54.2', '0']
        for v in invalid_values:
            self.assertRaises(ValueError, ExpirerConfig, {
                'expiring_objects_task_container_per_day': v,
            })

    def test_invalid_task_container_per_day_divisor_combination(self):
        # verify task_container_per_day must be < objects_container_divisor
        with self.assertRaises(ValueError) as cm:
            ExpirerConfig({
                'expiring_objects_task_container_per_day': 86400,
            }, logger=self.logger)
        self.assertEqual(
            'expiring_objects_task_container_per_day (86400) MUST be less '
            'than 86400',
            str(cm.exception))
        self.assertFalse(self.logger.all_log_lines())

        with self.assertRaises(ValueError) as cm:
            ExpirerConfig({
                'expiring_objects_task_container_per_day': 100000,
            }, logger=self.logger)
        self.assertEqual(
            'expiring_objects_task_container_per_day (100000) MUST be less '
            'than 86400',
            str(cm.exception))
        self.assertFalse(self.logger.all_log_lines())

        with self.assertRaises(ValueError) as cm:
            ExpirerConfig({
                'expiring_objects_task_container_per_day': 3600,
                'expiring_objects_container_divisor': 3600,
            }, logger=self.logger)
        self.assertEqual(
            'expiring_objects_task_container_per_day (3600) MUST be less than '
            '86400; expiring_objects_container_divisor (3600) SHOULD be '
            'default value of 86400',
            str(cm.exception))
        self.assertEqual([
            'expiring_objects_container_divisor is deprecated; use '
            'expiring_objects_task_container_per_day instead',
        ], self.logger.get_lines_for_level('warning'))

        self.logger.clear()
        with self.assertRaises(ValueError) as cm:
            ExpirerConfig({
                'expiring_objects_task_container_per_day': 3601,
                'expiring_objects_container_divisor': 3600,
            }, logger=self.logger)
        self.assertEqual(
            'expiring_objects_task_container_per_day (3601) MUST be less than '
            '86400; expiring_objects_container_divisor (3600) SHOULD be '
            'default value of 86400',
            str(cm.exception))
        self.assertEqual([
            'expiring_objects_container_divisor is deprecated; use '
            'expiring_objects_task_container_per_day instead',
        ], self.logger.get_lines_for_level('warning'))

        # ok...
        self.logger.clear()
        config = ExpirerConfig({
            'expiring_objects_task_container_per_day': 86399,
        }, logger=self.logger)
        self.assertEqual(86399, config.task_container_per_day)
        self.assertEqual(86400, config.expirer_divisor)
        self.assertFalse(self.logger.all_log_lines())

        # ok...but with deprecation warning
        self.logger.clear()
        config = ExpirerConfig({
            'expiring_objects_task_container_per_day': 3599,
            'expiring_objects_container_divisor': 3600,
        }, logger=self.logger)
        self.assertEqual(3599, config.task_container_per_day)
        self.assertEqual(3600, config.expirer_divisor)
        self.assertEqual([
            'expiring_objects_container_divisor is deprecated; use '
            'expiring_objects_task_container_per_day instead',
        ], self.logger.get_lines_for_level('warning'))

    def test_task_container_per_day_config(self):
        per_day = 42
        expirer_config = ExpirerConfig({
            'expiring_objects_task_container_per_day': per_day,
        })
        delete_at = time()
        found = set()
        for i in range(per_day * 10):
            c = expirer_config.get_expirer_container(
                delete_at, 'a', 'c', 'obj%s' % i)
            found.add(c)
            self.assertTrue(expirer_config.is_expected_task_container(int(c)))
        self.assertEqual(per_day, len(found))

    def test_increase_task_per_day_all_expected(self):
        per_day = 10
        expirer_config = ExpirerConfig(
            {'expiring_objects_task_container_per_day': per_day})
        delete_at = time()
        found = set()
        for i in range(per_day * 10):
            c = expirer_config.get_expirer_container(
                delete_at, 'a', 'c', 'obj%s' % i)
            found.add(c)
            self.assertTrue(expirer_config.is_expected_task_container(int(c)))
        expirer_config = ExpirerConfig(
            {'expiring_objects_task_container_per_day': 11})
        for c in found:
            self.assertTrue(expirer_config.is_expected_task_container(int(c)))

    def test_decrease_task_per_day_unexpected(self):
        per_day = 12
        conf = {
            'expiring_objects_task_container_per_day': per_day
        }
        expirer_config = ExpirerConfig(conf)
        delete_at = time()
        found = set()
        for i in range(per_day * 10):
            c = expirer_config.get_expirer_container(
                delete_at, 'a', 'c', 'obj%s' % i)
            found.add(c)
            self.assertTrue(expirer_config.is_expected_task_container(int(c)))
        num_unexpected = 3
        conf['expiring_objects_task_container_per_day'] -= num_unexpected
        new_expirer_config = ExpirerConfig(conf)
        unexpected = set()
        for c in found:
            if not new_expirer_config.is_expected_task_container(int(c)):
                unexpected.add(c)
        self.assertEqual(num_unexpected, len(unexpected))

    def test_get_expirer_account_and_container_default(self):
        expirer_config = ExpirerConfig({})
        delete_at = time()
        account, container = \
            expirer_config.get_expirer_account_and_container(
                delete_at, 'a', 'c', 'o')
        self.assertEqual('.expiring_objects', account)
        self.assertTrue(expirer_config.is_expected_task_container(
            int(container)))

    def test_get_expirer_account_and_container_legacy(self):
        expirer_config = ExpirerConfig({
            'expiring_objects_account_name': 'exp',
            'expiring_objects_expirer_divisor': 1000,
        })
        delete_at = time()
        account, container = expirer_config.get_expirer_account_and_container(
            delete_at, 'a', 'c', 'o')
        self.assertEqual('.exp', account)
        self.assertTrue(expirer_config.is_expected_task_container(
            int(container)))

    def test_get_delete_at_nodes(self):
        container_ring = FakeRing()
        # it seems default FakeRing is very predictable
        self.assertEqual(32, container_ring._part_shift)
        self.assertEqual(3, container_ring.replicas)
        self.assertEqual(3, len(container_ring.devs))
        expirer_config = ExpirerConfig({}, container_ring=container_ring)
        delete_at = time()
        part, nodes, task_container = expirer_config.get_delete_at_nodes(
            delete_at, 'a', 'c', 'o2')
        self.assertEqual(0, part)  # only one part
        self.assertEqual([
            dict(n, index=i) for i, n in enumerate(container_ring.devs)
        ], nodes)  # assigned to all ring devices
        self.assertTrue(expirer_config.is_expected_task_container(
            int(task_container)))

    def test_get_delete_at_nodes_no_ring(self):
        expirer_config = ExpirerConfig({})
        delete_at = time()
        with self.assertRaises(RuntimeError) as ctx:
            expirer_config.get_delete_at_nodes(
                delete_at, 'a', 'c', 'o2')
        self.assertIn('ExpirerConfig', str(ctx.exception))
        self.assertIn('container_ring kwarg', str(ctx.exception))

    def test_get_all_task_containers_per_day_only_expected(self):
        # taks containers per day is 3
        expirer_config = ExpirerConfig({
            'expiring_objects_task_container_per_day': 3,
        })
        containers = [86398]
        self.assertEqual(
            # within each day, task containers are in descending order.
            [[86400, 86399, 86398]],
            expirer_config.get_all_task_containers_per_day(containers)
        )
        containers = [86398, 86399, 86400]
        self.assertEqual(
            [[86400, 86399, 86398]],
            expirer_config.get_all_task_containers_per_day(containers)
        )
        containers = [86400, 86399, 86398]
        self.assertEqual(
            [[86400, 86399, 86398]],
            expirer_config.get_all_task_containers_per_day(containers)
        )
        containers = [86398, 172799]
        self.assertEqual(
            [[86400, 86399, 86398], [172800, 172799, 172798]],
            expirer_config.get_all_task_containers_per_day(containers)
        )
        containers = [172799, 86398, 86399, 86400]
        self.assertEqual(
            # days are sorted in ascending order
            [[86400, 86399, 86398], [172800, 172799, 172798]],
            expirer_config.get_all_task_containers_per_day(containers)
        )
        containers = [172800, 172798, 172799, 86398, 86399, 86400]
        self.assertEqual(
            [[86400, 86399, 86398], [172800, 172799, 172798]],
            expirer_config.get_all_task_containers_per_day(containers)
        )
        containers = [172799, 259198, 86398]
        self.assertEqual(
            [[86400, 86399, 86398], [172800, 172799, 172798],
                [259200, 259199, 259198]],
            expirer_config.get_all_task_containers_per_day(containers)
        )
        # taks containers per day is 100
        expirer_config = ExpirerConfig({
            'expiring_objects_task_container_per_day': 100,
        })
        containers = [86398]
        self.assertEqual(
            [[86400 - i for i in range(100)]],
            expirer_config.get_all_task_containers_per_day(containers)
        )
        containers = [86396, 86398, 86318]
        self.assertEqual(
            [[86400 - i for i in range(100)]],
            expirer_config.get_all_task_containers_per_day(containers)
        )

    def test_get_all_task_containers_per_day_only_unexpected(self):
        expirer_config = ExpirerConfig({
            'expiring_objects_task_container_per_day': 3,
        })
        containers = [86397]
        self.assertEqual(
            # no new containers filled for unexpected task container
            [[86397]],
            expirer_config.get_all_task_containers_per_day(containers)
        )
        containers = [86393, 86397, 86394]
        self.assertEqual(
            # expect no sorting for unexpected task containers
            [[86393, 86397, 86394]],
            expirer_config.get_all_task_containers_per_day(containers)
        )
        containers = [86393, 86397, 86394, 172797, 9999]
        self.assertEqual(
            [[86393, 86397, 86394], [172797, 9999]],
            expirer_config.get_all_task_containers_per_day(containers)
        )

    def test_get_all_task_containers_per_day_mixed(self):
        expirer_config = ExpirerConfig({
            'expiring_objects_task_container_per_day': 3,
        })
        # only one unexpected task container
        containers = [86398, 172799, 9999]
        self.assertEqual(
            [[86400, 86399, 86398], [172800, 172799, 172798], [9999]],
            expirer_config.get_all_task_containers_per_day(containers)
        )
        # two days of unexpected task containers
        containers = [86393, 86394, 86397, 86398, 8000, 172797, 172799]
        self.assertEqual(
            [[86400, 86399, 86398], [172800, 172799, 172798],
                [86393, 86394, 86397], [8000, 172797]],
            expirer_config.get_all_task_containers_per_day(containers)
        )


class TestExpirerHelpers(TestCase):

    def test_add_expirer_bytes_to_ctype(self):
        self.assertEqual(
            'text/plain;swift_expirer_bytes=10',
            expirer.embed_expirer_bytes_in_ctype(
                'text/plain', {'Content-Length': 10}))
        self.assertEqual(
            'text/plain;some_foo=bar;swift_expirer_bytes=10',
            expirer.embed_expirer_bytes_in_ctype(
                'text/plain;some_foo=bar', {'Content-Length': '10'}))
        # you could probably make a case it'd be better to replace an existing
        # value if the swift_expirer_bytes key already exists in the content
        # type; but in the only case we use this function currently the content
        # type is hard coded to text/plain
        self.assertEqual(
            'text/plain;some_foo=bar;swift_expirer_bytes=10;'
            'swift_expirer_bytes=11',
            expirer.embed_expirer_bytes_in_ctype(
                'text/plain;some_foo=bar;swift_expirer_bytes=10',
                {'Content-Length': '11'}))

    def test_extract_expirer_bytes_from_ctype(self):
        self.assertEqual(10, expirer.extract_expirer_bytes_from_ctype(
            'text/plain;swift_expirer_bytes=10'))
        self.assertEqual(10, expirer.extract_expirer_bytes_from_ctype(
            'text/plain;swift_expirer_bytes=10;some_foo=bar'))

    def test_inverse_add_extract_bytes_from_ctype(self):
        ctype_bytes = [
            ('null', 0),
            ('text/plain', 10),
            ('application/octet-stream', 42),
            ('application/json', 512),
            ('gzip', 1000044),
        ]
        for ctype, expirer_bytes in ctype_bytes:
            embedded_ctype = expirer.embed_expirer_bytes_in_ctype(
                ctype, {'Content-Length': expirer_bytes})
            found_bytes = expirer.extract_expirer_bytes_from_ctype(
                embedded_ctype)
            self.assertEqual(expirer_bytes, found_bytes)

    def test_add_invalid_expirer_bytes_to_ctype(self):
        self.assertRaises(TypeError,
                          expirer.embed_expirer_bytes_in_ctype, 'nill', None)
        self.assertRaises(TypeError,
                          expirer.embed_expirer_bytes_in_ctype, 'bar', 'foo')
        self.assertRaises(KeyError,
                          expirer.embed_expirer_bytes_in_ctype, 'nill', {})
        self.assertRaises(TypeError,
                          expirer.embed_expirer_bytes_in_ctype, 'nill',
                          {'Content-Length': None})
        self.assertRaises(ValueError,
                          expirer.embed_expirer_bytes_in_ctype, 'nill',
                          {'Content-Length': 'foo'})
        # perhaps could be an error
        self.assertEqual(
            'weird/float;swift_expirer_bytes=15',
            expirer.embed_expirer_bytes_in_ctype('weird/float',
                                                 {'Content-Length': 15.9}))

    def test_embed_expirer_bytes_from_diskfile_metadata(self):
        self.logger = debug_logger('test-expirer')
        self.ts = make_timestamp_iter()
        self.devices = mkdtemp()
        self.conf = {
            'mount_check': 'false',
            'devices': self.devices,
        }
        self.df_mgr = diskfile.DiskFileManager(self.conf, logger=self.logger)
        utils.mkdirs(os.path.join(self.devices, 'sda1'))
        df = self.df_mgr.get_diskfile('sda1', '0', 'a', 'c', 'o', policy=0)

        ts = next(self.ts)
        with df.create() as writer:
            writer.write(b'test')
            writer.put({
                # wrong key/case here would KeyError
                'X-Timestamp': ts.internal,
                # wrong key/case here would cause quarantine on read
                'Content-Length': '4',
            })

        metadata = df.read_metadata()
        # the Content-Type in the metadata is irrelevant; this method is used
        # to create the content_type of an expirer queue task object
        embeded_ctype_entry = expirer.embed_expirer_bytes_in_ctype(
            'text/plain', metadata)
        self.assertEqual('text/plain;swift_expirer_bytes=4',
                         embeded_ctype_entry)

    def test_embed_expirer_bytes_from_mpu_metadata(self):
        metadata = {
            'X-Timestamp': '1715981937.86913',
            'Content-Type': 'application/octet-stream;swift_bytes=15728640',
            'Content-Length': '936',
            'ETag': '61f6468389e276b0a36fb11e0669189a',
            'X-Object-Sysmeta-S3Api-Acl': '{"Owner":"test:tester","Grant":['
            '{"Permission":"FULL_CONTROL","Grantee":"test:tester"}]}',
            'X-Object-Sysmeta-S3Api-Upload-Id':
            'MDZhYjljYTgtMjdkYy00ZjVmLThjZDYtNTY4ZTZjNzA0ODg0',
            'X-Object-Sysmeta-S3Api-Etag':
            'fd453aaf14ea07844745550b30b084d7-3',
            'X-Object-Sysmeta-Container-Update-Override-Etag':
            '61f6468389e276b0a36fb11e0669189a; '
            's3_etag=fd453aaf14ea07844745550b30b084d7-3; '
            'slo_etag=2cdb89ae568d0aa7f4fcea57cc2c3ae4',
            'X-Object-Sysmeta-Slo-Etag': '2cdb89ae568d0aa7f4fcea57cc2c3ae4',
            'X-Object-Sysmeta-Slo-Size': '15728640',
            'X-Static-Large-Object': 'True',
            'name': '/AUTH_test/'
            'bucket-6fc0fac3-e5aa-42ad-9df7-653c6884e540/'
            'mpu-6c541365-4cf2-4842-8ad9-af30784556d2'
        }
        self.assertEqual('text/plain;swift_expirer_bytes=15728640',
                         expirer.embed_expirer_bytes_in_ctype(
                             'text/plain', metadata))

    def test_embed_expirer_bytes_from_copied_mpu_segment_metadata(self):
        metadata = {
            'X-Timestamp': '1717518877.48145',
            'Content-Type': 'application/octet-stream',
            'Content-Length': '1611392',
            'ETag': '31d67a58a2f62b248ac6c9111a17c3ce',
            'X-Object-Sysmeta-S3Api-Etag': '',
            'X-Object-Sysmeta-Swift3-Etag': '',
            'X-Object-Sysmeta-Slo-Etag': '',
            'X-Object-Sysmeta-Slo-Size': '',
            'X-Object-Sysmeta-S3Api-Acl': '{"Owner":"test:tester", "Grant":['
            '{"Permission":"FULL_CONTROL","Grantee":"test:tester"}]}',
            'X-Object-Sysmeta-S3Api-Upload-Id':
            'NDY3MDg4N2UtNjQ4OS00MzkxLThlMmEtZWQ3NmI0YzFlOGVk',
            'name': '/AUTH_test/s3test+segments/test.big-2/'
            'ZjVlODIxZTItMjNmNS00ZjlkLWFhNjgtODFjMGFlNmUzNzA4/2',
        }
        self.assertEqual('text/plain;swift_expirer_bytes=1611392',
                         expirer.embed_expirer_bytes_in_ctype(
                             'text/plain', metadata))

    def test_extract_missing_bytes_from_ctype(self):
        self.assertEqual(
            None, expirer.extract_expirer_bytes_from_ctype('text/plain'))
        self.assertEqual(
            None, expirer.extract_expirer_bytes_from_ctype(
                'text/plain;swift_bytes=10'))
        self.assertEqual(
            None, expirer.extract_expirer_bytes_from_ctype(
                'text/plain;bytes=21'))
        self.assertEqual(
            None, expirer.extract_expirer_bytes_from_ctype(
                'text/plain;some_foo=bar;other-baz=buz'))


class TestObjectExpirer(TestCase):
    maxDiff = None
    internal_client = None

    def get_expirer_container(self, delete_at, target_account='a',
                              target_container='c', target_object='o'):
        # the actual target a/c/o used only matters for consistent
        # distribution, tests typically only create one task container per-day,
        # but we want the task container names to be realistic
        return self.expirer_config.get_expirer_container(
            delete_at, target_account, target_container, target_object)

    def setUp(self):
        global not_sleep

        self.old_sleep = internal_client.sleep

        internal_client.sleep = not_sleep

        self.rcache = mkdtemp()
        self.conf = {'recon_cache_path': self.rcache}
        self.logger = debug_logger('test-expirer')

        self.ts = make_timestamp_iter()

        now = int(time())

        self.empty_time = str(now - 864000)
        self.expirer_config = ExpirerConfig(self.conf)
        self.empty_time_container = self.get_expirer_container(
            self.empty_time)
        self.past_time = str(now - 86400)
        self.past_time_container = self.get_expirer_container(
            self.past_time)
        self.just_past_time = str(now - 1)
        self.just_past_time_container = self.get_expirer_container(
            self.just_past_time)
        self.future_time = str(now + 86400)
        self.future_time_container = self.get_expirer_container(
            self.future_time)
        # Dummy task queue for test
        self._setup_fake_swift({
            '.expiring_objects': {
                # this task container will be checked
                self.empty_time_container: [],
                self.past_time_container: [
                    # tasks ready for execution
                    self.past_time + '-a0/c0/o0',
                    self.past_time + '-a1/c1/o1',
                    self.past_time + '-a2/c2/o2',
                    self.past_time + '-a3/c3/o3',
                    self.past_time + '-a4/c4/o4'],
                self.just_past_time_container: [
                    self.just_past_time + '-a5/c5/o5',
                    self.just_past_time + '-a6/c6/o6',
                    self.just_past_time + '-a7/c7/o7',
                    # task objects for unicode test
                    self.just_past_time + u'-a8/c8/o8\u2661',
                    self.just_past_time + u'-a9/c9/o9\xf8',
                    # this task will be skipped and prevent us from even
                    # *trying* to delete the container
                    self.future_time + '-a10/c10/o10'],
                # this task container will be skipped
                self.future_time_container: [
                    self.future_time + '-a11/c11/o11']}
        })

        # map of times to target object paths which should be expirerd now
        self.expired_target_paths = {
            self.past_time: [
                swob.wsgi_to_str(tgt) for tgt in (
                    'a0/c0/o0', 'a1/c1/o1', 'a2/c2/o2', 'a3/c3/o3', 'a4/c4/o4',
                )
            ],
            self.just_past_time: [
                swob.wsgi_to_str(tgt) for tgt in (
                    'a5/c5/o5', 'a6/c6/o6', 'a7/c7/o7',
                    'a8/c8/o8\xe2\x99\xa1', 'a9/c9/o9\xc3\xb8',
                )
            ],
        }

    def _setup_fake_swift(self, aco_dict):
        self.fake_swift = FakeInternalClient(aco_dict)
        self.expirer = expirer.ObjectExpirer(self.conf, logger=self.logger,
                                             swift=self.fake_swift)
        self.expirer_config = self.expirer.expirer_config

    def make_fake_ic(self, app):
        app._pipeline_final_app = mock.MagicMock()
        return internal_client.InternalClient(None, 'fake-ic', 1, app=app)

    def tearDown(self):
        rmtree(self.rcache)
        internal_client.sleep = self.old_sleep

    def test_init(self):
        with mock.patch.object(expirer, 'InternalClient',
                               return_value=self.fake_swift) as mock_ic:
            x = expirer.ObjectExpirer({}, logger=self.logger)
        self.assertEqual(mock_ic.mock_calls, [mock.call(
            '/etc/swift/object-expirer.conf', 'Swift Object Expirer', 3,
            use_replication_network=True,
            global_conf={'log_name': 'object-expirer-ic'})])
        self.assertEqual(self.logger.get_lines_for_level('warning'), [])
        self.assertEqual(x.expirer_config.account_name, '.expiring_objects')
<<<<<<< HEAD
=======
        self.assertIs(x.swift, self.fake_swift)

    def test_init_default_round_robin_cache_default(self):
        conf = {}
        x = expirer.ObjectExpirer(conf, logger=self.logger,
                                  swift=self.fake_swift)
        self.assertEqual(x.round_robin_task_cache_size,
                         expirer.MAX_OBJECTS_TO_CACHE)

    def test_init_large_round_robin_cache(self):
        conf = {
            'round_robin_task_cache_size': '1000000',
        }
        x = expirer.ObjectExpirer(conf, logger=self.logger,
                                  swift=self.fake_swift)
        self.assertEqual(x.round_robin_task_cache_size, 1000000)

    def test_xxx_randomized_task_container_iteration_shim(self):
        conf = {
            'randomized_task_container_iteration': 'yes',
            'round_robin_task_cache_size': '3000',
        }
        x = expirer.ObjectExpirer(conf, logger=self.logger,
                                  swift=self.fake_swift)
        self.assertEqual("randomized", x.task_container_iteration_strategy)
        self.assertEqual(x.round_robin_task_cache_size, 3000)

    def test_xxx_randomized_task_container_iteration_old_vs_new(self):
        conf = {
            'randomized_task_container_iteration': 'false',
            'task_container_iteration_strategy': 'randomized',
        }
        x = expirer.ObjectExpirer(conf, logger=self.logger,
                                  swift=self.fake_swift)
        self.assertEqual("randomized", x.task_container_iteration_strategy)

        conf = {
            'randomized_task_container_iteration': 'yes',
            'task_container_iteration_strategy': 'legacy',
        }
        x = expirer.ObjectExpirer(conf, logger=self.logger,
                                  swift=self.fake_swift)
        self.assertEqual("randomized", x.task_container_iteration_strategy)

    def test_init_medium_round_robin_cache(self):
        conf = {
            'round_robin_task_cache_size': '3000',
        }
        x = expirer.ObjectExpirer(conf, logger=self.logger,
                                  swift=self.fake_swift)
        self.assertEqual(x.round_robin_task_cache_size, 3000)

    def test_init_round_robin_task_cache_size_invalid(self):
        conf = {
            'round_robin_task_cache_size': '-2.x',
        }
        with self.assertRaises(ValueError) as ctx:
            expirer.ObjectExpirer(conf, logger=self.logger,
                                  swift=self.fake_swift)
        self.assertIn('invalid literal for int', str(ctx.exception))

    def test_init_task_container_iteration_strategy_default(self):
        conf = {}
        x = expirer.ObjectExpirer(conf, logger=self.logger,
                                  swift=self.fake_swift)
        self.assertEqual("legacy", x.task_container_iteration_strategy)

    def test_init_task_container_iteration_strategy_legacy(self):
        conf = {
            'task_container_iteration_strategy': 'legacy',
        }
        x = expirer.ObjectExpirer(conf, logger=self.logger,
                                  swift=self.fake_swift)
        self.assertEqual("legacy", x.task_container_iteration_strategy)

    def test_init_task_container_iteration_strategy_randomized(self):
        conf = {
            'task_container_iteration_strategy': 'randomized',
        }
        x = expirer.ObjectExpirer(conf, logger=self.logger,
                                  swift=self.fake_swift)
        self.assertEqual("randomized", x.task_container_iteration_strategy)

    def test_init_task_container_iteration_strategy_parallel(self):
        conf = {
            'task_container_iteration_strategy': 'parallel',
            'processes': '1700',
        }
        x = expirer.ObjectExpirer(conf, logger=self.logger,
                                  swift=self.fake_swift)
        self.assertEqual("parallel", x.task_container_iteration_strategy)

    def test_init_task_container_iteration_strategy_parallel_invalid(self):
        conf = {
            'task_container_iteration_strategy': 'parallel',
        }
        with self.assertRaises(ValueError) as ctx:
            expirer.ObjectExpirer(conf, logger=self.logger,
                                  swift=self.fake_swift)
        self.assertIn('multiple processes', str(ctx.exception))

    def test_init_task_container_iteration_strategy_invalid(self):
        conf = {
            'task_container_iteration_strategy': 'next-great-thing',
        }
        x = expirer.ObjectExpirer(conf, logger=self.logger,
                                  swift=self.fake_swift)
        self.assertEqual("legacy", x.task_container_iteration_strategy)
        self.assertEqual([
            "Unrecognized config value: 'task_container_iteration_strategy "
            "= next-great-thing' (using legacy)"
        ], self.logger.get_lines_for_level('warning'))

    def test_init_internal_client_path(self):
        # default -> /etc/swift/object-expirer.conf
        conf = {'internal_client_conf_path': 'ignored'}
        with mock.patch.object(expirer, 'InternalClient',
                               return_value=self.fake_swift) as mock_ic:
            x = expirer.ObjectExpirer(conf, logger=self.logger)
        self.assertEqual(mock_ic.mock_calls, [mock.call(
            '/etc/swift/object-expirer.conf', 'Swift Object Expirer', 3,
            use_replication_network=True,
            global_conf={'log_name': 'object-expirer-ic'})])
        self.assertEqual(self.logger.get_lines_for_level('warning'), [])
        self.assertIs(x.swift, self.fake_swift)

        # conf read from /etc/swift/object-expirer.conf
        # -> /etc/swift/object-expirer.conf
        conf = {'__file__': '/etc/swift/object-expirer.conf',
                'internal_client_conf_path': 'ignored'}
        with mock.patch.object(expirer, 'InternalClient',
                               return_value=self.fake_swift) as mock_ic:
            x = expirer.ObjectExpirer(conf, logger=self.logger)
        self.assertEqual(mock_ic.mock_calls, [mock.call(
            '/etc/swift/object-expirer.conf', 'Swift Object Expirer', 3,
            use_replication_network=True,
            global_conf={'log_name': 'object-expirer-ic'})])
        self.assertEqual(self.logger.get_lines_for_level('warning'), [])
        self.assertIs(x.swift, self.fake_swift)

        # conf read from object-server.conf, no internal_client_conf_path
        # specified -> /etc/swift/internal-client.conf
        conf = {'__file__': '/etc/swift/object-server.conf'}
        with mock.patch.object(expirer, 'InternalClient',
                               return_value=self.fake_swift) as mock_ic:
            x = expirer.ObjectExpirer(conf, logger=self.logger)
        self.assertEqual(mock_ic.mock_calls, [mock.call(
            '/etc/swift/internal-client.conf', 'Swift Object Expirer', 3,
            use_replication_network=True,
            global_conf={'log_name': 'object-expirer-ic'})])
        self.assertEqual(self.logger.get_lines_for_level('warning'), [])
        self.assertIs(x.swift, self.fake_swift)

        # conf read from object-server.conf, internal_client_conf_path is
        # specified -> internal_client_conf_path value
        conf = {'__file__': '/etc/swift/object-server.conf',
                'internal_client_conf_path':
                    '/etc/swift/other-internal-client.conf'}
        with mock.patch.object(expirer, 'InternalClient',
                               return_value=self.fake_swift) as mock_ic:
            x = expirer.ObjectExpirer(conf, logger=self.logger)
        self.assertEqual(mock_ic.mock_calls, [mock.call(
            '/etc/swift/other-internal-client.conf', 'Swift Object Expirer', 3,
            use_replication_network=True,
            global_conf={'log_name': 'object-expirer-ic'})])
        self.assertEqual(self.logger.get_lines_for_level('warning'), [])
        self.assertIs(x.swift, self.fake_swift)

        # conf read from other file, internal_client_conf_path is
        # specified -> internal_client_conf_path value
        conf = {'__file__': '/etc/swift/other-object-server.conf',
                'internal_client_conf_path':
                    '/etc/swift/other-internal-client.conf'}
        with mock.patch.object(expirer, 'InternalClient',
                               return_value=self.fake_swift) as mock_ic:
            x = expirer.ObjectExpirer(conf, logger=self.logger)
        self.assertEqual(mock_ic.mock_calls, [mock.call(
            '/etc/swift/other-internal-client.conf', 'Swift Object Expirer', 3,
            use_replication_network=True,
            global_conf={'log_name': 'object-expirer-ic'})])
        self.assertEqual(self.logger.get_lines_for_level('warning'), [])
>>>>>>> d9c0aecf
        self.assertIs(x.swift, self.fake_swift)

    def test_init_default_round_robin_cache_default(self):
        conf = {}
        x = expirer.ObjectExpirer(conf, logger=self.logger,
                                  swift=self.fake_swift)
        self.assertEqual(x.round_robin_task_cache_size,
                         expirer.MAX_OBJECTS_TO_CACHE)

    def test_init_large_round_robin_cache(self):
        conf = {
            'round_robin_task_cache_size': '1000000',
        }
        x = expirer.ObjectExpirer(conf, logger=self.logger,
                                  swift=self.fake_swift)
        self.assertEqual(x.round_robin_task_cache_size, 1000000)

    def test_xxx_randomized_task_container_iteration_shim(self):
        conf = {
            'randomized_task_container_iteration': 'yes',
            'round_robin_task_cache_size': '3000',
        }
        x = expirer.ObjectExpirer(conf, logger=self.logger,
                                  swift=self.fake_swift)
        self.assertEqual("randomized", x.task_container_iteration_strategy)
        self.assertEqual(x.round_robin_task_cache_size, 3000)

    def test_xxx_randomized_task_container_iteration_old_vs_new(self):
        conf = {
            'randomized_task_container_iteration': 'false',
            'task_container_iteration_strategy': 'randomized',
        }
        x = expirer.ObjectExpirer(conf, logger=self.logger,
                                  swift=self.fake_swift)
        self.assertEqual("randomized", x.task_container_iteration_strategy)

        conf = {
            'randomized_task_container_iteration': 'yes',
            'task_container_iteration_strategy': 'legacy',
        }
        x = expirer.ObjectExpirer(conf, logger=self.logger,
                                  swift=self.fake_swift)
        self.assertEqual("randomized", x.task_container_iteration_strategy)

    def test_init_medium_round_robin_cache(self):
        conf = {
            'round_robin_task_cache_size': '3000',
        }
        x = expirer.ObjectExpirer(conf, logger=self.logger,
                                  swift=self.fake_swift)
        self.assertEqual(x.round_robin_task_cache_size, 3000)

    def test_init_round_robin_task_cache_size_invalid(self):
        conf = {
            'round_robin_task_cache_size': '-2.x',
        }
        with self.assertRaises(ValueError) as ctx:
            expirer.ObjectExpirer(conf, logger=self.logger,
                                  swift=self.fake_swift)
        self.assertIn('invalid literal for int', str(ctx.exception))

    def test_init_task_container_iteration_strategy_default(self):
        conf = {}
        x = expirer.ObjectExpirer(conf, logger=self.logger,
                                  swift=self.fake_swift)
        self.assertEqual("legacy", x.task_container_iteration_strategy)

    def test_init_task_container_iteration_strategy_legacy(self):
        conf = {
            'task_container_iteration_strategy': 'legacy',
        }
        x = expirer.ObjectExpirer(conf, logger=self.logger,
                                  swift=self.fake_swift)
        self.assertEqual("legacy", x.task_container_iteration_strategy)

    def test_init_task_container_iteration_strategy_randomized(self):
        conf = {
            'task_container_iteration_strategy': 'randomized',
        }
        x = expirer.ObjectExpirer(conf, logger=self.logger,
                                  swift=self.fake_swift)
        self.assertEqual("randomized", x.task_container_iteration_strategy)

    def test_init_task_container_iteration_strategy_parallel(self):
        conf = {
            'task_container_iteration_strategy': 'parallel',
            'processes': '1700',
        }
        x = expirer.ObjectExpirer(conf, logger=self.logger,
                                  swift=self.fake_swift)
        self.assertEqual("parallel", x.task_container_iteration_strategy)

    def test_init_task_container_iteration_strategy_parallel_invalid(self):
        conf = {
            'task_container_iteration_strategy': 'parallel',
        }
        with self.assertRaises(ValueError) as ctx:
            expirer.ObjectExpirer(conf, logger=self.logger,
                                  swift=self.fake_swift)
        self.assertIn('multiple processes', str(ctx.exception))

    def test_init_task_container_iteration_strategy_invalid(self):
        conf = {
            'task_container_iteration_strategy': 'next-great-thing',
        }
        x = expirer.ObjectExpirer(conf, logger=self.logger,
                                  swift=self.fake_swift)
        self.assertEqual("legacy", x.task_container_iteration_strategy)
        self.assertEqual([
            "Unrecognized config value: 'task_container_iteration_strategy "
            "= next-great-thing' (using legacy)"
        ], self.logger.get_lines_for_level('warning'))

    def test_init_internal_client_log_name(self):
        def _do_test_init_ic_log_name(conf, exp_internal_client_log_name):
            with mock.patch(
                    'swift.obj.expirer.InternalClient') \
                    as mock_ic:
                expirer.ObjectExpirer(conf)
            mock_ic.assert_called_once_with(
                '/etc/swift/object-expirer.conf',
                'Swift Object Expirer', 3,
                global_conf={'log_name': exp_internal_client_log_name},
                use_replication_network=True)

        _do_test_init_ic_log_name({}, 'object-expirer-ic')
        _do_test_init_ic_log_name({'log_name': 'my-object-expirer'},
                                  'my-object-expirer-ic')

    def test_set_process_values_from_kwargs(self):
        x = expirer.ObjectExpirer({}, swift=self.fake_swift)
        vals = {
            'processes': 5,
            'process': 1,
        }
        x.override_proceses_config_from_command_line(**vals)
        self.assertEqual(x.processes, 5)
        self.assertEqual(x.process, 1)

    def test_set_process_values_from_config(self):
        conf = {
            'processes': 5,
            'process': 1,
        }
        x = expirer.ObjectExpirer(conf, swift=self.fake_swift)
        self.assertEqual(x.processes, 5)
        self.assertEqual(x.process, 1)

    def test_set_process_values_negative_process(self):
        vals = {
            'processes': 5,
            'process': -1,
        }
        # from config
        expected_msg = 'must be a non-negative integer'
        with self.assertRaises(ValueError) as ctx:
            expirer.ObjectExpirer(vals, swift=self.fake_swift)
        self.assertIn(expected_msg, str(ctx.exception))
        # from kwargs
        x = expirer.ObjectExpirer({}, swift=self.fake_swift)
        with self.assertRaises(ValueError) as ctx:
            x.override_proceses_config_from_command_line(**vals)
        self.assertIn(expected_msg, str(ctx.exception))

    def test_set_process_values_negative_processes(self):
        vals = {
            'processes': -5,
            'process': 1,
        }
        # from config
        expected_msg = 'must be a non-negative integer'
        with self.assertRaises(ValueError) as ctx:
            expirer.ObjectExpirer(vals, swift=self.fake_swift)
        self.assertIn(expected_msg, str(ctx.exception))
        # from kwargs
        x = expirer.ObjectExpirer({}, swift=self.fake_swift)
        with self.assertRaises(ValueError) as ctx:
            x.override_proceses_config_from_command_line(**vals)
        self.assertIn(expected_msg, str(ctx.exception))

    def test_set_process_values_process_greater_than_processes(self):
        vals = {
            'processes': 5,
            'process': 7,
        }
        # from config
        expected_msg = 'process must be less than processes'
        with self.assertRaises(ValueError) as ctx:
            x = expirer.ObjectExpirer(vals, swift=self.fake_swift)
        self.assertEqual(str(ctx.exception), expected_msg)
        # from kwargs
        x = expirer.ObjectExpirer({}, swift=self.fake_swift)
        with self.assertRaises(ValueError) as ctx:
            x.override_proceses_config_from_command_line(**vals)
        self.assertEqual(str(ctx.exception), expected_msg)

    def test_set_process_values_process_equal_to_processes(self):
        vals = {
            'processes': 5,
            'process': 5,
        }
        # from config
        expected_msg = 'process must be less than processes'
        with self.assertRaises(ValueError) as ctx:
            expirer.ObjectExpirer(vals, swift=self.fake_swift)
        self.assertEqual(str(ctx.exception), expected_msg)
        # from kwargs
        x = expirer.ObjectExpirer({}, swift=self.fake_swift)
        with self.assertRaises(ValueError) as ctx:
            x.override_proceses_config_from_command_line(**vals)
        self.assertEqual(str(ctx.exception), expected_msg)

    def test_valid_delay_reaping(self):
        conf = {}
        x = expirer.ObjectExpirer(conf, swift=self.fake_swift)
        self.assertEqual(x.delay_reaping_times, {})

        conf = {
            'delay_reaping_a': 1.0,
        }
        x = expirer.ObjectExpirer(conf, swift=self.fake_swift)
        self.assertEqual(x.delay_reaping_times, {('a', None): 1.0})

        # allow delay_reaping to be 0
        conf = {
            'delay_reaping_a': 0.0,
        }
        x = expirer.ObjectExpirer(conf, swift=self.fake_swift)
        self.assertEqual(x.delay_reaping_times, {('a', None): 0.0})

        conf = {
            'delay_reaping_a/b': 0.0,
        }
        x = expirer.ObjectExpirer(conf, swift=self.fake_swift)
        self.assertEqual(x.delay_reaping_times, {('a', 'b'): 0.0})

        # test configure multi-account delay_reaping
        conf = {
            'delay_reaping_a': 1.0,
            'delay_reaping_b': '259200.0',
            'delay_reaping_AUTH_aBC': 999,
            u'delay_reaping_AUTH_aBáC': 555,
        }
        x = expirer.ObjectExpirer(conf, swift=self.fake_swift)
        self.assertEqual(x.delay_reaping_times, {
            ('a', None): 1.0,
            ('b', None): 259200.0,
            ('AUTH_aBC', None): 999,
            (u'AUTH_aBáC', None): 555,
        })

        # test configure multi-account delay_reaping with containers
        conf = {
            'delay_reaping_a': 10.0,
            'delay_reaping_a/test': 1.0,
            'delay_reaping_b': '259200.0',
            'delay_reaping_AUTH_aBC/test2': 999,
            u'delay_reaping_AUTH_aBáC/tést': 555,
            'delay_reaping_AUTH_test/special%0Achars%3Dare%20quoted': 777,
            'delay_reaping_AUTH_test/plus+signs+are+preserved': 888,
        }
        x = expirer.ObjectExpirer(conf, swift=self.fake_swift)
        self.assertEqual(x.delay_reaping_times, {
            ('a', None): 10.0,
            ('a', 'test'): 1.0,
            ('b', None): 259200.0,
            ('AUTH_aBC', 'test2'): 999,
            (u'AUTH_aBáC', u'tést'): 555,
            ('AUTH_test', 'special\nchars=are quoted'): 777,
            ('AUTH_test', 'plus+signs+are+preserved'): 888,
        })

    def test_invalid_delay_reaping_keys(self):
        # there is no global delay_reaping
        conf = {
            'delay_reaping': 0.0,
        }
        x = expirer.ObjectExpirer(conf, swift=self.fake_swift)
        self.assertEqual(x.delay_reaping_times, {})

        # Multiple "/" or invalid parsing
        conf = {
            'delay_reaping_A_U_TH_foo_bar/my-container_name/with/slash': 60400,
        }
        with self.assertRaises(ValueError) as ctx:
            expirer.ObjectExpirer(conf, swift=self.fake_swift)
        self.assertEqual(
            'delay_reaping_A_U_TH_foo_bar/my-container_name/with/slash '
            'should be in the form delay_reaping_<account> '
            'or delay_reaping_<account>/<container> '
            '(at most one "/" is allowed)',
            str(ctx.exception))

        # Can't sneak around it by escaping
        conf = {
            'delay_reaping_AUTH_test/sneaky%2fsneaky': 60400,
        }
        with self.assertRaises(ValueError) as ctx:
            expirer.ObjectExpirer(conf, swift=self.fake_swift)
        self.assertEqual(
            'delay_reaping_AUTH_test/sneaky%2fsneaky '
            'should be in the form delay_reaping_<account> '
            'or delay_reaping_<account>/<container> '
            '(at most one "/" is allowed)',
            str(ctx.exception))

        conf = {
            'delay_reaping_': 60400
        }
        with self.assertRaises(ValueError) as ctx:
            expirer.ObjectExpirer(conf, swift=self.fake_swift)
        self.assertEqual(
            'delay_reaping_ '
            'should be in the form delay_reaping_<account> '
            'or delay_reaping_<account>/<container> '
            '(at most one "/" is allowed)',
            str(ctx.exception))

        # Leading and trailing "/"
        conf = {
            'delay_reaping_/a': 60400,
        }
        with self.assertRaises(ValueError) as ctx:
            expirer.ObjectExpirer(conf, swift=self.fake_swift)
        self.assertEqual(
            'delay_reaping_/a '
            'should be in the form delay_reaping_<account> '
            'or delay_reaping_<account>/<container> '
            '(leading or trailing "/" is not allowed)',
            str(ctx.exception))

        conf = {
            'delay_reaping_a/': 60400,
        }
        with self.assertRaises(ValueError) as ctx:
            expirer.ObjectExpirer(conf, swift=self.fake_swift)
        self.assertEqual(
            'delay_reaping_a/ '
            'should be in the form delay_reaping_<account> '
            'or delay_reaping_<account>/<container> '
            '(leading or trailing "/" is not allowed)',
            str(ctx.exception))

        conf = {
            'delay_reaping_/a/c/': 60400,
        }
        with self.assertRaises(ValueError) as ctx:
            expirer.ObjectExpirer(conf, swift=self.fake_swift)
        self.assertEqual(
            'delay_reaping_/a/c/ '
            'should be in the form delay_reaping_<account> '
            'or delay_reaping_<account>/<container> '
            '(leading or trailing "/" is not allowed)',
            str(ctx.exception))

    def test_invalid_delay_reaping_values(self):
        # negative tests
        conf = {
            'delay_reaping_a': -1.0,
        }
        with self.assertRaises(ValueError) as ctx:
            expirer.ObjectExpirer(conf, swift=self.fake_swift)
        self.assertEqual(
            'delay_reaping_a must be a float greater than or equal to 0',
            str(ctx.exception))
        conf = {
            'delay_reaping_a': '-259200.0'
        }
        with self.assertRaises(ValueError) as ctx:
            expirer.ObjectExpirer(conf, swift=self.fake_swift)
        self.assertEqual(
            'delay_reaping_a must be a float greater than or equal to 0',
            str(ctx.exception))
        conf = {
            'delay_reaping_a': 'foo'
        }
        with self.assertRaises(ValueError) as ctx:
            expirer.ObjectExpirer(conf, swift=self.fake_swift)
        self.assertEqual(
            'delay_reaping_a must be a float greater than or equal to 0',
            str(ctx.exception))

        # negative tests with containers
        conf = {
            'delay_reaping_a/b': -100.0
        }
        with self.assertRaises(ValueError) as ctx:
            expirer.ObjectExpirer(conf, swift=self.fake_swift)
        self.assertEqual(
            'delay_reaping_a/b must be a float greater than or equal to 0',
            str(ctx.exception))
        conf = {
            'delay_reaping_a/b': '-259200.0'
        }
        with self.assertRaises(ValueError) as ctx:
            expirer.ObjectExpirer(conf, swift=self.fake_swift)
        self.assertEqual(
            'delay_reaping_a/b must be a float greater than or equal to 0',
            str(ctx.exception))
        conf = {
            'delay_reaping_a/b': 'foo'
        }
        with self.assertRaises(ValueError) as ctx:
            expirer.ObjectExpirer(conf, swift=self.fake_swift)
        self.assertEqual(
            'delay_reaping_a/b must be a float greater than or equal to 0',
            str(ctx.exception))

    def test_get_delay_reaping(self):
        conf = {
            'delay_reaping_a': 1.0,
            'delay_reaping_a/test': 2.0,
            'delay_reaping_b': '259200.0',
            'delay_reaping_b/a': '0.0',
            'delay_reaping_c/test': '3.0'
        }
        x = expirer.ObjectExpirer(conf, swift=self.fake_swift)
        self.assertEqual(1.0, x.get_delay_reaping('a', None))
        self.assertEqual(1.0, x.get_delay_reaping('a', 'not-test'))
        self.assertEqual(2.0, x.get_delay_reaping('a', 'test'))
        self.assertEqual(259200.0, x.get_delay_reaping('b', None))
        self.assertEqual(0.0, x.get_delay_reaping('b', 'a'))
        self.assertEqual(259200.0, x.get_delay_reaping('b', 'test'))
        self.assertEqual(3.0, x.get_delay_reaping('c', 'test'))
        self.assertEqual(0.0, x.get_delay_reaping('c', 'not-test'))
        self.assertEqual(0.0, x.get_delay_reaping('no-conf', 'test'))

    def test_init_concurrency_too_small(self):
        conf = {
            'concurrency': 0,
        }
        with self.assertRaises(ValueError):
            expirer.ObjectExpirer(conf, swift=self.fake_swift)
        conf = {
            'concurrency': -1,
        }
        with self.assertRaises(ValueError):
            expirer.ObjectExpirer(conf, swift=self.fake_swift)

    def test_process_based_concurrency(self):

        @contextlib.contextmanager
        def capture_deleted_objects(exp):
            captured = defaultdict(set)

            def mock_delete_object(target_path, delete_timestamp,
                                   task_account, task_container, task_object,
                                   is_async_delete):
                captured[task_container].add(task_object)

            with mock.patch.object(exp, 'delete_object', mock_delete_object):
                yield captured

        conf = dict(self.conf, processes=3)
        x = expirer.ObjectExpirer(
            conf, swift=self.fake_swift, logger=self.logger)

        deleted_objects = defaultdict(set)
        for i in range(3):
            x.process = i
            # reset progress so we know we don't double-up work among processes
            with capture_deleted_objects(x) as captured_deleted_objects:
                x.run_once()
            for task_container, deleted in captured_deleted_objects.items():
                self.assertFalse(deleted_objects[task_container] & deleted)
                deleted_objects[task_container] |= deleted

        self.assertEqual({
            'tasks.assigned': 10,
            'tasks.skipped': 20,
        }, self.logger.statsd_client.get_increment_counts())

        # sort for comparison
        deleted_objects = {
            con: sorted(o_set) for con, o_set in deleted_objects.items()}
        expected = {
            self.past_time_container: [
                self.past_time + '-' + target_path
                for target_path in self.expired_target_paths[self.past_time]],
            self.just_past_time_container: [
                self.just_past_time + '-' + target_path
                for target_path
                in self.expired_target_paths[self.just_past_time]]}
        self.assertEqual(deleted_objects, expected)

    def test_delete_object(self):
        x = expirer.ObjectExpirer({}, logger=self.logger,
                                  swift=self.fake_swift)
        actual_obj = 'actual_obj'
        timestamp = int(time())
        reclaim_ts = timestamp - x.reclaim_age
        account = 'account'
        container = 'container'
        obj = 'obj'

        http_exc = {
            resp_code:
                internal_client.UnexpectedResponse(
                    str(resp_code), swob.HTTPException(status=resp_code))
            for resp_code in {404, 412, 500}
        }
        exc_other = Exception()

        def check_call_to_delete_object(exc, ts, should_pop):
            x.logger.clear()
            start_reports = x.report_objects
            with mock.patch.object(x, 'delete_actual_object',
                                   side_effect=exc) as delete_actual:
                with mock.patch.object(x, 'pop_queue') as pop_queue:
                    x.delete_object(actual_obj, ts, account, container, obj,
                                    False)

            delete_actual.assert_called_once_with(actual_obj, ts, False)
            log_lines = x.logger.get_lines_for_level('error')
            if should_pop:
                pop_queue.assert_called_once_with(account, container, obj)
                self.assertEqual(start_reports + 1, x.report_objects)
                self.assertFalse(log_lines)
            else:
                self.assertFalse(pop_queue.called)
                self.assertEqual(start_reports, x.report_objects)
                self.assertEqual(1, len(log_lines))
                if isinstance(exc, internal_client.UnexpectedResponse):
                    self.assertEqual(
                        log_lines[0],
                        'Unexpected response while deleting object '
                        'account container obj: %s' % exc.resp.status_int)
                else:
                    self.assertTrue(log_lines[0].startswith(
                        'Exception while deleting object '
                        'account container obj'))
            if should_pop:
                expected_stats = {'objects': 1}
            else:
                expected_stats = {'errors': 1}
            self.assertEqual(
                expected_stats,
                x.logger.statsd_client.get_increment_counts())

        # verify pop_queue logic on exceptions
        for exc, ts, should_pop in [(None, timestamp, True),
                                    (http_exc[404], timestamp, False),
                                    (http_exc[412], timestamp, False),
                                    (http_exc[500], reclaim_ts, False),
                                    (exc_other, reclaim_ts, False),
                                    (http_exc[404], reclaim_ts, True),
                                    (http_exc[412], reclaim_ts, True)]:

            try:
                check_call_to_delete_object(exc, ts, should_pop)
            except AssertionError as err:
                self.fail("Failed on %r at %f: %s" % (exc, ts, err))

    def test_report(self):
        x = expirer.ObjectExpirer({}, logger=self.logger,
                                  swift=self.fake_swift)

        x.report()
        self.assertEqual(x.logger.get_lines_for_level('info'), [])

        x.logger._clear()
        x.report(final=True)
        self.assertTrue(
            'completed' in str(x.logger.get_lines_for_level('info')))
        self.assertTrue(
            'so far' not in str(x.logger.get_lines_for_level('info')))

        x.logger._clear()
        x.report_last_time = time() - x.report_interval
        x.report()
        self.assertTrue(
            'completed' not in str(x.logger.get_lines_for_level('info')))
        self.assertTrue(
            'so far' in str(x.logger.get_lines_for_level('info')))

    def test_parse_task_obj(self):
        x = expirer.ObjectExpirer(self.conf, logger=self.logger,
                                  swift=self.fake_swift)

        def assert_parse_task_obj(task_obj, expected_delete_at,
                                  expected_account, expected_container,
                                  expected_obj):
            delete_at, account, container, obj = x.parse_task_obj(task_obj)
            self.assertEqual(delete_at, expected_delete_at)
            self.assertEqual(account, expected_account)
            self.assertEqual(container, expected_container)
            self.assertEqual(obj, expected_obj)

        assert_parse_task_obj('0000-a/c/o', 0, 'a', 'c', 'o')
        assert_parse_task_obj('0001-a/c/o', 1, 'a', 'c', 'o')
        assert_parse_task_obj('1000-a/c/o', 1000, 'a', 'c', 'o')
        assert_parse_task_obj('0000-acc/con/obj', 0, 'acc', 'con', 'obj')

    def make_task(self, task_container, delete_at, target,
                  is_async_delete=False):
        return {
            'task_account': '.expiring_objects',
            'task_container': task_container,
            'task_object': delete_at + '-' + target,
            'delete_timestamp': Timestamp(delete_at),
            'target_path': target,
            'is_async_delete': is_async_delete,
        }

    def test_round_robin_order(self):
        x = expirer.ObjectExpirer(self.conf, logger=self.logger,
                                  swift=self.fake_swift)

        def make_task(delete_at, target_path, is_async_delete=False):
            a, c, o = utils.split_path('/' + target_path, 1, 3, True)
            task_container = self.get_expirer_container(
                delete_at, a, c or 'c', o or 'o')
            return self.make_task(task_container, delete_at, target_path,
                                  is_async_delete=is_async_delete)

        task_con_obj_list = [
            # objects in 0000 timestamp container
            make_task('0000', 'a/c0/o0'),
            make_task('0000', 'a/c0/o1'),
            # objects in 0001 timestamp container
            make_task('0001', 'a/c1/o0'),
            make_task('0001', 'a/c1/o1'),
            # objects in 0002 timestamp container
            make_task('0002', 'a/c2/o0'),
            make_task('0002', 'a/c2/o1'),
        ]
        result = list(x.round_robin_order(task_con_obj_list))

        # sorted by popping one object to delete for each target_container
        expected = [
            make_task('0000', 'a/c0/o0'),
            make_task('0001', 'a/c1/o0'),
            make_task('0002', 'a/c2/o0'),
            make_task('0000', 'a/c0/o1'),
            make_task('0001', 'a/c1/o1'),
            make_task('0002', 'a/c2/o1'),
        ]
        self.assertEqual(expected, result)

        # task containers have some task objects with invalid target paths
        task_con_obj_list = [
            # objects in 0000 timestamp container
            make_task('0000', 'invalid0'),
            make_task('0000', 'a/c0/o0'),
            make_task('0000', 'a/c0/o1'),
            # objects in 0001 timestamp container
            make_task('0001', 'a/c1/o0'),
            make_task('0001', 'invalid1'),
            make_task('0001', 'a/c1/o1'),
            # objects in 0002 timestamp container
            make_task('0002', 'a/c2/o0'),
            make_task('0002', 'a/c2/o1'),
            make_task('0002', 'invalid2'),
        ]
        result = list(x.round_robin_order(task_con_obj_list))

        # the invalid task objects are ignored
        expected = [
            make_task('0000', 'a/c0/o0'),
            make_task('0001', 'a/c1/o0'),
            make_task('0002', 'a/c2/o0'),
            make_task('0000', 'a/c0/o1'),
            make_task('0001', 'a/c1/o1'),
            make_task('0002', 'a/c2/o1'),
        ]
        self.assertEqual(expected, result)

        # for a given target container, tasks won't necessarily all go in
        # the same timestamp container
        task_con_obj_list = [
            # objects in 0000 timestamp container
            make_task('0000', 'a/c0/o0'),
            make_task('0000', 'a/c0/o1'),
            make_task('0000', 'a/c2/o2'),
            make_task('0000', 'a/c2/o3'),
            # objects in 0001 timestamp container
            make_task('0001', 'a/c0/o2'),
            make_task('0001', 'a/c0/o3'),
            make_task('0001', 'a/c1/o0'),
            make_task('0001', 'a/c1/o1'),
            # objects in 0002 timestamp container
            make_task('0002', 'a/c2/o0'),
            make_task('0002', 'a/c2/o1'),
        ]
        result = list(x.round_robin_order(task_con_obj_list))

        # so we go around popping by *target* container, not *task* container
        expected = [
            make_task('0000', 'a/c0/o0'),
            make_task('0001', 'a/c1/o0'),
            make_task('0000', 'a/c2/o2'),
            make_task('0000', 'a/c0/o1'),
            make_task('0001', 'a/c1/o1'),
            make_task('0000', 'a/c2/o3'),
            make_task('0001', 'a/c0/o2'),
            make_task('0002', 'a/c2/o0'),
            make_task('0001', 'a/c0/o3'),
            make_task('0002', 'a/c2/o1'),
        ]
        self.assertEqual(expected, result)

        # all of the work to be done could be for different target containers
        task_con_obj_list = [
            # objects in 0000 timestamp container
            make_task('0000', 'a/c0/o'),
            make_task('0000', 'a/c1/o'),
            make_task('0000', 'a/c2/o'),
            make_task('0000', 'a/c3/o'),
            # objects in 0001 timestamp container
            make_task('0001', 'a/c4/o'),
            make_task('0001', 'a/c5/o'),
            make_task('0001', 'a/c6/o'),
            make_task('0001', 'a/c7/o'),
            # objects in 0002 timestamp container
            make_task('0002', 'a/c8/o'),
            make_task('0002', 'a/c9/o'),
        ]
        result = list(x.round_robin_order(task_con_obj_list))

        # in which case, we kind of hammer the task containers
        self.assertEqual(task_con_obj_list, result)

    def test_hash_mod(self):
        x = expirer.ObjectExpirer(self.conf, logger=self.logger,
                                  swift=self.fake_swift)
        mod_count = [0, 0, 0]
        for i in range(1000):
            name = 'obj%d' % i
            mod = x.hash_mod(name, 3)
            mod_count[mod] += 1

        # 1000 names are well shuffled
        self.assertGreater(mod_count[0], 300)
        self.assertGreater(mod_count[1], 300)
        self.assertGreater(mod_count[2], 300)

    def _do_test_parallel_strategy(self, containers, processes,
                                   task_container_per_day):
        conf = dict(
            self.conf,
            processes=processes,
            expiring_objects_task_container_per_day=task_container_per_day)
        result_per_proc = {}
        for process in range(processes):
            conf['process'] = process
            x = expirer.ObjectExpirer(conf, logger=self.logger,
                                      swift=self.fake_swift)
            index, divisor, selected = x._parallel_strategy(containers)
            result_per_proc[process] = index, divisor, selected
        return result_per_proc

    def test_parallel_strategy_expected_containers(self):
        # 2 days worth at 3 per day
        containers = [86398, 86399, 86400, 172798, 172799, 172800]
        actual = self._do_test_parallel_strategy(
            containers, processes=2, task_container_per_day=3)
        # expected container sort in descending order across processes
        self.assertEqual({0: (0, 1, [86398, 86400, 172798, 172800]),
                          1: (0, 1, [86399, 172799])},
                         actual)

        actual = self._do_test_parallel_strategy(
            containers, processes=3, task_container_per_day=3)
        self.assertEqual({0: (0, 1, [86400, 172800]),
                          1: (0, 1, [86399, 172799]),
                          2: (0, 1, [86398, 172798])},
                         actual)

        actual = self._do_test_parallel_strategy(
            containers, processes=4, task_container_per_day=3)
        self.assertEqual({0: (0, 2, [86400, 172800]),
                          1: (0, 1, [86399, 172799]),
                          2: (0, 1, [86398, 172798]),
                          3: (1, 2, [86400, 172800])},
                         actual)

        actual = self._do_test_parallel_strategy(
            containers, processes=5, task_container_per_day=3)
        self.assertEqual({0: (0, 2, [86400, 172800]),
                          1: (0, 2, [86399, 172799]),
                          2: (0, 1, [86398, 172798]),
                          3: (1, 2, [86400, 172800]),
                          4: (1, 2, [86399, 172799])},
                         actual)

        actual = self._do_test_parallel_strategy(
            containers, processes=6, task_container_per_day=3)
        self.assertEqual({0: (0, 2, [86400, 172800]),
                          1: (0, 2, [86399, 172799]),
                          2: (0, 2, [86398, 172798]),
                          3: (1, 2, [86400, 172800]),
                          4: (1, 2, [86399, 172799]),
                          5: (1, 2, [86398, 172798])},
                         actual)

    def test_parallel_strategy_missing_only_unexpected_containers(self):
        containers = [86396, 86397, 99999]
        actual = self._do_test_parallel_strategy(
            containers, processes=2, task_container_per_day=3)
        # missing containers sort in ascending order across processes
        self.assertEqual({0: (0, 1, [86396, 99999]),
                          1: (0, 1, [86397])},
                         actual)

    def test_parallel_strategy_missing_expected_container(self):
        # the missing expected container is synthesized
        containers = [86398, 86400]
        actual = self._do_test_parallel_strategy(
            containers, processes=2, task_container_per_day=3)
        self.assertEqual({0: (0, 1, [86398, 86400]),
                          1: (0, 1, [86399])},
                         actual)

        actual = self._do_test_parallel_strategy(
            containers, processes=3, task_container_per_day=3)
        self.assertEqual({0: (0, 1, [86400]),
                          1: (0, 1, [86399]),
                          2: (0, 1, [86398])},
                         actual)

        actual = self._do_test_parallel_strategy(
            containers, processes=4, task_container_per_day=3)
        self.assertEqual({0: (0, 2, [86400]),
                          1: (0, 1, [86399]),
                          2: (0, 1, [86398]),
                          3: (1, 2, [86400])},
                         actual)

        actual = self._do_test_parallel_strategy(
            containers, processes=5, task_container_per_day=3)
        self.assertEqual({0: (0, 2, [86400]),
                          1: (0, 2, [86399]),
                          2: (0, 1, [86398]),
                          3: (1, 2, [86400]),
                          4: (1, 2, [86399])},
                         actual)

    def test_parallel_strategy_missing_expected_and_unexpected_container(self):
        # the missing expected container is synthesized
        containers = [86396, 86397, 86398, 86400]
        actual = self._do_test_parallel_strategy(
            containers, processes=2, task_container_per_day=3)
        self.assertEqual({0: (0, 1, [86396, 86398, 86400]),
                          1: (0, 1, [86397, 86399])},
                         actual)

        actual = self._do_test_parallel_strategy(
            containers, processes=3, task_container_per_day=3)
        self.assertEqual({0: (0, 1, [86396, 86400]),
                          1: (0, 1, [86397, 86399]),
                          2: (0, 1, [86398])},
                         actual)

        actual = self._do_test_parallel_strategy(
            containers, processes=4, task_container_per_day=3)
        self.assertEqual({0: (0, 2, [86396, 86400]),
                          1: (0, 1, [86397, 86399]),
                          2: (0, 1, [86398]),
                          3: (1, 2, [86396, 86400])},
                         actual)

    def test_select_task_containers_to_expire_single_process(self):
        x = expirer.ObjectExpirer(self.conf, logger=self.logger,
                                  swift=self.fake_swift)
        index, divisor, containers = x.select_task_containers_to_expire(
            '.expiring_objects')
        self.assertEqual(0, index)
        self.assertEqual(1, divisor)
        self.assertEqual([
            self.empty_time_container,
            self.past_time_container,
            self.just_past_time_container,
        ], [str(c) for c in containers])

    def test_select_task_containers_to_expire_multi_node(self):
        self.conf['processes'] = '2'
        self.conf['process'] = '1'
        x = expirer.ObjectExpirer(self.conf, logger=self.logger,
                                  swift=self.fake_swift)
        index, divisor, containers = x.select_task_containers_to_expire(
            '.expiring_objects')
        self.assertEqual(1, index)
        self.assertEqual(2, divisor)
        self.assertEqual([
            self.empty_time_container,
            self.past_time_container,
            self.just_past_time_container,
        ], [str(c) for c in containers])

    def test_select_task_containers_parallel_multi_node_small_cluster(self):
        # parallel distributed task iteration
        self.conf['task_container_iteration_strategy'] = 'parallel'
        num_processes = 2
        self.conf['processes'] = str(num_processes)
        container_per_proc = {}
        for p in range(num_processes):
            self.conf['process'] = str(p)
            x = expirer.ObjectExpirer(self.conf, logger=self.logger,
                                      swift=self.fake_swift)
            index, divisor, containers = x.select_task_containers_to_expire(
                '.expiring_objects')
            # there's more containers per day than processes, each process does
            # all tasks in many containers per day
            self.assertEqual(0, index)
            self.assertEqual(1, divisor)
            container_per_proc[p] = containers
        # assertions make the most sense against the process set
        all_selected_containers = set(itertools.chain.from_iterable(
            container_per_proc.values()))
        # 3 days worth of containers * 100 containers per day
        self.assertEqual(300, len(all_selected_containers))
        # distributed evenly
        for containers in container_per_proc.values():
            self.assertEqual(len(all_selected_containers) / num_processes,
                             len(containers))
        # including all expected containers
        expected = [
            self.empty_time_container,
            self.past_time_container,
            self.just_past_time_container,
        ]
        for container_str in expected:
            self.assertIn(container_str, all_selected_containers)
        # and none that aren't ready
        self.assertNotIn(self.future_time_container,
                         all_selected_containers)

    def test_select_task_containers_parallel_medium_unexpected_container(self):
        # add an unexpected container in the account listing
        unexpected_container = str(int(self.past_time_container) - 200)
        self.fake_swift.aco_dict['.expiring_objects'][unexpected_container] = [
            unexpected_container + '-a0/c0/o0',
        ]
        # parallel distributed task iteration
        self.conf['task_container_iteration_strategy'] = 'parallel'
        num_processes = 100
        self.conf['processes'] = str(num_processes)
        container_per_proc = {}
        for p in range(num_processes):
            self.conf['process'] = str(p)
            x = expirer.ObjectExpirer(self.conf, logger=self.logger,
                                      swift=self.fake_swift)
            index, divisor, containers = x.select_task_containers_to_expire(
                '.expiring_objects')
            # there's same expected containers per day as processes, each
            # process does all tasks in one container per day except on the day
            # when one process also does all the task in the unexpected
            # containers
            self.assertEqual(0, index)
            self.assertEqual(1, divisor)
            container_per_proc[p] = containers
        # assertions make the most sense against the process set
        all_selected_containers = set(itertools.chain.from_iterable(
            container_per_proc.values()))
        # 3 days worth of containers * 100 containers per day (+1 unexpected!)
        self.assertEqual(301, len(all_selected_containers))
        # distributed "evenly" (300 / 100 = 3, but one node gets +1 unexpected)
        found_per_proc_container_len = []
        for containers in container_per_proc.values():
            found_per_proc_container_len.append(len(containers))
        self.assertEqual(found_per_proc_container_len, [4] + [3] * 99)
        # including all expected containers
        expected = [
            self.empty_time_container,
            self.past_time_container,
            self.just_past_time_container,
        ]
        for container_str in expected:
            self.assertIn(container_str, all_selected_containers)
        # and the unexpected container
        self.assertIn(unexpected_container, all_selected_containers)
        # and none that aren't ready
        self.assertNotIn(self.future_time_container,
                         all_selected_containers)

    def test_select_task_containers_parallel_multi_node_large_cluster(self):
        # parallel distributed task iteration
        self.conf.update({
            'task_container_iteration_strategy': 'parallel',
            'expiring_objects_task_container_per_day': '1000',
        })
        num_processes = 500
        self.conf['processes'] = str(num_processes)
        container_per_proc = {}
        for p in range(num_processes):
            self.conf['process'] = str(p)
            x = expirer.ObjectExpirer(self.conf, logger=self.logger,
                                      swift=self.fake_swift)
            index, divisor, containers = x.select_task_containers_to_expire(
                '.expiring_objects')
            # there's more containers per day (1000) than processes (500), each
            # process does all tasks in two containers per day
            self.assertEqual(0, index)
            self.assertEqual(1, divisor)
            container_per_proc[(p, index, divisor)] = containers
        # assertions make the most sense against the process set
        all_selected_containers = set(itertools.chain.from_iterable(
            container_per_proc.values()))
        # 3 days worth of containers * 1000 containers per day
        self.assertEqual(3000, len(all_selected_containers))
        # distributed evenly per day
        for containers in container_per_proc.values():
            self.assertEqual(6, len(containers))
        # including all expected containers
        expected = [
            self.empty_time_container,
            self.past_time_container,
            self.just_past_time_container,
        ]
        for container_str in expected:
            self.assertIn(container_str, all_selected_containers)
        # and none that aren't ready
        self.assertNotIn(self.future_time_container,
                         all_selected_containers)

    def test_select_task_containers_parallel_huge_unexpected_container(self):
        # add an unexpected container account listing
        unexpected_containers = [
            str(int(self.past_time_container) - 200 + i)
            for i in range(167)]
        self.fake_swift.aco_dict['.expiring_objects'].update({
            unexpected_container: [unexpected_container + '-a0/c0/o0']
            for unexpected_container in unexpected_containers
        })
        # parallel distributed task iteration
        self.conf['task_container_iteration_strategy'] = 'parallel'
        # way more processes than containers per day, they will share
        num_processes = 900
        self.conf['processes'] = str(num_processes)
        container_per_proc = {}
        for p in range(num_processes):
            self.conf['process'] = str(p)
            x = expirer.ObjectExpirer(self.conf, logger=self.logger,
                                      swift=self.fake_swift)
            index, divisor, containers = x.select_task_containers_to_expire(
                '.expiring_objects')
            # there's more processes than containers per day, each process will
            # share the container with a "few" other nodes - still better than
            # all nodes listing all containers and sharing with all processes!
            minimum_share = (
                num_processes // x.expirer_config.task_container_per_day)
            self.assertIn(divisor, {minimum_share, minimum_share + 1})
            self.assertIn(index, set(range(divisor)))
            container_per_proc[(p, index, divisor)] = containers
        # assertions make the most sense against the process set
        all_selected_containers = set(itertools.chain.from_iterable(
            container_per_proc.values()))
        # 3 days worth of containers * 100 containers per day (+ unexpected!)
        self.assertEqual(300 + len(unexpected_containers),
                         len(all_selected_containers))

        found_per_proc_container_len_count = defaultdict(int)
        per_container_indexes = collections.defaultdict(list)
        per_container_divisors = collections.defaultdict(list)
        for (p, index, divisor), containers in container_per_proc.items():
            found_per_proc_container_len_count[len(containers)] += 1
            for container in containers:
                per_container_indexes[container].append(index)
                per_container_divisors[container].append(divisor)
        # there's 3 normal days worth of containers, plus another
        # day-equivalent of unexpected, plus another 67 unexpected. So all
        # procs get at least 4 containers, then the remaining 67 unexpected
        # containers are striped across 900 procs with a stride of 100, so 9 *
        # 67 = 603 procs get a 5th container
        self.assertEqual(found_per_proc_container_len_count, {
            5: 603,
            4: 297,
        })
        # verify that, for each container, allocated procs use the same divisor
        # and collectively cover all indexes
        for container, indexes in per_container_indexes.items():
            self.assertEqual(sorted(indexes), [0, 1, 2, 3, 4, 5, 6, 7, 8])
            divisors = per_container_divisors[container]
            self.assertEqual(divisors, [9, 9, 9, 9, 9, 9, 9, 9, 9])

        # including all expected containers
        expected = [
            self.empty_time_container,
            self.past_time_container,
            self.just_past_time_container,
        ]
        for container_str in expected:
            self.assertIn(container_str, all_selected_containers)
        # and the unexpected containers
        for unexpected_container in unexpected_containers:
            self.assertIn(unexpected_container, all_selected_containers)
        # and none that aren't ready
        self.assertNotIn(self.future_time_container,
                         all_selected_containers)

    def test_run_once_nothing_to_do(self):
        x = expirer.ObjectExpirer(self.conf, logger=self.logger,
                                  swift=self.fake_swift)
        x.swift = 'throw error because a string does not have needed methods'
        x.run_once()
        self.assertEqual(x.logger.get_lines_for_level('error'),
                         ["Unhandled exception: "])
        log_args, log_kwargs = x.logger.log_dict['error'][0]
        self.assertEqual(str(log_kwargs['exc_info'][1]),
                         "'str' object has no attribute 'get_account_info'")

    def test_run_once_calls_report(self):
        with mock.patch.object(self.expirer, 'pop_queue',
                               lambda a, c, o: None):
            self.expirer.run_once()
        self.assertEqual(
            self.expirer.logger.get_lines_for_level('info'), [
                'Pass beginning for task account .expiring_objects; '
                '4 possible containers; 12 possible objects',
                'Pass completed in 0s; 10 objects expired',
            ])

    def test_run_once_rate_limited(self):
        x = expirer.ObjectExpirer(
            dict(self.conf, tasks_per_second=2),
            logger=self.logger,
            swift=self.fake_swift)
        x.pop_queue = lambda a, c, o: None

        calls = []

        def fake_ratelimiter(iterator, elements_per_second):
            captured_iter = list(iterator)
            calls.append((captured_iter, elements_per_second))
            return captured_iter

        with mock.patch('swift.obj.expirer.RateLimitedIterator',
                        side_effect=fake_ratelimiter), \
                mock.patch('swift.obj.expirer.shuffle', lambda a: None):
            x.run_once()
        self.assertEqual(calls, [([
            self.make_task(self.past_time_container, self.past_time,
                           target_path)
            for target_path in self.expired_target_paths[self.past_time]
        ] + [
            self.make_task(self.just_past_time_container, self.just_past_time,
                           target_path)
            for target_path in self.expired_target_paths[self.just_past_time]
        ], 2)])

    def test_run_once_task_account_without_task_container(self):
        fake_swift = FakeInternalClient({
            # task account has no containers
            '.expiring_objects': dict()
        })
        x = expirer.ObjectExpirer(self.conf, logger=self.logger,
                                  swift=fake_swift)
        x.run_once()
        self.assertEqual(
            x.logger.get_lines_for_level('info'), [
                'Pass beginning for task account .expiring_objects; '
                '0 possible containers; 0 possible objects',
                'Pass completed in 0s; 0 objects expired',
            ])

    def test_select_task_containers_unexpected_container(self):
        expected = self.get_expirer_container(time())
        unexpected = str(int(expected) - 200)
        for name in (expected, unexpected):
            self.assertTrue(name.isdigit())  # sanity

        container_list = [{'name': unexpected}, {'name': expected}]
        with mock.patch.object(self.expirer.swift, 'iter_containers',
                               return_value=container_list):
            index, divisor, selected_containers = \
                self.expirer.select_task_containers_to_expire(
                    self.expirer_config.account_name)
            self.assertEqual(0, index)
            self.assertEqual(1, divisor)
            self.assertEqual([unexpected, expected],
                             selected_containers)
        self.assertEqual(self.expirer.logger.all_log_lines(), {'info': [
            'processing 1 unexpected task containers (e.g. %s) '
            'if you have recently changed your expirer config '
            'this message should go away in a few days.' % unexpected,
        ]})

        self.expirer.logger.clear()
        new_config = ExpirerConfig({
            'expiring_objects_task_container_per_day': 1000,
        })
        with mock.patch.object(self.expirer.swift, 'iter_containers',
                               return_value=container_list):
            self.expirer.expirer_config = new_config
            index, divisor, selected_containers = \
                self.expirer.select_task_containers_to_expire(
                    self.expirer_config.account_name)
            self.assertEqual(0, index)
            self.assertEqual(1, divisor)
            self.assertEqual([unexpected, expected],
                             selected_containers)

    def test_select_task_containers_invalid_container(self):
        ok_names = ['86301', '86400']
        bad_names = ['-1', 'rogue']
        unexpected = ['86300', '86401']

        container_list = [{'name': name} for name in bad_names] + \
                         [{'name': name} for name in ok_names] + \
                         [{'name': name} for name in unexpected]
        with mock.patch.object(self.expirer.swift, 'iter_containers',
                               return_value=container_list):
            index, divisor, selected_containers = \
                self.expirer.select_task_containers_to_expire('task_account')
            self.assertEqual(0, index)
            self.assertEqual(1, divisor)
            self.assertEqual(ok_names + unexpected,
                             selected_containers)
        lines = self.expirer.logger.get_lines_for_level('error')
        self.assertEqual(lines, [
            'skipping invalid task container: task_account/-1',
            'skipping invalid task container: task_account/rogue',
        ])
        lines = self.expirer.logger.get_lines_for_level('info')
        self.assertEqual(lines, [
            'processing 2 unexpected task containers (e.g. 86300 86401) '
            'if you have recently changed your expirer config '
            'this message should go away in a few days.'
        ])

    def test_run_once_with_invalid_container(self):
        now = time()
        t0 = Timestamp(now - 100000)
        t1 = Timestamp(now - 10000)
        normal_task_container = self.get_expirer_container(t0)
        self.assertTrue(normal_task_container.isdigit())
        next_task_container = self.get_expirer_container(t1)
        for name in (normal_task_container, next_task_container):
            self.assertTrue(name.isdigit())  # sanity

        strange_task_container = normal_task_container + '-crazy'
        self.assertFalse(strange_task_container.isdigit())

        task_per_container = 3
        self._setup_fake_swift({
            '.expiring_objects': {
                normal_task_container: [
                    expirer.build_task_obj(t0, 'a', 'c1', 'o%s' % i)
                    for i in range(task_per_container)
                ],
                strange_task_container: [
                    expirer.build_task_obj(t0, 'a', 'c2', 'o%s' % i)
                    for i in range(task_per_container)
                ],
                next_task_container: [
                    expirer.build_task_obj(t1, 'a', 'c3', 'o%s' % i)
                    for i in range(task_per_container)
                ],
            }
        })
        # sanity
        self.assertEqual(
            sorted(self.expirer.swift.aco_dict['.expiring_objects'].keys()), [
                normal_task_container,
                strange_task_container,
                next_task_container,
            ])
        self._expirer_run_once_with_mocks(now=now)
        # we processed all tasks in all valid containers
        self.assertEqual(task_per_container * 2, self.expirer.report_objects)

    def test_iter_task_to_expire(self):
        # In this test, all tasks are assigned to the tested expirer
        my_index = 0
        divisor = 1

        # empty container gets deleted inline
        task_account_container_list = [
            ('.expiring_objects', self.empty_time_container)
        ]
        with mock.patch.object(self.expirer.swift, 'delete_container') \
                as mock_delete_container:
            self.assertEqual(
                list(self.expirer.iter_task_to_expire(
                    task_account_container_list, my_index, divisor)),
                [])
        self.assertEqual(mock_delete_container.mock_calls, [
            mock.call('.expiring_objects', self.empty_time_container,
                      acceptable_statuses=(2, 404, 409))])
        self.assertEqual(
            {}, self.expirer.logger.statsd_client.get_increment_counts())

        # 404 (account/container list race) gets deleted inline
        task_account_container_list = [
            ('.expiring_objects', 'does-not-matter')
        ]
        with mock.patch.object(self.expirer.swift, 'delete_container') \
                as mock_delete_container:
            self.assertEqual(
                list(self.expirer.iter_task_to_expire(
                    task_account_container_list, my_index, divisor)),
                [])
        self.assertEqual(mock_delete_container.mock_calls, [
            mock.call('.expiring_objects', 'does-not-matter',
                      acceptable_statuses=(2, 404, 409))])
        self.assertEqual(
            {}, self.expirer.logger.statsd_client.get_increment_counts())

        # ready containers are processed
        task_account_container_list = [
            ('.expiring_objects', self.past_time_container)]

        expected = [
            self.make_task(self.past_time_container, self.past_time,
                           target_path)
            for target_path in self.expired_target_paths[self.past_time]]

        with mock.patch.object(self.expirer.swift, 'delete_container') \
                as mock_delete_container:
            self.assertEqual(
                list(self.expirer.iter_task_to_expire(
                    task_account_container_list, my_index, divisor)),
                expected)
        # not empty; not deleted
        self.assertEqual(mock_delete_container.mock_calls, [])
        self.assertEqual(
            {'tasks.assigned': 5},
            self.expirer.logger.statsd_client.get_increment_counts()
        )

        # the task queue has invalid task object
        self.expirer.logger.statsd_client.clear()
        invalid_aco_dict = deepcopy(self.fake_swift.aco_dict)
        invalid_aco_dict['.expiring_objects'][self.past_time_container].insert(
            0, self.past_time + '-invalid0')
        invalid_aco_dict['.expiring_objects'][self.past_time_container].insert(
            5, self.past_time + '-invalid1')
        invalid_fake_swift = FakeInternalClient(invalid_aco_dict)
        x = expirer.ObjectExpirer(self.conf, logger=self.logger,
                                  swift=invalid_fake_swift)

        # but the invalid tasks are skipped
        self.assertEqual(
            list(x.iter_task_to_expire(
                task_account_container_list, my_index, divisor)),
            expected)
        self.assertEqual(
            {'tasks.assigned': 5, 'tasks.parse_errors': 2},
            self.expirer.logger.statsd_client.get_increment_counts()
        )

        # test some of that async delete
        self.expirer.logger.statsd_client.clear()
        async_delete_aco_dict = {
            '.expiring_objects': {
                # this task container will be checked
                self.past_time_container: [
                    # tasks ready for execution
                    {'name': self.past_time + '-a0/c0/o0',
                     'content_type': 'application/async-deleted'},
                    {'name': self.past_time + '-a1/c1/o1',
                     'content_type': 'application/async-deleted'},
                    {'name': self.past_time + '-a2/c2/o2',
                     'content_type': 'application/async-deleted'},
                    {'name': self.past_time + '-a3/c3/o3',
                     'content_type': 'application/async-deleted'},
                    {'name': self.past_time + '-a4/c4/o4',
                     'content_type': 'application/async-deleted'},
                    {'name': self.past_time + '-a5/c5/o5',
                     'content_type': 'application/async-deleted'},
                    {'name': self.past_time + '-a6/c6/o6',
                     'content_type': 'application/async-deleted'},
                    {'name': self.past_time + '-a7/c7/o7',
                     'content_type': 'application/async-deleted'},
                    # task objects for unicode test
                    {'name': self.past_time + u'-a8/c8/o8\u2661',
                     'content_type': 'application/async-deleted'},
                    {'name': self.past_time + u'-a9/c9/o9\xf8',
                     'content_type': 'application/async-deleted'},
                ]
            }
        }
        async_delete_fake_swift = FakeInternalClient(async_delete_aco_dict)
        x = expirer.ObjectExpirer(self.conf, logger=self.logger,
                                  swift=async_delete_fake_swift)

        expected = [
            self.make_task(self.past_time_container, self.past_time,
                           target_path, is_async_delete=True)
            for target_path in (
                self.expired_target_paths[self.past_time] +
                self.expired_target_paths[self.just_past_time]
            )
        ]

        found = list(x.iter_task_to_expire(
            task_account_container_list, my_index, divisor))

        self.assertEqual(expected, found)
        self.assertEqual(
            {'tasks.assigned': 10},
            self.expirer.logger.statsd_client.get_increment_counts()
        )

    def test_iter_task_to_expire_with_skipped_tasks_single_process(self):
        # Only one task is assigned to the tested expirer
        my_index = 0
        divisor = 10
        task_account_container_list = [
            (".expiring_objects", self.past_time_container)
        ]

        expected = [
            self.make_task(
                self.past_time_container,
                self.past_time,
                self.expired_target_paths[self.past_time][0],
            )
        ]
        # Use mock of hash_mod to output predictable result.
        with mock.patch.object(self.expirer, "hash_mod",
                               side_effect=itertools.cycle(range(10))):
            self.assertEqual(
                expected,
                list(
                    self.expirer.iter_task_to_expire(
                        task_account_container_list, my_index, divisor
                    )
                )
            )
        self.assertEqual(
            {"tasks.assigned": 1, "tasks.skipped": 4},
            self.expirer.logger.statsd_client.get_increment_counts()
        )

    def test_iter_task_to_expire_with_skipped_tasks_multi_processes(self):
        processes = 10
        task_account_container_list = [
            (".expiring_objects", self.past_time_container),
            (".expiring_objects", self.just_past_time_container),
            (".expiring_objects", self.future_time_container),
        ]

        total_tasks = 0
        for i in range(processes):
            yielded_tasks = list(
                self.expirer.iter_task_to_expire(
                    task_account_container_list, i, processes
                ))
            total_tasks += len(yielded_tasks)
        # Ten tasks, each process gets 1 on average.
        # N.B. each process may get 0 or multiple tasks, since hash_mod is
        # based on names of current time.
        self.assertEqual(10, total_tasks)

        # On average, each process was assigned 1 task and skipped 9
        self.assertEqual({
            'tasks.assigned': 10,
            'tasks.skipped': 90,
        }, self.expirer.logger.statsd_client.get_increment_counts())

    def test_iter_task_to_expire_with_skipped_and_delayed_tasks(self):
        divisor = 3
        task_account_container_list = [
            (".expiring_objects", self.past_time_container),
            (".expiring_objects", self.just_past_time_container),
        ]
        expected_task_paths = [
            path
            for path in sorted(self.expired_target_paths[self.past_time] +
                               self.expired_target_paths[self.just_past_time])
            if not path.startswith('a1')  # delayed task
        ]
        self.assertEqual(9, len(expected_task_paths))  # sanity check

        actual_task_paths = []
        proc_stats = defaultdict(int)
        for process in range(divisor):
            self.conf['delay_reaping_a1'] = 2 * 86400
            self.conf['process'] = process
            self.conf['processes'] = 3
            x = expirer.ObjectExpirer(self.conf, logger=debug_logger(),
                                      swift=self.fake_swift)
            actual_task_paths.extend(
                sorted([task['target_path'] for task in
                       x.iter_task_to_expire(
                        task_account_container_list, process, divisor)]))
            for k, v in x.logger.statsd_client.get_increment_counts().items():
                proc_stats[k] += v

        self.assertEqual(
            {"tasks.skipped": 20,
             "tasks.delayed": 1,
             "tasks.assigned": 9},
            proc_stats,
        )
        self.assertEqual(expected_task_paths, sorted(actual_task_paths))

    def test_iter_task_to_expire_with_delay_reaping(self):
        aco_dict = {
            '.expiring_objects': {
                self.past_time_container: [
                    # tasks well past ready for execution
                    {'name': self.past_time + '-a0/c0/o0'},
                    {'name': self.past_time + '-a1/c1/o1'},
                    {'name': self.past_time + '-a1/c2/o2'},
                ],
                self.just_past_time_container: [
                    # tasks only just ready for execution
                    {'name': self.just_past_time + '-a0/c0/o0'},
                    {'name': self.just_past_time + '-a1/c1/o1'},
                    {'name': self.just_past_time + '-a1/c2/o2'},
                ],
                self.future_time_container: [
                    # tasks not yet ready for execution
                    {'name': self.future_time + '-a0/c0/o0'},
                    {'name': self.future_time + '-a1/c1/o1'},
                    {'name': self.future_time + '-a1/c2/o2'},
                ],
            }
        }
        fake_swift = FakeInternalClient(aco_dict)
        # sanity, no accounts configured with delay_reaping
        x = expirer.ObjectExpirer(self.conf, logger=self.logger,
                                  swift=fake_swift)
        # ... we expect tasks past time to yield
        expected = [
            self.make_task(self.past_time_container, self.past_time,
                           target_path)
            for target_path in (
                swob.wsgi_to_str(tgt) for tgt in (
                    'a0/c0/o0',
                    'a1/c1/o1',
                    'a1/c2/o2',
                )
            )
        ] + [
            self.make_task(self.just_past_time_container, self.just_past_time,
                           target_path)
            for target_path in (
                swob.wsgi_to_str(tgt) for tgt in (
                    'a0/c0/o0',
                    'a1/c1/o1',
                    'a1/c2/o2',
                )
            )
        ]
        task_account_container_list = [
            ('.expiring_objects', self.past_time_container),
            ('.expiring_objects', self.just_past_time_container),
        ]
        observed = list(x.iter_task_to_expire(
            task_account_container_list, 0, 1))
        self.assertEqual(expected, observed)
        self.assertEqual(
            {'tasks.assigned': 6},
            self.expirer.logger.statsd_client.get_increment_counts()
        )

        # configure delay for account a1
        self.expirer.logger.statsd_client.clear()
        self.conf['delay_reaping_a1'] = 300.0
        x = expirer.ObjectExpirer(self.conf, logger=self.logger,
                                  swift=fake_swift)
        # ... and we don't expect *recent* a1 tasks or future tasks
        expected = [
            self.make_task(self.past_time_container, self.past_time,
                           target_path)
            for target_path in (
                swob.wsgi_to_str(tgt) for tgt in (
                    'a0/c0/o0',
                    'a1/c1/o1',
                    'a1/c2/o2',
                )
            )
        ] + [
            self.make_task(self.just_past_time_container, self.just_past_time,
                           target_path)
            for target_path in (
                swob.wsgi_to_str(tgt) for tgt in (
                    'a0/c0/o0',
                )
            )
        ]
        observed = list(x.iter_task_to_expire(
            task_account_container_list, 0, 1))
        self.assertEqual(expected, observed)
        self.assertEqual(
            {'tasks.assigned': 4, 'tasks.delayed': 2},
            self.expirer.logger.statsd_client.get_increment_counts()
        )

        # configure delay for account a1 and for account a1 and container c2
        # container a1/c2 expires expires almost immediately
        # but other containers in account a1 remain (a1/c1 and a1/c3)
        self.expirer.logger.statsd_client.clear()
        self.conf['delay_reaping_a1'] = 300.0
        self.conf['delay_reaping_a1/c2'] = 0.1
        x = expirer.ObjectExpirer(self.conf, logger=self.logger,
                                  swift=fake_swift)
        # ... and we don't expect *recent* a1 tasks, excluding c2
        # or future tasks
        expected = [
            self.make_task(self.past_time_container, self.past_time,
                           target_path)
            for target_path in (
                swob.wsgi_to_str(tgt) for tgt in (
                    'a0/c0/o0',
                    'a1/c1/o1',
                    'a1/c2/o2',
                )
            )
        ] + [
            self.make_task(self.just_past_time_container, self.just_past_time,
                           target_path)
            for target_path in (
                swob.wsgi_to_str(tgt) for tgt in (
                    'a0/c0/o0',
                    'a1/c2/o2',
                )
            )
        ]
        observed = list(x.iter_task_to_expire(
            task_account_container_list, 0, 1))
        self.assertEqual(expected, observed)
        self.assertEqual(
            {'tasks.assigned': 5, 'tasks.delayed': 1},
            self.expirer.logger.statsd_client.get_increment_counts()
        )

        # configure delay for account a1 and for account a1 and container c2
        # container a1/c2 does not expire but others in account a1 do
        self.expirer.logger.statsd_client.clear()
        self.conf['delay_reaping_a1'] = 0.1
        self.conf['delay_reaping_a1/c2'] = 300.0
        x = expirer.ObjectExpirer(self.conf, logger=self.logger,
                                  swift=fake_swift)
        # ... and we don't expect *recent* a1 tasks, excluding c2
        # or future tasks
        expected = [
            self.make_task(self.past_time_container, self.past_time,
                           target_path)
            for target_path in (
                swob.wsgi_to_str(tgt) for tgt in (
                    'a0/c0/o0',
                    'a1/c1/o1',
                    'a1/c2/o2',
                )
            )
        ] + [
            self.make_task(self.just_past_time_container, self.just_past_time,
                           target_path)
            for target_path in (
                swob.wsgi_to_str(tgt) for tgt in (
                    'a0/c0/o0',
                    'a1/c1/o1',
                )
            )
        ]
        observed = list(x.iter_task_to_expire(
            task_account_container_list, 0, 1))
        self.assertEqual(expected, observed)
        self.assertEqual(
            {'tasks.assigned': 5, 'tasks.delayed': 1},
            self.expirer.logger.statsd_client.get_increment_counts()
        )

    def test_iter_task_to_expire_with_delay_reaping_is_async(self):
        aco_dict = {
            '.expiring_objects': {
                self.past_time_container: [
                    # tasks 86400s past ready for execution
                    {'name': self.past_time + '-a0/c0/o00',
                     'content_type': 'application/async-deleted'},
                    {'name': self.past_time + '-a0/c0/o01',
                     'content_type': 'text/plain'},
                    {'name': self.past_time + '-a1/c0/o02',
                     'content_type': 'application/async-deleted'},
                    {'name': self.past_time + '-a1/c0/o03',
                     'content_type': 'text/plain'},
                    {'name': self.past_time + '-a1/c1/o04',
                     'content_type': 'application/async-deleted'},
                    {'name': self.past_time + '-a1/c1/o05',
                     'content_type': 'text/plain'},
                ],
                self.just_past_time_container: [
                    # tasks only just 1s ready for execution
                    {'name': self.just_past_time + '-a0/c0/o06',
                     'content_type': 'application/async-deleted'},
                    {'name': self.just_past_time + '-a0/c0/o07',
                     'content_type': 'text/plain'},
                    {'name': self.just_past_time + '-a1/c0/o08',
                     'content_type': 'application/async-deleted'},
                    {'name': self.just_past_time + '-a1/c0/o09',
                     'content_type': 'text/plain'},
                    {'name': self.just_past_time + '-a1/c1/o10',
                     'content_type': 'application/async-deleted'},
                    {'name': self.just_past_time + '-a1/c1/o11',
                     'content_type': 'text/plain'},
                ],
                self.future_time_container: [
                    # tasks not yet ready for execution
                    {'name': self.future_time + '-a0/c0/o12',
                     'content_type': 'application/async-deleted'},
                    {'name': self.future_time + '-a0/c0/o13',
                     'content_type': 'text/plain'},
                    {'name': self.future_time + '-a1/c0/o14',
                     'content_type': 'application/async-deleted'},
                    {'name': self.future_time + '-a1/c0/o15',
                     'content_type': 'text/plain'},
                    {'name': self.future_time + '-a1/c1/o16',
                     'content_type': 'application/async-deleted'},
                    {'name': self.future_time + '-a1/c1/o17',
                     'content_type': 'text/plain'},
                ],
            }
        }
        fake_swift = FakeInternalClient(aco_dict)
        # no accounts configured with delay_reaping
        x = expirer.ObjectExpirer(self.conf, logger=self.logger,
                                  swift=fake_swift)
        # ... we expect all past async tasks to yield
        expected = [
            self.make_task(self.past_time_container, self.past_time,
                           swob.wsgi_to_str(tgt), is_async_delete=is_async)
            for (tgt, is_async) in (
                ('a0/c0/o00', True),
                ('a0/c0/o01', False),  # a0 no delay
                ('a1/c0/o02', True),
                # a1/c0/o03 a1 long delay
                ('a1/c1/o04', True),
                ('a1/c1/o05', False),  # c1 short delay
            )
        ] + [
            self.make_task(self.just_past_time_container, self.just_past_time,
                           swob.wsgi_to_str(tgt), is_async_delete=is_async)
            for (tgt, is_async) in (
                ('a0/c0/o06', True),
                ('a0/c0/o07', False),  # a0 no delay
                ('a1/c0/o08', True),
                # a1/c0/o09 a1 delay
                ('a1/c1/o10', True),  # async
                # a1/c1/o11 c1 delay
            )
        ]
        # configure delays
        self.conf['delay_reaping_a1'] = 86500.0
        self.conf['delay_reaping_a1/c1'] = 300.0
        x = expirer.ObjectExpirer(self.conf, logger=self.logger,
                                  swift=fake_swift)
        # ... and we still expect all past async tasks to yield
        task_account_container_list = [
            ('.expiring_objects', self.past_time_container),
            ('.expiring_objects', self.just_past_time_container),
            ('.expiring_objects', self.future_time_container),
        ]
        observed = list(x.iter_task_to_expire(
            task_account_container_list, 0, 1))
        self.assertEqual(expected, observed)

    def _setup_a_bunch_of_tasks(
            self, now, num_days_before_now, num_days_after_now,
            containers_per_day, num_task_per_container,
            target_account_containers):
        """
        Create a task queue with many containers going back many days with
        different accounts; but before the day represented by "now" only
        tasks for accounts[0] is in the queue.

        :param now: the timestamp used consistently as now by the expirer
        :param num_days_before_now: number of task_container days <= now
        :param num_days_after_now: number of task_container days > now
        :param containers_per_day: common.utils.get_expirer_container creates
                                   at most 100 containers per day by default
        :param num_tasks_per_container: the number of queue entries per
                                        task_container
        :param target_account_containers: a list of target (account, container)
                                          tuples, used round robin creating
                                          tasks.  But when populating task
                                          containers before now, only tuples
                                          under the delay_reaping in self.conf
                                          are used.
        """
        root_container = int(self.get_expirer_container(now)) // 86400 * 86400
        task_containers = [
            str(int((root_container - (86400 * i)) - j))
            for i in range(num_days_before_now)
            for j in range(containers_per_day)
        ] + [
            str(int((root_container + (86400 * (i + 1))) - j))
            for i in range(num_days_after_now)
            for j in range(containers_per_day)
        ]
        # sanity
        self.assertEqual(len(task_containers), (containers_per_day *
                                                (num_days_before_now +
                                                 num_days_after_now)))
        obj_names = ('obj%s' % i for i in itertools.count())
        # create a stub expirer to parse self.conf['delay_reaping_*']
        self.expirer = expirer.ObjectExpirer(self.conf, logger=self.logger,
                                             swift=FakeInternalClient({}))

        # this is a memoiztion of sorts to help with finding suitable targets
        # when creating tasks
        task_container_to_ac_cycle = {}

        def task_name(task_container):
            if task_container not in task_container_to_ac_cycle:
                suitable_targets = []
                for (target_a, target_c) in target_account_containers:
                    stub_task = task_container + '-%s/%s/%s' % (
                        target_a, target_c, 'ostub')
                    oldest_current_container = (
                        root_container - containers_per_day)
                    if Timestamp(task_container) >= oldest_current_container \
                            or not self._is_task_reapable(now, stub_task):
                        suitable_targets.append((target_a, target_c))
                if not suitable_targets:
                    self.fail('you must provide at least one target under '
                              'sufficient grace to populate days_before_now '
                              'task containers')
                task_container_to_ac_cycle[task_container] = itertools.cycle(
                    suitable_targets)
            target_a, target_c = next(
                task_container_to_ac_cycle[task_container])
            return task_container + '-%s/%s/%s' % (
                target_a, target_c, next(obj_names))

        self._setup_fake_swift({
            '.expiring_objects': {
                task_container: [
                    task_name(task_container)
                    for _ in range(num_task_per_container)]
                for task_container in task_containers
            }
        })

    def _expirer_run_once_with_mocks(
            self, now=None, stub_shuffle=None,
            stub_pop_queue=None):
        """
        call self.expirer.run_once() with some things (optionally) stubbed out
        """
        now = now or time()
        stub_shuffle = stub_shuffle or random.shuffle
        # IME abuse of MagicMock's call tracking will pop OOM
        memory_efficient_noop = lambda *args, **kwargs: None
        stub_pop_queue = stub_pop_queue or memory_efficient_noop
        memory_efficient_time = lambda: now
        with mock.patch.object(self.expirer, 'pop_queue',
                               stub_pop_queue), \
                mock.patch('eventlet.sleep', memory_efficient_noop), \
                mock.patch('swift.common.utils.timestamp.time.time',
                           memory_efficient_time), \
                mock.patch('swift.obj.expirer.time', memory_efficient_time), \
                mock.patch('swift.obj.expirer.shuffle', stub_shuffle):
            self.expirer.run_once()

    def _sort_out_fake_swift_calls(self):
        iter_object_calls = []
        delete_object_calls = []
        found_delete_object = False
        num_iter_before_delete = 0
        for call in self.fake_swift._calls:
            if call[0] == 'iter_objects':
                iter_object_calls.append(call[1:])
                if not found_delete_object:
                    num_iter_before_delete += 1
            elif call[0] == 'delete_object':
                delete_object_calls.append(call[1:])
                found_delete_object = True
        return iter_object_calls, delete_object_calls, num_iter_before_delete

    def _is_task_reapable(self, now, task_name):
        """
        This is the inverse of the expirer's iter_task_to_expirer evaluation;
        which skips unreapable tasks.
        """
        delete_timestamp, target_account, target_container, \
            target_object = expirer.parse_task_obj(task_name)
        delay_reaping = self.expirer.get_delay_reaping(
            target_account, target_container)
        return delete_timestamp <= Timestamp(now - delay_reaping)

    def _count_expected_calls(self, now, task_containers):
        """
        This counts how many iterations through tasks in the provided
        task_containers would be needed to fill the
        round_robin_task_cache_size.
        """
        expirer_account = self.fake_swift.aco_dict['.expiring_objects']
        num_expected_delete_calls = 0
        num_expected_listing_calls = 0
        object_cache_full = False
        listings_before_actionable_greater_than_object_cache = 0
        for task_container in task_containers:
            if Timestamp(task_container) > now:
                continue
            for task_object in expirer_account[task_container]:
                if self._is_task_reapable(now, task_object):
                    num_expected_delete_calls += 1
            num_expected_listing_calls += 1
            if not object_cache_full:
                listings_before_actionable_greater_than_object_cache += 1
            if num_expected_delete_calls > \
                    self.expirer.round_robin_task_cache_size:
                object_cache_full = True
        return {
            'delete': num_expected_delete_calls,
            'listing_before_delete':
            listings_before_actionable_greater_than_object_cache,
            'listing': num_expected_listing_calls,
        }

    def _do_test_task_queue_iteration_order(self, stub_shuffle=None):
        """
        This is an opionated example of using _setup_a_bunch_of_tasks,
        _expirer_run_once_with_mocks, and _sort_out_fake_swift_calls that was
        created to DRY some tests introduced with randomized task_container
        iteration; if you want to exercise a different scenario it's
        recommended you use those lower level helpers directly.

        :param stub_shuffle: when provided this configures
                             task_container_iteration_strategy to "randomized"
                             and replaces the expirer's shuffle method; N.B.
                             mocking shuffle would have no effect when
                             task_container_iteration_strategy is "legacy".
        """
        now = time()
        num_days_before_now = 7
        num_days_after_now = 3
        if stub_shuffle:
            self.conf.setdefault('task_container_iteration_strategy',
                                 'randomized')
        self.conf['round_robin_task_cache_size'] = 200
        containers_per_day = 10
        num_tasks_per_container = 100
        self.conf['delay_reaping_a0'] = 86400 * 8
        self.conf['delay_reaping_a1/c1a'] = 86400 * 3
        self.conf['delay_reaping_a2'] = 86400
        target_account_containers = [
            # the backlog will have ONLY tasks under grace
            ('a0', 'c0'),
            ('a1', 'c1a'),
            ('a2', 'c2'),
            # these are always reapable, and only show up on todays backlog
            ('a1', 'c1b'),
            ('a1', 'c1c'),
            ('a3', 'c3'),
            ('a4', 'c4'),
        ]
        self._setup_a_bunch_of_tasks(now, num_days_before_now,
                                     num_days_after_now, containers_per_day,
                                     num_tasks_per_container,
                                     target_account_containers)

        # calculate expectations based on task configuration and mocks
        task_containers = self.fake_swift.aco_dict['.expiring_objects'].keys()
        ordered_calls = self._count_expected_calls(
            now, sorted(task_containers))
        reversed_calls = self._count_expected_calls(
            now, sorted(task_containers, reverse=True))

        # we always make the same listings & deletes regardless of
        # task_container order
        self.assertEqual(ordered_calls['listing'], reversed_calls['listing'])
        expected_listing = ordered_calls['listing']
        self.assertEqual(ordered_calls['delete'], reversed_calls['delete'])
        expected_delete = ordered_calls['delete']
        # best-case vs. worst-case
        self.assertLess(reversed_calls['listing_before_delete'],
                        ordered_calls['listing_before_delete'])

        # compare with observations
        self._expirer_run_once_with_mocks(now=now, stub_shuffle=stub_shuffle)
        (observed_iter_object_calls, observed_delete_object_calls,
         observed_num_iter_before_delete) = self._sort_out_fake_swift_calls()
        self.assertEqual(expected_listing, len(observed_iter_object_calls))
        self.assertEqual(expected_delete, len(observed_delete_object_calls))

        return (reversed_calls['listing_before_delete'],
                observed_num_iter_before_delete,
                ordered_calls['listing_before_delete'])

    def test_default_task_container_iteration_delays_deletes(self):
        best_case, observed, worst_case = \
            self._do_test_task_queue_iteration_order()
        print('default: %s == %s' % (observed, worst_case))
        self.assertEqual(observed, worst_case)
        self.assertEqual(
            {'tasks.assigned': 1260,
             'tasks.delayed': 6740,
             'objects': 1260},
            self.expirer.logger.statsd_client.get_increment_counts()
        )

    def test_in_order_task_container_iteration_delays_deletes(self):
        # "in order" is the least optimized "randomization"
        stub_shuffle = lambda x: None
        best_case, observed, worst_case = \
            self._do_test_task_queue_iteration_order(stub_shuffle)
        print('in order: %s == %s' % (observed, worst_case))
        self.assertEqual(observed, worst_case)
        self.assertEqual(
            {'tasks.assigned': 1260,
             'tasks.delayed': 6740,
             'objects': 1260},
            self.expirer.logger.statsd_client.get_increment_counts()
        )

    def test_reversed_task_container_iteration_hastens_deletes(self):
        # "shuffle newer to front" is the most optimized "randomization"
        def stub_shuffle(a):
            a.reverse()
        best_case, observed, worst_case = \
            self._do_test_task_queue_iteration_order(stub_shuffle)
        print('reversed: %s == %s' % (observed, best_case))
        self.assertEqual(observed, best_case)
        self.assertEqual(
            {'tasks.assigned': 1260,
             'tasks.delayed': 6740,
             'objects': 1260},
            self.expirer.logger.statsd_client.get_increment_counts()
        )

    def test_randomized_task_container_iteration_hastens_deletes(self):
        # randomized sits in the middle
        stub_shuffle = random.shuffle
        best_case, observed, worst_case = \
            self._do_test_task_queue_iteration_order(stub_shuffle)
        print('randomized: %s <= %s < %s' % (best_case, observed, worst_case))
        self.assertGreaterEqual(observed, best_case)
        self.assertLess(observed, worst_case)
        self.assertEqual(
            {'tasks.assigned': 1260,
             'tasks.delayed': 6740,
             'objects': 1260},
            self.expirer.logger.statsd_client.get_increment_counts()
        )

    def test_parallel_task_container_iteration_hastens_deletes(self):
        now = time()
        num_days_before_now = 2
        num_days_after_now = 1
        self.conf['round_robin_task_cache_size'] = 200
        containers_per_day = 100  # just like for realz!
        num_tasks_per_container = 10
        self.conf['delay_reaping_a0'] = 86400 * 8
        self.conf['delay_reaping_a1/c1a'] = 86400 * 3
        self.conf['delay_reaping_a2'] = 86400
        target_account_containers = [
            # the backlog will have ONLY tasks under grace
            ('a0', 'c0'),
            ('a1', 'c1a'),
            ('a2', 'c2'),
            # these are always reapable, and only show up on todays backlog
            ('a1', 'c1b'),
            ('a1', 'c1c'),
            ('a3', 'c3'),
            ('a4', 'c4'),
        ]
        self._setup_a_bunch_of_tasks(now, num_days_before_now,
                                     num_days_after_now, containers_per_day,
                                     num_tasks_per_container,
                                     target_account_containers)
        # calculate expectations based on serial process configuration
        task_containers = self.fake_swift.aco_dict['.expiring_objects'].keys()
        expected_calls = self._count_expected_calls(
            now, sorted(task_containers))

        # ... but take observation of distributed process configuration
        self.conf['task_container_iteration_strategy'] = 'parallel'
        num_processes = 3
        self.conf['processes'] = str(num_processes)
        observation_per_proc = {}
        for p in range(num_processes):
            self.conf['process'] = str(p)
            self._setup_fake_swift(self.fake_swift.aco_dict)
            self._expirer_run_once_with_mocks(now=now)
            observation_per_proc[p] = self._sort_out_fake_swift_calls()

        self.assertEqual(
            {'tasks.assigned': 1000,
             'tasks.delayed': 2000,
             'objects': 1000},
            self.expirer.logger.statsd_client.get_increment_counts()
        )

        all_iter_object_count = 0
        all_delete_object_count = 0
        for o_iter_object, o_delete_object, o_num_iter_before_delete in \
                observation_per_proc.values():
            all_iter_object_count += len(o_iter_object)
            all_delete_object_count += len(o_delete_object)
            # each process gets into today/ready after listing fewer containers
            self.assertLess(o_num_iter_before_delete,
                            expected_calls['listing_before_delete'])

        # but in aggregate all containers are listed and ready tasks reaped
        self.assertEqual(all_iter_object_count, expected_calls['listing'])
        self.assertEqual(all_delete_object_count, expected_calls['delete'])

    def test_run_once_unicode_problem(self):
        requests = []

        def capture_requests(ipaddr, port, method, path, *args, **kwargs):
            requests.append((method, path))

        # 3 DELETE requests for each 10 executed task objects to pop_queue
        code_list = [200] * 3 * 10
        with mocked_http_conn(*code_list, give_connect=capture_requests):
            self.expirer.run_once()
        self.assertEqual(len(requests), 30)

    def test_container_timestamp_break(self):
        with mock.patch.object(self.fake_swift, 'iter_objects') as mock_method:
            self.expirer.run_once()

        # old mock doesn't suport c.args the same way as new mock
        expected = {c[0] for c in mock_method.call_args_list}
        # iter_objects is called only for past_time, not future_time
        self.assertEqual(mock_method.call_args_list, [
            mock.call('.expiring_objects', self.empty_time_container),
            mock.call('.expiring_objects', self.past_time_container),
            mock.call('.expiring_objects', self.just_past_time_container)])

    def test_object_timestamp_break(self):
        with mock.patch.object(self.expirer, 'delete_actual_object') \
                as mock_method, \
                mock.patch('swift.obj.expirer.shuffle', lambda a: None), \
                mock.patch.object(self.expirer, 'pop_queue'):
            self.expirer.run_once()

        # executed tasks are with past time
        self.assertEqual(
            mock_method.call_args_list,
            [mock.call(target_path, self.past_time, False)
             for target_path in self.expired_target_paths[self.past_time]] +
            [mock.call(target_path, self.just_past_time, False)
             for target_path
             in self.expired_target_paths[self.just_past_time]])

    def test_failed_delete_keeps_entry(self):
        def deliberately_blow_up(actual_obj, timestamp):
            raise Exception('failed to delete actual object')

        # any tasks are not done
        with mock.patch.object(self.expirer, 'delete_actual_object',
                               deliberately_blow_up), \
                mock.patch.object(self.expirer, 'pop_queue') as mock_method:
            self.expirer.run_once()

        # no tasks are popped from the queue
        self.assertEqual(mock_method.call_args_list, [])
        self.assertEqual(
            {'errors': 10, 'tasks.assigned': 10},
            self.expirer.logger.statsd_client.get_increment_counts())

        # all tasks are done
        self.expirer.logger.clear()
        with mock.patch.object(self.expirer, 'delete_actual_object',
                               lambda o, t, b: None), \
                mock.patch('swift.obj.expirer.shuffle', lambda a: None), \
                mock.patch.object(self.expirer, 'pop_queue') as mock_method:
            self.expirer.run_once()

        # all tasks are popped from the queue
        self.assertEqual(
            mock_method.call_args_list,
            [mock.call('.expiring_objects', self.past_time_container,
             self.past_time + '-' + target_path)
             for target_path in self.expired_target_paths[self.past_time]] +
            [mock.call('.expiring_objects', self.just_past_time_container,
             self.just_past_time + '-' + target_path)
             for target_path
             in self.expired_target_paths[self.just_past_time]])
        self.assertEqual(
            {'objects': 10, 'tasks.assigned': 10},
            self.expirer.logger.statsd_client.get_increment_counts())

    def test_success_gets_counted(self):
        self.assertEqual(self.expirer.report_objects, 0)
        with mock.patch.object(self.expirer,
                               'round_robin_task_cache_size', 0), \
                mock.patch.object(self.expirer, 'delete_actual_object',
                                  lambda o, t, b: None), \
                mock.patch.object(self.expirer, 'pop_queue',
                                  lambda a, c, o: None):
            self.expirer.run_once()
        self.assertEqual(self.expirer.report_objects, 10)
        self.assertEqual(
            {'tasks.assigned': 10, 'objects': 10},
            self.expirer.logger.statsd_client.get_increment_counts()
        )

    def test_delete_actual_object_gets_native_string(self):
        got_str = [False]

        def delete_actual_object_test_for_string(actual_obj, timestamp,
                                                 is_async_delete):
            if isinstance(actual_obj, str):
                got_str[0] = True

        self.assertEqual(self.expirer.report_objects, 0)

        with mock.patch.object(self.expirer, 'delete_actual_object',
                               delete_actual_object_test_for_string), \
                mock.patch.object(self.expirer, 'pop_queue',
                                  lambda a, c, o: None):
            self.expirer.run_once()

        self.assertEqual(self.expirer.report_objects, 10)
        self.assertTrue(got_str[0])

    def test_failed_delete_continues_on(self):
        def fail_delete_container(*a, **kw):
            raise Exception('failed to delete container')

        def fail_delete_actual_object(actual_obj, timestamp, is_async_delete):
            if timestamp == self.just_past_time:
                raise Exception('failed to delete actual object')

        with mock.patch.object(self.fake_swift, 'delete_container',
                               fail_delete_container), \
                mock.patch.object(self.expirer, 'delete_actual_object',
                                  fail_delete_actual_object), \
                mock.patch('swift.obj.expirer.shuffle', lambda a: None), \
                mock.patch.object(self.expirer, 'pop_queue') as mock_pop:
            self.expirer.run_once()

        error_lines = self.expirer.logger.get_lines_for_level('error')

        self.assertEqual(error_lines, [
            'Exception while deleting container .expiring_objects %s failed '
            'to delete container: ' % self.empty_time_container
        ] + [
            'Exception while deleting object %s %s %s '
            'failed to delete actual object: ' % (
                '.expiring_objects', self.just_past_time_container,
                self.just_past_time + '-' + target_path)
            for target_path in self.expired_target_paths[self.just_past_time]
        ])
        self.assertEqual(self.expirer.logger.get_lines_for_level('info'), [
            'Pass beginning for task account .expiring_objects; '
            '4 possible containers; 12 possible objects',
            'Pass completed in 0s; 5 objects expired',
        ])
        self.assertEqual(mock_pop.mock_calls, [
            mock.call('.expiring_objects', self.past_time_container,
                      self.past_time + '-' + target_path)
            for target_path in self.expired_target_paths[self.past_time]
        ])
        self.assertEqual(
            {'errors': 5, 'objects': 5, 'tasks.assigned': 10},
            self.expirer.logger.statsd_client.get_increment_counts())

        self.assertEqual(
            {'objects': 5, 'errors': 5, 'tasks.assigned': 10},
            self.expirer.logger.statsd_client.get_increment_counts())

    def test_run_forever_initial_sleep_random(self):
        global last_not_sleep

        def raise_system_exit():
            raise SystemExit('test_run_forever')

        interval = 1234
        x = expirer.ObjectExpirer(
            {'__file__': 'unit_test', 'interval': interval},
            swift=self.fake_swift)
        with mock.patch.object(expirer, 'random', not_random), \
                mock.patch.object(expirer, 'sleep', not_sleep), \
                self.assertRaises(SystemExit) as caught:
            x.run_once = raise_system_exit
            x.run_forever()
        self.assertEqual(str(caught.exception), 'test_run_forever')
        self.assertEqual(last_not_sleep, 0.5 * interval)

    def test_run_forever_catches_usual_exceptions(self):
        raises = [0]

        def raise_exceptions():
            raises[0] += 1
            if raises[0] < 2:
                raise Exception('exception %d' % raises[0])
            raise SystemExit('exiting exception %d' % raises[0])

        x = expirer.ObjectExpirer({}, logger=self.logger,
                                  swift=self.fake_swift)
        orig_sleep = expirer.sleep
        try:
            expirer.sleep = not_sleep
            x.run_once = raise_exceptions
            x.run_forever()
        except SystemExit as err:
            self.assertEqual(str(err), 'exiting exception 2')
        finally:
            expirer.sleep = orig_sleep
        self.assertEqual(x.logger.get_lines_for_level('error'),
                         ['Unhandled exception: '])
        log_args, log_kwargs = x.logger.log_dict['error'][0]
        self.assertEqual(str(log_kwargs['exc_info'][1]),
                         'exception 1')

    def test_run_forever_bad_process_values_config(self):
        conf = {
            'processes': -1,
            'process': -2,
            'interval': 1,
        }
        iterations = [0]

        def wrap_with_exit(orig_f, exit_after_count=3):
            def wrapped_f(*args, **kwargs):
                iterations[0] += 1
                if iterations[0] > exit_after_count:
                    raise SystemExit('that is enough for now')
                return orig_f(*args, **kwargs)
            return wrapped_f

        with self.assertRaises(ValueError) as ctx:
            # we should blow up here
            x = expirer.ObjectExpirer(conf, logger=self.logger,
                                      swift=self.fake_swift)
            x.pop_queue = lambda a, c, o: None
            x.run_once = wrap_with_exit(x.run_once)
            # at least we should hopefully we blow up here?
            x.run_forever()

        # bad config should exit immediately with ValueError
        self.assertIn('must be a non-negative integer', str(ctx.exception))

    def test_run_forever_bad_process_values_command_line(self):
        conf = {
            'interval': 1,
        }
        bad_kwargs = {
            'processes': -1,
            'process': -2,
        }
        iterations = [0]

        def wrap_with_exit(orig_f, exit_after_count=3):
            def wrapped_f(*args, **kwargs):
                iterations[0] += 1
                if iterations[0] > exit_after_count:
                    raise SystemExit('that is enough for now')
                return orig_f(*args, **kwargs)
            return wrapped_f

        with self.assertRaises(ValueError) as ctx:
            x = expirer.ObjectExpirer(conf, logger=self.logger,
                                      swift=self.fake_swift)
            x.run_once = wrap_with_exit(x.run_once)
            x.run_forever(**bad_kwargs)

        # bad command args should exit immediately with ValueError
        self.assertIn('must be a non-negative integer', str(ctx.exception))

    def test_delete_actual_object(self):
        fake_swift = FakeSwift()
        fake_swift.register(
            'DELETE', '/v1/path/to/object', swob.HTTPNoContent, {})
        ic = internal_client.InternalClient(None, 'test-ic', 1, app=fake_swift)
        x = expirer.ObjectExpirer({}, swift=ic)
        ts = Timestamp('1234')
        x.delete_actual_object('path/to/object', ts, False)
        self.assertEqual([('DELETE', '/v1/path/to/object')], fake_swift.calls)
        del_req_headers = fake_swift.headers[0]
        expected_headers = {
            'X-If-Delete-At': ts,
            'X-Timestamp': ts,
            'X-Backend-Clean-Expiring-Object-Queue': 'no',
        }
        for k, v in expected_headers.items():
            self.assertEqual(v, del_req_headers[k])

    def test_delete_actual_object_bulk(self):
        got_env = [None]

        def fake_app(env, start_response):
            got_env[0] = env
            start_response('204 No Content', [('Content-Length', '0')])
            return []

        x = expirer.ObjectExpirer({}, swift=self.make_fake_ic(fake_app))
        ts = Timestamp('1234')
        x.delete_actual_object('path/to/object', ts, True)
        self.assertNotIn('HTTP_X_IF_DELETE_AT', got_env[0])
        self.assertNotIn('HTTP_X_BACKEND_CLEAN_EXPIRING_OBJECT_QUEUE',
                         got_env[0])
        self.assertEqual(got_env[0]['HTTP_X_TIMESTAMP'], ts.internal)

    def test_delete_actual_object_bulk_s3api_mpu(self):
        fake_swift = FakeSwift()
        fake_swift.register(
            'DELETE', '/v1/account/bucket/mpu', swob.HTTPNoContent, {
                'X-Object-Sysmeta-S3Api-Upload-Id': 'upload-foo',
                'X-Object-Sysmeta-S3Api-Etag': 'bar-1',
            })
        fake_swift.register(
            'DELETE', '/v1/account/bucket+segments/mpu/upload-foo/1',
            swob.HTTPNoContent, {})
        ic = internal_client.InternalClient(None, 'test-ic', 1, app=fake_swift)
        x = expirer.ObjectExpirer({}, swift=ic)
        ts = Timestamp('1234')
        x.delete_actual_object('account/bucket/mpu', ts, True)

        self.assertEqual([
            ('DELETE', '/v1/account/bucket/mpu'),
            ('DELETE', '/v1/account/bucket+segments/mpu/upload-foo/1'),
        ], fake_swift.calls)

        object_delete_request_headers = fake_swift.headers[0]
        self.assertNotIn('X-Delete-At', object_delete_request_headers)
        self.assertNotIn('X-Backend-Clean-Expiring-Object-Queue',
                         object_delete_request_headers)
        self.assertEqual(ts.internal,
                         object_delete_request_headers['X-Timestamp'])
        segment_delete_request_headers = fake_swift.headers[1]
        self.assertNotIn('X-Delete-At', segment_delete_request_headers)
        self.assertNotIn('X-Backend-Clean-Expiring-Object-Queue',
                         segment_delete_request_headers)
        self.assertEqual(ts.internal,
                         segment_delete_request_headers['X-Timestamp'])

    def test_delete_actual_object_nourlquoting(self):
        # delete_actual_object should not do its own url quoting because
        # internal client's make_request handles that.
        got_env = [None]

        def fake_app(env, start_response):
            got_env[0] = env
            start_response('204 No Content', [('Content-Length', '0')])
            return []

        x = expirer.ObjectExpirer({}, swift=self.make_fake_ic(fake_app))
        ts = Timestamp('1234')
        x.delete_actual_object('path/to/object name', ts, False)
        self.assertEqual(got_env[0]['HTTP_X_IF_DELETE_AT'], ts)
        self.assertEqual(got_env[0]['HTTP_X_TIMESTAMP'],
                         got_env[0]['HTTP_X_IF_DELETE_AT'])
        self.assertEqual(got_env[0]['PATH_INFO'], '/v1/path/to/object name')

    def test_delete_actual_object_async_returns_expected_error(self):
        def do_test(test_status, should_raise):
            calls = [0]

            def fake_app(env, start_response):
                calls[0] += 1
                calls.append(env['PATH_INFO'])
                start_response(test_status, [('Content-Length', '0')])
                return []

            x = expirer.ObjectExpirer({}, swift=self.make_fake_ic(fake_app))
            ts = Timestamp('1234')
            if should_raise:
                with self.assertRaises(internal_client.UnexpectedResponse):
                    x.delete_actual_object('path/to/object', ts, True)
            else:
                x.delete_actual_object('path/to/object', ts, True)
            self.assertEqual(calls[0], 1, calls)

        # object was deleted and tombstone reaped
        do_test('404 Not Found', False)
        # object was overwritten *after* the original delete, or
        # object was deleted but tombstone still exists, or ...
        do_test('409 Conflict', False)
        # Anything else, raise
        do_test('400 Bad Request', True)

    def test_delete_actual_object_returns_expected_error(self):
        def do_test(test_status, should_raise):
            calls = [0]

            def fake_app(env, start_response):
                calls[0] += 1
                start_response(test_status, [('Content-Length', '0')])
                return []

            x = expirer.ObjectExpirer({}, swift=self.make_fake_ic(fake_app))
            ts = Timestamp('1234')
            if should_raise:
                with self.assertRaises(internal_client.UnexpectedResponse):
                    x.delete_actual_object('path/to/object', ts, False)
            else:
                x.delete_actual_object('path/to/object', ts, False)
            self.assertEqual(calls[0], 1)

        # object was deleted and tombstone reaped
        do_test('404 Not Found', True)
        # object was overwritten *after* the original expiration, or
        do_test('409 Conflict', False)
        # object was deleted but tombstone still exists, or
        # object was overwritten ahead of the original expiration, or
        # object was POSTed to with a new (or no) expiration, or ...
        do_test('412 Precondition Failed', True)

    def test_delete_actual_object_does_not_handle_odd_stuff(self):

        def fake_app(env, start_response):
            start_response(
                '503 Internal Server Error',
                [('Content-Length', '0')])
            return []

        x = expirer.ObjectExpirer({}, swift=self.make_fake_ic(fake_app))
        exc = None
        try:
            x.delete_actual_object('path/to/object', Timestamp('1234'), False)
        except Exception as err:
            exc = err
        finally:
            pass
        self.assertEqual(503, exc.resp.status_int)

    def test_delete_actual_object_quotes(self):
        name = 'this name/should get/quoted'
        timestamp = Timestamp('1366063156.863045')
        x = expirer.ObjectExpirer({}, swift=self.make_fake_ic(self.fake_swift))
        x.swift.make_request = mock.Mock()
        x.swift.make_request.return_value.status_int = 204
        x.swift.make_request.return_value.app_iter = []
        x.swift.make_request.return_value.headers = {}
        x.delete_actual_object(name, timestamp, False)
        self.assertEqual(x.swift.make_request.call_count, 1)
        self.assertEqual(x.swift.make_request.call_args[0][1],
                         '/v1/' + urllib.parse.quote(name))

    def test_delete_actual_object_queue_cleaning(self):
        name = 'acc/cont/something'
        timestamp = Timestamp('1515544858.80602')
        x = expirer.ObjectExpirer({}, swift=self.make_fake_ic(self.fake_swift))
        x.swift.make_request = mock.MagicMock(
            return_value=swob.HTTPNoContent())
        x.delete_actual_object(name, timestamp, False)
        self.assertEqual(x.swift.make_request.call_count, 1)
        header = 'X-Backend-Clean-Expiring-Object-Queue'
        self.assertEqual(
            x.swift.make_request.call_args[0][2].get(header),
            'no')

    def test_delete_actual_object_s3api_mpu(self):
        fake_swift = FakeSwift()
        fake_swift.register(
            'DELETE', '/v1/account/bucket/mpu', swob.HTTPNoContent, {
                'X-Object-Sysmeta-S3Api-Upload-Id': 'upload-foo',
                'X-Object-Sysmeta-S3Api-Etag': 'bar-1',
            })
        fake_swift.register(
            'DELETE', '/v1/account/bucket+segments/mpu/upload-foo/1',
            swob.HTTPNoContent, {})
        ic = internal_client.InternalClient(None, 'test-ic', 1, app=fake_swift)
        x = expirer.ObjectExpirer({}, swift=ic)
        ts = Timestamp('1234')
        x.delete_actual_object('account/bucket/mpu', ts, False)
        self.assertEqual([
            ('DELETE', '/v1/account/bucket/mpu'),
            ('DELETE', '/v1/account/bucket+segments/mpu/upload-foo/1'),
        ], fake_swift.calls)

        self.assertEqual({
            'Host': 'localhost:80',
            'X-Backend-Clean-Expiring-Object-Queue': 'no',
            'X-If-Delete-At': '0000001234.00000',
            'X-Timestamp': '0000001234.00000',
            'User-Agent': 'test-ic',
            'X-Backend-Allow-Reserved-Names': 'true',
        }, fake_swift.headers[0])
        self.assertEqual({
            'Host': 'localhost:80',
            'X-Backend-Clean-Expiring-Object-Queue': 'no',
            'X-Timestamp': '0000001234.00000',
            'User-Agent': 'test-ic',
            'X-Backend-Allow-Reserved-Names': 'true',
        }, fake_swift.headers[1])

    def test_delete_actual_object_s3api_mpu_missing_segment(self):
        fake_swift = FakeSwift()
        # delete manifest response
        fake_swift.register(
            'DELETE', '/v1/account/bucket/mpu', swob.HTTPNoContent, {
                'X-Object-Sysmeta-S3Api-Upload-Id': 'upload-foo',
                'X-Object-Sysmeta-S3Api-Etag': 'bar-4',
            })
        # delete segment responses
        segment_responses = [
            swob.HTTPNotFound,
            swob.HTTPNoContent,
            swob.HTTPServerError,
            swob.HTTPNoContent,
        ]
        for i, resp in enumerate(segment_responses):
            seg_num = i + 1
            fake_swift.register(
                'DELETE', '/v1/account/bucket+segments/'
                'mpu/upload-foo/%s' % seg_num, resp, {})

        ic = internal_client.InternalClient(None, 'test-ic', 1, app=fake_swift)
        x = expirer.ObjectExpirer({}, swift=ic)
        ts = Timestamp('1234')
        x.delete_actual_object('account/bucket/mpu', ts, False)

        ic_headers = {
            'Host': 'localhost:80',
            'User-Agent': 'test-ic',
            'X-Backend-Allow-Reserved-Names': 'true',
        }
        manifest_delete_headers = dict(ic_headers, **{
            'X-If-Delete-At': '0000001234.00000',
            'X-Timestamp': '0000001234.00000',
            'X-Backend-Clean-Expiring-Object-Queue': 'no',
        })
        segment_delete_headers = dict(ic_headers, **{
            'X-Timestamp': '0000001234.00000',
            'X-Backend-Clean-Expiring-Object-Queue': 'no',
        })

        self.assertEqual([
            ('DELETE', '/v1/account/bucket/mpu', manifest_delete_headers),
        ] + [
            ('DELETE', '/v1/account/bucket+segments/'
             'mpu/upload-foo/%s' % seg_num, segment_delete_headers)
            for seg_num in range(1, len(segment_responses) + 1)
        ], fake_swift.calls_with_headers)

    def test_delete_actual_object_s3api_segment_copy_headers(self):
        fake_swift = FakeSwift()
        fake_swift.register(
            'DELETE', '/v1/account/bucket+segments/mpu/upload-foo/6',
            swob.HTTPNoContent, {
                'X-Object-Sysmeta-S3Api-Upload-Id': 'upload-foo',
                # mpu segments don't normally have this key, but copied
                # segments blank it out to avoid accidentally stealing the
                # value from the source MPU.  This particular is mostly
                # irrelevant to our behavior except that we can't blow up if
                # someone explicitly sets an x-delete-at on a copied mpu
                # segment using the swift API.
                'X-Object-Sysmeta-S3Api-Etag': '',
            })
        ic = internal_client.InternalClient(None, 'test-ic', 1, app=fake_swift)
        x = expirer.ObjectExpirer({}, swift=ic)
        ts = Timestamp('1234')
        x.delete_actual_object('account/bucket+segments/mpu/upload-foo/6', ts,
                               is_async_delete=False)
        self.assertEqual([(
            'DELETE', '/v1/account/bucket+segments/mpu/upload-foo/6', {
                'X-Backend-Clean-Expiring-Object-Queue': 'no',
                'X-If-Delete-At': '0000001234.00000',
                'X-Timestamp': '0000001234.00000',
                'Host': 'localhost:80',
                'User-Agent': 'test-ic',
                'X-Backend-Allow-Reserved-Names': 'true',
            })], fake_swift.calls_with_headers)

    def test_pop_queue(self):
        x = expirer.ObjectExpirer({}, logger=self.logger,
                                  swift=FakeInternalClient({}))
        requests = []

        def capture_requests(ipaddr, port, method, path, *args, **kwargs):
            requests.append((method, path))
        with mocked_http_conn(
                200, 200, 200, give_connect=capture_requests) as fake_conn:
            x.pop_queue('a', 'c', 'o')
            with self.assertRaises(StopIteration):
                next(fake_conn.code_iter)
        for method, path in requests:
            self.assertEqual(method, 'DELETE')
            device, part, account, container, obj = utils.split_path(
                path, 5, 5, True)
            self.assertEqual(account, 'a')
            self.assertEqual(container, 'c')
            self.assertEqual(obj, 'o')

    def test_build_task_obj_round_trip(self):
        ts = next(self.ts)
        a = 'a1'
        c = 'c2'
        o = 'obj1'
        args = (ts, a, c, o)
        self.assertEqual(args, expirer.parse_task_obj(
            expirer.build_task_obj(ts, a, c, o)))
        self.assertEqual(args, expirer.parse_task_obj(
            expirer.build_task_obj(ts, a, c, o, high_precision=True)))

        ts = Timestamp(next(self.ts), delta=1234)
        a = u'\N{SNOWMAN}'
        c = u'\N{SNOWFLAKE}'
        o = u'\U0001F334'
        args = (ts, a, c, o)
        self.assertNotEqual(args, expirer.parse_task_obj(
            expirer.build_task_obj(ts, a, c, o)))
        self.assertEqual(args, expirer.parse_task_obj(
            expirer.build_task_obj(ts, a, c, o, high_precision=True)))


if __name__ == '__main__':
    main()<|MERGE_RESOLUTION|>--- conflicted
+++ resolved
@@ -725,8 +725,6 @@
             global_conf={'log_name': 'object-expirer-ic'})])
         self.assertEqual(self.logger.get_lines_for_level('warning'), [])
         self.assertEqual(x.expirer_config.account_name, '.expiring_objects')
-<<<<<<< HEAD
-=======
         self.assertIs(x.swift, self.fake_swift)
 
     def test_init_default_round_robin_cache_default(self):
@@ -908,7 +906,6 @@
             use_replication_network=True,
             global_conf={'log_name': 'object-expirer-ic'})])
         self.assertEqual(self.logger.get_lines_for_level('warning'), [])
->>>>>>> d9c0aecf
         self.assertIs(x.swift, self.fake_swift)
 
     def test_init_default_round_robin_cache_default(self):

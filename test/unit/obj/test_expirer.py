--- conflicted
+++ resolved
@@ -15,10 +15,7 @@
 # limitations under the License.
 
 import itertools
-<<<<<<< HEAD
-=======
 import os
->>>>>>> 03bac8d4
 from time import time
 from unittest import main, TestCase
 from test.debug_logger import debug_logger
@@ -110,20 +107,12 @@
     def test_add_expirer_bytes_to_ctype(self):
         self.assertEqual(
             'text/plain;swift_expirer_bytes=10',
-<<<<<<< HEAD
-            expirer.embed_expirer_bytes_in_ctype('text/plain', 10))
-        self.assertEqual(
-            'text/plain;some_foo=bar;swift_expirer_bytes=10',
-            expirer.embed_expirer_bytes_in_ctype(
-                'text/plain;some_foo=bar', 10))
-=======
             expirer.embed_expirer_bytes_in_ctype(
                 'text/plain', {'Content-Length': 10}))
         self.assertEqual(
             'text/plain;some_foo=bar;swift_expirer_bytes=10',
             expirer.embed_expirer_bytes_in_ctype(
                 'text/plain;some_foo=bar', {'Content-Length': '10'}))
->>>>>>> 03bac8d4
 
     def test_extract_expirer_bytes_from_ctype(self):
         self.assertEqual(10, expirer.extract_expirer_bytes_from_ctype(
@@ -141,26 +130,12 @@
         ]
         for ctype, expirer_bytes in ctype_bytes:
             embedded_ctype = expirer.embed_expirer_bytes_in_ctype(
-<<<<<<< HEAD
-                ctype, expirer_bytes)
-=======
                 ctype, {'Content-Length': expirer_bytes})
->>>>>>> 03bac8d4
             found_bytes = expirer.extract_expirer_bytes_from_ctype(
                 embedded_ctype)
             self.assertEqual(expirer_bytes, found_bytes)
 
     def test_add_invalid_expirer_bytes_to_ctype(self):
-<<<<<<< HEAD
-        self.assertRaises(TypeError,
-                          expirer.embed_expirer_bytes_in_ctype, 'nill', None)
-        self.assertRaises(ValueError,
-                          expirer.embed_expirer_bytes_in_ctype, 'bar', 'foo')
-        # perhaps could be an error
-        self.assertEqual(
-            'weird/float;swift_expirer_bytes=15',
-            expirer.embed_expirer_bytes_in_ctype('weird/float', 15.9))
-=======
         self.assertRaises(AttributeError,
                           expirer.embed_expirer_bytes_in_ctype, 'nill', None)
         self.assertRaises(AttributeError,
@@ -235,7 +210,6 @@
         self.assertEqual('text/plain;swift_expirer_bytes=15728640',
                          expirer.embed_expirer_bytes_in_ctype(
                              'text/plain', metadata))
->>>>>>> 03bac8d4
 
     def test_extract_missing_bytes_from_ctype(self):
         self.assertEqual(
@@ -338,19 +312,6 @@
         self.assertEqual(x.expiring_objects_account, '.expiring_objects')
         self.assertIs(x.swift, self.fake_swift)
 
-<<<<<<< HEAD
-    def test_init_randomized_round_robin_cache_default(self):
-        conf = {}
-        x = expirer.ObjectExpirer(conf, logger=self.logger,
-                                  swift=self.fake_swift)
-        self.assertFalse(x.randomized_task_container_iteration)
-        self.assertEqual(x.round_robin_task_cache_size,
-                         expirer.MAX_OBJECTS_TO_CACHE)
-
-    def test_init_randomized_round_robin_cache_disabled(self):
-        conf = {
-            'randomized_task_container_iteration': 'no',
-=======
     def test_init_default_round_robin_cache_default(self):
         conf = {}
         x = expirer.ObjectExpirer(conf, logger=self.logger,
@@ -360,55 +321,39 @@
 
     def test_init_large_round_robin_cache(self):
         conf = {
->>>>>>> 03bac8d4
             'round_robin_task_cache_size': '1000000',
         }
         x = expirer.ObjectExpirer(conf, logger=self.logger,
                                   swift=self.fake_swift)
-<<<<<<< HEAD
-        self.assertFalse(x.randomized_task_container_iteration)
         self.assertEqual(x.round_robin_task_cache_size, 1000000)
 
-    def test_init_randomized_round_robin_cache_enabled(self):
-=======
-        self.assertEqual(x.round_robin_task_cache_size, 1000000)
-
     def test_xxx_randomized_task_container_iteration_shim(self):
->>>>>>> 03bac8d4
         conf = {
             'randomized_task_container_iteration': 'yes',
             'round_robin_task_cache_size': '3000',
-        }
-        x = expirer.ObjectExpirer(conf, logger=self.logger,
-                                  swift=self.fake_swift)
-<<<<<<< HEAD
-        self.assertTrue(x.randomized_task_container_iteration)
-        self.assertEqual(x.round_robin_task_cache_size, 3000)
-
-    def test_init_randomized_round_robin_cache_invalid(self):
-        conf = {
-            'randomized_task_container_iteration': 'maybe',
-=======
-        self.assertEqual("randomized", x.task_container_iteration_strategy)
-        self.assertEqual(x.round_robin_task_cache_size, 3000)
-
-    def test_xxx_randomized_task_container_iteration_old_vs_new(self):
-        conf = {
-            'randomized_task_container_iteration': 'false',
-            'task_container_iteration_strategy': 'randomized',
         }
         x = expirer.ObjectExpirer(conf, logger=self.logger,
                                   swift=self.fake_swift)
         self.assertEqual("randomized", x.task_container_iteration_strategy)
-
-        conf = {
-            'randomized_task_container_iteration': 'yes',
-            'task_container_iteration_strategy': 'legacy',
+        self.assertEqual(x.round_robin_task_cache_size, 3000)
+
+    def test_xxx_randomized_task_container_iteration_old_vs_new(self):
+        conf = {
+            'randomized_task_container_iteration': 'false',
+            'task_container_iteration_strategy': 'randomized',
         }
         x = expirer.ObjectExpirer(conf, logger=self.logger,
                                   swift=self.fake_swift)
         self.assertEqual("randomized", x.task_container_iteration_strategy)
 
+        conf = {
+            'randomized_task_container_iteration': 'yes',
+            'task_container_iteration_strategy': 'legacy',
+        }
+        x = expirer.ObjectExpirer(conf, logger=self.logger,
+                                  swift=self.fake_swift)
+        self.assertEqual("randomized", x.task_container_iteration_strategy)
+
     def test_init_medium_round_robin_cache(self):
         conf = {
             'round_robin_task_cache_size': '3000',
@@ -419,7 +364,6 @@
 
     def test_init_round_robin_task_cache_size_invalid(self):
         conf = {
->>>>>>> 03bac8d4
             'round_robin_task_cache_size': '-2.x',
         }
         with self.assertRaises(ValueError) as ctx:
@@ -427,8 +371,6 @@
                                   swift=self.fake_swift)
         self.assertIn('invalid literal for int', str(ctx.exception))
 
-<<<<<<< HEAD
-=======
     def test_init_task_container_iteration_strategy_default(self):
         conf = {}
         x = expirer.ObjectExpirer(conf, logger=self.logger,
@@ -463,7 +405,6 @@
             "= next-great-thing' (using legacy)"
         ], self.logger.get_lines_for_level('warning'))
 
->>>>>>> 03bac8d4
     def test_init_internal_client_log_name(self):
         def _do_test_init_ic_log_name(conf, exp_internal_client_log_name):
             with mock.patch(
@@ -1566,38 +1507,18 @@
 
     def _expirer_run_once_with_mocks(
             self, now=None, stub_shuffle=None,
-<<<<<<< HEAD
-            stub_pop_queue=None,
-            stub_max_task_container_to_cache=None):
-=======
             stub_pop_queue=None):
->>>>>>> 03bac8d4
         """
         call self.expirer.run_once() with some things (optionally) stubbed out
         """
         now = now or time()
         stub_shuffle = stub_shuffle or random.shuffle
-<<<<<<< HEAD
-        stub_max_task_container_to_cache = (
-            stub_max_task_container_to_cache
-            if stub_max_task_container_to_cache is not None
-            else expirer.MAX_TASK_CONTAINER_TO_CACHE
-        )
-=======
->>>>>>> 03bac8d4
         # IME abuse of MagicMock's call tracking will pop OOM
         memory_efficient_noop = lambda *args, **kwargs: None
         stub_pop_queue = stub_pop_queue or memory_efficient_noop
         memory_efficient_time = lambda: now
-<<<<<<< HEAD
-        with mock.patch('swift.obj.expirer.MAX_TASK_CONTAINER_TO_CACHE',
-                        stub_max_task_container_to_cache), \
-                mock.patch.object(self.expirer, 'pop_queue',
-                                  stub_pop_queue), \
-=======
         with mock.patch.object(self.expirer, 'pop_queue',
                                stub_pop_queue), \
->>>>>>> 03bac8d4
                 mock.patch('eventlet.sleep', memory_efficient_noop), \
                 mock.patch('swift.common.utils.timestamp.time.time',
                            memory_efficient_time), \
@@ -1669,30 +1590,18 @@
         iteration; if you want to exercise a different scenario it's
         recommended you use those lower level helpers directly.
 
-<<<<<<< HEAD
-        :param stub_shuffle: when provided this enables
-                             randomized_task_container_iteration and replaces
-                             the stdlib shuffle method; N.B. mocking stdlib
-                             shuffle would have no effect when
-                             randomized_task_container_iteration is disabled.
-=======
         :param stub_shuffle: when provided this configures
                              task_container_iteration_strategy to "randomized"
                              and replaces the expirer's shuffle method; N.B.
                              mocking shuffle would have no effect when
                              task_container_iteration_strategy is "legacy".
->>>>>>> 03bac8d4
         """
         now = time()
         num_days_before_now = 7
         num_days_after_now = 3
         if stub_shuffle:
-<<<<<<< HEAD
-            self.conf.setdefault('randomized_task_container_iteration', 'true')
-=======
             self.conf.setdefault('task_container_iteration_strategy',
                                  'randomized')
->>>>>>> 03bac8d4
         self.conf['round_robin_task_cache_size'] = 200
         containers_per_day = 10
         num_tasks_per_container = 100

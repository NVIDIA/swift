--- conflicted
+++ resolved
@@ -104,13 +104,9 @@
         )
 
     def iter_objects(self, account, container, **kwargs):
-<<<<<<< HEAD
-        self._calls.append(('iter_objects', account, container))
-=======
         self._calls.append(
             ('iter_objects', '/'.join((account, container)), kwargs)
         )
->>>>>>> b8a00654
         acc_dict = self.aco_dict[account]
         obj_iter = acc_dict.get(container, [])
         if isinstance(obj_iter, Exception):
@@ -122,15 +118,10 @@
             resp.append(obj)
         return resp
 
-<<<<<<< HEAD
-    def delete_object(self, account, container, obj, *a, **kw):
-        self._calls.append(('delete_object', account, container, obj))
-=======
     def delete_object(self, account, container, obj, **kwargs):
         self._calls.append(
             ('delete_object', '/'.join((account, container, obj)), kwargs)
         )
->>>>>>> b8a00654
         return swob.HTTPNoContent()
 
 
@@ -141,20 +132,12 @@
     @mock.patch('swift.obj.expirer.utils.hash_path', return_value=hex(101)[2:])
     def test_get_expirer_container(self, mock_hash_path):
         expirer_config = ExpirerConfig(
-<<<<<<< HEAD
-            {'expiring_objects_container_divisor': 200})
-=======
             {'expiring_objects_container_divisor': 200}, logger=self.logger)
->>>>>>> b8a00654
         container = expirer_config.get_expirer_container(
             12340, 'a', 'c', 'o')
         self.assertEqual(container, '0000012199')
         expirer_config = ExpirerConfig(
-<<<<<<< HEAD
-            {'expiring_objects_container_divisor': 2000})
-=======
             {'expiring_objects_container_divisor': 2000}, logger=self.logger)
->>>>>>> b8a00654
         container = expirer_config.get_expirer_container(
             12340, 'a', 'c', 'o')
         self.assertEqual(container, '0000011999')
@@ -167,11 +150,7 @@
             # because the configuration of expirer_divisor to any value other
             # than 86400 is unnecessarily confusing and has been deprecated
             'expiring_objects_task_container_per_day': per_divisor,
-<<<<<<< HEAD
-        })
-=======
         }, logger=self.logger)
->>>>>>> b8a00654
         delete_at = time()
         found = set()
         for i in range(per_divisor * 10):
@@ -204,20 +183,6 @@
             'migrate to the standard .expiring_objects account',
         ], self.logger.get_lines_for_level('warning'))
 
-<<<<<<< HEAD
-    def test_get_expirer_config_legacy_no_logger_no_warnings(self):
-        conf = {
-            'expiring_objects_account_name': 'exp',
-            'expiring_objects_container_divisor': '1000',
-        }
-        config = ExpirerConfig(conf, logger=None)
-        self.assertEqual('.exp', config.account_name)
-        self.assertEqual(1000, config.expirer_divisor)
-        self.assertEqual(100, config.task_container_per_day)
-        self.assertFalse(self.logger.all_log_lines())
-
-    def test_get_expirer_config(self):
-=======
     def test_get_expirer_config_legacy_no_logger_given(self):
         # verify that a logger is constructed from conf if not given
         conf = {
@@ -242,7 +207,6 @@
         self.assertEqual([mock.call(conf)], mock_get_logger.call_args_list)
 
     def test_get_expirer_config_with_task_container_per_day(self):
->>>>>>> b8a00654
         conf = {
             'expiring_objects_task_container_per_day': 1000,
         }
@@ -257,11 +221,7 @@
         for v in invalid_values:
             self.assertRaises(ValueError, ExpirerConfig, {
                 'expiring_objects_task_container_per_day': v,
-<<<<<<< HEAD
-            })
-=======
             }, logger=self.logger)
->>>>>>> b8a00654
 
     def test_invalid_task_container_per_day_divisor_combination(self):
         # verify task_container_per_day must be < objects_container_divisor
@@ -342,11 +302,7 @@
         per_day = 42
         expirer_config = ExpirerConfig({
             'expiring_objects_task_container_per_day': per_day,
-<<<<<<< HEAD
-        })
-=======
         }, logger=self.logger)
->>>>>>> b8a00654
         delete_at = time()
         found = set()
         for i in range(per_day * 10):
@@ -358,14 +314,9 @@
 
     def test_increase_task_per_day_all_expected(self):
         per_day = 10
-<<<<<<< HEAD
-        expirer_config = ExpirerConfig(
-            {'expiring_objects_task_container_per_day': per_day})
-=======
         expirer_config = ExpirerConfig({
             'expiring_objects_task_container_per_day': per_day,
         }, logger=self.logger)
->>>>>>> b8a00654
         delete_at = time()
         found = set()
         for i in range(per_day * 10):
@@ -373,14 +324,9 @@
                 delete_at, 'a', 'c', 'obj%s' % i)
             found.add(c)
             self.assertTrue(expirer_config.is_expected_task_container(int(c)))
-<<<<<<< HEAD
-        expirer_config = ExpirerConfig(
-            {'expiring_objects_task_container_per_day': 11})
-=======
         expirer_config = ExpirerConfig({
             'expiring_objects_task_container_per_day': 11,
         }, logger=self.logger)
->>>>>>> b8a00654
         for c in found:
             self.assertTrue(expirer_config.is_expected_task_container(int(c)))
 
@@ -389,11 +335,7 @@
         conf = {
             'expiring_objects_task_container_per_day': per_day
         }
-<<<<<<< HEAD
-        expirer_config = ExpirerConfig(conf)
-=======
         expirer_config = ExpirerConfig(conf, logger=self.logger)
->>>>>>> b8a00654
         delete_at = time()
         found = set()
         for i in range(per_day * 10):
@@ -403,11 +345,7 @@
             self.assertTrue(expirer_config.is_expected_task_container(int(c)))
         num_unexpected = 3
         conf['expiring_objects_task_container_per_day'] -= num_unexpected
-<<<<<<< HEAD
-        new_expirer_config = ExpirerConfig(conf)
-=======
         new_expirer_config = ExpirerConfig(conf, logger=self.logger)
->>>>>>> b8a00654
         unexpected = set()
         for c in found:
             if not new_expirer_config.is_expected_task_container(int(c)):
@@ -415,11 +353,7 @@
         self.assertEqual(num_unexpected, len(unexpected))
 
     def test_get_expirer_account_and_container_default(self):
-<<<<<<< HEAD
-        expirer_config = ExpirerConfig({})
-=======
         expirer_config = ExpirerConfig({}, logger=self.logger)
->>>>>>> b8a00654
         delete_at = time()
         account, container = \
             expirer_config.get_expirer_account_and_container(
@@ -432,11 +366,7 @@
         expirer_config = ExpirerConfig({
             'expiring_objects_account_name': 'exp',
             'expiring_objects_expirer_divisor': 1000,
-<<<<<<< HEAD
-        })
-=======
         }, logger=self.logger)
->>>>>>> b8a00654
         delete_at = time()
         account, container = expirer_config.get_expirer_account_and_container(
             delete_at, 'a', 'c', 'o')
@@ -450,12 +380,8 @@
         self.assertEqual(32, container_ring._part_shift)
         self.assertEqual(3, container_ring.replicas)
         self.assertEqual(3, len(container_ring.devs))
-<<<<<<< HEAD
-        expirer_config = ExpirerConfig({}, container_ring=container_ring)
-=======
         expirer_config = ExpirerConfig(
             {}, logger=self.logger, container_ring=container_ring)
->>>>>>> b8a00654
         delete_at = time()
         part, nodes, task_container = expirer_config.get_delete_at_nodes(
             delete_at, 'a', 'c', 'o2')
@@ -467,21 +393,13 @@
             int(task_container)))
 
     def test_get_delete_at_nodes_no_ring(self):
-<<<<<<< HEAD
-        expirer_config = ExpirerConfig({})
-=======
         expirer_config = ExpirerConfig({}, logger=self.logger)
->>>>>>> b8a00654
         delete_at = time()
         with self.assertRaises(RuntimeError) as ctx:
             expirer_config.get_delete_at_nodes(
                 delete_at, 'a', 'c', 'o2')
         self.assertIn('ExpirerConfig', str(ctx.exception))
-<<<<<<< HEAD
-        self.assertIn('container_ring kwarg', str(ctx.exception))
-=======
         self.assertIn('container_ring', str(ctx.exception))
->>>>>>> b8a00654
 
     def test_get_all_task_containers_per_day_only_expected(self):
         # taks containers per day is 3
@@ -745,13 +663,9 @@
         # the actual target a/c/o used only matters for consistent
         # distribution, tests typically only create one task container per-day,
         # but we want the task container names to be realistic
-<<<<<<< HEAD
-        return self.expirer_config.get_expirer_container(
-=======
         expirer_config = getattr(self, 'expirer_config',
                                  ExpirerConfig(self.conf, self.logger))
         return expirer_config.get_expirer_container(
->>>>>>> b8a00654
             delete_at, target_account, target_container, target_object)
 
     def setUp(self):
@@ -770,10 +684,6 @@
         self.now = now = int(time())
 
         self.empty_time = str(now - 864000)
-<<<<<<< HEAD
-        self.expirer_config = ExpirerConfig(self.conf)
-=======
->>>>>>> b8a00654
         self.empty_time_container = self.get_expirer_container(
             self.empty_time)
         self.past_time = str(now - 86400)
@@ -868,115 +778,6 @@
                                   swift=self.fake_swift)
         self.assertEqual(x.round_robin_task_cache_size, 1000000)
 
-<<<<<<< HEAD
-    def test_xxx_randomized_task_container_iteration_shim(self):
-        conf = {
-            'randomized_task_container_iteration': 'yes',
-            'round_robin_task_cache_size': '3000',
-        }
-        x = expirer.ObjectExpirer(conf, logger=self.logger,
-                                  swift=self.fake_swift)
-        self.assertEqual("randomized", x.task_container_iteration_strategy)
-        self.assertEqual(x.round_robin_task_cache_size, 3000)
-
-    def test_xxx_randomized_task_container_iteration_old_vs_new(self):
-        conf = {
-            'randomized_task_container_iteration': 'false',
-            'task_container_iteration_strategy': 'randomized',
-        }
-        x = expirer.ObjectExpirer(conf, logger=self.logger,
-                                  swift=self.fake_swift)
-        self.assertEqual("randomized", x.task_container_iteration_strategy)
-
-        conf = {
-            'randomized_task_container_iteration': 'yes',
-            'task_container_iteration_strategy': 'legacy',
-        }
-        x = expirer.ObjectExpirer(conf, logger=self.logger,
-                                  swift=self.fake_swift)
-        self.assertEqual("randomized", x.task_container_iteration_strategy)
-
-    def test_init_medium_round_robin_cache(self):
-        conf = {
-            'round_robin_task_cache_size': '3000',
-        }
-        x = expirer.ObjectExpirer(conf, logger=self.logger,
-                                  swift=self.fake_swift)
-        self.assertEqual(x.round_robin_task_cache_size, 3000)
-
-    def test_init_round_robin_task_cache_size_invalid(self):
-        conf = {
-            'round_robin_task_cache_size': '-2.x',
-        }
-        with self.assertRaises(ValueError) as ctx:
-            expirer.ObjectExpirer(conf, logger=self.logger,
-                                  swift=self.fake_swift)
-        self.assertIn('invalid literal for int', str(ctx.exception))
-
-    def test_init_task_container_iteration_strategy_default(self):
-        conf = {}
-        x = expirer.ObjectExpirer(conf, logger=self.logger,
-                                  swift=self.fake_swift)
-        self.assertEqual("legacy", x.task_container_iteration_strategy)
-
-    def test_init_task_container_iteration_strategy_legacy(self):
-        conf = {
-            'task_container_iteration_strategy': 'legacy',
-        }
-        x = expirer.ObjectExpirer(conf, logger=self.logger,
-                                  swift=self.fake_swift)
-        self.assertEqual("legacy", x.task_container_iteration_strategy)
-
-    def test_init_task_container_iteration_strategy_randomized(self):
-        conf = {
-            'task_container_iteration_strategy': 'randomized',
-        }
-        x = expirer.ObjectExpirer(conf, logger=self.logger,
-                                  swift=self.fake_swift)
-        self.assertEqual("randomized", x.task_container_iteration_strategy)
-
-    def test_init_task_container_iteration_strategy_parallel(self):
-        conf = {
-            'task_container_iteration_strategy': 'parallel',
-            'processes': '1700',
-        }
-        x = expirer.ObjectExpirer(conf, logger=self.logger,
-                                  swift=self.fake_swift)
-        self.assertEqual("parallel", x.task_container_iteration_strategy)
-
-    def test_init_task_container_iteration_strategy_parallel_overridden(self):
-        conf = {
-            'task_container_iteration_strategy': 'parallel',
-            'processes': '1700',
-            'randomized_task_container_iteration': True
-        }
-        x = expirer.ObjectExpirer(conf, logger=self.logger,
-                                  swift=self.fake_swift)
-        self.assertEqual("randomized", x.task_container_iteration_strategy)
-
-    def test_init_task_container_iteration_strategy_parallel_invalid(self):
-        conf = {
-            'task_container_iteration_strategy': 'parallel',
-        }
-        with self.assertRaises(ValueError) as ctx:
-            expirer.ObjectExpirer(conf, logger=self.logger,
-                                  swift=self.fake_swift)
-        self.assertIn('multiple processes', str(ctx.exception))
-
-    def test_init_task_container_iteration_strategy_invalid(self):
-        conf = {
-            'task_container_iteration_strategy': 'next-great-thing',
-        }
-        x = expirer.ObjectExpirer(conf, logger=self.logger,
-                                  swift=self.fake_swift)
-        self.assertEqual("legacy", x.task_container_iteration_strategy)
-        self.assertEqual([
-            "Unrecognized config value: 'task_container_iteration_strategy "
-            "= next-great-thing' (using legacy)"
-        ], self.logger.get_lines_for_level('warning'))
-
-=======
->>>>>>> b8a00654
     def test_init_internal_client_path_from_expirer_conf(self):
         # conf read from object-expirer.conf, no internal_client_conf_path
         conf = {'__file__': '/etc/swift/object-expirer.conf'}
@@ -1724,10 +1525,7 @@
         conf = dict(
             self.conf,
             processes=processes,
-<<<<<<< HEAD
-=======
             legacy_multi_process_task_container_iteration=False,
->>>>>>> b8a00654
             expiring_objects_task_container_per_day=task_container_per_day)
         result_per_proc = {}
         for process in range(processes):
@@ -1861,11 +1659,7 @@
             self.just_past_time_container,
         ], [str(c) for c in containers])
 
-<<<<<<< HEAD
-    def test_select_task_containers_to_expire_multi_node(self):
-=======
     def test_select_task_containers_to_expire_multi_node_legacy(self):
->>>>>>> b8a00654
         self.conf['processes'] = '2'
         self.conf['process'] = '1'
         self.conf['legacy_multi_process_task_container_iteration'] = True
@@ -1883,10 +1677,6 @@
 
     def test_select_task_containers_parallel_multi_node_small_cluster(self):
         # parallel distributed task iteration
-<<<<<<< HEAD
-        self.conf['task_container_iteration_strategy'] = 'parallel'
-=======
->>>>>>> b8a00654
         num_processes = 2
         self.conf['processes'] = str(num_processes)
         container_per_proc = {}
@@ -1929,10 +1719,6 @@
             unexpected_container + '-a0/c0/o0',
         ]
         # parallel distributed task iteration
-<<<<<<< HEAD
-        self.conf['task_container_iteration_strategy'] = 'parallel'
-=======
->>>>>>> b8a00654
         num_processes = 100
         self.conf['processes'] = str(num_processes)
         container_per_proc = {}
@@ -1976,10 +1762,6 @@
     def test_select_task_containers_parallel_multi_node_large_cluster(self):
         # parallel distributed task iteration
         self.conf.update({
-<<<<<<< HEAD
-            'task_container_iteration_strategy': 'parallel',
-=======
->>>>>>> b8a00654
             'expiring_objects_task_container_per_day': '1000',
         })
         num_processes = 500
@@ -2026,10 +1808,6 @@
             for unexpected_container in unexpected_containers
         })
         # parallel distributed task iteration
-<<<<<<< HEAD
-        self.conf['task_container_iteration_strategy'] = 'parallel'
-=======
->>>>>>> b8a00654
         # way more processes than containers per day, they will share
         num_processes = 900
         self.conf['processes'] = str(num_processes)
@@ -2111,11 +1889,7 @@
             self.expirer.run_once()
         self.assertEqual(
             self.expirer.logger.get_lines_for_level('info'), [
-<<<<<<< HEAD
-                'Pass beginning (legacy strategy) for task account '
-=======
                 'Pass beginning (serial strategy) for task account '
->>>>>>> b8a00654
                 '.expiring_objects; 4 possible containers; '
                 '12 possible objects',
                 'Pass completed in 0s; 10 objects expired',
@@ -2159,11 +1933,7 @@
         x.run_once()
         self.assertEqual(
             x.logger.get_lines_for_level('info'), [
-<<<<<<< HEAD
-                'Pass beginning (legacy strategy) for task account '
-=======
                 'Pass beginning (serial strategy) for task account '
->>>>>>> b8a00654
                 '.expiring_objects; 0 possible containers; 0 possible objects',
                 'Pass completed in 0s; 0 objects expired',
             ])
@@ -2187,21 +1957,13 @@
         self.assertEqual(self.expirer.logger.all_log_lines(), {'info': [
             'processing 1 unexpected task containers (e.g. %s) '
             'if you have recently changed your expirer config '
-<<<<<<< HEAD
-            'this message should go away in a few days.' % unexpected,
-=======
             'you can run swift-expirer-rebalancer.' % unexpected,
->>>>>>> b8a00654
         ]})
 
         self.expirer.logger.clear()
         new_config = ExpirerConfig({
             'expiring_objects_task_container_per_day': 1000,
-<<<<<<< HEAD
-        })
-=======
         }, logger=self.logger)
->>>>>>> b8a00654
         with mock.patch.object(self.expirer.swift, 'iter_containers',
                                return_value=container_list):
             self.expirer.expirer_config = new_config
@@ -2238,11 +2000,6 @@
         self.assertEqual(lines, [
             'processing 2 unexpected task containers (e.g. 86300 86401) '
             'if you have recently changed your expirer config '
-<<<<<<< HEAD
-            'this message should go away in a few days.'
-        ])
-
-=======
             'you can run swift-expirer-rebalancer.',
         ])
 
@@ -2263,7 +2020,6 @@
                 mock.patch('swift.obj.expirer.time', memory_efficient_time):
             self.expirer.run_once()
 
->>>>>>> b8a00654
     def test_run_once_with_invalid_container(self):
         now = time()
         t0 = Timestamp(now - 100000)
@@ -3750,11 +3506,7 @@
             for target_path in self.expired_target_paths[self.just_past_time]
         ])
         self.assertEqual(self.expirer.logger.get_lines_for_level('info'), [
-<<<<<<< HEAD
-            'Pass beginning (legacy strategy) for task account '
-=======
             'Pass beginning (serial strategy) for task account '
->>>>>>> b8a00654
             '.expiring_objects; 4 possible containers; 12 possible objects',
             'Pass completed in 0s; 5 objects expired',
         ])

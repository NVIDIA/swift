--- conflicted
+++ resolved
@@ -3363,13 +3363,6 @@
             {'objects': 5, 'errors': 5, 'tasks.assigned': 10},
             self.expirer.logger.statsd_client.get_stats_counts())
 
-<<<<<<< HEAD
-        self.assertEqual(
-            {'objects': 5, 'errors': 5, 'tasks.assigned': 10},
-            self.expirer.logger.statsd_client.get_increment_counts())
-
-=======
->>>>>>> c2e4d1df
     def test_run_forever_initial_sleep_random(self):
         global last_not_sleep
 

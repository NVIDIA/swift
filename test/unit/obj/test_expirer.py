--- conflicted
+++ resolved
@@ -1113,8 +1113,6 @@
             'X-Timestamp': '0000001234.00000',
         }, x.swift.calls[1].headers)
 
-<<<<<<< HEAD
-=======
     def test_delete_actual_object_s3api_mpu_missing_segment(self):
         stub_responses = [
             # delete manifest response
@@ -1148,7 +1146,6 @@
                 'X-Timestamp': '0000001234.00000',
             }, x.swift.calls[seg_num].headers)
 
->>>>>>> 931dfcc3
     def test_pop_queue(self):
         x = expirer.ObjectExpirer({}, logger=self.logger,
                                   swift=FakeInternalClient({}))

--- conflicted
+++ resolved
@@ -13,13 +13,8 @@
 # implied.
 # See the License for the specific language governing permissions and
 # limitations under the License.
-<<<<<<< HEAD
-
-import itertools
-=======
 import contextlib
 import collections
->>>>>>> 56523b49
 import os
 import itertools
 from time import time
@@ -108,8 +103,6 @@
     def delete_object(self, account, container, obj, *a, **kw):
         self._calls.append(('delete_object', account, container, obj))
         return swob.HTTPNoContent()
-<<<<<<< HEAD
-=======
 
 
 class TestExpirerConfig(TestCase):
@@ -470,7 +463,6 @@
                 [86393, 86394, 86397], [8000, 172797]],
             expirer_config.get_all_task_containers_per_day(containers)
         )
->>>>>>> 56523b49
 
 
 class TestExpirerHelpers(TestCase):
@@ -713,10 +705,7 @@
         self.fake_swift = FakeInternalClient(aco_dict)
         self.expirer = expirer.ObjectExpirer(self.conf, logger=self.logger,
                                              swift=self.fake_swift)
-<<<<<<< HEAD
-=======
         self.expirer_config = self.expirer.expirer_config
->>>>>>> 56523b49
 
     def make_fake_ic(self, app):
         app._pipeline_final_app = mock.MagicMock()
@@ -819,8 +808,6 @@
                                   swift=self.fake_swift)
         self.assertEqual("randomized", x.task_container_iteration_strategy)
 
-<<<<<<< HEAD
-=======
     def test_init_task_container_iteration_strategy_parallel(self):
         conf = {
             'task_container_iteration_strategy': 'parallel',
@@ -839,7 +826,6 @@
                                   swift=self.fake_swift)
         self.assertIn('multiple processes', str(ctx.exception))
 
->>>>>>> 56523b49
     def test_init_task_container_iteration_strategy_invalid(self):
         conf = {
             'task_container_iteration_strategy': 'next-great-thing',
@@ -1618,10 +1604,6 @@
         self.conf['process'] = '1'
         x = expirer.ObjectExpirer(self.conf, logger=self.logger,
                                   swift=self.fake_swift)
-<<<<<<< HEAD
-        results = [_ for _ in x.iter_task_accounts_to_expire()]
-        self.assertEqual(results, [('.expiring_objects', 1, 2)])
-=======
         index, divisor, containers = x.select_task_containers_to_expire(
             '.expiring_objects')
         self.assertEqual(1, index)
@@ -1832,7 +1814,6 @@
         # and none that aren't ready
         self.assertNotIn(self.future_time_container,
                          all_selected_containers)
->>>>>>> 56523b49
 
     def test_run_once_nothing_to_do(self):
         x = expirer.ObjectExpirer(self.conf, logger=self.logger,
@@ -1899,8 +1880,6 @@
                 'Pass completed in 0s; 0 objects expired',
             ])
 
-<<<<<<< HEAD
-=======
     def test_select_task_containers_unexpected_container(self):
         expected = self.get_expirer_container(time())
         unexpected = str(int(expected) - 200)
@@ -1966,7 +1945,6 @@
             'this message should go away in a few days.'
         ])
 
->>>>>>> 56523b49
     def test_run_once_with_invalid_container(self):
         now = time()
         t0 = Timestamp(now - 100000)
@@ -2726,15 +2704,12 @@
             self._do_test_task_queue_iteration_order()
         print('default: %s == %s' % (observed, worst_case))
         self.assertEqual(observed, worst_case)
-<<<<<<< HEAD
-=======
         self.assertEqual(
             {'tasks.assigned': 1260,
              'tasks.delayed': 6740,
              'objects': 1260},
             self.expirer.logger.statsd_client.get_increment_counts()
         )
->>>>>>> 56523b49
 
     def test_in_order_task_container_iteration_delays_deletes(self):
         # "in order" is the least optimized "randomization"
@@ -2743,15 +2718,12 @@
             self._do_test_task_queue_iteration_order(stub_shuffle)
         print('in order: %s == %s' % (observed, worst_case))
         self.assertEqual(observed, worst_case)
-<<<<<<< HEAD
-=======
         self.assertEqual(
             {'tasks.assigned': 1260,
              'tasks.delayed': 6740,
              'objects': 1260},
             self.expirer.logger.statsd_client.get_increment_counts()
         )
->>>>>>> 56523b49
 
     def test_reversed_task_container_iteration_hastens_deletes(self):
         # "shuffle newer to front" is the most optimized "randomization"
@@ -2761,15 +2733,12 @@
             self._do_test_task_queue_iteration_order(stub_shuffle)
         print('reversed: %s == %s' % (observed, best_case))
         self.assertEqual(observed, best_case)
-<<<<<<< HEAD
-=======
         self.assertEqual(
             {'tasks.assigned': 1260,
              'tasks.delayed': 6740,
              'objects': 1260},
             self.expirer.logger.statsd_client.get_increment_counts()
         )
->>>>>>> 56523b49
 
     def test_randomized_task_container_iteration_hastens_deletes(self):
         # randomized sits in the middle
@@ -2779,8 +2748,6 @@
         print('randomized: %s <= %s < %s' % (best_case, observed, worst_case))
         self.assertGreaterEqual(observed, best_case)
         self.assertLess(observed, worst_case)
-<<<<<<< HEAD
-=======
         self.assertEqual(
             {'tasks.assigned': 1260,
              'tasks.delayed': 6740,
@@ -2849,7 +2816,6 @@
         # but in aggregate all containers are listed and ready tasks reaped
         self.assertEqual(all_iter_object_count, expected_calls['listing'])
         self.assertEqual(all_delete_object_count, expected_calls['delete'])
->>>>>>> 56523b49
 
     def test_run_once_unicode_problem(self):
         requests = []

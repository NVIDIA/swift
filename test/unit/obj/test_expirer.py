--- conflicted
+++ resolved
@@ -2975,13 +2975,6 @@
             {'objects': 5, 'errors': 5, 'tasks.assigned': 10},
             self.expirer.logger.statsd_client.get_increment_counts())
 
-<<<<<<< HEAD
-        self.assertEqual(
-            {'objects': 5, 'errors': 5},
-            self.expirer.logger.statsd_client.get_increment_counts())
-
-=======
->>>>>>> b4640e6e
     def test_run_forever_initial_sleep_random(self):
         global last_not_sleep
 

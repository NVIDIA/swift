--- conflicted
+++ resolved
@@ -1142,52 +1142,21 @@
         self.assertEqual(expected, observed)
 
     def _setup_a_bunch_of_tasks(
-<<<<<<< HEAD
-            self, now=None, num_days_past_due=7, num_days_after_due=3,
-            containers_per_day=100, num_task_per_container=2000, accounts=None,
-            max_objects_to_cache=expirer.MAX_OBJECTS_TO_CACHE):
-=======
             self, now, num_days_before_now, num_days_after_now,
             containers_per_day, num_task_per_container,
             target_account_containers):
->>>>>>> 69b4ad44
         """
         Create a task queue with many containers going back many days with
         different accounts; but before the day represented by "now" only
         tasks for accounts[0] is in the queue.
 
         :param now: the timestamp used consistently as now by the expirer
-<<<<<<< HEAD
-        :param num_days_past_due: number of task_container days <= now
-        :param num_days_after_due: number of task_container days > now
-=======
         :param num_days_before_now: number of task_container days <= now
         :param num_days_after_now: number of task_container days > now
->>>>>>> 69b4ad44
         :param containers_per_day: common.utils.get_expirer_container creates
                                    at most 100 containers per day by default
         :param num_tasks_per_container: the number of queue entries per
                                         task_container
-<<<<<<< HEAD
-        :param accounts: a list of account names, used round robin creating
-                         tasks; but for containers older than today only
-                         accounts[0] is used.
-        """
-        now = time() if now is None else now
-        accounts = [
-            'AUTH_nvetl',  # XXX bad example
-            'AUTH_a1',
-            'AUTH_a2',
-            'AUTH_a3',
-        ] if accounts is None else accounts
-        task_containers = [
-            str(int((now - (86400 * i)) - j))
-            for i in range(num_days_past_due)
-            for j in range(containers_per_day)
-        ] + [
-            str(int((now + (86400 * (i + 1))) - j))
-            for i in range(num_days_after_due)
-=======
         :param target_account_containers: a list of target (account, container)
                                           tuples, used round robin creating
                                           tasks.  But when populating task
@@ -1202,58 +1171,10 @@
         ] + [
             str(int((now + (86400 * (i + 1))) - j))
             for i in range(num_days_after_now)
->>>>>>> 69b4ad44
             for j in range(containers_per_day)
         ]
         # sanity
         self.assertEqual(len(task_containers), (containers_per_day *
-<<<<<<< HEAD
-                                                (num_days_past_due +
-                                                 num_days_after_due)))
-        obj_names = ('obj%s' % i for i in itertools.count())
-
-        def task_name(task_container, i):
-            account = accounts[i % 3]
-            # before *today* there's *only* grace account objects
-            if Timestamp(task_container) < now - containers_per_day:
-                account = accounts[0]
-            return task_container + '-%s/c%s/%s' % (
-                account, i, next(obj_names))
-
-        day_seconds = 60 * 60 * 24
-        self.conf['delay_reaping_%s' % accounts[0]] = day_seconds * 10
-        self._setup_fake_swift({
-            '.expiring_objects': {
-                task_container: [
-                    task_name(task_container, i)
-                    for i in range(num_task_per_container)]
-                for task_container in task_containers
-            }
-        })
-        num_expected_iter_calls = num_days_past_due * containers_per_day
-        non_grace_task_per_container = len([
-            t for t in self.fake_swift.aco_dict[
-                '.expiring_objects'][str(int(now))]
-            if accounts[0] not in t
-        ])
-        num_expected_delete_calls = (
-            non_grace_task_per_container * containers_per_day)
-        wrost_num_iter_before_delete = (
-            # how many iters before we get to useful work
-            (num_days_past_due - 1) * containers_per_day
-        ) + (
-            # how many iters of useful work needed to bust the cache
-            (max_objects_to_cache // non_grace_task_per_container) + 1
-        )
-        return (now,
-                num_expected_iter_calls,
-                num_expected_delete_calls,
-                wrost_num_iter_before_delete)
-
-    def _expirer_run_once_with_mocks(
-            self, now=None, stub_shuffle=None,
-            stub_max_objects_to_cache=None,
-=======
                                                 (num_days_before_now +
                                                  num_days_after_now)))
         obj_names = ('obj%s' % i for i in itertools.count())
@@ -1297,23 +1218,12 @@
     def _expirer_run_once_with_mocks(
             self, now=None, stub_shuffle=None,
             stub_pop_queue=None,
->>>>>>> 69b4ad44
             stub_max_task_container_to_cache=None):
         """
         call self.expirer.run_once() with some things (optionally) stubbed out
         """
-<<<<<<< HEAD
-        now = now or time.time()
-        stub_shuffle = stub_shuffle or random.shuffle
-        stub_max_objects_to_cache = (
-            stub_max_objects_to_cache
-            if stub_max_objects_to_cache is not None
-            else expirer.MAX_OBJECTS_TO_CACHE
-        )
-=======
         now = now or time()
         stub_shuffle = stub_shuffle or random.shuffle
->>>>>>> 69b4ad44
         stub_max_task_container_to_cache = (
             stub_max_task_container_to_cache
             if stub_max_task_container_to_cache is not None
@@ -1321,22 +1231,12 @@
         )
         # IME abuse of MagicMock's call tracking will pop OOM
         memory_efficient_noop = lambda *args, **kwargs: None
-<<<<<<< HEAD
-        memory_efficient_time = lambda: now
-        with mock.patch('swift.obj.expirer.MAX_TASK_CONTAINER_TO_CACHE',
-                        stub_max_task_container_to_cache), \
-                mock.patch('swift.obj.expirer.MAX_OBJECTS_TO_CACHE',
-                           stub_max_objects_to_cache), \
-                mock.patch.object(self.expirer, 'pop_queue',
-                                  memory_efficient_noop), \
-=======
         stub_pop_queue = stub_pop_queue or memory_efficient_noop
         memory_efficient_time = lambda: now
         with mock.patch('swift.obj.expirer.MAX_TASK_CONTAINER_TO_CACHE',
                         stub_max_task_container_to_cache), \
                 mock.patch.object(self.expirer, 'pop_queue',
                                   stub_pop_queue), \
->>>>>>> 69b4ad44
                 mock.patch('eventlet.sleep', memory_efficient_noop), \
                 mock.patch('swift.common.utils.timestamp.time.time',
                            memory_efficient_time), \
@@ -1351,56 +1251,6 @@
         num_iter_before_delete = 0
         for call in self.fake_swift._calls:
             if call[0] == 'iter_objects':
-<<<<<<< HEAD
-                iter_object_calls.append(call)
-                if not found_delete_object:
-                    num_iter_before_delete += 1
-            elif call[0] == 'delete_object':
-                delete_object_calls.append(call)
-                found_delete_object = True
-        return iter_object_calls, delete_object_calls, num_iter_before_delete
-
-    def test_in_order_task_container_iteration_delays_deletes(self):
-        # the default products get pretty big; this test takes >1m OOM
-        (now,
-         num_expected_iter_calls,
-         num_expected_delete_calls,
-         worst_num_iter_before_delete) = self._setup_a_bunch_of_tasks()
-
-        # "in order" is the least optimized "randomization"
-        stub_shuffle = lambda x: None
-        # if we don't create >100K tasks that are *actually* ready to expire
-        # round_robin_order will iter task_containers until *all* tasks are
-        # found before letting any work get done; so we should probably lower
-        # that cache size to speed up tests
-        self._expirer_run_once_with_mocks(now=now, stub_shuffle=stub_shuffle)
-        iter_object_calls, delete_object_calls, num_iter_before_delete = \
-            self._sort_out_fake_swift_calls()
-        self.assertEqual(num_expected_iter_calls, len(iter_object_calls))
-        self.assertEqual(num_expected_delete_calls, len(delete_object_calls))
-        self.assertEqual(num_iter_before_delete, worst_num_iter_before_delete)
-
-    def test_randomized_task_container_iteration_hastens_deletes(self):
-        # the default products get pretty big; this test takes >1m OOM
-        (now,
-         num_expected_iter_calls,
-         num_expected_delete_calls,
-         worst_num_iter_before_delete) = self._setup_a_bunch_of_tasks()
-
-        # no stub_shuffle - this is normal randomization
-        stub_shuffle = None
-        # if we don't create >100K tasks that are *actually* ready to expire
-        # round_robin_order will iter task_containers until *all* tasks are
-        # found before letting any work get done; so we should probably lower
-        # that cache size to speed up tests
-        self._expirer_run_once_with_mocks(now=now, stub_shuffle=stub_shuffle)
-        iter_object_calls, delete_object_calls, num_iter_before_delete = \
-            self._sort_out_fake_swift_calls()
-        self.assertEqual(num_expected_iter_calls, len(iter_object_calls))
-        self.assertEqual(num_expected_delete_calls, len(delete_object_calls))
-        # with a sufficiently few task_containers this might randomly fail
-        self.assertLess(num_iter_before_delete, worst_num_iter_before_delete)
-=======
                 iter_object_calls.append(call[1:])
                 if not found_delete_object:
                     num_iter_before_delete += 1
@@ -1550,7 +1400,6 @@
         print('randomized: %s <= %s < %s' % (best_case, observed, worst_case))
         self.assertGreaterEqual(observed, best_case)
         self.assertLess(observed, worst_case)
->>>>>>> 69b4ad44
 
     def test_run_once_unicode_problem(self):
         requests = []

--- conflicted
+++ resolved
@@ -23,10 +23,7 @@
 from shutil import rmtree
 from collections import defaultdict
 from copy import deepcopy
-<<<<<<< HEAD
-=======
 import random
->>>>>>> 9f83661b
 from test import unit
 
 import mock
@@ -99,12 +96,8 @@
             resp.append(obj)
         return resp
 
-<<<<<<< HEAD
-    def delete_object(*a, **kw):
-=======
     def delete_object(self, account, container, obj, *a, **kw):
         self._calls.append(('delete_object', account, container, obj))
->>>>>>> 9f83661b
         return swob.HTTPNoContent()
 
 
@@ -301,41 +294,6 @@
             x.get_process_values(vals)
         self.assertEqual(str(ctx.exception), expected_msg)
 
-<<<<<<< HEAD
-    def test_valid_grace_period(self):
-        conf = {}
-        x = expirer.ObjectExpirer(conf, swift=self.fake_swift)
-        self.assertEqual(x.grace_periods, {})
-
-        conf = {
-            'grace_period_a': 1.0,
-        }
-        x = expirer.ObjectExpirer(conf, swift=self.fake_swift)
-        self.assertEqual(x.grace_periods, {('a', None): 1.0})
-
-        # allow grace_period to be 0
-        conf = {
-            'grace_period_a': 0.0,
-        }
-        x = expirer.ObjectExpirer(conf, swift=self.fake_swift)
-        self.assertEqual(x.grace_periods, {('a', None): 0.0})
-
-        conf = {
-            'grace_period_a/b': 0.0,
-        }
-        x = expirer.ObjectExpirer(conf, swift=self.fake_swift)
-        self.assertEqual(x.grace_periods, {('a', 'b'): 0.0})
-
-        # test configure multi-account grace_period
-        conf = {
-            'grace_period_a': 1.0,
-            'grace_period_b': '259200.0',
-            'grace_period_AUTH_aBC': 999,
-            u'grace_period_AUTH_aBáC': 555,
-        }
-        x = expirer.ObjectExpirer(conf, swift=self.fake_swift)
-        self.assertEqual(x.grace_periods, {
-=======
     def test_valid_delay_reaping(self):
         conf = {}
         x = expirer.ObjectExpirer(conf, swift=self.fake_swift)
@@ -369,25 +327,12 @@
         }
         x = expirer.ObjectExpirer(conf, swift=self.fake_swift)
         self.assertEqual(x.delay_reaping_times, {
->>>>>>> 9f83661b
             ('a', None): 1.0,
             ('b', None): 259200.0,
             ('AUTH_aBC', None): 999,
             (u'AUTH_aBáC', None): 555,
         })
 
-<<<<<<< HEAD
-        # test configure multi-account grace_period with containers
-        conf = {
-            'grace_period_a': 10.0,
-            'grace_period_a/test': 1.0,
-            'grace_period_b': '259200.0',
-            'grace_period_AUTH_aBC/test2': 999,
-            u'grace_period_AUTH_aBáC/tést': 555,
-        }
-        x = expirer.ObjectExpirer(conf, swift=self.fake_swift)
-        self.assertEqual(x.grace_periods, {
-=======
         # test configure multi-account delay_reaping with containers
         conf = {
             'delay_reaping_a': 10.0,
@@ -398,7 +343,6 @@
         }
         x = expirer.ObjectExpirer(conf, swift=self.fake_swift)
         self.assertEqual(x.delay_reaping_times, {
->>>>>>> 9f83661b
             ('a', None): 10.0,
             ('a', 'test'): 1.0,
             ('b', None): 259200.0,
@@ -406,19 +350,6 @@
             (u'AUTH_aBáC', u'tést'): 555,
         })
 
-<<<<<<< HEAD
-    def test_invalid_grace_period_keys(self):
-        # there is no global grace_period
-        conf = {
-            'grace_period': 0.0,
-        }
-        x = expirer.ObjectExpirer(conf, swift=self.fake_swift)
-        self.assertEqual(x.grace_periods, {})
-
-        # Multiple "/" or invalid parsing
-        conf = {
-            'grace_period_A_U_TH_foo_bar/my-container_name/with/slash': 60400,
-=======
     def test_invalid_delay_reaping_keys(self):
         # there is no global delay_reaping
         conf = {
@@ -430,20 +361,10 @@
         # Multiple "/" or invalid parsing
         conf = {
             'delay_reaping_A_U_TH_foo_bar/my-container_name/with/slash': 60400,
->>>>>>> 9f83661b
         }
         with self.assertRaises(ValueError) as ctx:
             expirer.ObjectExpirer(conf, swift=self.fake_swift)
         self.assertEqual(
-<<<<<<< HEAD
-            'grace_period_A_U_TH_foo_bar/my-container_name/with/slash '
-            'should be in the form grace_period_<account> '
-            'or grace_period_<account>/<container> '
-            '(at most one "/" is allowed)',
-            str(ctx.exception))
-        conf = {
-            'grace_period_': 60400
-=======
             'delay_reaping_A_U_TH_foo_bar/my-container_name/with/slash '
             'should be in the form delay_reaping_<account> '
             'or delay_reaping_<account>/<container> '
@@ -451,90 +372,47 @@
             str(ctx.exception))
         conf = {
             'delay_reaping_': 60400
->>>>>>> 9f83661b
         }
         with self.assertRaises(ValueError) as ctx:
             expirer.ObjectExpirer(conf, swift=self.fake_swift)
         self.assertEqual(
-<<<<<<< HEAD
-            'grace_period_ '
-            'should be in the form grace_period_<account> '
-            'or grace_period_<account>/<container> '
-=======
             'delay_reaping_ '
             'should be in the form delay_reaping_<account> '
             'or delay_reaping_<account>/<container> '
->>>>>>> 9f83661b
             '(at most one "/" is allowed)',
             str(ctx.exception))
 
         # Leading and trailing "/"
         conf = {
-<<<<<<< HEAD
-            'grace_period_/a': 60400,
-=======
             'delay_reaping_/a': 60400,
->>>>>>> 9f83661b
         }
         with self.assertRaises(ValueError) as ctx:
             expirer.ObjectExpirer(conf, swift=self.fake_swift)
         self.assertEqual(
-<<<<<<< HEAD
-            'grace_period_/a '
-            'should be in the form grace_period_<account> '
-            'or grace_period_<account>/<container> '
-=======
             'delay_reaping_/a '
             'should be in the form delay_reaping_<account> '
             'or delay_reaping_<account>/<container> '
->>>>>>> 9f83661b
             '(leading or trailing "/" is not allowed)',
             str(ctx.exception))
 
         conf = {
-<<<<<<< HEAD
-            'grace_period_a/': 60400,
-=======
             'delay_reaping_a/': 60400,
->>>>>>> 9f83661b
         }
         with self.assertRaises(ValueError) as ctx:
             expirer.ObjectExpirer(conf, swift=self.fake_swift)
         self.assertEqual(
-<<<<<<< HEAD
-            'grace_period_a/ '
-            'should be in the form grace_period_<account> '
-            'or grace_period_<account>/<container> '
-=======
             'delay_reaping_a/ '
             'should be in the form delay_reaping_<account> '
             'or delay_reaping_<account>/<container> '
->>>>>>> 9f83661b
             '(leading or trailing "/" is not allowed)',
             str(ctx.exception))
 
         conf = {
-<<<<<<< HEAD
-            'grace_period_/a/c/': 60400,
-=======
             'delay_reaping_/a/c/': 60400,
->>>>>>> 9f83661b
         }
         with self.assertRaises(ValueError) as ctx:
             expirer.ObjectExpirer(conf, swift=self.fake_swift)
         self.assertEqual(
-<<<<<<< HEAD
-            'grace_period_/a/c/ '
-            'should be in the form grace_period_<account> '
-            'or grace_period_<account>/<container> '
-            '(leading or trailing "/" is not allowed)',
-            str(ctx.exception))
-
-    def test_invalid_grace_period_values(self):
-        # negative tests
-        conf = {
-            'grace_period_a': -1.0,
-=======
             'delay_reaping_/a/c/ '
             'should be in the form delay_reaping_<account> '
             'or delay_reaping_<account>/<container> '
@@ -545,112 +423,52 @@
         # negative tests
         conf = {
             'delay_reaping_a': -1.0,
->>>>>>> 9f83661b
         }
         with self.assertRaises(ValueError) as ctx:
             expirer.ObjectExpirer(conf, swift=self.fake_swift)
         self.assertEqual(
-<<<<<<< HEAD
-            'grace_period_a must be a float greater than or equal to 0',
-            str(ctx.exception))
-        conf = {
-            'grace_period_a': '-259200.0'
-=======
             'delay_reaping_a must be a float greater than or equal to 0',
             str(ctx.exception))
         conf = {
             'delay_reaping_a': '-259200.0'
->>>>>>> 9f83661b
         }
         with self.assertRaises(ValueError) as ctx:
             expirer.ObjectExpirer(conf, swift=self.fake_swift)
         self.assertEqual(
-<<<<<<< HEAD
-            'grace_period_a must be a float greater than or equal to 0',
-            str(ctx.exception))
-        conf = {
-            'grace_period_a': 'foo'
-=======
             'delay_reaping_a must be a float greater than or equal to 0',
             str(ctx.exception))
         conf = {
             'delay_reaping_a': 'foo'
->>>>>>> 9f83661b
         }
         with self.assertRaises(ValueError) as ctx:
             expirer.ObjectExpirer(conf, swift=self.fake_swift)
         self.assertEqual(
-<<<<<<< HEAD
-            'grace_period_a must be a float greater than or equal to 0',
-=======
             'delay_reaping_a must be a float greater than or equal to 0',
->>>>>>> 9f83661b
             str(ctx.exception))
 
         # negative tests with containers
         conf = {
-<<<<<<< HEAD
-            'grace_period_a/b': -100.0
-=======
             'delay_reaping_a/b': -100.0
->>>>>>> 9f83661b
         }
         with self.assertRaises(ValueError) as ctx:
             expirer.ObjectExpirer(conf, swift=self.fake_swift)
         self.assertEqual(
-<<<<<<< HEAD
-            'grace_period_a/b must be a float greater than or equal to 0',
-            str(ctx.exception))
-        conf = {
-            'grace_period_a/b': '-259200.0'
-=======
             'delay_reaping_a/b must be a float greater than or equal to 0',
             str(ctx.exception))
         conf = {
             'delay_reaping_a/b': '-259200.0'
->>>>>>> 9f83661b
         }
         with self.assertRaises(ValueError) as ctx:
             expirer.ObjectExpirer(conf, swift=self.fake_swift)
         self.assertEqual(
-<<<<<<< HEAD
-            'grace_period_a/b must be a float greater than or equal to 0',
-            str(ctx.exception))
-        conf = {
-            'grace_period_a/b': 'foo'
-=======
             'delay_reaping_a/b must be a float greater than or equal to 0',
             str(ctx.exception))
         conf = {
             'delay_reaping_a/b': 'foo'
->>>>>>> 9f83661b
         }
         with self.assertRaises(ValueError) as ctx:
             expirer.ObjectExpirer(conf, swift=self.fake_swift)
         self.assertEqual(
-<<<<<<< HEAD
-            'grace_period_a/b must be a float greater than or equal to 0',
-            str(ctx.exception))
-
-    def test_get_grace_period(self):
-        conf = {
-            'grace_period_a': 1.0,
-            'grace_period_a/test': 2.0,
-            'grace_period_b': '259200.0',
-            'grace_period_b/a': '0.0',
-            'grace_period_c/test': '3.0'
-        }
-        x = expirer.ObjectExpirer(conf, swift=self.fake_swift)
-        self.assertEqual(1.0, x.get_grace_period('a', None))
-        self.assertEqual(1.0, x.get_grace_period('a', 'not-test'))
-        self.assertEqual(2.0, x.get_grace_period('a', 'test'))
-        self.assertEqual(259200.0, x.get_grace_period('b', None))
-        self.assertEqual(0.0, x.get_grace_period('b', 'a'))
-        self.assertEqual(259200.0, x.get_grace_period('b', 'test'))
-        self.assertEqual(3.0, x.get_grace_period('c', 'test'))
-        self.assertEqual(0.0, x.get_grace_period('c', 'not-test'))
-        self.assertEqual(0.0, x.get_grace_period('no-conf', 'test'))
-=======
             'delay_reaping_a/b must be a float greater than or equal to 0',
             str(ctx.exception))
 
@@ -672,7 +490,6 @@
         self.assertEqual(3.0, x.get_delay_reaping('c', 'test'))
         self.assertEqual(0.0, x.get_delay_reaping('c', 'not-test'))
         self.assertEqual(0.0, x.get_delay_reaping('no-conf', 'test'))
->>>>>>> 9f83661b
 
     def test_init_concurrency_too_small(self):
         conf = {
@@ -1144,11 +961,7 @@
                 task_account_container_list, my_index, divisor)),
             expected)
 
-<<<<<<< HEAD
-    def test_iter_task_to_expire_with_grace(self):
-=======
     def test_iter_task_to_expire_with_delay_reaping(self):
->>>>>>> 9f83661b
         aco_dict = {
             '.expiring_objects': {
                 self.past_time: [
@@ -1172,11 +985,7 @@
             }
         }
         fake_swift = FakeInternalClient(aco_dict)
-<<<<<<< HEAD
-        # sanity, no accounts configured with grace period
-=======
         # sanity, no accounts configured with delay_reaping
->>>>>>> 9f83661b
         x = expirer.ObjectExpirer(self.conf, logger=self.logger,
                                   swift=fake_swift)
         # ... we expect tasks past time to yield
@@ -1207,13 +1016,8 @@
             task_account_container_list, 0, 1))
         self.assertEqual(expected, observed)
 
-<<<<<<< HEAD
-        # configure grace for account a1
-        self.conf['grace_period_a1'] = 300.0
-=======
         # configure delay for account a1
         self.conf['delay_reaping_a1'] = 300.0
->>>>>>> 9f83661b
         x = expirer.ObjectExpirer(self.conf, logger=self.logger,
                                   swift=fake_swift)
         # ... and we don't expect *recent* a1 tasks or future tasks
@@ -1238,19 +1042,11 @@
             task_account_container_list, 0, 1))
         self.assertEqual(expected, observed)
 
-<<<<<<< HEAD
-        # configure grace for account a1 and for account a1 and container c2
-        # container a1/c2 expires expires almost immediately
-        # but other containers in account a1 remain (a1/c1 and a1/c3)
-        self.conf['grace_period_a1'] = 300.0
-        self.conf['grace_period_a1/c2'] = 0.1
-=======
         # configure delay for account a1 and for account a1 and container c2
         # container a1/c2 expires expires almost immediately
         # but other containers in account a1 remain (a1/c1 and a1/c3)
         self.conf['delay_reaping_a1'] = 300.0
         self.conf['delay_reaping_a1/c2'] = 0.1
->>>>>>> 9f83661b
         x = expirer.ObjectExpirer(self.conf, logger=self.logger,
                                   swift=fake_swift)
         # ... and we don't expect *recent* a1 tasks, excluding c2
@@ -1277,17 +1073,10 @@
             task_account_container_list, 0, 1))
         self.assertEqual(expected, observed)
 
-<<<<<<< HEAD
-        # configure grace for account a1 and for account a1 and container c2
-        # container a1/c2 does not expire but others in account a1 do
-        self.conf['grace_period_a1'] = 0.1
-        self.conf['grace_period_a1/c2'] = 300.0
-=======
         # configure delay for account a1 and for account a1 and container c2
         # container a1/c2 does not expire but others in account a1 do
         self.conf['delay_reaping_a1'] = 0.1
         self.conf['delay_reaping_a1/c2'] = 300.0
->>>>>>> 9f83661b
         x = expirer.ObjectExpirer(self.conf, logger=self.logger,
                                   swift=fake_swift)
         # ... and we don't expect *recent* a1 tasks, excluding c2
@@ -1314,8 +1103,6 @@
             task_account_container_list, 0, 1))
         self.assertEqual(expected, observed)
 
-<<<<<<< HEAD
-=======
     def _setup_a_bunch_of_tasks(
             self, now=None, num_days_past_due=7, num_days_after_due=3,
             containers_per_day=100, num_task_per_container=2000, accounts=None,
@@ -1487,7 +1274,6 @@
         # with a sufficiently few task_containers this might randomly fail
         self.assertLess(num_iter_before_delete, worst_num_iter_before_delete)
 
->>>>>>> 9f83661b
     def test_run_once_unicode_problem(self):
         requests = []
 
@@ -1886,32 +1672,20 @@
             # delete manifest response
             swob.Response(status=204, headers={
                 'X-Object-Sysmeta-S3Api-Upload-Id': 'upload-foo',
-<<<<<<< HEAD
-                'X-Object-Sysmeta-S3Api-Etag': 'bar-3',
-=======
                 'X-Object-Sysmeta-S3Api-Etag': 'bar-4',
->>>>>>> 9f83661b
             }),
             # delete segment response
             swob.Response(status=404),
             swob.Response(status=204),
-<<<<<<< HEAD
-            swob.Response(status=404),
-=======
             swob.Response(status=503),
             swob.Response(status=204),
->>>>>>> 9f83661b
         ]
         x = expirer.ObjectExpirer(
             {}, swift=unit.FakeInternalClient(stub_responses))
         ts = Timestamp('1234')
         with x.swift:
             x.delete_actual_object('account/bucket/mpu', ts, False)
-<<<<<<< HEAD
-        self.assertEqual(4, len(x.swift.calls))
-=======
         self.assertEqual(5, len(x.swift.calls))
->>>>>>> 9f83661b
         self.assertEqual('/v1/account/bucket/mpu', x.swift.calls[0].path)
         self.assertEqual({
             'X-Backend-Clean-Expiring-Object-Queue': 'no',
@@ -1919,11 +1693,7 @@
             'X-Timestamp': '0000001234.00000',
         }, x.swift.calls[0].headers)
         segment_path = '/v1/account/bucket%2Bsegments/mpu/upload-foo/'
-<<<<<<< HEAD
-        for seg_num in range(1, 3):
-=======
         for seg_num in range(1, 5):
->>>>>>> 9f83661b
             self.assertEqual(segment_path + str(seg_num),
                              x.swift.calls[seg_num].path)
             self.assertEqual({
@@ -1931,8 +1701,6 @@
                 'X-Timestamp': '0000001234.00000',
             }, x.swift.calls[seg_num].headers)
 
-<<<<<<< HEAD
-=======
     def test_delete_actual_object_s3api_mpu_missing_headers(self):
         stub_responses = [
             # delete manifest response
@@ -1954,7 +1722,6 @@
             'X-Timestamp': '0000001234.00000',
         }, x.swift.calls[0].headers)
 
->>>>>>> 9f83661b
     def test_pop_queue(self):
         x = expirer.ObjectExpirer({}, logger=self.logger,
                                   swift=FakeInternalClient({}))

# -*- coding: utf-8 -*-
# Copyright (c) 2011 OpenStack Foundation
#
# Licensed under the Apache License, Version 2.0 (the "License");
# you may not use this file except in compliance with the License.
# You may obtain a copy of the License at
#
#    http://www.apache.org/licenses/LICENSE-2.0
#
# Unless required by applicable law or agreed to in writing, software
# distributed under the License is distributed on an "AS IS" BASIS,
# WITHOUT WARRANTIES OR CONDITIONS OF ANY KIND, either express or
# implied.
# See the License for the specific language governing permissions and
# limitations under the License.

from time import time
from unittest import main, TestCase
from test.debug_logger import debug_logger
from test.unit import FakeRing, mocked_http_conn, make_timestamp_iter
from tempfile import mkdtemp
from shutil import rmtree
from collections import defaultdict
from copy import deepcopy
from test import unit

import mock
import six
from six.moves import urllib

from swift.common import internal_client, utils, swob
from swift.common.utils import Timestamp
from swift.obj import expirer


def not_random():
    return 0.5


last_not_sleep = 0


def not_sleep(seconds):
    global last_not_sleep
    last_not_sleep = seconds


class FakeInternalClient(object):
    container_ring = FakeRing()

    def __init__(self, aco_dict):
        """
        :param aco_dict: A dict of account ,container, object that
            FakeInternalClient can return when each method called. Each account
            has container name dict, and each container dict has a list of
            objects in the container.
            e.g. {'account1': {
                      'container1: ['obj1', 'obj2', {'name': 'obj3'}],
                      'container2: [],
                      },
                  'account2': {},
                 }
            N.B. the objects entries should be the container-server JSON style
            db rows, but this fake will dynamically detect when names are given
            and wrap them for convenience.
        """
        self.aco_dict = defaultdict(dict)
        self.aco_dict.update(aco_dict)

    def get_account_info(self, account):
        acc_dict = self.aco_dict[account]
        container_count = len(acc_dict)
        obj_count = sum(len(objs) for objs in acc_dict.values())
        return container_count, obj_count

    def iter_containers(self, account, prefix=''):
        acc_dict = self.aco_dict[account]
        return [{'name': six.text_type(container)}
                for container in sorted(acc_dict)
                if container.startswith(prefix)]

    def delete_container(*a, **kw):
        pass

    def iter_objects(self, account, container):
        acc_dict = self.aco_dict[account]
        obj_iter = acc_dict.get(container, [])
        resp = []
        for obj in obj_iter:
            if not isinstance(obj, dict):
                obj = {'name': six.text_type(obj)}
            resp.append(obj)
        return resp

    def delete_object(*a, **kw):
        return swob.HTTPNoContent()


class TestObjectExpirer(TestCase):
    maxDiff = None
    internal_client = None

    def setUp(self):
        global not_sleep

        self.old_sleep = internal_client.sleep

        internal_client.sleep = not_sleep

        self.rcache = mkdtemp()
        self.conf = {'recon_cache_path': self.rcache}
        self.logger = debug_logger('test-expirer')

        self.ts = make_timestamp_iter()
        self.empty_time = str(int(time() - 864000))
        self.past_time = str(int(time() - 86400))
        self.just_past_time = str(int(time() - 1))
        self.future_time = str(int(time() + 86400))
        # Dummy task queue for test
        self.fake_swift = FakeInternalClient({
            '.expiring_objects': {
                # this task container will be checked
                self.empty_time: [],
                self.past_time: [
                    # tasks ready for execution
                    self.past_time + '-a0/c0/o0',
                    self.past_time + '-a1/c1/o1',
                    self.past_time + '-a2/c2/o2',
                    self.past_time + '-a3/c3/o3',
                    self.past_time + '-a4/c4/o4'],
                self.just_past_time: [
                    self.just_past_time + '-a5/c5/o5',
                    self.just_past_time + '-a6/c6/o6',
                    self.just_past_time + '-a7/c7/o7',
                    # task objects for unicode test
                    self.just_past_time + u'-a8/c8/o8\u2661',
                    self.just_past_time + u'-a9/c9/o9\xf8',
                    # this task will be skipped and prevent us from even
                    # *trying* to delete the container
                    self.future_time + '-a10/c10/o10'],
                # this task container will be skipped
                self.future_time: [
                    self.future_time + '-a11/c11/o11']}
        })
        self.expirer = expirer.ObjectExpirer(self.conf, logger=self.logger,
                                             swift=self.fake_swift)

        # map of times to target object paths which should be expirerd now
        self.expired_target_paths = {
            self.past_time: [
                swob.wsgi_to_str(tgt) for tgt in (
                    'a0/c0/o0', 'a1/c1/o1', 'a2/c2/o2', 'a3/c3/o3', 'a4/c4/o4',
                )
            ],
            self.just_past_time: [
                swob.wsgi_to_str(tgt) for tgt in (
                    'a5/c5/o5', 'a6/c6/o6', 'a7/c7/o7',
                    'a8/c8/o8\xe2\x99\xa1', 'a9/c9/o9\xc3\xb8',
                )
            ],
        }

    def make_fake_ic(self, app):
        app._pipeline_final_app = mock.MagicMock()
        return internal_client.InternalClient(None, 'fake-ic', 1, app=app)

    def tearDown(self):
        rmtree(self.rcache)
        internal_client.sleep = self.old_sleep

    def test_init(self):
        with mock.patch.object(expirer, 'InternalClient',
                               return_value=self.fake_swift) as mock_ic:
            x = expirer.ObjectExpirer({}, logger=self.logger)
        self.assertEqual(mock_ic.mock_calls, [mock.call(
            '/etc/swift/object-expirer.conf', 'Swift Object Expirer', 3,
            use_replication_network=True,
            global_conf={'log_name': 'object-expirer-ic'})])
        self.assertEqual(self.logger.get_lines_for_level('warning'), [])
        self.assertEqual(x.expiring_objects_account, '.expiring_objects')
        self.assertIs(x.swift, self.fake_swift)

    def test_init_internal_client_log_name(self):
        def _do_test_init_ic_log_name(conf, exp_internal_client_log_name):
            with mock.patch(
                    'swift.obj.expirer.InternalClient') \
                    as mock_ic:
                expirer.ObjectExpirer(conf)
            mock_ic.assert_called_once_with(
                '/etc/swift/object-expirer.conf',
                'Swift Object Expirer', 3,
                global_conf={'log_name': exp_internal_client_log_name},
                use_replication_network=True)

        _do_test_init_ic_log_name({}, 'object-expirer-ic')
        _do_test_init_ic_log_name({'log_name': 'my-object-expirer'},
                                  'my-object-expirer-ic')

    def test_get_process_values_from_kwargs(self):
        x = expirer.ObjectExpirer({}, swift=self.fake_swift)
        vals = {
            'processes': 5,
            'process': 1,
        }
        x.get_process_values(vals)
        self.assertEqual(x.processes, 5)
        self.assertEqual(x.process, 1)

    def test_get_process_values_from_config(self):
        vals = {
            'processes': 5,
            'process': 1,
        }
        x = expirer.ObjectExpirer(vals, swift=self.fake_swift)
        x.get_process_values({})
        self.assertEqual(x.processes, 5)
        self.assertEqual(x.process, 1)

    def test_get_process_values_negative_process(self):
        vals = {
            'processes': 5,
            'process': -1,
        }
        # from config
        x = expirer.ObjectExpirer(vals, swift=self.fake_swift)
        expected_msg = 'process must be an integer greater' \
                       ' than or equal to 0'
        with self.assertRaises(ValueError) as ctx:
            x.get_process_values({})
        self.assertEqual(str(ctx.exception), expected_msg)
        # from kwargs
        x = expirer.ObjectExpirer({}, swift=self.fake_swift)
        with self.assertRaises(ValueError) as ctx:
            x.get_process_values(vals)
        self.assertEqual(str(ctx.exception), expected_msg)

    def test_get_process_values_negative_processes(self):
        vals = {
            'processes': -5,
            'process': 1,
        }
        # from config
        x = expirer.ObjectExpirer(vals, swift=self.fake_swift)
        expected_msg = 'processes must be an integer greater' \
                       ' than or equal to 0'
        with self.assertRaises(ValueError) as ctx:
            x.get_process_values({})
        self.assertEqual(str(ctx.exception), expected_msg)
        # from kwargs
        x = expirer.ObjectExpirer({}, swift=self.fake_swift)
        with self.assertRaises(ValueError) as ctx:
            x.get_process_values(vals)
        self.assertEqual(str(ctx.exception), expected_msg)

    def test_get_process_values_process_greater_than_processes(self):
        vals = {
            'processes': 5,
            'process': 7,
        }
        # from config
        x = expirer.ObjectExpirer(vals, swift=self.fake_swift)
        expected_msg = 'process must be less than processes'
        with self.assertRaises(ValueError) as ctx:
            x.get_process_values({})
        self.assertEqual(str(ctx.exception), expected_msg)
        # from kwargs
        x = expirer.ObjectExpirer({}, swift=self.fake_swift)
        with self.assertRaises(ValueError) as ctx:
            x.get_process_values(vals)
        self.assertEqual(str(ctx.exception), expected_msg)

    def test_get_process_values_process_equal_to_processes(self):
        vals = {
            'processes': 5,
            'process': 5,
        }
        # from config
        x = expirer.ObjectExpirer(vals, swift=self.fake_swift)
        expected_msg = 'process must be less than processes'
        with self.assertRaises(ValueError) as ctx:
            x.get_process_values({})
        self.assertEqual(str(ctx.exception), expected_msg)
        # from kwargs
        x = expirer.ObjectExpirer({}, swift=self.fake_swift)
        with self.assertRaises(ValueError) as ctx:
            x.get_process_values(vals)
        self.assertEqual(str(ctx.exception), expected_msg)

<<<<<<< HEAD
    def test_init_grace_period(self):
        conf = {}
        x = expirer.ObjectExpirer(conf, swift=self.fake_swift)
        self.assertEqual(x.acct_grace_periods, {})
=======
    def test_init_per_container_grace_period_with_slash(self):
        # Multiple "/" or invalid parsing
        conf = {
            'grace_period_A_U_TH_foo_bar/my-container_name/with/slash': 60400,
        }
        with self.assertRaises(ValueError) as ctx:
            expirer.ObjectExpirer(conf, swift=self.fake_swift)
        self.assertEqual(
            'grace_period_A_U_TH_foo_bar/my-container_name/with/slash '
            'should be in the form grace_period_<account> '
            'or grace_period_<account>/<container> '
            '(at most one "/" is allowed)',
            str(ctx.exception))
        conf = {
            'grace_period_': 60400
        }
        with self.assertRaises(ValueError) as ctx:
            expirer.ObjectExpirer(conf, swift=self.fake_swift)
        self.assertEqual(
            'grace_period_ '
            'should be in the form grace_period_<account> '
            'or grace_period_<account>/<container> '
            '(at most one "/" is allowed)',
            str(ctx.exception))

        # Leading and trailing "/"
        conf = {
            'grace_period_/a': 60400,
        }
        with self.assertRaises(ValueError) as ctx:
            expirer.ObjectExpirer(conf, swift=self.fake_swift)
        self.assertEqual(
            'grace_period_/a '
            'should be in the form grace_period_<account> '
            'or grace_period_<account>/<container> '
            '(leading or trailing "/" is not allowed)',
            str(ctx.exception))

        conf = {
            'grace_period_a/': 60400,
        }
        with self.assertRaises(ValueError) as ctx:
            expirer.ObjectExpirer(conf, swift=self.fake_swift)
        self.assertEqual(
            'grace_period_a/ '
            'should be in the form grace_period_<account> '
            'or grace_period_<account>/<container> '
            '(leading or trailing "/" is not allowed)',
            str(ctx.exception))

        conf = {
            'grace_period_/a/c/': 60400,
        }
        with self.assertRaises(ValueError) as ctx:
            expirer.ObjectExpirer(conf, swift=self.fake_swift)
        self.assertEqual(
            'grace_period_/a/c/ '
            'should be in the form grace_period_<account> '
            'or grace_period_<account>/<container> '
            '(leading or trailing "/" is not allowed)',
            str(ctx.exception))

    def test_init_grace_period(self):
        conf = {}
        x = expirer.ObjectExpirer(conf, swift=self.fake_swift)
        self.assertEqual(x.grace_periods, {})
>>>>>>> 8d4e3f94
        # there is no global grace_period
        conf = {
            'grace_period': 0.0,
        }
        x = expirer.ObjectExpirer(conf, swift=self.fake_swift)
<<<<<<< HEAD
        self.assertEqual(x.acct_grace_periods, {})
=======
        self.assertEqual(x.grace_periods, {})
>>>>>>> 8d4e3f94
        conf = {
            'grace_period_a': 1.0,
        }
        x = expirer.ObjectExpirer(conf, swift=self.fake_swift)
<<<<<<< HEAD
        self.assertEqual(x.acct_grace_periods, {'a': 1.0})
=======
        self.assertEqual(x.grace_periods, {('a', None): 1.0})
>>>>>>> 8d4e3f94

        # test configure multi-account grace_period
        conf = {
            'grace_period_a': 1.0,
            'grace_period_b': '259200.0',
            'grace_period_AUTH_aBC': 999,
            u'grace_period_AUTH_aBáC': 555,
        }
        x = expirer.ObjectExpirer(conf, swift=self.fake_swift)
<<<<<<< HEAD
        self.assertEqual(x.acct_grace_periods, {
            'a': 1.0,
            'b': 259200.0,
            'AUTH_aBC': 999,
            u'AUTH_aBáC': 555,
        })

=======
        self.assertEqual(x.grace_periods, {
            ('a', None): 1.0,
            ('b', None): 259200.0,
            ('AUTH_aBC', None): 999,
            (u'AUTH_aBáC', None): 555,
        })
        # test configure multi-account grace_period with containers
        conf = {
            'grace_period_a/test': 1.0,
            'grace_period_b': '259200.0',
            'grace_period_AUTH_aBC/test2': 999,
            u'grace_period_AUTH_aBáC/tést': 555,
        }
        x = expirer.ObjectExpirer(conf, swift=self.fake_swift)
        self.assertEqual(x.grace_periods, {
            ('a', 'test'): 1.0,
            ('b', None): 259200.0,
            ('AUTH_aBC', 'test2'): 999,
            (u'AUTH_aBáC', u'tést'): 555,
        })

    def test_init_invalid_grace_period(self):
>>>>>>> 8d4e3f94
        # negative tests
        conf = {
            'grace_period_a': -1.0,
        }
        with self.assertRaises(ValueError) as ctx:
            expirer.ObjectExpirer(conf, swift=self.fake_swift)
        self.assertEqual(
            'grace_period_a must be a float greater than or equal to 0',
            str(ctx.exception))
        conf = {
            'grace_period_a': '-259200.0'
        }
        with self.assertRaises(ValueError) as ctx:
            expirer.ObjectExpirer(conf, swift=self.fake_swift)
        self.assertEqual(
            'grace_period_a must be a float greater than or equal to 0',
            str(ctx.exception))
        conf = {
            'grace_period_a': 'foo'
        }
        with self.assertRaises(ValueError) as ctx:
            expirer.ObjectExpirer(conf, swift=self.fake_swift)
        self.assertEqual(
            'grace_period_a must be a float greater than or equal to 0',
            str(ctx.exception))

<<<<<<< HEAD
=======
        # negative tests with containers
        conf = {
            'grace_period_a/b': -100.0
        }
        with self.assertRaises(ValueError) as ctx:
            expirer.ObjectExpirer(conf, swift=self.fake_swift)
        self.assertEqual(
            'grace_period_a/b must be a float greater than or equal to 0',
            str(ctx.exception))
        conf = {
            'grace_period_a/b': '-259200.0'
        }
        with self.assertRaises(ValueError) as ctx:
            expirer.ObjectExpirer(conf, swift=self.fake_swift)
        self.assertEqual(
            'grace_period_a/b must be a float greater than or equal to 0',
            str(ctx.exception))
        conf = {
            'grace_period_a/b': 'foo'
        }
        with self.assertRaises(ValueError) as ctx:
            expirer.ObjectExpirer(conf, swift=self.fake_swift)
        self.assertEqual(
            'grace_period_a/b must be a float greater than or equal to 0',
            str(ctx.exception))

    def test_get_grace_period(self):
        conf = {
            'grace_period_a': 1.0,
            'grace_period_a/test': 2.0,
            'grace_period_b': '259200.0',
            'grace_period_c/test': '3.0'
        }
        x = expirer.ObjectExpirer(conf, swift=self.fake_swift)
        self.assertEqual(1.0, x.get_grace_period('a', None))
        self.assertEqual(1.0, x.get_grace_period('a', 'not-test'))
        self.assertEqual(2.0, x.get_grace_period('a', 'test'))
        self.assertEqual(259200.0, x.get_grace_period('b', None))
        self.assertEqual(259200.0, x.get_grace_period('b', 'test'))
        self.assertEqual(3.0, x.get_grace_period('c', 'test'))
        self.assertEqual(0.0, x.get_grace_period('c', 'not-test'))
        self.assertEqual(0.0, x.get_grace_period('no-conf', 'test'))

>>>>>>> 8d4e3f94
    def test_init_concurrency_too_small(self):
        conf = {
            'concurrency': 0,
        }
        with self.assertRaises(ValueError):
            expirer.ObjectExpirer(conf, swift=self.fake_swift)
        conf = {
            'concurrency': -1,
        }
        with self.assertRaises(ValueError):
            expirer.ObjectExpirer(conf, swift=self.fake_swift)

    def test_process_based_concurrency(self):

        class ObjectExpirer(expirer.ObjectExpirer):

            def __init__(self, conf, swift):
                super(ObjectExpirer, self).__init__(conf, swift=swift)
                self.processes = 3
                self.deleted_objects = {}

            def delete_object(self, target_path, delete_timestamp,
                              task_account, task_container, task_object,
                              is_async_delete):
                if task_container not in self.deleted_objects:
                    self.deleted_objects[task_container] = set()
                self.deleted_objects[task_container].add(task_object)

        x = ObjectExpirer(self.conf, swift=self.fake_swift)

        deleted_objects = defaultdict(set)
        for i in range(3):
            x.process = i
            # reset progress so we know we don't double-up work among processes
            x.deleted_objects = defaultdict(set)
            x.run_once()
            for task_container, deleted in x.deleted_objects.items():
                self.assertFalse(deleted_objects[task_container] & deleted)
                deleted_objects[task_container] |= deleted

        # sort for comparison
        deleted_objects = {
            con: sorted(o_set) for con, o_set in deleted_objects.items()}
        expected = {
            self.past_time: [
                self.past_time + '-' + target_path
                for target_path in self.expired_target_paths[self.past_time]],
            self.just_past_time: [
                self.just_past_time + '-' + target_path
                for target_path
                in self.expired_target_paths[self.just_past_time]]}
        self.assertEqual(deleted_objects, expected)

    def test_delete_object(self):
        x = expirer.ObjectExpirer({}, logger=self.logger,
                                  swift=self.fake_swift)
        actual_obj = 'actual_obj'
        timestamp = int(time())
        reclaim_ts = timestamp - x.reclaim_age
        account = 'account'
        container = 'container'
        obj = 'obj'

        http_exc = {
            resp_code:
                internal_client.UnexpectedResponse(
                    str(resp_code), swob.HTTPException(status=resp_code))
            for resp_code in {404, 412, 500}
        }
        exc_other = Exception()

        def check_call_to_delete_object(exc, ts, should_pop):
            x.logger.clear()
            start_reports = x.report_objects
            with mock.patch.object(x, 'delete_actual_object',
                                   side_effect=exc) as delete_actual:
                with mock.patch.object(x, 'pop_queue') as pop_queue:
                    x.delete_object(actual_obj, ts, account, container, obj,
                                    False)

            delete_actual.assert_called_once_with(actual_obj, ts, False)
            log_lines = x.logger.get_lines_for_level('error')
            if should_pop:
                pop_queue.assert_called_once_with(account, container, obj)
                self.assertEqual(start_reports + 1, x.report_objects)
                self.assertFalse(log_lines)
            else:
                self.assertFalse(pop_queue.called)
                self.assertEqual(start_reports, x.report_objects)
                self.assertEqual(1, len(log_lines))
                if isinstance(exc, internal_client.UnexpectedResponse):
                    self.assertEqual(
                        log_lines[0],
                        'Unexpected response while deleting object '
                        'account container obj: %s' % exc.resp.status_int)
                else:
                    self.assertTrue(log_lines[0].startswith(
                        'Exception while deleting object '
                        'account container obj'))

        # verify pop_queue logic on exceptions
        for exc, ts, should_pop in [(None, timestamp, True),
                                    (http_exc[404], timestamp, False),
                                    (http_exc[412], timestamp, False),
                                    (http_exc[500], reclaim_ts, False),
                                    (exc_other, reclaim_ts, False),
                                    (http_exc[404], reclaim_ts, True),
                                    (http_exc[412], reclaim_ts, True)]:

            try:
                check_call_to_delete_object(exc, ts, should_pop)
            except AssertionError as err:
                self.fail("Failed on %r at %f: %s" % (exc, ts, err))

    def test_report(self):
        x = expirer.ObjectExpirer({}, logger=self.logger,
                                  swift=self.fake_swift)

        x.report()
        self.assertEqual(x.logger.get_lines_for_level('info'), [])

        x.logger._clear()
        x.report(final=True)
        self.assertTrue(
            'completed' in str(x.logger.get_lines_for_level('info')))
        self.assertTrue(
            'so far' not in str(x.logger.get_lines_for_level('info')))

        x.logger._clear()
        x.report_last_time = time() - x.report_interval
        x.report()
        self.assertTrue(
            'completed' not in str(x.logger.get_lines_for_level('info')))
        self.assertTrue(
            'so far' in str(x.logger.get_lines_for_level('info')))

    def test_parse_task_obj(self):
        x = expirer.ObjectExpirer(self.conf, logger=self.logger,
                                  swift=self.fake_swift)

        def assert_parse_task_obj(task_obj, expected_delete_at,
                                  expected_account, expected_container,
                                  expected_obj):
            delete_at, account, container, obj = x.parse_task_obj(task_obj)
            self.assertEqual(delete_at, expected_delete_at)
            self.assertEqual(account, expected_account)
            self.assertEqual(container, expected_container)
            self.assertEqual(obj, expected_obj)

        assert_parse_task_obj('0000-a/c/o', 0, 'a', 'c', 'o')
        assert_parse_task_obj('0001-a/c/o', 1, 'a', 'c', 'o')
        assert_parse_task_obj('1000-a/c/o', 1000, 'a', 'c', 'o')
        assert_parse_task_obj('0000-acc/con/obj', 0, 'acc', 'con', 'obj')

    def make_task(self, delete_at, target, is_async_delete=False):
        return {
            'task_account': '.expiring_objects',
            'task_container': delete_at,
            'task_object': delete_at + '-' + target,
            'delete_timestamp': Timestamp(delete_at),
            'target_path': target,
            'is_async_delete': is_async_delete,
        }

    def test_round_robin_order(self):
        x = expirer.ObjectExpirer(self.conf, logger=self.logger,
                                  swift=self.fake_swift)
        task_con_obj_list = [
            # objects in 0000 timestamp container
            self.make_task('0000', 'a/c0/o0'),
            self.make_task('0000', 'a/c0/o1'),
            # objects in 0001 timestamp container
            self.make_task('0001', 'a/c1/o0'),
            self.make_task('0001', 'a/c1/o1'),
            # objects in 0002 timestamp container
            self.make_task('0002', 'a/c2/o0'),
            self.make_task('0002', 'a/c2/o1'),
        ]
        result = list(x.round_robin_order(task_con_obj_list))

        # sorted by popping one object to delete for each target_container
        expected = [
            self.make_task('0000', 'a/c0/o0'),
            self.make_task('0001', 'a/c1/o0'),
            self.make_task('0002', 'a/c2/o0'),
            self.make_task('0000', 'a/c0/o1'),
            self.make_task('0001', 'a/c1/o1'),
            self.make_task('0002', 'a/c2/o1'),
        ]
        self.assertEqual(expected, result)

        # task containers have some task objects with invalid target paths
        task_con_obj_list = [
            # objects in 0000 timestamp container
            self.make_task('0000', 'invalid0'),
            self.make_task('0000', 'a/c0/o0'),
            self.make_task('0000', 'a/c0/o1'),
            # objects in 0001 timestamp container
            self.make_task('0001', 'a/c1/o0'),
            self.make_task('0001', 'invalid1'),
            self.make_task('0001', 'a/c1/o1'),
            # objects in 0002 timestamp container
            self.make_task('0002', 'a/c2/o0'),
            self.make_task('0002', 'a/c2/o1'),
            self.make_task('0002', 'invalid2'),
        ]
        result = list(x.round_robin_order(task_con_obj_list))

        # the invalid task objects are ignored
        expected = [
            self.make_task('0000', 'a/c0/o0'),
            self.make_task('0001', 'a/c1/o0'),
            self.make_task('0002', 'a/c2/o0'),
            self.make_task('0000', 'a/c0/o1'),
            self.make_task('0001', 'a/c1/o1'),
            self.make_task('0002', 'a/c2/o1'),
        ]
        self.assertEqual(expected, result)

        # for a given target container, tasks won't necessarily all go in
        # the same timestamp container
        task_con_obj_list = [
            # objects in 0000 timestamp container
            self.make_task('0000', 'a/c0/o0'),
            self.make_task('0000', 'a/c0/o1'),
            self.make_task('0000', 'a/c2/o2'),
            self.make_task('0000', 'a/c2/o3'),
            # objects in 0001 timestamp container
            self.make_task('0001', 'a/c0/o2'),
            self.make_task('0001', 'a/c0/o3'),
            self.make_task('0001', 'a/c1/o0'),
            self.make_task('0001', 'a/c1/o1'),
            # objects in 0002 timestamp container
            self.make_task('0002', 'a/c2/o0'),
            self.make_task('0002', 'a/c2/o1'),
        ]
        result = list(x.round_robin_order(task_con_obj_list))

        # so we go around popping by *target* container, not *task* container
        expected = [
            self.make_task('0000', 'a/c0/o0'),
            self.make_task('0001', 'a/c1/o0'),
            self.make_task('0000', 'a/c2/o2'),
            self.make_task('0000', 'a/c0/o1'),
            self.make_task('0001', 'a/c1/o1'),
            self.make_task('0000', 'a/c2/o3'),
            self.make_task('0001', 'a/c0/o2'),
            self.make_task('0002', 'a/c2/o0'),
            self.make_task('0001', 'a/c0/o3'),
            self.make_task('0002', 'a/c2/o1'),
        ]
        self.assertEqual(expected, result)

        # all of the work to be done could be for different target containers
        task_con_obj_list = [
            # objects in 0000 timestamp container
            self.make_task('0000', 'a/c0/o'),
            self.make_task('0000', 'a/c1/o'),
            self.make_task('0000', 'a/c2/o'),
            self.make_task('0000', 'a/c3/o'),
            # objects in 0001 timestamp container
            self.make_task('0001', 'a/c4/o'),
            self.make_task('0001', 'a/c5/o'),
            self.make_task('0001', 'a/c6/o'),
            self.make_task('0001', 'a/c7/o'),
            # objects in 0002 timestamp container
            self.make_task('0002', 'a/c8/o'),
            self.make_task('0002', 'a/c9/o'),
        ]
        result = list(x.round_robin_order(task_con_obj_list))

        # in which case, we kind of hammer the task containers
        self.assertEqual(task_con_obj_list, result)

    def test_hash_mod(self):
        x = expirer.ObjectExpirer(self.conf, logger=self.logger,
                                  swift=self.fake_swift)
        mod_count = [0, 0, 0]
        for i in range(1000):
            name = 'obj%d' % i
            mod = x.hash_mod(name, 3)
            mod_count[mod] += 1

        # 1000 names are well shuffled
        self.assertGreater(mod_count[0], 300)
        self.assertGreater(mod_count[1], 300)
        self.assertGreater(mod_count[2], 300)

    def test_iter_task_accounts_to_expire(self):
        x = expirer.ObjectExpirer(self.conf, logger=self.logger,
                                  swift=self.fake_swift)
        results = [_ for _ in x.iter_task_accounts_to_expire()]
        self.assertEqual(results, [('.expiring_objects', 0, 1)])

        self.conf['processes'] = '2'
        self.conf['process'] = '1'
        x = expirer.ObjectExpirer(self.conf, logger=self.logger,
                                  swift=self.fake_swift)
        results = [_ for _ in x.iter_task_accounts_to_expire()]
        self.assertEqual(results, [('.expiring_objects', 1, 2)])

    def test_delete_at_time_of_task_container(self):
        x = expirer.ObjectExpirer(self.conf, logger=self.logger,
                                  swift=self.fake_swift)
        self.assertEqual(x.delete_at_time_of_task_container('0000'), 0)
        self.assertEqual(x.delete_at_time_of_task_container('0001'), 1)
        self.assertEqual(x.delete_at_time_of_task_container('1000'), 1000)

    def test_run_once_nothing_to_do(self):
        x = expirer.ObjectExpirer(self.conf, logger=self.logger,
                                  swift=self.fake_swift)
        x.swift = 'throw error because a string does not have needed methods'
        x.run_once()
        self.assertEqual(x.logger.get_lines_for_level('error'),
                         ["Unhandled exception: "])
        log_args, log_kwargs = x.logger.log_dict['error'][0]
        self.assertEqual(str(log_kwargs['exc_info'][1]),
                         "'str' object has no attribute 'get_account_info'")

    def test_run_once_calls_report(self):
        with mock.patch.object(self.expirer, 'pop_queue',
                               lambda a, c, o: None):
            self.expirer.run_once()
        self.assertEqual(
            self.expirer.logger.get_lines_for_level('info'), [
                'Pass beginning for task account .expiring_objects; '
                '4 possible containers; 12 possible objects',
                'Pass completed in 0s; 10 objects expired',
            ])

    def test_run_once_rate_limited(self):
        x = expirer.ObjectExpirer(
            dict(self.conf, tasks_per_second=2),
            logger=self.logger,
            swift=self.fake_swift)
        x.pop_queue = lambda a, c, o: None

        calls = []

        def fake_ratelimiter(iterator, elements_per_second):
            captured_iter = list(iterator)
            calls.append((captured_iter, elements_per_second))
            return captured_iter

        with mock.patch('swift.obj.expirer.RateLimitedIterator',
                        side_effect=fake_ratelimiter):
            x.run_once()
        self.assertEqual(calls, [([
            self.make_task(self.past_time, target_path)
            for target_path in self.expired_target_paths[self.past_time]
        ] + [
            self.make_task(self.just_past_time, target_path)
            for target_path in self.expired_target_paths[self.just_past_time]
        ], 2)])

    def test_skip_task_account_without_task_container(self):
        fake_swift = FakeInternalClient({
            # task account has no containers
            '.expiring_objects': dict()
        })
        x = expirer.ObjectExpirer(self.conf, logger=self.logger,
                                  swift=fake_swift)
        x.run_once()
        self.assertEqual(
            x.logger.get_lines_for_level('info'), [
                'Pass completed in 0s; 0 objects expired',
            ])

    def test_iter_task_to_expire(self):
        # In this test, all tasks are assigned to the tested expirer
        my_index = 0
        divisor = 1

        # empty container gets deleted inline
        task_account_container_list = [('.expiring_objects', self.empty_time)]
        with mock.patch.object(self.expirer.swift, 'delete_container') \
                as mock_delete_container:
            self.assertEqual(
                list(self.expirer.iter_task_to_expire(
                    task_account_container_list, my_index, divisor)),
                [])
        self.assertEqual(mock_delete_container.mock_calls, [
            mock.call('.expiring_objects', self.empty_time,
                      acceptable_statuses=(2, 404, 409))])

        task_account_container_list = [('.expiring_objects', self.past_time)]

        expected = [
            self.make_task(self.past_time, target_path)
            for target_path in self.expired_target_paths[self.past_time]]

        with mock.patch.object(self.expirer.swift, 'delete_container') \
                as mock_delete_container:
            self.assertEqual(
                list(self.expirer.iter_task_to_expire(
                    task_account_container_list, my_index, divisor)),
                expected)
        # not empty; not deleted
        self.assertEqual(mock_delete_container.mock_calls, [])

        # the task queue has invalid task object
        invalid_aco_dict = deepcopy(self.fake_swift.aco_dict)
        invalid_aco_dict['.expiring_objects'][self.past_time].insert(
            0, self.past_time + '-invalid0')
        invalid_aco_dict['.expiring_objects'][self.past_time].insert(
            5, self.past_time + '-invalid1')
        invalid_fake_swift = FakeInternalClient(invalid_aco_dict)
        x = expirer.ObjectExpirer(self.conf, logger=self.logger,
                                  swift=invalid_fake_swift)

        # but the invalid tasks are skipped
        self.assertEqual(
            list(x.iter_task_to_expire(
                task_account_container_list, my_index, divisor)),
            expected)

        # test some of that async delete
        async_delete_aco_dict = {
            '.expiring_objects': {
                # this task container will be checked
                self.past_time: [
                    # tasks ready for execution
                    {'name': self.past_time + '-a0/c0/o0',
                     'content_type': 'application/async-deleted'},
                    {'name': self.past_time + '-a1/c1/o1',
                     'content_type': 'application/async-deleted'},
                    {'name': self.past_time + '-a2/c2/o2',
                     'content_type': 'application/async-deleted'},
                    {'name': self.past_time + '-a3/c3/o3',
                     'content_type': 'application/async-deleted'},
                    {'name': self.past_time + '-a4/c4/o4',
                     'content_type': 'application/async-deleted'},
                    {'name': self.past_time + '-a5/c5/o5',
                     'content_type': 'application/async-deleted'},
                    {'name': self.past_time + '-a6/c6/o6',
                     'content_type': 'application/async-deleted'},
                    {'name': self.past_time + '-a7/c7/o7',
                     'content_type': 'application/async-deleted'},
                    # task objects for unicode test
                    {'name': self.past_time + u'-a8/c8/o8\u2661',
                     'content_type': 'application/async-deleted'},
                    {'name': self.past_time + u'-a9/c9/o9\xf8',
                     'content_type': 'application/async-deleted'},
                ]
            }
        }
        async_delete_fake_swift = FakeInternalClient(async_delete_aco_dict)
        x = expirer.ObjectExpirer(self.conf, logger=self.logger,
                                  swift=async_delete_fake_swift)

        expected = [
            self.make_task(self.past_time, target_path,
                           is_async_delete=True)
            for target_path in (
                self.expired_target_paths[self.past_time] +
                self.expired_target_paths[self.just_past_time])]

        self.assertEqual(
            list(x.iter_task_to_expire(
                task_account_container_list, my_index, divisor)),
            expected)

    def test_iter_task_to_expire_with_grace(self):
        aco_dict = {
            '.expiring_objects': {
                self.past_time: [
                    # tasks well past ready for execution
                    {'name': self.past_time + '-a0/c0/o0'},
                    {'name': self.past_time + '-a1/c1/o1'},
<<<<<<< HEAD
=======
                    {'name': self.past_time + '-a1/c2/o2'},
>>>>>>> 8d4e3f94
                ],
                self.just_past_time: [
                    # tasks only just ready for execution
                    {'name': self.just_past_time + '-a0/c0/o0'},
                    {'name': self.just_past_time + '-a1/c1/o1'},
<<<<<<< HEAD
=======
                    {'name': self.just_past_time + '-a1/c2/o2'},
>>>>>>> 8d4e3f94
                ],
            }
        }
        fake_swift = FakeInternalClient(aco_dict)
        # sanity, no accounts configured with grace period
        x = expirer.ObjectExpirer(self.conf, logger=self.logger,
                                  swift=fake_swift)
        # ... we expect ALL tasks to yield
        expected = [
            self.make_task(self.past_time, target_path)
            for target_path in (
                swob.wsgi_to_str(tgt) for tgt in (
                    'a0/c0/o0',
                    'a1/c1/o1',
<<<<<<< HEAD
=======
                    'a1/c2/o2',
>>>>>>> 8d4e3f94
                )
            )
        ] + [
            self.make_task(self.just_past_time, target_path)
            for target_path in (
                swob.wsgi_to_str(tgt) for tgt in (
                    'a0/c0/o0',
                    'a1/c1/o1',
<<<<<<< HEAD
=======
                    'a1/c2/o2',
>>>>>>> 8d4e3f94
                )
            )
        ]
        task_account_container_list = [
            ('.expiring_objects', self.past_time),
            ('.expiring_objects', self.just_past_time),
        ]
        observed = list(x.iter_task_to_expire(
            task_account_container_list, 0, 1))
        self.assertEqual(expected, observed)

        # configure grace for account a1
        self.conf['grace_period_a1'] = 300.0
        x = expirer.ObjectExpirer(self.conf, logger=self.logger,
                                  swift=fake_swift)
        # ... and we don't expect *recent* a1 tasks
        expected = [
            self.make_task(self.past_time, target_path)
            for target_path in (
                swob.wsgi_to_str(tgt) for tgt in (
                    'a0/c0/o0',
                    'a1/c1/o1',
<<<<<<< HEAD
=======
                    'a1/c2/o2',
>>>>>>> 8d4e3f94
                )
            )
        ] + [
            self.make_task(self.just_past_time, target_path)
            for target_path in (
                swob.wsgi_to_str(tgt) for tgt in (
                    'a0/c0/o0',
                )
            )
        ]
        observed = list(x.iter_task_to_expire(
            task_account_container_list, 0, 1))
        self.assertEqual(expected, observed)

<<<<<<< HEAD
=======
        # configure grace for account a1 and for account a1 and container c2
        # container a1/c2 expires expires almost immediately
        # but other containers in account a1 remain (a1/c1 and a1/c3)
        self.conf['grace_period_a1'] = 300.0
        self.conf['grace_period_a1/c2'] = 0.1
        x = expirer.ObjectExpirer(self.conf, logger=self.logger,
                                  swift=fake_swift)
        # ... and we don't expect *recent* a1 tasks, excluding c2
        expected = [
            self.make_task(self.past_time, target_path)
            for target_path in (
                swob.wsgi_to_str(tgt) for tgt in (
                    'a0/c0/o0',
                    'a1/c1/o1',
                    'a1/c2/o2',
                )
            )
        ] + [
            self.make_task(self.just_past_time, target_path)
            for target_path in (
                swob.wsgi_to_str(tgt) for tgt in (
                    'a0/c0/o0',
                    'a1/c2/o2',
                )
            )
        ]
        observed = list(x.iter_task_to_expire(
            task_account_container_list, 0, 1))
        self.assertEqual(expected, observed)

        # configure grace for account a1 and for account a1 and container c2
        # container a1/c2 does not expire but others in account a1 do
        self.conf['grace_period_a1'] = 0.1
        self.conf['grace_period_a1/c2'] = 300.0
        x = expirer.ObjectExpirer(self.conf, logger=self.logger,
                                  swift=fake_swift)
        # ... and we don't expect *recent* a1 tasks, excluding c2
        expected = [
            self.make_task(self.past_time, target_path)
            for target_path in (
                swob.wsgi_to_str(tgt) for tgt in (
                    'a0/c0/o0',
                    'a1/c1/o1',
                    'a1/c2/o2',
                )
            )
        ] + [
            self.make_task(self.just_past_time, target_path)
            for target_path in (
                swob.wsgi_to_str(tgt) for tgt in (
                    'a0/c0/o0',
                    'a1/c1/o1',
                )
            )
        ]
        observed = list(x.iter_task_to_expire(
            task_account_container_list, 0, 1))
        self.assertEqual(expected, observed)

>>>>>>> 8d4e3f94
    def test_run_once_unicode_problem(self):
        requests = []

        def capture_requests(ipaddr, port, method, path, *args, **kwargs):
            requests.append((method, path))

        # 3 DELETE requests for each 10 executed task objects to pop_queue
        code_list = [200] * 3 * 10
        with mocked_http_conn(*code_list, give_connect=capture_requests):
            self.expirer.run_once()
        self.assertEqual(len(requests), 30)

    def test_container_timestamp_break(self):
        with mock.patch.object(self.fake_swift, 'iter_objects') as mock_method:
            self.expirer.run_once()

        # iter_objects is called only for past_time, not future_time
        self.assertEqual(mock_method.call_args_list, [
            mock.call('.expiring_objects', self.empty_time),
            mock.call('.expiring_objects', self.past_time),
            mock.call('.expiring_objects', self.just_past_time)])

    def test_object_timestamp_break(self):
        with mock.patch.object(self.expirer, 'delete_actual_object') \
                as mock_method, \
                mock.patch.object(self.expirer, 'pop_queue'):
            self.expirer.run_once()

        # executed tasks are with past time
        self.assertEqual(
            mock_method.call_args_list,
            [mock.call(target_path, self.past_time, False)
             for target_path in self.expired_target_paths[self.past_time]] +
            [mock.call(target_path, self.just_past_time, False)
             for target_path
             in self.expired_target_paths[self.just_past_time]])

    def test_failed_delete_keeps_entry(self):
        def deliberately_blow_up(actual_obj, timestamp):
            raise Exception('failed to delete actual object')

        # any tasks are not done
        with mock.patch.object(self.expirer, 'delete_actual_object',
                               deliberately_blow_up), \
                mock.patch.object(self.expirer, 'pop_queue') as mock_method:
            self.expirer.run_once()

        # no tasks are popped from the queue
        self.assertEqual(mock_method.call_args_list, [])

        # all tasks are done
        with mock.patch.object(self.expirer, 'delete_actual_object',
                               lambda o, t, b: None), \
                mock.patch.object(self.expirer, 'pop_queue') as mock_method:
            self.expirer.run_once()

        # all tasks are popped from the queue
        self.assertEqual(
            mock_method.call_args_list,
            [mock.call('.expiring_objects', self.past_time,
             self.past_time + '-' + target_path)
             for target_path in self.expired_target_paths[self.past_time]] +
            [mock.call('.expiring_objects', self.just_past_time,
             self.just_past_time + '-' + target_path)
             for target_path
             in self.expired_target_paths[self.just_past_time]])

    def test_success_gets_counted(self):
        self.assertEqual(self.expirer.report_objects, 0)
        with mock.patch('swift.obj.expirer.MAX_OBJECTS_TO_CACHE', 0), \
                mock.patch.object(self.expirer, 'delete_actual_object',
                                  lambda o, t, b: None), \
                mock.patch.object(self.expirer, 'pop_queue',
                                  lambda a, c, o: None):
            self.expirer.run_once()
        self.assertEqual(self.expirer.report_objects, 10)

    def test_delete_actual_object_gets_native_string(self):
        got_str = [False]

        def delete_actual_object_test_for_string(actual_obj, timestamp,
                                                 is_async_delete):
            if isinstance(actual_obj, str):
                got_str[0] = True

        self.assertEqual(self.expirer.report_objects, 0)

        with mock.patch.object(self.expirer, 'delete_actual_object',
                               delete_actual_object_test_for_string), \
                mock.patch.object(self.expirer, 'pop_queue',
                                  lambda a, c, o: None):
            self.expirer.run_once()

        self.assertEqual(self.expirer.report_objects, 10)
        self.assertTrue(got_str[0])

    def test_failed_delete_continues_on(self):
        def fail_delete_container(*a, **kw):
            raise Exception('failed to delete container')

        def fail_delete_actual_object(actual_obj, timestamp, is_async_delete):
            if timestamp == self.just_past_time:
                raise Exception('failed to delete actual object')

        with mock.patch.object(self.fake_swift, 'delete_container',
                               fail_delete_container), \
                mock.patch.object(self.expirer, 'delete_actual_object',
                                  fail_delete_actual_object), \
                mock.patch.object(self.expirer, 'pop_queue') as mock_pop:
            self.expirer.run_once()

        error_lines = self.expirer.logger.get_lines_for_level('error')

        self.assertEqual(error_lines, [
            'Exception while deleting container .expiring_objects %s failed '
            'to delete container: ' % self.empty_time
        ] + [
            'Exception while deleting object %s %s %s '
            'failed to delete actual object: ' % (
                '.expiring_objects', self.just_past_time,
                self.just_past_time + '-' + target_path)
            for target_path in self.expired_target_paths[self.just_past_time]
        ])
        self.assertEqual(self.expirer.logger.get_lines_for_level('info'), [
            'Pass beginning for task account .expiring_objects; '
            '4 possible containers; 12 possible objects',
            'Pass completed in 0s; 5 objects expired',
        ])
        self.assertEqual(mock_pop.mock_calls, [
            mock.call('.expiring_objects', self.past_time,
                      self.past_time + '-' + target_path)
            for target_path in self.expired_target_paths[self.past_time]
        ])

    def test_run_forever_initial_sleep_random(self):
        global last_not_sleep

        def raise_system_exit():
            raise SystemExit('test_run_forever')

        interval = 1234
        x = expirer.ObjectExpirer(
            {'__file__': 'unit_test', 'interval': interval},
            swift=self.fake_swift)
        with mock.patch.object(expirer, 'random', not_random), \
                mock.patch.object(expirer, 'sleep', not_sleep), \
                self.assertRaises(SystemExit) as caught:
            x.run_once = raise_system_exit
            x.run_forever()
        self.assertEqual(str(caught.exception), 'test_run_forever')
        self.assertEqual(last_not_sleep, 0.5 * interval)

    def test_run_forever_catches_usual_exceptions(self):
        raises = [0]

        def raise_exceptions():
            raises[0] += 1
            if raises[0] < 2:
                raise Exception('exception %d' % raises[0])
            raise SystemExit('exiting exception %d' % raises[0])

        x = expirer.ObjectExpirer({}, logger=self.logger,
                                  swift=self.fake_swift)
        orig_sleep = expirer.sleep
        try:
            expirer.sleep = not_sleep
            x.run_once = raise_exceptions
            x.run_forever()
        except SystemExit as err:
            self.assertEqual(str(err), 'exiting exception 2')
        finally:
            expirer.sleep = orig_sleep
        self.assertEqual(x.logger.get_lines_for_level('error'),
                         ['Unhandled exception: '])
        log_args, log_kwargs = x.logger.log_dict['error'][0]
        self.assertEqual(str(log_kwargs['exc_info'][1]),
                         'exception 1')

    def test_delete_actual_object(self):
        got_env = [None]

        def fake_app(env, start_response):
            got_env[0] = env
            start_response('204 No Content', [('Content-Length', '0')])
            return []

        x = expirer.ObjectExpirer({}, swift=self.make_fake_ic(fake_app))
        ts = Timestamp('1234')
        x.delete_actual_object('path/to/object', ts, False)
        self.assertEqual(got_env[0]['HTTP_X_IF_DELETE_AT'], ts)
        self.assertEqual(got_env[0]['HTTP_X_TIMESTAMP'],
                         got_env[0]['HTTP_X_IF_DELETE_AT'])
        self.assertEqual(
            got_env[0]['HTTP_X_BACKEND_CLEAN_EXPIRING_OBJECT_QUEUE'], 'no')

    def test_delete_actual_object_bulk(self):
        got_env = [None]

        def fake_app(env, start_response):
            got_env[0] = env
            start_response('204 No Content', [('Content-Length', '0')])
            return []

        x = expirer.ObjectExpirer({}, swift=self.make_fake_ic(fake_app))
        ts = Timestamp('1234')
        x.delete_actual_object('path/to/object', ts, True)
        self.assertNotIn('HTTP_X_IF_DELETE_AT', got_env[0])
        self.assertNotIn('HTTP_X_BACKEND_CLEAN_EXPIRING_OBJECT_QUEUE',
                         got_env[0])
        self.assertEqual(got_env[0]['HTTP_X_TIMESTAMP'], ts.internal)

    def test_delete_actual_object_nourlquoting(self):
        # delete_actual_object should not do its own url quoting because
        # internal client's make_request handles that.
        got_env = [None]

        def fake_app(env, start_response):
            got_env[0] = env
            start_response('204 No Content', [('Content-Length', '0')])
            return []

        x = expirer.ObjectExpirer({}, swift=self.make_fake_ic(fake_app))
        ts = Timestamp('1234')
        x.delete_actual_object('path/to/object name', ts, False)
        self.assertEqual(got_env[0]['HTTP_X_IF_DELETE_AT'], ts)
        self.assertEqual(got_env[0]['HTTP_X_TIMESTAMP'],
                         got_env[0]['HTTP_X_IF_DELETE_AT'])
        self.assertEqual(got_env[0]['PATH_INFO'], '/v1/path/to/object name')

    def test_delete_actual_object_async_returns_expected_error(self):
        def do_test(test_status, should_raise):
            calls = [0]

            def fake_app(env, start_response):
                calls[0] += 1
                calls.append(env['PATH_INFO'])
                start_response(test_status, [('Content-Length', '0')])
                return []

            x = expirer.ObjectExpirer({}, swift=self.make_fake_ic(fake_app))
            ts = Timestamp('1234')
            if should_raise:
                with self.assertRaises(internal_client.UnexpectedResponse):
                    x.delete_actual_object('path/to/object', ts, True)
            else:
                x.delete_actual_object('path/to/object', ts, True)
            self.assertEqual(calls[0], 1, calls)

        # object was deleted and tombstone reaped
        do_test('404 Not Found', False)
        # object was overwritten *after* the original delete, or
        # object was deleted but tombstone still exists, or ...
        do_test('409 Conflict', False)
        # Anything else, raise
        do_test('400 Bad Request', True)

    def test_delete_actual_object_returns_expected_error(self):
        def do_test(test_status, should_raise):
            calls = [0]

            def fake_app(env, start_response):
                calls[0] += 1
                start_response(test_status, [('Content-Length', '0')])
                return []

            x = expirer.ObjectExpirer({}, swift=self.make_fake_ic(fake_app))
            ts = Timestamp('1234')
            if should_raise:
                with self.assertRaises(internal_client.UnexpectedResponse):
                    x.delete_actual_object('path/to/object', ts, False)
            else:
                x.delete_actual_object('path/to/object', ts, False)
            self.assertEqual(calls[0], 1)

        # object was deleted and tombstone reaped
        do_test('404 Not Found', True)
        # object was overwritten *after* the original expiration, or
        do_test('409 Conflict', False)
        # object was deleted but tombstone still exists, or
        # object was overwritten ahead of the original expiration, or
        # object was POSTed to with a new (or no) expiration, or ...
        do_test('412 Precondition Failed', True)

    def test_delete_actual_object_does_not_handle_odd_stuff(self):

        def fake_app(env, start_response):
            start_response(
                '503 Internal Server Error',
                [('Content-Length', '0')])
            return []

        x = expirer.ObjectExpirer({}, swift=self.make_fake_ic(fake_app))
        exc = None
        try:
            x.delete_actual_object('path/to/object', Timestamp('1234'), False)
        except Exception as err:
            exc = err
        finally:
            pass
        self.assertEqual(503, exc.resp.status_int)

    def test_delete_actual_object_quotes(self):
        name = 'this name/should get/quoted'
        timestamp = Timestamp('1366063156.863045')
        x = expirer.ObjectExpirer({}, swift=self.make_fake_ic(self.fake_swift))
        x.swift.make_request = mock.Mock()
        x.swift.make_request.return_value.status_int = 204
        x.swift.make_request.return_value.app_iter = []
        x.swift.make_request.return_value.headers = {}
        x.delete_actual_object(name, timestamp, False)
        self.assertEqual(x.swift.make_request.call_count, 1)
        self.assertEqual(x.swift.make_request.call_args[0][1],
                         '/v1/' + urllib.parse.quote(name))

    def test_delete_actual_object_queue_cleaning(self):
        name = 'acc/cont/something'
        timestamp = Timestamp('1515544858.80602')
        x = expirer.ObjectExpirer({}, swift=self.make_fake_ic(self.fake_swift))
        x.swift.make_request = mock.MagicMock(
            return_value=swob.HTTPNoContent())
        x.delete_actual_object(name, timestamp, False)
        self.assertEqual(x.swift.make_request.call_count, 1)
        header = 'X-Backend-Clean-Expiring-Object-Queue'
        self.assertEqual(
            x.swift.make_request.call_args[0][2].get(header),
            'no')

    def test_delete_actual_object_s3api_mpu(self):
        stub_responses = [
            # delete manifest response
            swob.Response(status=204, headers={
                'X-Object-Sysmeta-S3Api-Upload-Id': 'upload-foo',
                'X-Object-Sysmeta-S3Api-Etag': 'bar-1',
            }),
            # delete segment response
            swob.Response(status=204),
        ]
        x = expirer.ObjectExpirer(
            {}, swift=unit.FakeInternalClient(stub_responses))
        ts = Timestamp('1234')
        with x.swift:
            x.delete_actual_object('account/bucket/mpu', ts, False)
        self.assertEqual(2, len(x.swift.calls))
        self.assertEqual('/v1/account/bucket/mpu', x.swift.calls[0].path)
        self.assertEqual({
            'X-Backend-Clean-Expiring-Object-Queue': 'no',
            'X-If-Delete-At': '0000001234.00000',
            'X-Timestamp': '0000001234.00000',
        }, x.swift.calls[0].headers)
        self.assertEqual('/v1/account/bucket%2Bsegments/mpu/upload-foo/1',
                         x.swift.calls[1].path)
        self.assertEqual({
            'X-Backend-Clean-Expiring-Object-Queue': 'no',
            'X-Timestamp': '0000001234.00000',
        }, x.swift.calls[1].headers)

    def test_delete_actual_object_s3api_mpu_missing_segment(self):
        stub_responses = [
            # delete manifest response
            swob.Response(status=204, headers={
                'X-Object-Sysmeta-S3Api-Upload-Id': 'upload-foo',
                'X-Object-Sysmeta-S3Api-Etag': 'bar-3',
            }),
            # delete segment response
            swob.Response(status=404),
            swob.Response(status=204),
            swob.Response(status=404),
        ]
        x = expirer.ObjectExpirer(
            {}, swift=unit.FakeInternalClient(stub_responses))
        ts = Timestamp('1234')
        with x.swift:
            x.delete_actual_object('account/bucket/mpu', ts, False)
        self.assertEqual(4, len(x.swift.calls))
        self.assertEqual('/v1/account/bucket/mpu', x.swift.calls[0].path)
        self.assertEqual({
            'X-Backend-Clean-Expiring-Object-Queue': 'no',
            'X-If-Delete-At': '0000001234.00000',
            'X-Timestamp': '0000001234.00000',
        }, x.swift.calls[0].headers)
        segment_path = '/v1/account/bucket%2Bsegments/mpu/upload-foo/'
        for seg_num in range(1, 3):
            self.assertEqual(segment_path + str(seg_num),
                             x.swift.calls[seg_num].path)
            self.assertEqual({
                'X-Backend-Clean-Expiring-Object-Queue': 'no',
                'X-Timestamp': '0000001234.00000',
            }, x.swift.calls[seg_num].headers)

    def test_pop_queue(self):
        x = expirer.ObjectExpirer({}, logger=self.logger,
                                  swift=FakeInternalClient({}))
        requests = []

        def capture_requests(ipaddr, port, method, path, *args, **kwargs):
            requests.append((method, path))
        with mocked_http_conn(
                200, 200, 200, give_connect=capture_requests) as fake_conn:
            x.pop_queue('a', 'c', 'o')
            with self.assertRaises(StopIteration):
                next(fake_conn.code_iter)
        for method, path in requests:
            self.assertEqual(method, 'DELETE')
            device, part, account, container, obj = utils.split_path(
                path, 5, 5, True)
            self.assertEqual(account, 'a')
            self.assertEqual(container, 'c')
            self.assertEqual(obj, 'o')

    def test_build_task_obj_round_trip(self):
        ts = next(self.ts)
        a = 'a1'
        c = 'c2'
        o = 'obj1'
        args = (ts, a, c, o)
        self.assertEqual(args, expirer.parse_task_obj(
            expirer.build_task_obj(ts, a, c, o)))
        self.assertEqual(args, expirer.parse_task_obj(
            expirer.build_task_obj(ts, a, c, o, high_precision=True)))

        ts = Timestamp(next(self.ts), delta=1234)
        a = u'\N{SNOWMAN}'
        c = u'\N{SNOWFLAKE}'
        o = u'\U0001F334'
        args = (ts, a, c, o)
        self.assertNotEqual(args, expirer.parse_task_obj(
            expirer.build_task_obj(ts, a, c, o)))
        self.assertEqual(args, expirer.parse_task_obj(
            expirer.build_task_obj(ts, a, c, o, high_precision=True)))


if __name__ == '__main__':
    main()<|MERGE_RESOLUTION|>--- conflicted
+++ resolved
@@ -286,12 +286,6 @@
             x.get_process_values(vals)
         self.assertEqual(str(ctx.exception), expected_msg)
 
-<<<<<<< HEAD
-    def test_init_grace_period(self):
-        conf = {}
-        x = expirer.ObjectExpirer(conf, swift=self.fake_swift)
-        self.assertEqual(x.acct_grace_periods, {})
-=======
     def test_init_per_container_grace_period_with_slash(self):
         # Multiple "/" or invalid parsing
         conf = {
@@ -358,26 +352,17 @@
         conf = {}
         x = expirer.ObjectExpirer(conf, swift=self.fake_swift)
         self.assertEqual(x.grace_periods, {})
->>>>>>> 8d4e3f94
         # there is no global grace_period
         conf = {
             'grace_period': 0.0,
         }
         x = expirer.ObjectExpirer(conf, swift=self.fake_swift)
-<<<<<<< HEAD
-        self.assertEqual(x.acct_grace_periods, {})
-=======
         self.assertEqual(x.grace_periods, {})
->>>>>>> 8d4e3f94
         conf = {
             'grace_period_a': 1.0,
         }
         x = expirer.ObjectExpirer(conf, swift=self.fake_swift)
-<<<<<<< HEAD
-        self.assertEqual(x.acct_grace_periods, {'a': 1.0})
-=======
         self.assertEqual(x.grace_periods, {('a', None): 1.0})
->>>>>>> 8d4e3f94
 
         # test configure multi-account grace_period
         conf = {
@@ -387,15 +372,6 @@
             u'grace_period_AUTH_aBáC': 555,
         }
         x = expirer.ObjectExpirer(conf, swift=self.fake_swift)
-<<<<<<< HEAD
-        self.assertEqual(x.acct_grace_periods, {
-            'a': 1.0,
-            'b': 259200.0,
-            'AUTH_aBC': 999,
-            u'AUTH_aBáC': 555,
-        })
-
-=======
         self.assertEqual(x.grace_periods, {
             ('a', None): 1.0,
             ('b', None): 259200.0,
@@ -418,7 +394,6 @@
         })
 
     def test_init_invalid_grace_period(self):
->>>>>>> 8d4e3f94
         # negative tests
         conf = {
             'grace_period_a': -1.0,
@@ -445,8 +420,6 @@
             'grace_period_a must be a float greater than or equal to 0',
             str(ctx.exception))
 
-<<<<<<< HEAD
-=======
         # negative tests with containers
         conf = {
             'grace_period_a/b': -100.0
@@ -490,7 +463,6 @@
         self.assertEqual(0.0, x.get_grace_period('c', 'not-test'))
         self.assertEqual(0.0, x.get_grace_period('no-conf', 'test'))
 
->>>>>>> 8d4e3f94
     def test_init_concurrency_too_small(self):
         conf = {
             'concurrency': 0,
@@ -960,19 +932,13 @@
                     # tasks well past ready for execution
                     {'name': self.past_time + '-a0/c0/o0'},
                     {'name': self.past_time + '-a1/c1/o1'},
-<<<<<<< HEAD
-=======
                     {'name': self.past_time + '-a1/c2/o2'},
->>>>>>> 8d4e3f94
                 ],
                 self.just_past_time: [
                     # tasks only just ready for execution
                     {'name': self.just_past_time + '-a0/c0/o0'},
                     {'name': self.just_past_time + '-a1/c1/o1'},
-<<<<<<< HEAD
-=======
                     {'name': self.just_past_time + '-a1/c2/o2'},
->>>>>>> 8d4e3f94
                 ],
             }
         }
@@ -987,10 +953,7 @@
                 swob.wsgi_to_str(tgt) for tgt in (
                     'a0/c0/o0',
                     'a1/c1/o1',
-<<<<<<< HEAD
-=======
                     'a1/c2/o2',
->>>>>>> 8d4e3f94
                 )
             )
         ] + [
@@ -999,10 +962,7 @@
                 swob.wsgi_to_str(tgt) for tgt in (
                     'a0/c0/o0',
                     'a1/c1/o1',
-<<<<<<< HEAD
-=======
                     'a1/c2/o2',
->>>>>>> 8d4e3f94
                 )
             )
         ]
@@ -1025,10 +985,7 @@
                 swob.wsgi_to_str(tgt) for tgt in (
                     'a0/c0/o0',
                     'a1/c1/o1',
-<<<<<<< HEAD
-=======
                     'a1/c2/o2',
->>>>>>> 8d4e3f94
                 )
             )
         ] + [
@@ -1043,8 +1000,6 @@
             task_account_container_list, 0, 1))
         self.assertEqual(expected, observed)
 
-<<<<<<< HEAD
-=======
         # configure grace for account a1 and for account a1 and container c2
         # container a1/c2 expires expires almost immediately
         # but other containers in account a1 remain (a1/c1 and a1/c3)
@@ -1104,7 +1059,6 @@
             task_account_container_list, 0, 1))
         self.assertEqual(expected, observed)
 
->>>>>>> 8d4e3f94
     def test_run_once_unicode_problem(self):
         requests = []
 

--- conflicted
+++ resolved
@@ -317,22 +317,14 @@
             'grace_period_a': 1.0,
             'grace_period_b': '259200.0',
             'grace_period_AUTH_aBC': 999,
-<<<<<<< HEAD
-            'grace_period_AUTH_aB😀C': 555,
-=======
             u'grace_period_AUTH_aBáC': 555,
->>>>>>> b512c926
         }
         x = expirer.ObjectExpirer(conf, swift=self.fake_swift)
         self.assertEqual(x.acct_grace_periods, {
             'a': 1.0,
             'b': 259200.0,
             'AUTH_aBC': 999,
-<<<<<<< HEAD
-            'AUTH_aB😀C': 555,
-=======
             u'AUTH_aBáC': 555,
->>>>>>> b512c926
         })
 
         # negative tests

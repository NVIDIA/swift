--- conflicted
+++ resolved
@@ -286,9 +286,6 @@
             x.get_process_values(vals)
         self.assertEqual(str(ctx.exception), expected_msg)
 
-<<<<<<< HEAD
-    def test_init_per_container_grace_period_with_slash(self):
-=======
     def test_valid_grace_period(self):
         conf = {}
         x = expirer.ObjectExpirer(conf, swift=self.fake_swift)
@@ -353,7 +350,6 @@
         x = expirer.ObjectExpirer(conf, swift=self.fake_swift)
         self.assertEqual(x.grace_periods, {})
 
->>>>>>> e46672ca
         # Multiple "/" or invalid parsing
         conf = {
             'grace_period_A_U_TH_foo_bar/my-container_name/with/slash': 60400,
@@ -415,69 +411,7 @@
             '(leading or trailing "/" is not allowed)',
             str(ctx.exception))
 
-<<<<<<< HEAD
-    def test_init_grace_period(self):
-        conf = {}
-        x = expirer.ObjectExpirer(conf, swift=self.fake_swift)
-        self.assertEqual(x.grace_periods, {})
-        # there is no global grace_period
-        conf = {
-            'grace_period': 0.0,
-        }
-        x = expirer.ObjectExpirer(conf, swift=self.fake_swift)
-        self.assertEqual(x.grace_periods, {})
-        conf = {
-            'grace_period_a': 1.0,
-        }
-        x = expirer.ObjectExpirer(conf, swift=self.fake_swift)
-        self.assertEqual(x.grace_periods, {('a', None): 1.0})
-
-        # allow grace_period to be 0
-        conf = {
-            'grace_period_a': 0.0,
-        }
-        x = expirer.ObjectExpirer(conf, swift=self.fake_swift)
-        self.assertEqual(x.grace_periods, {('a', None): 0.0})
-
-        conf = {
-            'grace_period_a/b': 0.0,
-        }
-        x = expirer.ObjectExpirer(conf, swift=self.fake_swift)
-        self.assertEqual(x.grace_periods, {('a', 'b'): 0.0})
-
-        # test configure multi-account grace_period
-        conf = {
-            'grace_period_a': 1.0,
-            'grace_period_b': '259200.0',
-            'grace_period_AUTH_aBC': 999,
-            u'grace_period_AUTH_aBáC': 555,
-        }
-        x = expirer.ObjectExpirer(conf, swift=self.fake_swift)
-        self.assertEqual(x.grace_periods, {
-            ('a', None): 1.0,
-            ('b', None): 259200.0,
-            ('AUTH_aBC', None): 999,
-            (u'AUTH_aBáC', None): 555,
-        })
-        # test configure multi-account grace_period with containers
-        conf = {
-            'grace_period_a/test': 1.0,
-            'grace_period_b': '259200.0',
-            'grace_period_AUTH_aBC/test2': 999,
-            u'grace_period_AUTH_aBáC/tést': 555,
-        }
-        x = expirer.ObjectExpirer(conf, swift=self.fake_swift)
-        self.assertEqual(x.grace_periods, {
-            ('a', 'test'): 1.0,
-            ('b', None): 259200.0,
-            ('AUTH_aBC', 'test2'): 999,
-            (u'AUTH_aBáC', u'tést'): 555,
-        })
-
-    def test_init_invalid_grace_period(self):
-=======
     def test_invalid_grace_period_values(self):
->>>>>>> e46672ca
         # negative tests
         conf = {
             'grace_period_a': -1.0,
@@ -1026,26 +960,19 @@
                     {'name': self.just_past_time + '-a1/c1/o1'},
                     {'name': self.just_past_time + '-a1/c2/o2'},
                 ],
-<<<<<<< HEAD
-=======
                 self.future_time: [
                     # tasks not yet ready for execution
                     {'name': self.future_time + '-a0/c0/o0'},
                     {'name': self.future_time + '-a1/c1/o1'},
                     {'name': self.future_time + '-a1/c2/o2'},
                 ],
->>>>>>> e46672ca
             }
         }
         fake_swift = FakeInternalClient(aco_dict)
         # sanity, no accounts configured with grace period
         x = expirer.ObjectExpirer(self.conf, logger=self.logger,
                                   swift=fake_swift)
-<<<<<<< HEAD
-        # ... we expect ALL tasks to yield
-=======
         # ... we expect tasks past time to yield
->>>>>>> e46672ca
         expected = [
             self.make_task(self.past_time, target_path)
             for target_path in (
@@ -1077,11 +1004,7 @@
         self.conf['grace_period_a1'] = 300.0
         x = expirer.ObjectExpirer(self.conf, logger=self.logger,
                                   swift=fake_swift)
-<<<<<<< HEAD
-        # ... and we don't expect *recent* a1 tasks
-=======
         # ... and we don't expect *recent* a1 tasks or future tasks
->>>>>>> e46672ca
         expected = [
             self.make_task(self.past_time, target_path)
             for target_path in (
@@ -1111,10 +1034,7 @@
         x = expirer.ObjectExpirer(self.conf, logger=self.logger,
                                   swift=fake_swift)
         # ... and we don't expect *recent* a1 tasks, excluding c2
-<<<<<<< HEAD
-=======
         # or future tasks
->>>>>>> e46672ca
         expected = [
             self.make_task(self.past_time, target_path)
             for target_path in (
@@ -1144,10 +1064,7 @@
         x = expirer.ObjectExpirer(self.conf, logger=self.logger,
                                   swift=fake_swift)
         # ... and we don't expect *recent* a1 tasks, excluding c2
-<<<<<<< HEAD
-=======
         # or future tasks
->>>>>>> e46672ca
         expected = [
             self.make_task(self.past_time, target_path)
             for target_path in (

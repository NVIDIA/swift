# coding: utf-8
# Copyright (c) 2010-2012 OpenStack Foundation
#
# Licensed under the Apache License, Version 2.0 (the "License");
# you may not use this file except in compliance with the License.
# You may obtain a copy of the License at
#
#    http://www.apache.org/licenses/LICENSE-2.0
#
# Unless required by applicable law or agreed to in writing, software
# distributed under the License is distributed on an "AS IS" BASIS,
# WITHOUT WARRANTIES OR CONDITIONS OF ANY KIND, either express or
# implied.
# See the License for the specific language governing permissions and
# limitations under the License.

"""Tests for swift.obj.server"""

import six.moves.cPickle as pickle
import datetime
import json
import errno
import operator
import os
import mock
import six
from six import StringIO
import unittest
import math
import random
from shutil import rmtree
from time import gmtime, strftime, time, struct_time
from tempfile import mkdtemp
from collections import defaultdict
from contextlib import contextmanager
from textwrap import dedent

from eventlet import sleep, spawn, wsgi, Timeout, tpool, greenthread
from eventlet.green import httplib

from swift import __version__ as swift_version
from swift.common.http import is_success
from swift.obj.expirer import ExpirerConfig
from test import listen_zero, BaseTestCase
from test.debug_logger import debug_logger
from test.unit import mocked_http_conn, \
    make_timestamp_iter, DEFAULT_TEST_EC_TYPE, skip_if_no_xattrs, \
    connect_tcp, readuntil2crlfs, patch_policies, encode_frag_archive_bodies, \
    mock_check_drive, FakeRing
from swift.obj import server as object_server
from swift.obj import updater, diskfile
from swift.common import utils, bufferedhttp, http_protocol
from swift.common.header_key_dict import HeaderKeyDict
from swift.common.utils import hash_path, mkdirs, normalize_timestamp, \
    NullLogger, storage_directory, public, replication, encode_timestamps, \
    Timestamp, md5
from swift.common import constraints
from swift.common.request_helpers import get_reserved_name
from swift.common.swob import Request, WsgiBytesIO, \
    HTTPRequestedRangeNotSatisfiable
from swift.common.splice import splice
from swift.common.storage_policy import (StoragePolicy, ECStoragePolicy,
                                         POLICIES, EC_POLICY)
from swift.common.exceptions import DiskFileDeviceUnavailable, \
    DiskFileNoSpace, DiskFileQuarantined
from swift.common.wsgi import init_request_processor


def mock_time(*args, **kwargs):
    return 5000.0


test_policies = [
    StoragePolicy(0, name='zero', is_default=True),
    ECStoragePolicy(1, name='one', ec_type=DEFAULT_TEST_EC_TYPE,
                    ec_ndata=10, ec_nparity=4),
]


@contextmanager
def fake_spawn():
    """
    Spawn and capture the result so we can later wait on it. This means we can
    test code executing in a greenthread but still wait() on the result to
    ensure that the method has completed.
    """

    greenlets = []

    def _inner_fake_spawn(func, *a, **kw):
        gt = greenthread.spawn(func, *a, **kw)
        greenlets.append(gt)
        return gt

    object_server.spawn = _inner_fake_spawn
    with mock.patch('swift.obj.server.spawn', _inner_fake_spawn):
        try:
            yield
        finally:
            for gt in greenlets:
                gt.wait()


class TestTpoolSize(unittest.TestCase):
    def test_default_config(self):
        with mock.patch('eventlet.tpool.set_num_threads') as mock_snt:
            object_server.ObjectController({})
        self.assertEqual([], mock_snt.mock_calls)

    def test_explicit_setting(self):
        conf = {'eventlet_tpool_num_threads': '17'}
        with mock.patch('eventlet.tpool.set_num_threads') as mock_snt:
            object_server.ObjectController(conf)
        self.assertEqual([mock.call(17)], mock_snt.mock_calls)

    def test_servers_per_port_no_explicit_setting(self):
        conf = {'servers_per_port': '3'}
        with mock.patch('eventlet.tpool.set_num_threads') as mock_snt:
            object_server.ObjectController(conf)
        self.assertEqual([mock.call(1)], mock_snt.mock_calls)

    def test_servers_per_port_with_explicit_setting(self):
        conf = {'eventlet_tpool_num_threads': '17',
                'servers_per_port': '3'}
        with mock.patch('eventlet.tpool.set_num_threads') as mock_snt:
            object_server.ObjectController(conf)
        self.assertEqual([mock.call(17)], mock_snt.mock_calls)

    def test_servers_per_port_empty(self):
        # run_wsgi is robust to this, so we should be too
        conf = {'servers_per_port': ''}
        with mock.patch('eventlet.tpool.set_num_threads') as mock_snt:
            object_server.ObjectController(conf)
        self.assertEqual([], mock_snt.mock_calls)


class SameReqEnv(object):

    def __init__(self, req):
        self.environ = req.environ

    def __eq__(self, other):
        return self.environ == other.environ


@patch_policies(test_policies)
class TestObjectController(BaseTestCase):
    """Test swift.obj.server.ObjectController"""

    def setUp(self):
        """Set up for testing swift.object.server.ObjectController"""
        skip_if_no_xattrs()
        utils.HASH_PATH_SUFFIX = b'endcap'
        utils.HASH_PATH_PREFIX = b'startcap'
        self.tmpdir = mkdtemp()
        self.testdir = os.path.join(self.tmpdir,
                                    'tmp_test_object_server_ObjectController')
        mkdirs(os.path.join(self.testdir, 'sda1'))
        self.conf = {'devices': self.testdir, 'mount_check': 'false',
                     'container_update_timeout': 0.0}
        self.logger = debug_logger('test-object-controller')
        self.object_controller = object_server.ObjectController(
            self.conf, logger=self.logger)
        self.object_controller.bytes_per_sync = 1
        self._orig_tpool_exc = tpool.execute
        tpool.execute = lambda f, *args, **kwargs: f(*args, **kwargs)
        self.df_mgr = diskfile.DiskFileManager(self.conf,
                                               self.object_controller.logger)

        self.ts = make_timestamp_iter()
        self.ec_policies = [p for p in POLICIES if p.policy_type == EC_POLICY]
        self.container_ring = FakeRing()

    def tearDown(self):
        """Tear down for testing swift.object.server.ObjectController"""
        rmtree(self.tmpdir)
        tpool.execute = self._orig_tpool_exc

    def _stage_tmp_dir(self, policy):
        mkdirs(os.path.join(self.testdir, 'sda1',
                            diskfile.get_tmp_dir(policy)))

    def iter_policies(self):
        for policy in POLICIES:
            self.policy = policy
            yield policy

    def test_init(self):
        conf = {
            'devices': self.testdir,
            'mount_check': 'false',
            'container_update_timeout': 0.0,
        }
        app = object_server.ObjectController(conf, logger=self.logger)
        self.assertEqual(app.container_update_timeout, 0.0)
        self.assertEqual(app.auto_create_account_prefix, '.')
        self.assertEqual(self.logger.get_lines_for_level('warning'), [])

    def check_all_api_methods(self, obj_name='o', alt_res=None):
        path = '/sda1/p/a/c/%s' % obj_name
        body = b'SPECIAL_STRING'

        op_table = {
            "PUT": (body, alt_res or 201, b''),  # create one
            "GET": (b'', alt_res or 200, body),  # check it
            "POST": (b'', alt_res or 202, b''),   # update it
            "HEAD": (b'', alt_res or 200, b''),   # head it
            "DELETE": (b'', alt_res or 204, b'')  # delete it
        }

        for method in ["PUT", "GET", "POST", "HEAD", "DELETE"]:
            in_body, res, out_body = op_table[method]
            timestamp = normalize_timestamp(time())
            req = Request.blank(
                path, environ={'REQUEST_METHOD': method},
                headers={'X-Timestamp': timestamp,
                         'Content-Type': 'application/x-test'})
            req.body = in_body
            resp = req.get_response(self.object_controller)
            self.assertEqual(resp.status_int, res)
            if out_body and (200 <= res < 300):
                self.assertEqual(resp.body, out_body)

    def test_REQUEST_SPECIAL_CHARS(self):
        obj = 'special昆%20/%'
        if six.PY3:
            # The path argument of Request.blank() is a WSGI string, somehow
            obj = obj.encode('utf-8').decode('latin-1')
        self.check_all_api_methods(obj)

    def test_device_unavailable(self):
        def raise_disk_unavail(*args, **kwargs):
            raise DiskFileDeviceUnavailable()

        self.object_controller.get_diskfile = raise_disk_unavail
        self.check_all_api_methods(alt_res=507)

    def test_allowed_headers(self):
        dah = ['content-disposition', 'content-encoding', 'x-delete-at',
               'x-object-manifest', 'x-static-large-object']
        conf = {'devices': self.testdir, 'mount_check': 'false',
                'allowed_headers': ','.join(['content-length'] + dah)}
        self.object_controller = object_server.ObjectController(
            conf, logger=debug_logger())
        self.assertEqual(self.object_controller.allowed_headers, set(dah))

    def test_POST_update_meta(self):
        # Test swift.obj.server.ObjectController.POST
        original_headers = self.object_controller.allowed_headers
        test_headers = 'content-encoding foo bar'.split()
        self.object_controller.allowed_headers = set(test_headers)
        put_timestamp = normalize_timestamp(time())
        headers = {'X-Timestamp': put_timestamp,
                   'Content-Type': 'application/x-test',
                   'Foo': 'fooheader',
                   'Baz': 'bazheader',
                   'X-Object-Sysmeta-Color': 'blue',
                   'X-Object-Transient-Sysmeta-Shape': 'circle',
                   'X-Object-Meta-1': 'One',
                   'X-Object-Meta-Two': 'Two'}
        req = Request.blank('/sda1/p/a/c/o', environ={'REQUEST_METHOD': 'PUT'},
                            headers=headers)
        req.body = b'VERIFY'
        etag = '"%s"' % md5(b'VERIFY', usedforsecurity=False).hexdigest()
        resp = req.get_response(self.object_controller)
        self.assertEqual(resp.status_int, 201)
        self.assertEqual(dict(resp.headers), {
            'Content-Type': 'text/html; charset=UTF-8',
            'Content-Length': str(len(resp.body)),
            'Etag': etag,
        })

        post_timestamp = normalize_timestamp(time())
        headers = {'X-Timestamp': post_timestamp,
                   'X-Object-Meta-3': 'Three',
                   'X-Object-Meta-4': 'Four',
                   'x-object-meta-t\xc3\xa8st': 'm\xc3\xa8ta',
                   'X-Backend-Replication-Headers':
                       'x-object-meta-t\xc3\xa8st',
                   'Content-Encoding': 'gzip',
                   'Foo': 'fooheader',
                   'Bar': 'barheader'}
        req = Request.blank('/sda1/p/a/c/o',
                            environ={'REQUEST_METHOD': 'POST'},
                            headers=headers)
        resp = req.get_response(self.object_controller)
        self.assertEqual(resp.status_int, 202)
        self.assertEqual(dict(resp.headers), {
            'Content-Type': 'text/html; charset=UTF-8',
            'Content-Length': str(len(resp.body)),
            'X-Backend-Content-Type': 'application/x-test',
            'X-Object-Sysmeta-Color': 'blue',
        })

        req = Request.blank('/sda1/p/a/c/o')
        resp = req.get_response(self.object_controller)
        expected_headers = {
            'Content-Type': 'application/x-test',
            'Content-Length': '6',
            'Etag': etag,
            'X-Object-Sysmeta-Color': 'blue',
            'X-Object-Meta-3': 'Three',
            'X-Object-Meta-4': 'Four',
            'X-Object-Meta-T\xc3\xa8St': 'm\xc3\xa8ta',
            'Foo': 'fooheader',
            'Bar': 'barheader',
            'Content-Encoding': 'gzip',
            'X-Backend-Timestamp': post_timestamp,
            'X-Timestamp': post_timestamp,
            'X-Backend-Data-Timestamp': put_timestamp,
            'X-Backend-Durable-Timestamp': put_timestamp,
            'Last-Modified': strftime(
                '%a, %d %b %Y %H:%M:%S GMT',
                gmtime(math.ceil(float(post_timestamp)))),
        }
        self.assertEqual(dict(resp.headers), expected_headers)

        req = Request.blank('/sda1/p/a/c/o',
                            environ={'REQUEST_METHOD': 'HEAD'})
        resp = req.get_response(self.object_controller)
        self.assertEqual(dict(resp.headers), expected_headers)

        post_timestamp = normalize_timestamp(time())
        req = Request.blank('/sda1/p/a/c/o',
                            environ={'REQUEST_METHOD': 'POST'},
                            headers={'X-Timestamp': post_timestamp,
                                     'X-Object-Sysmeta-Color': 'red',
                                     'Content-Type': 'application/x-test2'})
        resp = req.get_response(self.object_controller)
        self.assertEqual(resp.status_int, 202)
        self.assertEqual(dict(resp.headers), {
            'Content-Type': 'text/html; charset=UTF-8',
            'Content-Length': str(len(resp.body)),
            'X-Backend-Content-Type': 'application/x-test2',
            'X-Object-Sysmeta-Color': 'blue',
        })

        req = Request.blank('/sda1/p/a/c/o')
        resp = req.get_response(self.object_controller)
        self.assertEqual(dict(resp.headers), {
            'Content-Type': 'application/x-test2',
            'Content-Length': '6',
            'Etag': etag,
            'X-Object-Sysmeta-Color': 'blue',
            'X-Backend-Timestamp': post_timestamp,
            'X-Timestamp': post_timestamp,
            'X-Backend-Data-Timestamp': put_timestamp,
            'X-Backend-Durable-Timestamp': put_timestamp,
            'Last-Modified': strftime(
                '%a, %d %b %Y %H:%M:%S GMT',
                gmtime(math.ceil(float(post_timestamp)))),
        })

        # test defaults
        self.object_controller.allowed_headers = original_headers
        put_timestamp = normalize_timestamp(time())
        req = Request.blank('/sda1/p/a/c/o', environ={'REQUEST_METHOD': 'PUT'},
                            headers={'X-Timestamp': put_timestamp,
                                     'Content-Type': 'application/x-test',
                                     'Foo': 'fooheader',
                                     'X-Object-Sysmeta-Color': 'red',
                                     'X-Object-Meta-1': 'One',
                                     'X-Object-Manifest': 'c/bar',
                                     'Content-Encoding': 'gzip',
                                     'Content-Disposition': 'bar',
                                     'X-Static-Large-Object': 'True',
                                     })
        req.body = 'VERIFY'
        resp = req.get_response(self.object_controller)
        self.assertEqual(resp.status_int, 201)
        self.assertEqual(dict(resp.headers), {
            'Content-Type': 'text/html; charset=UTF-8',
            'Content-Length': str(len(resp.body)),
            'Etag': etag,
        })

        req = Request.blank('/sda1/p/a/c/o')
        resp = req.get_response(self.object_controller)
        self.assertEqual(resp.status_int, 200)
        self.assertEqual(dict(resp.headers), {
            'Content-Type': 'application/x-test',
            'Content-Length': '6',
            'Etag': etag,
            'X-Object-Sysmeta-Color': 'red',
            'X-Object-Meta-1': 'One',
            'Content-Encoding': 'gzip',
            'X-Object-Manifest': 'c/bar',
            'Content-Disposition': 'bar',
            'X-Static-Large-Object': 'True',
            'X-Backend-Timestamp': put_timestamp,
            'X-Timestamp': put_timestamp,
            'X-Backend-Data-Timestamp': put_timestamp,
            'X-Backend-Durable-Timestamp': put_timestamp,
            'Last-Modified': strftime(
                '%a, %d %b %Y %H:%M:%S GMT',
                gmtime(math.ceil(float(put_timestamp)))),
        })

        post_timestamp = normalize_timestamp(time())
        req = Request.blank('/sda1/p/a/c/o',
                            environ={'REQUEST_METHOD': 'POST'},
                            headers={'X-Timestamp': post_timestamp,
                                     'X-Object-Meta-3': 'Three',
                                     'Foo': 'fooheader',
                                     'Content-Type': 'application/x-test'})
        resp = req.get_response(self.object_controller)
        self.assertEqual(resp.status_int, 202)
        self.assertEqual(dict(resp.headers), {
            'Content-Type': 'text/html; charset=UTF-8',
            'Content-Length': str(len(resp.body)),
            'X-Backend-Content-Type': 'application/x-test',
            'X-Object-Sysmeta-Color': 'red',
        })

        req = Request.blank('/sda1/p/a/c/o')
        resp = req.get_response(self.object_controller)
        self.assertEqual(dict(resp.headers), {
            'Content-Type': 'application/x-test',
            'Content-Length': '6',
            'Etag': etag,
            'X-Object-Sysmeta-Color': 'red',
            'X-Object-Meta-3': 'Three',
            'X-Static-Large-Object': 'True',
            'X-Backend-Timestamp': post_timestamp,
            'X-Timestamp': post_timestamp,
            'X-Backend-Data-Timestamp': put_timestamp,
            'X-Backend-Durable-Timestamp': put_timestamp,
            'Last-Modified': strftime(
                '%a, %d %b %Y %H:%M:%S GMT',
                gmtime(math.ceil(float(post_timestamp)))),
        })

        # Test for empty metadata
        post_timestamp = normalize_timestamp(time())
        req = Request.blank('/sda1/p/a/c/o',
                            environ={'REQUEST_METHOD': 'POST'},
                            headers={'X-Timestamp': post_timestamp,
                                     'Content-Type': 'application/x-test',
                                     'X-Object-Meta-3': ''})
        resp = req.get_response(self.object_controller)
        self.assertEqual(resp.status_int, 202)
        self.assertEqual(dict(resp.headers), {
            'Content-Type': 'text/html; charset=UTF-8',
            'Content-Length': str(len(resp.body)),
            'X-Backend-Content-Type': 'application/x-test',
            'X-Object-Sysmeta-Color': 'red',
        })

        req = Request.blank('/sda1/p/a/c/o')
        resp = req.get_response(self.object_controller)
        self.assertEqual(dict(resp.headers), {
            'Content-Type': 'application/x-test',
            'Content-Length': '6',
            'Etag': etag,
            'X-Object-Sysmeta-Color': 'red',
            'X-Object-Meta-3': '',
            'X-Static-Large-Object': 'True',
            'X-Backend-Timestamp': post_timestamp,
            'X-Timestamp': post_timestamp,
            'X-Backend-Data-Timestamp': put_timestamp,
            'X-Backend-Durable-Timestamp': put_timestamp,
            'Last-Modified': strftime(
                '%a, %d %b %Y %H:%M:%S GMT',
                gmtime(math.ceil(float(post_timestamp)))),
        })

    def test_POST_old_timestamp(self):
        ts = time()
        orig_timestamp = utils.Timestamp(ts).internal
        req = Request.blank('/sda1/p/a/c/o', environ={'REQUEST_METHOD': 'PUT'},
                            headers={'X-Timestamp': orig_timestamp,
                                     'Content-Type': 'application/x-test',
                                     'X-Object-Meta-1': 'One',
                                     'X-Object-Meta-Two': 'Two'})
        req.body = 'VERIFY'
        resp = req.get_response(self.object_controller)
        self.assertEqual(resp.status_int, 201)

        # Same timestamp should result in 409
        req = Request.blank('/sda1/p/a/c/o',
                            environ={'REQUEST_METHOD': 'POST'},
                            headers={'X-Timestamp': orig_timestamp,
                                     'X-Object-Meta-3': 'Three',
                                     'X-Object-Meta-4': 'Four',
                                     'Content-Encoding': 'gzip',
                                     'Content-Type': 'application/x-test'})
        resp = req.get_response(self.object_controller)
        self.assertEqual(resp.status_int, 409)
        self.assertEqual(resp.headers['X-Backend-Timestamp'], orig_timestamp)

        # Earlier timestamp should result in 409
        timestamp = normalize_timestamp(ts - 1)
        req = Request.blank('/sda1/p/a/c/o',
                            environ={'REQUEST_METHOD': 'POST'},
                            headers={'X-Timestamp': timestamp,
                                     'X-Object-Meta-5': 'Five',
                                     'X-Object-Meta-6': 'Six',
                                     'Content-Encoding': 'gzip',
                                     'Content-Type': 'application/x-test'})
        resp = req.get_response(self.object_controller)
        self.assertEqual(resp.status_int, 409)
        self.assertEqual(resp.headers['X-Backend-Timestamp'], orig_timestamp)

    def test_POST_conflicts_with_later_POST(self):
        t_put = next(self.ts).internal
        req = Request.blank('/sda1/p/a/c/o',
                            environ={'REQUEST_METHOD': 'PUT'},
                            headers={'X-Timestamp': t_put,
                                     'Content-Length': 0,
                                     'Content-Type': 'plain/text'})
        resp = req.get_response(self.object_controller)
        self.assertEqual(resp.status_int, 201)

        t_post1 = next(self.ts).internal
        t_post2 = next(self.ts).internal
        req = Request.blank('/sda1/p/a/c/o',
                            environ={'REQUEST_METHOD': 'POST'},
                            headers={'X-Timestamp': t_post2})
        resp = req.get_response(self.object_controller)
        self.assertEqual(resp.status_int, 202)

        req = Request.blank('/sda1/p/a/c/o',
                            environ={'REQUEST_METHOD': 'POST'},
                            headers={'X-Timestamp': t_post1})
        resp = req.get_response(self.object_controller)
        self.assertEqual(resp.status_int, 409)

        obj_dir = os.path.join(
            self.testdir, 'sda1',
            storage_directory(diskfile.get_data_dir(0), 'p',
                              hash_path('a', 'c', 'o')))

        ts_file = os.path.join(obj_dir, t_post2 + '.meta')
        self.assertTrue(os.path.isfile(ts_file))
        meta_file = os.path.join(obj_dir, t_post1 + '.meta')
        self.assertFalse(os.path.isfile(meta_file))

    def _do_test_diskfile_metadata_unavailable(self, test_req):
        # a concurrent request may cause ondisk files to be removed between the
        # time they were listed and the time they were opened; verify that
        # appropriate response is returned to the client
        t_put = next(self.ts).internal
        t_post = next(self.ts).internal

        # PUT
        req = Request.blank('/sda1/p/a/c/o',
                            environ={'REQUEST_METHOD': 'PUT'},
                            headers={'X-Timestamp': t_put,
                                     'Content-Length': 0,
                                     'Content-Type': 'plain/text'})
        resp = req.get_response(self.object_controller)
        self.assertEqual(resp.status_int, 201)

        # POST
        req = Request.blank('/sda1/p/a/c/o',
                            environ={'REQUEST_METHOD': 'POST'},
                            headers={'X-Timestamp': t_post,
                                     'X-Object-Meta-Test': 'test'})
        resp = req.get_response(self.object_controller)
        self.assertEqual(resp.status_int, 202)

        other_reqs = [Request.blank('/sda1/p/a/c/o',
                                    environ={'REQUEST_METHOD': 'POST'},
                                    headers={
                                        'X-Timestamp': next(self.ts).internal,
                                        'X-Object-Meta-Test': 'other'})]
        test_req.headers['X-Timestamp'] = next(self.ts).internal

        # test requests concurrent with an on-disk file being unlinked...
        orig_read_metadata = diskfile._read_file_metadata
        concurrent_resp = []

        def fake_read_metadata(fd, *args, **kwargs):
            metadata = orig_read_metadata(fd, *args, **kwargs)
            if other_reqs:
                timestamps.append(metadata['X-Timestamp'])
                if timestamps[-1] == t_post:
                    other_req = other_reqs.pop()
                    if other_req:
                        # this POST will remove the meta file that the test_req
                        # has in its dir listing
                        resp = other_req.get_response(self.object_controller)
                        concurrent_resp.append(resp.status_int)
            return orig_read_metadata(fd, *args, **kwargs)

        # meta file listed but not found in _read_file_metadata
        timestamps = []
        with mock.patch('swift.obj.diskfile._read_file_metadata',
                        fake_read_metadata):
            resp = test_req.get_response(self.object_controller)
        self.assertEqual([t_put, t_post], timestamps)
        self.assertEqual([202], concurrent_resp)

        # HEAD
        req = Request.blank('/sda1/p/a/c/o',
                            environ={'REQUEST_METHOD': 'HEAD'},
                            headers={'X-Timestamp': next(self.ts).internal})
        head_resp = req.get_response(self.object_controller)
        return resp, head_resp

    def test_PUT_metafile_unavailable(self):
        req = Request.blank('/sda1/p/a/c/o',
                            headers={'Content-Length': '0',
                                     'Content-Type': 'plain/text'},
                            environ={'REQUEST_METHOD': 'PUT'})
        resp, head_resp = self._do_test_diskfile_metadata_unavailable(req)
        self.assertEqual(resp.status_int, 201)
        self.assertEqual(head_resp.status_int, 200)
        self.assertEqual(req.headers['X-Timestamp'],
                         head_resp.headers['X-Timestamp'])
        self.assertNotIn('X-Object-Meta-Test', head_resp.headers)

    def test_POST_metafile_unavailable(self):
        req = Request.blank('/sda1/p/a/c/o',
                            environ={'REQUEST_METHOD': 'POST'})
        resp, head_resp = self._do_test_diskfile_metadata_unavailable(req)
        self.assertEqual(resp.status_int, 503)
        self.assertEqual(head_resp.status_int, 200)
        self.assertEqual('other', head_resp.headers.get('X-Object-Meta-Test'))

    def test_GET_metafile_unavailable(self):
        req = Request.blank('/sda1/p/a/c/o',
                            environ={'REQUEST_METHOD': 'GET'})
        resp, head_resp = self._do_test_diskfile_metadata_unavailable(req)
        self.assertEqual(resp.status_int, 503)
        self.assertEqual(head_resp.status_int, 200)
        self.assertEqual('other', head_resp.headers.get('X-Object-Meta-Test'))

    def test_HEAD_metafile_unavailable(self):
        req = Request.blank('/sda1/p/a/c/o',
                            environ={'REQUEST_METHOD': 'HEAD'})
        resp, head_resp = self._do_test_diskfile_metadata_unavailable(req)
        self.assertEqual(resp.status_int, 503)
        self.assertEqual(head_resp.status_int, 200)
        self.assertEqual('other', head_resp.headers.get('X-Object-Meta-Test'))

    def test_DELETE_metafile_unavailable(self):
        req = Request.blank('/sda1/p/a/c/o',
                            environ={'REQUEST_METHOD': 'DELETE'})
        resp, head_resp = self._do_test_diskfile_metadata_unavailable(req)
        self.assertEqual(resp.status_int, 503)
        self.assertEqual(head_resp.status_int, 200)
        self.assertEqual('other', head_resp.headers.get('X-Object-Meta-Test'))

    def test_POST_not_exist(self):
        timestamp = normalize_timestamp(time())
        req = Request.blank('/sda1/p/a/c/fail',
                            environ={'REQUEST_METHOD': 'POST'},
                            headers={'X-Timestamp': timestamp,
                                     'X-Object-Meta-1': 'One',
                                     'X-Object-Meta-2': 'Two',
                                     'Content-Type': 'text/plain'})
        resp = req.get_response(self.object_controller)
        self.assertEqual(resp.status_int, 404)

    def test_POST_invalid_path(self):
        timestamp = normalize_timestamp(time())
        req = Request.blank('/sda1/p/a/c', environ={'REQUEST_METHOD': 'POST'},
                            headers={'X-Timestamp': timestamp,
                                     'X-Object-Meta-1': 'One',
                                     'X-Object-Meta-2': 'Two',
                                     'Content-Type': 'text/plain'})
        resp = req.get_response(self.object_controller)
        self.assertEqual(resp.status_int, 400)

    def test_POST_no_timestamp(self):
        req = Request.blank('/sda1/p/a/c/o',
                            environ={'REQUEST_METHOD': 'POST'},
                            headers={'X-Object-Meta-1': 'One',
                                     'X-Object-Meta-2': 'Two',
                                     'Content-Type': 'text/plain'})
        resp = req.get_response(self.object_controller)
        self.assertEqual(resp.status_int, 400)

    def test_POST_bad_timestamp(self):
        req = Request.blank('/sda1/p/a/c/o',
                            environ={'REQUEST_METHOD': 'POST'},
                            headers={'X-Timestamp': 'bad',
                                     'X-Object-Meta-1': 'One',
                                     'X-Object-Meta-2': 'Two',
                                     'Content-Type': 'text/plain'})
        resp = req.get_response(self.object_controller)
        self.assertEqual(resp.status_int, 400)

    def test_POST_container_connection(self):
        # Test that POST does call container_update and returns success
        # whether update to container server succeeds or fails
        def mock_http_connect(calls, response, with_exc=False):

            class FakeConn(object):

                def __init__(self, calls, status, with_exc):
                    self.calls = calls
                    self.status = status
                    self.reason = 'Fake'
                    self.host = '1.2.3.4'
                    self.port = '1234'
                    self.with_exc = with_exc

                def getresponse(self):
                    calls[0] += 1
                    if self.with_exc:
                        raise Exception('test')
                    return self

                def read(self, amt=None):
                    return b''

            return lambda *args, **kwargs: FakeConn(calls, response, with_exc)

        ts = time()
        timestamp = normalize_timestamp(ts)
        req = Request.blank(
            '/sda1/p/a/c/o', environ={'REQUEST_METHOD': 'PUT'},
            headers={'X-Timestamp': timestamp,
                     'Content-Type': 'text/plain',
                     'Content-Length': '0'})
        resp = req.get_response(self.object_controller)
        self.assertEqual(resp.status_int, 201)
        req = Request.blank(
            '/sda1/p/a/c/o',
            environ={'REQUEST_METHOD': 'POST'},
            headers={'X-Timestamp': normalize_timestamp(ts + 1),
                     'X-Container-Host': '1.2.3.4:0',
                     'X-Container-Partition': '3',
                     'X-Container-Device': 'sda1',
                     'X-Container-Timestamp': '1',
                     'Content-Type': 'application/new1'})
        calls = [0]
        with mock.patch.object(object_server, 'http_connect',
                               mock_http_connect(calls, 202)):
            resp = req.get_response(self.object_controller)
        self.assertEqual(resp.status_int, 202)
        req = Request.blank(
            '/sda1/p/a/c/o',
            environ={'REQUEST_METHOD': 'POST'},
            headers={'X-Timestamp': normalize_timestamp(ts + 2),
                     'X-Container-Host': '1.2.3.4:0',
                     'X-Container-Partition': '3',
                     'X-Container-Device': 'sda1',
                     'X-Container-Timestamp': '1',
                     'Content-Type': 'application/new1'})
        calls = [0]
        with mock.patch.object(object_server, 'http_connect',
                               mock_http_connect(calls, 202, with_exc=True)):
            resp = req.get_response(self.object_controller)
        self.assertEqual(resp.status_int, 202)
        req = Request.blank(
            '/sda1/p/a/c/o',
            environ={'REQUEST_METHOD': 'POST'},
            headers={'X-Timestamp': normalize_timestamp(ts + 3),
                     'X-Container-Host': '1.2.3.4:0',
                     'X-Container-Partition': '3',
                     'X-Container-Device': 'sda1',
                     'X-Container-Timestamp': '1',
                     'Content-Type': 'application/new2'})
        calls = [0]
        with mock.patch.object(object_server, 'http_connect',
                               mock_http_connect(calls, 500)):
            resp = req.get_response(self.object_controller)
        self.assertEqual(resp.status_int, 202)

    def _test_POST_container_updates(self, policy, update_etag=None):
        # Test that POST requests result in correct calls to container_update
        t = [next(self.ts) for _ in range(0, 5)]
        calls_made = []
        update_etag = update_etag or '098f6bcd4621d373cade4e832627b4f6'

        def mock_container_update(ctlr, op, account, container, obj, request,
                                  headers_out, objdevice, policy):
            calls_made.append((headers_out, policy))

        body = 'test'
        headers = {
            'X-Timestamp': t[1].internal,
            'Content-Type': 'application/octet-stream;swift_bytes=123456789',
            'X-Backend-Storage-Policy-Index': int(policy)}
        if policy.policy_type == EC_POLICY:
            # EC fragments will typically have a different size to the body and
            # for small bodies the fragments may be longer. For this test all
            # that matters is that the fragment and body lengths differ.
            body = body + 'ec_overhead'
            headers['X-Backend-Container-Update-Override-Etag'] = update_etag
            headers['X-Backend-Container-Update-Override-Size'] = '4'
            headers['X-Object-Sysmeta-Ec-Etag'] = update_etag
            headers['X-Object-Sysmeta-Ec-Content-Length'] = '4'
            headers['X-Object-Sysmeta-Ec-Frag-Index'] = 2
        headers['Content-Length'] = str(len(body))

        req = Request.blank('/sda1/p/a/c/o', body=body,
                            environ={'REQUEST_METHOD': 'PUT'},
                            headers=headers)
        with mock.patch('swift.obj.server.ObjectController.container_update',
                        mock_container_update):
            resp = req.get_response(self.object_controller)

        self.assertEqual(resp.status_int, 201)
        self.assertEqual(1, len(calls_made))
        expected_headers = HeaderKeyDict({
            'x-size': '4',
            'x-content-type': 'application/octet-stream;swift_bytes=123456789',
            'x-timestamp': t[1].internal,
            'x-etag': update_etag})
        self.assertDictEqual(expected_headers, calls_made[0][0])
        self.assertEqual(policy, calls_made[0][1])

        # POST with no metadata newer than the data should return 409,
        # container update not expected
        calls_made = []
        req = Request.blank(
            '/sda1/p/a/c/o', environ={'REQUEST_METHOD': 'POST'},
            headers={'X-Timestamp': t[0].internal,
                     'X-Backend-Storage-Policy-Index': int(policy)})

        with mock.patch('swift.obj.server.ObjectController.container_update',
                        mock_container_update):
            resp = req.get_response(self.object_controller)

        self.assertEqual(resp.status_int, 409)
        self.assertEqual(resp.headers['x-backend-timestamp'],
                         t[1].internal)
        self.assertEqual(0, len(calls_made))

        # POST with newer metadata returns success and container update
        # is expected
        calls_made = []
        req = Request.blank(
            '/sda1/p/a/c/o', environ={'REQUEST_METHOD': 'POST'},
            headers={'X-Timestamp': t[3].internal,
                     'X-Backend-Storage-Policy-Index': int(policy)})

        with mock.patch('swift.obj.server.ObjectController.container_update',
                        mock_container_update):
            resp = req.get_response(self.object_controller)

        self.assertEqual(resp.status_int, 202)
        self.assertEqual(1, len(calls_made))
        expected_headers = HeaderKeyDict({
            'x-size': '4',
            'x-content-type': 'application/octet-stream;swift_bytes=123456789',
            'x-timestamp': t[1].internal,
            'x-content-type-timestamp': t[1].internal,
            'x-meta-timestamp': t[3].internal,
            'x-etag': update_etag})
        self.assertDictEqual(expected_headers, calls_made[0][0])
        self.assertEqual(policy, calls_made[0][1])

        # POST with no metadata newer than existing metadata should return
        # 409, container update not expected
        calls_made = []
        req = Request.blank(
            '/sda1/p/a/c/o', environ={'REQUEST_METHOD': 'POST'},
            headers={'X-Timestamp': t[2].internal,
                     'X-Backend-Storage-Policy-Index': int(policy)})

        with mock.patch('swift.obj.server.ObjectController.container_update',
                        mock_container_update):
            resp = req.get_response(self.object_controller)

        self.assertEqual(resp.status_int, 409)
        self.assertEqual(resp.headers['x-backend-timestamp'],
                         t[3].internal)
        self.assertEqual(0, len(calls_made))

        # POST with newer content-type but older metadata returns success
        # and container update is expected newer content-type should have
        # existing swift_bytes appended
        calls_made = []
        req = Request.blank('/sda1/p/a/c/o',
                            environ={'REQUEST_METHOD': 'POST'},
                            headers={
                                'X-Timestamp': t[2].internal,
                                'Content-Type': 'text/plain',
                                'Content-Type-Timestamp': t[2].internal,
                                'X-Backend-Storage-Policy-Index': int(policy)
                            })

        with mock.patch('swift.obj.server.ObjectController.container_update',
                        mock_container_update):
            resp = req.get_response(self.object_controller)

        self.assertEqual(resp.status_int, 202)
        self.assertEqual(1, len(calls_made))
        expected_headers = HeaderKeyDict({
            'x-size': '4',
            'x-content-type': 'text/plain;swift_bytes=123456789',
            'x-timestamp': t[1].internal,
            'x-content-type-timestamp': t[2].internal,
            'x-meta-timestamp': t[3].internal,
            'x-etag': update_etag})
        self.assertDictEqual(expected_headers, calls_made[0][0])
        self.assertEqual(policy, calls_made[0][1])

        # POST with older content-type but newer metadata returns success
        # and container update is expected
        calls_made = []
        req = Request.blank('/sda1/p/a/c/o',
                            environ={'REQUEST_METHOD': 'POST'},
                            headers={
                                'X-Timestamp': t[4].internal,
                                'Content-Type': 'older',
                                'Content-Type-Timestamp': t[1].internal,
                                'X-Backend-Storage-Policy-Index': int(policy)
                            })

        with mock.patch('swift.obj.server.ObjectController.container_update',
                        mock_container_update):
            resp = req.get_response(self.object_controller)

        self.assertEqual(resp.status_int, 202)
        self.assertEqual(1, len(calls_made))
        expected_headers = HeaderKeyDict({
            'x-size': '4',
            'x-content-type': 'text/plain;swift_bytes=123456789',
            'x-timestamp': t[1].internal,
            'x-content-type-timestamp': t[2].internal,
            'x-meta-timestamp': t[4].internal,
            'x-etag': update_etag})
        self.assertDictEqual(expected_headers, calls_made[0][0])
        self.assertEqual(policy, calls_made[0][1])

        # POST with same-time content-type and metadata returns 409
        # and no container update is expected
        calls_made = []
        req = Request.blank('/sda1/p/a/c/o',
                            environ={'REQUEST_METHOD': 'POST'},
                            headers={
                                'X-Timestamp': t[4].internal,
                                'Content-Type': 'ignored',
                                'Content-Type-Timestamp': t[2].internal,
                                'X-Backend-Storage-Policy-Index': int(policy)
                            })

        with mock.patch('swift.obj.server.ObjectController.container_update',
                        mock_container_update):
            resp = req.get_response(self.object_controller)

        self.assertEqual(resp.status_int, 409)
        self.assertEqual(0, len(calls_made))

        # POST with implicit newer content-type but older metadata
        # returns success and container update is expected,
        # update reports existing metadata timestamp
        calls_made = []
        req = Request.blank('/sda1/p/a/c/o',
                            environ={'REQUEST_METHOD': 'POST'},
                            headers={
                                'X-Timestamp': t[3].internal,
                                'Content-Type': 'text/newer',
                                'X-Backend-Storage-Policy-Index': int(policy)
                            })

        with mock.patch('swift.obj.server.ObjectController.container_update',
                        mock_container_update):
            resp = req.get_response(self.object_controller)

        self.assertEqual(resp.status_int, 202)
        self.assertEqual(1, len(calls_made))
        expected_headers = HeaderKeyDict({
            'x-size': '4',
            'x-content-type': 'text/newer;swift_bytes=123456789',
            'x-timestamp': t[1].internal,
            'x-content-type-timestamp': t[3].internal,
            'x-meta-timestamp': t[4].internal,
            'x-etag': update_etag})
        self.assertDictEqual(expected_headers, calls_made[0][0])
        self.assertEqual(policy, calls_made[0][1])

    def test_POST_container_updates_with_replication_policy(self):
        self._test_POST_container_updates(POLICIES[0])

    def test_POST_container_updates_with_EC_policy(self):
        self._test_POST_container_updates(
            POLICIES[1], update_etag='override_etag')

    def test_POST_container_updates_precedence(self):
        # Verify correct etag and size being sent with container updates for a
        # PUT and for a subsequent POST.

        def do_test(body, headers, policy):
            def mock_container_update(ctlr, op, account, container, obj, req,
                                      headers_out, objdevice, policy):
                calls_made.append((headers_out, policy))
            calls_made = []
            ts_put = next(self.ts)

            # make PUT with given headers and verify correct etag is sent in
            # container update
            headers.update({
                'Content-Type':
                    'application/octet-stream;swift_bytes=123456789',
                'X-Backend-Storage-Policy-Index': int(policy),
                'X-Object-Sysmeta-Ec-Frag-Index': 2,
                'X-Timestamp': ts_put.internal,
                'Content-Length': len(body)})

            req = Request.blank('/sda1/p/a/c/o',
                                environ={'REQUEST_METHOD': 'PUT'},
                                headers=headers, body=body)

            with mock.patch(
                    'swift.obj.server.ObjectController.container_update',
                    mock_container_update):
                resp = req.get_response(self.object_controller)

            self.assertEqual(resp.status_int, 201)
            self.assertEqual(1, len(calls_made))
            expected_headers = HeaderKeyDict({
                'x-size': '4',
                'x-content-type':
                    'application/octet-stream;swift_bytes=123456789',
                'x-timestamp': ts_put.internal,
                'x-etag': 'expected'})
            self.assertDictEqual(expected_headers, calls_made[0][0])
            self.assertEqual(policy, calls_made[0][1])

            # make a POST and verify container update has the same etag
            calls_made = []
            ts_post = next(self.ts)
            req = Request.blank(
                '/sda1/p/a/c/o', environ={'REQUEST_METHOD': 'POST'},
                headers={'X-Timestamp': ts_post.internal,
                         'X-Backend-Storage-Policy-Index': int(policy)})

            with mock.patch(
                    'swift.obj.server.ObjectController.container_update',
                    mock_container_update):
                resp = req.get_response(self.object_controller)

            self.assertEqual(resp.status_int, 202)
            self.assertEqual(1, len(calls_made))
            expected_headers.update({
                'x-content-type-timestamp': ts_put.internal,
                'x-meta-timestamp': ts_post.internal})
            self.assertDictEqual(expected_headers, calls_made[0][0])
            self.assertEqual(policy, calls_made[0][1])

        # sanity check - EC headers are ok
        headers = {
            'X-Backend-Container-Update-Override-Etag': 'expected',
            'X-Backend-Container-Update-Override-Size': '4',
            'X-Object-Sysmeta-Ec-Etag': 'expected',
            'X-Object-Sysmeta-Ec-Content-Length': '4'}
        do_test('test ec frag longer than 4', headers, POLICIES[1])

        # middleware overrides take precedence over EC/older overrides
        headers = {
            'X-Backend-Container-Update-Override-Etag': 'unexpected',
            'X-Backend-Container-Update-Override-Size': '3',
            'X-Object-Sysmeta-Ec-Etag': 'unexpected',
            'X-Object-Sysmeta-Ec-Content-Length': '3',
            'X-Object-Sysmeta-Container-Update-Override-Etag': 'expected',
            'X-Object-Sysmeta-Container-Update-Override-Size': '4'}
        do_test('test ec frag longer than 4', headers, POLICIES[1])

        # overrides with replication policy
        headers = {
            'X-Object-Sysmeta-Container-Update-Override-Etag': 'expected',
            'X-Object-Sysmeta-Container-Update-Override-Size': '4'}
        do_test('longer than 4', headers, POLICIES[0])

        # middleware overrides take precedence over EC/older overrides with
        # replication policy
        headers = {
            'X-Backend-Container-Update-Override-Etag': 'unexpected',
            'X-Backend-Container-Update-Override-Size': '3',
            'X-Object-Sysmeta-Container-Update-Override-Etag': 'expected',
            'X-Object-Sysmeta-Container-Update-Override-Size': '4'}
        do_test('longer than 4', headers, POLICIES[0])

    def _test_PUT_then_POST_async_pendings(self, policy, update_etag=None):
        # Test that PUT and POST requests result in distinct async pending
        # files when sync container update fails.
        def fake_http_connect(*args):
            raise Exception('test')

        device_dir = os.path.join(self.testdir, 'sda1')
        t_put = next(self.ts)
        update_etag = update_etag or '098f6bcd4621d373cade4e832627b4f6'

        put_headers = {
            'X-Trans-Id': 'put_trans_id',
            'X-Timestamp': t_put.internal,
            'Content-Type': 'application/octet-stream;swift_bytes=123456789',
            'Content-Length': '4',
            'X-Backend-Storage-Policy-Index': int(policy),
            'X-Container-Host': 'chost:cport',
            'X-Container-Partition': 'cpartition',
            'X-Container-Device': 'cdevice',
            'X-Container-Root-Db-State': 'unsharded'}
        if policy.policy_type == EC_POLICY:
            put_headers.update({
                'X-Object-Sysmeta-Ec-Frag-Index': '2',
                'X-Backend-Container-Update-Override-Etag': update_etag,
                'X-Object-Sysmeta-Ec-Etag': update_etag})

        req = Request.blank('/sda1/p/a/c/o',
                            environ={'REQUEST_METHOD': 'PUT'},
                            headers=put_headers, body='test')

        with mock.patch('swift.obj.server.http_connect', fake_http_connect), \
                mock.patch('swift.common.utils.HASH_PATH_PREFIX', b''), \
                fake_spawn():
            resp = req.get_response(self.object_controller)

        self.assertEqual(resp.status_int, 201)

        async_pending_file_put = os.path.join(
            device_dir, diskfile.get_async_dir(policy), 'a83',
            '06fbf0b514e5199dfc4e00f42eb5ea83-%s' % t_put.internal)
        self.assertTrue(os.path.isfile(async_pending_file_put),
                        'Expected %s to be a file but it is not.'
                        % async_pending_file_put)
        expected_put_headers = {
            'Referer': 'PUT http://localhost/sda1/p/a/c/o',
            'X-Trans-Id': 'put_trans_id',
            'X-Timestamp': t_put.internal,
            'X-Content-Type': 'application/octet-stream;swift_bytes=123456789',
            'X-Size': '4',
            'X-Etag': '098f6bcd4621d373cade4e832627b4f6',
            'User-Agent': 'object-server %s' % os.getpid(),
            'X-Backend-Storage-Policy-Index': '%d' % int(policy)}
        if policy.policy_type == EC_POLICY:
            expected_put_headers['X-Etag'] = update_etag
        self.assertDictEqual(
            pickle.load(open(async_pending_file_put, 'rb')),
            {'headers': expected_put_headers,
             'account': 'a', 'container': 'c', 'obj': 'o', 'op': 'PUT',
             'db_state': 'unsharded'})

        # POST with newer metadata returns success and container update
        # is expected
        t_post = next(self.ts)
        post_headers = {
            'X-Trans-Id': 'post_trans_id',
            'X-Timestamp': t_post.internal,
            'Content-Type': 'application/other',
            'X-Backend-Storage-Policy-Index': int(policy),
            'X-Container-Host': 'chost:cport',
            'X-Container-Partition': 'cpartition',
            'X-Container-Device': 'cdevice',
            'X-Container-Root-Db-State': 'unsharded'}
        req = Request.blank('/sda1/p/a/c/o',
                            environ={'REQUEST_METHOD': 'POST'},
                            headers=post_headers)

        with mock.patch('swift.obj.server.http_connect', fake_http_connect), \
                mock.patch('swift.common.utils.HASH_PATH_PREFIX', b''), \
                fake_spawn():
            resp = req.get_response(self.object_controller)

        self.assertEqual(resp.status_int, 202)

        self.maxDiff = None
        # check async pending file for PUT is still intact
        self.assertDictEqual(
            pickle.load(open(async_pending_file_put, 'rb')),
            {'headers': expected_put_headers,
             'account': 'a', 'container': 'c', 'obj': 'o', 'op': 'PUT',
             'db_state': 'unsharded'})

        # check distinct async pending file for POST
        async_pending_file_post = os.path.join(
            device_dir, diskfile.get_async_dir(policy), 'a83',
            '06fbf0b514e5199dfc4e00f42eb5ea83-%s' % t_post.internal)
        self.assertTrue(os.path.isfile(async_pending_file_post),
                        'Expected %s to be a file but it is not.'
                        % async_pending_file_post)
        expected_post_headers = {
            'Referer': 'POST http://localhost/sda1/p/a/c/o',
            'X-Trans-Id': 'post_trans_id',
            'X-Timestamp': t_put.internal,
            'X-Content-Type': 'application/other;swift_bytes=123456789',
            'X-Size': '4',
            'X-Etag': '098f6bcd4621d373cade4e832627b4f6',
            'User-Agent': 'object-server %s' % os.getpid(),
            'X-Backend-Storage-Policy-Index': '%d' % int(policy),
            'X-Meta-Timestamp': t_post.internal,
            'X-Content-Type-Timestamp': t_post.internal,
        }
        if policy.policy_type == EC_POLICY:
            expected_post_headers['X-Etag'] = update_etag
        self.assertDictEqual(
            pickle.load(open(async_pending_file_post, 'rb')),
            {'headers': expected_post_headers,
             'account': 'a', 'container': 'c', 'obj': 'o', 'op': 'PUT',
             'db_state': 'unsharded'})

        # verify that only the POST (most recent) async update gets sent by the
        # object updater, and that both update files are deleted
        with mock.patch(
            'swift.obj.updater.ObjectUpdater.object_update') as mock_update, \
                mock.patch('swift.obj.updater.dump_recon_cache'):
            object_updater = updater.ObjectUpdater(
                {'devices': self.testdir,
                 'mount_check': 'false'}, logger=debug_logger())
            node = {'id': 1}
            mock_ring = mock.MagicMock()
            mock_ring.get_nodes.return_value = (99, [node])
            object_updater.container_ring = mock_ring
            mock_update.return_value = ((True, 1, None))
            object_updater.run_once()
        self.assertEqual(1, mock_update.call_count)
        self.assertEqual((node, 99, 'PUT', '/a/c/o'),
                         mock_update.call_args_list[0][0][0:4])
        actual_headers = mock_update.call_args_list[0][0][4]
        # User-Agent is updated.
        expected_post_headers['User-Agent'] = 'object-updater %s' % os.getpid()
        expected_post_headers['X-Backend-Accept-Redirect'] = 'true'
        expected_post_headers['X-Backend-Accept-Quoted-Location'] = 'true'
        self.assertDictEqual(expected_post_headers, actual_headers)
        self.assertFalse(
            os.listdir(os.path.join(
                device_dir, diskfile.get_async_dir(policy))))

    def test_PUT_then_POST_async_pendings_with_repl_policy(self):
        self._test_PUT_then_POST_async_pendings(POLICIES[0])

    def test_PUT_then_POST_async_pendings_with_EC_policy(self):
        self._test_PUT_then_POST_async_pendings(
            POLICIES[1], update_etag='override_etag')

    def _check_PUT_redirected_async_pending(self, container_path=None,
                                            old_style=False):
        # When container update is redirected verify that the redirect location
        # is persisted in the async pending file.
        policy = POLICIES[0]
        device_dir = os.path.join(self.testdir, 'sda1')
        t_put = next(self.ts)
        update_etag = '098f6bcd4621d373cade4e832627b4f6'

        put_headers = {
            'X-Trans-Id': 'put_trans_id',
            'X-Timestamp': t_put.internal,
            'Content-Type': 'application/octet-stream;swift_bytes=123456789',
            'Content-Length': '4',
            'X-Backend-Storage-Policy-Index': int(policy),
            'X-Container-Host': 'chost:3200',
            'X-Container-Partition': '99',
            'X-Container-Device': 'cdevice',
            'X-Container-Root-Db-State': 'unsharded'}

        if container_path:
            # the proxy may include either header
            hdr = ('X-Backend-Container-Path' if old_style
                   else 'X-Backend-Quoted-Container-Path')
            put_headers[hdr] = container_path
            put_headers['X-Container-Root-Db-State'] = 'sharded'
            expected_update_path = '/cdevice/99/%s/o' % container_path
        else:
            expected_update_path = '/cdevice/99/a/c/o'

        if policy.policy_type == EC_POLICY:
            put_headers.update({
                'X-Object-Sysmeta-Ec-Frag-Index': '2',
                'X-Backend-Container-Update-Override-Etag': update_etag,
                'X-Object-Sysmeta-Ec-Etag': update_etag})

        req = Request.blank('/sda1/p/a/c/o',
                            environ={'REQUEST_METHOD': 'PUT'},
                            headers=put_headers, body=b'test')
        resp_headers = {'Location': '/.sharded_a/c_shard_1/o',
                        'X-Backend-Redirect-Timestamp': next(self.ts).internal}

        with mocked_http_conn(301, headers=[resp_headers]) as conn, \
                mock.patch('swift.common.utils.HASH_PATH_PREFIX', b''), \
                fake_spawn():
            resp = req.get_response(self.object_controller)

        self.assertEqual(resp.status_int, 201)
        self.assertEqual(1, len(conn.requests))

        self.assertEqual(expected_update_path, conn.requests[0]['path'])

        # whether or not an X-Backend-Container-Path was received from the
        # proxy, the async pending file should now have the container_path
        # equal to the Location header received in the update response.
        async_pending_file_put = os.path.join(
            device_dir, diskfile.get_async_dir(policy), 'a83',
            '06fbf0b514e5199dfc4e00f42eb5ea83-%s' % t_put.internal)
        self.assertTrue(os.path.isfile(async_pending_file_put),
                        'Expected %s to be a file but it is not.'
                        % async_pending_file_put)
        expected_put_headers = {
            'Referer': 'PUT http://localhost/sda1/p/a/c/o',
            'X-Trans-Id': 'put_trans_id',
            'X-Timestamp': t_put.internal,
            'X-Content-Type': 'application/octet-stream;swift_bytes=123456789',
            'X-Size': '4',
            'X-Etag': '098f6bcd4621d373cade4e832627b4f6',
            'User-Agent': 'object-server %s' % os.getpid(),
            'X-Backend-Storage-Policy-Index': '%d' % int(policy)}
        if policy.policy_type == EC_POLICY:
            expected_put_headers['X-Etag'] = update_etag
        self.assertEqual(
            {'headers': expected_put_headers,
             'account': 'a', 'container': 'c', 'obj': 'o', 'op': 'PUT',
             'container_path': '.sharded_a/c_shard_1',
             'db_state': 'sharded' if container_path else 'unsharded'},
            pickle.load(open(async_pending_file_put, 'rb')))

        # when updater is run its first request will be to the redirect
        # location that is persisted in the async pending file
        with mocked_http_conn(201) as conn:
            with mock.patch('swift.obj.updater.dump_recon_cache',
                            lambda *args: None):
                object_updater = updater.ObjectUpdater(
                    {'devices': self.testdir,
                     'mount_check': 'false'}, logger=debug_logger())
                node = {'id': 1, 'ip': 'chost', 'port': 3200,
                        'replication_ip': 'chost_repl',
                        'replication_port': 6200,
                        'device': 'cdevice'}
                mock_ring = mock.MagicMock()
                mock_ring.get_nodes.return_value = (99, [node])
                object_updater.container_ring = mock_ring
                object_updater.run_once()

        self.assertEqual(1, len(conn.requests))
        self.assertEqual('/cdevice/99/.sharded_a/c_shard_1/o',
                         conn.requests[0]['path'])
        self.assertEqual(6200, conn.requests[0]['port'])
        self.assertEqual('chost_repl', conn.requests[0]['ip'])

    def test_PUT_redirected_async_pending(self):
        self._check_PUT_redirected_async_pending()

    def test_PUT_redirected_async_pending_with_container_path(self):
        self._check_PUT_redirected_async_pending(container_path='.another/c')

    def test_PUT_redirected_async_pending_with_old_style_container_path(self):
        self._check_PUT_redirected_async_pending(
            container_path='.another/c', old_style=True)

    def test_POST_quarantine_zbyte(self):
        timestamp = normalize_timestamp(time())
        req = Request.blank('/sda1/p/a/c/o', environ={'REQUEST_METHOD': 'PUT'},
                            headers={'X-Timestamp': timestamp,
                                     'Content-Type': 'application/x-test'})
        req.body = 'VERIFY'
        resp = req.get_response(self.object_controller)
        self.assertEqual(resp.status_int, 201)

        objfile = self.df_mgr.get_diskfile('sda1', 'p', 'a', 'c', 'o',
                                           policy=POLICIES.legacy)
        objfile.open()
        file_name = os.path.basename(objfile._data_file)
        with open(objfile._data_file) as fp:
            metadata = diskfile.read_metadata(fp)
        os.unlink(objfile._data_file)
        with open(objfile._data_file, 'w') as fp:
            diskfile.write_metadata(fp, metadata)
        self.assertEqual(os.listdir(objfile._datadir)[0], file_name)

        req = Request.blank(
            '/sda1/p/a/c/o',
            environ={'REQUEST_METHOD': 'POST'},
            headers={'X-Timestamp': normalize_timestamp(time())})
        resp = req.get_response(self.object_controller)
        self.assertEqual(resp.status_int, 404)

        quar_dir = os.path.join(
            self.testdir, 'sda1', 'quarantined', 'objects',
            os.path.basename(os.path.dirname(objfile._data_file)))
        self.assertEqual(os.listdir(quar_dir)[0], file_name)

    def test_PUT_invalid_path(self):
        req = Request.blank('/sda1/p/a/c', environ={'REQUEST_METHOD': 'PUT'})
        resp = req.get_response(self.object_controller)
        self.assertEqual(resp.status_int, 400)

    def test_PUT_no_timestamp(self):
        req = Request.blank('/sda1/p/a/c/o', environ={'REQUEST_METHOD': 'PUT',
                                                      'CONTENT_LENGTH': '0'})
        resp = req.get_response(self.object_controller)
        self.assertEqual(resp.status_int, 400)

    def test_PUT_bad_timestamp(self):
        req = Request.blank(
            '/sda1/p/a/c/o', environ={'REQUEST_METHOD': 'PUT'},
            headers={'X-Timestamp': 'bad'})
        resp = req.get_response(self.object_controller)
        self.assertEqual(resp.status_int, 400)

    def test_PUT_no_content_type(self):
        req = Request.blank(
            '/sda1/p/a/c/o', environ={'REQUEST_METHOD': 'PUT'},
            headers={'X-Timestamp': normalize_timestamp(time()),
                     'Content-Length': '6'})
        req.body = 'VERIFY'
        resp = req.get_response(self.object_controller)
        self.assertEqual(resp.status_int, 400)

    def test_PUT_invalid_content_type(self):
        req = Request.blank(
            '/sda1/p/a/c/o', environ={'REQUEST_METHOD': 'PUT'},
            headers={'X-Timestamp': normalize_timestamp(time()),
                     'Content-Length': '6',
                     'Content-Type': '\xff\xff'})
        req.body = 'VERIFY'
        resp = req.get_response(self.object_controller)
        self.assertEqual(resp.status_int, 400)
        self.assertTrue(b'Content-Type' in resp.body)

    def test_PUT_no_content_length(self):
        req = Request.blank(
            '/sda1/p/a/c/o', environ={'REQUEST_METHOD': 'PUT'},
            headers={'X-Timestamp': normalize_timestamp(time()),
                     'Content-Type': 'application/octet-stream'})
        req.body = 'VERIFY'
        del req.headers['Content-Length']
        resp = req.get_response(self.object_controller)
        self.assertEqual(resp.status_int, 411)

    def test_PUT_zero_content_length(self):
        req = Request.blank(
            '/sda1/p/a/c/o', environ={'REQUEST_METHOD': 'PUT'},
            headers={'X-Timestamp': normalize_timestamp(time()),
                     'Content-Type': 'application/octet-stream'})
        req.body = ''
        self.assertEqual(req.headers['Content-Length'], '0')
        resp = req.get_response(self.object_controller)
        self.assertEqual(resp.status_int, 201)

    def test_PUT_bad_transfer_encoding(self):
        req = Request.blank(
            '/sda1/p/a/c/o', environ={'REQUEST_METHOD': 'PUT'},
            headers={'X-Timestamp': normalize_timestamp(time()),
                     'Content-Type': 'application/octet-stream'})
        req.body = 'VERIFY'
        req.headers['Transfer-Encoding'] = 'bad'
        resp = req.get_response(self.object_controller)
        self.assertEqual(resp.status_int, 400)

    def test_PUT_if_none_match_star(self):
        # First PUT should succeed
        req = Request.blank(
            '/sda1/p/a/c/o', environ={'REQUEST_METHOD': 'PUT'},
            headers={'X-Timestamp': next(self.ts).normal,
                     'Content-Length': '6',
                     'Content-Type': 'application/octet-stream',
                     'If-None-Match': '*'})
        req.body = 'VERIFY'
        resp = req.get_response(self.object_controller)
        self.assertEqual(resp.status_int, 201)
        # File should already exist so it should fail
        req = Request.blank(
            '/sda1/p/a/c/o', environ={'REQUEST_METHOD': 'PUT'},
            headers={'X-Timestamp': next(self.ts).normal,
                     'Content-Length': '6',
                     'Content-Type': 'application/octet-stream',
                     'If-None-Match': '*'})
        req.body = 'VERIFY'
        resp = req.get_response(self.object_controller)
        self.assertEqual(resp.status_int, 412)

        req = Request.blank('/sda1/p/a/c/o',
                            environ={'REQUEST_METHOD': 'DELETE'},
                            headers={'X-Timestamp': next(self.ts).normal})
        resp = req.get_response(self.object_controller)
        self.assertEqual(resp.status_int, 204)

        req = Request.blank(
            '/sda1/p/a/c/o', environ={'REQUEST_METHOD': 'PUT'},
            headers={'X-Timestamp': next(self.ts).normal,
                     'Content-Length': '6',
                     'Content-Type': 'application/octet-stream',
                     'If-None-Match': '*'})
        req.body = 'VERIFY'
        resp = req.get_response(self.object_controller)
        self.assertEqual(resp.status_int, 201)

    def test_PUT_if_none_match(self):
        # PUT with if-none-match set and nothing there should succeed
        timestamp = normalize_timestamp(time())
        req = Request.blank(
            '/sda1/p/a/c/o', environ={'REQUEST_METHOD': 'PUT'},
            headers={'X-Timestamp': timestamp,
                     'Content-Length': '6',
                     'Content-Type': 'application/octet-stream',
                     'If-None-Match': 'notthere'})
        req.body = 'VERIFY'
        resp = req.get_response(self.object_controller)
        self.assertEqual(resp.status_int, 201)
        # PUT with if-none-match of the object etag should fail
        timestamp = normalize_timestamp(time())
        req = Request.blank(
            '/sda1/p/a/c/o', environ={'REQUEST_METHOD': 'PUT'},
            headers={'X-Timestamp': timestamp,
                     'Content-Length': '6',
                     'Content-Type': 'application/octet-stream',
                     'If-None-Match': '0b4c12d7e0a73840c1c4f148fda3b037'})
        req.body = 'VERIFY'
        resp = req.get_response(self.object_controller)
        self.assertEqual(resp.status_int, 412)

    def _update_delete_at_headers(self, headers, a='a', c='c', o='o',
                                  node_count=1):
        delete_at = headers['X-Delete-At']
        expirer_config = ExpirerConfig(
<<<<<<< HEAD
            self.conf, container_ring=self.container_ring)
=======
            self.conf, logger=self.logger, container_ring=self.container_ring)
>>>>>>> b8a00654
        part, nodes, delete_at_container = expirer_config.get_delete_at_nodes(
            delete_at, a, c, o)
        # proxy assigns each replica a node, index 0 for test stability
        nodes = nodes[:node_count]
        headers.update({
            'X-Delete-At': str(delete_at),
            'X-Delete-At-Container': delete_at_container,
            'X-Delete-At-Partition': str(part),
            'X-Delete-At-Host': ','.join('%(ip)s:%(port)s' % n for n in nodes),
            'X-Delete-At-Device': ','.join(n['device'] for n in nodes),
        })
        return headers

    def test_PUT_if_none_match_but_expired(self):
        inital_put = next(self.ts)
        put_before_expire = next(self.ts)
        delete_at_timestamp = int(next(self.ts))
        put_after_expire = next(self.ts)
        req = Request.blank(
            '/sda1/p/a/c/o', environ={'REQUEST_METHOD': 'PUT'},
            headers=self._update_delete_at_headers({
                'X-Timestamp': inital_put.normal,
                'X-Delete-At': str(delete_at_timestamp),
                'Content-Length': '4',
                'Content-Type': 'application/octet-stream'}))
        req.body = 'TEST'
        resp = req.get_response(self.object_controller)
        self.assertEqual(resp.status_int, 201)

        # PUT again before object has expired should fail
        req = Request.blank(
            '/sda1/p/a/c/o', environ={'REQUEST_METHOD': 'PUT'},
            headers={'X-Timestamp': put_before_expire.normal,
                     'Content-Length': '4',
                     'Content-Type': 'application/octet-stream',
                     'If-None-Match': '*'})
        req.body = 'TEST'
        resp = req.get_response(self.object_controller)
        self.assertEqual(resp.status_int, 412)

        # PUT again after object has expired should succeed
        req = Request.blank(
            '/sda1/p/a/c/o', environ={'REQUEST_METHOD': 'PUT'},
            headers={'X-Timestamp': put_after_expire.normal,
                     'Content-Length': '4',
                     'Content-Type': 'application/octet-stream',
                     'If-None-Match': '*'})
        req.body = 'TEST'
        resp = req.get_response(self.object_controller)
        self.assertEqual(resp.status_int, 201)

    def test_PUT_common(self):
        timestamp = normalize_timestamp(time())
        req = Request.blank(
            '/sda1/p/a/c/o', environ={'REQUEST_METHOD': 'PUT'},
            headers={'X-Timestamp': timestamp,
                     'Content-Length': '6',
                     'Content-Type': 'application/octet-stream',
                     'x-object-meta-test': 'one',
                     'x-object-meta-t\xc3\xa8st': 'm\xc3\xa8ta',
                     'Custom-Header': '*',
                     'X-Backend-Replication-Headers':
                     'x-object-meta-t\xc3\xa8st Content-Type Content-Length'})
        req.body = 'VERIFY'
        with mock.patch.object(self.object_controller, 'allowed_headers',
                               ['Custom-Header']):
            self.object_controller.allowed_headers = ['Custom-Header']
            resp = req.get_response(self.object_controller)

        self.assertEqual(resp.status_int, 201)
        objfile = os.path.join(
            self.testdir, 'sda1',
            storage_directory(diskfile.get_data_dir(POLICIES[0]),
                              'p', hash_path('a', 'c', 'o')),
            utils.Timestamp(timestamp).internal + '.data')
        self.assertTrue(os.path.isfile(objfile))
        self.assertEqual(open(objfile).read(), 'VERIFY')
        self.assertEqual(diskfile.read_metadata(objfile),
                         {'X-Timestamp': utils.Timestamp(timestamp).internal,
                          'Content-Length': '6',
                          'ETag': '0b4c12d7e0a73840c1c4f148fda3b037',
                          'Content-Type': 'application/octet-stream',
                          'name': '/a/c/o',
                          'X-Object-Meta-Test': 'one',
                          'X-Object-Meta-T\xc3\xa8St': 'm\xc3\xa8ta',
                          'Custom-Header': '*'})

    def test_PUT_overwrite(self):
        req = Request.blank(
            '/sda1/p/a/c/o', environ={'REQUEST_METHOD': 'PUT'},
            headers={'X-Timestamp': normalize_timestamp(time()),
                     'Content-Length': '6',
                     'Content-Type': 'application/octet-stream'})
        req.body = 'VERIFY'
        resp = req.get_response(self.object_controller)
        self.assertEqual(resp.status_int, 201)
        sleep(.00001)
        timestamp = normalize_timestamp(time())
        req = Request.blank(
            '/sda1/p/a/c/o', environ={'REQUEST_METHOD': 'PUT'},
            headers={'X-Timestamp': timestamp,
                     'Content-Type': 'text/plain',
                     'Content-Encoding': 'gzip'})
        req.body = 'VERIFY TWO'
        resp = req.get_response(self.object_controller)
        self.assertEqual(resp.status_int, 201)
        objfile = os.path.join(
            self.testdir, 'sda1',
            storage_directory(diskfile.get_data_dir(POLICIES[0]), 'p',
                              hash_path('a', 'c', 'o')),
            utils.Timestamp(timestamp).internal + '.data')
        self.assertTrue(os.path.isfile(objfile))
        self.assertEqual(open(objfile).read(), 'VERIFY TWO')
        self.assertEqual(diskfile.read_metadata(objfile),
                         {'X-Timestamp': utils.Timestamp(timestamp).internal,
                          'Content-Length': '10',
                          'ETag': 'b381a4c5dab1eaa1eb9711fa647cd039',
                          'Content-Type': 'text/plain',
                          'name': '/a/c/o',
                          'Content-Encoding': 'gzip'})

    def test_PUT_overwrite_to_older_ts_success(self):
        old_timestamp = next(self.ts)
        new_timestamp = next(self.ts)

        req = Request.blank(
            '/sda1/p/a/c/o', environ={'REQUEST_METHOD': 'DELETE'},
            headers={'X-Timestamp': old_timestamp.normal,
                     'Content-Length': '0',
                     'Content-Type': 'application/octet-stream'})
        resp = req.get_response(self.object_controller)
        self.assertEqual(resp.status_int, 404)

        req = Request.blank(
            '/sda1/p/a/c/o', environ={'REQUEST_METHOD': 'PUT'},
            headers={'X-Timestamp': new_timestamp.normal,
                     'Content-Type': 'text/plain',
                     'Content-Encoding': 'gzip'})
        req.body = 'VERIFY TWO'
        resp = req.get_response(self.object_controller)

        self.assertEqual(resp.status_int, 201)
        objfile = os.path.join(
            self.testdir, 'sda1',
            storage_directory(diskfile.get_data_dir(POLICIES[0]), 'p',
                              hash_path('a', 'c', 'o')),
            new_timestamp.internal + '.data')
        self.assertTrue(os.path.isfile(objfile))
        self.assertEqual(open(objfile).read(), 'VERIFY TWO')
        self.assertEqual(
            diskfile.read_metadata(objfile),
            {'X-Timestamp': new_timestamp.internal,
             'Content-Length': '10',
             'ETag': 'b381a4c5dab1eaa1eb9711fa647cd039',
             'Content-Type': 'text/plain',
             'name': '/a/c/o',
             'Content-Encoding': 'gzip'})

    def test_PUT_overwrite_to_newer_ts_failed(self):
        old_timestamp = next(self.ts)
        new_timestamp = next(self.ts)

        req = Request.blank(
            '/sda1/p/a/c/o', environ={'REQUEST_METHOD': 'DELETE'},
            headers={'X-Timestamp': new_timestamp.normal,
                     'Content-Length': '0',
                     'Content-Type': 'application/octet-stream'})
        resp = req.get_response(self.object_controller)
        self.assertEqual(resp.status_int, 404)
        req = Request.blank(
            '/sda1/p/a/c/o', environ={'REQUEST_METHOD': 'PUT'},
            headers={'X-Timestamp': old_timestamp.normal,
                     'Content-Type': 'text/plain',
                     'Content-Encoding': 'gzip'})
        req.body = 'VERIFY TWO'

        with mock.patch(
                'swift.obj.diskfile.BaseDiskFile.create') as mock_create:
            resp = req.get_response(self.object_controller)

        self.assertEqual(resp.status_int, 409)
        self.assertEqual(mock_create.call_count, 0)

        # data file doesn't exist there (This is sanity because
        # if .data written unexpectedly, it will be removed
        # by cleanup_ondisk_files)
        datafile = os.path.join(
            self.testdir, 'sda1',
            storage_directory(diskfile.get_data_dir(POLICIES[0]), 'p',
                              hash_path('a', 'c', 'o')),
            old_timestamp.internal + '.data')
        self.assertFalse(os.path.exists(datafile))

        # ts file sitll exists
        tsfile = os.path.join(
            self.testdir, 'sda1',
            storage_directory(diskfile.get_data_dir(POLICIES[0]), 'p',
                              hash_path('a', 'c', 'o')),
            new_timestamp.internal + '.ts')
        self.assertTrue(os.path.isfile(tsfile))

    def test_PUT_overwrite_w_delete_at(self):
        req = Request.blank(
            '/sda1/p/a/c/o', environ={'REQUEST_METHOD': 'PUT'},
            headers={'X-Timestamp': normalize_timestamp(time()),
                     'X-Delete-At': 9999999999,
                     'Content-Length': '6',
                     'Content-Type': 'application/octet-stream'})
        req.body = 'VERIFY'
        resp = req.get_response(self.object_controller)
        self.assertEqual(resp.status_int, 201)
        sleep(.00001)
        timestamp = normalize_timestamp(time())
        req = Request.blank(
            '/sda1/p/a/c/o', environ={'REQUEST_METHOD': 'PUT'},
            headers={'X-Timestamp': timestamp,
                     'Content-Type': 'text/plain',
                     'Content-Encoding': 'gzip'})
        req.body = 'VERIFY TWO'
        resp = req.get_response(self.object_controller)
        self.assertEqual(resp.status_int, 201)
        objfile = os.path.join(
            self.testdir, 'sda1',
            storage_directory(diskfile.get_data_dir(POLICIES[0]), 'p',
                              hash_path('a', 'c', 'o')),
            utils.Timestamp(timestamp).internal + '.data')
        self.assertTrue(os.path.isfile(objfile))
        self.assertEqual(open(objfile).read(), 'VERIFY TWO')
        self.assertEqual(diskfile.read_metadata(objfile),
                         {'X-Timestamp': utils.Timestamp(timestamp).internal,
                          'Content-Length': '10',
                          'ETag': 'b381a4c5dab1eaa1eb9711fa647cd039',
                          'Content-Type': 'text/plain',
                          'name': '/a/c/o',
                          'Content-Encoding': 'gzip'})

    def test_PUT_old_timestamp(self):
        ts = time()
        orig_timestamp = utils.Timestamp(ts).internal
        req = Request.blank(
            '/sda1/p/a/c/o', environ={'REQUEST_METHOD': 'PUT'},
            headers={'X-Timestamp': orig_timestamp,
                     'Content-Length': '6',
                     'Content-Type': 'application/octet-stream'})
        req.body = 'VERIFY'
        resp = req.get_response(self.object_controller)
        self.assertEqual(resp.status_int, 201)

        req = Request.blank('/sda1/p/a/c/o', environ={'REQUEST_METHOD': 'PUT'},
                            headers={'X-Timestamp': normalize_timestamp(ts),
                                     'Content-Type': 'text/plain',
                                     'Content-Encoding': 'gzip'})
        req.body = 'VERIFY TWO'
        resp = req.get_response(self.object_controller)
        self.assertEqual(resp.status_int, 409)
        self.assertEqual(resp.headers['X-Backend-Timestamp'], orig_timestamp)

        req = Request.blank('/sda1/p/a/c/o', environ={'REQUEST_METHOD': 'PUT'},
                            headers={
                                'X-Timestamp': normalize_timestamp(ts - 1),
                                'Content-Type': 'text/plain',
                                'Content-Encoding': 'gzip'})
        req.body = 'VERIFY THREE'
        resp = req.get_response(self.object_controller)
        self.assertEqual(resp.status_int, 409)
        self.assertEqual(resp.headers['X-Backend-Timestamp'], orig_timestamp)

    def test_PUT_new_object_really_old_timestamp(self):
        req = Request.blank(
            '/sda1/p/a/c/o', environ={'REQUEST_METHOD': 'PUT'},
            headers={'X-Timestamp': '-1',  # 1969-12-31 23:59:59
                     'Content-Length': '6',
                     'Content-Type': 'application/octet-stream'})
        req.body = 'VERIFY'
        resp = req.get_response(self.object_controller)
        self.assertEqual(resp.status_int, 400)

        req = Request.blank(
            '/sda1/p/a/c/o', environ={'REQUEST_METHOD': 'PUT'},
            headers={'X-Timestamp': '1',  # 1970-01-01 00:00:01
                     'Content-Length': '6',
                     'Content-Type': 'application/octet-stream'})
        req.body = 'VERIFY'
        resp = req.get_response(self.object_controller)
        self.assertEqual(resp.status_int, 201)

    def test_PUT_object_really_new_timestamp(self):
        req = Request.blank(
            '/sda1/p/a/c/o', environ={'REQUEST_METHOD': 'PUT'},
            headers={'X-Timestamp': '9999999999',  # 2286-11-20 17:46:40
                     'Content-Length': '6',
                     'Content-Type': 'application/octet-stream'})
        req.body = 'VERIFY'
        resp = req.get_response(self.object_controller)
        self.assertEqual(resp.status_int, 201)

        # roll over to 11 digits before the decimal
        req = Request.blank(
            '/sda1/p/a/c/o', environ={'REQUEST_METHOD': 'PUT'},
            headers={'X-Timestamp': '10000000000',
                     'Content-Length': '6',
                     'Content-Type': 'application/octet-stream'})
        req.body = 'VERIFY'
        resp = req.get_response(self.object_controller)
        self.assertEqual(resp.status_int, 400)

    def test_PUT_no_etag(self):
        req = Request.blank(
            '/sda1/p/a/c/o', environ={'REQUEST_METHOD': 'PUT'},
            headers={'X-Timestamp': normalize_timestamp(time()),
                     'Content-Type': 'text/plain'})
        req.body = 'test'
        resp = req.get_response(self.object_controller)
        self.assertEqual(resp.status_int, 201)

    def test_PUT_invalid_etag(self):
        req = Request.blank(
            '/sda1/p/a/c/o', environ={'REQUEST_METHOD': 'PUT'},
            headers={'X-Timestamp': normalize_timestamp(time()),
                     'Content-Type': 'text/plain',
                     'ETag': 'invalid'})
        req.body = 'test'
        resp = req.get_response(self.object_controller)
        self.assertEqual(resp.status_int, 422)

    def test_PUT_user_metadata(self):
        timestamp = normalize_timestamp(time())
        req = Request.blank(
            '/sda1/p/a/c/o', environ={'REQUEST_METHOD': 'PUT'},
            headers={'X-Timestamp': timestamp,
                     'Content-Type': 'text/plain',
                     'ETag': 'b114ab7b90d9ccac4bd5d99cc7ebb568',
                     'X-Object-Meta-1': 'One',
                     'X-Object-Meta-Two': 'Two'})
        req.body = 'VERIFY THREE'
        resp = req.get_response(self.object_controller)
        self.assertEqual(resp.status_int, 201)
        objfile = os.path.join(
            self.testdir, 'sda1',
            storage_directory(diskfile.get_data_dir(POLICIES[0]), 'p',
                              hash_path('a', 'c', 'o')),
            utils.Timestamp(timestamp).internal + '.data')
        self.assertTrue(os.path.isfile(objfile))
        self.assertEqual(open(objfile).read(), 'VERIFY THREE')
        self.assertEqual(diskfile.read_metadata(objfile),
                         {'X-Timestamp': utils.Timestamp(timestamp).internal,
                          'Content-Length': '12',
                          'ETag': 'b114ab7b90d9ccac4bd5d99cc7ebb568',
                          'Content-Type': 'text/plain',
                          'name': '/a/c/o',
                          'X-Object-Meta-1': 'One',
                          'X-Object-Meta-Two': 'Two'})

    def test_PUT_etag_in_footer(self):
        timestamp = normalize_timestamp(time())
        req = Request.blank(
            '/sda1/p/a/c/o',
            headers={'X-Timestamp': timestamp,
                     'Content-Type': 'text/plain',
                     'Transfer-Encoding': 'chunked',
                     'Etag': 'other-etag',
                     'X-Backend-Obj-Metadata-Footer': 'yes',
                     'X-Backend-Obj-Multipart-Mime-Boundary': 'boundary'},
            environ={'REQUEST_METHOD': 'PUT'})

        obj_etag = md5(b"obj data", usedforsecurity=False).hexdigest()
        footer_meta = json.dumps({"Etag": obj_etag}).encode('ascii')
        footer_meta_cksum = md5(
            footer_meta, usedforsecurity=False).hexdigest().encode('ascii')

        req.body = b"\r\n".join((
            b"--boundary",
            b"",
            b"obj data",
            b"--boundary",
            b"Content-MD5: " + footer_meta_cksum,
            b"",
            footer_meta,
            b"--boundary--",
        ))
        req.headers.pop("Content-Length", None)

        resp = req.get_response(self.object_controller)
        self.assertEqual(resp.status_int, 201)
        self.assertEqual(resp.etag, obj_etag)

        objfile = os.path.join(
            self.testdir, 'sda1',
            storage_directory(diskfile.get_data_dir(POLICIES[0]), 'p',
                              hash_path('a', 'c', 'o')),
            utils.Timestamp(timestamp).internal + '.data')
        with open(objfile) as fh:
            self.assertEqual(fh.read(), "obj data")

    def _check_container_override_etag_preference(self, override_headers,
                                                  override_footers):
        def mock_container_update(ctlr, op, account, container, obj, req,
                                  headers_out, objdevice, policy):
            calls_made.append((headers_out, policy))
        calls_made = []
        ts_put = next(self.ts)

        headers = {
            'X-Timestamp': ts_put.internal,
            'Content-Type': 'text/plain',
            'Transfer-Encoding': 'chunked',
            'Etag': 'other-etag',
            'X-Backend-Obj-Metadata-Footer': 'yes',
            'X-Backend-Obj-Multipart-Mime-Boundary': 'boundary'}
        headers.update(override_headers)
        req = Request.blank(
            '/sda1/p/a/c/o', headers=headers,
            environ={'REQUEST_METHOD': 'PUT'})

        obj_etag = md5(b"obj data", usedforsecurity=False).hexdigest()
        footers = {'Etag': obj_etag}
        footers.update(override_footers)
        footer_meta = json.dumps(footers).encode('ascii')
        footer_meta_cksum = md5(
            footer_meta, usedforsecurity=False).hexdigest().encode('ascii')

        req.body = b"\r\n".join((
            b"--boundary",
            b"",
            b"obj data",
            b"--boundary",
            b"Content-MD5: " + footer_meta_cksum,
            b"",
            footer_meta,
            b"--boundary--",
        ))
        req.headers.pop("Content-Length", None)

        with mock.patch(
                'swift.obj.server.ObjectController.container_update',
                mock_container_update):
            resp = req.get_response(self.object_controller)
        self.assertEqual(resp.etag, obj_etag)
        self.assertEqual(resp.status_int, 201)
        self.assertEqual(1, len(calls_made))
        self.assertEqual({
            'X-Size': str(len('obj data')),
            'X-Etag': 'update-etag',
            'X-Content-Type': 'text/plain',
            'X-Timestamp': ts_put.internal,
        }, calls_made[0][0])
        self.assertEqual(POLICIES[0], calls_made[0][1])

    def test_override_etag_lone_header_footer(self):
        self._check_container_override_etag_preference(
            {'X-Backend-Container-Update-Override-Etag': 'update-etag'}, {})
        self._check_container_override_etag_preference(
            {}, {'X-Backend-Container-Update-Override-Etag': 'update-etag'})
        self._check_container_override_etag_preference(
            {'X-Object-Sysmeta-Container-Update-Override-Etag':
             'update-etag'}, {})
        self._check_container_override_etag_preference(
            {}, {'X-Object-Sysmeta-Container-Update-Override-Etag':
                 'update-etag'}),

    def test_override_etag_footer_trumps_header(self):
        self._check_container_override_etag_preference(
            {'X-Backend-Container-Update-Override-Etag': 'ignored-etag'},
            {'X-Backend-Container-Update-Override-Etag': 'update-etag'})
        self._check_container_override_etag_preference(
            {'X-Object-Sysmeta-Container-Update-Override-Etag':
             'ignored-etag'},
            {'X-Object-Sysmeta-Container-Update-Override-Etag':
             'update-etag'})

    def test_override_etag_sysmeta_trumps_backend(self):
        self._check_container_override_etag_preference(
            {'X-Backend-Container-Update-Override-Etag': 'ignored-etag',
             'X-Object-Sysmeta-Container-Update-Override-Etag':
             'update-etag'}, {})
        self._check_container_override_etag_preference(
            {}, {'X-Backend-Container-Update-Override-Etag': 'ignored-etag',
                 'X-Object-Sysmeta-Container-Update-Override-Etag':
                 'update-etag'})

    def test_override_etag_sysmeta_header_trumps_backend_footer(self):
        headers = {'X-Object-Sysmeta-Container-Update-Override-Etag':
                   'update-etag'}
        footers = {'X-Backend-Container-Update-Override-Etag':
                   'ignored-etag'}
        self._check_container_override_etag_preference(headers, footers)

    def test_override_etag_sysmeta_footer_trumps_backend_header(self):
        headers = {'X-Backend-Container-Update-Override-Etag':
                   'ignored-etag'}
        footers = {'X-Object-Sysmeta-Container-Update-Override-Etag':
                   'update-etag'}
        self._check_container_override_etag_preference(headers, footers)

    def test_PUT_etag_in_footer_mismatch(self):
        timestamp = normalize_timestamp(time())
        req = Request.blank(
            '/sda1/p/a/c/o',
            headers={'X-Timestamp': timestamp,
                     'Content-Type': 'text/plain',
                     'Transfer-Encoding': 'chunked',
                     'X-Backend-Obj-Metadata-Footer': 'yes',
                     'X-Backend-Obj-Multipart-Mime-Boundary': 'boundary'},
            environ={'REQUEST_METHOD': 'PUT'})

        footers = {"Etag": md5(b"green", usedforsecurity=False).hexdigest()}
        footer_meta = json.dumps(footers).encode('ascii')
        footer_meta_cksum = md5(
            footer_meta, usedforsecurity=False).hexdigest().encode('ascii')

        req.body = b"\r\n".join((
            b"--boundary",
            b"",
            b"blue",
            b"--boundary",
            b"Content-MD5: " + footer_meta_cksum,
            b"",
            footer_meta,
            b"--boundary--",
        ))
        req.headers.pop("Content-Length", None)

        resp = req.get_response(self.object_controller)
        self.assertEqual(resp.status_int, 422)

    def test_PUT_meta_in_footer(self):
        timestamp = normalize_timestamp(time())
        req = Request.blank(
            '/sda1/p/a/c/o',
            headers={'X-Timestamp': timestamp,
                     'Content-Type': 'text/plain',
                     'Transfer-Encoding': 'chunked',
                     'X-Object-Meta-X': 'Z',
                     'X-Object-Sysmeta-X': 'Z',
                     'X-Backend-Obj-Metadata-Footer': 'yes',
                     'X-Backend-Obj-Multipart-Mime-Boundary': 'boundary'},
            environ={'REQUEST_METHOD': 'PUT'})

        footer_meta = json.dumps({
            'X-Object-Meta-X': 'Y',
            'X-Object-Sysmeta-X': 'Y',
        }).encode('ascii')
        footer_meta_cksum = md5(
            footer_meta, usedforsecurity=False).hexdigest().encode('ascii')

        req.body = b"\r\n".join((
            b"--boundary",
            b"",
            b"stuff stuff stuff",
            b"--boundary",
            b"Content-MD5: " + footer_meta_cksum,
            b"",
            footer_meta,
            b"--boundary--",
        ))
        req.headers.pop("Content-Length", None)

        resp = req.get_response(self.object_controller)
        self.assertEqual(resp.status_int, 201)

        timestamp = normalize_timestamp(time())
        req = Request.blank(
            '/sda1/p/a/c/o',
            headers={'X-Timestamp': timestamp},
            environ={'REQUEST_METHOD': 'HEAD'})
        resp = req.get_response(self.object_controller)
        self.assertEqual(resp.headers.get('X-Object-Meta-X'), 'Y')
        self.assertEqual(resp.headers.get('X-Object-Sysmeta-X'), 'Y')

    def test_PUT_missing_footer_checksum(self):
        timestamp = normalize_timestamp(time())
        req = Request.blank(
            '/sda1/p/a/c/o',
            headers={'X-Timestamp': timestamp,
                     'Content-Type': 'text/plain',
                     'Transfer-Encoding': 'chunked',
                     'X-Backend-Obj-Metadata-Footer': 'yes',
                     'X-Backend-Obj-Multipart-Mime-Boundary': 'boundary'},
            environ={'REQUEST_METHOD': 'PUT'})

        footer_meta = json.dumps({
            "Etag": md5(b"obj data", usedforsecurity=False).hexdigest()
        }).encode('ascii')

        req.body = b"\r\n".join((
            b"--boundary",
            b"",
            b"obj data",
            b"--boundary",
            # no Content-MD5
            b"",
            footer_meta,
            b"--boundary--",
        ))
        req.headers.pop("Content-Length", None)

        resp = req.get_response(self.object_controller)
        self.assertEqual(resp.status_int, 400)

    def test_PUT_bad_footer_checksum(self):
        timestamp = normalize_timestamp(time())
        req = Request.blank(
            '/sda1/p/a/c/o',
            headers={'X-Timestamp': timestamp,
                     'Content-Type': 'text/plain',
                     'Transfer-Encoding': 'chunked',
                     'X-Backend-Obj-Metadata-Footer': 'yes',
                     'X-Backend-Obj-Multipart-Mime-Boundary': 'boundary'},
            environ={'REQUEST_METHOD': 'PUT'})

        footer_meta = json.dumps({
            "Etag": md5(b"obj data", usedforsecurity=False).hexdigest()
        }).encode('ascii')
        bad_footer_meta_cksum = \
            md5(footer_meta + b"bad",
                usedforsecurity=False).hexdigest().encode('ascii')

        req.body = b"\r\n".join((
            b"--boundary",
            b"",
            b"obj data",
            b"--boundary",
            b"Content-MD5: " + bad_footer_meta_cksum,
            b"",
            footer_meta,
            b"--boundary--",
        ))
        req.headers.pop("Content-Length", None)

        resp = req.get_response(self.object_controller)
        self.assertEqual(resp.status_int, 422)

    def test_PUT_bad_footer_json(self):
        timestamp = normalize_timestamp(time())
        req = Request.blank(
            '/sda1/p/a/c/o',
            headers={'X-Timestamp': timestamp,
                     'Content-Type': 'text/plain',
                     'Transfer-Encoding': 'chunked',
                     'X-Backend-Obj-Metadata-Footer': 'yes',
                     'X-Backend-Obj-Multipart-Mime-Boundary': 'boundary'},
            environ={'REQUEST_METHOD': 'PUT'})

        footer_meta = b"{{{[[{{[{[[{[{[[{{{[{{{{[[{{[{["
        footer_meta_cksum = md5(
            footer_meta, usedforsecurity=False).hexdigest().encode('ascii')

        req.body = b"\r\n".join((
            b"--boundary",
            b"",
            b"obj data",
            b"--boundary",
            b"Content-MD5: " + footer_meta_cksum,
            b"",
            footer_meta,
            b"--boundary--",
        ))
        req.headers.pop("Content-Length", None)

        resp = req.get_response(self.object_controller)
        self.assertEqual(resp.status_int, 400)

    def test_PUT_extra_mime_docs_ignored(self):
        timestamp = normalize_timestamp(time())
        req = Request.blank(
            '/sda1/p/a/c/o',
            headers={'X-Timestamp': timestamp,
                     'Content-Type': 'text/plain',
                     'Transfer-Encoding': 'chunked',
                     'X-Backend-Obj-Metadata-Footer': 'yes',
                     'X-Backend-Obj-Multipart-Mime-Boundary': 'boundary'},
            environ={'REQUEST_METHOD': 'PUT'})

        footer_meta = json.dumps({
            'X-Object-Meta-Mint': 'pepper'
        }).encode('ascii')
        footer_meta_cksum = md5(
            footer_meta, usedforsecurity=False).hexdigest().encode('ascii')

        req.body = b"\r\n".join((
            b"--boundary",
            b"",
            b"obj data",
            b"--boundary",
            b"Content-MD5: " + footer_meta_cksum,
            b"",
            footer_meta,
            b"--boundary",
            b"This-Document-Is-Useless: yes",
            b"",
            b"blah blah I take up space",
            b"--boundary--"
        ))
        req.headers.pop("Content-Length", None)

        resp = req.get_response(self.object_controller)
        self.assertEqual(resp.status_int, 201)

        # swob made this into a StringIO for us
        wsgi_input = req.environ['wsgi.input']
        self.assertEqual(wsgi_input.tell(), len(wsgi_input.getvalue()))

    def test_PUT_user_metadata_no_xattr(self):
        timestamp = normalize_timestamp(time())
        req = Request.blank(
            '/sda1/p/a/c/o', environ={'REQUEST_METHOD': 'PUT'},
            headers={'X-Timestamp': timestamp,
                     'Content-Type': 'text/plain',
                     'ETag': 'b114ab7b90d9ccac4bd5d99cc7ebb568',
                     'X-Object-Meta-1': 'One',
                     'X-Object-Meta-Two': 'Two'})
        req.body = 'VERIFY THREE'

        def mock_get_and_setxattr(*args, **kargs):
            error_num = errno.ENOTSUP if hasattr(errno, 'ENOTSUP') else \
                errno.EOPNOTSUPP
            raise IOError(error_num, 'Operation not supported')

        with mock.patch('xattr.getxattr', mock_get_and_setxattr):
            with mock.patch('xattr.setxattr', mock_get_and_setxattr):
                resp = req.get_response(self.object_controller)
                self.assertEqual(resp.status_int, 507)

    def test_PUT_client_timeout(self):
        class FakeTimeout(BaseException):
            def __enter__(self):
                raise self

            def __exit__(self, typ, value, tb):
                pass

        with mock.patch.object(object_server, 'ChunkReadTimeout', FakeTimeout):
            timestamp = normalize_timestamp(time())
            req = Request.blank(
                '/sda1/p/a/c/o', environ={'REQUEST_METHOD': 'PUT'},
                headers={'X-Timestamp': timestamp,
                         'Content-Type': 'text/plain',
                         'Content-Length': '6'})
            req.environ['wsgi.input'] = WsgiBytesIO(b'VERIFY')
            resp = req.get_response(self.object_controller)
            self.assertEqual(resp.status_int, 408)

    def test_PUT_client_closed_connection(self):
        class fake_input(object):
            def read(self, *a, **kw):
                # On client disconnect during a chunked transfer, eventlet
                # may raise a ValueError (or ChunkReadError, following
                # https://github.com/eventlet/eventlet/commit/c3ce3ee -- but
                # that inherits from ValueError)
                raise ValueError

        timestamp = normalize_timestamp(time())
        req = Request.blank(
            '/sda1/p/a/c/o', environ={'REQUEST_METHOD': 'PUT'},
            headers={'X-Timestamp': timestamp,
                     'Content-Type': 'text/plain',
                     'Content-Length': '6'})
        req.environ['wsgi.input'] = fake_input()
        resp = req.get_response(self.object_controller)
        self.assertEqual(resp.status_int, 499)

    def test_PUT_system_metadata(self):
        # check that sysmeta is stored in diskfile
        timestamp = normalize_timestamp(time())
        req = Request.blank(
            '/sda1/p/a/c/o', environ={'REQUEST_METHOD': 'PUT'},
            headers={'X-Timestamp': timestamp,
                     'Content-Type': 'text/plain',
                     'ETag': '1000d172764c9dbc3a5798a67ec5bb76',
                     'X-Object-Meta-1': 'One',
                     'X-Object-Sysmeta-1': 'One',
                     'X-Object-Sysmeta-Two': 'Two',
                     'X-Object-Transient-Sysmeta-Foo': 'Bar'})
        req.body = 'VERIFY SYSMETA'
        resp = req.get_response(self.object_controller)
        self.assertEqual(resp.status_int, 201)
        objfile = os.path.join(
            self.testdir, 'sda1',
            storage_directory(diskfile.get_data_dir(POLICIES[0]), 'p',
                              hash_path('a', 'c', 'o')),
            timestamp + '.data')
        self.assertTrue(os.path.isfile(objfile))
        self.assertEqual(open(objfile).read(), 'VERIFY SYSMETA')
        self.assertEqual(diskfile.read_metadata(objfile),
                         {'X-Timestamp': timestamp,
                          'Content-Length': '14',
                          'Content-Type': 'text/plain',
                          'ETag': '1000d172764c9dbc3a5798a67ec5bb76',
                          'name': '/a/c/o',
                          'X-Object-Meta-1': 'One',
                          'X-Object-Sysmeta-1': 'One',
                          'X-Object-Sysmeta-Two': 'Two',
                          'X-Object-Transient-Sysmeta-Foo': 'Bar'})

    def test_PUT_succeeds_with_later_POST(self):
        t_put = next(self.ts).internal
        req = Request.blank('/sda1/p/a/c/o',
                            environ={'REQUEST_METHOD': 'PUT'},
                            headers={'X-Timestamp': t_put,
                                     'Content-Length': 0,
                                     'Content-Type': 'plain/text'})
        resp = req.get_response(self.object_controller)
        self.assertEqual(resp.status_int, 201)

        t_put2 = next(self.ts).internal
        t_post = next(self.ts).internal
        req = Request.blank('/sda1/p/a/c/o',
                            environ={'REQUEST_METHOD': 'POST'},
                            headers={'X-Timestamp': t_post})
        resp = req.get_response(self.object_controller)
        self.assertEqual(resp.status_int, 202)

        req = Request.blank('/sda1/p/a/c/o',
                            environ={'REQUEST_METHOD': 'PUT'},
                            headers={'X-Timestamp': t_put2,
                                     'Content-Length': 0,
                                     'Content-Type': 'plain/text'},
                            )
        resp = req.get_response(self.object_controller)
        self.assertEqual(resp.status_int, 201)

        obj_dir = os.path.join(
            self.testdir, 'sda1',
            storage_directory(diskfile.get_data_dir(0), 'p',
                              hash_path('a', 'c', 'o')))

        ts_file = os.path.join(obj_dir, t_put2 + '.data')
        self.assertTrue(os.path.isfile(ts_file))
        meta_file = os.path.join(obj_dir, t_post + '.meta')
        self.assertTrue(os.path.isfile(meta_file))

    def test_POST_system_metadata(self):
        # check that diskfile sysmeta is not changed by a POST
        timestamp1 = normalize_timestamp(time())
        req = Request.blank(
            '/sda1/p/a/c/o', environ={'REQUEST_METHOD': 'PUT'},
            headers={'X-Timestamp': timestamp1,
                     'Content-Type': 'text/plain',
                     'ETag': '1000d172764c9dbc3a5798a67ec5bb76',
                     'X-Object-Meta-1': 'One',
                     'X-Object-Sysmeta-1': 'One',
                     'X-Object-Sysmeta-Two': 'Two'})
        req.body = 'VERIFY SYSMETA'
        resp = req.get_response(self.object_controller)
        self.assertEqual(resp.status_int, 201)

        timestamp2 = normalize_timestamp(time())
        req = Request.blank(
            '/sda1/p/a/c/o', environ={'REQUEST_METHOD': 'POST'},
            headers={'X-Timestamp': timestamp2,
                     'X-Object-Meta-1': 'Not One',
                     'X-Object-Sysmeta-1': 'Not One',
                     'X-Object-Sysmeta-Two': 'Not Two'})
        resp = req.get_response(self.object_controller)
        self.assertEqual(resp.status_int, 202)

        # original .data file metadata should be unchanged
        objfile = os.path.join(
            self.testdir, 'sda1',
            storage_directory(diskfile.get_data_dir(POLICIES[0]), 'p',
                              hash_path('a', 'c', 'o')),
            timestamp1 + '.data')
        self.assertTrue(os.path.isfile(objfile))
        self.assertEqual(open(objfile).read(), 'VERIFY SYSMETA')
        self.assertEqual(diskfile.read_metadata(objfile),
                         {'X-Timestamp': timestamp1,
                          'Content-Length': '14',
                          'Content-Type': 'text/plain',
                          'ETag': '1000d172764c9dbc3a5798a67ec5bb76',
                          'name': '/a/c/o',
                          'X-Object-Meta-1': 'One',
                          'X-Object-Sysmeta-1': 'One',
                          'X-Object-Sysmeta-Two': 'Two'})

        # .meta file metadata should have only user meta items
        metafile = os.path.join(
            self.testdir, 'sda1',
            storage_directory(diskfile.get_data_dir(POLICIES[0]), 'p',
                              hash_path('a', 'c', 'o')),
            timestamp2 + '.meta')
        self.assertTrue(os.path.isfile(metafile))
        self.assertEqual(diskfile.read_metadata(metafile),
                         {'X-Timestamp': timestamp2,
                          'name': '/a/c/o',
                          'X-Object-Meta-1': 'Not One'})

    def test_POST_then_fetch_content_type(self):
        # check that content_type is updated by a POST
        timestamp1 = normalize_timestamp(time())
        req = Request.blank(
            '/sda1/p/a/c/o', environ={'REQUEST_METHOD': 'PUT'},
            headers={'X-Timestamp': timestamp1,
                     'Content-Type': 'text/plain',
                     'ETag': '1000d172764c9dbc3a5798a67ec5bb76',
                     'X-Object-Meta-1': 'One'})
        req.body = 'VERIFY SYSMETA'
        resp = req.get_response(self.object_controller)
        self.assertEqual(resp.status_int, 201)

        timestamp2 = normalize_timestamp(time())
        req = Request.blank(
            '/sda1/p/a/c/o', environ={'REQUEST_METHOD': 'POST'},
            headers={'X-Timestamp': timestamp2,
                     'X-Object-Meta-1': 'Not One',
                     'Content-Type': 'text/html'})
        resp = req.get_response(self.object_controller)
        self.assertEqual(resp.status_int, 202)

        # original .data file metadata should be unchanged
        objfile = os.path.join(
            self.testdir, 'sda1',
            storage_directory(diskfile.get_data_dir(0), 'p',
                              hash_path('a', 'c', 'o')),
            timestamp1 + '.data')
        self.assertTrue(os.path.isfile(objfile))
        self.assertEqual(open(objfile).read(), 'VERIFY SYSMETA')
        self.assertEqual(diskfile.read_metadata(objfile),
                         {'X-Timestamp': timestamp1,
                          'Content-Length': '14',
                          'Content-Type': 'text/plain',
                          'ETag': '1000d172764c9dbc3a5798a67ec5bb76',
                          'name': '/a/c/o',
                          'X-Object-Meta-1': 'One'})

        # .meta file metadata should have updated content-type
        metafile_name = encode_timestamps(Timestamp(timestamp2),
                                          Timestamp(timestamp2),
                                          explicit=True)
        metafile = os.path.join(
            self.testdir, 'sda1',
            storage_directory(diskfile.get_data_dir(0), 'p',
                              hash_path('a', 'c', 'o')),
            metafile_name + '.meta')
        self.assertTrue(os.path.isfile(metafile))
        self.assertEqual(diskfile.read_metadata(metafile),
                         {'X-Timestamp': timestamp2,
                          'name': '/a/c/o',
                          'Content-Type': 'text/html',
                          'Content-Type-Timestamp': timestamp2,
                          'X-Object-Meta-1': 'Not One'})

        def check_response(resp):
            self.assertEqual(resp.status_int, 200)
            self.assertEqual(resp.content_length, 14)
            self.assertEqual(resp.content_type, 'text/html')
            self.assertEqual(resp.headers['content-type'], 'text/html')
            self.assertEqual(
                resp.headers['last-modified'],
                strftime('%a, %d %b %Y %H:%M:%S GMT',
                         gmtime(math.ceil(float(timestamp2)))))
            self.assertEqual(resp.headers['etag'],
                             '"1000d172764c9dbc3a5798a67ec5bb76"')
            self.assertEqual(resp.headers['x-object-meta-1'], 'Not One')

        req = Request.blank('/sda1/p/a/c/o',
                            environ={'REQUEST_METHOD': 'HEAD'})
        resp = req.get_response(self.object_controller)
        check_response(resp)

        req = Request.blank('/sda1/p/a/c/o',
                            environ={'REQUEST_METHOD': 'GET'})
        resp = req.get_response(self.object_controller)
        check_response(resp)

    def test_POST_transient_sysmeta(self):
        # check that diskfile transient system meta is changed by a POST
        timestamp1 = normalize_timestamp(time())
        req = Request.blank(
            '/sda1/p/a/c/o', environ={'REQUEST_METHOD': 'PUT'},
            headers={'X-Timestamp': timestamp1,
                     'Content-Type': 'text/plain',
                     'ETag': '1000d172764c9dbc3a5798a67ec5bb76',
                     'X-Object-Meta-1': 'One',
                     'X-Object-Sysmeta-1': 'One',
                     'X-Object-Transient-Sysmeta-Foo': 'Bar'})
        req.body = 'VERIFY SYSMETA'
        resp = req.get_response(self.object_controller)
        self.assertEqual(resp.status_int, 201)

        timestamp2 = normalize_timestamp(time())
        req = Request.blank(
            '/sda1/p/a/c/o', environ={'REQUEST_METHOD': 'POST'},
            headers={'X-Timestamp': timestamp2,
                     'X-Object-Meta-1': 'Not One',
                     'X-Object-Sysmeta-1': 'Not One',
                     'X-Object-Transient-Sysmeta-Foo': 'Not Bar'})
        resp = req.get_response(self.object_controller)
        self.assertEqual(resp.status_int, 202)

        # original .data file metadata should be unchanged
        objfile = os.path.join(
            self.testdir, 'sda1',
            storage_directory(diskfile.get_data_dir(0), 'p',
                              hash_path('a', 'c', 'o')),
            timestamp1 + '.data')
        self.assertTrue(os.path.isfile(objfile))
        self.assertEqual(open(objfile).read(), 'VERIFY SYSMETA')
        self.assertDictEqual(diskfile.read_metadata(objfile),
                             {'X-Timestamp': timestamp1,
                              'Content-Length': '14',
                              'Content-Type': 'text/plain',
                              'ETag': '1000d172764c9dbc3a5798a67ec5bb76',
                              'name': '/a/c/o',
                              'X-Object-Meta-1': 'One',
                              'X-Object-Sysmeta-1': 'One',
                              'X-Object-Transient-Sysmeta-Foo': 'Bar'})

        # .meta file metadata should have only user meta items
        metafile = os.path.join(
            self.testdir, 'sda1',
            storage_directory(diskfile.get_data_dir(0), 'p',
                              hash_path('a', 'c', 'o')),
            timestamp2 + '.meta')
        self.assertTrue(os.path.isfile(metafile))
        self.assertDictEqual(diskfile.read_metadata(metafile),
                             {'X-Timestamp': timestamp2,
                              'name': '/a/c/o',
                              'X-Object-Meta-1': 'Not One',
                              'X-Object-Transient-Sysmeta-Foo': 'Not Bar'})

    def test_PUT_then_fetch_system_metadata(self):
        timestamp = normalize_timestamp(time())
        req = Request.blank(
            '/sda1/p/a/c/o', environ={'REQUEST_METHOD': 'PUT'},
            headers={'X-Timestamp': timestamp,
                     'Content-Type': 'text/plain',
                     'ETag': '1000d172764c9dbc3a5798a67ec5bb76',
                     'X-Object-Meta-1': 'One',
                     'X-Object-Sysmeta-1': 'One',
                     'X-Object-Sysmeta-Two': 'Two',
                     'X-Object-Transient-Sysmeta-Foo': 'Bar'})
        req.body = 'VERIFY SYSMETA'
        resp = req.get_response(self.object_controller)
        self.assertEqual(resp.status_int, 201)

        def check_response(resp):
            self.assertEqual(resp.status_int, 200)
            self.assertEqual(resp.content_length, 14)
            self.assertEqual(resp.content_type, 'text/plain')
            self.assertEqual(resp.headers['content-type'], 'text/plain')
            self.assertEqual(
                resp.headers['last-modified'],
                strftime('%a, %d %b %Y %H:%M:%S GMT',
                         gmtime(math.ceil(float(timestamp)))))
            self.assertEqual(resp.headers['etag'],
                             '"1000d172764c9dbc3a5798a67ec5bb76"')
            self.assertEqual(resp.headers['x-object-meta-1'], 'One')
            self.assertEqual(resp.headers['x-object-sysmeta-1'], 'One')
            self.assertEqual(resp.headers['x-object-sysmeta-two'], 'Two')
            self.assertEqual(resp.headers['x-object-transient-sysmeta-foo'],
                             'Bar')

        req = Request.blank('/sda1/p/a/c/o',
                            environ={'REQUEST_METHOD': 'HEAD'})
        resp = req.get_response(self.object_controller)
        check_response(resp)

        req = Request.blank('/sda1/p/a/c/o',
                            environ={'REQUEST_METHOD': 'GET'})
        resp = req.get_response(self.object_controller)
        check_response(resp)

    def test_PUT_then_POST_then_fetch_system_metadata(self):
        timestamp = normalize_timestamp(time())
        req = Request.blank(
            '/sda1/p/a/c/o', environ={'REQUEST_METHOD': 'PUT'},
            headers={'X-Timestamp': timestamp,
                     'Content-Type': 'text/plain',
                     'ETag': '1000d172764c9dbc3a5798a67ec5bb76',
                     'X-Object-Meta-0': 'deleted by post',
                     'X-Object-Sysmeta-0': 'Zero',
                     'X-Object-Transient-Sysmeta-0': 'deleted by post',
                     'X-Object-Meta-1': 'One',
                     'X-Object-Sysmeta-1': 'One',
                     'X-Object-Sysmeta-Two': 'Two',
                     'X-Object-Transient-Sysmeta-Foo': 'Bar'})
        req.body = 'VERIFY SYSMETA'
        resp = req.get_response(self.object_controller)
        self.assertEqual(resp.status_int, 201)

        timestamp2 = normalize_timestamp(time())
        req = Request.blank(
            '/sda1/p/a/c/o', environ={'REQUEST_METHOD': 'POST'},
            headers={'X-Timestamp': timestamp2,
                     'X-Object-Meta-1': 'Not One',
                     'X-Object-Sysmeta-1': 'Not One',
                     'X-Object-Sysmeta-Two': 'Not Two',
                     'X-Object-Transient-Sysmeta-Foo': 'Not Bar'})
        resp = req.get_response(self.object_controller)
        self.assertEqual(resp.status_int, 202)

        def check_response(resp):
            # user meta should be updated but not sysmeta
            self.assertEqual(resp.status_int, 200)
            self.assertEqual(resp.content_length, 14)
            self.assertEqual(resp.content_type, 'text/plain')
            self.assertEqual(resp.headers['content-type'], 'text/plain')
            self.assertEqual(
                resp.headers['last-modified'],
                strftime('%a, %d %b %Y %H:%M:%S GMT',
                         gmtime(math.ceil(float(timestamp2)))))
            self.assertEqual(resp.headers['etag'],
                             '"1000d172764c9dbc3a5798a67ec5bb76"')
            self.assertEqual(resp.headers['x-object-meta-1'], 'Not One')
            self.assertEqual(resp.headers['x-object-sysmeta-0'], 'Zero')
            self.assertEqual(resp.headers['x-object-sysmeta-1'], 'One')
            self.assertEqual(resp.headers['x-object-sysmeta-two'], 'Two')
            self.assertEqual(resp.headers['x-object-transient-sysmeta-foo'],
                             'Not Bar')
            self.assertNotIn('x-object-meta-0', resp.headers)
            self.assertNotIn('x-object-transient-sysmeta-0', resp.headers)

        req = Request.blank('/sda1/p/a/c/o',
                            environ={'REQUEST_METHOD': 'HEAD'})
        resp = req.get_response(self.object_controller)
        check_response(resp)

        req = Request.blank('/sda1/p/a/c/o',
                            environ={'REQUEST_METHOD': 'GET'})
        resp = req.get_response(self.object_controller)
        check_response(resp)

    def test_PUT_with_replication_headers(self):
        # check that otherwise disallowed headers are accepted when specified
        # by X-Backend-Replication-Headers

        # first PUT object
        timestamp1 = normalize_timestamp(time())
        req = Request.blank(
            '/sda1/p/a/c/o', environ={'REQUEST_METHOD': 'PUT'},
            headers={'X-Timestamp': timestamp1,
                     'Content-Type': 'text/plain',
                     'Content-Length': '14',
                     'Etag': '1000d172764c9dbc3a5798a67ec5bb76',
                     'Custom-Header': 'custom1',
                     'X-Object-Meta-1': 'meta1',
                     'X-Static-Large-Object': 'False'})
        req.body = 'VERIFY SYSMETA'

        # restrict set of allowed headers on this server
        with mock.patch.object(self.object_controller, 'allowed_headers',
                               ['Custom-Header']):
            resp = req.get_response(self.object_controller)
        self.assertEqual(resp.status_int, 201)

        objfile = os.path.join(
            self.testdir, 'sda1',
            storage_directory(diskfile.get_data_dir(0), 'p',
                              hash_path('a', 'c', 'o')),
            timestamp1 + '.data')
        # X-Static-Large-Object is disallowed.
        self.assertEqual(diskfile.read_metadata(objfile),
                         {'X-Timestamp': timestamp1,
                          'Content-Type': 'text/plain',
                          'Content-Length': '14',
                          'ETag': '1000d172764c9dbc3a5798a67ec5bb76',
                          'name': '/a/c/o',
                          'Custom-Header': 'custom1',
                          'X-Object-Meta-1': 'meta1'})

        # PUT object again with X-Backend-Replication-Headers
        timestamp2 = normalize_timestamp(time())
        req = Request.blank(
            '/sda1/p/a/c/o', environ={'REQUEST_METHOD': 'PUT'},
            headers={'X-Timestamp': timestamp2,
                     'Content-Type': 'text/plain',
                     'Content-Length': '14',
                     'Etag': '1000d172764c9dbc3a5798a67ec5bb76',
                     'Custom-Header': 'custom1',
                     'X-Object-Meta-1': 'meta1',
                     'X-Static-Large-Object': 'False',
                     'X-Backend-Replication-Headers':
                     'X-Static-Large-Object'})
        req.body = 'VERIFY SYSMETA'

        with mock.patch.object(self.object_controller, 'allowed_headers',
                               ['Custom-Header']):
            resp = req.get_response(self.object_controller)
        self.assertEqual(resp.status_int, 201)

        objfile = os.path.join(
            self.testdir, 'sda1',
            storage_directory(diskfile.get_data_dir(0), 'p',
                              hash_path('a', 'c', 'o')),
            timestamp2 + '.data')
        # X-Static-Large-Object should be copied since it is now allowed by
        # replication headers.
        self.assertEqual(diskfile.read_metadata(objfile),
                         {'X-Timestamp': timestamp2,
                          'Content-Type': 'text/plain',
                          'Content-Length': '14',
                          'ETag': '1000d172764c9dbc3a5798a67ec5bb76',
                          'name': '/a/c/o',
                          'Custom-Header': 'custom1',
                          'X-Object-Meta-1': 'meta1',
                          'X-Static-Large-Object': 'False'})

    def test_PUT_container_connection(self):

        def mock_http_connect(response, with_exc=False):

            class FakeConn(object):

                def __init__(self, status, with_exc):
                    self.status = status
                    self.reason = 'Fake'
                    self.host = '1.2.3.4'
                    self.port = '1234'
                    self.with_exc = with_exc

                def getresponse(self):
                    if self.with_exc:
                        raise Exception('test')
                    return self

                def read(self, amt=None):
                    return b''

            return lambda *args, **kwargs: FakeConn(response, with_exc)

        timestamp = normalize_timestamp(time())
        req = Request.blank(
            '/sda1/p/a/c/o',
            environ={'REQUEST_METHOD': 'PUT'},
            headers={'X-Timestamp': timestamp,
                     'X-Container-Host': '1.2.3.4:0',
                     'X-Container-Partition': '3',
                     'X-Container-Device': 'sda1',
                     'X-Container-Timestamp': '1',
                     'Content-Type': 'application/new1',
                     'Content-Length': '0'})
        with mock.patch.object(
                object_server, 'http_connect', mock_http_connect(201)):
            with fake_spawn():
                resp = req.get_response(self.object_controller)
        self.assertEqual(resp.status_int, 201)
        self.assertEqual(self.logger.statsd_client.get_increment_counts(),
                         {'sync_update.success.201': 1})
        timestamp = normalize_timestamp(time())
        req = Request.blank(
            '/sda1/p/a/c/o',
            environ={'REQUEST_METHOD': 'PUT'},
            headers={'X-Timestamp': timestamp,
                     'X-Container-Host': '1.2.3.4:0',
                     'X-Container-Partition': '3',
                     'X-Container-Device': 'sda1',
                     'X-Container-Timestamp': '1',
                     'Content-Type': 'application/new1',
                     'Content-Length': '0'})
        self.logger.clear()
        with mock.patch.object(
                object_server, 'http_connect', mock_http_connect(500)):
            with fake_spawn():
                resp = req.get_response(self.object_controller)
        self.assertEqual(resp.status_int, 201)
        self.assertEqual(self.logger.statsd_client.get_increment_counts(),
                         {'sync_update.error.500': 1, 'async_pendings': 1})
        timestamp = normalize_timestamp(time())
        req = Request.blank(
            '/sda1/p/a/c/o',
            environ={'REQUEST_METHOD': 'PUT'},
            headers={'X-Timestamp': timestamp,
                     'X-Container-Host': '1.2.3.4:0',
                     'X-Container-Partition': '3',
                     'X-Container-Device': 'sda1',
                     'X-Container-Timestamp': '1',
                     'Content-Type': 'application/new1',
                     'Content-Length': '0'})
        self.logger.clear()
        with mock.patch.object(
                object_server, 'http_connect',
                mock_http_connect(500, with_exc=True)):
            with fake_spawn():
                resp = req.get_response(self.object_controller)
        self.assertEqual(resp.status_int, 201)
        self.assertEqual(self.logger.statsd_client.get_increment_counts(),
                         {'sync_update.error.exception': 1,
                          'async_pendings': 1})

    def test_EC_PUT_GET_data(self):
        for policy in self.ec_policies:
            ts = next(self.ts)
            raw_data = (b'VERIFY' * policy.ec_segment_size)[:-432]
            frag_archives = encode_frag_archive_bodies(policy, raw_data)
            frag_index = random.randint(0, len(frag_archives) - 1)
            # put EC frag archive
            req = Request.blank('/sda1/p/a/c/o', method='PUT', headers={
                'X-Timestamp': ts.internal,
                'Content-Type': 'application/verify',
                'Content-Length': len(frag_archives[frag_index]),
                'X-Object-Sysmeta-Ec-Frag-Index': frag_index,
                'X-Backend-Storage-Policy-Index': int(policy),
            })
            req.body = frag_archives[frag_index]
            resp = req.get_response(self.object_controller)
            self.assertEqual(resp.status_int, 201)

            # get EC frag archive
            req = Request.blank('/sda1/p/a/c/o', headers={
                'X-Backend-Storage-Policy-Index': int(policy),
            })
            resp = req.get_response(self.object_controller)
            self.assertEqual(resp.status_int, 200)
            self.assertEqual(resp.body, frag_archives[frag_index])

            # check the diskfile is durable
            df_mgr = diskfile.ECDiskFileManager(self.conf,
                                                self.object_controller.logger)
            df = df_mgr.get_diskfile('sda1', 'p', 'a', 'c', 'o', policy,
                                     frag_prefs=[])
            with df.open():
                self.assertEqual(ts, df.data_timestamp)
                self.assertEqual(df.data_timestamp, df.durable_timestamp)

    def test_EC_PUT_GET_data_no_commit(self):
        for policy in self.ec_policies:
            ts = next(self.ts)
            raw_data = (b'VERIFY' * policy.ec_segment_size)[:-432]
            frag_archives = encode_frag_archive_bodies(policy, raw_data)
            frag_index = random.randint(0, len(frag_archives) - 1)
            # put EC frag archive
            req = Request.blank('/sda1/p/a/c/o', method='PUT', headers={
                'X-Timestamp': ts.internal,
                'Content-Type': 'application/verify',
                'Content-Length': len(frag_archives[frag_index]),
                'X-Backend-No-Commit': 'true',
                'X-Object-Sysmeta-Ec-Frag-Index': frag_index,
                'X-Backend-Storage-Policy-Index': int(policy),
            })
            req.body = frag_archives[frag_index]
            resp = req.get_response(self.object_controller)
            self.assertEqual(resp.status_int, 201)

            # get EC frag archive will 404 - nothing durable...
            req = Request.blank('/sda1/p/a/c/o', headers={
                'X-Backend-Storage-Policy-Index': int(policy),
            })
            resp = req.get_response(self.object_controller)
            self.assertEqual(resp.status_int, 404)

            # ...unless we explicitly request *any* fragment...
            req = Request.blank('/sda1/p/a/c/o', headers={
                'X-Backend-Storage-Policy-Index': int(policy),
                'X-Backend-Fragment-Preferences': '[]',
            })
            resp = req.get_response(self.object_controller)
            self.assertEqual(resp.status_int, 200)
            self.assertEqual(resp.body, frag_archives[frag_index])

            # check the diskfile is not durable
            df_mgr = diskfile.ECDiskFileManager(self.conf,
                                                self.object_controller.logger)
            df = df_mgr.get_diskfile('sda1', 'p', 'a', 'c', 'o', policy,
                                     frag_prefs=[])
            with df.open():
                self.assertEqual(ts, df.data_timestamp)
                self.assertIsNone(df.durable_timestamp)

    def test_EC_GET_quarantine_invalid_frag_archive(self):
        policy = random.choice(self.ec_policies)
        raw_data = (b'VERIFY' * policy.ec_segment_size)[:-432]
        frag_archives = encode_frag_archive_bodies(policy, raw_data)
        frag_index = random.randint(0, len(frag_archives) - 1)
        content_length = len(frag_archives[frag_index])
        # put EC frag archive
        req = Request.blank('/sda1/p/a/c/o', method='PUT', headers={
            'X-Timestamp': next(self.ts).internal,
            'Content-Type': 'application/verify',
            'Content-Length': content_length,
            'X-Object-Sysmeta-Ec-Frag-Index': frag_index,
            'X-Backend-Storage-Policy-Index': int(policy),
        })
        corrupt = b'garbage' + frag_archives[frag_index]
        req.body = corrupt[:content_length]
        resp = req.get_response(self.object_controller)
        self.assertEqual(resp.status_int, 201)

        # get EC frag archive
        req = Request.blank('/sda1/p/a/c/o', headers={
            'X-Backend-Storage-Policy-Index': int(policy),
        })
        resp = req.get_response(self.object_controller)
        self.assertEqual(resp.status_int, 200)

        with self.assertRaises(DiskFileQuarantined) as ctx:
            resp.body
        self.assertIn("Invalid EC metadata", str(ctx.exception))

        # nothing is logged on *our* loggers
        errors = self.object_controller.logger.get_lines_for_level('error')
        self.assertEqual(errors, [])

        # get EC frag archive - it's gone
        req = Request.blank('/sda1/p/a/c/o', headers={
            'X-Backend-Storage-Policy-Index': int(policy),
        })
        resp = req.get_response(self.object_controller)
        self.assertEqual(resp.status_int, 404)

    def test_PUT_ssync_multi_frag(self):
        timestamp = utils.Timestamp.now().internal

        def put_with_index(expected_rsp, frag_index, node_index=None):
            data_file_tail = '#%d#d.data' % frag_index
            headers = {'X-Timestamp': timestamp,
                       'Content-Length': '6',
                       'Content-Type': 'application/octet-stream',
                       'X-Backend-Ssync-Frag-Index': node_index,
                       'X-Object-Sysmeta-Ec-Frag-Index': frag_index,
                       'X-Backend-Storage-Policy-Index': int(policy)}
            req = Request.blank(
                '/sda1/p/a/c/o', environ={'REQUEST_METHOD': 'PUT'},
                headers=headers)
            req.body = b'VERIFY'
            resp = req.get_response(self.object_controller)

            self.assertEqual(
                resp.status_int, expected_rsp,
                'got %s != %s for frag_index=%s node_index=%s' % (
                    resp.status_int, expected_rsp,
                    frag_index, node_index))
            if expected_rsp == 409:
                return
            obj_dir = os.path.join(
                self.testdir, 'sda1',
                storage_directory(diskfile.get_data_dir(int(policy)),
                                  'p', hash_path('a', 'c', 'o')))
            data_file = os.path.join(obj_dir, timestamp) + data_file_tail
            self.assertTrue(os.path.isfile(data_file),
                            'Expected file %r not found in %r for policy %r'
                            % (data_file, os.listdir(obj_dir), int(policy)))

        for policy in POLICIES:
            if policy.policy_type == EC_POLICY:
                # upload with a ec-frag-index
                put_with_index(201, 3)
                # same timestamp will conflict a different ec-frag-index
                put_with_index(409, 2)
                # but with the ssync-frag-index (primary node) it will just
                # save both!
                put_with_index(201, 2, 2)
                # but even with the ssync-frag-index we can still get a
                # timestamp collisison if the file already exists
                put_with_index(409, 3, 3)

                # FWIW, ssync will never send in-consistent indexes - but if
                # something else did, from the object server perspective ...

                # ... the ssync-frag-index is canonical on the
                # read/pre-existance check
                put_with_index(409, 7, 2)
                # ... but the ec-frag-index is canonical when it comes to on
                # disk file
                put_with_index(201, 7, 6)

    def test_PUT_commits_data(self):
        for policy in POLICIES:
            timestamp = utils.Timestamp(int(time())).internal
            data_file_tail = '.data'
            headers = {'X-Timestamp': timestamp,
                       'Content-Length': '6',
                       'Content-Type': 'application/octet-stream',
                       'X-Backend-Storage-Policy-Index': int(policy)}
            if policy.policy_type == EC_POLICY:
                # commit renames data file
                headers['X-Object-Sysmeta-Ec-Frag-Index'] = '2'
                data_file_tail = '#2#d.data'
            req = Request.blank(
                '/sda1/p/a/c/o', environ={'REQUEST_METHOD': 'PUT'},
                headers=headers)
            req.body = b'VERIFY'
            resp = req.get_response(self.object_controller)

            self.assertEqual(resp.status_int, 201)
            obj_dir = os.path.join(
                self.testdir, 'sda1',
                storage_directory(diskfile.get_data_dir(int(policy)),
                                  'p', hash_path('a', 'c', 'o')))
            data_file = os.path.join(obj_dir, timestamp) + data_file_tail
            self.assertTrue(os.path.isfile(data_file),
                            'Expected file %r not found in %r for policy %r'
                            % (data_file, os.listdir(obj_dir), int(policy)))
            rmtree(obj_dir)

    def test_PUT_next_part_power(self):
        hash_path_ = hash_path('a', 'c', 'o')
        part_power = 10
        old_part = utils.get_partition_for_hash(hash_path_, part_power)
        new_part = utils.get_partition_for_hash(hash_path_, part_power + 1)
        policy = POLICIES.default
        timestamp = utils.Timestamp(int(time())).internal
        headers = {'X-Timestamp': timestamp,
                   'Content-Length': '6',
                   'Content-Type': 'application/octet-stream',
                   'X-Backend-Storage-Policy-Index': int(policy),
                   'X-Backend-Next-Part-Power': part_power + 1}
        req = Request.blank(
            '/sda1/%s/a/c/o' % old_part, method='PUT',
            headers=headers, body=b'VERIFY')
        resp = req.get_response(self.object_controller)

        self.assertEqual(resp.status_int, 201)

        def check_file(part):
            data_file = os.path.join(
                self.testdir, 'sda1',
                storage_directory(diskfile.get_data_dir(int(policy)),
                                  part, hash_path_), timestamp + '.data')
            self.assertTrue(os.path.isfile(data_file))

        check_file(old_part)
        check_file(new_part)

    def test_PUT_next_part_power_eexist(self):
        hash_path_ = hash_path('a', 'c', 'o')
        part_power = 10
        old_part = utils.get_partition_for_hash(hash_path_, part_power)
        new_part = utils.get_partition_for_hash(hash_path_, part_power + 1)
        policy = POLICIES.default
        timestamp = utils.Timestamp(int(time())).internal

        # There's no substitute for the real thing ;-)
        tpool.execute = self._orig_tpool_exc

        # This is a little disingenuous, but it's easier than reproducing
        # the actual race that could lead to this EEXIST
        headers = {'X-Timestamp': timestamp,
                   'Content-Length': '6',
                   'Content-Type': 'application/octet-stream',
                   'X-Backend-Storage-Policy-Index': int(policy),
                   'X-Trans-Id': 'txn1'}
        req = Request.blank(
            '/sda1/%s/a/c/o' % new_part, method='PUT',
            headers=headers, body=b'VERIFY')
        resp = req.get_response(self.object_controller)
        self.assertEqual(resp.status_int, 201)

        # The write should succeed, but the relink will fail
        headers = {'X-Timestamp': timestamp,
                   'Content-Length': '6',
                   'Content-Type': 'application/octet-stream',
                   'X-Backend-Storage-Policy-Index': int(policy),
                   'X-Backend-Next-Part-Power': part_power + 1,
                   'X-Trans-Id': 'txn2'}
        req = Request.blank(
            '/sda1/%s/a/c/o' % old_part, method='PUT',
            headers=headers, body=b'VERIFY')
        resp = req.get_response(self.object_controller)
        self.assertEqual(resp.status_int, 201)

        def check_file(part):
            data_file = os.path.join(
                self.testdir, 'sda1',
                storage_directory(diskfile.get_data_dir(int(policy)),
                                  part, hash_path_), timestamp + '.data')
            self.assertTrue(os.path.isfile(data_file))

        check_file(old_part)
        check_file(new_part)

        error_lines = self.logger.get_lines_for_level('error')
        self.assertIn('[Errno 17] File exists', error_lines[0])
        self.assertEqual([], error_lines[1:])
        log_extras = self.logger.log_dict['error'][0][1]['extra']
        self.assertEqual('txn2', log_extras.get('txn_id'))

    def test_PUT_next_part_power_races_around_makedirs_eexist(self):
        # simulate two 'concurrent' racing to create the new object dir in the
        # new partition and check that relinking tolerates the dir already
        # existing when they attempt to create it
        hash_path_ = hash_path('a', 'c', 'o')
        part_power = 10
        old_part = utils.get_partition_for_hash(hash_path_, part_power)
        new_part = utils.get_partition_for_hash(hash_path_, part_power + 1)
        policy = POLICIES.default

        def make_request(timestamp):
            headers = {'X-Timestamp': timestamp.internal,
                       'Content-Length': '6',
                       'Content-Type': 'application/octet-stream',
                       'X-Backend-Storage-Policy-Index': int(policy),
                       'X-Backend-Next-Part-Power': part_power + 1}
            req = Request.blank(
                '/sda1/%s/a/c/o' % old_part, method='PUT',
                headers=headers, body=b'VERIFY')
            resp = req.get_response(self.object_controller)
            self.assertEqual(resp.status_int, 201)

        def data_file(part, timestamp):
            return os.path.join(
                self.testdir, 'sda1',
                storage_directory(diskfile.get_data_dir(int(policy)),
                                  part, hash_path_),
                timestamp.internal + '.data')

        ts_1 = next(self.ts)
        ts_2 = next(self.ts)
        calls = []
        orig_makedirs = os.makedirs

        def mock_makedirs(path, *args, **kwargs):
            # let another request catch up just as the first is about to create
            # the next part power object dir, then pretend the first request
            # process actually makes the dir
            if path == os.path.dirname(data_file(new_part, ts_1)):
                calls.append(path)
                if len(calls) == 1:
                    # pretend 'yield' to other request process
                    make_request(ts_2)
                if len(calls) == 2:
                    # pretend 'yield' back to first request process for
                    # its call to makedirs
                    orig_makedirs(calls[0])
            return orig_makedirs(path, *args, **kwargs)
        with mock.patch('swift.obj.diskfile.os.makedirs', mock_makedirs):
            make_request(ts_1)

        self.assertEqual(
            [os.path.dirname(data_file(new_part, ts_1)),
             os.path.dirname(data_file(new_part, ts_1))], calls)
        self.assertTrue(os.path.isfile(data_file(old_part, ts_2)))
        self.assertTrue(os.path.isfile(data_file(new_part, ts_2)))
        self.assertFalse(os.path.isfile(data_file(new_part, ts_1)))
        self.assertFalse(os.path.isfile(data_file(old_part, ts_1)))
        error_lines = self.logger.get_lines_for_level('error')
        self.assertEqual([], error_lines)

    def test_PUT_next_part_power_races_around_makedirs_enoent(self):
        hash_path_ = hash_path('a', 'c', 'o')
        part_power = 10
        old_part = utils.get_partition_for_hash(hash_path_, part_power)
        new_part = utils.get_partition_for_hash(hash_path_, part_power + 1)
        policy = POLICIES.default

        def make_request(timestamp):
            headers = {'X-Timestamp': timestamp.internal,
                       'Content-Length': '6',
                       'Content-Type': 'application/octet-stream',
                       'X-Backend-Storage-Policy-Index': int(policy),
                       'X-Backend-Next-Part-Power': part_power + 1}
            req = Request.blank(
                '/sda1/%s/a/c/o' % old_part, method='PUT',
                headers=headers, body=b'VERIFY')
            resp = req.get_response(self.object_controller)
            self.assertEqual(resp.status_int, 201)

        def data_file(part, timestamp):
            return os.path.join(
                self.testdir, 'sda1',
                storage_directory(diskfile.get_data_dir(int(policy)),
                                  part, hash_path_),
                timestamp.internal + '.data')

        ts_1 = next(self.ts)
        ts_2 = next(self.ts)
        calls = []
        orig_makedirs = os.makedirs

        def mock_makedirs(path, *args, **kwargs):
            # let another request race ahead just as the first is about to
            # create the next part power object dir
            if path == os.path.dirname(data_file(new_part, ts_1)):
                calls.append(path)
                if len(calls) == 1:
                    # pretend 'yield' to other request process
                    make_request(ts_2)
            return orig_makedirs(path, *args, **kwargs)

        with mock.patch('swift.obj.diskfile.os.makedirs', mock_makedirs):
            make_request(ts_1)

        self.assertEqual(
            [os.path.dirname(data_file(new_part, ts_1)),
             os.path.dirname(data_file(new_part, ts_1))], calls)
        self.assertTrue(os.path.isfile(data_file(old_part, ts_2)))
        self.assertTrue(os.path.isfile(data_file(new_part, ts_2)))
        self.assertFalse(os.path.isfile(data_file(new_part, ts_1)))
        self.assertFalse(os.path.isfile(data_file(old_part, ts_1)))
        error_lines = self.logger.get_lines_for_level('error')
        self.assertEqual([], error_lines)

    def test_HEAD(self):
        # Test swift.obj.server.ObjectController.HEAD
        req = Request.blank('/sda1/p/a/c', environ={'REQUEST_METHOD': 'HEAD'})
        resp = req.get_response(self.object_controller)
        self.assertEqual(resp.status_int, 400)

        req = Request.blank('/sda1/p/a/c/o',
                            environ={'REQUEST_METHOD': 'HEAD'})
        resp = req.get_response(self.object_controller)
        self.assertEqual(resp.status_int, 404)
        self.assertFalse('X-Backend-Timestamp' in resp.headers)

        timestamp = normalize_timestamp(time())
        req = Request.blank(
            '/sda1/p/a/c/o', environ={'REQUEST_METHOD': 'PUT'},
            headers={'X-Timestamp': timestamp,
                     'Content-Type': 'application/x-test',
                     'X-Object-Meta-1': 'One',
                     'X-Object-Meta-Two': 'Two'})
        req.body = b'VERIFY'
        resp = req.get_response(self.object_controller)
        self.assertEqual(resp.status_int, 201)

        req = Request.blank('/sda1/p/a/c/o',
                            environ={'REQUEST_METHOD': 'HEAD'})
        resp = req.get_response(self.object_controller)
        self.assertEqual(resp.status_int, 200)
        self.assertEqual(resp.content_length, 6)
        self.assertEqual(resp.content_type, 'application/x-test')
        self.assertEqual(resp.headers['content-type'], 'application/x-test')
        self.assertEqual(
            resp.headers['last-modified'],
            strftime('%a, %d %b %Y %H:%M:%S GMT',
                     gmtime(math.ceil(float(timestamp)))))
        self.assertEqual(resp.headers['etag'],
                         '"0b4c12d7e0a73840c1c4f148fda3b037"')
        self.assertEqual(resp.headers['x-object-meta-1'], 'One')
        self.assertEqual(resp.headers['x-object-meta-two'], 'Two')

        objfile = os.path.join(
            self.testdir, 'sda1',
            storage_directory(diskfile.get_data_dir(POLICIES[0]), 'p',
                              hash_path('a', 'c', 'o')),
            utils.Timestamp(timestamp).internal + '.data')
        os.unlink(objfile)
        req = Request.blank('/sda1/p/a/c/o',
                            environ={'REQUEST_METHOD': 'HEAD'})
        resp = req.get_response(self.object_controller)
        self.assertEqual(resp.status_int, 404)

        sleep(.00001)
        timestamp = normalize_timestamp(time())
        req = Request.blank('/sda1/p/a/c/o', environ={'REQUEST_METHOD': 'PUT'},
                            headers={
                                'X-Timestamp': timestamp,
                                'Content-Type': 'application/octet-stream',
                                'Content-length': '6'})
        req.body = b'VERIFY'
        resp = req.get_response(self.object_controller)
        self.assertEqual(resp.status_int, 201)

        sleep(.00001)
        timestamp = normalize_timestamp(time())
        req = Request.blank('/sda1/p/a/c/o',
                            environ={'REQUEST_METHOD': 'DELETE'},
                            headers={'X-Timestamp': timestamp})
        resp = req.get_response(self.object_controller)
        self.assertEqual(resp.status_int, 204)

        req = Request.blank('/sda1/p/a/c/o',
                            environ={'REQUEST_METHOD': 'HEAD'})
        resp = req.get_response(self.object_controller)
        self.assertEqual(resp.status_int, 404)
        self.assertEqual(resp.headers['X-Backend-Timestamp'],
                         utils.Timestamp(timestamp).internal)

    def test_HEAD_quarantine_zbyte(self):
        # Test swift.obj.server.ObjectController.GET
        timestamp = normalize_timestamp(time())
        req = Request.blank('/sda1/p/a/c/o', environ={'REQUEST_METHOD': 'PUT'},
                            headers={'X-Timestamp': timestamp,
                                     'Content-Type': 'application/x-test'})
        req.body = b'VERIFY'
        resp = req.get_response(self.object_controller)
        self.assertEqual(resp.status_int, 201)
        disk_file = self.df_mgr.get_diskfile('sda1', 'p', 'a', 'c', 'o',
                                             policy=POLICIES.legacy)
        disk_file.open()

        file_name = os.path.basename(disk_file._data_file)
        with open(disk_file._data_file) as fp:
            metadata = diskfile.read_metadata(fp)
        os.unlink(disk_file._data_file)
        with open(disk_file._data_file, 'w') as fp:
            diskfile.write_metadata(fp, metadata)

        file_name = os.path.basename(disk_file._data_file)
        self.assertEqual(os.listdir(disk_file._datadir)[0], file_name)
        req = Request.blank('/sda1/p/a/c/o',
                            environ={'REQUEST_METHOD': 'HEAD'})
        resp = req.get_response(self.object_controller)
        self.assertEqual(resp.status_int, 404)

        quar_dir = os.path.join(
            self.testdir, 'sda1', 'quarantined', 'objects',
            os.path.basename(os.path.dirname(disk_file._data_file)))
        self.assertEqual(os.listdir(quar_dir)[0], file_name)

    def test_OPTIONS(self):
        conf = {'devices': self.testdir, 'mount_check': 'false'}
        server_handler = object_server.ObjectController(
            conf, logger=debug_logger())
        req = Request.blank('/sda1/p/a/c/o', {'REQUEST_METHOD': 'OPTIONS'})
        req.content_length = 0
        resp = server_handler.OPTIONS(req)
        self.assertEqual(200, resp.status_int)
        for verb in 'OPTIONS GET POST PUT DELETE HEAD REPLICATE \
                SSYNC'.split():
            self.assertTrue(
                verb in resp.headers['Allow'].split(', '))
        self.assertEqual(len(resp.headers['Allow'].split(', ')), 8)
        self.assertEqual(resp.headers['Server'],
                         (server_handler.server_type + '/' + swift_version))

    def test_insufficient_storage_mount_check_true(self):
        conf = {'devices': self.testdir, 'mount_check': 'true'}
        object_controller = object_server.ObjectController(conf)
        for policy in POLICIES:
            mgr = object_controller._diskfile_router[policy]
            self.assertTrue(mgr.mount_check)
        for method in object_controller.allowed_methods:
            if method in ('OPTIONS', 'SSYNC'):
                continue
            path = '/sda1/p/'
            if method == 'REPLICATE':
                path += 'suff'
            else:
                path += 'a/c/o'
            req = Request.blank(path, method=method,
                                headers={'x-timestamp': '1',
                                         'content-type': 'app/test',
                                         'content-length': 0})
            with mock_check_drive() as mocks:
                try:
                    resp = req.get_response(object_controller)
                    self.assertEqual(resp.status_int, 507)
                    mocks['ismount'].return_value = True
                    resp = req.get_response(object_controller)
                    self.assertNotEqual(resp.status_int, 507)
                    # feel free to rip out this last assertion...
                    expected = 2 if method in ('PUT', 'REPLICATE') else 4
                    self.assertEqual(resp.status_int // 100, expected)
                except AssertionError as e:
                    self.fail('%s for %s' % (e, method))

    def test_insufficient_storage_mount_check_false(self):
        conf = {'devices': self.testdir, 'mount_check': 'false'}
        object_controller = object_server.ObjectController(conf)
        for policy in POLICIES:
            mgr = object_controller._diskfile_router[policy]
            self.assertFalse(mgr.mount_check)
        for method in object_controller.allowed_methods:
            if method in ('OPTIONS', 'SSYNC'):
                continue
            path = '/sda1/p/'
            if method == 'REPLICATE':
                path += 'suff'
            else:
                path += 'a/c/o'
            req = Request.blank(path, method=method,
                                headers={'x-timestamp': '1',
                                         'content-type': 'app/test',
                                         'content-length': 0})
            with mock_check_drive() as mocks:
                try:
                    resp = req.get_response(object_controller)
                    self.assertEqual(resp.status_int, 507)
                    mocks['isdir'].return_value = True
                    resp = req.get_response(object_controller)
                    self.assertNotEqual(resp.status_int, 507)
                    # feel free to rip out this last assertion...
                    expected = 2 if method in ('PUT', 'REPLICATE') else 4
                    self.assertEqual(resp.status_int // 100, expected)
                except AssertionError as e:
                    self.fail('%s for %s' % (e, method))

    def test_GET(self):
        # Test swift.obj.server.ObjectController.GET
        req = Request.blank('/sda1/p/a/c', environ={'REQUEST_METHOD': 'GET'})
        resp = req.get_response(self.object_controller)
        self.assertEqual(resp.status_int, 400)

        req = Request.blank('/sda1/p/a/c/o', environ={'REQUEST_METHOD': 'GET'})
        resp = req.get_response(self.object_controller)
        self.assertEqual(resp.status_int, 404)
        self.assertFalse('X-Backend-Timestamp' in resp.headers)

        timestamp = normalize_timestamp(time())
        req = Request.blank('/sda1/p/a/c/o', environ={'REQUEST_METHOD': 'PUT'},
                            headers={'X-Timestamp': timestamp,
                                     'Content-Type': 'application/x-test',
                                     'X-Object-Meta-1': 'One',
                                     'X-Object-Meta-Two': 'Two'})
        req.body = b'VERIFY'
        resp = req.get_response(self.object_controller)
        self.assertEqual(resp.status_int, 201)

        req = Request.blank('/sda1/p/a/c/o', environ={'REQUEST_METHOD': 'GET'})
        resp = req.get_response(self.object_controller)
        self.assertEqual(resp.status_int, 200)
        self.assertEqual(resp.body, b'VERIFY')
        self.assertEqual(resp.content_length, 6)
        self.assertEqual(resp.content_type, 'application/x-test')
        self.assertEqual(resp.headers['content-length'], '6')
        self.assertEqual(resp.headers['content-type'], 'application/x-test')
        self.assertEqual(
            resp.headers['last-modified'],
            strftime('%a, %d %b %Y %H:%M:%S GMT',
                     gmtime(math.ceil(float(timestamp)))))
        self.assertEqual(resp.headers['etag'],
                         '"0b4c12d7e0a73840c1c4f148fda3b037"')
        self.assertEqual(resp.headers['x-object-meta-1'], 'One')
        self.assertEqual(resp.headers['x-object-meta-two'], 'Two')

        req = Request.blank('/sda1/p/a/c/o', environ={'REQUEST_METHOD': 'GET'})
        req.range = 'bytes=1-3'
        resp = req.get_response(self.object_controller)
        self.assertEqual(resp.status_int, 206)
        self.assertEqual(resp.body, b'ERI')
        self.assertEqual(resp.headers['content-length'], '3')

        req = Request.blank('/sda1/p/a/c/o', environ={'REQUEST_METHOD': 'GET'})
        req.range = 'bytes=1-'
        resp = req.get_response(self.object_controller)
        self.assertEqual(resp.status_int, 206)
        self.assertEqual(resp.body, b'ERIFY')
        self.assertEqual(resp.headers['content-length'], '5')

        req = Request.blank('/sda1/p/a/c/o', environ={'REQUEST_METHOD': 'GET'})
        req.range = 'bytes=-2'
        resp = req.get_response(self.object_controller)
        self.assertEqual(resp.status_int, 206)
        self.assertEqual(resp.body, b'FY')
        self.assertEqual(resp.headers['content-length'], '2')

        req = Request.blank('/sda1/p/a/c/o', environ={'REQUEST_METHOD': 'GET'})
        req.range = 'bytes=100-'
        resp = req.get_response(self.object_controller)
        self.assertEqual(resp.status_int, 416)
        self.assertIn(b'Not Satisfiable', resp.body)
        self.assertEqual('bytes */6', resp.headers['content-range'])

        # Proxy (SLO in particular) can say that if some metadata's present,
        # it wants the whole thing
        req = Request.blank('/sda1/p/a/c/o', environ={'REQUEST_METHOD': 'GET'})
        req.range = 'bytes=1-3'
        req.headers['X-Backend-Ignore-Range-If-Metadata-Present'] = \
            'X-Object-Meta-1'
        resp = req.get_response(self.object_controller)
        self.assertEqual(resp.status_int, 200)
        self.assertEqual(resp.body, b'VERIFY')
        self.assertEqual(resp.headers['content-length'], '6')
        self.assertNotIn('content-range', resp.headers)

        # If it's not present, Range is still respected
        req = Request.blank('/sda1/p/a/c/o', environ={'REQUEST_METHOD': 'GET'})
        req.range = 'bytes=1-3'
        req.headers['X-Backend-Ignore-Range-If-Metadata-Present'] = \
            'X-Object-Meta-5'
        resp = req.get_response(self.object_controller)
        self.assertEqual(resp.status_int, 206)
        self.assertEqual(resp.body, b'ERI')
        self.assertEqual(resp.headers['content-length'], '3')
        self.assertEqual('bytes 1-3/6', resp.headers['content-range'])

        # Works like "any", not "all"; also works where we would've 416ed
        req = Request.blank('/sda1/p/a/c/o', environ={'REQUEST_METHOD': 'GET'})
        req.range = 'bytes=100-'
        req.headers['X-Backend-Ignore-Range-If-Metadata-Present'] = \
            'X-Object-Meta-1, X-Object-Meta-5'
        resp = req.get_response(self.object_controller)
        self.assertEqual(resp.status_int, 200)
        self.assertEqual(resp.body, b'VERIFY')
        self.assertEqual(resp.headers['content-length'], '6')
        self.assertNotIn('content-range', resp.headers)

        objfile = os.path.join(
            self.testdir, 'sda1',
            storage_directory(diskfile.get_data_dir(POLICIES[0]), 'p',
                              hash_path('a', 'c', 'o')),
            utils.Timestamp(timestamp).internal + '.data')
        os.unlink(objfile)
        req = Request.blank('/sda1/p/a/c/o', environ={'REQUEST_METHOD': 'GET'})
        resp = req.get_response(self.object_controller)
        self.assertEqual(resp.status_int, 404)

        sleep(.00001)
        timestamp = normalize_timestamp(time())
        req = Request.blank('/sda1/p/a/c/o', environ={'REQUEST_METHOD': 'PUT'},
                            headers={
                                'X-Timestamp': timestamp,
                                'Content-Type': 'application:octet-stream',
                                'Content-Length': '6'})
        req.body = b'VERIFY'
        resp = req.get_response(self.object_controller)
        self.assertEqual(resp.status_int, 201)

        sleep(.00001)
        timestamp = normalize_timestamp(time())
        req = Request.blank('/sda1/p/a/c/o',
                            environ={'REQUEST_METHOD': 'DELETE'},
                            headers={'X-Timestamp': timestamp})
        resp = req.get_response(self.object_controller)
        self.assertEqual(resp.status_int, 204)

        req = Request.blank('/sda1/p/a/c/o', environ={'REQUEST_METHOD': 'GET'})
        resp = req.get_response(self.object_controller)
        self.assertEqual(resp.status_int, 404)
        self.assertEqual(resp.headers['X-Backend-Timestamp'],
                         utils.Timestamp(timestamp).internal)

    def test_GET_range_zero_byte_object(self):
        timestamp = normalize_timestamp(time())
        req = Request.blank('/sda1/p/a/c/zero-byte',
                            environ={'REQUEST_METHOD': 'PUT'},
                            headers={'X-Timestamp': timestamp,
                                     'Content-Type': 'application/x-test'})
        req.body = b''
        resp = req.get_response(self.object_controller)
        self.assertEqual(resp.status_int, 201)

        req = Request.blank('/sda1/p/a/c/zero-byte',
                            environ={'REQUEST_METHOD': 'GET'},
                            headers={'Range': 'bytes=-10'})
        resp = req.get_response(self.object_controller)
        self.assertEqual(resp.status_int, 200)

    def test_GET_range_not_satisfiable(self):
        timestamp = normalize_timestamp(time())
        req = Request.blank('/sda1/p/a/c/zero-byte',
                            environ={'REQUEST_METHOD': 'PUT'},
                            headers={'X-Timestamp': timestamp,
                                     'Content-Type': 'application/x-test'})
        req.body = b'7 bytes'
        resp = req.get_response(self.object_controller)
        self.assertEqual(resp.status_int, 201)

        req = Request.blank('/sda1/p/a/c/zero-byte',
                            environ={'REQUEST_METHOD': 'GET'},
                            headers={'Range': 'bytes=1-20, 30-40'})
        resp = req.get_response(self.object_controller)
        self.assertEqual(resp.status_int, 206)
        self.assertEqual('bytes 1-6/7', resp.headers.get('Content-Range'))
        self.assertEqual(b' bytes', resp.body)

        req = Request.blank('/sda1/p/a/c/zero-byte',
                            environ={'REQUEST_METHOD': 'GET'},
                            headers={'Range': 'bytes=10-20'})
        resp = req.get_response(self.object_controller)
        self.assertEqual(resp.status_int, 416)
        self.assertEqual('bytes */7', resp.headers.get('Content-Range'))
        exp_resp_body = b''.join(
            HTTPRequestedRangeNotSatisfiable()({}, lambda *args: None))
        self.assertEqual(str(len(exp_resp_body)),
                         resp.headers.get('Content-Length'))
        self.assertEqual(
            '"%s"' % md5(b'7 bytes', usedforsecurity=False).hexdigest(),
            resp.headers.get('Etag'))
        self.assertEqual(exp_resp_body, resp.body)

    def test_GET_if_match(self):
        req = Request.blank('/sda1/p/a/c/o', environ={'REQUEST_METHOD': 'PUT'},
                            headers={
                                'X-Timestamp': normalize_timestamp(time()),
                                'Content-Type': 'application/octet-stream',
                                'Content-Length': '4'})
        req.body = b'test'
        resp = req.get_response(self.object_controller)
        self.assertEqual(resp.status_int, 201)
        etag = resp.etag

        req = Request.blank('/sda1/p/a/c/o', environ={'REQUEST_METHOD': 'GET'})
        resp = req.get_response(self.object_controller)
        self.assertEqual(resp.status_int, 200)
        self.assertEqual(resp.etag, etag)

        req = Request.blank('/sda1/p/a/c/o', environ={'REQUEST_METHOD': 'GET'},
                            headers={'If-Match': '*'})
        resp = req.get_response(self.object_controller)
        self.assertEqual(resp.status_int, 200)
        self.assertEqual(resp.etag, etag)

        req = Request.blank('/sda1/p/a/c/o2',
                            environ={'REQUEST_METHOD': 'GET'},
                            headers={'If-Match': '*'})
        resp = req.get_response(self.object_controller)
        self.assertEqual(resp.status_int, 412)

        req = Request.blank('/sda1/p/a/c/o', environ={'REQUEST_METHOD': 'GET'},
                            headers={'If-Match': '"%s"' % etag})
        resp = req.get_response(self.object_controller)
        self.assertEqual(resp.status_int, 200)
        self.assertEqual(resp.etag, etag)

        req = Request.blank(
            '/sda1/p/a/c/o', environ={'REQUEST_METHOD': 'HEAD'},
            headers={'If-Match': '"11111111111111111111111111111111"'})
        resp = req.get_response(self.object_controller)
        self.assertEqual(resp.status_int, 412)
        self.assertIn(
            '"HEAD /sda1/p/a/c/o" 412 - ',
            self.object_controller.logger.get_lines_for_level('info')[-1])

        req = Request.blank(
            '/sda1/p/a/c/o', environ={'REQUEST_METHOD': 'GET'},
            headers={'If-Match': '"11111111111111111111111111111111"'})
        resp = req.get_response(self.object_controller)
        self.assertEqual(resp.status_int, 412)
        self.assertIn(
            '"GET /sda1/p/a/c/o" 412 - ',
            self.object_controller.logger.get_lines_for_level('info')[-1])

        req = Request.blank(
            '/sda1/p/a/c/o', environ={'REQUEST_METHOD': 'GET'},
            headers={
                'If-Match': '"11111111111111111111111111111111", "%s"' % etag})
        resp = req.get_response(self.object_controller)
        self.assertEqual(resp.status_int, 200)

        req = Request.blank(
            '/sda1/p/a/c/o', environ={'REQUEST_METHOD': 'GET'},
            headers={
                'If-Match':
                '"11111111111111111111111111111111", '
                '"22222222222222222222222222222222"'})
        resp = req.get_response(self.object_controller)
        self.assertEqual(resp.status_int, 412)

    def test_GET_if_match_etag_is_at(self):
        headers = {
            'X-Timestamp': utils.Timestamp.now().internal,
            'Content-Type': 'application/octet-stream',
            'X-Object-Meta-Xtag': 'madeup',
            'X-Object-Sysmeta-Xtag': 'alternate madeup',
        }
        req = Request.blank('/sda1/p/a/c/o', method='PUT',
                            headers=headers)
        req.body = b'test'
        resp = req.get_response(self.object_controller)
        self.assertEqual(resp.status_int, 201)
        real_etag = resp.etag

        # match x-backend-etag-is-at
        req = Request.blank('/sda1/p/a/c/o', headers={
            'If-Match': 'madeup',
            'X-Backend-Etag-Is-At': 'X-Object-Meta-Xtag'})
        resp = req.get_response(self.object_controller)
        self.assertEqual(resp.status_int, 200)

        # match x-backend-etag-is-at, using first in list of alternates
        req = Request.blank('/sda1/p/a/c/o', headers={
            'If-Match': 'madeup',
            'X-Backend-Etag-Is-At':
                'X-Object-Meta-Xtag,X-Object-Sysmeta-Z'})
        resp = req.get_response(self.object_controller)
        self.assertEqual(resp.status_int, 200)

        # match x-backend-etag-is-at, using second in list of alternates
        alts = 'X-Object-Sysmeta-Y,X-Object-Meta-Xtag,X-Object-Sysmeta-Z'
        req = Request.blank('/sda1/p/a/c/o', headers={
            'If-Match': 'madeup',
            'X-Backend-Etag-Is-At': alts})
        resp = req.get_response(self.object_controller)
        self.assertEqual(resp.status_int, 200)

        # match x-backend-etag-is-at, choosing first of multiple alternates
        alts = 'X-Object-Sysmeta-Y,X-Object-Meta-Xtag,X-Object-Sysmeta-Xtag'
        req = Request.blank('/sda1/p/a/c/o', headers={
            'If-Match': 'madeup',
            'X-Backend-Etag-Is-At': alts})
        resp = req.get_response(self.object_controller)
        self.assertEqual(resp.status_int, 200)

        # match x-backend-etag-is-at, choosing first of multiple alternates
        # (switches order of second two alternates from previous assertion)
        alts = 'X-Object-Sysmeta-Y,X-Object-Sysmeta-Xtag,X-Object-Meta-Xtag'
        req = Request.blank('/sda1/p/a/c/o', headers={
            'If-Match': 'alternate madeup',
            'X-Backend-Etag-Is-At': alts})
        resp = req.get_response(self.object_controller)
        self.assertEqual(resp.status_int, 200)

        # no match x-backend-etag-is-at
        req = Request.blank('/sda1/p/a/c/o', headers={
            'If-Match': real_etag,
            'X-Backend-Etag-Is-At': 'X-Object-Meta-Xtag'})
        resp = req.get_response(self.object_controller)
        self.assertEqual(resp.status_int, 412)

        # etag-is-at metadata doesn't exist, default to real etag
        req = Request.blank('/sda1/p/a/c/o', headers={
            'If-Match': real_etag,
            'X-Backend-Etag-Is-At': 'X-Object-Meta-Missing'})
        resp = req.get_response(self.object_controller)
        self.assertEqual(resp.status_int, 200)

        # sanity no-match with no etag-is-at
        req = Request.blank('/sda1/p/a/c/o', headers={
            'If-Match': 'madeup'})
        resp = req.get_response(self.object_controller)
        self.assertEqual(resp.status_int, 412)

        # sanity match with no etag-is-at
        req = Request.blank('/sda1/p/a/c/o', headers={
            'If-Match': real_etag})
        resp = req.get_response(self.object_controller)
        self.assertEqual(resp.status_int, 200)

        # sanity with no if-match
        req = Request.blank('/sda1/p/a/c/o', headers={
            'X-Backend-Etag-Is-At': 'X-Object-Meta-Xtag'})
        resp = req.get_response(self.object_controller)
        self.assertEqual(resp.status_int, 200)

    def test_HEAD_if_match(self):
        req = Request.blank('/sda1/p/a/c/o', environ={'REQUEST_METHOD': 'PUT'},
                            headers={
                                'X-Timestamp': normalize_timestamp(time()),
                                'Content-Type': 'application/octet-stream',
                                'Content-Length': '4'})
        req.body = b'test'
        resp = req.get_response(self.object_controller)
        self.assertEqual(resp.status_int, 201)
        etag = resp.etag

        req = Request.blank('/sda1/p/a/c/o',
                            environ={'REQUEST_METHOD': 'HEAD'})
        resp = req.get_response(self.object_controller)
        self.assertEqual(resp.status_int, 200)
        self.assertEqual(resp.etag, etag)

        req = Request.blank('/sda1/p/a/c/o',
                            environ={'REQUEST_METHOD': 'HEAD'},
                            headers={'If-Match': '*'})
        resp = req.get_response(self.object_controller)
        self.assertEqual(resp.status_int, 200)
        self.assertEqual(resp.etag, etag)

        req = Request.blank('/sda1/p/a/c/o2',
                            environ={'REQUEST_METHOD': 'HEAD'},
                            headers={'If-Match': '*'})
        resp = req.get_response(self.object_controller)
        self.assertEqual(resp.status_int, 412)

        req = Request.blank('/sda1/p/a/c/o',
                            environ={'REQUEST_METHOD': 'HEAD'},
                            headers={'If-Match': '"%s"' % etag})
        resp = req.get_response(self.object_controller)
        self.assertEqual(resp.status_int, 200)
        self.assertEqual(resp.etag, etag)

        req = Request.blank(
            '/sda1/p/a/c/o', environ={'REQUEST_METHOD': 'HEAD'},
            headers={'If-Match': '"11111111111111111111111111111111"'})
        resp = req.get_response(self.object_controller)
        self.assertEqual(resp.status_int, 412)

        req = Request.blank(
            '/sda1/p/a/c/o', environ={'REQUEST_METHOD': 'HEAD'},
            headers={
                'If-Match': '"11111111111111111111111111111111", "%s"' % etag})
        resp = req.get_response(self.object_controller)
        self.assertEqual(resp.status_int, 200)

        req = Request.blank(
            '/sda1/p/a/c/o', environ={'REQUEST_METHOD': 'HEAD'},
            headers={
                'If-Match':
                '"11111111111111111111111111111111", '
                '"22222222222222222222222222222222"'})
        resp = req.get_response(self.object_controller)
        self.assertEqual(resp.status_int, 412)

    def test_GET_if_none_match(self):
        req = Request.blank('/sda1/p/a/c/o', environ={'REQUEST_METHOD': 'PUT'},
                            headers={
                                'X-Timestamp': normalize_timestamp(time()),
                                'X-Object-Meta-Soup': 'gazpacho',
                                'Content-Type': 'application/fizzbuzz',
                                'Content-Length': '4'})
        req.body = b'test'
        resp = req.get_response(self.object_controller)
        self.assertEqual(resp.status_int, 201)
        etag = resp.etag

        req = Request.blank('/sda1/p/a/c/o', environ={'REQUEST_METHOD': 'GET'})
        resp = req.get_response(self.object_controller)
        self.assertEqual(resp.status_int, 200)
        self.assertEqual(resp.etag, etag)

        req = Request.blank('/sda1/p/a/c/o', environ={'REQUEST_METHOD': 'GET'},
                            headers={'If-None-Match': '*'})
        resp = req.get_response(self.object_controller)
        self.assertEqual(resp.status_int, 304)
        self.assertEqual(resp.etag, etag)
        self.assertEqual(resp.headers['Content-Type'], 'application/fizzbuzz')
        self.assertEqual(resp.headers['X-Object-Meta-Soup'], 'gazpacho')

        req = Request.blank('/sda1/p/a/c/o2',
                            environ={'REQUEST_METHOD': 'GET'},
                            headers={'If-None-Match': '*'})
        resp = req.get_response(self.object_controller)
        self.assertEqual(resp.status_int, 404)

        req = Request.blank('/sda1/p/a/c/o', environ={'REQUEST_METHOD': 'GET'},
                            headers={'If-None-Match': '"%s"' % etag})
        resp = req.get_response(self.object_controller)
        self.assertEqual(resp.status_int, 304)
        self.assertEqual(resp.etag, etag)

        req = Request.blank(
            '/sda1/p/a/c/o', environ={'REQUEST_METHOD': 'GET'},
            headers={'If-None-Match': '"11111111111111111111111111111111"'})
        resp = req.get_response(self.object_controller)
        self.assertEqual(resp.status_int, 200)
        self.assertEqual(resp.etag, etag)

        req = Request.blank(
            '/sda1/p/a/c/o', environ={'REQUEST_METHOD': 'GET'},
            headers={'If-None-Match':
                     '"11111111111111111111111111111111", '
                     '"%s"' % etag})
        resp = req.get_response(self.object_controller)
        self.assertEqual(resp.status_int, 304)
        self.assertEqual(resp.etag, etag)

    def test_HEAD_if_none_match(self):
        req = Request.blank('/sda1/p/a/c/o',
                            environ={'REQUEST_METHOD': 'PUT'},
                            headers={
                                'X-Timestamp': normalize_timestamp(time()),
                                'Content-Type': 'application/octet-stream',
                                'Content-Length': '4'})
        req.body = b'test'
        resp = req.get_response(self.object_controller)
        self.assertEqual(resp.status_int, 201)
        etag = resp.etag

        req = Request.blank('/sda1/p/a/c/o',
                            environ={'REQUEST_METHOD': 'HEAD'})
        resp = req.get_response(self.object_controller)
        self.assertEqual(resp.status_int, 200)
        self.assertEqual(resp.etag, etag)

        req = Request.blank('/sda1/p/a/c/o',
                            environ={'REQUEST_METHOD': 'HEAD'},
                            headers={'If-None-Match': '*'})
        resp = req.get_response(self.object_controller)
        self.assertEqual(resp.status_int, 304)
        self.assertEqual(resp.etag, etag)

        req = Request.blank('/sda1/p/a/c/o2',
                            environ={'REQUEST_METHOD': 'HEAD'},
                            headers={'If-None-Match': '*'})
        resp = req.get_response(self.object_controller)
        self.assertEqual(resp.status_int, 404)

        req = Request.blank('/sda1/p/a/c/o',
                            environ={'REQUEST_METHOD': 'HEAD'},
                            headers={'If-None-Match': '"%s"' % etag})
        resp = req.get_response(self.object_controller)
        self.assertEqual(resp.status_int, 304)
        self.assertEqual(resp.etag, etag)

        req = Request.blank(
            '/sda1/p/a/c/o', environ={'REQUEST_METHOD': 'HEAD'},
            headers={'If-None-Match': '"11111111111111111111111111111111"'})
        resp = req.get_response(self.object_controller)
        self.assertEqual(resp.status_int, 200)
        self.assertEqual(resp.etag, etag)

        req = Request.blank(
            '/sda1/p/a/c/o', environ={'REQUEST_METHOD': 'HEAD'},
            headers={'If-None-Match':
                     '"11111111111111111111111111111111", '
                     '"%s"' % etag})
        resp = req.get_response(self.object_controller)
        self.assertEqual(resp.status_int, 304)
        self.assertEqual(resp.etag, etag)

    def test_GET_if_modified_since(self):
        timestamp = normalize_timestamp(time())
        req = Request.blank('/sda1/p/a/c/o', environ={'REQUEST_METHOD': 'PUT'},
                            headers={
                                'X-Timestamp': timestamp,
                                'Content-Type': 'application/octet-stream',
                                'Content-Length': '4'})
        req.body = b'test'
        resp = req.get_response(self.object_controller)
        self.assertEqual(resp.status_int, 201)

        req = Request.blank('/sda1/p/a/c/o', environ={'REQUEST_METHOD': 'GET'})
        resp = req.get_response(self.object_controller)
        self.assertEqual(resp.status_int, 200)

        since = strftime('%a, %d %b %Y %H:%M:%S GMT',
                         gmtime(float(timestamp) + 1))
        req = Request.blank('/sda1/p/a/c/o', environ={'REQUEST_METHOD': 'GET'},
                            headers={'If-Modified-Since': since})
        resp = req.get_response(self.object_controller)
        self.assertEqual(resp.status_int, 304)

        since = \
            strftime('%a, %d %b %Y %H:%M:%S GMT', gmtime(float(timestamp) - 1))
        req = Request.blank('/sda1/p/a/c/o', environ={'REQUEST_METHOD': 'GET'},
                            headers={'If-Modified-Since': since})
        resp = req.get_response(self.object_controller)
        self.assertEqual(resp.status_int, 200)

        since = \
            strftime('%a, %d %b %Y %H:%M:%S GMT', gmtime(float(timestamp) + 1))
        req = Request.blank('/sda1/p/a/c/o', environ={'REQUEST_METHOD': 'GET'},
                            headers={'If-Modified-Since': since})
        resp = req.get_response(self.object_controller)
        self.assertEqual(resp.status_int, 304)

        req = Request.blank('/sda1/p/a/c/o',
                            environ={'REQUEST_METHOD': 'HEAD'})
        resp = req.get_response(self.object_controller)
        since = resp.headers['Last-Modified']
        self.assertEqual(since, strftime('%a, %d %b %Y %H:%M:%S GMT',
                                         gmtime(math.ceil(float(timestamp)))))

        req = Request.blank('/sda1/p/a/c/o', environ={'REQUEST_METHOD': 'GET'},
                            headers={'If-Modified-Since': since})
        resp = req.get_response(self.object_controller)
        self.assertEqual(resp.status_int, 304)

        timestamp = normalize_timestamp(int(time()))
        req = Request.blank('/sda1/p/a/c/o2',
                            environ={'REQUEST_METHOD': 'PUT'},
                            headers={
                                'X-Timestamp': timestamp,
                                'Content-Type': 'application/octet-stream',
                                'Content-Length': '4'})
        req.body = b'test'
        resp = req.get_response(self.object_controller)
        self.assertEqual(resp.status_int, 201)

        since = strftime('%a, %d %b %Y %H:%M:%S GMT',
                         gmtime(float(timestamp)))
        req = Request.blank('/sda1/p/a/c/o2',
                            environ={'REQUEST_METHOD': 'GET'},
                            headers={'If-Modified-Since': since})
        resp = req.get_response(self.object_controller)
        self.assertEqual(resp.status_int, 304)

    def test_HEAD_if_modified_since(self):
        timestamp = normalize_timestamp(time())
        req = Request.blank('/sda1/p/a/c/o', environ={'REQUEST_METHOD': 'PUT'},
                            headers={
                                'X-Timestamp': timestamp,
                                'Content-Type': 'application/octet-stream',
                                'Content-Length': '4'})
        req.body = b'test'
        resp = req.get_response(self.object_controller)
        self.assertEqual(resp.status_int, 201)

        req = Request.blank('/sda1/p/a/c/o',
                            environ={'REQUEST_METHOD': 'HEAD'})
        resp = req.get_response(self.object_controller)
        self.assertEqual(resp.status_int, 200)

        since = strftime('%a, %d %b %Y %H:%M:%S GMT',
                         gmtime(float(timestamp) + 1))
        req = Request.blank('/sda1/p/a/c/o',
                            environ={'REQUEST_METHOD': 'HEAD'},
                            headers={'If-Modified-Since': since})
        resp = req.get_response(self.object_controller)
        self.assertEqual(resp.status_int, 304)

        since = \
            strftime('%a, %d %b %Y %H:%M:%S GMT', gmtime(float(timestamp) - 1))
        req = Request.blank('/sda1/p/a/c/o',
                            environ={'REQUEST_METHOD': 'HEAD'},
                            headers={'If-Modified-Since': since})
        resp = req.get_response(self.object_controller)
        self.assertEqual(resp.status_int, 200)

        since = \
            strftime('%a, %d %b %Y %H:%M:%S GMT', gmtime(float(timestamp) + 1))
        req = Request.blank('/sda1/p/a/c/o',
                            environ={'REQUEST_METHOD': 'HEAD'},
                            headers={'If-Modified-Since': since})
        resp = req.get_response(self.object_controller)
        self.assertEqual(resp.status_int, 304)

        req = Request.blank('/sda1/p/a/c/o',
                            environ={'REQUEST_METHOD': 'HEAD'})
        resp = req.get_response(self.object_controller)
        since = resp.headers['Last-Modified']
        self.assertEqual(since, strftime('%a, %d %b %Y %H:%M:%S GMT',
                                         gmtime(math.ceil(float(timestamp)))))

        req = Request.blank('/sda1/p/a/c/o',
                            environ={'REQUEST_METHOD': 'HEAD'},
                            headers={'If-Modified-Since': since})
        resp = self.object_controller.GET(req)
        self.assertEqual(resp.status_int, 304)

        timestamp = normalize_timestamp(int(time()))
        req = Request.blank('/sda1/p/a/c/o2',
                            environ={'REQUEST_METHOD': 'PUT'},
                            headers={
                                'X-Timestamp': timestamp,
                                'Content-Type': 'application/octet-stream',
                                'Content-Length': '4'})
        req.body = b'test'
        resp = req.get_response(self.object_controller)
        self.assertEqual(resp.status_int, 201)

        since = strftime('%a, %d %b %Y %H:%M:%S GMT',
                         gmtime(float(timestamp)))
        req = Request.blank('/sda1/p/a/c/o2',
                            environ={'REQUEST_METHOD': 'HEAD'},
                            headers={'If-Modified-Since': since})
        resp = req.get_response(self.object_controller)
        self.assertEqual(resp.status_int, 304)

    def test_GET_if_unmodified_since(self):
        timestamp = normalize_timestamp(time())
        req = Request.blank('/sda1/p/a/c/o', environ={'REQUEST_METHOD': 'PUT'},
                            headers={
                                'X-Timestamp': timestamp,
                                'X-Object-Meta-Burr': 'ito',
                                'Content-Type': 'application/cat-picture',
                                'Content-Length': '4'})
        req.body = b'test'
        resp = req.get_response(self.object_controller)
        self.assertEqual(resp.status_int, 201)

        req = Request.blank('/sda1/p/a/c/o', environ={'REQUEST_METHOD': 'GET'})
        resp = req.get_response(self.object_controller)
        self.assertEqual(resp.status_int, 200)

        since = strftime('%a, %d %b %Y %H:%M:%S GMT',
                         gmtime(float(timestamp) + 1))
        req = Request.blank('/sda1/p/a/c/o', environ={'REQUEST_METHOD': 'GET'},
                            headers={'If-Unmodified-Since': since})
        resp = req.get_response(self.object_controller)
        self.assertEqual(resp.status_int, 200)

        since = \
            strftime('%a, %d %b %Y %H:%M:%S GMT', gmtime(float(timestamp) - 9))
        req = Request.blank('/sda1/p/a/c/o', environ={'REQUEST_METHOD': 'GET'},
                            headers={'If-Unmodified-Since': since})
        resp = req.get_response(self.object_controller)
        self.assertEqual(resp.status_int, 412)
        self.assertEqual(resp.headers['Content-Type'],
                         'application/cat-picture')
        self.assertEqual(resp.headers['X-Object-Meta-Burr'], 'ito')

        since = \
            strftime('%a, %d %b %Y %H:%M:%S GMT', gmtime(float(timestamp) + 9))
        req = Request.blank('/sda1/p/a/c/o', environ={'REQUEST_METHOD': 'GET'},
                            headers={'If-Unmodified-Since': since})
        resp = req.get_response(self.object_controller)
        self.assertEqual(resp.status_int, 200)

        req = Request.blank('/sda1/p/a/c/o',
                            environ={'REQUEST_METHOD': 'HEAD'})
        resp = req.get_response(self.object_controller)
        since = resp.headers['Last-Modified']
        self.assertEqual(since, strftime('%a, %d %b %Y %H:%M:%S GMT',
                                         gmtime(math.ceil(float(timestamp)))))

        req = Request.blank('/sda1/p/a/c/o', environ={'REQUEST_METHOD': 'GET'},
                            headers={'If-Unmodified-Since': since})
        resp = req.get_response(self.object_controller)
        self.assertEqual(resp.status_int, 200)

    def test_HEAD_if_unmodified_since(self):
        timestamp = normalize_timestamp(time())
        req = Request.blank(
            '/sda1/p/a/c/o',
            environ={'REQUEST_METHOD': 'PUT'},
            headers={'X-Timestamp': timestamp,
                     'Content-Type': 'application/octet-stream',
                     'Content-Length': '4'})
        req.body = b'test'
        resp = req.get_response(self.object_controller)
        self.assertEqual(resp.status_int, 201)

        since = strftime('%a, %d %b %Y %H:%M:%S GMT',
                         gmtime(math.ceil(float(timestamp)) + 1))
        req = Request.blank('/sda1/p/a/c/o',
                            environ={'REQUEST_METHOD': 'HEAD'},
                            headers={'If-Unmodified-Since': since})
        resp = req.get_response(self.object_controller)
        self.assertEqual(resp.status_int, 200)

        since = strftime('%a, %d %b %Y %H:%M:%S GMT',
                         gmtime(math.ceil(float(timestamp))))
        req = Request.blank('/sda1/p/a/c/o',
                            environ={'REQUEST_METHOD': 'HEAD'},
                            headers={'If-Unmodified-Since': since})
        resp = req.get_response(self.object_controller)
        self.assertEqual(resp.status_int, 200)

        since = strftime('%a, %d %b %Y %H:%M:%S GMT',
                         gmtime(math.ceil(float(timestamp)) - 1))
        req = Request.blank('/sda1/p/a/c/o',
                            environ={'REQUEST_METHOD': 'HEAD'},
                            headers={'If-Unmodified-Since': since})
        resp = req.get_response(self.object_controller)
        self.assertEqual(resp.status_int, 412)

    def assertECBodyEqual(self, resp, expected):
        # we pull the policy index from the request environ since it seems to
        # be missing from the response headers
        policy_index = int(
            resp.request.headers['X-Backend-Storage-Policy-Index'])
        policy = POLICIES[policy_index]
        frags = encode_frag_archive_bodies(policy, expected)
        frag_index = int(resp.headers['X-Object-Sysmeta-Ec-Frag-Index'])
        self.assertEqual(resp.body, frags[frag_index])

    def _create_ondisk_fragments(self, policy):
        # Create some on disk files...
        # PUT at ts_0
        ts_0 = next(self.ts)
        body = b'OLDER'
        headers = {'X-Timestamp': ts_0.internal,
                   'Content-Length': '5',
                   'Content-Type': 'application/octet-stream',
                   'X-Backend-Storage-Policy-Index': int(policy)}
        if policy.policy_type == EC_POLICY:
            body = encode_frag_archive_bodies(policy, body)[0]
            headers.update({
                'X-Object-Sysmeta-Ec-Frag-Index': '0',
                'Content-Length': len(body),
            })
        req = Request.blank('/sda1/p/a/c/o',
                            environ={'REQUEST_METHOD': 'PUT'},
                            headers=headers)
        req.body = body
        resp = req.get_response(self.object_controller)
        self.assertEqual(resp.status_int, 201)

        # POST at ts_1
        ts_1 = next(self.ts)
        headers = {'X-Timestamp': ts_1.internal,
                   'X-Backend-Storage-Policy-Index': int(policy)}
        headers['X-Object-Meta-Test'] = 'abc'
        req = Request.blank('/sda1/p/a/c/o',
                            environ={'REQUEST_METHOD': 'POST'},
                            headers=headers)
        resp = req.get_response(self.object_controller)
        self.assertEqual(resp.status_int, 202)

        # PUT again at ts_2 but without making the data file durable
        ts_2 = next(self.ts)
        body = b'NEWER'
        headers = {'X-Timestamp': ts_2.internal,
                   'Content-Length': '5',
                   'Content-Type': 'application/octet-stream',
                   'X-Backend-Storage-Policy-Index': int(policy)}
        if policy.policy_type == EC_POLICY:
            body = encode_frag_archive_bodies(policy, body)[2]
            headers.update({
                'X-Object-Sysmeta-Ec-Frag-Index': '2',
                'Content-Length': len(body),
            })
        req = Request.blank('/sda1/p/a/c/o',
                            environ={'REQUEST_METHOD': 'PUT'},
                            headers=headers)
        req.body = body
        # patch the commit method to do nothing so EC object is non-durable
        with mock.patch('swift.obj.diskfile.ECDiskFileWriter.commit'):
            resp = req.get_response(self.object_controller)
        self.assertEqual(resp.status_int, 201)

        return ts_0, ts_1, ts_2

    def test_GET_HEAD_with_fragment_preferences(self):
        for policy in POLICIES:
            ts_0, ts_1, ts_2 = self._create_ondisk_fragments(policy)

            backend_frags = {ts_0.internal: [0], ts_2.internal: [2]}

            def _assert_frag_0_at_ts_0(resp):
                expect = {
                    'X-Timestamp': ts_1.normal,
                    'X-Backend-Timestamp': ts_1.internal,
                    'X-Backend-Data-Timestamp': ts_0.internal,
                    'X-Backend-Durable-Timestamp': ts_0.internal,
                    'X-Object-Sysmeta-Ec-Frag-Index': '0',
                    'X-Object-Meta-Test': 'abc'}
                self._assertDictContainsSubset(expect, resp.headers)
                self.assertEqual(backend_frags, json.loads(
                    resp.headers['X-Backend-Fragments']))

            def _assert_repl_data_at_ts_2():
                self.assertIn(resp.status_int, (200, 202))
                expect = {
                    'X-Timestamp': ts_2.normal,
                    'X-Backend-Timestamp': ts_2.internal,
                    'X-Backend-Data-Timestamp': ts_2.internal,
                    'X-Backend-Durable-Timestamp': ts_2.internal}
                self._assertDictContainsSubset(expect, resp.headers)
                self.assertNotIn('X-Object-Meta-Test', resp.headers)

            # Sanity check: Request with no preferences should default to the
            # durable frag
            headers = {'X-Backend-Storage-Policy-Index': int(policy)}
            req = Request.blank('/sda1/p/a/c/o', headers=headers,
                                environ={'REQUEST_METHOD': 'GET'})
            resp = req.get_response(self.object_controller)

            if policy.policy_type == EC_POLICY:
                _assert_frag_0_at_ts_0(resp)
                self.assertECBodyEqual(resp, b'OLDER')
            else:
                _assert_repl_data_at_ts_2()
                self.assertEqual(resp.body, b'NEWER')

            req = Request.blank('/sda1/p/a/c/o', headers=headers,
                                environ={'REQUEST_METHOD': 'HEAD'})
            resp = req.get_response(self.object_controller)
            self.assertEqual(resp.status_int, 200)
            if policy.policy_type == EC_POLICY:
                _assert_frag_0_at_ts_0(resp)
            else:
                _assert_repl_data_at_ts_2()

            # Request with preferences can select the older frag
            prefs = json.dumps(
                [{'timestamp': ts_0.internal, 'exclude': [1, 3]}])
            headers = {'X-Backend-Storage-Policy-Index': int(policy),
                       'X-Backend-Fragment-Preferences': prefs}
            req = Request.blank('/sda1/p/a/c/o', headers=headers,
                                environ={'REQUEST_METHOD': 'GET'})
            resp = req.get_response(self.object_controller)

            if policy.policy_type == EC_POLICY:
                _assert_frag_0_at_ts_0(resp)
                self.assertECBodyEqual(resp, b'OLDER')
            else:
                _assert_repl_data_at_ts_2()
                self.assertEqual(resp.body, b'NEWER')

            req = Request.blank('/sda1/p/a/c/o', headers=headers,
                                environ={'REQUEST_METHOD': 'HEAD'})
            resp = req.get_response(self.object_controller)

            if policy.policy_type == EC_POLICY:
                _assert_frag_0_at_ts_0(resp)
            else:
                _assert_repl_data_at_ts_2()

            def _assert_frag_2_at_ts_2(resp):
                self.assertIn(resp.status_int, (200, 202))
                # do not expect meta file to be included since it is older
                expect = {
                    'X-Timestamp': ts_2.normal,
                    'X-Backend-Timestamp': ts_2.internal,
                    'X-Backend-Data-Timestamp': ts_2.internal,
                    'X-Backend-Durable-Timestamp': ts_0.internal,
                    'X-Object-Sysmeta-Ec-Frag-Index': '2'}
                self._assertDictContainsSubset(expect, resp.headers)
                self.assertEqual(backend_frags, json.loads(
                    resp.headers['X-Backend-Fragments']))
                self.assertNotIn('X-Object-Meta-Test', resp.headers)

            # Request with preferences can select the newer non-durable frag
            prefs = json.dumps(
                [{'timestamp': ts_2.internal, 'exclude': [1, 3]}])
            headers = {'X-Backend-Storage-Policy-Index': int(policy),
                       'X-Backend-Fragment-Preferences': prefs}
            req = Request.blank('/sda1/p/a/c/o', headers=headers,
                                environ={'REQUEST_METHOD': 'GET'})
            resp = req.get_response(self.object_controller)

            if policy.policy_type == EC_POLICY:
                _assert_frag_2_at_ts_2(resp)
                self.assertECBodyEqual(resp, b'NEWER')
            else:
                _assert_repl_data_at_ts_2()
                self.assertEqual(resp.body, b'NEWER')

            req = Request.blank('/sda1/p/a/c/o', headers=headers,
                                environ={'REQUEST_METHOD': 'HEAD'})
            resp = req.get_response(self.object_controller)

            if policy.policy_type == EC_POLICY:
                _assert_frag_2_at_ts_2(resp)
            else:
                _assert_repl_data_at_ts_2()

            # Request with preference for ts_0 but excludes index 0 will
            # default to newest frag
            prefs = json.dumps(
                [{'timestamp': ts_0.internal, 'exclude': [0]}])
            headers = {'X-Backend-Storage-Policy-Index': int(policy),
                       'X-Backend-Fragment-Preferences': prefs}
            req = Request.blank('/sda1/p/a/c/o', headers=headers,
                                environ={'REQUEST_METHOD': 'GET'})
            resp = req.get_response(self.object_controller)
            if policy.policy_type == EC_POLICY:
                _assert_frag_2_at_ts_2(resp)
                self.assertECBodyEqual(resp, b'NEWER')
            else:
                _assert_repl_data_at_ts_2()
                self.assertEqual(resp.body, b'NEWER')

            req = Request.blank('/sda1/p/a/c/o', headers=headers,
                                environ={'REQUEST_METHOD': 'HEAD'})
            resp = req.get_response(self.object_controller)

            if policy.policy_type == EC_POLICY:
                _assert_frag_2_at_ts_2(resp)
            else:
                _assert_repl_data_at_ts_2()

            # Request with preferences that exclude all frags get nothing
            prefs = json.dumps(
                [{'timestamp': ts_0.internal, 'exclude': [0]},
                 {'timestamp': ts_2.internal, 'exclude': [2]}])
            headers = {'X-Backend-Storage-Policy-Index': int(policy),
                       'X-Backend-Fragment-Preferences': prefs}
            req = Request.blank('/sda1/p/a/c/o', headers=headers,
                                environ={'REQUEST_METHOD': 'GET'})
            resp = req.get_response(self.object_controller)
            if policy.policy_type == EC_POLICY:
                self.assertEqual(resp.status_int, 404)
            else:
                _assert_repl_data_at_ts_2()
                self.assertEqual(resp.body, b'NEWER')

            req = Request.blank('/sda1/p/a/c/o', headers=headers,
                                environ={'REQUEST_METHOD': 'HEAD'})
            resp = req.get_response(self.object_controller)

            if policy.policy_type == EC_POLICY:
                self.assertEqual(resp.status_int, 404)
            else:
                _assert_repl_data_at_ts_2()

            # Request with empty preferences will get non-durable
            prefs = json.dumps([])
            headers = {'X-Backend-Storage-Policy-Index': int(policy),
                       'X-Backend-Fragment-Preferences': prefs}
            req = Request.blank('/sda1/p/a/c/o', headers=headers,
                                environ={'REQUEST_METHOD': 'GET'})
            resp = req.get_response(self.object_controller)
            if policy.policy_type == EC_POLICY:
                _assert_frag_2_at_ts_2(resp)
                self.assertECBodyEqual(resp, b'NEWER')
            else:
                _assert_repl_data_at_ts_2()
                self.assertEqual(resp.body, b'NEWER')

            req = Request.blank('/sda1/p/a/c/o', headers=headers,
                                environ={'REQUEST_METHOD': 'HEAD'})
            resp = req.get_response(self.object_controller)

            if policy.policy_type == EC_POLICY:
                _assert_frag_2_at_ts_2(resp)
            else:
                _assert_repl_data_at_ts_2()

    def test_GET_quarantine(self):
        # Test swift.obj.server.ObjectController.GET
        timestamp = normalize_timestamp(time())
        req = Request.blank('/sda1/p/a/c/o', environ={'REQUEST_METHOD': 'PUT'},
                            headers={'X-Timestamp': timestamp,
                                     'Content-Type': 'application/x-test'})
        req.body = b'VERIFY'
        resp = req.get_response(self.object_controller)
        self.assertEqual(resp.status_int, 201)
        disk_file = self.df_mgr.get_diskfile('sda1', 'p', 'a', 'c', 'o',
                                             policy=POLICIES.legacy)
        disk_file.open()
        file_name = os.path.basename(disk_file._data_file)
        etag = md5(usedforsecurity=False)
        etag.update(b'VERIF')
        etag = etag.hexdigest()
        metadata = {'X-Timestamp': timestamp, 'name': '/a/c/o',
                    'Content-Length': 6, 'ETag': etag}
        diskfile.write_metadata(disk_file._fp, metadata)
        self.assertEqual(os.listdir(disk_file._datadir)[0], file_name)
        req = Request.blank('/sda1/p/a/c/o')
        resp = req.get_response(self.object_controller)
        quar_dir = os.path.join(
            self.testdir, 'sda1', 'quarantined', 'objects',
            os.path.basename(os.path.dirname(disk_file._data_file)))
        self.assertEqual(os.listdir(disk_file._datadir)[0], file_name)
        body = resp.body  # actually does quarantining
        self.assertEqual(body, b'VERIFY')
        self.assertEqual(os.listdir(quar_dir)[0], file_name)
        req = Request.blank('/sda1/p/a/c/o')
        resp = req.get_response(self.object_controller)
        self.assertEqual(resp.status_int, 404)

    def test_GET_no_etag_validation(self):
        conf = {'devices': self.testdir, 'mount_check': 'false',
                'container_update_timeout': 0.0,
                'etag_validate_pct': '0'}
        object_controller = object_server.ObjectController(
            conf, logger=self.logger)
        timestamp = normalize_timestamp(time())
        req = Request.blank('/sda1/p/a/c/o', environ={'REQUEST_METHOD': 'PUT'},
                            headers={'X-Timestamp': timestamp,
                                     'Content-Type': 'application/x-test'})
        req.body = b'VERIFY'
        resp = req.get_response(object_controller)
        self.assertEqual(resp.status_int, 201)
        disk_file = self.df_mgr.get_diskfile('sda1', 'p', 'a', 'c', 'o',
                                             policy=POLICIES.legacy)
        disk_file.open()
        file_name = os.path.basename(disk_file._data_file)
        bad_etag = md5(b'VERIF', usedforsecurity=False).hexdigest()
        metadata = {'X-Timestamp': timestamp, 'name': '/a/c/o',
                    'Content-Length': 6, 'ETag': bad_etag}
        diskfile.write_metadata(disk_file._fp, metadata)
        self.assertEqual(os.listdir(disk_file._datadir)[0], file_name)
        req = Request.blank('/sda1/p/a/c/o')
        resp = req.get_response(object_controller)
        quar_dir = os.path.join(
            self.testdir, 'sda1', 'quarantined', 'objects',
            os.path.basename(os.path.dirname(disk_file._data_file)))
        self.assertEqual(os.listdir(disk_file._datadir)[0], file_name)
        body = resp.body
        self.assertEqual(body, b'VERIFY')
        self.assertEqual(resp.headers['Etag'], '"%s"' % bad_etag)
        # Didn't quarantine!
        self.assertFalse(os.path.exists(quar_dir))
        req = Request.blank('/sda1/p/a/c/o')
        resp = req.get_response(object_controller)
        body = resp.body
        self.assertEqual(body, b'VERIFY')
        self.assertEqual(resp.headers['Etag'], '"%s"' % bad_etag)

        # If there's a size mismatch, though, we *should* quarantine
        metadata = {'X-Timestamp': timestamp, 'name': '/a/c/o',
                    'Content-Length': 5, 'ETag': bad_etag}
        diskfile.write_metadata(disk_file._fp, metadata)
        self.assertEqual(os.listdir(disk_file._datadir)[0], file_name)
        req = Request.blank('/sda1/p/a/c/o')
        resp = req.get_response(object_controller)
        self.assertEqual('404 Not Found', resp.status)
        self.assertFalse(os.path.exists(disk_file._datadir))
        self.assertTrue(os.path.exists(quar_dir))

    def test_GET_quarantine_zbyte(self):
        # Test swift.obj.server.ObjectController.GET
        timestamp = normalize_timestamp(time())
        req = Request.blank('/sda1/p/a/c/o', environ={'REQUEST_METHOD': 'PUT'},
                            headers={'X-Timestamp': timestamp,
                                     'Content-Type': 'application/x-test'})
        req.body = 'VERIFY'
        resp = req.get_response(self.object_controller)
        self.assertEqual(resp.status_int, 201)
        disk_file = self.df_mgr.get_diskfile('sda1', 'p', 'a', 'c', 'o',
                                             policy=POLICIES.legacy)
        disk_file.open(timestamp)
        file_name = os.path.basename(disk_file._data_file)
        with open(disk_file._data_file) as fp:
            metadata = diskfile.read_metadata(fp)
        os.unlink(disk_file._data_file)
        with open(disk_file._data_file, 'w') as fp:
            diskfile.write_metadata(fp, metadata)

        self.assertEqual(os.listdir(disk_file._datadir)[0], file_name)
        req = Request.blank('/sda1/p/a/c/o')
        resp = req.get_response(self.object_controller)
        self.assertEqual(resp.status_int, 404)

        quar_dir = os.path.join(
            self.testdir, 'sda1', 'quarantined', 'objects',
            os.path.basename(os.path.dirname(disk_file._data_file)))
        self.assertEqual(os.listdir(quar_dir)[0], file_name)

    def test_GET_quarantine_range(self):
        # Test swift.obj.server.ObjectController.GET
        timestamp = normalize_timestamp(time())
        req = Request.blank('/sda1/p/a/c/o', environ={'REQUEST_METHOD': 'PUT'},
                            headers={'X-Timestamp': timestamp,
                                     'Content-Type': 'application/x-test'})
        req.body = b'VERIFY'
        resp = req.get_response(self.object_controller)
        self.assertEqual(resp.status_int, 201)
        disk_file = self.df_mgr.get_diskfile('sda1', 'p', 'a', 'c', 'o',
                                             policy=POLICIES.legacy)
        disk_file.open(timestamp)
        file_name = os.path.basename(disk_file._data_file)
        etag = md5(usedforsecurity=False)
        etag.update(b'VERIF')
        etag = etag.hexdigest()
        metadata = {'X-Timestamp': timestamp, 'name': '/a/c/o',
                    'Content-Length': 6, 'ETag': etag}
        diskfile.write_metadata(disk_file._fp, metadata)
        self.assertEqual(os.listdir(disk_file._datadir)[0], file_name)
        req = Request.blank('/sda1/p/a/c/o')
        req.range = 'bytes=0-4'  # partial
        resp = req.get_response(self.object_controller)
        quar_dir = os.path.join(
            self.testdir, 'sda1', 'quarantined', 'objects',
            os.path.basename(os.path.dirname(disk_file._data_file)))
        resp.body
        self.assertEqual(os.listdir(disk_file._datadir)[0], file_name)
        self.assertFalse(os.path.isdir(quar_dir))
        req = Request.blank('/sda1/p/a/c/o')
        resp = req.get_response(self.object_controller)
        self.assertEqual(resp.status_int, 200)

        req = Request.blank('/sda1/p/a/c/o')
        req.range = 'bytes=1-6'  # partial
        resp = req.get_response(self.object_controller)
        quar_dir = os.path.join(
            self.testdir, 'sda1', 'quarantined', 'objects',
            os.path.basename(os.path.dirname(disk_file._data_file)))
        resp.body
        self.assertEqual(os.listdir(disk_file._datadir)[0], file_name)
        self.assertFalse(os.path.isdir(quar_dir))

        req = Request.blank('/sda1/p/a/c/o')
        req.range = 'bytes=0-14'  # full
        resp = req.get_response(self.object_controller)
        quar_dir = os.path.join(
            self.testdir, 'sda1', 'quarantined', 'objects',
            os.path.basename(os.path.dirname(disk_file._data_file)))
        self.assertEqual(os.listdir(disk_file._datadir)[0], file_name)
        resp.body
        self.assertTrue(os.path.isdir(quar_dir))
        req = Request.blank('/sda1/p/a/c/o')
        resp = req.get_response(self.object_controller)
        self.assertEqual(resp.status_int, 404)

    def test_GET_keep_cache_private_config_true(self):
        # Test swift.obj.server.ObjectController.GET that, when
        # 'keep_cache_private' is configured True, then
        # disk_file.reader will be called with keep_cache=True.
        # Set up a new ObjectController with customized configurations.
        conf = {'devices': self.testdir, 'mount_check': 'false',
                'container_update_timeout': 0.0,
                'keep_cache_private': 'True'}
        obj_controller = object_server.ObjectController(
            conf, logger=self.logger)
        obj_controller.bytes_per_sync = 1
        timestamp = normalize_timestamp(time())
        req = Request.blank('/sda1/p/a/c/o', environ={'REQUEST_METHOD': 'PUT'},
                            headers={'X-Timestamp': timestamp,
                                     'Content-Type': 'application/x-test'})
        req.body = b'VERIFY'
        resp = req.get_response(obj_controller)
        self.assertEqual(resp.status_int, 201)

        # Request headers have neither 'X-Auth-Token' nor 'X-Storage-Token'.
        req = Request.blank('/sda1/p/a/c/o',
                            headers={'Content-Type': 'application/x-test'})
        reader_mock = mock.Mock(keep_cache=False)
        with mock.patch('swift.obj.diskfile.BaseDiskFile.reader', reader_mock):
            resp = req.get_response(obj_controller)
            reader_mock.assert_called_with(
                keep_cache=True, cooperative_period=0, etag_validate_frac=1)
        self.assertEqual(resp.status_int, 200)
        etag = '"%s"' % md5(b'VERIFY', usedforsecurity=False).hexdigest()
        self.assertEqual(dict(resp.headers), {
            'Content-Type': 'application/x-test',
            'Content-Length': '6',
            'Etag': etag,
            'X-Backend-Timestamp': timestamp,
            'X-Timestamp': timestamp,
            'X-Backend-Data-Timestamp': timestamp,
            'X-Backend-Durable-Timestamp': timestamp,
            'Last-Modified': strftime(
                '%a, %d %b %Y %H:%M:%S GMT',
                gmtime(math.ceil(float(timestamp)))),
        })

        # Request headers have 'X-Auth-Token'.
        req = Request.blank('/sda1/p/a/c/o',
                            headers={'Content-Type': 'application/x-test',
                                     'X-Auth-Token': '2340lsdfhhjl02lxfjj'})
        reader_mock = mock.Mock(keep_cache=False)
        with mock.patch('swift.obj.diskfile.BaseDiskFile.reader', reader_mock):
            resp = req.get_response(obj_controller)
            reader_mock.assert_called_with(
                keep_cache=True, cooperative_period=0, etag_validate_frac=1)
        self.assertEqual(resp.status_int, 200)

        # Request headers have 'X-Storage-Token'.
        req = Request.blank('/sda1/p/a/c/o',
                            headers={'Content-Type': 'application/x-test',
                                     'X-Storage-Token': '2340lsdfhhjl02lxfjj'})
        reader_mock = mock.Mock(keep_cache=False)
        with mock.patch('swift.obj.diskfile.BaseDiskFile.reader', reader_mock):
            resp = req.get_response(obj_controller)
            reader_mock.assert_called_with(
                keep_cache=True, cooperative_period=0, etag_validate_frac=1)
        self.assertEqual(resp.status_int, 200)

        # Request headers have both 'X-Auth-Token' and 'X-Storage-Token'.
        req = Request.blank('/sda1/p/a/c/o',
                            headers={'Content-Type': 'application/x-test',
                                     'X-Auth-Token': '2340lsdfhhjl02lxfjj',
                                     'X-Storage-Token': '2340lsdfhhjl02lxfjj'})
        reader_mock = mock.Mock(keep_cache=False)
        with mock.patch('swift.obj.diskfile.BaseDiskFile.reader', reader_mock):
            resp = req.get_response(obj_controller)
            reader_mock.assert_called_with(
                keep_cache=True, cooperative_period=0, etag_validate_frac=1)
        self.assertEqual(resp.status_int, 200)

    def test_GET_keep_cache_private_config_false(self):
        # Test swift.obj.server.ObjectController.GET that, when
        # 'keep_cache_private' is configured false, then
        # disk_file.reader will be called with correct 'keep_cache'.
        # Set up a new ObjectController with customized configurations.
        conf = {'devices': self.testdir, 'mount_check': 'false',
                'container_update_timeout': 0.0,
                'keep_cache_private': 'false'}
        obj_controller = object_server.ObjectController(
            conf, logger=self.logger)
        obj_controller.bytes_per_sync = 1
        timestamp = normalize_timestamp(time())
        req = Request.blank('/sda1/p/a/c/o', environ={'REQUEST_METHOD': 'PUT'},
                            headers={'X-Timestamp': timestamp,
                                     'Content-Type': 'application/x-test'})
        req.body = b'VERIFY'
        resp = req.get_response(obj_controller)
        self.assertEqual(resp.status_int, 201)

        # Request headers have neither 'X-Auth-Token' nor 'X-Storage-Token'.
        req = Request.blank('/sda1/p/a/c/o',
                            headers={'Content-Type': 'application/x-test'})
        reader_mock = mock.Mock(keep_cache=False)
        with mock.patch('swift.obj.diskfile.BaseDiskFile.reader', reader_mock):
            resp = req.get_response(obj_controller)
            reader_mock.assert_called_with(
                keep_cache=True, cooperative_period=0, etag_validate_frac=1.0)
        self.assertEqual(resp.status_int, 200)
        etag = '"%s"' % md5(b'VERIFY', usedforsecurity=False).hexdigest()
        self.assertEqual(dict(resp.headers), {
            'Content-Type': 'application/x-test',
            'Content-Length': '6',
            'Etag': etag,
            'X-Backend-Timestamp': timestamp,
            'X-Timestamp': timestamp,
            'X-Backend-Data-Timestamp': timestamp,
            'X-Backend-Durable-Timestamp': timestamp,
            'Last-Modified': strftime(
                '%a, %d %b %Y %H:%M:%S GMT',
                gmtime(math.ceil(float(timestamp)))),
        })

        # Request headers have 'X-Auth-Token'.
        req = Request.blank('/sda1/p/a/c/o',
                            headers={'Content-Type': 'application/x-test',
                                     'X-Auth-Token': '2340lsdfhhjl02lxfjj'})
        reader_mock = mock.Mock(keep_cache=False)
        with mock.patch('swift.obj.diskfile.BaseDiskFile.reader', reader_mock):
            resp = req.get_response(obj_controller)
            reader_mock.assert_called_with(
                keep_cache=False, cooperative_period=0, etag_validate_frac=1)
        self.assertEqual(resp.status_int, 200)

        # Request headers have 'X-Storage-Token'.
        req = Request.blank('/sda1/p/a/c/o',
                            headers={'Content-Type': 'application/x-test',
                                     'X-Storage-Token': '2340lsdfhhjl02lxfjj'})
        reader_mock = mock.Mock(keep_cache=False)
        with mock.patch('swift.obj.diskfile.BaseDiskFile.reader', reader_mock):
            resp = req.get_response(obj_controller)
            reader_mock.assert_called_with(
                keep_cache=False, cooperative_period=0, etag_validate_frac=1)
        self.assertEqual(resp.status_int, 200)

        # Request headers have both 'X-Auth-Token' and 'X-Storage-Token'.
        req = Request.blank('/sda1/p/a/c/o',
                            headers={'Content-Type': 'application/x-test',
                                     'X-Auth-Token': '2340lsdfhhjl02lxfjj',
                                     'X-Storage-Token': '2340lsdfhhjl02lxfjj'})
        reader_mock = mock.Mock(keep_cache=False)
        with mock.patch('swift.obj.diskfile.BaseDiskFile.reader', reader_mock):
            resp = req.get_response(obj_controller)
            reader_mock.assert_called_with(
                keep_cache=False, cooperative_period=0, etag_validate_frac=1)
        self.assertEqual(resp.status_int, 200)

    def test_GET_keep_cache_slo_manifest_no_config(self):
        # Test swift.obj.server.ObjectController.GET that, when
        # 'keep_cache_slo_manifest' is not configured and object
        # metadata has "X-Static-Large-Object", then disk_file.reader
        # will be called with keep_cache=False.
        # Set up a new ObjectController with customized configurations.
        conf = {'devices': self.testdir, 'mount_check': 'false',
                'container_update_timeout': 0.0,
                'keep_cache_private': 'false'}
        obj_controller = object_server.ObjectController(
            conf, logger=self.logger)
        obj_controller.bytes_per_sync = 1
        timestamp = normalize_timestamp(time())
        req = Request.blank('/sda1/p/a/c/o', environ={'REQUEST_METHOD': 'PUT'},
                            headers={'X-Timestamp': timestamp,
                                     'Content-Type': 'application/x-test',
                                     'X-Static-Large-Object': 'True'})
        req.body = b'VERIFY'
        resp = req.get_response(obj_controller)
        self.assertEqual(resp.status_int, 201)
        req = Request.blank('/sda1/p/a/c/o',
                            headers={'Content-Type': 'application/x-test',
                                     'X-Auth-Token': '2340lsdfhhjl02lxfjj'})

        reader_mock = mock.Mock(keep_cache=False)
        with mock.patch('swift.obj.diskfile.BaseDiskFile.reader', reader_mock):
            resp = req.get_response(obj_controller)
            reader_mock.assert_called_with(
                keep_cache=False, cooperative_period=0, etag_validate_frac=1)
        self.assertEqual(resp.status_int, 200)
        etag = '"%s"' % md5(b'VERIFY', usedforsecurity=False).hexdigest()
        self.assertEqual(dict(resp.headers), {
            'Content-Type': 'application/x-test',
            'Content-Length': '6',
            'Etag': etag,
            'X-Static-Large-Object': 'True',
            'X-Backend-Timestamp': timestamp,
            'X-Timestamp': timestamp,
            'X-Backend-Data-Timestamp': timestamp,
            'X-Backend-Durable-Timestamp': timestamp,
            'Last-Modified': strftime(
                '%a, %d %b %Y %H:%M:%S GMT',
                gmtime(math.ceil(float(timestamp)))),
        })

    def test_GET_keep_cache_slo_manifest_config_false(self):
        # Test swift.obj.server.ObjectController.GET that, when
        # 'keep_cache_slo_manifest' is configured False and object
        # metadata has "X-Static-Large-Object", then disk_file.reader
        # will be called with keep_cache=False.
        # Set up a new ObjectController with customized configurations.
        conf = {'devices': self.testdir, 'mount_check': 'false',
                'container_update_timeout': 0.0,
                'keep_cache_private': 'false',
                'keep_cache_slo_manifest': 'false'}
        obj_controller = object_server.ObjectController(
            conf, logger=self.logger)
        obj_controller.bytes_per_sync = 1
        timestamp = normalize_timestamp(time())
        req = Request.blank('/sda1/p/a/c/o', environ={'REQUEST_METHOD': 'PUT'},
                            headers={'X-Timestamp': timestamp,
                                     'Content-Type': 'application/x-test',
                                     'X-Static-Large-Object': 'True'})
        req.body = b'VERIFY'
        resp = req.get_response(obj_controller)
        self.assertEqual(resp.status_int, 201)
        req = Request.blank('/sda1/p/a/c/o',
                            headers={'Content-Type': 'application/x-test',
                                     'X-Auth-Token': '2340lsdfhhjl02lxfjj'})

        reader_mock = mock.Mock(keep_cache=False)
        with mock.patch('swift.obj.diskfile.BaseDiskFile.reader', reader_mock):
            resp = req.get_response(obj_controller)
            reader_mock.assert_called_with(
                keep_cache=False, cooperative_period=0, etag_validate_frac=1)
        self.assertEqual(resp.status_int, 200)
        etag = '"%s"' % md5(b'VERIFY', usedforsecurity=False).hexdigest()
        self.assertEqual(dict(resp.headers), {
            'Content-Type': 'application/x-test',
            'Content-Length': '6',
            'Etag': etag,
            'X-Static-Large-Object': 'True',
            'X-Backend-Timestamp': timestamp,
            'X-Timestamp': timestamp,
            'X-Backend-Data-Timestamp': timestamp,
            'X-Backend-Durable-Timestamp': timestamp,
            'Last-Modified': strftime(
                '%a, %d %b %Y %H:%M:%S GMT',
                gmtime(math.ceil(float(timestamp)))),
        })

    def test_GET_keep_cache_slo_manifest_config_true(self):
        # Test swift.obj.server.ObjectController.GET that, when
        # 'keep_cache_slo_manifest' is configured true and object
        # metadata has "X-Static-Large-Object", then disk_file.reader
        # will be called with keep_cache=True.
        # Set up a new ObjectController with customized configurations.
        conf = {'devices': self.testdir, 'mount_check': 'false',
                'container_update_timeout': 0.0,
                'keep_cache_private': 'false',
                'keep_cache_slo_manifest': 'true'}
        obj_controller = object_server.ObjectController(
            conf, logger=self.logger)
        obj_controller.bytes_per_sync = 1
        timestamp = normalize_timestamp(time())
        req = Request.blank('/sda1/p/a/c/o', environ={'REQUEST_METHOD': 'PUT'},
                            headers={'X-Timestamp': timestamp,
                                     'Content-Type': 'application/x-test',
                                     'X-Static-Large-Object': 'True'})
        req.body = b'VERIFY'
        resp = req.get_response(obj_controller)
        self.assertEqual(resp.status_int, 201)
        req = Request.blank('/sda1/p/a/c/o',
                            headers={'Content-Type': 'application/x-test',
                                     'X-Auth-Token': '2340lsdfhhjl02lxfjj'})

        reader_mock = mock.Mock(keep_cache=False)
        with mock.patch('swift.obj.diskfile.BaseDiskFile.reader', reader_mock):
            resp = req.get_response(obj_controller)
            reader_mock.assert_called_with(
                keep_cache=True, cooperative_period=0, etag_validate_frac=1)
        self.assertEqual(resp.status_int, 200)
        etag = '"%s"' % md5(b'VERIFY', usedforsecurity=False).hexdigest()
        self.assertEqual(dict(resp.headers), {
            'Content-Type': 'application/x-test',
            'Content-Length': '6',
            'Etag': etag,
            'X-Static-Large-Object': 'True',
            'X-Backend-Timestamp': timestamp,
            'X-Timestamp': timestamp,
            'X-Backend-Data-Timestamp': timestamp,
            'X-Backend-Durable-Timestamp': timestamp,
            'Last-Modified': strftime(
                '%a, %d %b %Y %H:%M:%S GMT',
                gmtime(math.ceil(float(timestamp)))),
        })

    def test_GET_keep_cache_slo_manifest_not_slo(self):
        # Test swift.obj.server.ObjectController.GET that, when
        # 'keep_cache_slo_manifest' is configured true and object
        # metadata has NO "X-Static-Large-Object", then disk_file.reader
        # will be called with keep_cache=False.
        # Set up a new ObjectController with customized configurations.
        conf = {'devices': self.testdir, 'mount_check': 'false',
                'container_update_timeout': 0.0,
                'keep_cache_private': 'false',
                'keep_cache_slo_manifest': 'true'}
        obj_controller = object_server.ObjectController(
            conf, logger=self.logger)
        obj_controller.bytes_per_sync = 1
        timestamp = normalize_timestamp(time())
        req = Request.blank('/sda1/p/a/c/o', environ={'REQUEST_METHOD': 'PUT'},
                            headers={'X-Timestamp': timestamp,
                                     'Content-Type': 'application/x-test'})
        req.body = b'VERIFY'
        resp = req.get_response(obj_controller)
        self.assertEqual(resp.status_int, 201)
        req = Request.blank('/sda1/p/a/c/o',
                            headers={'Content-Type': 'application/x-test',
                                     'X-Auth-Token': '2340lsdfhhjl02lxfjj'})

        reader_mock = mock.Mock(keep_cache=False)
        with mock.patch('swift.obj.diskfile.BaseDiskFile.reader', reader_mock):
            resp = req.get_response(obj_controller)
            reader_mock.assert_called_with(
                keep_cache=False, cooperative_period=0, etag_validate_frac=1)
        self.assertEqual(resp.status_int, 200)
        etag = '"%s"' % md5(b'VERIFY', usedforsecurity=False).hexdigest()
        self.assertEqual(dict(resp.headers), {
            'Content-Type': 'application/x-test',
            'Content-Length': '6',
            'Etag': etag,
            'X-Backend-Timestamp': timestamp,
            'X-Timestamp': timestamp,
            'X-Backend-Data-Timestamp': timestamp,
            'X-Backend-Durable-Timestamp': timestamp,
            'Last-Modified': strftime(
                '%a, %d %b %Y %H:%M:%S GMT',
                gmtime(math.ceil(float(timestamp)))),
        })

    def test_GET_cooperative_period_config(self):
        # Test config of 'cooperative_period' gets passed to DiskFile reader.
        conf = {'devices': self.testdir, 'mount_check': 'false',
                'container_update_timeout': 0.0,
                'cooperative_period': '99'}
        obj_controller = object_server.ObjectController(
            conf, logger=self.logger)

        timestamp = normalize_timestamp(time())
        req = Request.blank('/sda1/p/a/c/o', environ={'REQUEST_METHOD': 'PUT'},
                            headers={'X-Timestamp': timestamp,
                                     'Content-Type': 'application/x-test'})
        req.body = b'7 bytes'
        resp = req.get_response(obj_controller)
        self.assertEqual(resp.status_int, 201)

        req = Request.blank('/sda1/p/a/c/o',
                            headers={'Content-Type': 'application/x-test',
                                     'X-Auth-Token': '2340lsdfhhjl02lxfjj'})
        with mock.patch(
            "swift.obj.diskfile.BaseDiskFile.reader"
        ) as reader_mock:
            resp = req.get_response(obj_controller)
        reader_mock.assert_called_with(keep_cache=False, cooperative_period=99,
                                       etag_validate_frac=1.0)
        self.assertEqual(resp.status_int, 200)

        # Test DiskFile reader actually sleeps when reading chunks. When
        # cooperative_period is 1, disk reader sleeps once AFTER each next().
        conf['cooperative_period'] = '1'
        obj_controller = object_server.ObjectController(
            conf, logger=self.logger)

        req = Request.blank('/sda1/p/a/c/o',
                            environ={'REQUEST_METHOD': 'GET'},
                            headers={'Range': 'bytes=1-6'})
        with mock.patch('swift.common.utils.sleep') as mock_sleep:
            resp = req.get_response(obj_controller)
            self.assertEqual(resp.status_int, 206)
            self.assertEqual('bytes 1-6/7', resp.headers.get('Content-Range'))
            self.assertEqual(b' bytes', resp.body)
        self.assertEqual(1, mock_sleep.call_count)

        # Test DiskFile reader actually sleeps when reading chunks. And verify
        # number of sleeps when 'disk_chunk_size' is set.
        conf['cooperative_period'] = '2'
        conf['disk_chunk_size'] = 2
        obj_controller = object_server.ObjectController(
            conf, logger=self.logger)

        req = Request.blank('/sda1/p/a/c/o',
                            environ={'REQUEST_METHOD': 'GET'})
        with mock.patch('swift.common.utils.sleep') as mock_sleep:
            resp = req.get_response(obj_controller)
            self.assertEqual(resp.status_int, 200)
            self.assertEqual(b'7 bytes', resp.body)
        self.assertEqual(2, mock_sleep.call_count)

        conf['cooperative_period'] = '2'
        conf['disk_chunk_size'] = 3
        obj_controller = object_server.ObjectController(
            conf, logger=self.logger)

        req = Request.blank('/sda1/p/a/c/o',
                            environ={'REQUEST_METHOD': 'GET'})
        with mock.patch('swift.common.utils.sleep') as mock_sleep:
            resp = req.get_response(obj_controller)
            self.assertEqual(resp.status_int, 200)
            self.assertEqual(b'7 bytes', resp.body)
        self.assertEqual(1, mock_sleep.call_count)

        # Test DiskFile reader won't sleep with cooperative_period set as 0.
        conf['cooperative_period'] = '0'
        obj_controller = object_server.ObjectController(
            conf, logger=self.logger)

        req = Request.blank('/sda1/p/a/c/o',
                            environ={'REQUEST_METHOD': 'GET'},
                            headers={'Range': 'bytes=1-6'})
        with mock.patch('swift.common.utils.sleep') as mock_sleep:
            resp = req.get_response(obj_controller)
            self.assertEqual(resp.status_int, 206)
            self.assertEqual('bytes 1-6/7', resp.headers.get('Content-Range'))
            self.assertEqual(b' bytes', resp.body)
        self.assertFalse(mock_sleep.called)

        # Test DiskFile reader won't sleep with default cooperative_period
        # which is also 0.
        conf.pop('cooperative_period')
        obj_controller = object_server.ObjectController(
            conf, logger=self.logger)

        req = Request.blank('/sda1/p/a/c/o',
                            environ={'REQUEST_METHOD': 'GET'},
                            headers={'Range': 'bytes=1-6'})
        with mock.patch('swift.common.utils.sleep') as mock_sleep:
            resp = req.get_response(obj_controller)
            self.assertEqual(resp.status_int, 206)
            self.assertEqual('bytes 1-6/7', resp.headers.get('Content-Range'))
            self.assertEqual(b' bytes', resp.body)
        self.assertFalse(mock_sleep.called)

    @mock.patch("time.time", mock_time)
    def test_DELETE(self):
        # Test swift.obj.server.ObjectController.DELETE
        req = Request.blank('/sda1/p/a/c',
                            environ={'REQUEST_METHOD': 'DELETE'})
        resp = req.get_response(self.object_controller)
        self.assertEqual(resp.status_int, 400)

        req = Request.blank('/sda1/p/a/c/o',
                            environ={'REQUEST_METHOD': 'DELETE'})
        resp = req.get_response(self.object_controller)
        self.assertEqual(resp.status_int, 400)

        # The following should have created a tombstone file
        timestamp = normalize_timestamp(1000)
        req = Request.blank('/sda1/p/a/c/o',
                            environ={'REQUEST_METHOD': 'DELETE'},
                            headers={'X-Timestamp': timestamp})
        resp = req.get_response(self.object_controller)
        self.assertEqual(resp.status_int, 404)
        ts_1000_file = os.path.join(
            self.testdir, 'sda1',
            storage_directory(diskfile.get_data_dir(POLICIES[0]), 'p',
                              hash_path('a', 'c', 'o')),
            utils.Timestamp(timestamp).internal + '.ts')
        self.assertTrue(os.path.isfile(ts_1000_file))
        # There should now be a 1000 ts file.
        self.assertEqual(len(os.listdir(os.path.dirname(ts_1000_file))), 1)

        # The following should *not* have created a tombstone file.
        timestamp = normalize_timestamp(999)
        req = Request.blank('/sda1/p/a/c/o',
                            environ={'REQUEST_METHOD': 'DELETE'},
                            headers={'X-Timestamp': timestamp})
        resp = req.get_response(self.object_controller)
        self.assertEqual(resp.status_int, 404)
        ts_999_file = os.path.join(
            self.testdir, 'sda1',
            storage_directory(diskfile.get_data_dir(POLICIES[0]), 'p',
                              hash_path('a', 'c', 'o')),
            utils.Timestamp(timestamp).internal + '.ts')
        self.assertFalse(os.path.isfile(ts_999_file))
        self.assertTrue(os.path.isfile(ts_1000_file))
        self.assertEqual(len(os.listdir(os.path.dirname(ts_1000_file))), 1)

        orig_timestamp = utils.Timestamp(1002).internal
        headers = {'X-Timestamp': orig_timestamp,
                   'Content-Type': 'application/octet-stream',
                   'Content-Length': '4'}
        req = Request.blank('/sda1/p/a/c/o', environ={'REQUEST_METHOD': 'PUT'},
                            headers=headers)
        req.body = 'test'
        resp = req.get_response(self.object_controller)
        self.assertEqual(resp.status_int, 201)
        # There should now be 1000 ts and a 1001 data file.
        data_1002_file = os.path.join(
            self.testdir, 'sda1',
            storage_directory(diskfile.get_data_dir(POLICIES[0]), 'p',
                              hash_path('a', 'c', 'o')),
            orig_timestamp + '.data')
        self.assertTrue(os.path.isfile(data_1002_file))
        self.assertEqual(len(os.listdir(os.path.dirname(data_1002_file))), 1)

        # The following should *not* have created a tombstone file.
        timestamp = normalize_timestamp(1001)
        req = Request.blank('/sda1/p/a/c/o',
                            environ={'REQUEST_METHOD': 'DELETE'},
                            headers={'X-Timestamp': timestamp})
        resp = req.get_response(self.object_controller)
        self.assertEqual(resp.status_int, 409)
        self.assertEqual(resp.headers['X-Backend-Timestamp'], orig_timestamp)
        ts_1001_file = os.path.join(
            self.testdir, 'sda1',
            storage_directory(diskfile.get_data_dir(POLICIES[0]), 'p',
                              hash_path('a', 'c', 'o')),
            utils.Timestamp(timestamp).internal + '.ts')
        self.assertFalse(os.path.isfile(ts_1001_file))
        self.assertTrue(os.path.isfile(data_1002_file))
        self.assertEqual(len(os.listdir(os.path.dirname(ts_1001_file))), 1)

        timestamp = normalize_timestamp(1003)
        req = Request.blank('/sda1/p/a/c/o',
                            environ={'REQUEST_METHOD': 'DELETE'},
                            headers={'X-Timestamp': timestamp})
        resp = req.get_response(self.object_controller)
        self.assertEqual(resp.status_int, 204)
        ts_1003_file = os.path.join(
            self.testdir, 'sda1',
            storage_directory(diskfile.get_data_dir(POLICIES[0]), 'p',
                              hash_path('a', 'c', 'o')),
            utils.Timestamp(timestamp).internal + '.ts')
        self.assertTrue(os.path.isfile(ts_1003_file))
        self.assertEqual(len(os.listdir(os.path.dirname(ts_1003_file))), 1)

    def test_DELETE_response_sysmeta(self):
        put_ts = next(self.ts)
        path = '/sda1/p/a/c/o'
        req = Request.blank(path, method='PUT', headers={
            'X-Timestamp': put_ts.normal,
            'Content-Type': 'application/octet-stream',
            'Content-Length': '4',
            'X-Object-Sysmeta-1': 'One',
        }, body='test')
        resp = req.get_response(self.object_controller)
        self.assertEqual(resp.status_int, 201)

        delete_ts = next(self.ts)
        req = Request.blank(path, method='DELETE', headers={
            'X-Timestamp': delete_ts.normal,
        })
        resp = req.get_response(self.object_controller)
        self.assertEqual(resp.status_int, 204)
        self.assertEqual({
            'Content-Type': 'text/html; charset=UTF-8',
            'Content-Length': '0',
            'X-Backend-Timestamp': delete_ts.normal,
            'X-Backend-Content-Type': 'application/octet-stream',
            'X-Object-Sysmeta-1': 'One',
        }, resp.headers)

    def test_DELETE_bad_timestamp(self):
        req = Request.blank(
            '/sda1/p/a/c/o', environ={'REQUEST_METHOD': 'DELETE'},
            headers={'X-Timestamp': 'bad'})
        resp = req.get_response(self.object_controller)
        self.assertEqual(resp.status_int, 400)

    def test_DELETE_succeeds_with_later_POST(self):
        t_put = next(self.ts).internal
        req = Request.blank('/sda1/p/a/c/o',
                            environ={'REQUEST_METHOD': 'PUT'},
                            headers={'X-Timestamp': t_put,
                                     'Content-Length': 0,
                                     'Content-Type': 'plain/text'})
        resp = req.get_response(self.object_controller)
        self.assertEqual(resp.status_int, 201)

        t_delete = next(self.ts).internal
        t_post = next(self.ts).internal
        req = Request.blank('/sda1/p/a/c/o',
                            environ={'REQUEST_METHOD': 'POST'},
                            headers={'X-Timestamp': t_post})
        resp = req.get_response(self.object_controller)
        self.assertEqual(resp.status_int, 202)

        req = Request.blank('/sda1/p/a/c/o',
                            environ={'REQUEST_METHOD': 'DELETE'},
                            headers={'X-Timestamp': t_delete},
                            )
        resp = req.get_response(self.object_controller)
        self.assertEqual(resp.status_int, 204)

        obj_dir = os.path.join(
            self.testdir, 'sda1',
            storage_directory(diskfile.get_data_dir(0), 'p',
                              hash_path('a', 'c', 'o')))

        ts_file = os.path.join(obj_dir, t_delete + '.ts')
        self.assertTrue(os.path.isfile(ts_file))
        meta_file = os.path.join(obj_dir, t_post + '.meta')
        self.assertTrue(os.path.isfile(meta_file))

    def test_DELETE_container_updates(self):
        # Test swift.obj.server.ObjectController.DELETE and container
        # updates, making sure container update is called in the correct
        # state.
        start = time()
        orig_timestamp = utils.Timestamp(start)
        headers = {'X-Timestamp': orig_timestamp.internal,
                   'Content-Type': 'application/octet-stream',
                   'Content-Length': '4'}
        req = Request.blank('/sda1/p/a/c/o', environ={'REQUEST_METHOD': 'PUT'},
                            headers=headers)
        req.body = 'test'
        resp = req.get_response(self.object_controller)
        self.assertEqual(resp.status_int, 201)

        calls_made = [0]

        def our_container_update(*args, **kwargs):
            calls_made[0] += 1

        orig_cu = self.object_controller.container_update
        self.object_controller.container_update = our_container_update
        try:
            # The following request should return 409 (HTTP Conflict). A
            # tombstone file should not have been created with this timestamp.
            timestamp = utils.Timestamp(start - 0.00001)
            req = Request.blank('/sda1/p/a/c/o',
                                environ={'REQUEST_METHOD': 'DELETE'},
                                headers={'X-Timestamp': timestamp.internal})
            resp = req.get_response(self.object_controller)
            self.assertEqual(resp.status_int, 409)
            self.assertEqual(resp.headers['x-backend-timestamp'],
                             orig_timestamp.internal)
            objfile = os.path.join(
                self.testdir, 'sda1',
                storage_directory(diskfile.get_data_dir(POLICIES[0]), 'p',
                                  hash_path('a', 'c', 'o')),
                utils.Timestamp(timestamp).internal + '.ts')
            self.assertFalse(os.path.isfile(objfile))
            self.assertEqual(len(os.listdir(os.path.dirname(objfile))), 1)
            self.assertEqual(0, calls_made[0])

            # The following request should return 204, and the object should
            # be truly deleted (container update is performed) because this
            # timestamp is newer. A tombstone file should have been created
            # with this timestamp.
            timestamp = utils.Timestamp(start + 0.00001)
            req = Request.blank('/sda1/p/a/c/o',
                                environ={'REQUEST_METHOD': 'DELETE'},
                                headers={'X-Timestamp': timestamp.internal})
            resp = req.get_response(self.object_controller)
            self.assertEqual(resp.status_int, 204)
            objfile = os.path.join(
                self.testdir, 'sda1',
                storage_directory(diskfile.get_data_dir(POLICIES[0]), 'p',
                                  hash_path('a', 'c', 'o')),
                utils.Timestamp(timestamp).internal + '.ts')
            self.assertTrue(os.path.isfile(objfile))
            self.assertEqual(1, calls_made[0])
            self.assertEqual(len(os.listdir(os.path.dirname(objfile))), 1)

            # The following request should return a 404, as the object should
            # already have been deleted, but it should have also performed a
            # container update because the timestamp is newer, and a tombstone
            # file should also exist with this timestamp.
            timestamp = utils.Timestamp(start + 0.00002)
            req = Request.blank('/sda1/p/a/c/o',
                                environ={'REQUEST_METHOD': 'DELETE'},
                                headers={'X-Timestamp': timestamp.internal})
            resp = req.get_response(self.object_controller)
            self.assertEqual(resp.status_int, 404)
            objfile = os.path.join(
                self.testdir, 'sda1',
                storage_directory(diskfile.get_data_dir(POLICIES[0]), 'p',
                                  hash_path('a', 'c', 'o')),
                utils.Timestamp(timestamp).internal + '.ts')
            self.assertTrue(os.path.isfile(objfile))
            self.assertEqual(2, calls_made[0])
            self.assertEqual(len(os.listdir(os.path.dirname(objfile))), 1)

            # The following request should return a 404, as the object should
            # already have been deleted, and it should not have performed a
            # container update because the timestamp is older, or created a
            # tombstone file with this timestamp.
            timestamp = utils.Timestamp(start + 0.00001)
            req = Request.blank('/sda1/p/a/c/o',
                                environ={'REQUEST_METHOD': 'DELETE'},
                                headers={'X-Timestamp': timestamp.internal})
            resp = req.get_response(self.object_controller)
            self.assertEqual(resp.status_int, 404)
            objfile = os.path.join(
                self.testdir, 'sda1',
                storage_directory(diskfile.get_data_dir(POLICIES[0]), 'p',
                                  hash_path('a', 'c', 'o')),
                utils.Timestamp(timestamp).internal + '.ts')
            self.assertFalse(os.path.isfile(objfile))
            self.assertEqual(2, calls_made[0])
            self.assertEqual(len(os.listdir(os.path.dirname(objfile))), 1)
        finally:
            self.object_controller.container_update = orig_cu

    def test_DELETE_full_drive(self):

        def mock_diskfile_delete(self, timestamp):
            raise DiskFileNoSpace()

        t_put = utils.Timestamp.now()
        req = Request.blank('/sda1/p/a/c/o',
                            environ={'REQUEST_METHOD': 'PUT'},
                            headers={'X-Timestamp': t_put.internal,
                                     'Content-Length': 0,
                                     'Content-Type': 'plain/text'})
        resp = req.get_response(self.object_controller)
        self.assertEqual(resp.status_int, 201)

        with mock.patch('swift.obj.diskfile.BaseDiskFile.delete',
                        mock_diskfile_delete):
            t_delete = utils.Timestamp.now()
            req = Request.blank('/sda1/p/a/c/o',
                                environ={'REQUEST_METHOD': 'DELETE'},
                                headers={'X-Timestamp': t_delete.internal})
            resp = req.get_response(self.object_controller)
        self.assertEqual(resp.status_int, 507)

    def test_object_update_with_offset(self):
        container_updates = []

        def capture_updates(ip, port, method, path, headers, *args, **kwargs):
            container_updates.append((ip, port, method, path, headers))
        # create a new object
        create_timestamp = next(self.ts).internal
        req = Request.blank('/sda1/p/a/c/o', method='PUT', body=b'test1',
                            headers={'X-Timestamp': create_timestamp,
                                     'X-Container-Host': '10.0.0.1:8080',
                                     'X-Container-Device': 'sda1',
                                     'X-Container-Partition': 'p',
                                     'Content-Type': 'text/plain'})
        with mocked_http_conn(200, give_connect=capture_updates) as fake_conn:
            with fake_spawn():
                resp = req.get_response(self.object_controller)
        with self.assertRaises(StopIteration):
            next(fake_conn.code_iter)
        self.assertEqual(resp.status_int, 201)
        self.assertEqual(1, len(container_updates))
        for update in container_updates:
            ip, port, method, path, headers = update
            self.assertEqual(ip, '10.0.0.1')
            self.assertEqual(port, '8080')
            self.assertEqual(method, 'PUT')
            self.assertEqual(path, '/sda1/p/a/c/o')
            expected = {
                'X-Size': len(b'test1'),
                'X-Etag': md5(b'test1', usedforsecurity=False).hexdigest(),
                'X-Content-Type': 'text/plain',
                'X-Timestamp': create_timestamp,
            }
            for key, value in expected.items():
                self.assertEqual(headers[key], str(value))
        container_updates = []  # reset
        # read back object
        req = Request.blank('/sda1/p/a/c/o', method='GET')
        resp = req.get_response(self.object_controller)
        self.assertEqual(resp.status_int, 200)
        self.assertEqual(resp.headers['X-Timestamp'],
                         utils.Timestamp(create_timestamp).normal)
        self.assertEqual(resp.headers['X-Backend-Timestamp'],
                         create_timestamp)
        self.assertEqual(resp.body, b'test1')
        # send an update with an offset
        offset_timestamp = utils.Timestamp(
            create_timestamp, offset=1).internal
        req = Request.blank('/sda1/p/a/c/o', method='PUT', body=b'test2',
                            headers={'X-Timestamp': offset_timestamp,
                                     'X-Container-Host': '10.0.0.1:8080',
                                     'X-Container-Device': 'sda1',
                                     'X-Container-Partition': 'p',
                                     'Content-Type': 'text/html'})
        with mocked_http_conn(200, give_connect=capture_updates) as fake_conn:
            with fake_spawn():
                resp = req.get_response(self.object_controller)
        with self.assertRaises(StopIteration):
            next(fake_conn.code_iter)
        self.assertEqual(resp.status_int, 201)
        self.assertEqual(1, len(container_updates))
        for update in container_updates:
            ip, port, method, path, headers = update
            self.assertEqual(ip, '10.0.0.1')
            self.assertEqual(port, '8080')
            self.assertEqual(method, 'PUT')
            self.assertEqual(path, '/sda1/p/a/c/o')
            expected = {
                'X-Size': len(b'test2'),
                'X-Etag': md5(b'test2', usedforsecurity=False).hexdigest(),
                'X-Content-Type': 'text/html',
                'X-Timestamp': offset_timestamp,
            }
            for key, value in expected.items():
                self.assertEqual(headers[key], str(value))
        container_updates = []  # reset
        # read back new offset
        req = Request.blank('/sda1/p/a/c/o', method='GET')
        resp = req.get_response(self.object_controller)
        self.assertEqual(resp.status_int, 200)
        self.assertEqual(resp.headers['X-Timestamp'],
                         utils.Timestamp(offset_timestamp).normal)
        self.assertEqual(resp.headers['X-Backend-Timestamp'],
                         offset_timestamp)
        self.assertEqual(resp.body, b'test2')
        # now overwrite with a newer time
        overwrite_timestamp = next(self.ts).internal
        req = Request.blank('/sda1/p/a/c/o', method='PUT', body=b'test3',
                            headers={'X-Timestamp': overwrite_timestamp,
                                     'X-Container-Host': '10.0.0.1:8080',
                                     'X-Container-Device': 'sda1',
                                     'X-Container-Partition': 'p',
                                     'Content-Type': 'text/enriched'})
        with mocked_http_conn(200, give_connect=capture_updates) as fake_conn:
            with fake_spawn():
                resp = req.get_response(self.object_controller)
        with self.assertRaises(StopIteration):
            next(fake_conn.code_iter)
        self.assertEqual(resp.status_int, 201)
        self.assertEqual(1, len(container_updates))
        for update in container_updates:
            ip, port, method, path, headers = update
            self.assertEqual(ip, '10.0.0.1')
            self.assertEqual(port, '8080')
            self.assertEqual(method, 'PUT')
            self.assertEqual(path, '/sda1/p/a/c/o')
            expected = {
                'X-Size': len(b'test3'),
                'X-Etag': md5(b'test3', usedforsecurity=False).hexdigest(),
                'X-Content-Type': 'text/enriched',
                'X-Timestamp': overwrite_timestamp,
            }
            for key, value in expected.items():
                self.assertEqual(headers[key], str(value))
        container_updates = []  # reset
        # read back overwrite
        req = Request.blank('/sda1/p/a/c/o', method='GET')
        resp = req.get_response(self.object_controller)
        self.assertEqual(resp.status_int, 200)
        self.assertEqual(resp.headers['X-Timestamp'],
                         utils.Timestamp(overwrite_timestamp).normal)
        self.assertEqual(resp.headers['X-Backend-Timestamp'],
                         overwrite_timestamp)
        self.assertEqual(resp.body, b'test3')
        # delete with an offset
        offset_delete = utils.Timestamp(overwrite_timestamp,
                                        offset=1).internal
        req = Request.blank('/sda1/p/a/c/o', method='DELETE',
                            headers={'X-Timestamp': offset_delete,
                                     'X-Container-Host': '10.0.0.1:8080',
                                     'X-Container-Device': 'sda1',
                                     'X-Container-Partition': 'p'})
        with mocked_http_conn(200, give_connect=capture_updates) as fake_conn:
            with fake_spawn():
                resp = req.get_response(self.object_controller)
        with self.assertRaises(StopIteration):
            next(fake_conn.code_iter)
        self.assertEqual(resp.status_int, 204)
        self.assertEqual(1, len(container_updates))
        for update in container_updates:
            ip, port, method, path, headers = update
            self.assertEqual(ip, '10.0.0.1')
            self.assertEqual(port, '8080')
            self.assertEqual(method, 'DELETE')
            self.assertEqual(path, '/sda1/p/a/c/o')
            expected = {
                'X-Timestamp': offset_delete,
            }
            for key, value in expected.items():
                self.assertEqual(headers[key], str(value))
        container_updates = []  # reset
        # read back offset delete
        req = Request.blank('/sda1/p/a/c/o', method='GET')
        resp = req.get_response(self.object_controller)
        self.assertEqual(resp.status_int, 404)
        self.assertIsNone(resp.headers['X-Timestamp'])
        self.assertEqual(resp.headers['X-Backend-Timestamp'], offset_delete)
        # and one more delete with a newer timestamp
        delete_timestamp = next(self.ts).internal
        req = Request.blank('/sda1/p/a/c/o', method='DELETE',
                            headers={'X-Timestamp': delete_timestamp,
                                     'X-Container-Host': '10.0.0.1:8080',
                                     'X-Container-Device': 'sda1',
                                     'X-Container-Partition': 'p'})
        with mocked_http_conn(200, give_connect=capture_updates) as fake_conn:
            with fake_spawn():
                resp = req.get_response(self.object_controller)
        with self.assertRaises(StopIteration):
            next(fake_conn.code_iter)
        self.assertEqual(resp.status_int, 404)
        self.assertEqual(1, len(container_updates))
        for update in container_updates:
            ip, port, method, path, headers = update
            self.assertEqual(ip, '10.0.0.1')
            self.assertEqual(port, '8080')
            self.assertEqual(method, 'DELETE')
            self.assertEqual(path, '/sda1/p/a/c/o')
            expected = {
                'X-Timestamp': delete_timestamp,
            }
            for key, value in expected.items():
                self.assertEqual(headers[key], str(value))
        container_updates = []  # reset
        # read back delete
        req = Request.blank('/sda1/p/a/c/o', method='GET')
        resp = req.get_response(self.object_controller)
        self.assertEqual(resp.status_int, 404)
        self.assertIsNone(resp.headers['X-Timestamp'])
        self.assertEqual(resp.headers['X-Backend-Timestamp'], delete_timestamp)

    def test_call_bad_request(self):
        # Test swift.obj.server.ObjectController.__call__
        inbuf = WsgiBytesIO()
        errbuf = StringIO()
        outbuf = StringIO()

        def start_response(*args):
            """Sends args to outbuf"""
            outbuf.write(args[0])

        self.object_controller.__call__({'REQUEST_METHOD': 'PUT',
                                         'SCRIPT_NAME': '',
                                         'PATH_INFO': '/sda1/p/a/c/o',
                                         'SERVER_NAME': '127.0.0.1',
                                         'SERVER_PORT': '8080',
                                         'SERVER_PROTOCOL': 'HTTP/1.0',
                                         'CONTENT_LENGTH': '0',
                                         'wsgi.version': (1, 0),
                                         'wsgi.url_scheme': 'http',
                                         'wsgi.input': inbuf,
                                         'wsgi.errors': errbuf,
                                         'wsgi.multithread': False,
                                         'wsgi.multiprocess': False,
                                         'wsgi.run_once': False},
                                        start_response)
        self.assertEqual(errbuf.getvalue(), '')
        self.assertEqual(outbuf.getvalue()[:4], '400 ')

    def test_call_not_found(self):
        inbuf = WsgiBytesIO()
        errbuf = StringIO()
        outbuf = StringIO()

        def start_response(*args):
            """Sends args to outbuf"""
            outbuf.write(args[0])

        self.object_controller.__call__({'REQUEST_METHOD': 'GET',
                                         'SCRIPT_NAME': '',
                                         'PATH_INFO': '/sda1/p/a/c/o',
                                         'SERVER_NAME': '127.0.0.1',
                                         'SERVER_PORT': '8080',
                                         'SERVER_PROTOCOL': 'HTTP/1.0',
                                         'CONTENT_LENGTH': '0',
                                         'wsgi.version': (1, 0),
                                         'wsgi.url_scheme': 'http',
                                         'wsgi.input': inbuf,
                                         'wsgi.errors': errbuf,
                                         'wsgi.multithread': False,
                                         'wsgi.multiprocess': False,
                                         'wsgi.run_once': False},
                                        start_response)
        self.assertEqual(errbuf.getvalue(), '')
        self.assertEqual(outbuf.getvalue()[:4], '404 ')

    def test_call_bad_method(self):
        inbuf = WsgiBytesIO()
        errbuf = StringIO()
        outbuf = StringIO()

        def start_response(*args):
            """Sends args to outbuf"""
            outbuf.write(args[0])

        self.object_controller.__call__({'REQUEST_METHOD': 'INVALID',
                                         'SCRIPT_NAME': '',
                                         'PATH_INFO': '/sda1/p/a/c/o',
                                         'SERVER_NAME': '127.0.0.1',
                                         'SERVER_PORT': '8080',
                                         'SERVER_PROTOCOL': 'HTTP/1.0',
                                         'CONTENT_LENGTH': '0',
                                         'wsgi.version': (1, 0),
                                         'wsgi.url_scheme': 'http',
                                         'wsgi.input': inbuf,
                                         'wsgi.errors': errbuf,
                                         'wsgi.multithread': False,
                                         'wsgi.multiprocess': False,
                                         'wsgi.run_once': False},
                                        start_response)
        self.assertEqual(errbuf.getvalue(), '')
        self.assertEqual(outbuf.getvalue()[:4], '405 ')

    def test_call_name_collision(self):
        def my_check(*args):
            return False

        def my_hash_path(*args):
            return md5(b'collide', usedforsecurity=False).hexdigest()

        with mock.patch("swift.obj.diskfile.hash_path", my_hash_path):
            with mock.patch("swift.obj.server.check_object_creation",
                            my_check):
                inbuf = WsgiBytesIO()
                errbuf = StringIO()
                outbuf = StringIO()

                def start_response(*args):
                    """Sends args to outbuf"""
                    outbuf.write(args[0])

                self.object_controller.__call__({
                    'REQUEST_METHOD': 'PUT',
                    'SCRIPT_NAME': '',
                    'PATH_INFO': '/sda1/p/a/c/o',
                    'SERVER_NAME': '127.0.0.1',
                    'SERVER_PORT': '8080',
                    'SERVER_PROTOCOL': 'HTTP/1.0',
                    'CONTENT_LENGTH': '0',
                    'CONTENT_TYPE': 'text/html',
                    'HTTP_X_TIMESTAMP': normalize_timestamp(1.2),
                    'wsgi.version': (1, 0),
                    'wsgi.url_scheme': 'http',
                    'wsgi.input': inbuf,
                    'wsgi.errors': errbuf,
                    'wsgi.multithread': False,
                    'wsgi.multiprocess': False,
                    'wsgi.run_once': False},
                    start_response)
                self.assertEqual(errbuf.getvalue(), '')
                self.assertEqual(outbuf.getvalue()[:4], '201 ')

                inbuf = WsgiBytesIO()
                errbuf = StringIO()
                outbuf = StringIO()

                def start_response(*args):
                    """Sends args to outbuf"""
                    outbuf.write(args[0])

                self.object_controller.__call__({
                    'REQUEST_METHOD': 'PUT',
                    'SCRIPT_NAME': '',
                    'PATH_INFO': '/sda1/p/b/d/x',
                    'SERVER_NAME': '127.0.0.1',
                    'SERVER_PORT': '8080',
                    'SERVER_PROTOCOL': 'HTTP/1.0',
                    'CONTENT_LENGTH': '0',
                    'CONTENT_TYPE': 'text/html',
                    'HTTP_X_TIMESTAMP': normalize_timestamp(1.3),
                    'wsgi.version': (1, 0),
                    'wsgi.url_scheme': 'http',
                    'wsgi.input': inbuf,
                    'wsgi.errors': errbuf,
                    'wsgi.multithread': False,
                    'wsgi.multiprocess': False,
                    'wsgi.run_once': False},
                    start_response)
                self.assertEqual(errbuf.getvalue(), '')
                self.assertEqual(outbuf.getvalue()[:4], '403 ')

    def test_invalid_method_doesnt_exist(self):
        errbuf = StringIO()
        outbuf = StringIO()

        def start_response(*args):
            outbuf.write(args[0])

        self.object_controller.__call__({
            'REQUEST_METHOD': 'method_doesnt_exist',
            'PATH_INFO': '/sda1/p/a/c/o'},
            start_response)
        self.assertEqual(errbuf.getvalue(), '')
        self.assertEqual(outbuf.getvalue()[:4], '405 ')

    def test_invalid_method_is_not_public(self):
        errbuf = StringIO()
        outbuf = StringIO()

        def start_response(*args):
            outbuf.write(args[0])

        self.object_controller.__call__({'REQUEST_METHOD': '__init__',
                                         'PATH_INFO': '/sda1/p/a/c/o'},
                                        start_response)
        self.assertEqual(errbuf.getvalue(), '')
        self.assertEqual(outbuf.getvalue()[:4], '405 ')

    def test_chunked_put(self):
        listener = listen_zero()
        port = listener.getsockname()[1]
        killer = spawn(wsgi.server, listener, self.object_controller,
                       NullLogger())
        sock = connect_tcp(('localhost', port))
        fd = sock.makefile('rwb')
        s = 'PUT /sda1/p/a/c/o HTTP/1.1\r\nHost: localhost\r\n' \
            'Content-Type: text/plain\r\n' \
            'Connection: close\r\nX-Timestamp: %s\r\n' \
            'Transfer-Encoding: chunked\r\n\r\n' \
            '2\r\noh\r\n4\r\n hai\r\n0\r\n\r\n'
        s = s % normalize_timestamp(1.0)
        fd.write(s.encode('ascii'))
        fd.flush()
        headers = readuntil2crlfs(fd)
        exp = b'HTTP/1.1 201'
        self.assertEqual(headers[:len(exp)], exp)
        sock = connect_tcp(('localhost', port))
        fd = sock.makefile('rwb')
        fd.write(b'GET /sda1/p/a/c/o HTTP/1.1\r\nHost: localhost\r\n'
                 b'Connection: close\r\n\r\n')
        fd.flush()
        headers = readuntil2crlfs(fd)
        exp = b'HTTP/1.1 200'
        self.assertEqual(headers[:len(exp)], exp)
        response = fd.read()
        self.assertEqual(response, b'oh hai')
        killer.kill()

    def test_chunked_content_length_mismatch_zero(self):
        listener = listen_zero()
        port = listener.getsockname()[1]
        killer = spawn(wsgi.server, listener, self.object_controller,
                       NullLogger(), protocol=http_protocol.SwiftHttpProtocol)
        sock = connect_tcp(('localhost', port))
        fd = sock.makefile('rwb')
        s = 'PUT /sda1/p/a/c/o HTTP/1.1\r\nHost: localhost\r\n' \
            'Content-Type: text/plain\r\n' \
            'Connection: close\r\nX-Timestamp: %s\r\n' \
            'Content-Length: 0\r\n' \
            'Transfer-Encoding: chunked\r\n\r\n' \
            '2\r\noh\r\n4\r\n hai\r\n0\r\n\r\n'
        s = s % normalize_timestamp(1.0)
        fd.write(s.encode('ascii'))
        fd.flush()
        headers = readuntil2crlfs(fd)
        exp = b'HTTP/1.1 201'
        self.assertEqual(headers[:len(exp)], exp)
        sock = connect_tcp(('localhost', port))
        fd = sock.makefile('rwb')
        s = 'GET /sda1/p/a/c/o HTTP/1.1\r\n' \
            'Host: localhost\r\n' \
            'X-Timestamp: %s\r\n' \
            'Connection: close\r\n\r\n' % normalize_timestamp(2.0)
        fd.write(s.encode('ascii'))
        fd.flush()
        headers = readuntil2crlfs(fd)
        exp = b'HTTP/1.1 200'
        self.assertEqual(headers[:len(exp)], exp)
        response = fd.read()
        self.assertEqual(response, b'oh hai')
        killer.kill()

    def test_max_object_name_length(self):
        timestamp = normalize_timestamp(time())
        max_name_len = constraints.MAX_OBJECT_NAME_LENGTH
        req = Request.blank(
            '/sda1/p/a/c/' + ('1' * max_name_len),
            environ={'REQUEST_METHOD': 'PUT'},
            headers={'X-Timestamp': timestamp,
                     'Content-Length': '4',
                     'Content-Type': 'application/octet-stream'})
        req.body = 'DATA'
        resp = req.get_response(self.object_controller)
        self.assertEqual(resp.status_int, 201)
        req = Request.blank(
            '/sda1/p/a/c/' + ('2' * (max_name_len + 1)),
            environ={'REQUEST_METHOD': 'PUT'},
            headers={'X-Timestamp': timestamp,
                     'Content-Length': '4',
                     'Content-Type': 'application/octet-stream'})
        req.body = 'DATA'
        resp = req.get_response(self.object_controller)
        self.assertEqual(resp.status_int, 400)

    def test_max_upload_time(self):

        class SlowBody(object):

            def __init__(self):
                self.sent = 0

            def read(self, size=-1):
                if self.sent < 4:
                    sleep(0.1)
                    self.sent += 1
                    return b' '
                return b''

            def set_hundred_continue_response_headers(*a, **kw):
                pass

        req = Request.blank(
            '/sda1/p/a/c/o',
            environ={'REQUEST_METHOD': 'PUT', 'wsgi.input': SlowBody()},
            headers={'X-Timestamp': normalize_timestamp(time()),
                     'Content-Length': '4', 'Content-Type': 'text/plain'})
        resp = req.get_response(self.object_controller)
        self.assertEqual(resp.status_int, 201)
        self.object_controller.max_upload_time = 0.1
        req = Request.blank(
            '/sda1/p/a/c/o',
            environ={'REQUEST_METHOD': 'PUT', 'wsgi.input': SlowBody()},
            headers={'X-Timestamp': normalize_timestamp(time()),
                     'Content-Length': '4', 'Content-Type': 'text/plain'})
        resp = req.get_response(self.object_controller)
        self.assertEqual(resp.status_int, 408)

    def test_short_body(self):

        class ShortBody(object):

            def __init__(self):
                self.sent = False

            def read(self, size=-1):
                if not self.sent:
                    self.sent = True
                    return b'   '
                return b''

            def set_hundred_continue_response_headers(*a, **kw):
                pass

        req = Request.blank(
            '/sda1/p/a/c/o',
            environ={'REQUEST_METHOD': 'PUT', 'wsgi.input': ShortBody()},
            headers={'X-Timestamp': normalize_timestamp(time()),
                     'Content-Length': '4', 'Content-Type': 'text/plain'})
        resp = req.get_response(self.object_controller)
        self.assertEqual(resp.status_int, 499)

    def test_bad_sinces(self):
        req = Request.blank(
            '/sda1/p/a/c/o', environ={'REQUEST_METHOD': 'PUT'},
            headers={'X-Timestamp': normalize_timestamp(time()),
                     'Content-Length': '4', 'Content-Type': 'text/plain'},
            body=b'    ')
        resp = req.get_response(self.object_controller)
        self.assertEqual(resp.status_int, 201)
        req = Request.blank(
            '/sda1/p/a/c/o', environ={'REQUEST_METHOD': 'GET'},
            headers={'If-Unmodified-Since': 'Not a valid date'})
        resp = req.get_response(self.object_controller)
        self.assertEqual(resp.status_int, 200)
        req = Request.blank(
            '/sda1/p/a/c/o', environ={'REQUEST_METHOD': 'GET'},
            headers={'If-Modified-Since': 'Not a valid date'})
        resp = req.get_response(self.object_controller)
        self.assertEqual(resp.status_int, 200)

        too_big_date_list = list(datetime.datetime.max.timetuple())
        too_big_date_list[0] += 1  # bump up the year
        too_big_date = strftime(
            "%a, %d %b %Y %H:%M:%S UTC", struct_time(too_big_date_list))
        req = Request.blank(
            '/sda1/p/a/c/o', environ={'REQUEST_METHOD': 'GET'},
            headers={'If-Unmodified-Since': too_big_date})
        resp = req.get_response(self.object_controller)
        self.assertEqual(resp.status_int, 200)

    def test_content_encoding(self):
        req = Request.blank(
            '/sda1/p/a/c/o', environ={'REQUEST_METHOD': 'PUT'},
            headers={'X-Timestamp': normalize_timestamp(time()),
                     'Content-Length': '4', 'Content-Type': 'text/plain',
                     'Content-Encoding': 'gzip'},
            body=b'    ')
        resp = req.get_response(self.object_controller)
        self.assertEqual(resp.status_int, 201)
        req = Request.blank('/sda1/p/a/c/o', environ={'REQUEST_METHOD': 'GET'})
        resp = req.get_response(self.object_controller)
        self.assertEqual(resp.status_int, 200)
        self.assertEqual(resp.headers['content-encoding'], 'gzip')
        req = Request.blank(
            '/sda1/p/a/c/o', environ={'REQUEST_METHOD': 'HEAD'})
        resp = req.get_response(self.object_controller)
        self.assertEqual(resp.status_int, 200)
        self.assertEqual(resp.headers['content-encoding'], 'gzip')

    def test_async_update_http_connect(self):
        policy = random.choice(list(POLICIES))
        self._stage_tmp_dir(policy)
        given_args = []

        def fake_http_connect(*args):
            given_args.extend(args)
            raise Exception('test')

        orig_http_connect = object_server.http_connect
        try:
            object_server.http_connect = fake_http_connect
            self.object_controller.async_update(
                'PUT', 'a', 'c', 'o', '127.0.0.1:1234', 1, 'sdc1',
                {'x-timestamp': '1', 'x-out': 'set',
                 'X-Backend-Storage-Policy-Index': int(policy)}, 'sda1',
                policy)
        finally:
            object_server.http_connect = orig_http_connect
        self.assertEqual(
            given_args,
            ['127.0.0.1', '1234', 'sdc1', 1, 'PUT', '/a/c/o', {
                'x-timestamp': '1', 'x-out': 'set',
                'user-agent': 'object-server %s' % os.getpid(),
                'X-Backend-Storage-Policy-Index': int(policy)}])

    @patch_policies([StoragePolicy(0, 'zero', True),
                     StoragePolicy(1, 'one'),
                     StoragePolicy(37, 'fantastico')])
    def test_updating_multiple_delete_at_container_servers(self):
        # update router post patch
        self.object_controller._diskfile_router = diskfile.DiskFileRouter(
            self.conf, self.object_controller.logger)
        policy = random.choice(list(POLICIES))
        self.object_controller.expirer_config.account_name = 'exp'

        http_connect_args = []

        def fake_http_connect(ipaddr, port, device, partition, method, path,
                              headers=None, query_string=None, ssl=False):

            class SuccessfulFakeConn(object):

                @property
                def status(self):
                    return 200

                def getresponse(self):
                    return self

                def read(self):
                    return b''

            captured_args = {'ipaddr': ipaddr, 'port': port,
                             'device': device, 'partition': partition,
                             'method': method, 'path': path, 'ssl': ssl,
                             'headers': headers, 'query_string': query_string}

            http_connect_args.append(
                dict((k, v) for k, v in captured_args.items()
                     if v is not None))

            return SuccessfulFakeConn()

        req_headers = {
            'X-Timestamp': '12345',
            'Content-Type': 'application/burrito',
            'Content-Length': '0',
            'X-Backend-Storage-Policy-Index': int(policy),
            'X-Container-Partition': '20',
            'X-Container-Host': '1.2.3.4:5',
            'X-Container-Device': 'sdb1',
            'X-Delete-At': 9999999999,
        }
        self._update_delete_at_headers(req_headers, node_count=2)
        req = Request.blank('/sda1/p/a/c/o', method='PUT', headers=req_headers)
        with fake_spawn(), mock.patch.object(
                object_server, 'http_connect', fake_http_connect):
            resp = req.get_response(self.object_controller)

        self.assertEqual(resp.status_int, 201)

        http_connect_args.sort(key=operator.itemgetter('ipaddr'))

        self.assertEqual(len(http_connect_args), 3)
        self.assertEqual(
            http_connect_args[0],
            {'ipaddr': '1.2.3.4',
             'port': '5',
             'path': '/a/c/o',
             'device': 'sdb1',
             'partition': '20',
             'method': 'PUT',
             'ssl': False,
             'headers': HeaderKeyDict({
                 'x-content-type': 'application/burrito',
                 'x-etag': 'd41d8cd98f00b204e9800998ecf8427e',
                 'x-size': '0',
                 'x-timestamp': utils.Timestamp('12345').internal,
                 'referer': 'PUT http://localhost/sda1/p/a/c/o',
                 'user-agent': 'object-server %d' % os.getpid(),
                 'X-Backend-Storage-Policy-Index': int(policy),
                 'x-trans-id': '-'})})
        expected_hosts = [h.split(':') for h in
                          req_headers['X-Delete-At-Host'].split(',')]
        expected_devs = [d for d in
                         req_headers['X-Delete-At-Device'].split(',')]
        self.assertEqual(
            http_connect_args[1],
            {'ipaddr': expected_hosts[0][0],
             'port': expected_hosts[0][1],
             'path': ('/exp/%s/9999999999-a/c/o' %
                      req_headers['X-Delete-At-Container']),
             'device': expected_devs[0],
             'partition': req_headers['X-Delete-At-Partition'],
             'method': 'PUT',
             'ssl': False,
             'headers': HeaderKeyDict({
                 'x-content-type': 'text/plain;swift_expirer_bytes=0',
                 'x-content-type-timestamp': utils.Timestamp('12345').internal,
                 'x-etag': 'd41d8cd98f00b204e9800998ecf8427e',
                 'x-size': '0',
                 'x-timestamp': utils.Timestamp('12345').internal,
                 'referer': 'PUT http://localhost/sda1/p/a/c/o',
                 'user-agent': 'object-server %d' % os.getpid(),
                 # system account storage policy is 0
                 'X-Backend-Storage-Policy-Index': 0,
                 'x-trans-id': '-'})})
        self.assertEqual(
            http_connect_args[2],
            {'ipaddr': expected_hosts[1][0],
             'port': expected_hosts[1][1],
             'path': ('/exp/%s/9999999999-a/c/o' %
                      req_headers['X-Delete-At-Container']),
             'device': expected_devs[1],
             'partition': req_headers['X-Delete-At-Partition'],
             'method': 'PUT',
             'ssl': False,
             'headers': HeaderKeyDict({
                 'x-content-type': 'text/plain;swift_expirer_bytes=0',
                 'x-content-type-timestamp': utils.Timestamp('12345').internal,
                 'x-etag': 'd41d8cd98f00b204e9800998ecf8427e',
                 'x-size': '0',
                 'x-timestamp': utils.Timestamp('12345').internal,
                 'referer': 'PUT http://localhost/sda1/p/a/c/o',
                 'user-agent': 'object-server %d' % os.getpid(),
                 # system account storage policy is 0
                 'X-Backend-Storage-Policy-Index': 0,
                 'x-trans-id': '-'})})

    @patch_policies([StoragePolicy(0, 'zero', True),
                     StoragePolicy(1, 'one'),
                     StoragePolicy(26, 'twice-thirteen')])
    def test_updating_multiple_container_servers(self):
        # update router post patch
        self.object_controller._diskfile_router = diskfile.DiskFileRouter(
            self.conf, self.object_controller.logger)
        http_connect_args = []

        def fake_http_connect(ipaddr, port, device, partition, method, path,
                              headers=None, query_string=None, ssl=False):

            class SuccessfulFakeConn(object):

                @property
                def status(self):
                    return 200

                def getresponse(self):
                    return self

                def read(self):
                    return b''

            captured_args = {'ipaddr': ipaddr, 'port': port,
                             'device': device, 'partition': partition,
                             'method': method, 'path': path, 'ssl': ssl,
                             'headers': headers, 'query_string': query_string}

            http_connect_args.append(
                dict((k, v) for k, v in captured_args.items()
                     if v is not None))

            return SuccessfulFakeConn()

        req = Request.blank(
            '/sda1/p/a/c/o',
            environ={'REQUEST_METHOD': 'PUT'},
            headers={'X-Timestamp': '12345',
                     'Content-Type': 'application/burrito',
                     'Content-Length': '0',
                     'X-Backend-Storage-Policy-Index': '26',
                     'X-Container-Partition': '20',
                     'X-Container-Host': '1.2.3.4:5, 6.7.8.9:10',
                     'X-Container-Device': 'sdb1, sdf1'})

        with mock.patch.object(
                object_server, 'http_connect', fake_http_connect):
            with fake_spawn():
                req.get_response(self.object_controller)

        http_connect_args.sort(key=operator.itemgetter('ipaddr'))

        self.assertEqual(len(http_connect_args), 2)
        self.assertEqual(
            http_connect_args[0],
            {'ipaddr': '1.2.3.4',
             'port': '5',
             'path': '/a/c/o',
             'device': 'sdb1',
             'partition': '20',
             'method': 'PUT',
             'ssl': False,
             'headers': HeaderKeyDict({
                 'x-content-type': 'application/burrito',
                 'x-etag': 'd41d8cd98f00b204e9800998ecf8427e',
                 'x-size': '0',
                 'x-timestamp': utils.Timestamp('12345').internal,
                 'X-Backend-Storage-Policy-Index': '26',
                 'referer': 'PUT http://localhost/sda1/p/a/c/o',
                 'user-agent': 'object-server %d' % os.getpid(),
                 'x-trans-id': '-'})})
        self.assertEqual(
            http_connect_args[1],
            {'ipaddr': '6.7.8.9',
             'port': '10',
             'path': '/a/c/o',
             'device': 'sdf1',
             'partition': '20',
             'method': 'PUT',
             'ssl': False,
             'headers': HeaderKeyDict({
                 'x-content-type': 'application/burrito',
                 'x-etag': 'd41d8cd98f00b204e9800998ecf8427e',
                 'x-size': '0',
                 'x-timestamp': utils.Timestamp('12345').internal,
                 'X-Backend-Storage-Policy-Index': '26',
                 'referer': 'PUT http://localhost/sda1/p/a/c/o',
                 'user-agent': 'object-server %d' % os.getpid(),
                 'x-trans-id': '-'})})

    def test_object_delete_at_async_update(self):
        policy = random.choice(list(POLICIES))

        container_updates = []

        def capture_updates(ip, port, method, path, headers, *args, **kwargs):
            container_updates.append((ip, port, method, path, headers))

        # put everything in the future; otherwise setting X-Delete-At may fail
        self.ts = make_timestamp_iter(10)

        put_timestamp = next(self.ts).internal
        delete_at_timestamp = utils.normalize_delete_at_timestamp(
            next(self.ts).normal)
        req_headers = {
            'Content-Type': 'text/plain',
            'X-Timestamp': put_timestamp,
            'X-Container-Host': '10.0.0.1:6201',
            'X-Container-Device': 'sda1',
            'X-Container-Partition': 'p',
            'X-Delete-At': delete_at_timestamp,
            'X-Backend-Storage-Policy-Index': int(policy)}
        self._update_delete_at_headers(req_headers)
        if policy.policy_type == EC_POLICY:
            req_headers['X-Object-Sysmeta-Ec-Frag-Index'] = '2'
        req = Request.blank(
            '/sda1/p/a/c/o', method='PUT', body=b'', headers=req_headers)
        with mocked_http_conn(
                500, 500, give_connect=capture_updates) as fake_conn:
            with fake_spawn():
                resp = req.get_response(self.object_controller)
            self.assertEqual(201, resp.status_int, resp.body)
        with self.assertRaises(StopIteration):
            next(fake_conn.code_iter)
        self.assertEqual(resp.status_int, 201)
        self.assertEqual(2, len(container_updates))
        delete_at_update, container_update = container_updates
        # delete_at_update
        ip, port, method, path, headers = delete_at_update
        expected_ip, expected_port = req_headers['X-Delete-At-Host'].split(':')
        self.assertEqual(ip, expected_ip)
        self.assertEqual(port, expected_port)
        self.assertEqual(method, 'PUT')
        self.assertEqual(path, '/%s/%s/.expiring_objects/%s/%s-a/c/o' % (
            req_headers['X-Delete-At-Device'],
            req_headers['X-Delete-At-Partition'],
            req_headers['X-Delete-At-Container'],
            req_headers['X-Delete-At']))
        expected = {
            'X-Timestamp': put_timestamp,
            # system account storage policy is 0
            'X-Backend-Storage-Policy-Index': 0,
        }
        for key, value in expected.items():
            self.assertEqual(headers[key], str(value))
        # container_update
        ip, port, method, path, headers = container_update
        self.assertEqual(ip, '10.0.0.1')
        self.assertEqual(port, '6201')
        self.assertEqual(method, 'PUT')
        self.assertEqual(path, '/sda1/p/a/c/o')
        expected = {
            'X-Timestamp': put_timestamp,
            'X-Backend-Storage-Policy-Index': int(policy),
        }
        for key, value in expected.items():
            self.assertEqual(headers[key], str(value))
        # check async pendings
        async_dir = os.path.join(self.testdir, 'sda1',
                                 diskfile.get_async_dir(policy))
        found_files = []
        for root, dirs, files in os.walk(async_dir):
            for f in files:
                async_file = os.path.join(root, f)
                found_files.append(async_file)
                data = pickle.load(open(async_file, 'rb'))
                if data['account'] == 'a':
                    self.assertEqual(
                        int(data['headers']
                            ['X-Backend-Storage-Policy-Index']), int(policy))
                elif data['account'] == '.expiring_objects':
                    self.assertEqual(
                        int(data['headers']
                            ['X-Backend-Storage-Policy-Index']), 0)
                else:
                    self.fail('unexpected async pending data')
        self.assertEqual(2, len(found_files))

    def test_async_update_saves_on_exception(self):
        policy = random.choice(list(POLICIES))
        self._stage_tmp_dir(policy)
        _prefix = utils.HASH_PATH_PREFIX
        utils.HASH_PATH_PREFIX = b''

        def fake_http_connect(*args):
            raise Exception('test')

        orig_http_connect = object_server.http_connect
        try:
            object_server.http_connect = fake_http_connect
            self.object_controller.async_update(
                'PUT', 'a', 'c', 'o', '127.0.0.1:1234', 1, 'sdc1',
                {'x-timestamp': '1', 'x-out': 'set',
                 'X-Backend-Storage-Policy-Index': int(policy)}, 'sda1',
                policy, db_state='unsharded')
        finally:
            object_server.http_connect = orig_http_connect
            utils.HASH_PATH_PREFIX = _prefix
        async_dir = diskfile.get_async_dir(policy)
        self.assertEqual(
            pickle.load(open(os.path.join(
                self.testdir, 'sda1', async_dir, 'a83',
                '06fbf0b514e5199dfc4e00f42eb5ea83-%s' %
                utils.Timestamp(1).internal), 'rb')),
            {'headers': {'x-timestamp': '1', 'x-out': 'set',
                         'user-agent': 'object-server %s' % os.getpid(),
                         'X-Backend-Storage-Policy-Index': int(policy)},
             'account': 'a', 'container': 'c', 'obj': 'o', 'op': 'PUT',
             'db_state': 'unsharded'})

    def test_async_update_saves_on_non_2xx(self):
        policy = random.choice(list(POLICIES))
        self._stage_tmp_dir(policy)
        _prefix = utils.HASH_PATH_PREFIX
        utils.HASH_PATH_PREFIX = b''

        def fake_http_connect(status):

            class FakeConn(object):

                def __init__(self, status):
                    self.status = status

                def getresponse(self):
                    return self

                def read(self):
                    return b''

            return lambda *args: FakeConn(status)

        orig_http_connect = object_server.http_connect
        try:
            for status in (199, 300, 503):
                object_server.http_connect = fake_http_connect(status)
                self.object_controller.async_update(
                    'PUT', 'a', 'c', 'o', '127.0.0.1:1234', 1, 'sdc1',
                    {'x-timestamp': '1', 'x-out': str(status),
                     'X-Backend-Storage-Policy-Index': int(policy)}, 'sda1',
                    policy, db_state='unsharded')
                async_dir = diskfile.get_async_dir(policy)
                self.assertEqual(
                    pickle.load(open(os.path.join(
                        self.testdir, 'sda1', async_dir, 'a83',
                        '06fbf0b514e5199dfc4e00f42eb5ea83-%s' %
                        utils.Timestamp(1).internal), 'rb')),
                    {'headers': {'x-timestamp': '1', 'x-out': str(status),
                                 'user-agent':
                                 'object-server %s' % os.getpid(),
                                 'X-Backend-Storage-Policy-Index':
                                 int(policy)},
                     'account': 'a', 'container': 'c', 'obj': 'o',
                     'op': 'PUT', 'db_state': 'unsharded'})
        finally:
            object_server.http_connect = orig_http_connect
            utils.HASH_PATH_PREFIX = _prefix

    def test_async_update_does_not_save_on_2xx(self):
        _prefix = utils.HASH_PATH_PREFIX
        utils.HASH_PATH_PREFIX = b''

        def fake_http_connect(status):

            class FakeConn(object):

                def __init__(self, status):
                    self.status = status

                def getresponse(self):
                    return self

                def read(self):
                    return b''

            return lambda *args: FakeConn(status)

        orig_http_connect = object_server.http_connect
        try:
            for status in (200, 299):
                object_server.http_connect = fake_http_connect(status)
                self.object_controller.async_update(
                    'PUT', 'a', 'c', 'o', '127.0.0.1:1234', 1, 'sdc1',
                    {'x-timestamp': '1', 'x-out': str(status)}, 'sda1', 0)
                self.assertFalse(
                    os.path.exists(os.path.join(
                        self.testdir, 'sda1', 'async_pending', 'a83',
                        '06fbf0b514e5199dfc4e00f42eb5ea83-0000000001.00000')))
        finally:
            object_server.http_connect = orig_http_connect
            utils.HASH_PATH_PREFIX = _prefix

    def test_async_update_saves_on_timeout(self):
        policy = random.choice(list(POLICIES))
        self._stage_tmp_dir(policy)
        _prefix = utils.HASH_PATH_PREFIX
        utils.HASH_PATH_PREFIX = b''

        def fake_http_connect():

            class FakeConn(object):

                def getresponse(self):
                    return sleep(1)

            return lambda *args: FakeConn()

        orig_http_connect = object_server.http_connect
        try:
            for status in (200, 299):
                object_server.http_connect = fake_http_connect()
                self.object_controller.node_timeout = 0.001
                self.object_controller.async_update(
                    'PUT', 'a', 'c', 'o', '127.0.0.1:1234', 1, 'sdc1',
                    {'x-timestamp': '1', 'x-out': str(status)}, 'sda1',
                    policy)
                async_dir = diskfile.get_async_dir(policy)
                self.assertTrue(
                    os.path.exists(os.path.join(
                        self.testdir, 'sda1', async_dir, 'a83',
                        '06fbf0b514e5199dfc4e00f42eb5ea83-%s' %
                        utils.Timestamp(1).internal)))
        finally:
            object_server.http_connect = orig_http_connect
            utils.HASH_PATH_PREFIX = _prefix

    def test_container_update_no_async_update(self):
        policy = random.choice(list(POLICIES))
        given_args = []

        def fake_async_update(*args):
            given_args.extend(args)

        self.object_controller.async_update = fake_async_update
        req = Request.blank(
            '/v1/a/c/o',
            environ={'REQUEST_METHOD': 'PUT'},
            headers={'X-Timestamp': 1,
                     'X-Trans-Id': '1234',
                     'X-Backend-Storage-Policy-Index': int(policy)})
        self.object_controller.container_update(
            'PUT', 'a', 'c', 'o', req, {
                'x-size': '0', 'x-etag': 'd41d8cd98f00b204e9800998ecf8427e',
                'x-content-type': 'text/plain', 'x-timestamp': '1'},
            'sda1', policy)
        self.assertEqual(given_args, [])

    def test_container_update_success(self):
        container_updates = []

        def capture_updates(ip, port, method, path, headers, *args, **kwargs):
            container_updates.append((ip, port, method, path, headers))

        req = Request.blank(
            '/sda1/0/a/c/o',
            environ={'REQUEST_METHOD': 'PUT'},
            headers={'X-Timestamp': 1,
                     'X-Trans-Id': '123',
                     'X-Container-Host': 'chost:cport',
                     'X-Container-Partition': 'cpartition',
                     'X-Container-Device': 'cdevice',
                     'Content-Type': 'text/plain'}, body='')
        with mocked_http_conn(200, give_connect=capture_updates) as fake_conn:
            with fake_spawn():
                resp = req.get_response(self.object_controller)
        with self.assertRaises(StopIteration):
            next(fake_conn.code_iter)
        self.assertEqual(resp.status_int, 201)
        self.assertEqual(len(container_updates), 1)
        ip, port, method, path, headers = container_updates[0]
        self.assertEqual(ip, 'chost')
        self.assertEqual(port, 'cport')
        self.assertEqual(method, 'PUT')
        self.assertEqual(path, '/cdevice/cpartition/a/c/o')
        self.assertEqual(headers, HeaderKeyDict({
            'user-agent': 'object-server %s' % os.getpid(),
            'x-size': '0',
            'x-etag': 'd41d8cd98f00b204e9800998ecf8427e',
            'x-content-type': 'text/plain',
            'x-timestamp': utils.Timestamp(1).internal,
            'X-Backend-Storage-Policy-Index': '0',  # default when not given
            'x-trans-id': '123',
            'referer': 'PUT http://localhost/sda1/0/a/c/o'}))

    def test_PUT_container_update_overrides(self):

        def do_test(override_headers):
            container_updates = []

            def capture_updates(
                    ip, port, method, path, headers, *args, **kwargs):
                container_updates.append((ip, port, method, path, headers))

            ts_put = next(self.ts)
            headers = {
                'X-Timestamp': ts_put.internal,
                'X-Trans-Id': '123',
                'X-Container-Host': 'chost:cport',
                'X-Container-Partition': 'cpartition',
                'X-Container-Device': 'cdevice',
                'Content-Type': 'text/plain',
            }
            headers.update(override_headers)
            req = Request.blank('/sda1/0/a/c/o', method='PUT',
                                headers=headers, body='')
            self.logger.clear()
            with mocked_http_conn(
                    200, give_connect=capture_updates) as fake_conn:
                with fake_spawn():
                    resp = req.get_response(self.object_controller)
            with self.assertRaises(StopIteration):
                next(fake_conn.code_iter)
            self.assertEqual(resp.status_int, 201)
            self.assertEqual(len(container_updates), 1)
            ip, port, method, path, headers = container_updates[0]
            self.assertEqual(ip, 'chost')
            self.assertEqual(port, 'cport')
            self.assertEqual(method, 'PUT')
            self.assertEqual(path, '/cdevice/cpartition/a/c/o')
            self.assertEqual(headers, HeaderKeyDict({
                'user-agent': 'object-server %s' % os.getpid(),
                'x-size': '0',
                'x-etag': 'override_etag',
                'x-content-type': 'override_val',
                'x-timestamp': ts_put.internal,
                'X-Backend-Storage-Policy-Index': '0',  # default
                'x-trans-id': '123',
                'referer': 'PUT http://localhost/sda1/0/a/c/o',
                'x-foo': 'bar'}))
            self.assertEqual(self.logger.statsd_client.get_increment_counts(),
                             {'sync_update.success.200': 1})

        # EC policy override headers
        do_test({
            'X-Backend-Container-Update-Override-Etag': 'override_etag',
            'X-Backend-Container-Update-Override-Content-Type': 'override_val',
            'X-Backend-Container-Update-Override-Foo': 'bar',
            'X-Backend-Container-Ignored': 'ignored'})

        # middleware override headers
        do_test({
            'X-Object-Sysmeta-Container-Update-Override-Etag': 'override_etag',
            'X-Object-Sysmeta-Container-Update-Override-Content-Type':
                'override_val',
            'X-Object-Sysmeta-Container-Update-Override-Foo': 'bar',
            'X-Object-Sysmeta-Ignored': 'ignored'})

        # middleware override headers take precedence over EC policy headers
        do_test({
            'X-Object-Sysmeta-Container-Update-Override-Etag': 'override_etag',
            'X-Object-Sysmeta-Container-Update-Override-Content-Type':
                'override_val',
            'X-Object-Sysmeta-Container-Update-Override-Foo': 'bar',
            'X-Backend-Container-Update-Override-Etag': 'ignored',
            'X-Backend-Container-Update-Override-Content-Type': 'ignored',
            'X-Backend-Container-Update-Override-Foo': 'ignored'})

    def _put_container_update_to_shard(self, container_path_key):
        def do_test(container_path, expected_path, expected_container_path,
                    expect_skip_to_async=False):
            policy = random.choice(list(POLICIES))
            container_updates = []

            def capture_updates(
                    ip, port, method, path, headers, *args, **kwargs):
                container_updates.append((ip, port, method, path, headers))

            pickle_async_update_args = []

            def fake_pickle_async_update(*args):
                pickle_async_update_args.append(args)

            diskfile_mgr = self.object_controller._diskfile_router[policy]
            diskfile_mgr.pickle_async_update = fake_pickle_async_update

            ts_put = next(self.ts)
            headers = {
                'X-Timestamp': ts_put.internal,
                'X-Trans-Id': '123',
                'X-Container-Host': 'chost:cport',
                'X-Container-Partition': 'cpartition',
                'X-Container-Device': 'cdevice',
                'X-Container-Root-Db-State': 'unsharded',
                'Content-Type': 'text/plain',
                'X-Object-Sysmeta-Ec-Frag-Index': 0,
                'X-Backend-Storage-Policy-Index': int(policy),
            }
            if container_path is not None:
                headers[container_path_key] = container_path
                headers['X-Container-Root-Db-State'] = 'sharded'

            req = Request.blank('/sda1/0/a/c/o', method='PUT',
                                headers=headers, body='')
            self.logger.clear()
            if expect_skip_to_async:
                with fake_spawn():
                    resp = req.get_response(self.object_controller)
                self.assertEqual(
                    self.logger.statsd_client.get_increment_counts(),
                    {'sync_update.skip': 1})
                self.assertEqual(len(container_updates), 0)
            else:
                with mocked_http_conn(
                        500, give_connect=capture_updates) as fake_conn:
                    with fake_spawn():
                        resp = req.get_response(self.object_controller)
                with self.assertRaises(StopIteration):
                    next(fake_conn.code_iter)
                self.assertEqual(
                    self.logger.statsd_client.get_increment_counts(),
                    {'sync_update.error.500': 1})
                self.assertEqual(len(container_updates), 1)
                # verify expected path used in update request
                ip, port, method, path, headers = container_updates[0]
                self.assertEqual(ip, 'chost')
                self.assertEqual(port, 'cport')
                self.assertEqual(method, 'PUT')
                self.assertEqual(
                    path, '/cdevice/cpartition/%s/o' % expected_path)
            self.assertEqual(resp.status_int, 201)
            # verify that the picked update *always* has root container
            self.assertEqual(1, len(pickle_async_update_args))
            (objdevice, account, container, obj, data, timestamp,
             policy) = pickle_async_update_args[0]
            self.assertEqual(objdevice, 'sda1')
            self.assertEqual(account, 'a')  # NB user account
            self.assertEqual(container, 'c')  # NB root container
            self.assertEqual(obj, 'o')
            self.assertEqual(timestamp, ts_put.internal)
            self.assertEqual(policy, policy)
            expected_data = {
                'headers': HeaderKeyDict({
                    'X-Size': '0',
                    'User-Agent': 'object-server %s' % os.getpid(),
                    'X-Content-Type': 'text/plain',
                    'X-Timestamp': ts_put.internal,
                    'X-Trans-Id': '123',
                    'Referer': 'PUT http://localhost/sda1/0/a/c/o',
                    'X-Backend-Storage-Policy-Index': int(policy),
                    'X-Etag': 'd41d8cd98f00b204e9800998ecf8427e'}),
                'obj': 'o',
                'account': 'a',
                'container': 'c',
                'op': 'PUT',
                'db_state': 'unsharded'}
            if expected_container_path:
                expected_data['container_path'] = expected_container_path
            if container_path is not None:
                expected_data['db_state'] = 'sharded'
            self.assertEqual(expected_data, data)

        do_test('a_shard/c_shard', 'a_shard/c_shard', 'a_shard/c_shard')
        do_test('', 'a/c', None, expect_skip_to_async=True)
        do_test(None, 'a/c', None)
        # TODO: should these cases trigger a 400 response rather than
        # defaulting to root path?
        do_test('garbage', 'a/c', None, expect_skip_to_async=False)
        do_test('/', 'a/c', None, expect_skip_to_async=False)
        do_test('/no-acct', 'a/c', None, expect_skip_to_async=False)
        do_test('no-cont/', 'a/c', None, expect_skip_to_async=False)
        do_test('too/many/parts', 'a/c', None, expect_skip_to_async=False)
        do_test('/leading/slash', 'a/c', None, expect_skip_to_async=False)

    def test_PUT_container_update_to_old_style_shard(self):
        # verify that old style container update path is respected when
        # included in request headers
        self._put_container_update_to_shard('X-Backend-Container-Path')

    def test_PUT_container_update_to_shard(self):
        # verify that alternate container update path is respected when
        # included in request headers
        self._put_container_update_to_shard('X-Backend-Quoted-Container-Path')

    def test_container_update_async(self):
        policy = random.choice(list(POLICIES))
        req = Request.blank(
            '/sda1/0/a/c/o',
            environ={'REQUEST_METHOD': 'PUT'},
            headers={'X-Timestamp': 1,
                     'X-Trans-Id': '123',
                     'X-Container-Host': 'chost:cport',
                     'X-Container-Partition': 'cpartition',
                     'X-Container-Device': 'cdevice',
                     'X-Container-Root-Db-State': 'unsharded',
                     'Content-Type': 'text/plain',
                     'X-Object-Sysmeta-Ec-Frag-Index': 0,
                     'X-Backend-Storage-Policy-Index': int(policy)}, body='')
        given_args = []

        def fake_pickle_async_update(*args):
            given_args[:] = args
        diskfile_mgr = self.object_controller._diskfile_router[policy]
        diskfile_mgr.pickle_async_update = fake_pickle_async_update
        with mocked_http_conn(500) as fake_conn, fake_spawn():
            resp = req.get_response(self.object_controller)
        # fake_spawn() above waits on greenthreads to finish;
        # don't start making assertions until then
        with self.assertRaises(StopIteration):
            next(fake_conn.code_iter)
        self.assertEqual(resp.status_int, 201)
        self.assertEqual(len(given_args), 7)
        (objdevice, account, container, obj, data, timestamp,
         policy) = given_args
        self.assertEqual(objdevice, 'sda1')
        self.assertEqual(account, 'a')
        self.assertEqual(container, 'c')
        self.assertEqual(obj, 'o')
        self.assertEqual(timestamp, utils.Timestamp(1).internal)
        self.assertEqual(policy, policy)
        self.assertEqual(data, {
            'headers': HeaderKeyDict({
                'X-Size': '0',
                'User-Agent': 'object-server %s' % os.getpid(),
                'X-Content-Type': 'text/plain',
                'X-Timestamp': utils.Timestamp(1).internal,
                'X-Trans-Id': '123',
                'Referer': 'PUT http://localhost/sda1/0/a/c/o',
                'X-Backend-Storage-Policy-Index': int(policy),
                'X-Etag': 'd41d8cd98f00b204e9800998ecf8427e'}),
            'obj': 'o',
            'account': 'a',
            'container': 'c',
            'op': 'PUT',
            'db_state': 'unsharded'})

    def test_container_update_as_greenthread(self):
        greenthreads = []
        saved_spawn_calls = []
        called_async_update_args = []

        def local_fake_spawn(func, *a, **kw):
            saved_spawn_calls.append((func, a, kw))
            return mock.MagicMock()

        def local_fake_async_update(*a, **kw):
            # just capture the args to see that we would have called
            called_async_update_args.append([a, kw])

        req = Request.blank(
            '/sda1/p/a/c/o',
            environ={'REQUEST_METHOD': 'PUT'},
            headers={'X-Timestamp': '12345',
                     'Content-Type': 'application/burrito',
                     'Content-Length': '0',
                     'X-Backend-Storage-Policy-Index': 0,
                     'X-Container-Partition': '20',
                     'X-Container-Host': '1.2.3.4:5',
                     'X-Container-Device': 'sdb1',
                     'X-Container-Root-Db-State': 'unsharded'})
        with mock.patch.object(object_server, 'spawn', local_fake_spawn), \
                mock.patch.object(self.object_controller, 'async_update',
                                  local_fake_async_update):
            resp = req.get_response(self.object_controller)
            # check the response is completed and successful
            self.assertEqual(resp.status_int, 201)
            # check that async_update hasn't been called
            self.assertFalse(len(called_async_update_args))
            # now do the work in greenthreads
            for func, a, kw in saved_spawn_calls:
                gt = spawn(func, *a, **kw)
                greenthreads.append(gt)
            # wait for the greenthreads to finish
            for gt in greenthreads:
                gt.wait()
        # check that the calls to async_update have happened
        headers_out = {'X-Size': '0',
                       'X-Content-Type': 'application/burrito',
                       'X-Timestamp': '0000012345.00000',
                       'X-Trans-Id': '-',
                       'Referer': 'PUT http://localhost/sda1/p/a/c/o',
                       'X-Backend-Storage-Policy-Index': '0',
                       'X-Etag': 'd41d8cd98f00b204e9800998ecf8427e'}
        expected = [('PUT', 'a', 'c', 'o', '1.2.3.4:5', '20', 'sdb1',
                     headers_out, 'sda1', POLICIES[0]),
                    {'logger_thread_locals': (None, None),
                     'container_path': None,
                     'db_state': 'unsharded', 'attempt_sync_update': True}]
        self.assertEqual(called_async_update_args, [expected])

    def test_container_update_as_greenthread_with_timeout(self):
        # give it one container to update (for only one greenthred)
        # fake the greenthred so it will raise a timeout
        # test that the right message is logged and the method returns None
        called_async_update_args = []

        def local_fake_spawn(func, *a, **kw):
            m = mock.MagicMock()

            def wait_with_error():
                raise Timeout()
            m.wait = wait_with_error  # because raise can't be in a lambda
            return m

        def local_fake_async_update(*a, **kw):
            # just capture the args to see that we would have called
            called_async_update_args.append([a, kw])

        req = Request.blank(
            '/sda1/p/a/c/o',
            environ={'REQUEST_METHOD': 'PUT'},
            headers={'X-Timestamp': '12345',
                     'Content-Type': 'application/burrito',
                     'Content-Length': '0',
                     'X-Backend-Storage-Policy-Index': 0,
                     'X-Container-Partition': '20',
                     'X-Container-Host': '1.2.3.4:5',
                     'X-Container-Device': 'sdb1'})
        with mock.patch.object(object_server, 'spawn',
                               local_fake_spawn):
            with mock.patch.object(self.object_controller,
                                   'container_update_timeout',
                                   1.414213562):
                resp = req.get_response(self.object_controller)
        # check the response is completed and successful
        self.assertEqual(resp.status_int, 201)
        # check that the timeout was logged
        expected_logged_error = "Container update timeout (1.4142s) " \
            "waiting for [('1.2.3.4:5', 'sdb1')]"
        self.assertTrue(
            expected_logged_error in
            self.object_controller.logger.get_lines_for_level('debug'))

    def test_container_update_bad_args(self):
        policy = random.choice(list(POLICIES))
        given_args = []

        def fake_async_update(*args):
            given_args.extend(args)

        req = Request.blank(
            '/v1/a/c/o',
            environ={'REQUEST_METHOD': 'PUT'},
            headers={'X-Timestamp': 1,
                     'X-Trans-Id': '123',
                     'X-Container-Host': 'chost,badhost',
                     'X-Container-Partition': 'cpartition',
                     'X-Container-Device': 'cdevice',
                     'X-Backend-Storage-Policy-Index': int(policy)})
        with mock.patch.object(self.object_controller, 'async_update',
                               fake_async_update):
            self.object_controller.container_update(
                'PUT', 'a', 'c', 'o', req, {
                    'x-size': '0',
                    'x-etag': 'd41d8cd98f00b204e9800998ecf8427e',
                    'x-content-type': 'text/plain', 'x-timestamp': '1'},
                'sda1', policy)
        self.assertEqual(given_args, [])
        errors = self.object_controller.logger.get_lines_for_level('error')
        self.assertEqual(len(errors), 1)
        msg = errors[0]
        self.assertTrue('Container update failed' in msg)
        self.assertTrue('different numbers of hosts and devices' in msg)
        self.assertTrue('chost,badhost' in msg)
        self.assertTrue('cdevice' in msg)

    def test_delete_at_update_cleans_old_entries(self):
        # Test how delete_at_update works with a request to overwrite an object
        # with delete-at metadata
        policy = random.choice(list(POLICIES))

        def do_test(method, headers, expected_args):
            given_args = []

            def fake_async_update(*args):
                given_args.extend(args)

            headers.update({'X-Timestamp': 1,
                            'X-Trans-Id': '123',
                            'X-Backend-Storage-Policy-Index': int(policy)})
            req = Request.blank(
                '/v1/a/c/o',
                environ={'REQUEST_METHOD': method},
                headers=headers)
            with mock.patch.object(self.object_controller, 'async_update',
                                   fake_async_update):
                self.object_controller.delete_at_update(
                    'DELETE', 2, 'a', 'c', 'o', req, 'sda1', policy)
            self.assertEqual(expected_args, given_args)

        for method in ('PUT', 'POST', 'DELETE'):
            expected_args = [
                'DELETE', '.expiring_objects', '0000000000',
                '0000000002-a/c/o', None, None,
                None, HeaderKeyDict({
                    'X-Backend-Storage-Policy-Index': 0,
                    'x-timestamp': utils.Timestamp('1').internal,
                    'x-trans-id': '123',
                    'referer': '%s http://localhost/v1/a/c/o' % method}),
                'sda1', policy]
            # async_update should be called by default...
            do_test(method, {}, expected_args)
            do_test(method, {'X-Backend-Clean-Expiring-Object-Queue': 'true'},
                    expected_args)
            do_test(method, {'X-Backend-Clean-Expiring-Object-Queue': 't'},
                    expected_args)
            # ...unless header has a false value
            do_test(method, {'X-Backend-Clean-Expiring-Object-Queue': 'false'},
                    [])
            do_test(method, {'X-Backend-Clean-Expiring-Object-Queue': 'f'}, [])

    def test_delete_at_negative(self):
        # Test how delete_at_update works when issued a delete for old
        # expiration info after a new put with no new expiration info.
        # Test negative is reset to 0
        policy = random.choice(list(POLICIES))
        given_args = []

        def fake_async_update(*args):
            given_args.extend(args)

        self.object_controller.async_update = fake_async_update
        req = Request.blank(
            '/v1/a/c/o',
            environ={'REQUEST_METHOD': 'PUT'},
            headers={'X-Timestamp': 1,
                     'X-Trans-Id': '1234', 'X-Backend-Storage-Policy-Index':
                     int(policy)})
        self.object_controller.delete_at_update(
            'DELETE', -2, 'a', 'c', 'o', req, 'sda1', policy)
        self.assertEqual(given_args, [
            'DELETE', '.expiring_objects', '0000000000', '0000000000-a/c/o',
            None, None, None,
            HeaderKeyDict({
                # the expiring objects account is always 0
                'X-Backend-Storage-Policy-Index': 0,
                'x-timestamp': utils.Timestamp('1').internal,
                'x-trans-id': '1234',
                'referer': 'PUT http://localhost/v1/a/c/o'}),
            'sda1', policy])

    def test_delete_at_cap(self):
        # Test how delete_at_update works when issued a delete for old
        # expiration info after a new put with no new expiration info.
        # Test past cap is reset to cap
        policy = random.choice(list(POLICIES))
        given_args = []

        def fake_async_update(*args):
            given_args.extend(args)

        self.object_controller.async_update = fake_async_update
        req = Request.blank(
            '/v1/a/c/o',
            environ={'REQUEST_METHOD': 'PUT'},
            headers={'X-Timestamp': 1,
                     'X-Trans-Id': '1234',
                     'X-Backend-Storage-Policy-Index': int(policy)})
        self.object_controller.delete_at_update(
            'DELETE', 12345678901, 'a', 'c', 'o', req, 'sda1', policy)
        expiring_obj_container = given_args.pop(2)
        expected_exp_cont = \
            self.object_controller.expirer_config.get_expirer_container(
                utils.normalize_delete_at_timestamp(12345678901),
                'a', 'c', 'o')
        self.assertEqual(expiring_obj_container, expected_exp_cont)

        self.assertEqual(given_args, [
            'DELETE', '.expiring_objects', '9999999999-a/c/o',
            None, None, None,
            HeaderKeyDict({
                'X-Backend-Storage-Policy-Index': 0,
                'x-timestamp': utils.Timestamp('1').internal,
                'x-trans-id': '1234',
                'referer': 'PUT http://localhost/v1/a/c/o'}),
            'sda1', policy])

    def test_delete_at_update_put_with_info(self):
        # Keep next test,
        # test_delete_at_update_put_with_info_but_missing_container, in sync
        # with this one but just missing the X-Delete-At-Container header.
        policy = random.choice(list(POLICIES))
        given_args = []

        def fake_async_update(*args):
            given_args.extend(args)

        self.object_controller.async_update = fake_async_update
        req_headers = {
            'X-Timestamp': '1',
            'X-Trans-Id': '1234',
            'X-Delete-At': '2',
            'X-Backend-Storage-Policy-Index': str(int(policy)),
        }
        self._update_delete_at_headers(req_headers)
        req = Request.blank(
            '/v1/a/c/o',
            environ={'REQUEST_METHOD': 'PUT'},
            headers=req_headers)
        self.object_controller.delete_at_update('PUT', 2, 'a', 'c', 'o',
                                                req, 'sda1', policy)
        self.assertEqual(
            given_args, [
                'PUT', '.expiring_objects',
                req_headers['X-Delete-At-Container'],
                '0000000002-a/c/o',
                req_headers['X-Delete-At-Host'],
                req_headers['X-Delete-At-Partition'],
                req_headers['X-Delete-At-Device'],
                HeaderKeyDict({
                    # the .expiring_objects account is always policy-0
                    'X-Backend-Storage-Policy-Index': 0,
                    'x-size': '0',
                    'x-etag': 'd41d8cd98f00b204e9800998ecf8427e',
                    'x-content-type': 'text/plain',
                    'x-timestamp': utils.Timestamp('1').internal,
                    'x-trans-id': '1234',
                    'referer': 'PUT http://localhost/v1/a/c/o'}),
                'sda1', policy])

    def test_delete_at_update_put_with_info_but_missing_container(self):
        # Same as previous test, test_delete_at_update_put_with_info, but just
        # missing the X-Delete-At-Container header.
        policy = random.choice(list(POLICIES))
        given_args = []

        def fake_async_update(*args):
            given_args.extend(args)

        self.object_controller.async_update = fake_async_update
        self.object_controller.logger = self.logger
        req = Request.blank(
            '/v1/a/c/o',
            environ={'REQUEST_METHOD': 'PUT'},
            headers={'X-Timestamp': 1,
                     'X-Trans-Id': '1234',
                     'X-Delete-At-Host': '127.0.0.1:1234',
                     'X-Delete-At-Partition': '3',
                     'X-Delete-At-Device': 'sdc1',
                     'X-Backend-Storage-Policy-Index': int(policy)})
        self.object_controller.delete_at_update('PUT', 2, 'a', 'c', 'o',
                                                req, 'sda1', policy)
        # proxy servers started sending the x-delete-at-container along with
        # host/part/device in 2013 Ia0081693f01631d3f2a59612308683e939ced76a
        # it may be no longer necessary to say "warning: upgrade faster"
        self.assertEqual(
            self.logger.get_lines_for_level('warning'),
            ['X-Delete-At-Container header must be specified for expiring '
             'objects background PUT to work properly. Making best guess as '
             'to the container name for now.'])
        self.assertEqual(
            given_args, [
                'PUT', '.expiring_objects', '0000000000', '0000000002-a/c/o',
                '127.0.0.1:1234',
                '3', 'sdc1', HeaderKeyDict({
                    # the .expiring_objects account is always policy-0
                    'X-Backend-Storage-Policy-Index': 0,
                    'x-size': '0',
                    'x-etag': 'd41d8cd98f00b204e9800998ecf8427e',
                    'x-content-type': 'text/plain',
                    'x-timestamp': utils.Timestamp('1').internal,
                    'x-trans-id': '1234',
                    'referer': 'PUT http://localhost/v1/a/c/o'}),
                'sda1', policy])

    def test_delete_at_update_put_with_info_but_wrong_container(self):
        # Same as test_delete_at_update_put_with_info, but the
        # X-Delete-At-Container is "wrong"
        policy = random.choice(list(POLICIES))
        given_args = []

        def fake_async_update(*args):
            given_args.extend(args)

        self.object_controller.async_update = fake_async_update
        self.object_controller.logger = self.logger
        delete_at = time()
        req_headers = {
            'X-Timestamp': 1,
            'X-Trans-Id': '1234',
            'X-Delete-At': delete_at,
            'X-Backend-Storage-Policy-Index': int(policy),
        }
        self._update_delete_at_headers(req_headers)
        delete_at = str(int(time() + 30))
        expected_container = \
            self.object_controller.expirer_config.get_expirer_container(
                delete_at, 'a', 'c', 'o')
        unexpected_container = str(int(delete_at) + 100)
        req_headers['X-Delete-At-Container'] = unexpected_container
        req = Request.blank(
            '/v1/a/c/o',
            environ={'REQUEST_METHOD': 'PUT'},
            headers=req_headers)
        self.object_controller.delete_at_update('PUT', delete_at,
                                                'a', 'c', 'o',
                                                req, 'sda1', policy)
        self.assertEqual({'debug': [
            "Proxy X-Delete-At-Container '%s' does not match expected "
            "'%s' for current expirer_config." % (unexpected_container,
                                                  expected_container)
        ]}, self.logger.all_log_lines())
        self.assertEqual(
            given_args, [
                'PUT', '.expiring_objects', unexpected_container,
                '%s-a/c/o' % delete_at,
                req_headers['X-Delete-At-Host'],
                req_headers['X-Delete-At-Partition'],
                req_headers['X-Delete-At-Device'], HeaderKeyDict({
                    # the .expiring_objects account is always policy-0
                    'X-Backend-Storage-Policy-Index': 0,
                    'x-size': '0',
                    'x-etag': 'd41d8cd98f00b204e9800998ecf8427e',
                    'x-content-type': 'text/plain',
                    'x-timestamp': utils.Timestamp('1').internal,
                    'x-trans-id': '1234',
                    'referer': 'PUT http://localhost/v1/a/c/o'}),
                'sda1', policy])

    def test_delete_at_update_put_with_info_but_missing_host(self):
        # Same as test_delete_at_update_put_with_info, but just
        # missing the X-Delete-At-Host header.
        policy = random.choice(list(POLICIES))
        given_args = []

        def fake_async_update(*args):
            given_args.extend(args)

        self.object_controller.async_update = fake_async_update
        self.object_controller.logger = self.logger
        delete_at = time()
        req_headers = {
            'X-Timestamp': 1,
            'X-Trans-Id': '1234',
            'X-Delete-At': delete_at,
            'X-Backend-Storage-Policy-Index': int(policy),
        }
        self._update_delete_at_headers(req_headers)
        req_headers.pop('X-Delete-At-Host')
        req = Request.blank(
            '/v1/a/c/o',
            environ={'REQUEST_METHOD': 'PUT'},
            headers=req_headers)
        self.object_controller.delete_at_update('PUT', delete_at,
                                                'a', 'c', 'o',
                                                req, 'sda1', policy)
        self.assertEqual({}, self.logger.all_log_lines())
        self.assertEqual(given_args, [])

    def test_delete_at_update_put_with_info_but_empty_host(self):
        # Same as test_delete_at_update_put_with_info, but empty
        # X-Delete-At-Host header and no X-Delete-At-Partition nor
        # X-Delete-At-Device.
        policy = random.choice(list(POLICIES))
        given_args = []

        def fake_async_update(*args):
            given_args.extend(args)

        self.object_controller.async_update = fake_async_update
        self.object_controller.logger = self.logger
        delete_at_container = \
            self.object_controller.expirer_config.get_expirer_container(
                '1', 'a', 'c', 'o')
        req = Request.blank(
            '/v1/a/c/o',
            environ={'REQUEST_METHOD': 'PUT'},
            headers={'X-Timestamp': 1,
                     'X-Trans-Id': '1234',
                     'X-Delete-At-Container': delete_at_container,
                     'X-Delete-At-Host': '',
                     'X-Backend-Storage-Policy-Index': int(policy)})
        self.object_controller.delete_at_update('PUT', 2, 'a', 'c', 'o',
                                                req, 'sda1', policy)
        self.assertFalse(self.logger.get_lines_for_level('warning'))
        self.assertEqual(
            given_args, [
                'PUT', '.expiring_objects', '0000000000', '0000000002-a/c/o',
                None,
                None, None, HeaderKeyDict({
                    # the .expiring_objects account is always policy-0
                    'X-Backend-Storage-Policy-Index': 0,
                    'x-size': '0',
                    'x-etag': 'd41d8cd98f00b204e9800998ecf8427e',
                    'x-content-type': 'text/plain',
                    'x-timestamp': utils.Timestamp('1').internal,
                    'x-trans-id': '1234',
                    'referer': 'PUT http://localhost/v1/a/c/o'}),
                'sda1', policy])

    def test_delete_at_update_delete(self):
        policy = random.choice(list(POLICIES))
        given_args = []

        def fake_async_update(*args):
            given_args.extend(args)

        self.object_controller.async_update = fake_async_update
        req = Request.blank(
            '/v1/a/c/o',
            environ={'REQUEST_METHOD': 'DELETE'},
            headers={'X-Timestamp': 1,
                     'X-Trans-Id': '1234',
                     'X-Backend-Storage-Policy-Index': int(policy)})
        self.object_controller.delete_at_update('DELETE', 2, 'a', 'c', 'o',
                                                req, 'sda1', policy)
        self.assertEqual(
            given_args, [
                'DELETE', '.expiring_objects', '0000000000',
                '0000000002-a/c/o', None, None,
                None, HeaderKeyDict({
                    'X-Backend-Storage-Policy-Index': 0,
                    'x-timestamp': utils.Timestamp('1').internal,
                    'x-trans-id': '1234',
                    'referer': 'DELETE http://localhost/v1/a/c/o'}),
                'sda1', policy])

    def test_delete_backend_replication(self):
        # If X-Backend-Replication: True delete_at_update should completely
        # short-circuit.
        policy = random.choice(list(POLICIES))
        given_args = []

        def fake_async_update(*args):
            given_args.extend(args)

        self.object_controller.async_update = fake_async_update
        req = Request.blank(
            '/v1/a/c/o',
            environ={'REQUEST_METHOD': 'PUT'},
            headers={'X-Timestamp': 1,
                     'X-Trans-Id': '1234',
                     'X-Backend-Replication': 'True',
                     'X-Backend-Storage-Policy-Index': int(policy)})
        self.object_controller.delete_at_update(
            'DELETE', -2, 'a', 'c', 'o', req, 'sda1', policy)
        self.assertEqual(given_args, [])

    def test_POST_calls_delete_at(self):
        policy = random.choice(list(POLICIES))
        given_args = []

        def fake_delete_at_update(*args):
            given_args.extend(args)

        self.object_controller.delete_at_update = fake_delete_at_update

        timestamp0 = normalize_timestamp(time())
        req = Request.blank(
            '/sda1/p/a/c/o', environ={'REQUEST_METHOD': 'PUT'},
            headers={'X-Timestamp': timestamp0,
                     'Content-Length': '4',
                     'Content-Type': 'application/octet-stream',
                     'X-Backend-Storage-Policy-Index': int(policy),
                     'X-Object-Sysmeta-Ec-Frag-Index': 2})
        req.body = 'TEST'
        resp = req.get_response(self.object_controller)
        self.assertEqual(resp.status_int, 201)
        self.assertEqual(given_args, [])

        sleep(.00001)
        req = Request.blank(
            '/sda1/p/a/c/o',
            environ={'REQUEST_METHOD': 'POST'},
            headers={'X-Timestamp': normalize_timestamp(time()),
                     'Content-Type': 'application/x-test',
                     'X-Backend-Storage-Policy-Index': int(policy)})
        resp = req.get_response(self.object_controller)
        self.assertEqual(resp.status_int, 202)
        self.assertEqual(given_args, [])

        sleep(.00001)
        timestamp1 = normalize_timestamp(time())
        delete_at_timestamp1 = str(int(time() + 1000))
        req = Request.blank(
            '/sda1/p/a/c/o',
            environ={'REQUEST_METHOD': 'POST'},
            headers={'X-Timestamp': timestamp1,
                     'Content-Type': 'application/x-test',
                     'X-Delete-At': delete_at_timestamp1,
                     'X-Backend-Storage-Policy-Index': int(policy)})
        resp = req.get_response(self.object_controller)
        self.assertEqual(resp.status_int, 202)
        self.assertEqual(
            given_args, [
                'PUT', int(delete_at_timestamp1), 'a', 'c', 'o',
                given_args[5], 'sda1', policy, {
                    'x-content-type': 'text/plain;swift_expirer_bytes=4',
                    'x-content-type-timestamp': timestamp0
                }])

        while given_args:
            given_args.pop()

        sleep(.00001)
        timestamp2 = normalize_timestamp(time())
        delete_at_timestamp2 = str(int(time() + 2000))
        req = Request.blank(
            '/sda1/p/a/c/o',
            environ={'REQUEST_METHOD': 'POST'},
            headers={'X-Timestamp': timestamp2,
                     'Content-Type': 'application/x-test',
                     'X-Delete-At': delete_at_timestamp2,
                     'X-Backend-Storage-Policy-Index': int(policy)})
        resp = req.get_response(self.object_controller)
        self.assertEqual(resp.status_int, 202)
        self.assertEqual(
            given_args, [
                'PUT', int(delete_at_timestamp2), 'a', 'c', 'o',
                given_args[5], 'sda1', policy, {
                    'x-content-type': 'text/plain;swift_expirer_bytes=4',
                    'x-content-type-timestamp': timestamp0
                },
                'DELETE', int(delete_at_timestamp1), 'a', 'c', 'o',
                given_args[5], 'sda1', policy])

    def test_PUT_calls_delete_at(self):
        policy = random.choice(list(POLICIES))
        given_args = []

        def fake_delete_at_update(*args):
            given_args.extend(args)

        self.object_controller.delete_at_update = fake_delete_at_update

        req = Request.blank(
            '/sda1/p/a/c/o', environ={'REQUEST_METHOD': 'PUT'},
            headers={'X-Timestamp': normalize_timestamp(time()),
                     'Content-Length': '4',
                     'Content-Type': 'application/octet-stream',
                     'X-Backend-Storage-Policy-Index': int(policy),
                     'X-Object-Sysmeta-Ec-Frag-Index': 4})
        req.body = 'TEST'
        resp = req.get_response(self.object_controller)
        self.assertEqual(resp.status_int, 201)
        self.assertEqual(given_args, [])

        sleep(.00001)
        timestamp1 = normalize_timestamp(time())
        delete_at_timestamp1 = str(int(time() + 1000))
        req = Request.blank(
            '/sda1/p/a/c/o', environ={'REQUEST_METHOD': 'PUT'},
            headers={'X-Timestamp': timestamp1,
                     'Content-Length': '4',
                     'Content-Type': 'application/octet-stream',
                     'X-Delete-At': delete_at_timestamp1,
                     'X-Backend-Storage-Policy-Index': int(policy),
                     'X-Object-Sysmeta-Ec-Frag-Index': 3})
        req.body = 'TEST'
        resp = req.get_response(self.object_controller)
        self.assertEqual(resp.status_int, 201)
        self.assertEqual(
            given_args, [
                'PUT', int(delete_at_timestamp1), 'a', 'c', 'o',
                given_args[5], 'sda1', policy, {
                    'x-content-type': 'text/plain;swift_expirer_bytes=4',
                    'x-content-type-timestamp': timestamp1
                }])

        while given_args:
            given_args.pop()

        sleep(.00001)
        timestamp2 = normalize_timestamp(time())
        delete_at_timestamp2 = str(int(time() + 2000))
        req = Request.blank(
            '/sda1/p/a/c/o',
            environ={'REQUEST_METHOD': 'PUT'},
            headers={'X-Timestamp': timestamp2,
                     'Content-Length': '4',
                     'Content-Type': 'application/octet-stream',
                     'X-Delete-At': delete_at_timestamp2,
                     'X-Backend-Storage-Policy-Index': int(policy),
                     'X-Object-Sysmeta-Ec-Frag-Index': 3})
        req.body = 'TEST'
        resp = req.get_response(self.object_controller)
        self.assertEqual(resp.status_int, 201)
        self.maxDiff = None
        self.assertEqual(
            given_args, [
                'PUT', int(delete_at_timestamp2), 'a', 'c', 'o',
                given_args[5], 'sda1', policy, {
                    'x-content-type': 'text/plain;swift_expirer_bytes=4',
                    'x-content-type-timestamp': timestamp2
                },
                'DELETE', int(delete_at_timestamp1), 'a', 'c', 'o',
                given_args[5], 'sda1', policy])

    def test_GET_but_expired(self):
        # Start off with an existing object that will expire
        now = time()
        delete_at_timestamp = int(now + 100)
        req = Request.blank(
            '/sda1/p/a/c/o', environ={'REQUEST_METHOD': 'PUT'},
            headers=self._update_delete_at_headers({
                'X-Timestamp': normalize_timestamp(now),
                'X-Delete-At': str(delete_at_timestamp),
                'Content-Length': '4',
                'Content-Type': 'application/octet-stream'}))
        req.body = 'TEST'
        resp = req.get_response(self.object_controller)
        self.assertEqual(resp.status_int, 201)

        # It expires in the future, so it's accessible via GET
        req = Request.blank(
            '/sda1/p/a/c/o', environ={'REQUEST_METHOD': 'GET'},
            headers={'X-Timestamp': normalize_timestamp(now)})
        resp = req.get_response(self.object_controller)
        self.assertEqual(resp.status_int, 200)

        # It expires in the past, so it's not accessible via GET...
        req = Request.blank(
            '/sda1/p/a/c/o',
            environ={'REQUEST_METHOD': 'GET'},
            headers={'X-Timestamp': normalize_timestamp(
                delete_at_timestamp + 1)})
        resp = req.get_response(self.object_controller)
        self.assertEqual(resp.status_int, 404)
        self.assertEqual(resp.headers['X-Backend-Timestamp'],
                         utils.Timestamp(now))

        # ...unless X-Backend-Replication is sent
        req = Request.blank(
            '/sda1/p/a/c/o', method='GET',
            headers={'X-Timestamp':
                     normalize_timestamp(delete_at_timestamp + 1),
                     'X-Backend-Replication': 'True'})
        resp = req.get_response(self.object_controller)
        self.assertEqual(resp.status_int, 200)
        self.assertEqual(b'TEST', resp.body)

        # ...or x-backend-open-expired is sent
        req = Request.blank(
            '/sda1/p/a/c/o', method='GET',
            headers={'X-Timestamp':
                     normalize_timestamp(delete_at_timestamp + 1),
                     'x-backend-open-expired': 'True'})
        resp = req.get_response(self.object_controller)
        self.assertEqual(resp.status_int, 200)
        self.assertEqual(b'TEST', resp.body)

    def test_HEAD_but_expired(self):
        # We have an object that expires in the future
        now = time()
        delete_at_timestamp = int(now + 100)
        req = Request.blank(
            '/sda1/p/a/c/o', environ={'REQUEST_METHOD': 'PUT'},
            headers=self._update_delete_at_headers({
                'X-Timestamp': normalize_timestamp(now),
                'X-Delete-At': str(delete_at_timestamp),
                'Content-Length': '4',
                'Content-Type': 'application/octet-stream'}))
        req.body = b'TEST'
        resp = req.get_response(self.object_controller)
        self.assertEqual(resp.status_int, 201)

        # It's accessible since it expires in the future
        req = Request.blank(
            '/sda1/p/a/c/o',
            environ={'REQUEST_METHOD': 'HEAD'},
            headers={'X-Timestamp': normalize_timestamp(now)})
        resp = req.get_response(self.object_controller)
        self.assertEqual(resp.status_int, 200)

        # It's not accessible now since it expires in the past
        req = Request.blank(
            '/sda1/p/a/c/o',
            environ={'REQUEST_METHOD': 'HEAD'},
            headers={'X-Timestamp': normalize_timestamp(
                delete_at_timestamp + 1)})
        resp = req.get_response(self.object_controller)
        self.assertEqual(resp.status_int, 404)
        self.assertEqual(resp.headers['X-Backend-Timestamp'],
                         utils.Timestamp(now))

        # It should be accessible with x-backend-open-expired
        req = Request.blank(
            '/sda1/p/a/c/o',
            environ={'REQUEST_METHOD': 'HEAD'},
            headers={'X-Timestamp': normalize_timestamp(
                delete_at_timestamp + 2), 'x-backend-open-expired': 'true'})
        resp = req.get_response(self.object_controller)
        self.assertEqual(resp.status_int, 200)

        # It should be accessible with x-backend-replication
        req = Request.blank(
            '/sda1/p/a/c/o',
            environ={'REQUEST_METHOD': 'HEAD'},
            headers={'X-Timestamp': normalize_timestamp(
                delete_at_timestamp + 2), 'x-backend-replication': 'true'})
        resp = req.get_response(self.object_controller)
        self.assertEqual(resp.status_int, 200)
        self.assertEqual(b'', resp.body)

    def test_POST_but_expired(self):
        # We have an object that expires in the future
        now = time()
        delete_at_timestamp = int(now + 100)

        # PUT the object
        req = Request.blank(
            '/sda1/p/a/c/o', environ={'REQUEST_METHOD': 'PUT'},
            headers=self._update_delete_at_headers({
                'X-Timestamp': normalize_timestamp(now),
                'X-Delete-At': str(delete_at_timestamp),
                'Content-Length': '4',
                'Content-Type': 'application/octet-stream'}))
        req.body = b'TEST'
        resp = req.get_response(self.object_controller)
        self.assertEqual(resp.status_int, 201)

        # It's accessible since it expires in the future
        the_time = now + 2
        req = Request.blank(
            '/sda1/p/a/c/o',
            environ={'REQUEST_METHOD': 'POST'},
            headers={'X-Timestamp': normalize_timestamp(the_time),
                     'X-Delete-At': str(delete_at_timestamp)})
        resp = req.get_response(self.object_controller)
        self.assertEqual(resp.status_int, 202)

        # It's not accessible now since it expires in the past
        the_time = delete_at_timestamp + 1
        req = Request.blank(
            '/sda1/p/a/c/o',
            environ={'REQUEST_METHOD': 'POST'},
            headers={'X-Timestamp': normalize_timestamp(the_time),
                     'X-Delete-At': str(delete_at_timestamp + 100)})
        resp = req.get_response(self.object_controller)
        self.assertEqual(resp.status_int, 404)

        # It should be accessible with x-backend-open-expired
        req = Request.blank(
            '/sda1/p/a/c/o',
            environ={'REQUEST_METHOD': 'HEAD'},
            headers={'X-Timestamp': normalize_timestamp(
                delete_at_timestamp + 2), 'x-backend-open-expired': 'true'})
        resp = req.get_response(self.object_controller)
        self.assertEqual(resp.status_int, 200)
        self.assertEqual(resp.headers.get('x-delete-at'),
                         str(delete_at_timestamp))

    def test_POST_with_x_backend_open_expired(self):
        now = time()
        delete_at_timestamp = int(now + 100)

        # Create the object at x-delete-at
        req = Request.blank(
            '/sda1/p/a/c/o', environ={'REQUEST_METHOD': 'PUT'},
            headers=self._update_delete_at_headers({
                'X-Timestamp': normalize_timestamp(now),
                'X-Delete-At': str(delete_at_timestamp),
                'Content-Length': '4',
                'Content-Type': 'application/octet-stream'}))
        req.body = 'TEST'
        resp = req.get_response(self.object_controller)
        self.assertEqual(resp.status_int, 201)

        # You can POST to an expired object with a much later x-delete-at
        # with x-backend-open-expired
        the_time = delete_at_timestamp + 2
        new_delete_at_timestamp = int(delete_at_timestamp + 100)
        req = Request.blank(
            '/sda1/p/a/c/o',
            environ={'REQUEST_METHOD': 'POST'},
            headers=self._update_delete_at_headers({
                'X-Timestamp': normalize_timestamp(the_time),
                'X-Delete-At': str(new_delete_at_timestamp),
                'x-backend-open-expired': 'true'}))
        resp = req.get_response(self.object_controller)
        self.assertEqual(resp.status_int, 202)

        # Verify the later x-delete-at
        the_time = delete_at_timestamp + 2
        req = Request.blank(
            '/sda1/p/a/c/o',
            environ={'REQUEST_METHOD': 'HEAD'},
            headers={'X-Timestamp': normalize_timestamp(the_time),
                     'x-backend-open-expired': 'false'})
        resp = req.get_response(self.object_controller)
        self.assertEqual(resp.status_int, 200)
        self.assertEqual(resp.headers.get('x-delete-at'),
                         str(new_delete_at_timestamp))

        # Verify object has expired
        # We have no x-delete-at in response
        the_time = new_delete_at_timestamp + 1
        req = Request.blank(
            '/sda1/p/a/c/o',
            environ={'REQUEST_METHOD': 'HEAD'},
            headers={'X-Timestamp': normalize_timestamp(the_time),
                     'x-backend-open-expired': 'false'})
        resp = req.get_response(self.object_controller)
        self.assertEqual(resp.status_int, 404)
        self.assertIsNone(resp.headers.get('x-delete-at'))

        # But, it works with x-backend-open-expired set to true
        req = Request.blank(
            '/sda1/p/a/c/o',
            environ={'REQUEST_METHOD': 'HEAD'},
            headers={'X-Timestamp': normalize_timestamp(the_time),
                     'x-backend-open-expired': 'true'})
        resp = req.get_response(self.object_controller)
        self.assertEqual(resp.status_int, 200)
        self.assertEqual(resp.headers.get('x-delete-at'),
                         str(new_delete_at_timestamp))

    def test_POST_with_x_backend_replication(self):
        now = time()
        delete_at_timestamp = int(now + 100)

        # Create object with future x-delete-at
        req = Request.blank(
            '/sda1/p/a/c/o', environ={'REQUEST_METHOD': 'PUT'},
            headers=self._update_delete_at_headers({
                'X-Timestamp': normalize_timestamp(now),
                'X-Delete-At': str(delete_at_timestamp),
                'Content-Length': '4',
                'Content-Type': 'application/octet-stream'}))
        req.body = 'TEST'
        resp = req.get_response(self.object_controller)
        self.assertEqual(resp.status_int, 201)

        # sending an x-backend-replication header lets you
        # modify x-delete-at, even when object is expired
        the_time = delete_at_timestamp + 2
        new_delete_at_timestamp = delete_at_timestamp + 100
        req = Request.blank(
            '/sda1/p/a/c/o',
            environ={'REQUEST_METHOD': 'POST'},
            headers=self._update_delete_at_headers({
                'X-Timestamp': normalize_timestamp(the_time),
                'x-backend-replication': 'true',
                'X-Delete-At': str(new_delete_at_timestamp)}))
        resp = req.get_response(self.object_controller)
        self.assertEqual(resp.status_int, 202)

        # ...so the object becomes accessible again even without an
        # x-backend-replication or x-backend-open-expired header
        the_time = delete_at_timestamp + 3
        req = Request.blank(
            '/sda1/p/a/c/o',
            environ={'REQUEST_METHOD': 'POST'},
            headers=self._update_delete_at_headers({
                'X-Timestamp': normalize_timestamp(the_time),
                'X-Delete-At': str(delete_at_timestamp + 101)}))
        resp = req.get_response(self.object_controller)
        self.assertEqual(resp.status_int, 202)

    def test_POST_invalid_headers(self):
        now = time()
        delete_at_timestamp = int(now + 100)

        # Create the object at x-delete-at
        req = Request.blank(
            '/sda1/p/a/c/o', environ={'REQUEST_METHOD': 'PUT'},
            headers=self._update_delete_at_headers({
                'X-Timestamp': normalize_timestamp(now),
                'X-Delete-At': str(delete_at_timestamp),
                'Content-Length': '4',
                'Content-Type': 'application/octet-stream'}))
        req.body = 'TEST'
        resp = req.get_response(self.object_controller)
        self.assertEqual(resp.status_int, 201)

        # You cannot send an x-delete-at that is in the past with a POST even
        # when x-backend-open-expired is sent
        the_time = delete_at_timestamp + 75
        req = Request.blank(
            '/sda1/p/a/c/o',
            environ={'REQUEST_METHOD': 'POST'},
            headers=self._update_delete_at_headers({
                'X-Timestamp': normalize_timestamp(the_time),
                'x-backend-open-expired': 'true',
                'X-Delete-At': str(delete_at_timestamp - 50)}))
        resp = req.get_response(self.object_controller)
        self.assertEqual(resp.status_int, 400)

        # Object server always ignores x-open-expired and
        # only understands x-backend-open-expired on expired objects
        the_time = delete_at_timestamp + 2
        req = Request.blank(
            '/sda1/p/a/c/o',
            environ={'REQUEST_METHOD': 'POST'},
            headers=self._update_delete_at_headers({
                'X-Timestamp': normalize_timestamp(the_time),
                'x-open-expired': 'true',
                'X-Delete-At': str(delete_at_timestamp + 100)}))
        resp = req.get_response(self.object_controller)
        self.assertEqual(resp.status_int, 404)

    def test_DELETE_can_skip_updating_expirer_queue(self):
        policy = POLICIES.get_by_index(0)
        test_time = time()
        put_time = test_time
        delete_time = test_time + 1
        delete_at_timestamp = int(test_time + 10000)
        req = Request.blank(
            '/sda1/p/a/c/o', environ={'REQUEST_METHOD': 'PUT'},
            headers=self._update_delete_at_headers({
                'X-Timestamp': normalize_timestamp(put_time),
                'X-Delete-At': str(delete_at_timestamp),
                'Content-Length': '4',
                'Content-Type': 'application/octet-stream'}))
        req.body = 'TEST'

        # Mock out async_update so we don't get any async_pending files.
        with mock.patch.object(self.object_controller, 'async_update'):
            resp = req.get_response(self.object_controller)
        self.assertEqual(resp.status_int, 201)

        req = Request.blank(
            '/sda1/p/a/c/o', environ={'REQUEST_METHOD': 'DELETE'},
            headers={'X-Timestamp': normalize_timestamp(delete_time),
                     'X-Backend-Clean-Expiring-Object-Queue': 'false',
                     'X-If-Delete-At': str(delete_at_timestamp)})
        resp = req.get_response(self.object_controller)
        self.assertEqual(resp.status_int, 204)

        async_pending_dir = os.path.join(
            self.testdir, 'sda1', diskfile.get_async_dir(policy))
        # empty dir or absent dir, either is fine
        try:
            self.assertEqual([], os.listdir(async_pending_dir))
        except OSError as err:
            self.assertEqual(err.errno, errno.ENOENT)

    def test_x_if_delete_at_formats(self):
        policy = POLICIES.get_by_index(0)
        test_time = time()
        put_time = test_time
        delete_time = test_time + 1
        delete_at_timestamp = int(test_time + 10000)

        def do_test(if_delete_at, expected_status):
            req = Request.blank(
                '/sda1/p/a/c/o', environ={'REQUEST_METHOD': 'PUT'},
                headers=self._update_delete_at_headers({
                    'X-Timestamp': normalize_timestamp(put_time),
                    'X-Delete-At': str(delete_at_timestamp),
                    'Content-Length': '4',
                    'Content-Type': 'application/octet-stream'}))
            req.body = 'TEST'

            # Mock out async_update so we don't get any async_pending files.
            with mock.patch.object(self.object_controller, 'async_update'):
                resp = req.get_response(self.object_controller)
            self.assertEqual(resp.status_int, 201)

            req = Request.blank(
                '/sda1/p/a/c/o', environ={'REQUEST_METHOD': 'DELETE'},
                headers={'X-Timestamp': normalize_timestamp(delete_time),
                         'X-Backend-Clean-Expiring-Object-Queue': 'false',
                         'X-If-Delete-At': if_delete_at})
            # Again, we don't care about async_pending files (for this test)
            with mock.patch.object(self.object_controller, 'async_update'):
                resp = req.get_response(self.object_controller)
            self.assertEqual(resp.status_int, expected_status)

            # Clean up the tombstone
            objfile = self.df_mgr.get_diskfile('sda1', 'p', 'a', 'c', 'o',
                                               policy=policy)
            files = os.listdir(objfile._datadir)
            self.assertEqual(len(files), 1,
                             'Expected to find one file, got %r' % files)
            if expected_status == 204:
                self.assertTrue(files[0].endswith('.ts'),
                                'Expected a tombstone, found %r' % files[0])
            else:
                self.assertTrue(files[0].endswith('.data'),
                                'Expected a data file, found %r' % files[0])
            os.unlink(os.path.join(objfile._datadir, files[0]))

        # More as a reminder than anything else
        self.assertIsInstance(delete_at_timestamp, int)

        do_test(str(delete_at_timestamp), 204)
        do_test(str(delete_at_timestamp) + ':', 400)
        do_test(Timestamp(delete_at_timestamp).isoformat, 400)
        do_test(Timestamp(delete_at_timestamp).normal, 204)
        do_test(Timestamp(delete_at_timestamp, delta=1).normal, 412)
        do_test(Timestamp(delete_at_timestamp, delta=-1).normal, 412)
        do_test(Timestamp(delete_at_timestamp, offset=1).internal, 412)
        do_test(Timestamp(delete_at_timestamp, offset=15).internal, 412)

    def test_DELETE_but_expired(self):
        test_time = time() + 10000
        delete_at_timestamp = int(test_time + 100)
        req = Request.blank(
            '/sda1/p/a/c/o', environ={'REQUEST_METHOD': 'PUT'},
            headers=self._update_delete_at_headers({
                'X-Timestamp': normalize_timestamp(test_time - 2000),
                'X-Delete-At': str(delete_at_timestamp),
                'Content-Length': '4',
                'Content-Type': 'application/octet-stream'}))
        req.body = 'TEST'
        resp = req.get_response(self.object_controller)
        self.assertEqual(resp.status_int, 201)

        req = Request.blank(
            '/sda1/p/a/c/o',
            environ={'REQUEST_METHOD': 'DELETE'},
            headers={'X-Timestamp': normalize_timestamp(
                delete_at_timestamp + 1)})
        resp = req.get_response(self.object_controller)
        self.assertEqual(resp.status_int, 404)

    def test_DELETE_if_delete_at_expired_still_deletes(self):
        test_time = time() + 10
        test_timestamp = normalize_timestamp(test_time)
        delete_at_time = int(test_time + 10)
        delete_at_timestamp = str(delete_at_time)
        expired_time = delete_at_time + 1
        expired_timestamp = normalize_timestamp(expired_time)
        req = Request.blank(
            '/sda1/p/a/c/o', environ={'REQUEST_METHOD': 'PUT'},
            headers=self._update_delete_at_headers({
                'X-Timestamp': test_timestamp,
                'X-Delete-At': delete_at_timestamp,
                'Content-Length': '4',
                'Content-Type': 'application/octet-stream'}))
        req.body = 'TEST'
        resp = req.get_response(self.object_controller)
        self.assertEqual(resp.status_int, 201)

        # sanity
        req = Request.blank(
            '/sda1/p/a/c/o', environ={'REQUEST_METHOD': 'GET'},
            headers={'X-Timestamp': test_timestamp})
        resp = req.get_response(self.object_controller)
        self.assertEqual(resp.status_int, 200)
        self.assertEqual(resp.body, b'TEST')
        objfile = os.path.join(
            self.testdir, 'sda1',
            storage_directory(diskfile.get_data_dir(POLICIES[0]), 'p',
                              hash_path('a', 'c', 'o')),
            utils.Timestamp(test_timestamp).internal + '.data')
        self.assertTrue(os.path.isfile(objfile))

        # move time past expiry
        req = Request.blank(
            '/sda1/p/a/c/o', environ={'REQUEST_METHOD': 'GET'},
            headers={'X-Timestamp': expired_timestamp})
        resp = req.get_response(self.object_controller)
        # request will 404
        self.assertEqual(resp.status_int, 404)
        # but file still exists
        self.assertTrue(os.path.isfile(objfile))

        # make the x-if-delete-at with some wrong bits
        req = Request.blank(
            '/sda1/p/a/c/o',
            environ={'REQUEST_METHOD': 'DELETE'},
            headers={'X-Timestamp': delete_at_timestamp,
                     'X-If-Delete-At': int(delete_at_time + 1)})
        resp = req.get_response(self.object_controller)
        self.assertEqual(resp.status_int, 412)
        self.assertTrue(os.path.isfile(objfile))

        # make the x-if-delete-at with all the right bits
        req = Request.blank(
            '/sda1/p/a/c/o',
            environ={'REQUEST_METHOD': 'DELETE'},
            headers={'X-Timestamp': delete_at_timestamp,
                     'X-If-Delete-At': delete_at_timestamp})
        resp = req.get_response(self.object_controller)
        self.assertEqual(resp.status_int, 204)
        self.assertFalse(os.path.isfile(objfile))

        # make the x-if-delete-at with all the right bits (again)
        req = Request.blank(
            '/sda1/p/a/c/o', environ={'REQUEST_METHOD': 'DELETE'},
            headers={'X-Timestamp': delete_at_timestamp,
                     'X-If-Delete-At': delete_at_timestamp})
        resp = req.get_response(self.object_controller)
        self.assertEqual(resp.status_int, 409)
        self.assertFalse(os.path.isfile(objfile))

        # overwrite with new content
        req = Request.blank(
            '/sda1/p/a/c/o', environ={'REQUEST_METHOD': 'PUT'},
            headers={
                'X-Timestamp': str(test_time + 100),
                'Content-Length': '0',
                'Content-Type': 'application/octet-stream'})
        resp = req.get_response(self.object_controller)
        self.assertEqual(resp.status_int, 201, resp.body)

        # simulate processing a stale expirer queue entry
        req = Request.blank(
            '/sda1/p/a/c/o',
            environ={'REQUEST_METHOD': 'DELETE'},
            headers={'X-Timestamp': delete_at_timestamp,
                     'X-If-Delete-At': delete_at_timestamp})
        resp = req.get_response(self.object_controller)
        self.assertEqual(resp.status_int, 409)

        # make the x-if-delete-at for some not found
        req = Request.blank(
            '/sda1/p/a/c/o-not-found',
            environ={'REQUEST_METHOD': 'DELETE'},
            headers={'X-Timestamp': delete_at_timestamp,
                     'X-If-Delete-At': delete_at_timestamp})
        resp = req.get_response(self.object_controller)
        self.assertEqual(resp.status_int, 404)

    def test_DELETE_if_delete_at(self):
        test_time = time() + 10000
        req = Request.blank(
            '/sda1/p/a/c/o', environ={'REQUEST_METHOD': 'PUT'},
            headers={'X-Timestamp': normalize_timestamp(test_time - 99),
                     'Content-Length': '4',
                     'Content-Type': 'application/octet-stream'})
        req.body = 'TEST'
        resp = req.get_response(self.object_controller)
        self.assertEqual(resp.status_int, 201)

        req = Request.blank(
            '/sda1/p/a/c/o',
            environ={'REQUEST_METHOD': 'DELETE'},
            headers={'X-Timestamp': normalize_timestamp(test_time - 98)})
        resp = req.get_response(self.object_controller)
        self.assertEqual(resp.status_int, 204)

        delete_at_timestamp = int(test_time - 1)
        req = Request.blank(
            '/sda1/p/a/c/o', environ={'REQUEST_METHOD': 'PUT'},
            headers=self._update_delete_at_headers({
                'X-Timestamp': normalize_timestamp(test_time - 97),
                'X-Delete-At': str(delete_at_timestamp),
                'Content-Length': '4',
                'Content-Type': 'application/octet-stream'}))
        req.body = 'TEST'
        resp = req.get_response(self.object_controller)
        self.assertEqual(resp.status_int, 201)

        req = Request.blank(
            '/sda1/p/a/c/o',
            environ={'REQUEST_METHOD': 'DELETE'},
            headers={'X-Timestamp': normalize_timestamp(test_time - 95),
                     'X-If-Delete-At': str(int(test_time))})
        resp = req.get_response(self.object_controller)
        self.assertEqual(resp.status_int, 412)

        req = Request.blank(
            '/sda1/p/a/c/o',
            environ={'REQUEST_METHOD': 'DELETE'},
            headers={'X-Timestamp': normalize_timestamp(test_time - 95)})
        resp = req.get_response(self.object_controller)
        self.assertEqual(resp.status_int, 204)

        delete_at_timestamp = int(test_time - 1)
        req = Request.blank(
            '/sda1/p/a/c/o', environ={'REQUEST_METHOD': 'PUT'},
            headers=self._update_delete_at_headers({
                'X-Timestamp': normalize_timestamp(test_time - 94),
                'X-Delete-At': str(delete_at_timestamp),
                'Content-Length': '4',
                'Content-Type': 'application/octet-stream'}))
        req.body = 'TEST'
        resp = req.get_response(self.object_controller)
        self.assertEqual(resp.status_int, 201)

        req = Request.blank(
            '/sda1/p/a/c/o', environ={'REQUEST_METHOD': 'DELETE'},
            headers={'X-Timestamp': normalize_timestamp(test_time - 92),
                     'X-If-Delete-At': str(int(test_time))})
        resp = req.get_response(self.object_controller)
        self.assertEqual(resp.status_int, 412)

        req = Request.blank(
            '/sda1/p/a/c/o', environ={'REQUEST_METHOD': 'DELETE'},
            headers={'X-Timestamp': normalize_timestamp(test_time - 92),
                     'X-If-Delete-At': delete_at_timestamp})
        resp = req.get_response(self.object_controller)
        self.assertEqual(resp.status_int, 204)

        req = Request.blank(
            '/sda1/p/a/c/o', environ={'REQUEST_METHOD': 'DELETE'},
            headers={'X-Timestamp': normalize_timestamp(test_time - 92),
                     'X-If-Delete-At': 'abc'})
        resp = req.get_response(self.object_controller)
        self.assertEqual(resp.status_int, 400)

    def test_extra_headers_contain_object_bytes(self):
        timestamp1 = next(self.ts).normal
        delete_at_timestamp1 = int(time() + 1000)
        delete_at_container1 = \
            self.object_controller.expirer_config.get_expirer_container(
                delete_at_timestamp1, 'a', 'c', 'o')
        req = Request.blank(
            '/sda1/p/a/c/o', environ={'REQUEST_METHOD': 'PUT'},
            headers={'X-Timestamp': timestamp1,
                     'Content-Length': '4096',
                     'Content-Type': 'application/octet-stream',
                     'X-Delete-At': str(delete_at_timestamp1),
                     'X-Delete-At-Container': delete_at_container1})
        req.body = '\x00' * 4096
        with mock.patch.object(self.object_controller, 'delete_at_update') \
                as fake_delete_at_update:
            resp = req.get_response(self.object_controller)
        self.assertEqual(resp.status_int, 201)
        self.assertEqual(fake_delete_at_update.call_args_list, [mock.call(
            'PUT', int(delete_at_timestamp1), 'a', 'c', 'o',
            SameReqEnv(req), 'sda1', POLICIES[0], {
                'x-content-type': 'text/plain;swift_expirer_bytes=4096',
                'x-content-type-timestamp': timestamp1
            })])

        timestamp2 = next(self.ts).normal
        req = Request.blank(
            '/sda1/p/a/c/o', environ={'REQUEST_METHOD': 'PUT'},
            headers={'X-Timestamp': timestamp2,
                     'Content-Length': '5120',
                     'Content-Type': 'application/octet-stream',
                     'X-Delete-At': str(delete_at_timestamp1),
                     'X-Delete-At-Container': delete_at_container1})
        req.body = '\x00' * 5120
        with mock.patch.object(self.object_controller, 'delete_at_update') \
                as fake_delete_at_update:
            resp = req.get_response(self.object_controller)
        self.assertEqual(resp.status_int, 201)
        self.assertEqual(fake_delete_at_update.call_args_list, [mock.call(
            'PUT', int(delete_at_timestamp1), 'a', 'c', 'o',
            SameReqEnv(req), 'sda1', POLICIES[0], {
                'x-content-type': 'text/plain;swift_expirer_bytes=5120',
                'x-content-type-timestamp': timestamp2
            }
        )])

        timestamp3 = next(self.ts).normal
        delete_at_timestamp2 = str(int(next(self.ts)) + 2000)
        req = Request.blank(
            '/sda1/p/a/c/o', environ={'REQUEST_METHOD': 'POST'},
            headers={'X-Timestamp': timestamp3,
                     'X-Delete-At': delete_at_timestamp2})
        with mock.patch.object(self.object_controller, 'delete_at_update') \
                as fake_delete_at_update:
            resp = req.get_response(self.object_controller)
        self.assertEqual(resp.status_int, 202)
        self.assertEqual(fake_delete_at_update.call_args_list, [mock.call(
            'PUT', int(delete_at_timestamp2), 'a', 'c', 'o',
            SameReqEnv(req), 'sda1', POLICIES[0], {
                'x-content-type': 'text/plain;swift_expirer_bytes=5120',
                'x-content-type-timestamp': timestamp2
            },
        ), mock.call(
            'DELETE', int(delete_at_timestamp1), 'a', 'c', 'o',
            SameReqEnv(req), 'sda1', POLICIES[0]
        )])

        timestamp4 = next(self.ts).normal
        req = Request.blank(
            '/sda1/p/a/c/o',
            environ={'REQUEST_METHOD': 'DELETE'},
            headers={'X-Timestamp': timestamp4,
                     'Content-Type': 'application/octet-stream'})
        with mock.patch.object(self.object_controller, 'delete_at_update') \
                as fake_delete_at_update:
            resp = req.get_response(self.object_controller)
        self.assertEqual(resp.status_int, 204)
        self.assertEqual(fake_delete_at_update.call_args_list, [mock.call(
            'DELETE', int(delete_at_timestamp2), 'a', 'c', 'o',
            SameReqEnv(req), 'sda1', POLICIES[0]
        )])

    def test_delete_at_overwrite_same_expiration_different_bytes(self):
        container_updates = []

        def capture_updates(ip, port, method, path, headers, *args, **kwargs):
            container_updates.append((ip, port, method, path, headers))

        policy = random.choice(list(POLICIES))
        delete_at = int(next(self.ts)) + 30
        delete_at_container = \
            self.object_controller.expirer_config.get_expirer_container(
                delete_at, 'a', 'c', 'o')
        base_headers = {
            'X-Backend-Storage-Policy-Index': int(policy),
            'Content-Type': 'application/octet-stream',
            # we exclude the user container listing updates for brevity
            # 'X-Container-Partition': '20',
            # 'X-Container-Host': '1.2.3.4:5105',
            # 'X-Container-Device': 'sdb1',
            'X-Delete-At': str(delete_at),
            'X-Delete-At-Container': delete_at_container,
            'X-Delete-At-Host': "10.1.1.1:6201",
            'X-Delete-At-Partition': '6237',
            'X-Delete-At-Device': 'sdp',
        }
        if policy.policy_type == EC_POLICY:
            base_headers['X-Object-Sysmeta-Ec-Frag-Index'] = '2'

        put1_ts = next(self.ts)
        put1_size = 4042
        req1 = Request.blank(
            '/sda1/p/a/c/o', method='PUT', body='\x01' * put1_size,
            headers=dict(base_headers, **{
                'X-Timestamp': put1_ts.normal,
                'Content-Length': str(put1_size),
                'X-Trans-Id': 'txn1',
            }))
        put2_ts = next(self.ts)
        put2_size = 2044
        req2 = Request.blank(
            '/sda1/p/a/c/o', method='PUT', body='\x02' * put2_size,
            headers=dict(base_headers, **{
                'X-Timestamp': put2_ts.normal,
                'Content-Length': str(put2_size),
                'X-Trans-Id': 'txn2',
            }))
        with fake_spawn(), mocked_http_conn(
                200, 200, give_connect=capture_updates):
            resp1 = req1.get_response(self.object_controller)
            resp2 = req2.get_response(self.object_controller)
        self.assertEqual(resp1.status_int, 201)
        self.assertEqual(resp2.status_int, 201)

        self.assertEqual([(
            '10.1.1.1', '6201', 'PUT',
            '/sdp/6237/.expiring_objects/%s/%s-a/c/o' % (
                delete_at_container, delete_at
            ), {
                'X-Backend-Storage-Policy-Index': '0',
                'X-Timestamp': put1_ts.normal,
                'X-Trans-Id': 'txn1',
                'Referer': 'PUT http://localhost/sda1/p/a/c/o',
                'X-Size': '0',
                'X-Etag': 'd41d8cd98f00b204e9800998ecf8427e',
                'X-Content-Type':
                'text/plain;swift_expirer_bytes=%s' % put1_size,
                'X-Content-Type-Timestamp': put1_ts.normal,
                'User-Agent': 'object-server %s' % os.getpid(),
            }
        ), (
            '10.1.1.1', '6201', 'PUT',
            '/sdp/6237/.expiring_objects/%s/%s-a/c/o' % (
                delete_at_container, delete_at
            ), {
                'X-Backend-Storage-Policy-Index': '0',
                'X-Timestamp': put2_ts.normal,
                'X-Trans-Id': 'txn2',
                'Referer': 'PUT http://localhost/sda1/p/a/c/o',
                'X-Size': '0',
                'X-Etag': 'd41d8cd98f00b204e9800998ecf8427e',
                'X-Content-Type':
                'text/plain;swift_expirer_bytes=%s' % put2_size,
                'X-Content-Type-Timestamp': put2_ts.normal,
                'User-Agent': 'object-server %s' % os.getpid(),
            }
        )], container_updates)

        async_pendings = []
        async_pending_dir = os.path.join(
            self.testdir, 'sda1', diskfile.get_async_dir(policy))
        for dirpath, _, filenames in os.walk(async_pending_dir):
            for filename in filenames:
                async_pendings.append(os.path.join(dirpath, filename))

        self.assertEqual(len(async_pendings), 0)

    def test_delete_at_POST_update_same_expiration(self):
        container_updates = []

        def capture_updates(ip, port, method, path, headers, *args, **kwargs):
            container_updates.append((ip, port, method, path, headers))

        policy = random.choice(list(POLICIES))
        put_ts = next(self.ts)
        put_size = 1548
        put_delete_at = int(next(self.ts)) + 30
        put_delete_at_container = \
            self.object_controller.expirer_config.get_expirer_container(
                put_delete_at, 'a', 'c', 'o')
        put_req = Request.blank(
            '/sda1/p/a/c/o', method='PUT', body='\x01' * put_size,
            headers={
                'X-Backend-Storage-Policy-Index': int(policy),
                'X-Timestamp': put_ts.normal,
                'Content-Length': str(put_size),
                'X-Trans-Id': 'txn1',
                'Content-Type': 'application/octet-stream',
                # we exclude the user container listing updates for brevity
                # 'X-Container-Partition': '20',
                # 'X-Container-Host': '1.2.3.4:5105',
                # 'X-Container-Device': 'sdb1',
                'X-Delete-At': str(put_delete_at),
                'X-Delete-At-Container': put_delete_at_container,
                'X-Delete-At-Host': "10.1.1.1:6201",
                'X-Delete-At-Partition': '6237',
                'X-Delete-At-Device': 'sdp',
            })
        if policy.policy_type == EC_POLICY:
            put_req.headers['X-Object-Sysmeta-Ec-Frag-Index'] = '3'

        with fake_spawn(), mocked_http_conn(
                200, give_connect=capture_updates):
            put_resp = put_req.get_response(self.object_controller)
        self.assertEqual(put_resp.status_int, 201)

        self.assertEqual([(
            '10.1.1.1', '6201', 'PUT',
            '/sdp/6237/.expiring_objects/%s/%s-a/c/o' % (
                put_delete_at_container, put_delete_at
            ), {
                'X-Backend-Storage-Policy-Index': '0',
                'X-Timestamp': put_ts.normal,
                'X-Trans-Id': 'txn1',
                'Referer': 'PUT http://localhost/sda1/p/a/c/o',
                'X-Size': '0',
                'X-Etag': 'd41d8cd98f00b204e9800998ecf8427e',
                'X-Content-Type':
                'text/plain;swift_expirer_bytes=%s' % put_size,
                'X-Content-Type-Timestamp': put_ts.normal,
                'User-Agent': 'object-server %s' % os.getpid(),
            }
        )], container_updates)

        # reset container updates
        container_updates = []

        delete_at = int(next(self.ts)) + 100
        self.assertNotEqual(delete_at, put_delete_at)  # sanity
        delete_at_container = \
            self.object_controller.expirer_config.get_expirer_container(
                delete_at, 'a', 'c', 'o')

        base_headers = {
            'X-Backend-Storage-Policy-Index': int(policy),
            # we exclude the user container listing updates for brevity
            # 'X-Container-Partition': '20',
            # 'X-Container-Host': '1.2.3.4:5105',
            # 'X-Container-Device': 'sdb1',
            'X-Delete-At': str(delete_at),
            'X-Delete-At-Container': delete_at_container,
            'X-Delete-At-Host': "10.2.2.2:6202",
            'X-Delete-At-Partition': '592',
            'X-Delete-At-Device': 'sdm',
        }

        post1_ts = next(self.ts)
        req1 = Request.blank(
            '/sda1/p/a/c/o', method='POST', headers=dict(base_headers, **{
                'X-Timestamp': post1_ts.normal,
                'X-Trans-Id': 'txn2',
            }))
        post2_ts = next(self.ts)
        req2 = Request.blank(
            '/sda1/p/a/c/o', method='POST', headers=dict(base_headers, **{
                'X-Timestamp': post2_ts.normal,
                'X-Trans-Id': 'txn3',
            }))

        with fake_spawn(), mocked_http_conn(
                200, 200, give_connect=capture_updates):
            resp1 = req1.get_response(self.object_controller)
            resp2 = req2.get_response(self.object_controller)
        self.assertEqual(resp1.status_int, 202)
        self.assertEqual(resp2.status_int, 202)

        self.assertEqual([(
            '10.2.2.2', '6202', 'PUT',
            '/sdm/592/.expiring_objects/%s/%s-a/c/o' % (
                delete_at_container, delete_at
            ), {
                'X-Backend-Storage-Policy-Index': '0',
                # this the PUT from the POST-1
                'X-Timestamp': post1_ts.normal,
                'X-Trans-Id': 'txn2',
                'Referer': 'POST http://localhost/sda1/p/a/c/o',
                'X-Size': '0',
                'X-Etag': 'd41d8cd98f00b204e9800998ecf8427e',
                'X-Content-Type':
                'text/plain;swift_expirer_bytes=%s' % put_size,
                'X-Content-Type-Timestamp': put_ts.normal,
                'User-Agent': 'object-server %s' % os.getpid(),
            }
        ), (
            '10.2.2.2', '6202', 'PUT',
            '/sdm/592/.expiring_objects/%s/%s-a/c/o' % (
                delete_at_container, delete_at
            ), {
                'X-Backend-Storage-Policy-Index': '0',
                # this the PUT from POST-2
                'X-Timestamp': post2_ts.normal,
                'X-Trans-Id': 'txn3',
                'Referer': 'POST http://localhost/sda1/p/a/c/o',
                'X-Size': '0',
                'X-Etag': 'd41d8cd98f00b204e9800998ecf8427e',
                'X-Content-Type':
                'text/plain;swift_expirer_bytes=%s' % put_size,
                'X-Content-Type-Timestamp': put_ts.normal,
                'User-Agent': 'object-server %s' % os.getpid(),
            }
        )], container_updates)

        async_pendings = []
        async_pending_dir = os.path.join(
            self.testdir, 'sda1', diskfile.get_async_dir(policy))
        for dirpath, _, filenames in os.walk(async_pending_dir):
            for filename in filenames:
                async_pendings.append(os.path.join(dirpath, filename))

        self.assertEqual(len(async_pendings), 1)

        async_updates = []
        for pending_file in async_pendings:
            with open(pending_file, 'rb') as fh:
                async_pending = pickle.load(fh)
                async_updates.append(async_pending)
        self.assertEqual([{
            'op': 'DELETE',
            'account': '.expiring_objects',
            'container': delete_at_container,
            'obj': '%s-a/c/o' % put_delete_at,
            'db_state': None,
            'headers': {
                'X-Backend-Storage-Policy-Index': '0',
                # only POST-1 has to clear the orig PUT delete-at
                'X-Timestamp': post1_ts.normal,
                'X-Trans-Id': 'txn2',
                'Referer': 'POST http://localhost/sda1/p/a/c/o',
                'User-Agent': 'object-server %s' % os.getpid(),
            },
        }], async_updates)

    def test_DELETE_calls_delete_at(self):
        given_args = []

        def fake_delete_at_update(*args):
            given_args.extend(args)

        self.object_controller.delete_at_update = fake_delete_at_update
        timestamp1 = normalize_timestamp(time())
        delete_at_timestamp1 = int(time() + 1000)
        delete_at_container1 = \
            self.object_controller.expirer_config.get_expirer_container(
                delete_at_timestamp1, 'a', 'c', 'o')
        req = Request.blank(
            '/sda1/p/a/c/o', environ={'REQUEST_METHOD': 'PUT'},
            headers={'X-Timestamp': timestamp1,
                     'Content-Length': '4',
                     'Content-Type': 'application/octet-stream',
                     'X-Delete-At': str(delete_at_timestamp1),
                     'X-Delete-At-Container': delete_at_container1})
        req.body = 'TEST'
        resp = req.get_response(self.object_controller)
        self.assertEqual(resp.status_int, 201)
        self.assertEqual(given_args, [
            'PUT', int(delete_at_timestamp1), 'a', 'c', 'o',
            given_args[5], 'sda1', POLICIES[0], {
                'x-content-type': 'text/plain;swift_expirer_bytes=4',
                'x-content-type-timestamp': timestamp1
            }])

        while given_args:
            given_args.pop()

        sleep(.00001)
        timestamp2 = normalize_timestamp(time())
        req = Request.blank(
            '/sda1/p/a/c/o',
            environ={'REQUEST_METHOD': 'DELETE'},
            headers={'X-Timestamp': timestamp2,
                     'Content-Type': 'application/octet-stream'})
        resp = req.get_response(self.object_controller)
        self.assertEqual(resp.status_int, 204)
        self.assertEqual(given_args, [
            'DELETE', int(delete_at_timestamp1), 'a', 'c', 'o',
            given_args[5], 'sda1', POLICIES[0]])

    def test_PUT_can_skip_updating_expirer_queue(self):
        policy = POLICIES.get_by_index(0)
        test_time = time()
        put_time = test_time
        overwrite_time = test_time + 1
        delete_at_timestamp = int(test_time + 10000)
        req = Request.blank(
            '/sda1/p/a/c/o', environ={'REQUEST_METHOD': 'PUT'},
            headers=self._update_delete_at_headers({
                'X-Timestamp': normalize_timestamp(put_time),
                'X-Delete-At': str(delete_at_timestamp),
                'Content-Length': '4',
                'Content-Type': 'application/octet-stream'}))
        req.body = 'TEST'

        # Mock out async_update so we don't get any async_pending files.
        with mock.patch.object(self.object_controller, 'async_update'):
            resp = req.get_response(self.object_controller)
        self.assertEqual(resp.status_int, 201)

        # Overwrite with a non-expiring object
        req = Request.blank(
            '/sda1/p/a/c/o',
            environ={'REQUEST_METHOD': 'PUT'},
            headers={'X-Timestamp': normalize_timestamp(overwrite_time),
                     'X-Backend-Clean-Expiring-Object-Queue': 'false',
                     'Content-Length': '9',
                     'Content-Type': 'application/octet-stream'})
        req.body = 'new stuff'
        resp = req.get_response(self.object_controller)
        self.assertEqual(resp.status_int, 201)

        async_pending_dir = os.path.join(
            self.testdir, 'sda1', diskfile.get_async_dir(policy))
        # empty dir or absent dir, either is fine
        try:
            self.assertEqual([], os.listdir(async_pending_dir))
        except OSError as err:
            self.assertEqual(err.errno, errno.ENOENT)

    def test_PUT_can_skip_deleting_expirer_queue_but_still_inserts(self):
        policy = POLICIES.get_by_index(0)
        test_time = time()
        put_time = test_time
        overwrite_time = test_time + 1
        delete_at_timestamp_1 = int(test_time + 10000)
        delete_at_timestamp_2 = int(test_time + 20000)
        req = Request.blank(
            '/sda1/p/a/c/o', environ={'REQUEST_METHOD': 'PUT'},
            headers=self._update_delete_at_headers({
                'X-Timestamp': normalize_timestamp(put_time),
                'X-Delete-At': str(delete_at_timestamp_1),
                'Content-Length': '4',
                'Content-Type': 'application/octet-stream'}))
        req.body = 'TEST'

        # Mock out async_update so we don't get any async_pending files.
        with mock.patch.object(self.object_controller, 'async_update'):
            resp = req.get_response(self.object_controller)
        self.assertEqual(resp.status_int, 201)

        # Overwrite with an expiring object
        req = Request.blank(
            '/sda1/p/a/c/o',
            environ={'REQUEST_METHOD': 'PUT'},
            headers=self._update_delete_at_headers({
                'X-Timestamp': normalize_timestamp(overwrite_time),
                'X-Backend-Clean-Expiring-Object-Queue': 'false',
                'X-Delete-At': str(delete_at_timestamp_2),
                'Content-Length': '9',
                'Content-Type': 'application/octet-stream'}))
        req.body = 'new stuff'
        resp = req.get_response(self.object_controller)
        self.assertEqual(resp.status_int, 201)

        async_pendings = []
        async_pending_dir = os.path.join(
            self.testdir, 'sda1', diskfile.get_async_dir(policy))
        for dirpath, _, filenames in os.walk(async_pending_dir):
            for filename in filenames:
                async_pendings.append(os.path.join(dirpath, filename))

        self.assertEqual(len(async_pendings), 1)

        async_pending_ops = []
        for pending_file in async_pendings:
            with open(pending_file, 'rb') as fh:
                async_pending = pickle.load(fh)
                async_pending_ops.append(async_pending['op'])
        self.assertEqual(async_pending_ops, ['PUT'])

    def test_PUT_delete_at_in_past(self):
        req = Request.blank(
            '/sda1/p/a/c/o', environ={'REQUEST_METHOD': 'PUT'},
            headers={'X-Timestamp': normalize_timestamp(time()),
                     'X-Delete-At': str(int(time() - 1)),
                     'Content-Length': '4',
                     'Content-Type': 'application/octet-stream'})
        req.body = 'TEST'
        resp = req.get_response(self.object_controller)
        self.assertEqual(resp.status_int, 400)
        self.assertTrue(b'X-Delete-At in past' in resp.body)

    def test_POST_can_skip_updating_expirer_queue(self):
        policy = POLICIES.get_by_index(0)
        test_time = time()
        put_time = test_time
        overwrite_time = test_time + 1
        delete_at_timestamp = int(test_time + 10000)
        req = Request.blank(
            '/sda1/p/a/c/o', environ={'REQUEST_METHOD': 'PUT'},
            headers=self._update_delete_at_headers({
                'X-Timestamp': normalize_timestamp(put_time),
                'X-Delete-At': str(delete_at_timestamp),
                'Content-Length': '4',
                'Content-Type': 'application/octet-stream'}))
        req.body = 'TEST'

        # Mock out async_update so we don't get any async_pending files.
        with mock.patch.object(self.object_controller, 'async_update'):
            resp = req.get_response(self.object_controller)
        self.assertEqual(resp.status_int, 201)

        # POST to remove X-Delete-At
        req = Request.blank(
            '/sda1/p/a/c/o',
            environ={'REQUEST_METHOD': 'POST'},
            headers={'X-Timestamp': normalize_timestamp(overwrite_time),
                     'X-Backend-Clean-Expiring-Object-Queue': 'false',
                     'X-Delete-At': ''})
        resp = req.get_response(self.object_controller)
        self.assertEqual(resp.status_int, 202)

        async_pending_dir = os.path.join(
            self.testdir, 'sda1', diskfile.get_async_dir(policy))
        # empty dir or absent dir, either is fine
        try:
            self.assertEqual([], os.listdir(async_pending_dir))
        except OSError as err:
            self.assertEqual(err.errno, errno.ENOENT)

    def test_POST_delete_at_in_past(self):
        req = Request.blank(
            '/sda1/p/a/c/o',
            environ={'REQUEST_METHOD': 'PUT'},
            headers={'X-Timestamp': normalize_timestamp(time()),
                     'Content-Length': '4',
                     'Content-Type': 'application/octet-stream'})
        req.body = 'TEST'
        resp = req.get_response(self.object_controller)
        self.assertEqual(resp.status_int, 201)

        req = Request.blank(
            '/sda1/p/a/c/o',
            environ={'REQUEST_METHOD': 'POST'},
            headers={'X-Timestamp': normalize_timestamp(time() + 1),
                     'X-Delete-At': str(int(time() - 1))})
        resp = req.get_response(self.object_controller)
        self.assertEqual(resp.status_int, 400)
        self.assertTrue(b'X-Delete-At in past' in resp.body)

    def test_POST_delete_at_in_past_with_skewed_clock(self):
        proxy_server_put_time = 1000
        proxy_server_post_time = 1001
        delete_at = 1050
        obj_server_put_time = 1100
        obj_server_post_time = 1101

        # test setup: make an object for us to POST to
        req = Request.blank(
            '/sda1/p/a/c/o',
            environ={'REQUEST_METHOD': 'PUT'},
            headers={'X-Timestamp': normalize_timestamp(proxy_server_put_time),
                     'Content-Length': '4',
                     'Content-Type': 'application/octet-stream'})
        req.body = 'TEST'
        with mock.patch('swift.obj.server.time.time',
                        return_value=obj_server_put_time):
            resp = req.get_response(self.object_controller)
        self.assertEqual(resp.status_int, 201)

        # then POST to it
        req = Request.blank(
            '/sda1/p/a/c/o',
            environ={'REQUEST_METHOD': 'POST'},
            headers={'X-Timestamp':
                     normalize_timestamp(proxy_server_post_time),
                     'X-Delete-At': str(delete_at)})
        with mock.patch('swift.obj.server.time.time',
                        return_value=obj_server_post_time):
            resp = req.get_response(self.object_controller)
        self.assertEqual(resp.status_int, 202)

    def test_REPLICATE_works(self):

        def fake_get_hashes(*args, **kwargs):
            return 0, {1: 2}

        def my_tpool_execute(func, *args, **kwargs):
            return func(*args, **kwargs)

        with mock.patch.object(diskfile.DiskFileManager, '_get_hashes',
                               fake_get_hashes), \
                mock.patch.object(tpool, 'execute', my_tpool_execute), \
                mock.patch('swift.obj.diskfile.os.path.exists',
                           return_value=True):
            req = Request.blank('/sda1/p/',
                                environ={'REQUEST_METHOD': 'REPLICATE'},
                                headers={})
            resp = req.get_response(self.object_controller)
            self.assertEqual(resp.status_int, 200)
            p_data = pickle.loads(resp.body)
            self.assertEqual(p_data, {1: 2})

    def test_REPLICATE_pickle_protocol(self):

        def fake_get_hashes(*args, **kwargs):
            return 0, {1: 2}

        def my_tpool_execute(func, *args, **kwargs):
            return func(*args, **kwargs)

        with mock.patch.object(diskfile.DiskFileManager, '_get_hashes',
                               fake_get_hashes), \
                mock.patch.object(tpool, 'execute', my_tpool_execute), \
                mock.patch('swift.obj.server.pickle.dumps') as fake_pickle, \
                mock.patch('swift.obj.diskfile.os.path.exists',
                           return_value=True):
            req = Request.blank('/sda1/p/',
                                environ={'REQUEST_METHOD': 'REPLICATE'},
                                headers={})
            fake_pickle.return_value = b''
            req.get_response(self.object_controller)
            # This is the key assertion: starting in Python 3.0, the
            # default protocol version is 3, but such pickles can't be read
            # on Python 2. As long as we may need to talk to a Python 2
            # process, we need to cap our protocol version.
            fake_pickle.assert_called_once_with({1: 2}, protocol=2)

    def test_REPLICATE_timeout(self):

        def fake_get_hashes(*args, **kwargs):
            raise Timeout()

        def my_tpool_execute(func, *args, **kwargs):
            return func(*args, **kwargs)

        with mock.patch.object(diskfile.DiskFileManager, '_get_hashes',
                               fake_get_hashes), \
                mock.patch.object(tpool, 'execute', my_tpool_execute), \
                mock.patch('swift.obj.diskfile.os.path.exists',
                           return_value=True):
            diskfile.DiskFileManager._get_hashes = fake_get_hashes
            tpool.execute = my_tpool_execute
            req = Request.blank('/sda1/p/',
                                environ={'REQUEST_METHOD': 'REPLICATE'},
                                headers={})
            self.assertRaises(Timeout, self.object_controller.REPLICATE, req)

    def test_REPLICATE_reclaims_tombstones(self):
        conf = {'devices': self.testdir, 'mount_check': False,
                'reclaim_age': 100}
        self.object_controller = object_server.ObjectController(
            conf, logger=self.logger)
        for policy in self.iter_policies():
            # create a tombstone
            ts = next(self.ts)
            delete_request = Request.blank(
                '/sda1/0/a/c/o', method='DELETE',
                headers={
                    'x-backend-storage-policy-index': int(policy),
                    'x-timestamp': ts.internal,
                })
            resp = delete_request.get_response(self.object_controller)
            self.assertEqual(resp.status_int, 404)
            objfile = self.df_mgr.get_diskfile('sda1', '0', 'a', 'c', 'o',
                                               policy=policy)
            tombstone_file = os.path.join(objfile._datadir,
                                          '%s.ts' % ts.internal)
            self.assertTrue(os.path.exists(tombstone_file))

            # REPLICATE will hash it
            req = Request.blank(
                '/sda1/0', method='REPLICATE',
                headers={
                    'x-backend-storage-policy-index': int(policy),
                })
            resp = req.get_response(self.object_controller)
            self.assertEqual(resp.status_int, 200)
            suffixes = list(pickle.loads(resp.body).keys())
            self.assertEqual(1, len(suffixes),
                             'Expected just one suffix; got %r' % (suffixes,))
            suffix = suffixes[0]
            self.assertEqual(suffix, os.path.basename(
                os.path.dirname(objfile._datadir)))
            # tombstone still exists
            self.assertTrue(os.path.exists(tombstone_file))

            # after reclaim REPLICATE will mark invalid (but NOT rehash!)
            replicate_request = Request.blank(
                '/sda1/0/%s' % suffix, method='REPLICATE',
                headers={
                    'x-backend-storage-policy-index': int(policy),
                })
            with mock.patch('swift.obj.diskfile.time.time',
                            return_value=time() + 200):
                resp = replicate_request.get_response(self.object_controller)
            self.assertEqual(resp.status_int, 200)
            self.assertEqual(None, pickle.loads(resp.body))
            # no rehash means tombstone still exists...
            self.assertTrue(os.path.exists(tombstone_file))

            # but at some point (like the next pre-sync REPLICATE) it rehashes
            replicate_request = Request.blank(
                '/sda1/0/', method='REPLICATE',
                headers={
                    'x-backend-storage-policy-index': int(policy),
                })
            with mock.patch('swift.obj.diskfile.time.time',
                            return_value=time() + 200):
                resp = replicate_request.get_response(self.object_controller)
            self.assertEqual(resp.status_int, 200)
            self.assertEqual({}, pickle.loads(resp.body))
            # and tombstone is reaped!
            self.assertFalse(os.path.exists(tombstone_file))

            # N.B. with a small reclaim age like this - if proxy clocks get far
            # enough out of whack ...
            with mock.patch('swift.obj.diskfile.time.time',
                            return_value=time() + 200):
                resp = delete_request.get_response(self.object_controller)
                # we won't even create the tombstone
                self.assertFalse(os.path.exists(tombstone_file))
                # hashdir's empty, so it gets cleaned up
                self.assertFalse(os.path.exists(objfile._datadir))

    def test_SSYNC_can_be_called(self):
        req = Request.blank('/sda1/0',
                            environ={'REQUEST_METHOD': 'SSYNC'},
                            headers={})
        resp = req.get_response(self.object_controller)
        self.assertEqual(resp.status_int, 200)
        self.assertEqual('True',
                         resp.headers.get('X-Backend-Accept-No-Commit'))

    def test_PUT_with_full_drive(self):

        class IgnoredBody(object):

            def __init__(self):
                self.read_called = False

            def read(self, size=-1):
                if not self.read_called:
                    self.read_called = True
                    return b'VERIFY'
                return b''

        def fake_fallocate(fd, fallocate_reserve, fallocate_is_percent, size):
            raise OSError(errno.ENOSPC, os.strerror(errno.ENOSPC))

        with mock.patch.object(diskfile, 'fallocate_with_reserve',
                               fake_fallocate):
            timestamp = normalize_timestamp(time())
            body_reader = IgnoredBody()
            req = Request.blank(
                '/sda1/p/a/c/o',
                environ={'REQUEST_METHOD': 'PUT',
                         'wsgi.input': body_reader},
                headers={'X-Timestamp': timestamp,
                         'Content-Length': '6',
                         'Content-Type': 'application/octet-stream',
                         'Expect': '100-continue'})
            resp = req.get_response(self.object_controller)
            self.assertEqual(resp.status_int, 507)
            self.assertFalse(body_reader.read_called)

    def test_chunked_PUT_with_full_drive(self):

        class IgnoredBody(object):

            def __init__(self):
                self.read_called = False

            def read(self, size=-1):
                if not self.read_called:
                    self.read_called = True
                    return b'VERIFY'
                return b''

        with mock.patch.object(diskfile, 'fs_has_free_space',
                               return_value=False):
            timestamp = normalize_timestamp(time())
            body_reader = IgnoredBody()
            req = Request.blank(
                '/sda1/p/a/c/o',
                environ={'REQUEST_METHOD': 'PUT',
                         'wsgi.input': body_reader},
                headers={'X-Timestamp': timestamp,
                         'Transfer-Encoding': 'chunked',
                         'Content-Type': 'application/octet-stream',
                         'Expect': '100-continue'})
            resp = req.get_response(self.object_controller)
            self.assertEqual(resp.status_int, 507)
            self.assertFalse(body_reader.read_called)

    def test_POST_with_full_drive(self):
        ts_iter = make_timestamp_iter()
        timestamp = next(ts_iter).internal
        req = Request.blank(
            '/sda1/p/a/c/o',
            environ={'REQUEST_METHOD': 'PUT'},
            body=b'VERIFY',
            headers={'X-Timestamp': timestamp,
                     'Content-Type': 'application/octet-stream'})
        resp = req.get_response(self.object_controller)
        self.assertEqual(resp.status_int, 201)

        with mock.patch.object(diskfile, 'fs_has_free_space',
                               return_value=False):
            timestamp = next(ts_iter).internal
            req = Request.blank(
                '/sda1/p/a/c/o',
                environ={'REQUEST_METHOD': 'POST'},
                headers={'X-Timestamp': timestamp,
                         'Content-Type': 'application/octet-stream'})
            resp = req.get_response(self.object_controller)
            self.assertEqual(resp.status_int, 507)

    def test_DELETE_with_full_drive(self):
        timestamp = normalize_timestamp(time())
        req = Request.blank(
            '/sda1/p/a/c/o',
            environ={'REQUEST_METHOD': 'PUT'},
            body=b'VERIFY',
            headers={'X-Timestamp': timestamp,
                     'Content-Type': 'application/octet-stream'})
        resp = req.get_response(self.object_controller)
        self.assertEqual(resp.status_int, 201)

        with mock.patch.object(diskfile, 'fs_has_free_space',
                               return_value=False):
            timestamp = normalize_timestamp(time())
            req = Request.blank(
                '/sda1/p/a/c/o',
                method='DELETE',
                body=b'',
                headers={'X-Timestamp': timestamp})
            resp = req.get_response(self.object_controller)
            self.assertEqual(resp.status_int, 204)

    def test_chunked_DELETE_with_full_drive(self):
        timestamp = normalize_timestamp(time())
        req = Request.blank(
            '/sda1/p/a/c/o',
            environ={'REQUEST_METHOD': 'PUT'},
            body=b'VERIFY',
            headers={'X-Timestamp': timestamp,
                     'Content-Type': 'application/octet-stream'})
        resp = req.get_response(self.object_controller)
        self.assertEqual(resp.status_int, 201)

        class IgnoredBody(object):

            def __init__(self):
                self.read_called = False

            def read(self, size=-1):
                if not self.read_called:
                    self.read_called = True
                    return b'VERIFY'
                return b''

        with mock.patch.object(diskfile, 'fs_has_free_space',
                               return_value=False):
            timestamp = normalize_timestamp(time())
            body_reader = IgnoredBody()
            req = Request.blank(
                '/sda1/p/a/c/o',
                environ={'REQUEST_METHOD': 'DELETE',
                         'wsgi.input': body_reader},
                headers={'X-Timestamp': timestamp,
                         'Transfer-Encoding': 'chunked',
                         'Content-Type': 'application/octet-stream',
                         'Expect': '100-continue'})
            resp = req.get_response(self.object_controller)
            self.assertEqual(resp.status_int, 204)
            self.assertFalse(body_reader.read_called)

    def test_global_conf_callback_does_nothing(self):
        preloaded_app_conf = {}
        global_conf = {}
        object_server.global_conf_callback(preloaded_app_conf, global_conf)
        self.assertEqual(preloaded_app_conf, {})
        self.assertEqual(list(global_conf.keys()), ['replication_semaphore'])
        try:
            value = global_conf['replication_semaphore'][0].get_value()
        except NotImplementedError:
            # On some operating systems (at a minimum, OS X) it's not possible
            # to introspect the value of a semaphore
            raise unittest.SkipTest
        else:
            self.assertEqual(value, 4)

    def test_global_conf_callback_replication_semaphore(self):
        preloaded_app_conf = {'replication_concurrency': 123}
        global_conf = {}
        with mock.patch.object(
                object_server.multiprocessing, 'BoundedSemaphore',
                return_value='test1') as mocked_Semaphore:
            object_server.global_conf_callback(preloaded_app_conf, global_conf)
        self.assertEqual(preloaded_app_conf, {'replication_concurrency': 123})
        self.assertEqual(global_conf, {'replication_semaphore': ['test1']})
        mocked_Semaphore.assert_called_once_with(123)

    def test_handling_of_replication_semaphore_config(self):
        conf = {'devices': self.testdir, 'mount_check': 'false'}
        objsrv = object_server.ObjectController(conf)
        self.assertTrue(objsrv.replication_semaphore is None)
        conf['replication_semaphore'] = ['sema']
        objsrv = object_server.ObjectController(conf)
        self.assertEqual(objsrv.replication_semaphore, 'sema')

    def test_serv_reserv(self):
        # Test replication_server flag was set from configuration file.
        conf = {'devices': self.testdir, 'mount_check': 'false'}
        self.assertTrue(
            object_server.ObjectController(conf).replication_server)
        for val in [True, '1', 'True', 'true']:
            conf['replication_server'] = val
            self.assertTrue(
                object_server.ObjectController(conf).replication_server)
        for val in [False, 0, '0', 'False', 'false', 'test_string']:
            conf['replication_server'] = val
            self.assertFalse(
                object_server.ObjectController(conf).replication_server)

    def test_list_allowed_methods(self):
        # Test list of allowed_methods
        obj_methods = ['DELETE', 'PUT', 'HEAD', 'GET', 'POST']
        repl_methods = ['REPLICATE', 'SSYNC']
        for method_name in obj_methods:
            method = getattr(self.object_controller, method_name)
            self.assertFalse(hasattr(method, 'replication'))
        for method_name in repl_methods:
            method = getattr(self.object_controller, method_name)
            self.assertEqual(method.replication, True)

    def test_correct_allowed_method(self):
        # Test correct work for allowed method using
        # swift.obj.server.ObjectController.__call__
        inbuf = WsgiBytesIO()
        errbuf = StringIO()
        outbuf = StringIO()
        self.object_controller = object_server.app_factory(
            {'devices': self.testdir, 'mount_check': 'false',
             'replication_server': 'false'})

        def start_response(*args):
            # Sends args to outbuf
            outbuf.write(args[0])

        method = 'PUT'
        env = {'REQUEST_METHOD': method,
               'SCRIPT_NAME': '',
               'PATH_INFO': '/sda1/p/a/c/o',
               'SERVER_NAME': '127.0.0.1',
               'SERVER_PORT': '8080',
               'SERVER_PROTOCOL': 'HTTP/1.0',
               'CONTENT_LENGTH': '0',
               'wsgi.version': (1, 0),
               'wsgi.url_scheme': 'http',
               'wsgi.input': inbuf,
               'wsgi.errors': errbuf,
               'wsgi.multithread': False,
               'wsgi.multiprocess': False,
               'wsgi.run_once': False}

        method_res = mock.MagicMock()
        mock_method = public(lambda x:
                             mock.MagicMock(return_value=method_res))
        with mock.patch.object(self.object_controller, method,
                               new=mock_method):
            response = self.object_controller(env, start_response)
            self.assertEqual(response, method_res)

    def test_not_allowed_method(self):
        # Test correct work for NOT allowed method using
        # swift.obj.server.ObjectController.__call__
        inbuf = WsgiBytesIO()
        errbuf = StringIO()
        outbuf = StringIO()
        self.object_controller = object_server.ObjectController(
            {'devices': self.testdir, 'mount_check': 'false',
             'replication_server': 'false'}, logger=self.logger)

        def start_response(*args):
            # Sends args to outbuf
            outbuf.write(args[0])

        method = 'PUT'

        env = {'REQUEST_METHOD': method,
               'SCRIPT_NAME': '',
               'PATH_INFO': '/sda1/p/a/c/o',
               'SERVER_NAME': '127.0.0.1',
               'SERVER_PORT': '8080',
               'SERVER_PROTOCOL': 'HTTP/1.0',
               'CONTENT_LENGTH': '0',
               'wsgi.version': (1, 0),
               'wsgi.url_scheme': 'http',
               'wsgi.input': inbuf,
               'wsgi.errors': errbuf,
               'wsgi.multithread': False,
               'wsgi.multiprocess': False,
               'wsgi.run_once': False}

        answer = [b'<html><h1>Method Not Allowed</h1><p>The method is not '
                  b'allowed for this resource.</p></html>']
        mock_method = replication(public(lambda x: mock.MagicMock()))
        with mock.patch.object(self.object_controller, method,
                               new=mock_method):
            mock_method.replication = True
            with mock.patch('time.time',
                            mock.MagicMock(side_effect=[10000.0,
                                                        10001.0, 10001.0])):
                with mock.patch('os.getpid',
                                mock.MagicMock(return_value=1234)):
                    response = self.object_controller.__call__(
                        env, start_response)
                    self.assertEqual(response, answer)
                    self.assertEqual(
                        self.logger.get_lines_for_level('info'),
                        ['- - - [01/Jan/1970:02:46:41 +0000] "PUT'
                         ' /sda1/p/a/c/o" 405 91 "-" "-" "-" 1.0000 "-"'
                         ' 1234 -'])

    def test_replication_server_call_all_methods(self):
        inbuf = WsgiBytesIO()
        errbuf = StringIO()
        outbuf = StringIO()
        self.object_controller = object_server.ObjectController(
            {'devices': self.testdir, 'mount_check': 'false',
             'replication_server': 'true'}, logger=debug_logger())

        def start_response(*args):
            """Sends args to outbuf"""
            outbuf.write(args[0])

        obj_methods = ['PUT', 'HEAD', 'GET', 'POST', 'DELETE', 'OPTIONS']
        for method in obj_methods:
            env = {'REQUEST_METHOD': method,
                   'HTTP_X_TIMESTAMP': next(self.ts).internal,
                   'SCRIPT_NAME': '',
                   'PATH_INFO': '/sda1/p/a/c/o',
                   'SERVER_NAME': '127.0.0.1',
                   'SERVER_PORT': '8080',
                   'SERVER_PROTOCOL': 'HTTP/1.0',
                   'CONTENT_TYPE': 'text/plain',
                   'CONTENT_LENGTH': '0',
                   'wsgi.version': (1, 0),
                   'wsgi.url_scheme': 'http',
                   'wsgi.input': inbuf,
                   'wsgi.errors': errbuf,
                   'wsgi.multithread': False,
                   'wsgi.multiprocess': False,
                   'wsgi.run_once': False}
            self.object_controller(env, start_response)
            self.assertEqual(errbuf.getvalue(), '')
            self.assertIn(outbuf.getvalue()[:4], ('201 ', '204 ', '200 '))

    def test_create_reserved_namespace_object(self):
        path = '/sda1/p/a/%sc/%so' % (utils.RESERVED_STR, utils.RESERVED_STR)
        req = Request.blank(path, method='PUT', headers={
            'X-Timestamp': next(self.ts).internal,
            'Content-Type': 'application/x-test',
            'Content-Length': 0,
        })
        resp = req.get_response(self.object_controller)
        self.assertEqual(resp.status, '201 Created')

    def test_create_reserved_namespace_object_in_user_container(self):
        path = '/sda1/p/a/c/%so' % utils.RESERVED_STR
        req = Request.blank(path, method='PUT', headers={
            'X-Timestamp': next(self.ts).internal,
            'Content-Type': 'application/x-test',
            'Content-Length': 0,
        })
        resp = req.get_response(self.object_controller)
        self.assertEqual(resp.status, '400 Bad Request', resp.body)
        self.assertEqual(resp.body, b'Invalid reserved-namespace object in '
                         b'user-namespace container')

    def test_other_methods_reserved_namespace_object(self):
        container = get_reserved_name('c')
        obj = get_reserved_name('o', 'v1')
        path = '/sda1/p/a/%s/%s' % (container, obj)
        req = Request.blank(path, method='PUT', headers={
            'X-Timestamp': next(self.ts).internal,
            'Content-Type': 'application/x-test',
            'Content-Length': 0,
        })
        resp = req.get_response(self.object_controller)
        self.assertEqual(resp.status, '201 Created')

        bad_req = Request.blank('/sda1/p/a/c/%s' % obj, method='PUT', headers={
            'X-Timestamp': next(self.ts).internal})
        resp = bad_req.get_response(self.object_controller)
        self.assertEqual(resp.status, '400 Bad Request')
        self.assertEqual(resp.body, b'Invalid reserved-namespace object '
                         b'in user-namespace container')

        for method in ('GET', 'POST', 'DELETE'):
            req.method = method
            req.headers['X-Timestamp'] = next(self.ts).internal
            resp = req.get_response(self.object_controller)
            self.assertEqual(resp.status_int // 100, 2)

            bad_req.method = method
            req.headers['X-Timestamp'] = next(self.ts).internal
            resp = bad_req.get_response(self.object_controller)
            self.assertEqual(resp.status, '400 Bad Request')
            self.assertEqual(resp.body, b'Invalid reserved-namespace object '
                             b'in user-namespace container')

    def test_not_utf8_and_not_logging_requests(self):
        inbuf = WsgiBytesIO()
        errbuf = StringIO()
        outbuf = StringIO()
        self.object_controller = object_server.ObjectController(
            {'devices': self.testdir, 'mount_check': 'false',
             'replication_server': 'false', 'log_requests': 'false'},
            logger=debug_logger())

        def start_response(*args):
            # Sends args to outbuf
            outbuf.write(args[0])

        method = 'PUT'

        env = {'REQUEST_METHOD': method,
               'SCRIPT_NAME': '',
               'PATH_INFO': '/sda1/p/a/c/\xd8\x3e%20/%',
               'SERVER_NAME': '127.0.0.1',
               'SERVER_PORT': '8080',
               'SERVER_PROTOCOL': 'HTTP/1.0',
               'CONTENT_LENGTH': '0',
               'wsgi.version': (1, 0),
               'wsgi.url_scheme': 'http',
               'wsgi.input': inbuf,
               'wsgi.errors': errbuf,
               'wsgi.multithread': False,
               'wsgi.multiprocess': False,
               'wsgi.run_once': False}

        answer = [b'Invalid UTF8 or contains NULL']
        mock_method = public(lambda x: mock.MagicMock())
        with mock.patch.object(self.object_controller, method,
                               new=mock_method):
            response = self.object_controller.__call__(env, start_response)
            self.assertEqual(response, answer)
            self.assertEqual(self.logger.get_lines_for_level('info'), [])

    def test__call__returns_500(self):
        inbuf = WsgiBytesIO()
        errbuf = StringIO()
        outbuf = StringIO()
        self.logger = debug_logger('test')
        self.object_controller = object_server.ObjectController(
            {'devices': self.testdir, 'mount_check': 'false',
             'replication_server': 'false', 'log_requests': 'false'},
            logger=self.logger)

        def start_response(*args):
            # Sends args to outbuf
            outbuf.write(args[0])

        method = 'PUT'

        env = {'REQUEST_METHOD': method,
               'SCRIPT_NAME': '',
               'PATH_INFO': '/sda1/p/a/c/o',
               'SERVER_NAME': '127.0.0.1',
               'SERVER_PORT': '8080',
               'SERVER_PROTOCOL': 'HTTP/1.0',
               'CONTENT_LENGTH': '0',
               'wsgi.version': (1, 0),
               'wsgi.url_scheme': 'http',
               'wsgi.input': inbuf,
               'wsgi.errors': errbuf,
               'wsgi.multithread': False,
               'wsgi.multiprocess': False,
               'wsgi.run_once': False}

        @public
        def mock_put_method(*args, **kwargs):
            raise Exception()

        with mock.patch.object(self.object_controller, method,
                               new=mock_put_method):
            response = self.object_controller.__call__(env, start_response)
            self.assertTrue(response[0].startswith(
                b'Traceback (most recent call last):'))
            self.assertEqual(self.logger.get_lines_for_level('error'), [
                'ERROR __call__ error with %(method)s %(path)s : ' % {
                    'method': 'PUT', 'path': '/sda1/p/a/c/o'},
            ])
            self.assertEqual(self.logger.get_lines_for_level('info'), [])

    def test_PUT_slow(self):
        inbuf = WsgiBytesIO()
        errbuf = StringIO()
        outbuf = StringIO()
        self.object_controller = object_server.ObjectController(
            {'devices': self.testdir, 'mount_check': 'false',
             'replication_server': 'false', 'log_requests': 'false',
             'slow': '10'},
            logger=self.logger)

        def start_response(*args):
            # Sends args to outbuf
            outbuf.write(args[0])

        method = 'PUT'

        env = {'REQUEST_METHOD': method,
               'SCRIPT_NAME': '',
               'PATH_INFO': '/sda1/p/a/c/o',
               'SERVER_NAME': '127.0.0.1',
               'SERVER_PORT': '8080',
               'SERVER_PROTOCOL': 'HTTP/1.0',
               'CONTENT_LENGTH': '0',
               'wsgi.version': (1, 0),
               'wsgi.url_scheme': 'http',
               'wsgi.input': inbuf,
               'wsgi.errors': errbuf,
               'wsgi.multithread': False,
               'wsgi.multiprocess': False,
               'wsgi.run_once': False}

        mock_method = public(lambda x: mock.MagicMock())
        with mock.patch.object(self.object_controller, method,
                               new=mock_method):
            with mock.patch('time.time',
                            mock.MagicMock(side_effect=[10000.0,
                                                        10001.0])):
                with mock.patch('swift.obj.server.sleep',
                                mock.MagicMock()) as ms:
                    self.object_controller.__call__(env, start_response)
                    ms.assert_called_with(9)
                    self.assertEqual(self.logger.get_lines_for_level('info'),
                                     [])

    def test_log_line_format(self):
        req = Request.blank(
            '/sda1/p/a/c/o',
            environ={'REQUEST_METHOD': 'HEAD', 'REMOTE_ADDR': '1.2.3.4'})
        self.object_controller.logger = self.logger
        with mock.patch('time.time',
                        side_effect=[10000.0, 10000.0, 10001.0, 10002.0,
                                     10002.0, 10002.0]), \
                mock.patch('os.getpid', return_value=1234):
            req.get_response(self.object_controller)
        self.assertEqual(
            self.logger.get_lines_for_level('info'),
            ['1.2.3.4 - - [01/Jan/1970:02:46:42 +0000] "HEAD /sda1/p/a/c/o" '
             '404 - "-" "-" "-" 2.0000 "-" 1234 -'])

    @patch_policies([StoragePolicy(0, 'zero', True),
                     StoragePolicy(1, 'one', False)])
    def test_dynamic_datadir(self):
        # update router post patch
        self.object_controller._diskfile_router = diskfile.DiskFileRouter(
            self.conf, self.object_controller.logger)
        timestamp = normalize_timestamp(time())
        req = Request.blank('/sda1/p/a/c/o', environ={'REQUEST_METHOD': 'PUT'},
                            headers={'X-Timestamp': timestamp,
                                     'Content-Type': 'application/x-test',
                                     'Foo': 'fooheader',
                                     'Baz': 'bazheader',
                                     'X-Backend-Storage-Policy-Index': 1,
                                     'X-Object-Meta-1': 'One',
                                     'X-Object-Meta-Two': 'Two'})
        req.body = 'VERIFY'
        object_dir = self.testdir + "/sda1/objects-1"
        self.assertFalse(os.path.isdir(object_dir))
        resp = req.get_response(self.object_controller)
        self.assertEqual(resp.status_int, 201)
        self.assertTrue(os.path.isdir(object_dir))

        # make sure no idx in header uses policy 0 data_dir
        req = Request.blank('/sda1/p/a/c/o', environ={'REQUEST_METHOD': 'PUT'},
                            headers={'X-Timestamp': timestamp,
                                     'Content-Type': 'application/x-test',
                                     'Foo': 'fooheader',
                                     'Baz': 'bazheader',
                                     'X-Object-Meta-1': 'One',
                                     'X-Object-Meta-Two': 'Two'})
        req.body = 'VERIFY'
        object_dir = self.testdir + "/sda1/objects"
        self.assertFalse(os.path.isdir(object_dir))
        with mock.patch.object(POLICIES, 'get_by_index',
                               lambda _: True):
            resp = req.get_response(self.object_controller)
        self.assertEqual(resp.status_int, 201)
        self.assertTrue(os.path.isdir(object_dir))

    def test_storage_policy_index_is_validated(self):
        # sanity check that index for existing policy is ok
        methods = ('PUT', 'POST', 'GET', 'HEAD', 'REPLICATE', 'DELETE')
        valid_indices = sorted([int(policy) for policy in POLICIES])
        for index in valid_indices:
            object_dir = self.testdir + "/sda1/objects"
            if index > 0:
                object_dir = "%s-%s" % (object_dir, index)
            self.assertFalse(os.path.isdir(object_dir))
            for method in methods:
                headers = {
                    'X-Timestamp': next(self.ts).internal,
                    'Content-Type': 'application/x-test',
                    'X-Backend-Storage-Policy-Index': index}
                if POLICIES[index].policy_type == EC_POLICY:
                    headers['X-Object-Sysmeta-Ec-Frag-Index'] = '2'
                req = Request.blank(
                    '/sda1/p/a/c/o',
                    environ={'REQUEST_METHOD': method},
                    headers=headers)
                req.body = 'VERIFY'
                resp = req.get_response(self.object_controller)
                self.assertTrue(is_success(resp.status_int),
                                '%s method failed: %r' % (method, resp.status))

        # index for non-existent policy should return 503
        index = valid_indices[-1] + 1
        for method in methods:
            req = Request.blank('/sda1/p/a/c/o',
                                environ={'REQUEST_METHOD': method},
                                headers={
                                    'X-Timestamp': next(self.ts).internal,
                                    'Content-Type': 'application/x-test',
                                    'X-Backend-Storage-Policy-Index': index})
            req.body = 'VERIFY'
            object_dir = self.testdir + "/sda1/objects-%s" % index
            resp = req.get_response(self.object_controller)
            self.assertEqual(resp.status_int, 503)
            self.assertFalse(os.path.isdir(object_dir))

    def test_race_doesnt_quarantine(self):
        existing_timestamp = normalize_timestamp(time())
        delete_timestamp = normalize_timestamp(time() + 1)
        put_timestamp = normalize_timestamp(time() + 2)
        head_timestamp = normalize_timestamp(time() + 3)

        # make a .ts
        req = Request.blank(
            '/sda1/p/a/c/o', environ={'REQUEST_METHOD': 'DELETE'},
            headers={'X-Timestamp': existing_timestamp})
        req.get_response(self.object_controller)

        # force a PUT between the listdir and read_metadata of a DELETE
        put_once = [False]
        orig_listdir = os.listdir

        def mock_listdir(path):
            listing = orig_listdir(path)
            if not put_once[0]:
                put_once[0] = True
                req = Request.blank(
                    '/sda1/p/a/c/o', environ={'REQUEST_METHOD': 'PUT'},
                    headers={'X-Timestamp': put_timestamp,
                             'Content-Length': '9',
                             'Content-Type': 'application/octet-stream'})
                req.body = 'some data'
                resp = req.get_response(self.object_controller)
                self.assertEqual(resp.status_int, 201)
            return listing

        with mock.patch('os.listdir', mock_listdir):
            req = Request.blank(
                '/sda1/p/a/c/o', environ={'REQUEST_METHOD': 'DELETE'},
                headers={'X-Timestamp': delete_timestamp})
            resp = req.get_response(self.object_controller)
            self.assertEqual(resp.status_int, 404)

        qdir = os.path.join(self.testdir, 'sda1', 'quarantined')
        self.assertFalse(os.path.exists(qdir))

        req = Request.blank('/sda1/p/a/c/o',
                            environ={'REQUEST_METHOD': 'HEAD'},
                            headers={'X-Timestamp': head_timestamp})
        resp = req.get_response(self.object_controller)
        self.assertEqual(resp.status_int, 200)
        self.assertEqual(resp.headers['X-Timestamp'], put_timestamp)

    def test_race_with_PUT_POST_PUT(self):
        existing_timestamp = normalize_timestamp(time())
        post_timestamp = normalize_timestamp(time() + 1)
        put_timestamp = normalize_timestamp(time() + 2)
        head_timestamp = normalize_timestamp(time() + 3)

        # make a .data
        req = Request.blank(
            '/sda1/p/a/c/o', environ={'REQUEST_METHOD': 'PUT'},
            headers={'X-Timestamp': existing_timestamp,
                     'Content-Type': 'application/octet-stream'},
            body=b'orig data')
        resp = req.get_response(self.object_controller)
        self.assertEqual(resp.status_int, 201)

        # force a PUT between the listdir and read_metadata of a PUT
        put_once = [False]
        orig_listdir = os.listdir

        def mock_listdir(path):
            listing = orig_listdir(path)
            if not put_once[0]:
                put_once[0] = True
                req = Request.blank(
                    '/sda1/p/a/c/o', environ={'REQUEST_METHOD': 'PUT'},
                    headers={'X-Timestamp': put_timestamp,
                             'Content-Type': 'application/octet-stream'},
                    body=b'some data')
                resp = req.get_response(self.object_controller)
                self.assertEqual(resp.status_int, 201)
            return listing

        with mock.patch('os.listdir', mock_listdir):
            req = Request.blank(
                '/sda1/p/a/c/o', environ={'REQUEST_METHOD': 'POST'},
                headers={'X-Timestamp': post_timestamp})
            resp = req.get_response(self.object_controller)
            self.assertNotIn('X-Backend-Timestamp', resp.headers)
            self.assertEqual(resp.status_int, 503)

        qdir = os.path.join(self.testdir, 'sda1', 'quarantined')
        self.assertFalse(os.path.exists(qdir))

        req = Request.blank('/sda1/p/a/c/o',
                            environ={'REQUEST_METHOD': 'HEAD'},
                            headers={'X-Timestamp': head_timestamp})
        resp = req.get_response(self.object_controller)
        self.assertEqual(resp.status_int, 200)
        self.assertEqual(resp.headers['X-Timestamp'], put_timestamp)

    def test_multiphase_put_draining(self):
        # We want to ensure that we read the whole response body even if
        # it's multipart MIME and there's document parts that we don't
        # expect or understand. This'll help save our bacon if we ever jam
        # more stuff in there.
        in_a_timeout = [False]

        # inherit from BaseException so we get a stack trace when the test
        # fails instead of just a 500
        class NotInATimeout(BaseException):
            pass

        class FakeTimeout(BaseException):
            def __enter__(self):
                in_a_timeout[0] = True

            def __exit__(self, typ, value, tb):
                in_a_timeout[0] = False

        class PickyWsgiBytesIO(WsgiBytesIO):
            def read(self, *a, **kw):
                if not in_a_timeout[0]:
                    raise NotInATimeout()
                return WsgiBytesIO.read(self, *a, **kw)

            def readline(self, *a, **kw):
                if not in_a_timeout[0]:
                    raise NotInATimeout()
                return WsgiBytesIO.readline(self, *a, **kw)

        test_data = b'obj data'
        footer_meta = {
            "X-Object-Sysmeta-Ec-Frag-Index": "7",
            "Etag": md5(test_data, usedforsecurity=False).hexdigest(),
        }
        footer_json = json.dumps(footer_meta).encode('ascii')
        footer_meta_cksum = md5(
            footer_json, usedforsecurity=False).hexdigest().encode('ascii')
        test_doc = b"\r\n".join((
            b"--boundary123",
            b"X-Document: object body",
            b"",
            test_data,
            b"--boundary123",
            b"X-Document: object metadata",
            b"Content-MD5: " + footer_meta_cksum,
            b"",
            footer_json,
            b"--boundary123",
            b"X-Document: we got cleverer",
            b"",
            b"stuff stuff meaningless stuuuuuuuuuuff",
            b"--boundary123",
            b"X-Document: we got even cleverer; can you believe it?",
            b"Waneshaft: ambifacient lunar",
            b"Casing: malleable logarithmic",
            b"",
            b"potato potato potato potato potato potato potato",
            b"--boundary123--"
        ))

        # phase1 - PUT request with object metadata in footer and
        # multiphase commit conversation
        put_timestamp = utils.Timestamp.now().internal
        headers = {
            'Content-Type': 'text/plain',
            'X-Timestamp': put_timestamp,
            'Transfer-Encoding': 'chunked',
            'Expect': '100-continue',
            'X-Backend-Storage-Policy-Index': '1',
            'X-Backend-Obj-Content-Length': len(test_data),
            'X-Backend-Obj-Metadata-Footer': 'yes',
            'X-Backend-Obj-Multipart-Mime-Boundary': 'boundary123',
        }
        wsgi_input = PickyWsgiBytesIO(test_doc)
        req = Request.blank(
            "/sda1/0/a/c/o",
            environ={'REQUEST_METHOD': 'PUT', 'wsgi.input': wsgi_input},
            headers=headers)

        app = object_server.ObjectController(self.conf, logger=self.logger)
        with mock.patch('swift.obj.server.ChunkReadTimeout', FakeTimeout):
            resp = req.get_response(app)
        self.assertEqual(resp.status_int, 201)  # sanity check

        in_a_timeout[0] = True  # so we can check without an exception
        self.assertEqual(wsgi_input.read(), b'')  # we read all the bytes


@patch_policies(test_policies)
class TestObjectServer(unittest.TestCase):

    def setUp(self):
        skip_if_no_xattrs()
        # dirs
        self.tmpdir = mkdtemp()
        self.tempdir = os.path.join(self.tmpdir, 'tmp_test_obj_server')

        self.devices = os.path.join(self.tempdir, 'srv/node')
        for device in ('sda1', 'sdb1'):
            os.makedirs(os.path.join(self.devices, device))

        self.conf = {
            'devices': self.devices,
            'swift_dir': self.tempdir,
            'mount_check': 'false',
            # hopefully 1s is long enough to improve gate reliability?
            'client_timeout': 1,
        }
        self.logger = debug_logger('test-object-server')
        self.app = object_server.ObjectController(
            self.conf, logger=self.logger)
        sock = listen_zero()
        self.server = spawn(wsgi.server, sock, self.app, utils.NullLogger())
        self.port = sock.getsockname()[1]

    def tearDown(self):
        rmtree(self.tmpdir)

    def test_not_found(self):
        conn = bufferedhttp.http_connect('127.0.0.1', self.port, 'sda1', '0',
                                         'GET', '/a/c/o')
        resp = conn.getresponse()
        self.assertEqual(resp.status, 404)
        resp.read()
        resp.close()

    def test_expect_on_put(self):
        test_body = b'test'
        headers = {
            'Expect': '100-continue',
            'Content-Length': len(test_body),
            'Content-Type': 'application/test',
            'X-Timestamp': utils.Timestamp.now().internal,
        }
        conn = bufferedhttp.http_connect('127.0.0.1', self.port, 'sda1', '0',
                                         'PUT', '/a/c/o', headers=headers)
        resp = conn.getexpect()
        self.assertEqual(resp.status, 100)
        conn.send(test_body)
        resp = conn.getresponse()
        self.assertEqual(resp.status, 201)
        resp.read()
        resp.close()

    def test_expect_on_put_footer(self):
        test_body = b'test'
        headers = {
            'Expect': '100-continue',
            'Content-Length': len(test_body),
            'Content-Type': 'application/test',
            'X-Timestamp': utils.Timestamp.now().internal,
            'X-Backend-Obj-Metadata-Footer': 'yes',
            'X-Backend-Obj-Multipart-Mime-Boundary': 'boundary123',
        }
        conn = bufferedhttp.http_connect('127.0.0.1', self.port, 'sda1', '0',
                                         'PUT', '/a/c/o', headers=headers)
        resp = conn.getexpect()
        self.assertEqual(resp.status, 100)
        headers = HeaderKeyDict(resp.getheaders())
        self.assertEqual(headers['X-Obj-Metadata-Footer'], 'yes')
        resp.close()

    def test_expect_on_put_conflict(self):
        test_body = b'test'
        put_timestamp = utils.Timestamp.now()
        headers = {
            'Expect': '100-continue',
            'Content-Length': len(test_body),
            'Content-Type': 'application/test',
            'X-Timestamp': put_timestamp.internal,
        }
        conn = bufferedhttp.http_connect('127.0.0.1', self.port, 'sda1', '0',
                                         'PUT', '/a/c/o', headers=headers)
        resp = conn.getexpect()
        self.assertEqual(resp.status, 100)
        conn.send(test_body)
        resp = conn.getresponse()
        self.assertEqual(resp.status, 201)
        resp.read()
        resp.close()

        # and again with same timestamp
        conn = bufferedhttp.http_connect('127.0.0.1', self.port, 'sda1', '0',
                                         'PUT', '/a/c/o', headers=headers)
        resp = conn.getexpect()
        self.assertEqual(resp.status, 409)
        headers = HeaderKeyDict(resp.getheaders())
        self.assertEqual(headers['X-Backend-Timestamp'], put_timestamp)
        resp.read()
        resp.close()

    def test_multiphase_put_no_mime_boundary(self):
        test_data = b'obj data'
        put_timestamp = utils.Timestamp.now().internal
        headers = {
            'Content-Type': 'text/plain',
            'X-Timestamp': put_timestamp,
            'Transfer-Encoding': 'chunked',
            'Expect': '100-continue',
            'X-Backend-Obj-Content-Length': len(test_data),
            'X-Backend-Obj-Multiphase-Commit': 'yes',
        }
        conn = bufferedhttp.http_connect('127.0.0.1', self.port, 'sda1', '0',
                                         'PUT', '/a/c/o', headers=headers)
        resp = conn.getexpect()
        self.assertEqual(resp.status, 400)
        resp.read()
        resp.close()

    def test_expect_on_multiphase_put_diconnect(self):
        put_timestamp = utils.Timestamp.now().internal
        headers = {
            'Content-Type': 'text/plain',
            'X-Timestamp': put_timestamp,
            'Transfer-Encoding': 'chunked',
            'Expect': '100-continue',
            'X-Backend-Obj-Content-Length': 0,
            'X-Backend-Obj-Multipart-Mime-Boundary': 'boundary123',
            'X-Backend-Obj-Multiphase-Commit': 'yes',
        }
        conn = bufferedhttp.http_connect('127.0.0.1', self.port, 'sda1', '0',
                                         'PUT', '/a/c/o', headers=headers)
        resp = conn.getexpect()
        self.assertEqual(resp.status, 100)
        headers = HeaderKeyDict(resp.getheaders())
        self.assertEqual(headers['X-Obj-Multiphase-Commit'], 'yes')

        conn.send(b'c\r\n--boundary123\r\n')

        # disconnect client
        if six.PY2:
            conn.sock.fd._sock.close()
        else:
            conn.sock.fd._real_close()
        for i in range(2):
            sleep(0)
        self.assertFalse(self.logger.get_lines_for_level('error'))
        for line in self.logger.get_lines_for_level('info'):
            self.assertIn(' 499 ', line)

    def find_files(self):
        ignore_files = {'.lock', 'hashes.invalid'}
        found_files = defaultdict(list)
        for root, dirs, files in os.walk(self.devices):
            for filename in files:
                if filename in ignore_files:
                    continue
                _name, ext = os.path.splitext(filename)
                file_path = os.path.join(root, filename)
                found_files[ext].append(file_path)
        return found_files

    @contextmanager
    def _check_multiphase_put_commit_handling(self,
                                              test_doc=None,
                                              headers=None,
                                              finish_body=True):
        """
        This helper will setup a multiphase chunked PUT request and yield at
        the context at the commit phase (after getting the second expect-100
        continue response.

        It can setup a reasonable stub request, but you can over-ride some
        characteristics of the request via kwargs.

        :param test_doc: first part of the mime conversation before the object
                         server will send the 100-continue, this includes the
                         object body
        :param headers: headers to send along with the initial request; some
                        object-metadata (e.g.  X-Backend-Obj-Content-Length)
                        is generally expected to match the test_doc)
        :param finish_body: boolean, if true send "0\r\n\r\n" after test_doc
                            and wait for 100-continue before yielding context
        """
        test_data = encode_frag_archive_bodies(POLICIES[1], b'obj data')[0]
        footer_meta = {
            "X-Object-Sysmeta-Ec-Frag-Index": "2",
            "Etag": md5(test_data, usedforsecurity=False).hexdigest(),
        }
        footer_json = json.dumps(footer_meta).encode('ascii')
        footer_meta_cksum = md5(
            footer_json, usedforsecurity=False).hexdigest().encode('ascii')
        test_doc = test_doc or b"\r\n".join((
            b"--boundary123",
            b"X-Document: object body",
            b"",
            test_data,
            b"--boundary123",
            b"X-Document: object metadata",
            b"Content-MD5: " + footer_meta_cksum,
            b"",
            footer_json,
            b"--boundary123",
        ))

        # phase1 - PUT request with object metadata in footer and
        # multiphase commit conversation
        headers = headers or {
            'Content-Type': 'text/plain',
            'Transfer-Encoding': 'chunked',
            'Expect': '100-continue',
            'X-Backend-Storage-Policy-Index': '1',
            'X-Backend-Obj-Content-Length': len(test_data),
            'X-Backend-Obj-Metadata-Footer': 'yes',
            'X-Backend-Obj-Multipart-Mime-Boundary': 'boundary123',
            'X-Backend-Obj-Multiphase-Commit': 'yes',
        }
        put_timestamp = utils.Timestamp(headers.setdefault(
            'X-Timestamp', utils.Timestamp.now().internal))
        container_update = \
            'swift.obj.server.ObjectController.container_update'
        with mock.patch(container_update) as _container_update:
            conn = bufferedhttp.http_connect(
                '127.0.0.1', self.port, 'sda1', '0',
                'PUT', '/a/c/o', headers=headers)
            resp = conn.getexpect()
            self.assertEqual(resp.status, 100)
            expect_headers = HeaderKeyDict(resp.getheaders())

            to_send = b"%x\r\n%s\r\n" % (len(test_doc), test_doc)
            conn.send(to_send)
            if finish_body:
                conn.send(b"0\r\n\r\n")
                # verify 100-continue response to mark end of phase1
                resp = conn.getexpect()
                self.assertEqual(resp.status, 100)

            # yield relevant context for test
            yield {
                'conn': conn,
                'expect_headers': expect_headers,
                'put_timestamp': put_timestamp,
                'mock_container_update': _container_update,
            }

        # give the object server a little time to trampoline enough to
        # recognize request has finished, or socket has closed or whatever
        sleep(0.01)

    def test_multiphase_put_client_disconnect_right_before_commit(self):
        with self._check_multiphase_put_commit_handling() as context:
            conn = context['conn']
            # just bail straight out
            if six.PY2:
                conn.sock.fd._sock.close()
            else:
                conn.sock.fd._real_close()
        sleep(0)

        put_timestamp = context['put_timestamp']
        _container_update = context['mock_container_update']

        # and make sure it demonstrates the client disconnect
        log_lines = self.logger.get_lines_for_level('info')
        self.assertEqual(len(log_lines), 1)
        self.assertIn(' 499 ', log_lines[0])

        # verify successful object data file write
        found_files = self.find_files()
        # non durable .data file is there
        self.assertEqual(len(found_files['.data']), 1)
        obj_datafile = found_files['.data'][0]
        self.assertEqual("%s#2.data" % put_timestamp.internal,
                         os.path.basename(obj_datafile))
        # but no other files
        self.assertFalse(found_files['.data'][1:])
        found_files.pop('.data')
        self.assertFalse(found_files)
        # And no container update
        self.assertFalse(_container_update.called)

    def test_multiphase_put_client_disconnect_in_the_middle_of_commit(self):
        with self._check_multiphase_put_commit_handling() as context:
            conn = context['conn']
            # start commit confirmation to start phase2
            commit_confirmation_doc = b"\r\n".join((
                b"X-Document: put commit",
                b"",
                b"commit_confirmation",
                b"--boundary123--",
            ))
            # but don't quite the commit body
            to_send = b"%x\r\n%s" % \
                (len(commit_confirmation_doc), commit_confirmation_doc[:-1])
            conn.send(to_send)

            # and then bail out
            if six.PY2:
                conn.sock.fd._sock.close()
            else:
                conn.sock.fd._real_close()
        sleep(0)

        put_timestamp = context['put_timestamp']
        _container_update = context['mock_container_update']

        # and make sure it demonstrates the client disconnect
        log_lines = self.logger.get_lines_for_level('info')
        self.assertEqual(len(log_lines), 1)
        self.assertIn(' 499 ', log_lines[0])

        # verify successful object data file write
        found_files = self.find_files()
        # non durable .data file is there
        self.assertEqual(len(found_files['.data']), 1)
        obj_datafile = found_files['.data'][0]
        self.assertEqual("%s#2.data" % put_timestamp.internal,
                         os.path.basename(obj_datafile))
        # but no other files
        self.assertFalse(found_files['.data'][1:])
        found_files.pop('.data')
        self.assertFalse(found_files)
        # And no container update
        self.assertFalse(_container_update.called)

    def test_multiphase_put_no_metadata_replicated(self):
        test_data = b'obj data'
        test_doc = b"\r\n".join((
            b"--boundary123",
            b"X-Document: object body",
            b"",
            test_data,
            b"--boundary123",
        ))

        put_timestamp = utils.Timestamp.now().internal
        headers = {
            'Content-Type': 'text/plain',
            'X-Timestamp': put_timestamp,
            'Transfer-Encoding': 'chunked',
            'Expect': '100-continue',
            'X-Backend-Obj-Content-Length': len(test_data),
            'X-Backend-Obj-Multipart-Mime-Boundary': 'boundary123',
            'X-Backend-Obj-Multiphase-Commit': 'yes',
        }
        with self._check_multiphase_put_commit_handling(
                test_doc=test_doc, headers=headers) as context:
            expect_headers = context['expect_headers']
            self.assertEqual(expect_headers['X-Obj-Multiphase-Commit'], 'yes')
            # N.B. no X-Obj-Metadata-Footer header
            self.assertNotIn('X-Obj-Metadata-Footer', expect_headers)

            conn = context['conn']
            # send commit confirmation to start phase2
            commit_confirmation_doc = b"\r\n".join((
                b"X-Document: put commit",
                b"",
                b"commit_confirmation",
                b"--boundary123--",
            ))
            to_send = b"%x\r\n%s\r\n0\r\n\r\n" % \
                (len(commit_confirmation_doc), commit_confirmation_doc)
            conn.send(to_send)

            # verify success (2xx) to make end of phase2
            resp = conn.getresponse()
            self.assertEqual(resp.status, 201)
            resp.read()
            resp.close()

        # verify successful object data file write
        put_timestamp = context['put_timestamp']
        found_files = self.find_files()
        # .data file is there
        self.assertEqual(len(found_files['.data']), 1)
        obj_datafile = found_files['.data'][0]
        self.assertEqual("%s.data" % put_timestamp.internal,
                         os.path.basename(obj_datafile))
        # but no other files
        self.assertFalse(found_files['.data'][1:])
        found_files.pop('.data')
        self.assertFalse(found_files)
        # And container update was called
        self.assertTrue(context['mock_container_update'].called)

    def test_multiphase_put_metadata_footer(self):
        with self._check_multiphase_put_commit_handling() as context:
            expect_headers = context['expect_headers']
            self.assertEqual(expect_headers['X-Obj-Multiphase-Commit'], 'yes')
            self.assertEqual(expect_headers['X-Obj-Metadata-Footer'], 'yes')

            conn = context['conn']
            # send commit confirmation to start phase2
            commit_confirmation_doc = b"\r\n".join((
                b"X-Document: put commit",
                b"",
                b"commit_confirmation",
                b"--boundary123--",
            ))
            to_send = b"%x\r\n%s\r\n0\r\n\r\n" % \
                (len(commit_confirmation_doc), commit_confirmation_doc)
            conn.send(to_send)

            # verify success (2xx) to make end of phase2
            resp = conn.getresponse()
            self.assertEqual(resp.status, 201)
            resp.read()
            resp.close()

        # verify successful object data and durable state file write
        put_timestamp = context['put_timestamp']
        found_files = self.find_files()
        # .data file is there
        self.assertEqual(len(found_files['.data']), 1)
        obj_datafile = found_files['.data'][0]
        self.assertEqual("%s#2#d.data" % put_timestamp.internal,
                         os.path.basename(obj_datafile))

        with open(obj_datafile) as fd:
            actual_meta = diskfile.read_metadata(fd)
        expected_meta = {'Content-Length': '82',
                         'name': '/a/c/o',
                         'X-Object-Sysmeta-Ec-Frag-Index': '2',
                         'X-Timestamp': put_timestamp.normal,
                         'Content-Type': 'text/plain'}
        for k, v in actual_meta.items():
            # See diskfile.py:_decode_metadata
            if six.PY2:
                self.assertIsInstance(k, six.binary_type)
                self.assertIsInstance(v, six.binary_type)
            else:
                self.assertIsInstance(k, six.text_type)
                self.assertIsInstance(v, six.text_type)
        self.assertIsNotNone(actual_meta.pop('ETag', None))
        self.assertEqual(expected_meta, actual_meta)
        # but no other files
        self.assertFalse(found_files['.data'][1:])
        found_files.pop('.data')
        self.assertFalse(found_files)
        # And container update was called
        self.assertTrue(context['mock_container_update'].called)

    def test_multiphase_put_metadata_footer_disconnect(self):
        test_data = b'obj data'
        test_doc = b"\r\n".join((
            b"--boundary123",
            b"X-Document: object body",
            b"",
            test_data,
            b"--boundary123",
        ))
        # eventlet.wsgi won't return < network_chunk_size from a chunked read
        self.app.network_chunk_size = 16
        with self._check_multiphase_put_commit_handling(
                test_doc=test_doc, finish_body=False) as context:
            conn = context['conn']

            # make footer doc
            footer_meta = {
                "X-Object-Sysmeta-Ec-Frag-Index": "2",
                "Etag": md5(test_data, usedforsecurity=False).hexdigest(),
            }
            footer_json = json.dumps(footer_meta).encode('ascii')
            footer_meta_cksum = md5(
                footer_json, usedforsecurity=False).hexdigest().encode('ascii')

            # send most of the footer doc
            footer_doc = b"\r\n".join((
                b"X-Document: object metadata",
                b"Content-MD5: " + footer_meta_cksum,
                b"",
                footer_json,
            ))

            # but don't send final boundary nor last chunk
            to_send = b"%x\r\n%s\r\n" % \
                (len(footer_doc), footer_doc)
            conn.send(to_send)

            # and then bail out
            if six.PY2:
                conn.sock.fd._sock.close()
            else:
                conn.sock.fd._real_close()
        sleep(0)

        # and make sure it demonstrates the client disconnect
        log_lines = self.logger.get_lines_for_level('info')
        self.assertEqual(len(log_lines), 1)
        self.assertIn(' 499 ', log_lines[0])

        # no artifacts left on disk
        found_files = self.find_files()
        self.assertFalse(found_files)
        # ... and no container update
        _container_update = context['mock_container_update']
        self.assertFalse(_container_update.called)

    def test_multiphase_put_ec_fragment_in_headers_no_footers(self):
        test_data = b'obj data'
        test_doc = b"\r\n".join((
            b"--boundary123",
            b"X-Document: object body",
            b"",
            test_data,
            b"--boundary123",
        ))

        # phase1 - PUT request with multiphase commit conversation
        # no object metadata in footer
        put_timestamp = utils.Timestamp.now().internal
        headers = {
            'Content-Type': 'text/plain',
            'X-Timestamp': put_timestamp,
            'Transfer-Encoding': 'chunked',
            'Expect': '100-continue',
            # normally the frag index gets sent in the MIME footer (which this
            # test doesn't have, see `test_multiphase_put_metadata_footer`),
            # but the proxy *could* send the frag index in the headers and
            # this test verifies that would work.
            'X-Object-Sysmeta-Ec-Frag-Index': '2',
            'X-Backend-Storage-Policy-Index': '1',
            'X-Backend-Obj-Content-Length': len(test_data),
            'X-Backend-Obj-Multipart-Mime-Boundary': 'boundary123',
            'X-Backend-Obj-Multiphase-Commit': 'yes',
        }
        with self._check_multiphase_put_commit_handling(
                test_doc=test_doc, headers=headers) as context:
            expect_headers = context['expect_headers']
            self.assertEqual(expect_headers['X-Obj-Multiphase-Commit'], 'yes')
            # N.B. no X-Obj-Metadata-Footer header
            self.assertNotIn('X-Obj-Metadata-Footer', expect_headers)

            conn = context['conn']
            # send commit confirmation to start phase2
            commit_confirmation_doc = b"\r\n".join((
                b"X-Document: put commit",
                b"",
                b"commit_confirmation",
                b"--boundary123--",
            ))
            to_send = b"%x\r\n%s\r\n0\r\n\r\n" % \
                (len(commit_confirmation_doc), commit_confirmation_doc)
            conn.send(to_send)

            # verify success (2xx) to make end of phase2
            resp = conn.getresponse()
            self.assertEqual(resp.status, 201)
            resp.read()
            resp.close()

        # verify successful object data and durable state file write
        put_timestamp = context['put_timestamp']
        found_files = self.find_files()
        # .data file is there
        self.assertEqual(len(found_files['.data']), 1)
        obj_datafile = found_files['.data'][0]
        self.assertEqual("%s#2#d.data" % put_timestamp.internal,
                         os.path.basename(obj_datafile))
        # but no other files
        self.assertFalse(found_files['.data'][1:])
        found_files.pop('.data')
        self.assertFalse(found_files)
        # And container update was called
        self.assertTrue(context['mock_container_update'].called)

    def test_multiphase_put_bad_commit_message(self):
        with self._check_multiphase_put_commit_handling() as context:
            conn = context['conn']
            # send commit confirmation to start phase2
            commit_confirmation_doc = b"\r\n".join((
                b"junkjunk",
                b"--boundary123--",
            ))
            to_send = b"%x\r\n%s\r\n0\r\n\r\n" % \
                (len(commit_confirmation_doc), commit_confirmation_doc)
            conn.send(to_send)
            resp = conn.getresponse()
            self.assertEqual(resp.status, 500)
            resp.read()
            resp.close()
        put_timestamp = context['put_timestamp']
        _container_update = context['mock_container_update']
        # verify that durable data file was NOT created
        found_files = self.find_files()
        # non durable .data file is there
        self.assertEqual(len(found_files['.data']), 1)
        obj_datafile = found_files['.data'][0]
        self.assertEqual("%s#2.data" % put_timestamp.internal,
                         os.path.basename(obj_datafile))
        # but no other files
        self.assertFalse(found_files['.data'][1:])
        found_files.pop('.data')
        self.assertFalse(found_files)
        # And no container update
        self.assertFalse(_container_update.called)

    def test_multiphase_put_drains_extra_commit_junk(self):
        with self._check_multiphase_put_commit_handling() as context:
            conn = context['conn']
            # send commit confirmation to start phase2
            commit_confirmation_doc = b"\r\n".join((
                b"X-Document: put commit",
                b"",
                b"commit_confirmation",
                b"--boundary123",
                b"X-Document: we got cleverer",
                b"",
                b"stuff stuff meaningless stuuuuuuuuuuff",
                b"--boundary123",
                b"X-Document: we got even cleverer; can you believe it?",
                b"Waneshaft: ambifacient lunar",
                b"Casing: malleable logarithmic",
                b"",
                b"potato potato potato potato potato potato potato",
                b"--boundary123--",
            ))
            to_send = b"%x\r\n%s\r\n0\r\n\r\n" % \
                (len(commit_confirmation_doc), commit_confirmation_doc)
            conn.send(to_send)

            # verify success (2xx) to make end of phase2
            resp = conn.getresponse()
            self.assertEqual(resp.status, 201)
            resp.read()

            # make another request to validate the HTTP protocol state
            conn.putrequest('GET', '/sda1/0/a/c/o')
            conn.putheader('X-Backend-Storage-Policy-Index', '1')
            conn.endheaders()
            resp = conn.getresponse()
            self.assertEqual(resp.status, 200)
            resp.read()

            resp.close()

        # verify successful object data and durable state file write
        put_timestamp = context['put_timestamp']
        found_files = self.find_files()
        # .data file is there
        self.assertEqual(len(found_files['.data']), 1)
        obj_datafile = found_files['.data'][0]
        self.assertEqual("%s#2#d.data" % put_timestamp.internal,
                         os.path.basename(obj_datafile))
        # but no other files
        self.assertFalse(found_files['.data'][1:])
        found_files.pop('.data')
        self.assertFalse(found_files)
        # And container update was called
        self.assertTrue(context['mock_container_update'].called)

    def test_multiphase_put_drains_extra_commit_junk_disconnect(self):
        commit_confirmation_doc = b"\r\n".join((
            b"X-Document: put commit",
            b"",
            b"commit_confirmation",
            b"--boundary123",
            b"X-Document: we got cleverer",
            b"",
            b"stuff stuff meaningless stuuuuuuuuuuff",
            b"--boundary123",
            b"X-Document: we got even cleverer; can you believe it?",
            b"Waneshaft: ambifacient lunar",
            b"Casing: malleable logarithmic",
            b"",
            b"potato potato potato potato potato potato potato",
        ))
        # eventlet.wsgi won't return < network_chunk_size from a chunked read
        self.app.network_chunk_size = 16
        with self._check_multiphase_put_commit_handling() as context:
            conn = context['conn']
            # send commit confirmation and some other stuff
            # but don't send final boundary or last chunk
            to_send = b"%x\r\n%s\r\n" % \
                (len(commit_confirmation_doc), commit_confirmation_doc)
            conn.send(to_send)

            # and then bail out
            if six.PY2:
                conn.sock.fd._sock.close()
            else:
                conn.sock.fd._real_close()

        # the object server needs to recognize the socket is closed
        # or at least timeout, we'll have to wait
        timeout = time() + (self.conf['client_timeout'] + 1)
        while True:
            try:
                # and make sure it demonstrates the client disconnect
                log_lines = self.logger.get_lines_for_level('info')
                self.assertEqual(len(log_lines), 1)
            except AssertionError:
                if time() < timeout:
                    sleep(0.01)
                else:
                    raise
            else:
                break
        status = log_lines[0].split()[7]
        self.assertEqual(status, '499')

        # verify successful object data and durable state file write
        put_timestamp = context['put_timestamp']
        found_files = self.find_files()
        # .data file is there
        self.assertEqual(len(found_files['.data']), 1)
        obj_datafile = found_files['.data'][0]
        self.assertEqual("%s#2#d.data" % put_timestamp.internal,
                         os.path.basename(obj_datafile))
        # but no other files
        self.assertFalse(found_files['.data'][1:])
        found_files.pop('.data')
        self.assertFalse(found_files)
        # but no container update
        self.assertFalse(context['mock_container_update'].called)


@patch_policies
class TestZeroCopy(unittest.TestCase):
    """Test the object server's zero-copy functionality"""

    def _system_can_zero_copy(self):
        if not splice.available:
            return False

        try:
            utils.get_md5_socket()
        except IOError:
            return False

        return True

    def setUp(self):
        skip_if_no_xattrs()
        if not self._system_can_zero_copy():
            raise unittest.SkipTest("zero-copy support is missing")

        self.testdir = mkdtemp(suffix="obj_server_zero_copy")
        mkdirs(os.path.join(self.testdir, 'sda1', 'tmp'))

        conf = {'devices': self.testdir,
                'mount_check': 'false',
                'splice': 'yes',
                'disk_chunk_size': '4096'}
        self.object_controller = object_server.ObjectController(
            conf, logger=debug_logger())
        self.df_mgr = diskfile.DiskFileManager(
            conf, self.object_controller.logger)

        listener = listen_zero()
        port = listener.getsockname()[1]
        self.wsgi_greenlet = spawn(
            wsgi.server, listener, self.object_controller, NullLogger())

        self.http_conn = httplib.HTTPConnection('127.0.0.1', port)
        self.http_conn.connect()

    def tearDown(self):
        """Tear down for testing swift.object.server.ObjectController"""
        self.wsgi_greenlet.kill()
        rmtree(self.testdir)

    def test_GET(self):
        url_path = '/sda1/2100/a/c/o'

        self.http_conn.request('PUT', url_path, 'obj contents',
                               {'X-Timestamp': '127082564.24709',
                                'Content-Type': 'application/test'})
        response = self.http_conn.getresponse()
        self.assertEqual(response.status, 201)
        response.read()

        self.http_conn.request('GET', url_path)
        response = self.http_conn.getresponse()
        self.assertEqual(response.status, 200)
        contents = response.read()
        self.assertEqual(contents, b'obj contents')

    def test_GET_big(self):
        # Test with a large-ish object to make sure we handle full socket
        # buffers correctly.
        obj_contents = b'A' * 4 * 1024 * 1024  # 4 MiB
        url_path = '/sda1/2100/a/c/o'

        self.http_conn.request('PUT', url_path, obj_contents,
                               {'X-Timestamp': '1402600322.52126',
                                'Content-Type': 'application/test'})
        response = self.http_conn.getresponse()
        self.assertEqual(response.status, 201)
        response.read()

        self.http_conn.request('GET', url_path)
        response = self.http_conn.getresponse()
        self.assertEqual(response.status, 200)
        contents = response.read()
        self.assertEqual(contents, obj_contents)

    def test_quarantine(self):
        obj_hash = hash_path('a', 'c', 'o')
        url_path = '/sda1/2100/a/c/o'
        ts = '1402601849.47475'

        self.http_conn.request('PUT', url_path, b'obj contents',
                               {'X-Timestamp': ts,
                                'Content-Type': 'application/test'})
        response = self.http_conn.getresponse()
        self.assertEqual(response.status, 201)
        response.read()

        # go goof up the file on disk
        fname = os.path.join(self.testdir, 'sda1', 'objects', '2100',
                             obj_hash[-3:], obj_hash, ts + '.data')

        with open(fname, 'rb+') as fh:
            fh.write(b'XYZ')

        self.http_conn.request('GET', url_path)
        response = self.http_conn.getresponse()
        self.assertEqual(response.status, 200)
        contents = response.read()
        self.assertEqual(contents, b'XYZ contents')

        self.http_conn.request('GET', url_path)
        response = self.http_conn.getresponse()
        # it was quarantined by the previous request
        self.assertEqual(response.status, 404)
        response.read()

    def test_quarantine_on_well_formed_zero_byte_file(self):
        # Make sure we work around an oddity in Linux's hash sockets
        url_path = '/sda1/2100/a/c/o'
        ts = '1402700497.71333'

        self.http_conn.request(
            'PUT', url_path, '',
            {'X-Timestamp': ts, 'Content-Length': '0',
             'Content-Type': 'application/test'})
        response = self.http_conn.getresponse()
        self.assertEqual(response.status, 201)
        response.read()

        self.http_conn.request('GET', url_path)
        response = self.http_conn.getresponse()
        self.assertEqual(response.status, 200)
        contents = response.read()
        self.assertEqual(contents, b'')

        self.http_conn.request('GET', url_path)
        response = self.http_conn.getresponse()
        self.assertEqual(response.status, 200)  # still there
        contents = response.read()
        self.assertEqual(contents, b'')


class TestConfigOptionHandling(unittest.TestCase):

    def setUp(self):
        self.tmpdir = mkdtemp()

    def tearDown(self):
        rmtree(self.tmpdir)

    def _app_config(self, config):
        contents = dedent(config)
        conf_file = os.path.join(self.tmpdir, 'object-server.conf')
        with open(conf_file, 'w') as f:
            f.write(contents)
        return init_request_processor(conf_file, 'object-server')[:2]

    def test_default(self):
        config = """
        [DEFAULT]

        [pipeline:main]
        pipeline = object-server

        [app:object-server]
        use = egg:swift#object
        """
        app, config = self._app_config(config)
        self.assertNotIn('reclaim_age', config)
        for policy in POLICIES:
            self.assertEqual(app._diskfile_router[policy].reclaim_age, 604800)

    def test_option_in_app(self):
        config = """
        [DEFAULT]

        [pipeline:main]
        pipeline = object-server

        [app:object-server]
        use = egg:swift#object
        reclaim_age = 100
        """
        app, config = self._app_config(config)
        self.assertEqual(config['reclaim_age'], '100')
        for policy in POLICIES:
            self.assertEqual(app._diskfile_router[policy].reclaim_age, 100)

    def test_option_in_default(self):
        config = """
        [DEFAULT]
        reclaim_age = 200

        [pipeline:main]
        pipeline = object-server

        [app:object-server]
        use = egg:swift#object
        """
        app, config = self._app_config(config)
        self.assertEqual(config['reclaim_age'], '200')
        for policy in POLICIES:
            self.assertEqual(app._diskfile_router[policy].reclaim_age, 200)

    def test_option_in_both(self):
        config = """
        [DEFAULT]
        reclaim_age = 300

        [pipeline:main]
        pipeline = object-server

        [app:object-server]
        use = egg:swift#object
        reclaim_age = 400
        """
        app, config = self._app_config(config)
        self.assertEqual(config['reclaim_age'], '300')
        for policy in POLICIES:
            self.assertEqual(app._diskfile_router[policy].reclaim_age, 300)

        # use paste "set" syntax to override global config value
        config = """
        [DEFAULT]
        reclaim_age = 500

        [pipeline:main]
        pipeline = object-server

        [app:object-server]
        use = egg:swift#object
        set reclaim_age = 600
        """
        app, config = self._app_config(config)
        self.assertEqual(config['reclaim_age'], '600')
        for policy in POLICIES:
            self.assertEqual(app._diskfile_router[policy].reclaim_age, 600)


if __name__ == '__main__':
    unittest.main()<|MERGE_RESOLUTION|>--- conflicted
+++ resolved
@@ -1498,11 +1498,7 @@
                                   node_count=1):
         delete_at = headers['X-Delete-At']
         expirer_config = ExpirerConfig(
-<<<<<<< HEAD
-            self.conf, container_ring=self.container_ring)
-=======
             self.conf, logger=self.logger, container_ring=self.container_ring)
->>>>>>> b8a00654
         part, nodes, delete_at_container = expirer_config.get_delete_at_nodes(
             delete_at, a, c, o)
         # proxy assigns each replica a node, index 0 for test stability

# coding: utf-8
# Copyright (c) 2010-2012 OpenStack Foundation
#
# Licensed under the Apache License, Version 2.0 (the "License");
# you may not use this file except in compliance with the License.
# You may obtain a copy of the License at
#
#    http://www.apache.org/licenses/LICENSE-2.0
#
# Unless required by applicable law or agreed to in writing, software
# distributed under the License is distributed on an "AS IS" BASIS,
# WITHOUT WARRANTIES OR CONDITIONS OF ANY KIND, either express or
# implied.
# See the License for the specific language governing permissions and
# limitations under the License.

"""Tests for swift.obj.server"""

import six.moves.cPickle as pickle
import datetime
import json
import errno
import operator
import os
import mock
import six
from six import StringIO
import unittest
import math
import random
from shutil import rmtree
from time import gmtime, strftime, time, struct_time
from tempfile import mkdtemp
from collections import defaultdict
from contextlib import contextmanager
from textwrap import dedent

from eventlet import sleep, spawn, wsgi, Timeout, tpool, greenthread
from eventlet.green import httplib

from swift import __version__ as swift_version
from swift.common.http import is_success
from test import listen_zero, BaseTestCase
from test.debug_logger import debug_logger
from test.unit import mocked_http_conn, \
    make_timestamp_iter, DEFAULT_TEST_EC_TYPE, skip_if_no_xattrs, \
    connect_tcp, readuntil2crlfs, patch_policies, encode_frag_archive_bodies, \
    mock_check_drive
from swift.obj import server as object_server
from swift.obj import updater
from swift.obj import diskfile
from swift.common import utils, bufferedhttp
from swift.common.header_key_dict import HeaderKeyDict
from swift.common.utils import hash_path, mkdirs, normalize_timestamp, \
    NullLogger, storage_directory, public, replication, encode_timestamps, \
    Timestamp, md5
from swift.common import constraints
from swift.common.request_helpers import get_reserved_name
from swift.common.swob import Request, WsgiBytesIO
from swift.common.splice import splice
from swift.common.storage_policy import (StoragePolicy, ECStoragePolicy,
                                         POLICIES, EC_POLICY)
from swift.common.exceptions import DiskFileDeviceUnavailable, \
    DiskFileNoSpace, DiskFileQuarantined
from swift.common.wsgi import init_request_processor


def mock_time(*args, **kwargs):
    return 5000.0


test_policies = [
    StoragePolicy(0, name='zero', is_default=True),
    ECStoragePolicy(1, name='one', ec_type=DEFAULT_TEST_EC_TYPE,
                    ec_ndata=10, ec_nparity=4),
]


@contextmanager
def fake_spawn():
    """
    Spawn and capture the result so we can later wait on it. This means we can
    test code executing in a greenthread but still wait() on the result to
    ensure that the method has completed.
    """

    greenlets = []

    def _inner_fake_spawn(func, *a, **kw):
        gt = greenthread.spawn(func, *a, **kw)
        greenlets.append(gt)
        return gt

    object_server.spawn = _inner_fake_spawn
    with mock.patch('swift.obj.server.spawn', _inner_fake_spawn):
        try:
            yield
        finally:
            for gt in greenlets:
                gt.wait()


class TestTpoolSize(unittest.TestCase):
    def test_default_config(self):
        with mock.patch('eventlet.tpool.set_num_threads') as mock_snt:
            object_server.ObjectController({})
        self.assertEqual([], mock_snt.mock_calls)

    def test_explicit_setting(self):
        conf = {'eventlet_tpool_num_threads': '17'}
        with mock.patch('eventlet.tpool.set_num_threads') as mock_snt:
            object_server.ObjectController(conf)
        self.assertEqual([mock.call(17)], mock_snt.mock_calls)

    def test_servers_per_port_no_explicit_setting(self):
        conf = {'servers_per_port': '3'}
        with mock.patch('eventlet.tpool.set_num_threads') as mock_snt:
            object_server.ObjectController(conf)
        self.assertEqual([mock.call(1)], mock_snt.mock_calls)

    def test_servers_per_port_with_explicit_setting(self):
        conf = {'eventlet_tpool_num_threads': '17',
                'servers_per_port': '3'}
        with mock.patch('eventlet.tpool.set_num_threads') as mock_snt:
            object_server.ObjectController(conf)
        self.assertEqual([mock.call(17)], mock_snt.mock_calls)

    def test_servers_per_port_empty(self):
        # run_wsgi is robust to this, so we should be too
        conf = {'servers_per_port': ''}
        with mock.patch('eventlet.tpool.set_num_threads') as mock_snt:
            object_server.ObjectController(conf)
        self.assertEqual([], mock_snt.mock_calls)


@patch_policies(test_policies)
class TestObjectController(BaseTestCase):
    """Test swift.obj.server.ObjectController"""

    def setUp(self):
        """Set up for testing swift.object.server.ObjectController"""
        skip_if_no_xattrs()
        utils.HASH_PATH_SUFFIX = b'endcap'
        utils.HASH_PATH_PREFIX = b'startcap'
        self.tmpdir = mkdtemp()
        self.testdir = os.path.join(self.tmpdir,
                                    'tmp_test_object_server_ObjectController')
        mkdirs(os.path.join(self.testdir, 'sda1'))
        self.conf = {'devices': self.testdir, 'mount_check': 'false',
                     'container_update_timeout': 0.0}
        self.logger = debug_logger('test-object-controller')
        self.object_controller = object_server.ObjectController(
            self.conf, logger=self.logger)
        self.object_controller.bytes_per_sync = 1
        self._orig_tpool_exc = tpool.execute
        tpool.execute = lambda f, *args, **kwargs: f(*args, **kwargs)
        self.df_mgr = diskfile.DiskFileManager(self.conf,
                                               self.object_controller.logger)

        self.ts = make_timestamp_iter()
        self.ec_policies = [p for p in POLICIES if p.policy_type == EC_POLICY]

    def tearDown(self):
        """Tear down for testing swift.object.server.ObjectController"""
        rmtree(self.tmpdir)
        tpool.execute = self._orig_tpool_exc

    def _stage_tmp_dir(self, policy):
        mkdirs(os.path.join(self.testdir, 'sda1',
                            diskfile.get_tmp_dir(policy)))

    def iter_policies(self):
        for policy in POLICIES:
            self.policy = policy
            yield policy

    def test_init(self):
        conf = {
            'devices': self.testdir,
            'mount_check': 'false',
            'container_update_timeout': 0.0,
        }
        app = object_server.ObjectController(conf, logger=self.logger)
        self.assertEqual(app.container_update_timeout, 0.0)
        self.assertEqual(app.auto_create_account_prefix, '.')
        self.assertEqual(self.logger.get_lines_for_level('warning'), [])

        conf['auto_create_account_prefix'] = '-'
        app = object_server.ObjectController(conf, logger=self.logger)
        self.assertEqual(app.auto_create_account_prefix, '-')
        self.assertEqual(self.logger.get_lines_for_level('warning'), [
            'Option auto_create_account_prefix is deprecated. '
            'Configure auto_create_account_prefix under the '
            'swift-constraints section of swift.conf. This option '
            'will be ignored in a future release.'
        ])

    def check_all_api_methods(self, obj_name='o', alt_res=None):
        path = '/sda1/p/a/c/%s' % obj_name
        body = b'SPECIAL_STRING'

        op_table = {
            "PUT": (body, alt_res or 201, b''),  # create one
            "GET": (b'', alt_res or 200, body),  # check it
            "POST": (b'', alt_res or 202, b''),   # update it
            "HEAD": (b'', alt_res or 200, b''),   # head it
            "DELETE": (b'', alt_res or 204, b'')  # delete it
        }

        for method in ["PUT", "GET", "POST", "HEAD", "DELETE"]:
            in_body, res, out_body = op_table[method]
            timestamp = normalize_timestamp(time())
            req = Request.blank(
                path, environ={'REQUEST_METHOD': method},
                headers={'X-Timestamp': timestamp,
                         'Content-Type': 'application/x-test'})
            req.body = in_body
            resp = req.get_response(self.object_controller)
            self.assertEqual(resp.status_int, res)
            if out_body and (200 <= res < 300):
                self.assertEqual(resp.body, out_body)

    def test_REQUEST_SPECIAL_CHARS(self):
        obj = 'special昆%20/%'
        if six.PY3:
            # The path argument of Request.blank() is a WSGI string, somehow
            obj = obj.encode('utf-8').decode('latin-1')
        self.check_all_api_methods(obj)

    def test_device_unavailable(self):
        def raise_disk_unavail(*args, **kwargs):
            raise DiskFileDeviceUnavailable()

        self.object_controller.get_diskfile = raise_disk_unavail
        self.check_all_api_methods(alt_res=507)

    def test_allowed_headers(self):
        dah = ['content-disposition', 'content-encoding', 'x-delete-at',
               'x-object-manifest', 'x-static-large-object']
        conf = {'devices': self.testdir, 'mount_check': 'false',
                'allowed_headers': ','.join(['content-length'] + dah)}
        self.object_controller = object_server.ObjectController(
            conf, logger=debug_logger())
        self.assertEqual(self.object_controller.allowed_headers, set(dah))

    def test_POST_update_meta(self):
        # Test swift.obj.server.ObjectController.POST
        original_headers = self.object_controller.allowed_headers
        test_headers = 'content-encoding foo bar'.split()
        self.object_controller.allowed_headers = set(test_headers)
        put_timestamp = normalize_timestamp(time())
        headers = {'X-Timestamp': put_timestamp,
                   'Content-Type': 'application/x-test',
                   'Foo': 'fooheader',
                   'Baz': 'bazheader',
                   'X-Object-Sysmeta-Color': 'blue',
                   'X-Object-Transient-Sysmeta-Shape': 'circle',
                   'X-Object-Meta-1': 'One',
                   'X-Object-Meta-Two': 'Two'}
        req = Request.blank('/sda1/p/a/c/o', environ={'REQUEST_METHOD': 'PUT'},
                            headers=headers)
        req.body = b'VERIFY'
        etag = '"%s"' % md5(b'VERIFY', usedforsecurity=False).hexdigest()
        resp = req.get_response(self.object_controller)
        self.assertEqual(resp.status_int, 201)
        self.assertEqual(dict(resp.headers), {
            'Content-Type': 'text/html; charset=UTF-8',
            'Content-Length': str(len(resp.body)),
            'Etag': etag,
        })

        post_timestamp = normalize_timestamp(time())
        headers = {'X-Timestamp': post_timestamp,
                   'X-Object-Meta-3': 'Three',
                   'X-Object-Meta-4': 'Four',
                   'x-object-meta-t\xc3\xa8st': 'm\xc3\xa8ta',
                   'X-Backend-Replication-Headers':
                       'x-object-meta-t\xc3\xa8st',
                   'Content-Encoding': 'gzip',
                   'Foo': 'fooheader',
                   'Bar': 'barheader'}
        req = Request.blank('/sda1/p/a/c/o',
                            environ={'REQUEST_METHOD': 'POST'},
                            headers=headers)
        resp = req.get_response(self.object_controller)
        self.assertEqual(resp.status_int, 202)
        self.assertEqual(dict(resp.headers), {
            'Content-Type': 'text/html; charset=UTF-8',
            'Content-Length': str(len(resp.body)),
            'X-Backend-Content-Type': 'application/x-test',
            'X-Object-Sysmeta-Color': 'blue',
        })

        req = Request.blank('/sda1/p/a/c/o')
        resp = req.get_response(self.object_controller)
        expected_headers = {
            'Content-Type': 'application/x-test',
            'Content-Length': '6',
            'Etag': etag,
            'X-Object-Sysmeta-Color': 'blue',
            'X-Object-Meta-3': 'Three',
            'X-Object-Meta-4': 'Four',
            'X-Object-Meta-T\xc3\xa8St': 'm\xc3\xa8ta',
            'Foo': 'fooheader',
            'Bar': 'barheader',
            'Content-Encoding': 'gzip',
            'X-Backend-Timestamp': post_timestamp,
            'X-Timestamp': post_timestamp,
            'X-Backend-Data-Timestamp': put_timestamp,
            'X-Backend-Durable-Timestamp': put_timestamp,
            'Last-Modified': strftime(
                '%a, %d %b %Y %H:%M:%S GMT',
                gmtime(math.ceil(float(post_timestamp)))),
        }
        self.assertEqual(dict(resp.headers), expected_headers)

        req = Request.blank('/sda1/p/a/c/o',
                            environ={'REQUEST_METHOD': 'HEAD'})
        resp = req.get_response(self.object_controller)
        self.assertEqual(dict(resp.headers), expected_headers)

        post_timestamp = normalize_timestamp(time())
        req = Request.blank('/sda1/p/a/c/o',
                            environ={'REQUEST_METHOD': 'POST'},
                            headers={'X-Timestamp': post_timestamp,
                                     'X-Object-Sysmeta-Color': 'red',
                                     'Content-Type': 'application/x-test2'})
        resp = req.get_response(self.object_controller)
        self.assertEqual(resp.status_int, 202)
        self.assertEqual(dict(resp.headers), {
            'Content-Type': 'text/html; charset=UTF-8',
            'Content-Length': str(len(resp.body)),
            'X-Backend-Content-Type': 'application/x-test2',
            'X-Object-Sysmeta-Color': 'blue',
        })

        req = Request.blank('/sda1/p/a/c/o')
        resp = req.get_response(self.object_controller)
        self.assertEqual(dict(resp.headers), {
            'Content-Type': 'application/x-test2',
            'Content-Length': '6',
            'Etag': etag,
            'X-Object-Sysmeta-Color': 'blue',
            'X-Backend-Timestamp': post_timestamp,
            'X-Timestamp': post_timestamp,
            'X-Backend-Data-Timestamp': put_timestamp,
            'X-Backend-Durable-Timestamp': put_timestamp,
            'Last-Modified': strftime(
                '%a, %d %b %Y %H:%M:%S GMT',
                gmtime(math.ceil(float(post_timestamp)))),
        })

        # test defaults
        self.object_controller.allowed_headers = original_headers
        put_timestamp = normalize_timestamp(time())
        req = Request.blank('/sda1/p/a/c/o', environ={'REQUEST_METHOD': 'PUT'},
                            headers={'X-Timestamp': put_timestamp,
                                     'Content-Type': 'application/x-test',
                                     'Foo': 'fooheader',
                                     'X-Object-Sysmeta-Color': 'red',
                                     'X-Object-Meta-1': 'One',
                                     'X-Object-Manifest': 'c/bar',
                                     'Content-Encoding': 'gzip',
                                     'Content-Disposition': 'bar',
                                     'X-Static-Large-Object': 'True',
                                     })
        req.body = 'VERIFY'
        resp = req.get_response(self.object_controller)
        self.assertEqual(resp.status_int, 201)
        self.assertEqual(dict(resp.headers), {
            'Content-Type': 'text/html; charset=UTF-8',
            'Content-Length': str(len(resp.body)),
            'Etag': etag,
        })

        req = Request.blank('/sda1/p/a/c/o')
        resp = req.get_response(self.object_controller)
        self.assertEqual(resp.status_int, 200)
        self.assertEqual(dict(resp.headers), {
            'Content-Type': 'application/x-test',
            'Content-Length': '6',
            'Etag': etag,
            'X-Object-Sysmeta-Color': 'red',
            'X-Object-Meta-1': 'One',
            'Content-Encoding': 'gzip',
            'X-Object-Manifest': 'c/bar',
            'Content-Disposition': 'bar',
            'X-Static-Large-Object': 'True',
            'X-Backend-Timestamp': put_timestamp,
            'X-Timestamp': put_timestamp,
            'X-Backend-Data-Timestamp': put_timestamp,
            'X-Backend-Durable-Timestamp': put_timestamp,
            'Last-Modified': strftime(
                '%a, %d %b %Y %H:%M:%S GMT',
                gmtime(math.ceil(float(put_timestamp)))),
        })

        post_timestamp = normalize_timestamp(time())
        req = Request.blank('/sda1/p/a/c/o',
                            environ={'REQUEST_METHOD': 'POST'},
                            headers={'X-Timestamp': post_timestamp,
                                     'X-Object-Meta-3': 'Three',
                                     'Foo': 'fooheader',
                                     'Content-Type': 'application/x-test'})
        resp = req.get_response(self.object_controller)
        self.assertEqual(resp.status_int, 202)
        self.assertEqual(dict(resp.headers), {
            'Content-Type': 'text/html; charset=UTF-8',
            'Content-Length': str(len(resp.body)),
            'X-Backend-Content-Type': 'application/x-test',
            'X-Object-Sysmeta-Color': 'red',
        })

        req = Request.blank('/sda1/p/a/c/o')
        resp = req.get_response(self.object_controller)
        self.assertEqual(dict(resp.headers), {
            'Content-Type': 'application/x-test',
            'Content-Length': '6',
            'Etag': etag,
            'X-Object-Sysmeta-Color': 'red',
            'X-Object-Meta-3': 'Three',
            'X-Static-Large-Object': 'True',
            'X-Backend-Timestamp': post_timestamp,
            'X-Timestamp': post_timestamp,
            'X-Backend-Data-Timestamp': put_timestamp,
            'X-Backend-Durable-Timestamp': put_timestamp,
            'Last-Modified': strftime(
                '%a, %d %b %Y %H:%M:%S GMT',
                gmtime(math.ceil(float(post_timestamp)))),
        })

        # Test for empty metadata
        post_timestamp = normalize_timestamp(time())
        req = Request.blank('/sda1/p/a/c/o',
                            environ={'REQUEST_METHOD': 'POST'},
                            headers={'X-Timestamp': post_timestamp,
                                     'Content-Type': 'application/x-test',
                                     'X-Object-Meta-3': ''})
        resp = req.get_response(self.object_controller)
        self.assertEqual(resp.status_int, 202)
        self.assertEqual(dict(resp.headers), {
            'Content-Type': 'text/html; charset=UTF-8',
            'Content-Length': str(len(resp.body)),
            'X-Backend-Content-Type': 'application/x-test',
            'X-Object-Sysmeta-Color': 'red',
        })

        req = Request.blank('/sda1/p/a/c/o')
        resp = req.get_response(self.object_controller)
        self.assertEqual(dict(resp.headers), {
            'Content-Type': 'application/x-test',
            'Content-Length': '6',
            'Etag': etag,
            'X-Object-Sysmeta-Color': 'red',
            'X-Object-Meta-3': '',
            'X-Static-Large-Object': 'True',
            'X-Backend-Timestamp': post_timestamp,
            'X-Timestamp': post_timestamp,
            'X-Backend-Data-Timestamp': put_timestamp,
            'X-Backend-Durable-Timestamp': put_timestamp,
            'Last-Modified': strftime(
                '%a, %d %b %Y %H:%M:%S GMT',
                gmtime(math.ceil(float(post_timestamp)))),
        })

    def test_POST_old_timestamp(self):
        ts = time()
        orig_timestamp = utils.Timestamp(ts).internal
        req = Request.blank('/sda1/p/a/c/o', environ={'REQUEST_METHOD': 'PUT'},
                            headers={'X-Timestamp': orig_timestamp,
                                     'Content-Type': 'application/x-test',
                                     'X-Object-Meta-1': 'One',
                                     'X-Object-Meta-Two': 'Two'})
        req.body = 'VERIFY'
        resp = req.get_response(self.object_controller)
        self.assertEqual(resp.status_int, 201)

        # Same timestamp should result in 409
        req = Request.blank('/sda1/p/a/c/o',
                            environ={'REQUEST_METHOD': 'POST'},
                            headers={'X-Timestamp': orig_timestamp,
                                     'X-Object-Meta-3': 'Three',
                                     'X-Object-Meta-4': 'Four',
                                     'Content-Encoding': 'gzip',
                                     'Content-Type': 'application/x-test'})
        resp = req.get_response(self.object_controller)
        self.assertEqual(resp.status_int, 409)
        self.assertEqual(resp.headers['X-Backend-Timestamp'], orig_timestamp)

        # Earlier timestamp should result in 409
        timestamp = normalize_timestamp(ts - 1)
        req = Request.blank('/sda1/p/a/c/o',
                            environ={'REQUEST_METHOD': 'POST'},
                            headers={'X-Timestamp': timestamp,
                                     'X-Object-Meta-5': 'Five',
                                     'X-Object-Meta-6': 'Six',
                                     'Content-Encoding': 'gzip',
                                     'Content-Type': 'application/x-test'})
        resp = req.get_response(self.object_controller)
        self.assertEqual(resp.status_int, 409)
        self.assertEqual(resp.headers['X-Backend-Timestamp'], orig_timestamp)

    def test_POST_conflicts_with_later_POST(self):
        t_put = next(self.ts).internal
        req = Request.blank('/sda1/p/a/c/o',
                            environ={'REQUEST_METHOD': 'PUT'},
                            headers={'X-Timestamp': t_put,
                                     'Content-Length': 0,
                                     'Content-Type': 'plain/text'})
        resp = req.get_response(self.object_controller)
        self.assertEqual(resp.status_int, 201)

        t_post1 = next(self.ts).internal
        t_post2 = next(self.ts).internal
        req = Request.blank('/sda1/p/a/c/o',
                            environ={'REQUEST_METHOD': 'POST'},
                            headers={'X-Timestamp': t_post2})
        resp = req.get_response(self.object_controller)
        self.assertEqual(resp.status_int, 202)

        req = Request.blank('/sda1/p/a/c/o',
                            environ={'REQUEST_METHOD': 'POST'},
                            headers={'X-Timestamp': t_post1})
        resp = req.get_response(self.object_controller)
        self.assertEqual(resp.status_int, 409)

        obj_dir = os.path.join(
            self.testdir, 'sda1',
            storage_directory(diskfile.get_data_dir(0), 'p',
                              hash_path('a', 'c', 'o')))

        ts_file = os.path.join(obj_dir, t_post2 + '.meta')
        self.assertTrue(os.path.isfile(ts_file))
        meta_file = os.path.join(obj_dir, t_post1 + '.meta')
        self.assertFalse(os.path.isfile(meta_file))

    def test_POST_not_exist(self):
        timestamp = normalize_timestamp(time())
        req = Request.blank('/sda1/p/a/c/fail',
                            environ={'REQUEST_METHOD': 'POST'},
                            headers={'X-Timestamp': timestamp,
                                     'X-Object-Meta-1': 'One',
                                     'X-Object-Meta-2': 'Two',
                                     'Content-Type': 'text/plain'})
        resp = req.get_response(self.object_controller)
        self.assertEqual(resp.status_int, 404)

    def test_POST_invalid_path(self):
        timestamp = normalize_timestamp(time())
        req = Request.blank('/sda1/p/a/c', environ={'REQUEST_METHOD': 'POST'},
                            headers={'X-Timestamp': timestamp,
                                     'X-Object-Meta-1': 'One',
                                     'X-Object-Meta-2': 'Two',
                                     'Content-Type': 'text/plain'})
        resp = req.get_response(self.object_controller)
        self.assertEqual(resp.status_int, 400)

    def test_POST_no_timestamp(self):
        req = Request.blank('/sda1/p/a/c/o',
                            environ={'REQUEST_METHOD': 'POST'},
                            headers={'X-Object-Meta-1': 'One',
                                     'X-Object-Meta-2': 'Two',
                                     'Content-Type': 'text/plain'})
        resp = req.get_response(self.object_controller)
        self.assertEqual(resp.status_int, 400)

    def test_POST_bad_timestamp(self):
        req = Request.blank('/sda1/p/a/c/o',
                            environ={'REQUEST_METHOD': 'POST'},
                            headers={'X-Timestamp': 'bad',
                                     'X-Object-Meta-1': 'One',
                                     'X-Object-Meta-2': 'Two',
                                     'Content-Type': 'text/plain'})
        resp = req.get_response(self.object_controller)
        self.assertEqual(resp.status_int, 400)

    def test_POST_container_connection(self):
        # Test that POST does call container_update and returns success
        # whether update to container server succeeds or fails
        def mock_http_connect(calls, response, with_exc=False):

            class FakeConn(object):

                def __init__(self, calls, status, with_exc):
                    self.calls = calls
                    self.status = status
                    self.reason = 'Fake'
                    self.host = '1.2.3.4'
                    self.port = '1234'
                    self.with_exc = with_exc

                def getresponse(self):
                    calls[0] += 1
                    if self.with_exc:
                        raise Exception('test')
                    return self

                def read(self, amt=None):
                    return b''

            return lambda *args, **kwargs: FakeConn(calls, response, with_exc)

        ts = time()
        timestamp = normalize_timestamp(ts)
        req = Request.blank(
            '/sda1/p/a/c/o', environ={'REQUEST_METHOD': 'PUT'},
            headers={'X-Timestamp': timestamp,
                     'Content-Type': 'text/plain',
                     'Content-Length': '0'})
        resp = req.get_response(self.object_controller)
        self.assertEqual(resp.status_int, 201)
        req = Request.blank(
            '/sda1/p/a/c/o',
            environ={'REQUEST_METHOD': 'POST'},
            headers={'X-Timestamp': normalize_timestamp(ts + 1),
                     'X-Container-Host': '1.2.3.4:0',
                     'X-Container-Partition': '3',
                     'X-Container-Device': 'sda1',
                     'X-Container-Timestamp': '1',
                     'Content-Type': 'application/new1'})
        calls = [0]
        with mock.patch.object(object_server, 'http_connect',
                               mock_http_connect(calls, 202)):
            resp = req.get_response(self.object_controller)
        self.assertEqual(resp.status_int, 202)
        req = Request.blank(
            '/sda1/p/a/c/o',
            environ={'REQUEST_METHOD': 'POST'},
            headers={'X-Timestamp': normalize_timestamp(ts + 2),
                     'X-Container-Host': '1.2.3.4:0',
                     'X-Container-Partition': '3',
                     'X-Container-Device': 'sda1',
                     'X-Container-Timestamp': '1',
                     'Content-Type': 'application/new1'})
        calls = [0]
        with mock.patch.object(object_server, 'http_connect',
                               mock_http_connect(calls, 202, with_exc=True)):
            resp = req.get_response(self.object_controller)
        self.assertEqual(resp.status_int, 202)
        req = Request.blank(
            '/sda1/p/a/c/o',
            environ={'REQUEST_METHOD': 'POST'},
            headers={'X-Timestamp': normalize_timestamp(ts + 3),
                     'X-Container-Host': '1.2.3.4:0',
                     'X-Container-Partition': '3',
                     'X-Container-Device': 'sda1',
                     'X-Container-Timestamp': '1',
                     'Content-Type': 'application/new2'})
        calls = [0]
        with mock.patch.object(object_server, 'http_connect',
                               mock_http_connect(calls, 500)):
            resp = req.get_response(self.object_controller)
        self.assertEqual(resp.status_int, 202)

    def _test_POST_container_updates(self, policy, update_etag=None):
        # Test that POST requests result in correct calls to container_update
        t = [next(self.ts) for _ in range(0, 5)]
        calls_made = []
        update_etag = update_etag or '098f6bcd4621d373cade4e832627b4f6'

        def mock_container_update(ctlr, op, account, container, obj, request,
                                  headers_out, objdevice, policy):
            calls_made.append((headers_out, policy))

        body = 'test'
        headers = {
            'X-Timestamp': t[1].internal,
            'Content-Type': 'application/octet-stream;swift_bytes=123456789',
            'X-Backend-Storage-Policy-Index': int(policy)}
        if policy.policy_type == EC_POLICY:
            # EC fragments will typically have a different size to the body and
            # for small bodies the fragments may be longer. For this test all
            # that matters is that the fragment and body lengths differ.
            body = body + 'ec_overhead'
            headers['X-Backend-Container-Update-Override-Etag'] = update_etag
            headers['X-Backend-Container-Update-Override-Size'] = '4'
            headers['X-Object-Sysmeta-Ec-Etag'] = update_etag
            headers['X-Object-Sysmeta-Ec-Content-Length'] = '4'
            headers['X-Object-Sysmeta-Ec-Frag-Index'] = 2
        headers['Content-Length'] = str(len(body))

        req = Request.blank('/sda1/p/a/c/o', body=body,
                            environ={'REQUEST_METHOD': 'PUT'},
                            headers=headers)
        with mock.patch('swift.obj.server.ObjectController.container_update',
                        mock_container_update):
            resp = req.get_response(self.object_controller)

        self.assertEqual(resp.status_int, 201)
        self.assertEqual(1, len(calls_made))
        expected_headers = HeaderKeyDict({
            'x-size': '4',
            'x-content-type': 'application/octet-stream;swift_bytes=123456789',
            'x-timestamp': t[1].internal,
            'x-etag': update_etag})
        self.assertDictEqual(expected_headers, calls_made[0][0])
        self.assertEqual(policy, calls_made[0][1])

        # POST with no metadata newer than the data should return 409,
        # container update not expected
        calls_made = []
        req = Request.blank(
            '/sda1/p/a/c/o', environ={'REQUEST_METHOD': 'POST'},
            headers={'X-Timestamp': t[0].internal,
                     'X-Backend-Storage-Policy-Index': int(policy)})

        with mock.patch('swift.obj.server.ObjectController.container_update',
                        mock_container_update):
            resp = req.get_response(self.object_controller)

        self.assertEqual(resp.status_int, 409)
        self.assertEqual(resp.headers['x-backend-timestamp'],
                         t[1].internal)
        self.assertEqual(0, len(calls_made))

        # POST with newer metadata returns success and container update
        # is expected
        calls_made = []
        req = Request.blank(
            '/sda1/p/a/c/o', environ={'REQUEST_METHOD': 'POST'},
            headers={'X-Timestamp': t[3].internal,
                     'X-Backend-Storage-Policy-Index': int(policy)})

        with mock.patch('swift.obj.server.ObjectController.container_update',
                        mock_container_update):
            resp = req.get_response(self.object_controller)

        self.assertEqual(resp.status_int, 202)
        self.assertEqual(1, len(calls_made))
        expected_headers = HeaderKeyDict({
            'x-size': '4',
            'x-content-type': 'application/octet-stream;swift_bytes=123456789',
            'x-timestamp': t[1].internal,
            'x-content-type-timestamp': t[1].internal,
            'x-meta-timestamp': t[3].internal,
            'x-etag': update_etag})
        self.assertDictEqual(expected_headers, calls_made[0][0])
        self.assertEqual(policy, calls_made[0][1])

        # POST with no metadata newer than existing metadata should return
        # 409, container update not expected
        calls_made = []
        req = Request.blank(
            '/sda1/p/a/c/o', environ={'REQUEST_METHOD': 'POST'},
            headers={'X-Timestamp': t[2].internal,
                     'X-Backend-Storage-Policy-Index': int(policy)})

        with mock.patch('swift.obj.server.ObjectController.container_update',
                        mock_container_update):
            resp = req.get_response(self.object_controller)

        self.assertEqual(resp.status_int, 409)
        self.assertEqual(resp.headers['x-backend-timestamp'],
                         t[3].internal)
        self.assertEqual(0, len(calls_made))

        # POST with newer content-type but older metadata returns success
        # and container update is expected newer content-type should have
        # existing swift_bytes appended
        calls_made = []
        req = Request.blank('/sda1/p/a/c/o',
                            environ={'REQUEST_METHOD': 'POST'},
                            headers={
                                'X-Timestamp': t[2].internal,
                                'Content-Type': 'text/plain',
                                'Content-Type-Timestamp': t[2].internal,
                                'X-Backend-Storage-Policy-Index': int(policy)
                            })

        with mock.patch('swift.obj.server.ObjectController.container_update',
                        mock_container_update):
            resp = req.get_response(self.object_controller)

        self.assertEqual(resp.status_int, 202)
        self.assertEqual(1, len(calls_made))
        expected_headers = HeaderKeyDict({
            'x-size': '4',
            'x-content-type': 'text/plain;swift_bytes=123456789',
            'x-timestamp': t[1].internal,
            'x-content-type-timestamp': t[2].internal,
            'x-meta-timestamp': t[3].internal,
            'x-etag': update_etag})
        self.assertDictEqual(expected_headers, calls_made[0][0])
        self.assertEqual(policy, calls_made[0][1])

        # POST with older content-type but newer metadata returns success
        # and container update is expected
        calls_made = []
        req = Request.blank('/sda1/p/a/c/o',
                            environ={'REQUEST_METHOD': 'POST'},
                            headers={
                                'X-Timestamp': t[4].internal,
                                'Content-Type': 'older',
                                'Content-Type-Timestamp': t[1].internal,
                                'X-Backend-Storage-Policy-Index': int(policy)
                            })

        with mock.patch('swift.obj.server.ObjectController.container_update',
                        mock_container_update):
            resp = req.get_response(self.object_controller)

        self.assertEqual(resp.status_int, 202)
        self.assertEqual(1, len(calls_made))
        expected_headers = HeaderKeyDict({
            'x-size': '4',
            'x-content-type': 'text/plain;swift_bytes=123456789',
            'x-timestamp': t[1].internal,
            'x-content-type-timestamp': t[2].internal,
            'x-meta-timestamp': t[4].internal,
            'x-etag': update_etag})
        self.assertDictEqual(expected_headers, calls_made[0][0])
        self.assertEqual(policy, calls_made[0][1])

        # POST with same-time content-type and metadata returns 409
        # and no container update is expected
        calls_made = []
        req = Request.blank('/sda1/p/a/c/o',
                            environ={'REQUEST_METHOD': 'POST'},
                            headers={
                                'X-Timestamp': t[4].internal,
                                'Content-Type': 'ignored',
                                'Content-Type-Timestamp': t[2].internal,
                                'X-Backend-Storage-Policy-Index': int(policy)
                            })

        with mock.patch('swift.obj.server.ObjectController.container_update',
                        mock_container_update):
            resp = req.get_response(self.object_controller)

        self.assertEqual(resp.status_int, 409)
        self.assertEqual(0, len(calls_made))

        # POST with implicit newer content-type but older metadata
        # returns success and container update is expected,
        # update reports existing metadata timestamp
        calls_made = []
        req = Request.blank('/sda1/p/a/c/o',
                            environ={'REQUEST_METHOD': 'POST'},
                            headers={
                                'X-Timestamp': t[3].internal,
                                'Content-Type': 'text/newer',
                                'X-Backend-Storage-Policy-Index': int(policy)
                            })

        with mock.patch('swift.obj.server.ObjectController.container_update',
                        mock_container_update):
            resp = req.get_response(self.object_controller)

        self.assertEqual(resp.status_int, 202)
        self.assertEqual(1, len(calls_made))
        expected_headers = HeaderKeyDict({
            'x-size': '4',
            'x-content-type': 'text/newer;swift_bytes=123456789',
            'x-timestamp': t[1].internal,
            'x-content-type-timestamp': t[3].internal,
            'x-meta-timestamp': t[4].internal,
            'x-etag': update_etag})
        self.assertDictEqual(expected_headers, calls_made[0][0])
        self.assertEqual(policy, calls_made[0][1])

    def test_POST_container_updates_with_replication_policy(self):
        self._test_POST_container_updates(POLICIES[0])

    def test_POST_container_updates_with_EC_policy(self):
        self._test_POST_container_updates(
            POLICIES[1], update_etag='override_etag')

    def test_POST_container_updates_precedence(self):
        # Verify correct etag and size being sent with container updates for a
        # PUT and for a subsequent POST.

        def do_test(body, headers, policy):
            def mock_container_update(ctlr, op, account, container, obj, req,
                                      headers_out, objdevice, policy):
                calls_made.append((headers_out, policy))
            calls_made = []
            ts_put = next(self.ts)

            # make PUT with given headers and verify correct etag is sent in
            # container update
            headers.update({
                'Content-Type':
                    'application/octet-stream;swift_bytes=123456789',
                'X-Backend-Storage-Policy-Index': int(policy),
                'X-Object-Sysmeta-Ec-Frag-Index': 2,
                'X-Timestamp': ts_put.internal,
                'Content-Length': len(body)})

            req = Request.blank('/sda1/p/a/c/o',
                                environ={'REQUEST_METHOD': 'PUT'},
                                headers=headers, body=body)

            with mock.patch(
                    'swift.obj.server.ObjectController.container_update',
                    mock_container_update):
                resp = req.get_response(self.object_controller)

            self.assertEqual(resp.status_int, 201)
            self.assertEqual(1, len(calls_made))
            expected_headers = HeaderKeyDict({
                'x-size': '4',
                'x-content-type':
                    'application/octet-stream;swift_bytes=123456789',
                'x-timestamp': ts_put.internal,
                'x-etag': 'expected'})
            self.assertDictEqual(expected_headers, calls_made[0][0])
            self.assertEqual(policy, calls_made[0][1])

            # make a POST and verify container update has the same etag
            calls_made = []
            ts_post = next(self.ts)
            req = Request.blank(
                '/sda1/p/a/c/o', environ={'REQUEST_METHOD': 'POST'},
                headers={'X-Timestamp': ts_post.internal,
                         'X-Backend-Storage-Policy-Index': int(policy)})

            with mock.patch(
                    'swift.obj.server.ObjectController.container_update',
                    mock_container_update):
                resp = req.get_response(self.object_controller)

            self.assertEqual(resp.status_int, 202)
            self.assertEqual(1, len(calls_made))
            expected_headers.update({
                'x-content-type-timestamp': ts_put.internal,
                'x-meta-timestamp': ts_post.internal})
            self.assertDictEqual(expected_headers, calls_made[0][0])
            self.assertEqual(policy, calls_made[0][1])

        # sanity check - EC headers are ok
        headers = {
            'X-Backend-Container-Update-Override-Etag': 'expected',
            'X-Backend-Container-Update-Override-Size': '4',
            'X-Object-Sysmeta-Ec-Etag': 'expected',
            'X-Object-Sysmeta-Ec-Content-Length': '4'}
        do_test('test ec frag longer than 4', headers, POLICIES[1])

        # middleware overrides take precedence over EC/older overrides
        headers = {
            'X-Backend-Container-Update-Override-Etag': 'unexpected',
            'X-Backend-Container-Update-Override-Size': '3',
            'X-Object-Sysmeta-Ec-Etag': 'unexpected',
            'X-Object-Sysmeta-Ec-Content-Length': '3',
            'X-Object-Sysmeta-Container-Update-Override-Etag': 'expected',
            'X-Object-Sysmeta-Container-Update-Override-Size': '4'}
        do_test('test ec frag longer than 4', headers, POLICIES[1])

        # overrides with replication policy
        headers = {
            'X-Object-Sysmeta-Container-Update-Override-Etag': 'expected',
            'X-Object-Sysmeta-Container-Update-Override-Size': '4'}
        do_test('longer than 4', headers, POLICIES[0])

        # middleware overrides take precedence over EC/older overrides with
        # replication policy
        headers = {
            'X-Backend-Container-Update-Override-Etag': 'unexpected',
            'X-Backend-Container-Update-Override-Size': '3',
            'X-Object-Sysmeta-Container-Update-Override-Etag': 'expected',
            'X-Object-Sysmeta-Container-Update-Override-Size': '4'}
        do_test('longer than 4', headers, POLICIES[0])

    def _test_PUT_then_POST_async_pendings(self, policy, update_etag=None):
        # Test that PUT and POST requests result in distinct async pending
        # files when sync container update fails.
        def fake_http_connect(*args):
            raise Exception('test')

        device_dir = os.path.join(self.testdir, 'sda1')
        t_put = next(self.ts)
        update_etag = update_etag or '098f6bcd4621d373cade4e832627b4f6'

        put_headers = {
            'X-Trans-Id': 'put_trans_id',
            'X-Timestamp': t_put.internal,
            'Content-Type': 'application/octet-stream;swift_bytes=123456789',
            'Content-Length': '4',
            'X-Backend-Storage-Policy-Index': int(policy),
            'X-Container-Host': 'chost:cport',
            'X-Container-Partition': 'cpartition',
            'X-Container-Device': 'cdevice',
            'X-Container-Db-State': 'unsharded'}
        if policy.policy_type == EC_POLICY:
            put_headers.update({
                'X-Object-Sysmeta-Ec-Frag-Index': '2',
                'X-Backend-Container-Update-Override-Etag': update_etag,
                'X-Object-Sysmeta-Ec-Etag': update_etag})

        req = Request.blank('/sda1/p/a/c/o',
                            environ={'REQUEST_METHOD': 'PUT'},
                            headers=put_headers, body='test')

        with mock.patch('swift.obj.server.http_connect', fake_http_connect), \
                mock.patch('swift.common.utils.HASH_PATH_PREFIX', b''), \
                fake_spawn():
            resp = req.get_response(self.object_controller)

        self.assertEqual(resp.status_int, 201)

        async_pending_file_put = os.path.join(
            device_dir, diskfile.get_async_dir(policy), 'a83',
            '06fbf0b514e5199dfc4e00f42eb5ea83-%s' % t_put.internal)
        self.assertTrue(os.path.isfile(async_pending_file_put),
                        'Expected %s to be a file but it is not.'
                        % async_pending_file_put)
        expected_put_headers = {
            'Referer': 'PUT http://localhost/sda1/p/a/c/o',
            'X-Trans-Id': 'put_trans_id',
            'X-Timestamp': t_put.internal,
            'X-Content-Type': 'application/octet-stream;swift_bytes=123456789',
            'X-Size': '4',
            'X-Etag': '098f6bcd4621d373cade4e832627b4f6',
            'User-Agent': 'object-server %s' % os.getpid(),
            'X-Backend-Storage-Policy-Index': '%d' % int(policy)}
        if policy.policy_type == EC_POLICY:
            expected_put_headers['X-Etag'] = update_etag
        self.assertDictEqual(
            pickle.load(open(async_pending_file_put, 'rb')),
            {'headers': expected_put_headers,
             'account': 'a', 'container': 'c', 'obj': 'o', 'op': 'PUT',
             'db_state': 'unsharded'})

        # POST with newer metadata returns success and container update
        # is expected
        t_post = next(self.ts)
        post_headers = {
            'X-Trans-Id': 'post_trans_id',
            'X-Timestamp': t_post.internal,
            'Content-Type': 'application/other',
            'X-Backend-Storage-Policy-Index': int(policy),
            'X-Container-Host': 'chost:cport',
            'X-Container-Partition': 'cpartition',
            'X-Container-Device': 'cdevice',
            'X-Container-Db-State': 'unsharded'}
        req = Request.blank('/sda1/p/a/c/o',
                            environ={'REQUEST_METHOD': 'POST'},
                            headers=post_headers)

        with mock.patch('swift.obj.server.http_connect', fake_http_connect), \
                mock.patch('swift.common.utils.HASH_PATH_PREFIX', b''), \
                fake_spawn():
            resp = req.get_response(self.object_controller)

        self.assertEqual(resp.status_int, 202)

        self.maxDiff = None
        # check async pending file for PUT is still intact
        self.assertDictEqual(
            pickle.load(open(async_pending_file_put, 'rb')),
            {'headers': expected_put_headers,
             'account': 'a', 'container': 'c', 'obj': 'o', 'op': 'PUT',
             'db_state': 'unsharded'})

        # check distinct async pending file for POST
        async_pending_file_post = os.path.join(
            device_dir, diskfile.get_async_dir(policy), 'a83',
            '06fbf0b514e5199dfc4e00f42eb5ea83-%s' % t_post.internal)
        self.assertTrue(os.path.isfile(async_pending_file_post),
                        'Expected %s to be a file but it is not.'
                        % async_pending_file_post)
        expected_post_headers = {
            'Referer': 'POST http://localhost/sda1/p/a/c/o',
            'X-Trans-Id': 'post_trans_id',
            'X-Timestamp': t_put.internal,
            'X-Content-Type': 'application/other;swift_bytes=123456789',
            'X-Size': '4',
            'X-Etag': '098f6bcd4621d373cade4e832627b4f6',
            'User-Agent': 'object-server %s' % os.getpid(),
            'X-Backend-Storage-Policy-Index': '%d' % int(policy),
            'X-Meta-Timestamp': t_post.internal,
            'X-Content-Type-Timestamp': t_post.internal,
        }
        if policy.policy_type == EC_POLICY:
            expected_post_headers['X-Etag'] = update_etag
        self.assertDictEqual(
            pickle.load(open(async_pending_file_post, 'rb')),
            {'headers': expected_post_headers,
             'account': 'a', 'container': 'c', 'obj': 'o', 'op': 'PUT',
             'db_state': 'unsharded'})

        # verify that only the POST (most recent) async update gets sent by the
        # object updater, and that both update files are deleted
        with mock.patch(
            'swift.obj.updater.ObjectUpdater.object_update') as mock_update, \
                mock.patch('swift.obj.updater.dump_recon_cache'):
            object_updater = updater.ObjectUpdater(
                {'devices': self.testdir,
                 'mount_check': 'false'}, logger=debug_logger())
            node = {'id': 1}
            mock_ring = mock.MagicMock()
            mock_ring.get_nodes.return_value = (99, [node])
            object_updater.container_ring = mock_ring
            mock_update.return_value = ((True, 1, None))
            object_updater.run_once()
        self.assertEqual(1, mock_update.call_count)
        self.assertEqual((node, 99, 'PUT', '/a/c/o'),
                         mock_update.call_args_list[0][0][0:4])
        actual_headers = mock_update.call_args_list[0][0][4]
        # User-Agent is updated.
        expected_post_headers['User-Agent'] = 'object-updater %s' % os.getpid()
        expected_post_headers['X-Backend-Accept-Redirect'] = 'true'
        expected_post_headers['X-Backend-Accept-Quoted-Location'] = 'true'
        self.assertDictEqual(expected_post_headers, actual_headers)
        self.assertFalse(
            os.listdir(os.path.join(
                device_dir, diskfile.get_async_dir(policy))))

    def test_PUT_then_POST_async_pendings_with_repl_policy(self):
        self._test_PUT_then_POST_async_pendings(POLICIES[0])

    def test_PUT_then_POST_async_pendings_with_EC_policy(self):
        self._test_PUT_then_POST_async_pendings(
            POLICIES[1], update_etag='override_etag')

    def _check_PUT_redirected_async_pending(self, container_path=None,
                                            old_style=False):
        # When container update is redirected verify that the redirect location
        # is persisted in the async pending file.
        policy = POLICIES[0]
        device_dir = os.path.join(self.testdir, 'sda1')
        t_put = next(self.ts)
        update_etag = '098f6bcd4621d373cade4e832627b4f6'

        put_headers = {
            'X-Trans-Id': 'put_trans_id',
            'X-Timestamp': t_put.internal,
            'Content-Type': 'application/octet-stream;swift_bytes=123456789',
            'Content-Length': '4',
            'X-Backend-Storage-Policy-Index': int(policy),
            'X-Container-Host': 'chost:3200',
            'X-Container-Partition': '99',
            'X-Container-Device': 'cdevice',
            'X-Container-Db-State': 'unsharded'}

        if container_path:
            # the proxy may include either header
            hdr = ('X-Backend-Container-Path' if old_style
                   else 'X-Backend-Quoted-Container-Path')
            put_headers[hdr] = container_path
            put_headers['X-Container-Db-State'] = 'sharded'
            expected_update_path = '/cdevice/99/%s/o' % container_path
        else:
            expected_update_path = '/cdevice/99/a/c/o'

        if policy.policy_type == EC_POLICY:
            put_headers.update({
                'X-Object-Sysmeta-Ec-Frag-Index': '2',
                'X-Backend-Container-Update-Override-Etag': update_etag,
                'X-Object-Sysmeta-Ec-Etag': update_etag})

        req = Request.blank('/sda1/p/a/c/o',
                            environ={'REQUEST_METHOD': 'PUT'},
                            headers=put_headers, body=b'test')
        resp_headers = {'Location': '/.sharded_a/c_shard_1/o',
                        'X-Backend-Redirect-Timestamp': next(self.ts).internal}

        with mocked_http_conn(301, headers=[resp_headers]) as conn, \
                mock.patch('swift.common.utils.HASH_PATH_PREFIX', b''),\
                fake_spawn():
            resp = req.get_response(self.object_controller)

        self.assertEqual(resp.status_int, 201)
        self.assertEqual(1, len(conn.requests))

        self.assertEqual(expected_update_path, conn.requests[0]['path'])

        # whether or not an X-Backend-Container-Path was received from the
        # proxy, the async pending file should now have the container_path
        # equal to the Location header received in the update response.
        async_pending_file_put = os.path.join(
            device_dir, diskfile.get_async_dir(policy), 'a83',
            '06fbf0b514e5199dfc4e00f42eb5ea83-%s' % t_put.internal)
        self.assertTrue(os.path.isfile(async_pending_file_put),
                        'Expected %s to be a file but it is not.'
                        % async_pending_file_put)
        expected_put_headers = {
            'Referer': 'PUT http://localhost/sda1/p/a/c/o',
            'X-Trans-Id': 'put_trans_id',
            'X-Timestamp': t_put.internal,
            'X-Content-Type': 'application/octet-stream;swift_bytes=123456789',
            'X-Size': '4',
            'X-Etag': '098f6bcd4621d373cade4e832627b4f6',
            'User-Agent': 'object-server %s' % os.getpid(),
            'X-Backend-Storage-Policy-Index': '%d' % int(policy)}
        if policy.policy_type == EC_POLICY:
            expected_put_headers['X-Etag'] = update_etag
        self.assertEqual(
            {'headers': expected_put_headers,
             'account': 'a', 'container': 'c', 'obj': 'o', 'op': 'PUT',
             'container_path': '.sharded_a/c_shard_1',
             'db_state': 'sharded' if container_path else 'unsharded'},
            pickle.load(open(async_pending_file_put, 'rb')))

        # when updater is run its first request will be to the redirect
        # location that is persisted in the async pending file
        with mocked_http_conn(201) as conn:
            with mock.patch('swift.obj.updater.dump_recon_cache',
                            lambda *args: None):
                object_updater = updater.ObjectUpdater(
                    {'devices': self.testdir,
                     'mount_check': 'false'}, logger=debug_logger())
                node = {'id': 1, 'ip': 'chost', 'port': 3200,
                        'replication_ip': 'chost_repl',
                        'replication_port': 6200,
                        'device': 'cdevice'}
                mock_ring = mock.MagicMock()
                mock_ring.get_nodes.return_value = (99, [node])
                object_updater.container_ring = mock_ring
                object_updater.run_once()

        self.assertEqual(1, len(conn.requests))
        self.assertEqual('/cdevice/99/.sharded_a/c_shard_1/o',
                         conn.requests[0]['path'])
        self.assertEqual(6200, conn.requests[0]['port'])
        self.assertEqual('chost_repl', conn.requests[0]['ip'])

    def test_PUT_redirected_async_pending(self):
        self._check_PUT_redirected_async_pending()

    def test_PUT_redirected_async_pending_with_container_path(self):
        self._check_PUT_redirected_async_pending(container_path='.another/c')

    def test_PUT_redirected_async_pending_with_old_style_container_path(self):
        self._check_PUT_redirected_async_pending(
            container_path='.another/c', old_style=True)

    def test_POST_quarantine_zbyte(self):
        timestamp = normalize_timestamp(time())
        req = Request.blank('/sda1/p/a/c/o', environ={'REQUEST_METHOD': 'PUT'},
                            headers={'X-Timestamp': timestamp,
                                     'Content-Type': 'application/x-test'})
        req.body = 'VERIFY'
        resp = req.get_response(self.object_controller)
        self.assertEqual(resp.status_int, 201)

        objfile = self.df_mgr.get_diskfile('sda1', 'p', 'a', 'c', 'o',
                                           policy=POLICIES.legacy)
        objfile.open()
        file_name = os.path.basename(objfile._data_file)
        with open(objfile._data_file) as fp:
            metadata = diskfile.read_metadata(fp)
        os.unlink(objfile._data_file)
        with open(objfile._data_file, 'w') as fp:
            diskfile.write_metadata(fp, metadata)
        self.assertEqual(os.listdir(objfile._datadir)[0], file_name)

        req = Request.blank(
            '/sda1/p/a/c/o',
            environ={'REQUEST_METHOD': 'POST'},
            headers={'X-Timestamp': normalize_timestamp(time())})
        resp = req.get_response(self.object_controller)
        self.assertEqual(resp.status_int, 404)

        quar_dir = os.path.join(
            self.testdir, 'sda1', 'quarantined', 'objects',
            os.path.basename(os.path.dirname(objfile._data_file)))
        self.assertEqual(os.listdir(quar_dir)[0], file_name)

    def test_PUT_invalid_path(self):
        req = Request.blank('/sda1/p/a/c', environ={'REQUEST_METHOD': 'PUT'})
        resp = req.get_response(self.object_controller)
        self.assertEqual(resp.status_int, 400)

    def test_PUT_no_timestamp(self):
        req = Request.blank('/sda1/p/a/c/o', environ={'REQUEST_METHOD': 'PUT',
                                                      'CONTENT_LENGTH': '0'})
        resp = req.get_response(self.object_controller)
        self.assertEqual(resp.status_int, 400)

    def test_PUT_bad_timestamp(self):
        req = Request.blank(
            '/sda1/p/a/c/o', environ={'REQUEST_METHOD': 'PUT'},
            headers={'X-Timestamp': 'bad'})
        resp = req.get_response(self.object_controller)
        self.assertEqual(resp.status_int, 400)

    def test_PUT_no_content_type(self):
        req = Request.blank(
            '/sda1/p/a/c/o', environ={'REQUEST_METHOD': 'PUT'},
            headers={'X-Timestamp': normalize_timestamp(time()),
                     'Content-Length': '6'})
        req.body = 'VERIFY'
        resp = req.get_response(self.object_controller)
        self.assertEqual(resp.status_int, 400)

    def test_PUT_invalid_content_type(self):
        req = Request.blank(
            '/sda1/p/a/c/o', environ={'REQUEST_METHOD': 'PUT'},
            headers={'X-Timestamp': normalize_timestamp(time()),
                     'Content-Length': '6',
                     'Content-Type': '\xff\xff'})
        req.body = 'VERIFY'
        resp = req.get_response(self.object_controller)
        self.assertEqual(resp.status_int, 400)
        self.assertTrue(b'Content-Type' in resp.body)

    def test_PUT_no_content_length(self):
        req = Request.blank(
            '/sda1/p/a/c/o', environ={'REQUEST_METHOD': 'PUT'},
            headers={'X-Timestamp': normalize_timestamp(time()),
                     'Content-Type': 'application/octet-stream'})
        req.body = 'VERIFY'
        del req.headers['Content-Length']
        resp = req.get_response(self.object_controller)
        self.assertEqual(resp.status_int, 411)

    def test_PUT_zero_content_length(self):
        req = Request.blank(
            '/sda1/p/a/c/o', environ={'REQUEST_METHOD': 'PUT'},
            headers={'X-Timestamp': normalize_timestamp(time()),
                     'Content-Type': 'application/octet-stream'})
        req.body = ''
        self.assertEqual(req.headers['Content-Length'], '0')
        resp = req.get_response(self.object_controller)
        self.assertEqual(resp.status_int, 201)

    def test_PUT_bad_transfer_encoding(self):
        req = Request.blank(
            '/sda1/p/a/c/o', environ={'REQUEST_METHOD': 'PUT'},
            headers={'X-Timestamp': normalize_timestamp(time()),
                     'Content-Type': 'application/octet-stream'})
        req.body = 'VERIFY'
        req.headers['Transfer-Encoding'] = 'bad'
        resp = req.get_response(self.object_controller)
        self.assertEqual(resp.status_int, 400)

    def test_PUT_if_none_match_star(self):
        # First PUT should succeed
        req = Request.blank(
            '/sda1/p/a/c/o', environ={'REQUEST_METHOD': 'PUT'},
            headers={'X-Timestamp': next(self.ts).normal,
                     'Content-Length': '6',
                     'Content-Type': 'application/octet-stream',
                     'If-None-Match': '*'})
        req.body = 'VERIFY'
        resp = req.get_response(self.object_controller)
        self.assertEqual(resp.status_int, 201)
        # File should already exist so it should fail
        req = Request.blank(
            '/sda1/p/a/c/o', environ={'REQUEST_METHOD': 'PUT'},
            headers={'X-Timestamp': next(self.ts).normal,
                     'Content-Length': '6',
                     'Content-Type': 'application/octet-stream',
                     'If-None-Match': '*'})
        req.body = 'VERIFY'
        resp = req.get_response(self.object_controller)
        self.assertEqual(resp.status_int, 412)

        req = Request.blank('/sda1/p/a/c/o',
                            environ={'REQUEST_METHOD': 'DELETE'},
                            headers={'X-Timestamp': next(self.ts).normal})
        resp = req.get_response(self.object_controller)
        self.assertEqual(resp.status_int, 204)

        req = Request.blank(
            '/sda1/p/a/c/o', environ={'REQUEST_METHOD': 'PUT'},
            headers={'X-Timestamp': next(self.ts).normal,
                     'Content-Length': '6',
                     'Content-Type': 'application/octet-stream',
                     'If-None-Match': '*'})
        req.body = 'VERIFY'
        resp = req.get_response(self.object_controller)
        self.assertEqual(resp.status_int, 201)

    def test_PUT_if_none_match(self):
        # PUT with if-none-match set and nothing there should succeed
        timestamp = normalize_timestamp(time())
        req = Request.blank(
            '/sda1/p/a/c/o', environ={'REQUEST_METHOD': 'PUT'},
            headers={'X-Timestamp': timestamp,
                     'Content-Length': '6',
                     'Content-Type': 'application/octet-stream',
                     'If-None-Match': 'notthere'})
        req.body = 'VERIFY'
        resp = req.get_response(self.object_controller)
        self.assertEqual(resp.status_int, 201)
        # PUT with if-none-match of the object etag should fail
        timestamp = normalize_timestamp(time())
        req = Request.blank(
            '/sda1/p/a/c/o', environ={'REQUEST_METHOD': 'PUT'},
            headers={'X-Timestamp': timestamp,
                     'Content-Length': '6',
                     'Content-Type': 'application/octet-stream',
                     'If-None-Match': '0b4c12d7e0a73840c1c4f148fda3b037'})
        req.body = 'VERIFY'
        resp = req.get_response(self.object_controller)
        self.assertEqual(resp.status_int, 412)

    def test_PUT_if_none_match_but_expired(self):
        inital_put = next(self.ts)
        put_before_expire = next(self.ts)
        delete_at_timestamp = int(next(self.ts))
        put_after_expire = next(self.ts)
        delete_at_container = str(
            delete_at_timestamp /
            self.object_controller.expiring_objects_container_divisor *
            self.object_controller.expiring_objects_container_divisor)
        req = Request.blank(
            '/sda1/p/a/c/o', environ={'REQUEST_METHOD': 'PUT'},
            headers={'X-Timestamp': inital_put.normal,
                     'X-Delete-At': str(delete_at_timestamp),
                     'X-Delete-At-Container': delete_at_container,
                     'Content-Length': '4',
                     'Content-Type': 'application/octet-stream'})
        req.body = 'TEST'
        resp = req.get_response(self.object_controller)
        self.assertEqual(resp.status_int, 201)

        # PUT again before object has expired should fail
        req = Request.blank(
            '/sda1/p/a/c/o', environ={'REQUEST_METHOD': 'PUT'},
            headers={'X-Timestamp': put_before_expire.normal,
                     'Content-Length': '4',
                     'Content-Type': 'application/octet-stream',
                     'If-None-Match': '*'})
        req.body = 'TEST'
        resp = req.get_response(self.object_controller)
        self.assertEqual(resp.status_int, 412)

        # PUT again after object has expired should succeed
        req = Request.blank(
            '/sda1/p/a/c/o', environ={'REQUEST_METHOD': 'PUT'},
            headers={'X-Timestamp': put_after_expire.normal,
                     'Content-Length': '4',
                     'Content-Type': 'application/octet-stream',
                     'If-None-Match': '*'})
        req.body = 'TEST'
        resp = req.get_response(self.object_controller)
        self.assertEqual(resp.status_int, 201)

    def test_PUT_common(self):
        timestamp = normalize_timestamp(time())
        req = Request.blank(
            '/sda1/p/a/c/o', environ={'REQUEST_METHOD': 'PUT'},
            headers={'X-Timestamp': timestamp,
                     'Content-Length': '6',
                     'Content-Type': 'application/octet-stream',
                     'x-object-meta-test': 'one',
                     'x-object-meta-t\xc3\xa8st': 'm\xc3\xa8ta',
                     'Custom-Header': '*',
                     'X-Backend-Replication-Headers':
                     'x-object-meta-t\xc3\xa8st Content-Type Content-Length'})
        req.body = 'VERIFY'
        with mock.patch.object(self.object_controller, 'allowed_headers',
                               ['Custom-Header']):
            self.object_controller.allowed_headers = ['Custom-Header']
            resp = req.get_response(self.object_controller)

        self.assertEqual(resp.status_int, 201)
        objfile = os.path.join(
            self.testdir, 'sda1',
            storage_directory(diskfile.get_data_dir(POLICIES[0]),
                              'p', hash_path('a', 'c', 'o')),
            utils.Timestamp(timestamp).internal + '.data')
        self.assertTrue(os.path.isfile(objfile))
        self.assertEqual(open(objfile).read(), 'VERIFY')
        self.assertEqual(diskfile.read_metadata(objfile),
                         {'X-Timestamp': utils.Timestamp(timestamp).internal,
                          'Content-Length': '6',
                          'ETag': '0b4c12d7e0a73840c1c4f148fda3b037',
                          'Content-Type': 'application/octet-stream',
                          'name': '/a/c/o',
                          'X-Object-Meta-Test': 'one',
                          'X-Object-Meta-T\xc3\xa8St': 'm\xc3\xa8ta',
                          'Custom-Header': '*'})

    def test_PUT_overwrite(self):
        req = Request.blank(
            '/sda1/p/a/c/o', environ={'REQUEST_METHOD': 'PUT'},
            headers={'X-Timestamp': normalize_timestamp(time()),
                     'Content-Length': '6',
                     'Content-Type': 'application/octet-stream'})
        req.body = 'VERIFY'
        resp = req.get_response(self.object_controller)
        self.assertEqual(resp.status_int, 201)
        sleep(.00001)
        timestamp = normalize_timestamp(time())
        req = Request.blank(
            '/sda1/p/a/c/o', environ={'REQUEST_METHOD': 'PUT'},
            headers={'X-Timestamp': timestamp,
                     'Content-Type': 'text/plain',
                     'Content-Encoding': 'gzip'})
        req.body = 'VERIFY TWO'
        resp = req.get_response(self.object_controller)
        self.assertEqual(resp.status_int, 201)
        objfile = os.path.join(
            self.testdir, 'sda1',
            storage_directory(diskfile.get_data_dir(POLICIES[0]), 'p',
                              hash_path('a', 'c', 'o')),
            utils.Timestamp(timestamp).internal + '.data')
        self.assertTrue(os.path.isfile(objfile))
        self.assertEqual(open(objfile).read(), 'VERIFY TWO')
        self.assertEqual(diskfile.read_metadata(objfile),
                         {'X-Timestamp': utils.Timestamp(timestamp).internal,
                          'Content-Length': '10',
                          'ETag': 'b381a4c5dab1eaa1eb9711fa647cd039',
                          'Content-Type': 'text/plain',
                          'name': '/a/c/o',
                          'Content-Encoding': 'gzip'})

    def test_PUT_overwrite_to_older_ts_success(self):
        old_timestamp = next(self.ts)
        new_timestamp = next(self.ts)

        req = Request.blank(
            '/sda1/p/a/c/o', environ={'REQUEST_METHOD': 'DELETE'},
            headers={'X-Timestamp': old_timestamp.normal,
                     'Content-Length': '0',
                     'Content-Type': 'application/octet-stream'})
        resp = req.get_response(self.object_controller)
        self.assertEqual(resp.status_int, 404)

        req = Request.blank(
            '/sda1/p/a/c/o', environ={'REQUEST_METHOD': 'PUT'},
            headers={'X-Timestamp': new_timestamp.normal,
                     'Content-Type': 'text/plain',
                     'Content-Encoding': 'gzip'})
        req.body = 'VERIFY TWO'
        resp = req.get_response(self.object_controller)

        self.assertEqual(resp.status_int, 201)
        objfile = os.path.join(
            self.testdir, 'sda1',
            storage_directory(diskfile.get_data_dir(POLICIES[0]), 'p',
                              hash_path('a', 'c', 'o')),
            new_timestamp.internal + '.data')
        self.assertTrue(os.path.isfile(objfile))
        self.assertEqual(open(objfile).read(), 'VERIFY TWO')
        self.assertEqual(
            diskfile.read_metadata(objfile),
            {'X-Timestamp': new_timestamp.internal,
             'Content-Length': '10',
             'ETag': 'b381a4c5dab1eaa1eb9711fa647cd039',
             'Content-Type': 'text/plain',
             'name': '/a/c/o',
             'Content-Encoding': 'gzip'})

    def test_PUT_overwrite_to_newer_ts_failed(self):
        old_timestamp = next(self.ts)
        new_timestamp = next(self.ts)

        req = Request.blank(
            '/sda1/p/a/c/o', environ={'REQUEST_METHOD': 'DELETE'},
            headers={'X-Timestamp': new_timestamp.normal,
                     'Content-Length': '0',
                     'Content-Type': 'application/octet-stream'})
        resp = req.get_response(self.object_controller)
        self.assertEqual(resp.status_int, 404)
        req = Request.blank(
            '/sda1/p/a/c/o', environ={'REQUEST_METHOD': 'PUT'},
            headers={'X-Timestamp': old_timestamp.normal,
                     'Content-Type': 'text/plain',
                     'Content-Encoding': 'gzip'})
        req.body = 'VERIFY TWO'

        with mock.patch(
                'swift.obj.diskfile.BaseDiskFile.create') as mock_create:
            resp = req.get_response(self.object_controller)

        self.assertEqual(resp.status_int, 409)
        self.assertEqual(mock_create.call_count, 0)

        # data file doesn't exist there (This is sanity because
        # if .data written unexpectedly, it will be removed
        # by cleanup_ondisk_files)
        datafile = os.path.join(
            self.testdir, 'sda1',
            storage_directory(diskfile.get_data_dir(POLICIES[0]), 'p',
                              hash_path('a', 'c', 'o')),
            old_timestamp.internal + '.data')
        self.assertFalse(os.path.exists(datafile))

        # ts file sitll exists
        tsfile = os.path.join(
            self.testdir, 'sda1',
            storage_directory(diskfile.get_data_dir(POLICIES[0]), 'p',
                              hash_path('a', 'c', 'o')),
            new_timestamp.internal + '.ts')
        self.assertTrue(os.path.isfile(tsfile))

    def test_PUT_overwrite_w_delete_at(self):
        req = Request.blank(
            '/sda1/p/a/c/o', environ={'REQUEST_METHOD': 'PUT'},
            headers={'X-Timestamp': normalize_timestamp(time()),
                     'X-Delete-At': 9999999999,
                     'Content-Length': '6',
                     'Content-Type': 'application/octet-stream'})
        req.body = 'VERIFY'
        resp = req.get_response(self.object_controller)
        self.assertEqual(resp.status_int, 201)
        sleep(.00001)
        timestamp = normalize_timestamp(time())
        req = Request.blank(
            '/sda1/p/a/c/o', environ={'REQUEST_METHOD': 'PUT'},
            headers={'X-Timestamp': timestamp,
                     'Content-Type': 'text/plain',
                     'Content-Encoding': 'gzip'})
        req.body = 'VERIFY TWO'
        resp = req.get_response(self.object_controller)
        self.assertEqual(resp.status_int, 201)
        objfile = os.path.join(
            self.testdir, 'sda1',
            storage_directory(diskfile.get_data_dir(POLICIES[0]), 'p',
                              hash_path('a', 'c', 'o')),
            utils.Timestamp(timestamp).internal + '.data')
        self.assertTrue(os.path.isfile(objfile))
        self.assertEqual(open(objfile).read(), 'VERIFY TWO')
        self.assertEqual(diskfile.read_metadata(objfile),
                         {'X-Timestamp': utils.Timestamp(timestamp).internal,
                          'Content-Length': '10',
                          'ETag': 'b381a4c5dab1eaa1eb9711fa647cd039',
                          'Content-Type': 'text/plain',
                          'name': '/a/c/o',
                          'Content-Encoding': 'gzip'})

    def test_PUT_old_timestamp(self):
        ts = time()
        orig_timestamp = utils.Timestamp(ts).internal
        req = Request.blank(
            '/sda1/p/a/c/o', environ={'REQUEST_METHOD': 'PUT'},
            headers={'X-Timestamp': orig_timestamp,
                     'Content-Length': '6',
                     'Content-Type': 'application/octet-stream'})
        req.body = 'VERIFY'
        resp = req.get_response(self.object_controller)
        self.assertEqual(resp.status_int, 201)

        req = Request.blank('/sda1/p/a/c/o', environ={'REQUEST_METHOD': 'PUT'},
                            headers={'X-Timestamp': normalize_timestamp(ts),
                                     'Content-Type': 'text/plain',
                                     'Content-Encoding': 'gzip'})
        req.body = 'VERIFY TWO'
        resp = req.get_response(self.object_controller)
        self.assertEqual(resp.status_int, 409)
        self.assertEqual(resp.headers['X-Backend-Timestamp'], orig_timestamp)

        req = Request.blank('/sda1/p/a/c/o', environ={'REQUEST_METHOD': 'PUT'},
                            headers={
                                'X-Timestamp': normalize_timestamp(ts - 1),
                                'Content-Type': 'text/plain',
                                'Content-Encoding': 'gzip'})
        req.body = 'VERIFY THREE'
        resp = req.get_response(self.object_controller)
        self.assertEqual(resp.status_int, 409)
        self.assertEqual(resp.headers['X-Backend-Timestamp'], orig_timestamp)

    def test_PUT_new_object_really_old_timestamp(self):
        req = Request.blank(
            '/sda1/p/a/c/o', environ={'REQUEST_METHOD': 'PUT'},
            headers={'X-Timestamp': '-1',  # 1969-12-31 23:59:59
                     'Content-Length': '6',
                     'Content-Type': 'application/octet-stream'})
        req.body = 'VERIFY'
        resp = req.get_response(self.object_controller)
        self.assertEqual(resp.status_int, 400)

        req = Request.blank(
            '/sda1/p/a/c/o', environ={'REQUEST_METHOD': 'PUT'},
            headers={'X-Timestamp': '1',  # 1970-01-01 00:00:01
                     'Content-Length': '6',
                     'Content-Type': 'application/octet-stream'})
        req.body = 'VERIFY'
        resp = req.get_response(self.object_controller)
        self.assertEqual(resp.status_int, 201)

    def test_PUT_object_really_new_timestamp(self):
        req = Request.blank(
            '/sda1/p/a/c/o', environ={'REQUEST_METHOD': 'PUT'},
            headers={'X-Timestamp': '9999999999',  # 2286-11-20 17:46:40
                     'Content-Length': '6',
                     'Content-Type': 'application/octet-stream'})
        req.body = 'VERIFY'
        resp = req.get_response(self.object_controller)
        self.assertEqual(resp.status_int, 201)

        # roll over to 11 digits before the decimal
        req = Request.blank(
            '/sda1/p/a/c/o', environ={'REQUEST_METHOD': 'PUT'},
            headers={'X-Timestamp': '10000000000',
                     'Content-Length': '6',
                     'Content-Type': 'application/octet-stream'})
        req.body = 'VERIFY'
        resp = req.get_response(self.object_controller)
        self.assertEqual(resp.status_int, 400)

    def test_PUT_no_etag(self):
        req = Request.blank(
            '/sda1/p/a/c/o', environ={'REQUEST_METHOD': 'PUT'},
            headers={'X-Timestamp': normalize_timestamp(time()),
                     'Content-Type': 'text/plain'})
        req.body = 'test'
        resp = req.get_response(self.object_controller)
        self.assertEqual(resp.status_int, 201)

    def test_PUT_invalid_etag(self):
        req = Request.blank(
            '/sda1/p/a/c/o', environ={'REQUEST_METHOD': 'PUT'},
            headers={'X-Timestamp': normalize_timestamp(time()),
                     'Content-Type': 'text/plain',
                     'ETag': 'invalid'})
        req.body = 'test'
        resp = req.get_response(self.object_controller)
        self.assertEqual(resp.status_int, 422)

    def test_PUT_user_metadata(self):
        timestamp = normalize_timestamp(time())
        req = Request.blank(
            '/sda1/p/a/c/o', environ={'REQUEST_METHOD': 'PUT'},
            headers={'X-Timestamp': timestamp,
                     'Content-Type': 'text/plain',
                     'ETag': 'b114ab7b90d9ccac4bd5d99cc7ebb568',
                     'X-Object-Meta-1': 'One',
                     'X-Object-Meta-Two': 'Two'})
        req.body = 'VERIFY THREE'
        resp = req.get_response(self.object_controller)
        self.assertEqual(resp.status_int, 201)
        objfile = os.path.join(
            self.testdir, 'sda1',
            storage_directory(diskfile.get_data_dir(POLICIES[0]), 'p',
                              hash_path('a', 'c', 'o')),
            utils.Timestamp(timestamp).internal + '.data')
        self.assertTrue(os.path.isfile(objfile))
        self.assertEqual(open(objfile).read(), 'VERIFY THREE')
        self.assertEqual(diskfile.read_metadata(objfile),
                         {'X-Timestamp': utils.Timestamp(timestamp).internal,
                          'Content-Length': '12',
                          'ETag': 'b114ab7b90d9ccac4bd5d99cc7ebb568',
                          'Content-Type': 'text/plain',
                          'name': '/a/c/o',
                          'X-Object-Meta-1': 'One',
                          'X-Object-Meta-Two': 'Two'})

    def test_PUT_etag_in_footer(self):
        timestamp = normalize_timestamp(time())
        req = Request.blank(
            '/sda1/p/a/c/o',
            headers={'X-Timestamp': timestamp,
                     'Content-Type': 'text/plain',
                     'Transfer-Encoding': 'chunked',
                     'Etag': 'other-etag',
                     'X-Backend-Obj-Metadata-Footer': 'yes',
                     'X-Backend-Obj-Multipart-Mime-Boundary': 'boundary'},
            environ={'REQUEST_METHOD': 'PUT'})

        obj_etag = md5(b"obj data", usedforsecurity=False).hexdigest()
        footer_meta = json.dumps({"Etag": obj_etag}).encode('ascii')
        footer_meta_cksum = md5(
            footer_meta, usedforsecurity=False).hexdigest().encode('ascii')

        req.body = b"\r\n".join((
            b"--boundary",
            b"",
            b"obj data",
            b"--boundary",
            b"Content-MD5: " + footer_meta_cksum,
            b"",
            footer_meta,
            b"--boundary--",
        ))
        req.headers.pop("Content-Length", None)

        resp = req.get_response(self.object_controller)
        self.assertEqual(resp.status_int, 201)
        self.assertEqual(resp.etag, obj_etag)

        objfile = os.path.join(
            self.testdir, 'sda1',
            storage_directory(diskfile.get_data_dir(POLICIES[0]), 'p',
                              hash_path('a', 'c', 'o')),
            utils.Timestamp(timestamp).internal + '.data')
        with open(objfile) as fh:
            self.assertEqual(fh.read(), "obj data")

    def _check_container_override_etag_preference(self, override_headers,
                                                  override_footers):
        def mock_container_update(ctlr, op, account, container, obj, req,
                                  headers_out, objdevice, policy):
            calls_made.append((headers_out, policy))
        calls_made = []
        ts_put = next(self.ts)

        headers = {
            'X-Timestamp': ts_put.internal,
            'Content-Type': 'text/plain',
            'Transfer-Encoding': 'chunked',
            'Etag': 'other-etag',
            'X-Backend-Obj-Metadata-Footer': 'yes',
            'X-Backend-Obj-Multipart-Mime-Boundary': 'boundary'}
        headers.update(override_headers)
        req = Request.blank(
            '/sda1/p/a/c/o', headers=headers,
            environ={'REQUEST_METHOD': 'PUT'})

        obj_etag = md5(b"obj data", usedforsecurity=False).hexdigest()
        footers = {'Etag': obj_etag}
        footers.update(override_footers)
        footer_meta = json.dumps(footers).encode('ascii')
        footer_meta_cksum = md5(
            footer_meta, usedforsecurity=False).hexdigest().encode('ascii')

        req.body = b"\r\n".join((
            b"--boundary",
            b"",
            b"obj data",
            b"--boundary",
            b"Content-MD5: " + footer_meta_cksum,
            b"",
            footer_meta,
            b"--boundary--",
        ))
        req.headers.pop("Content-Length", None)

        with mock.patch(
                'swift.obj.server.ObjectController.container_update',
                mock_container_update):
            resp = req.get_response(self.object_controller)
        self.assertEqual(resp.etag, obj_etag)
        self.assertEqual(resp.status_int, 201)
        self.assertEqual(1, len(calls_made))
        self.assertEqual({
            'X-Size': str(len('obj data')),
            'X-Etag': 'update-etag',
            'X-Content-Type': 'text/plain',
            'X-Timestamp': ts_put.internal,
        }, calls_made[0][0])
        self.assertEqual(POLICIES[0], calls_made[0][1])

    def test_override_etag_lone_header_footer(self):
        self._check_container_override_etag_preference(
            {'X-Backend-Container-Update-Override-Etag': 'update-etag'}, {})
        self._check_container_override_etag_preference(
            {}, {'X-Backend-Container-Update-Override-Etag': 'update-etag'})
        self._check_container_override_etag_preference(
            {'X-Object-Sysmeta-Container-Update-Override-Etag':
             'update-etag'}, {})
        self._check_container_override_etag_preference(
            {}, {'X-Object-Sysmeta-Container-Update-Override-Etag':
                 'update-etag'}),

    def test_override_etag_footer_trumps_header(self):
        self._check_container_override_etag_preference(
            {'X-Backend-Container-Update-Override-Etag': 'ignored-etag'},
            {'X-Backend-Container-Update-Override-Etag': 'update-etag'})
        self._check_container_override_etag_preference(
            {'X-Object-Sysmeta-Container-Update-Override-Etag':
             'ignored-etag'},
            {'X-Object-Sysmeta-Container-Update-Override-Etag':
             'update-etag'})

    def test_override_etag_sysmeta_trumps_backend(self):
        self._check_container_override_etag_preference(
            {'X-Backend-Container-Update-Override-Etag': 'ignored-etag',
             'X-Object-Sysmeta-Container-Update-Override-Etag':
             'update-etag'}, {})
        self._check_container_override_etag_preference(
            {}, {'X-Backend-Container-Update-Override-Etag': 'ignored-etag',
                 'X-Object-Sysmeta-Container-Update-Override-Etag':
                 'update-etag'})

    def test_override_etag_sysmeta_header_trumps_backend_footer(self):
        headers = {'X-Object-Sysmeta-Container-Update-Override-Etag':
                   'update-etag'}
        footers = {'X-Backend-Container-Update-Override-Etag':
                   'ignored-etag'}
        self._check_container_override_etag_preference(headers, footers)

    def test_override_etag_sysmeta_footer_trumps_backend_header(self):
        headers = {'X-Backend-Container-Update-Override-Etag':
                   'ignored-etag'}
        footers = {'X-Object-Sysmeta-Container-Update-Override-Etag':
                   'update-etag'}
        self._check_container_override_etag_preference(headers, footers)

    def test_PUT_etag_in_footer_mismatch(self):
        timestamp = normalize_timestamp(time())
        req = Request.blank(
            '/sda1/p/a/c/o',
            headers={'X-Timestamp': timestamp,
                     'Content-Type': 'text/plain',
                     'Transfer-Encoding': 'chunked',
                     'X-Backend-Obj-Metadata-Footer': 'yes',
                     'X-Backend-Obj-Multipart-Mime-Boundary': 'boundary'},
            environ={'REQUEST_METHOD': 'PUT'})

        footers = {"Etag": md5(b"green", usedforsecurity=False).hexdigest()}
        footer_meta = json.dumps(footers).encode('ascii')
        footer_meta_cksum = md5(
            footer_meta, usedforsecurity=False).hexdigest().encode('ascii')

        req.body = b"\r\n".join((
            b"--boundary",
            b"",
            b"blue",
            b"--boundary",
            b"Content-MD5: " + footer_meta_cksum,
            b"",
            footer_meta,
            b"--boundary--",
        ))
        req.headers.pop("Content-Length", None)

        resp = req.get_response(self.object_controller)
        self.assertEqual(resp.status_int, 422)

    def test_PUT_meta_in_footer(self):
        timestamp = normalize_timestamp(time())
        req = Request.blank(
            '/sda1/p/a/c/o',
            headers={'X-Timestamp': timestamp,
                     'Content-Type': 'text/plain',
                     'Transfer-Encoding': 'chunked',
                     'X-Object-Meta-X': 'Z',
                     'X-Object-Sysmeta-X': 'Z',
                     'X-Backend-Obj-Metadata-Footer': 'yes',
                     'X-Backend-Obj-Multipart-Mime-Boundary': 'boundary'},
            environ={'REQUEST_METHOD': 'PUT'})

        footer_meta = json.dumps({
            'X-Object-Meta-X': 'Y',
            'X-Object-Sysmeta-X': 'Y',
        }).encode('ascii')
        footer_meta_cksum = md5(
            footer_meta, usedforsecurity=False).hexdigest().encode('ascii')

        req.body = b"\r\n".join((
            b"--boundary",
            b"",
            b"stuff stuff stuff",
            b"--boundary",
            b"Content-MD5: " + footer_meta_cksum,
            b"",
            footer_meta,
            b"--boundary--",
        ))
        req.headers.pop("Content-Length", None)

        resp = req.get_response(self.object_controller)
        self.assertEqual(resp.status_int, 201)

        timestamp = normalize_timestamp(time())
        req = Request.blank(
            '/sda1/p/a/c/o',
            headers={'X-Timestamp': timestamp},
            environ={'REQUEST_METHOD': 'HEAD'})
        resp = req.get_response(self.object_controller)
        self.assertEqual(resp.headers.get('X-Object-Meta-X'), 'Y')
        self.assertEqual(resp.headers.get('X-Object-Sysmeta-X'), 'Y')

    def test_PUT_missing_footer_checksum(self):
        timestamp = normalize_timestamp(time())
        req = Request.blank(
            '/sda1/p/a/c/o',
            headers={'X-Timestamp': timestamp,
                     'Content-Type': 'text/plain',
                     'Transfer-Encoding': 'chunked',
                     'X-Backend-Obj-Metadata-Footer': 'yes',
                     'X-Backend-Obj-Multipart-Mime-Boundary': 'boundary'},
            environ={'REQUEST_METHOD': 'PUT'})

        footer_meta = json.dumps({
            "Etag": md5(b"obj data", usedforsecurity=False).hexdigest()
        }).encode('ascii')

        req.body = b"\r\n".join((
            b"--boundary",
            b"",
            b"obj data",
            b"--boundary",
            # no Content-MD5
            b"",
            footer_meta,
            b"--boundary--",
        ))
        req.headers.pop("Content-Length", None)

        resp = req.get_response(self.object_controller)
        self.assertEqual(resp.status_int, 400)

    def test_PUT_bad_footer_checksum(self):
        timestamp = normalize_timestamp(time())
        req = Request.blank(
            '/sda1/p/a/c/o',
            headers={'X-Timestamp': timestamp,
                     'Content-Type': 'text/plain',
                     'Transfer-Encoding': 'chunked',
                     'X-Backend-Obj-Metadata-Footer': 'yes',
                     'X-Backend-Obj-Multipart-Mime-Boundary': 'boundary'},
            environ={'REQUEST_METHOD': 'PUT'})

        footer_meta = json.dumps({
            "Etag": md5(b"obj data", usedforsecurity=False).hexdigest()
        }).encode('ascii')
        bad_footer_meta_cksum = \
            md5(footer_meta + b"bad",
                usedforsecurity=False).hexdigest().encode('ascii')

        req.body = b"\r\n".join((
            b"--boundary",
            b"",
            b"obj data",
            b"--boundary",
            b"Content-MD5: " + bad_footer_meta_cksum,
            b"",
            footer_meta,
            b"--boundary--",
        ))
        req.headers.pop("Content-Length", None)

        resp = req.get_response(self.object_controller)
        self.assertEqual(resp.status_int, 422)

    def test_PUT_bad_footer_json(self):
        timestamp = normalize_timestamp(time())
        req = Request.blank(
            '/sda1/p/a/c/o',
            headers={'X-Timestamp': timestamp,
                     'Content-Type': 'text/plain',
                     'Transfer-Encoding': 'chunked',
                     'X-Backend-Obj-Metadata-Footer': 'yes',
                     'X-Backend-Obj-Multipart-Mime-Boundary': 'boundary'},
            environ={'REQUEST_METHOD': 'PUT'})

        footer_meta = b"{{{[[{{[{[[{[{[[{{{[{{{{[[{{[{["
        footer_meta_cksum = md5(
            footer_meta, usedforsecurity=False).hexdigest().encode('ascii')

        req.body = b"\r\n".join((
            b"--boundary",
            b"",
            b"obj data",
            b"--boundary",
            b"Content-MD5: " + footer_meta_cksum,
            b"",
            footer_meta,
            b"--boundary--",
        ))
        req.headers.pop("Content-Length", None)

        resp = req.get_response(self.object_controller)
        self.assertEqual(resp.status_int, 400)

    def test_PUT_extra_mime_docs_ignored(self):
        timestamp = normalize_timestamp(time())
        req = Request.blank(
            '/sda1/p/a/c/o',
            headers={'X-Timestamp': timestamp,
                     'Content-Type': 'text/plain',
                     'Transfer-Encoding': 'chunked',
                     'X-Backend-Obj-Metadata-Footer': 'yes',
                     'X-Backend-Obj-Multipart-Mime-Boundary': 'boundary'},
            environ={'REQUEST_METHOD': 'PUT'})

        footer_meta = json.dumps({
            'X-Object-Meta-Mint': 'pepper'
        }).encode('ascii')
        footer_meta_cksum = md5(
            footer_meta, usedforsecurity=False).hexdigest().encode('ascii')

        req.body = b"\r\n".join((
            b"--boundary",
            b"",
            b"obj data",
            b"--boundary",
            b"Content-MD5: " + footer_meta_cksum,
            b"",
            footer_meta,
            b"--boundary",
            b"This-Document-Is-Useless: yes",
            b"",
            b"blah blah I take up space",
            b"--boundary--"
        ))
        req.headers.pop("Content-Length", None)

        resp = req.get_response(self.object_controller)
        self.assertEqual(resp.status_int, 201)

        # swob made this into a StringIO for us
        wsgi_input = req.environ['wsgi.input']
        self.assertEqual(wsgi_input.tell(), len(wsgi_input.getvalue()))

    def test_PUT_user_metadata_no_xattr(self):
        timestamp = normalize_timestamp(time())
        req = Request.blank(
            '/sda1/p/a/c/o', environ={'REQUEST_METHOD': 'PUT'},
            headers={'X-Timestamp': timestamp,
                     'Content-Type': 'text/plain',
                     'ETag': 'b114ab7b90d9ccac4bd5d99cc7ebb568',
                     'X-Object-Meta-1': 'One',
                     'X-Object-Meta-Two': 'Two'})
        req.body = 'VERIFY THREE'

        def mock_get_and_setxattr(*args, **kargs):
            error_num = errno.ENOTSUP if hasattr(errno, 'ENOTSUP') else \
                errno.EOPNOTSUPP
            raise IOError(error_num, 'Operation not supported')

        with mock.patch('xattr.getxattr', mock_get_and_setxattr):
            with mock.patch('xattr.setxattr', mock_get_and_setxattr):
                resp = req.get_response(self.object_controller)
                self.assertEqual(resp.status_int, 507)

    def test_PUT_client_timeout(self):
        class FakeTimeout(BaseException):
            def __enter__(self):
                raise self

            def __exit__(self, typ, value, tb):
                pass

        with mock.patch.object(object_server, 'ChunkReadTimeout', FakeTimeout):
            timestamp = normalize_timestamp(time())
            req = Request.blank(
                '/sda1/p/a/c/o', environ={'REQUEST_METHOD': 'PUT'},
                headers={'X-Timestamp': timestamp,
                         'Content-Type': 'text/plain',
                         'Content-Length': '6'})
            req.environ['wsgi.input'] = WsgiBytesIO(b'VERIFY')
            resp = req.get_response(self.object_controller)
            self.assertEqual(resp.status_int, 408)

    def test_PUT_client_closed_connection(self):
        class fake_input(object):
            def read(self, *a, **kw):
                # On client disconnect during a chunked transfer, eventlet
                # may raise a ValueError (or ChunkReadError, following
                # https://github.com/eventlet/eventlet/commit/c3ce3ee -- but
                # that inherits from ValueError)
                raise ValueError

        timestamp = normalize_timestamp(time())
        req = Request.blank(
            '/sda1/p/a/c/o', environ={'REQUEST_METHOD': 'PUT'},
            headers={'X-Timestamp': timestamp,
                     'Content-Type': 'text/plain',
                     'Content-Length': '6'})
        req.environ['wsgi.input'] = fake_input()
        resp = req.get_response(self.object_controller)
        self.assertEqual(resp.status_int, 499)

    def test_PUT_system_metadata(self):
        # check that sysmeta is stored in diskfile
        timestamp = normalize_timestamp(time())
        req = Request.blank(
            '/sda1/p/a/c/o', environ={'REQUEST_METHOD': 'PUT'},
            headers={'X-Timestamp': timestamp,
                     'Content-Type': 'text/plain',
                     'ETag': '1000d172764c9dbc3a5798a67ec5bb76',
                     'X-Object-Meta-1': 'One',
                     'X-Object-Sysmeta-1': 'One',
                     'X-Object-Sysmeta-Two': 'Two',
                     'X-Object-Transient-Sysmeta-Foo': 'Bar'})
        req.body = 'VERIFY SYSMETA'
        resp = req.get_response(self.object_controller)
        self.assertEqual(resp.status_int, 201)
        objfile = os.path.join(
            self.testdir, 'sda1',
            storage_directory(diskfile.get_data_dir(POLICIES[0]), 'p',
                              hash_path('a', 'c', 'o')),
            timestamp + '.data')
        self.assertTrue(os.path.isfile(objfile))
        self.assertEqual(open(objfile).read(), 'VERIFY SYSMETA')
        self.assertEqual(diskfile.read_metadata(objfile),
                         {'X-Timestamp': timestamp,
                          'Content-Length': '14',
                          'Content-Type': 'text/plain',
                          'ETag': '1000d172764c9dbc3a5798a67ec5bb76',
                          'name': '/a/c/o',
                          'X-Object-Meta-1': 'One',
                          'X-Object-Sysmeta-1': 'One',
                          'X-Object-Sysmeta-Two': 'Two',
                          'X-Object-Transient-Sysmeta-Foo': 'Bar'})

    def test_PUT_succeeds_with_later_POST(self):
        t_put = next(self.ts).internal
        req = Request.blank('/sda1/p/a/c/o',
                            environ={'REQUEST_METHOD': 'PUT'},
                            headers={'X-Timestamp': t_put,
                                     'Content-Length': 0,
                                     'Content-Type': 'plain/text'})
        resp = req.get_response(self.object_controller)
        self.assertEqual(resp.status_int, 201)

        t_put2 = next(self.ts).internal
        t_post = next(self.ts).internal
        req = Request.blank('/sda1/p/a/c/o',
                            environ={'REQUEST_METHOD': 'POST'},
                            headers={'X-Timestamp': t_post})
        resp = req.get_response(self.object_controller)
        self.assertEqual(resp.status_int, 202)

        req = Request.blank('/sda1/p/a/c/o',
                            environ={'REQUEST_METHOD': 'PUT'},
                            headers={'X-Timestamp': t_put2,
                                     'Content-Length': 0,
                                     'Content-Type': 'plain/text'},
                            )
        resp = req.get_response(self.object_controller)
        self.assertEqual(resp.status_int, 201)

        obj_dir = os.path.join(
            self.testdir, 'sda1',
            storage_directory(diskfile.get_data_dir(0), 'p',
                              hash_path('a', 'c', 'o')))

        ts_file = os.path.join(obj_dir, t_put2 + '.data')
        self.assertTrue(os.path.isfile(ts_file))
        meta_file = os.path.join(obj_dir, t_post + '.meta')
        self.assertTrue(os.path.isfile(meta_file))

    def test_POST_system_metadata(self):
        # check that diskfile sysmeta is not changed by a POST
        timestamp1 = normalize_timestamp(time())
        req = Request.blank(
            '/sda1/p/a/c/o', environ={'REQUEST_METHOD': 'PUT'},
            headers={'X-Timestamp': timestamp1,
                     'Content-Type': 'text/plain',
                     'ETag': '1000d172764c9dbc3a5798a67ec5bb76',
                     'X-Object-Meta-1': 'One',
                     'X-Object-Sysmeta-1': 'One',
                     'X-Object-Sysmeta-Two': 'Two'})
        req.body = 'VERIFY SYSMETA'
        resp = req.get_response(self.object_controller)
        self.assertEqual(resp.status_int, 201)

        timestamp2 = normalize_timestamp(time())
        req = Request.blank(
            '/sda1/p/a/c/o', environ={'REQUEST_METHOD': 'POST'},
            headers={'X-Timestamp': timestamp2,
                     'X-Object-Meta-1': 'Not One',
                     'X-Object-Sysmeta-1': 'Not One',
                     'X-Object-Sysmeta-Two': 'Not Two'})
        resp = req.get_response(self.object_controller)
        self.assertEqual(resp.status_int, 202)

        # original .data file metadata should be unchanged
        objfile = os.path.join(
            self.testdir, 'sda1',
            storage_directory(diskfile.get_data_dir(POLICIES[0]), 'p',
                              hash_path('a', 'c', 'o')),
            timestamp1 + '.data')
        self.assertTrue(os.path.isfile(objfile))
        self.assertEqual(open(objfile).read(), 'VERIFY SYSMETA')
        self.assertEqual(diskfile.read_metadata(objfile),
                         {'X-Timestamp': timestamp1,
                          'Content-Length': '14',
                          'Content-Type': 'text/plain',
                          'ETag': '1000d172764c9dbc3a5798a67ec5bb76',
                          'name': '/a/c/o',
                          'X-Object-Meta-1': 'One',
                          'X-Object-Sysmeta-1': 'One',
                          'X-Object-Sysmeta-Two': 'Two'})

        # .meta file metadata should have only user meta items
        metafile = os.path.join(
            self.testdir, 'sda1',
            storage_directory(diskfile.get_data_dir(POLICIES[0]), 'p',
                              hash_path('a', 'c', 'o')),
            timestamp2 + '.meta')
        self.assertTrue(os.path.isfile(metafile))
        self.assertEqual(diskfile.read_metadata(metafile),
                         {'X-Timestamp': timestamp2,
                          'name': '/a/c/o',
                          'X-Object-Meta-1': 'Not One'})

    def test_POST_then_fetch_content_type(self):
        # check that content_type is updated by a POST
        timestamp1 = normalize_timestamp(time())
        req = Request.blank(
            '/sda1/p/a/c/o', environ={'REQUEST_METHOD': 'PUT'},
            headers={'X-Timestamp': timestamp1,
                     'Content-Type': 'text/plain',
                     'ETag': '1000d172764c9dbc3a5798a67ec5bb76',
                     'X-Object-Meta-1': 'One'})
        req.body = 'VERIFY SYSMETA'
        resp = req.get_response(self.object_controller)
        self.assertEqual(resp.status_int, 201)

        timestamp2 = normalize_timestamp(time())
        req = Request.blank(
            '/sda1/p/a/c/o', environ={'REQUEST_METHOD': 'POST'},
            headers={'X-Timestamp': timestamp2,
                     'X-Object-Meta-1': 'Not One',
                     'Content-Type': 'text/html'})
        resp = req.get_response(self.object_controller)
        self.assertEqual(resp.status_int, 202)

        # original .data file metadata should be unchanged
        objfile = os.path.join(
            self.testdir, 'sda1',
            storage_directory(diskfile.get_data_dir(0), 'p',
                              hash_path('a', 'c', 'o')),
            timestamp1 + '.data')
        self.assertTrue(os.path.isfile(objfile))
        self.assertEqual(open(objfile).read(), 'VERIFY SYSMETA')
        self.assertEqual(diskfile.read_metadata(objfile),
                         {'X-Timestamp': timestamp1,
                          'Content-Length': '14',
                          'Content-Type': 'text/plain',
                          'ETag': '1000d172764c9dbc3a5798a67ec5bb76',
                          'name': '/a/c/o',
                          'X-Object-Meta-1': 'One'})

        # .meta file metadata should have updated content-type
        metafile_name = encode_timestamps(Timestamp(timestamp2),
                                          Timestamp(timestamp2),
                                          explicit=True)
        metafile = os.path.join(
            self.testdir, 'sda1',
            storage_directory(diskfile.get_data_dir(0), 'p',
                              hash_path('a', 'c', 'o')),
            metafile_name + '.meta')
        self.assertTrue(os.path.isfile(metafile))
        self.assertEqual(diskfile.read_metadata(metafile),
                         {'X-Timestamp': timestamp2,
                          'name': '/a/c/o',
                          'Content-Type': 'text/html',
                          'Content-Type-Timestamp': timestamp2,
                          'X-Object-Meta-1': 'Not One'})

        def check_response(resp):
            self.assertEqual(resp.status_int, 200)
            self.assertEqual(resp.content_length, 14)
            self.assertEqual(resp.content_type, 'text/html')
            self.assertEqual(resp.headers['content-type'], 'text/html')
            self.assertEqual(
                resp.headers['last-modified'],
                strftime('%a, %d %b %Y %H:%M:%S GMT',
                         gmtime(math.ceil(float(timestamp2)))))
            self.assertEqual(resp.headers['etag'],
                             '"1000d172764c9dbc3a5798a67ec5bb76"')
            self.assertEqual(resp.headers['x-object-meta-1'], 'Not One')

        req = Request.blank('/sda1/p/a/c/o',
                            environ={'REQUEST_METHOD': 'HEAD'})
        resp = req.get_response(self.object_controller)
        check_response(resp)

        req = Request.blank('/sda1/p/a/c/o',
                            environ={'REQUEST_METHOD': 'GET'})
        resp = req.get_response(self.object_controller)
        check_response(resp)

    def test_POST_transient_sysmeta(self):
        # check that diskfile transient system meta is changed by a POST
        timestamp1 = normalize_timestamp(time())
        req = Request.blank(
            '/sda1/p/a/c/o', environ={'REQUEST_METHOD': 'PUT'},
            headers={'X-Timestamp': timestamp1,
                     'Content-Type': 'text/plain',
                     'ETag': '1000d172764c9dbc3a5798a67ec5bb76',
                     'X-Object-Meta-1': 'One',
                     'X-Object-Sysmeta-1': 'One',
                     'X-Object-Transient-Sysmeta-Foo': 'Bar'})
        req.body = 'VERIFY SYSMETA'
        resp = req.get_response(self.object_controller)
        self.assertEqual(resp.status_int, 201)

        timestamp2 = normalize_timestamp(time())
        req = Request.blank(
            '/sda1/p/a/c/o', environ={'REQUEST_METHOD': 'POST'},
            headers={'X-Timestamp': timestamp2,
                     'X-Object-Meta-1': 'Not One',
                     'X-Object-Sysmeta-1': 'Not One',
                     'X-Object-Transient-Sysmeta-Foo': 'Not Bar'})
        resp = req.get_response(self.object_controller)
        self.assertEqual(resp.status_int, 202)

        # original .data file metadata should be unchanged
        objfile = os.path.join(
            self.testdir, 'sda1',
            storage_directory(diskfile.get_data_dir(0), 'p',
                              hash_path('a', 'c', 'o')),
            timestamp1 + '.data')
        self.assertTrue(os.path.isfile(objfile))
        self.assertEqual(open(objfile).read(), 'VERIFY SYSMETA')
        self.assertDictEqual(diskfile.read_metadata(objfile),
                             {'X-Timestamp': timestamp1,
                              'Content-Length': '14',
                              'Content-Type': 'text/plain',
                              'ETag': '1000d172764c9dbc3a5798a67ec5bb76',
                              'name': '/a/c/o',
                              'X-Object-Meta-1': 'One',
                              'X-Object-Sysmeta-1': 'One',
                              'X-Object-Transient-Sysmeta-Foo': 'Bar'})

        # .meta file metadata should have only user meta items
        metafile = os.path.join(
            self.testdir, 'sda1',
            storage_directory(diskfile.get_data_dir(0), 'p',
                              hash_path('a', 'c', 'o')),
            timestamp2 + '.meta')
        self.assertTrue(os.path.isfile(metafile))
        self.assertDictEqual(diskfile.read_metadata(metafile),
                             {'X-Timestamp': timestamp2,
                              'name': '/a/c/o',
                              'X-Object-Meta-1': 'Not One',
                              'X-Object-Transient-Sysmeta-Foo': 'Not Bar'})

    def test_PUT_then_fetch_system_metadata(self):
        timestamp = normalize_timestamp(time())
        req = Request.blank(
            '/sda1/p/a/c/o', environ={'REQUEST_METHOD': 'PUT'},
            headers={'X-Timestamp': timestamp,
                     'Content-Type': 'text/plain',
                     'ETag': '1000d172764c9dbc3a5798a67ec5bb76',
                     'X-Object-Meta-1': 'One',
                     'X-Object-Sysmeta-1': 'One',
                     'X-Object-Sysmeta-Two': 'Two',
                     'X-Object-Transient-Sysmeta-Foo': 'Bar'})
        req.body = 'VERIFY SYSMETA'
        resp = req.get_response(self.object_controller)
        self.assertEqual(resp.status_int, 201)

        def check_response(resp):
            self.assertEqual(resp.status_int, 200)
            self.assertEqual(resp.content_length, 14)
            self.assertEqual(resp.content_type, 'text/plain')
            self.assertEqual(resp.headers['content-type'], 'text/plain')
            self.assertEqual(
                resp.headers['last-modified'],
                strftime('%a, %d %b %Y %H:%M:%S GMT',
                         gmtime(math.ceil(float(timestamp)))))
            self.assertEqual(resp.headers['etag'],
                             '"1000d172764c9dbc3a5798a67ec5bb76"')
            self.assertEqual(resp.headers['x-object-meta-1'], 'One')
            self.assertEqual(resp.headers['x-object-sysmeta-1'], 'One')
            self.assertEqual(resp.headers['x-object-sysmeta-two'], 'Two')
            self.assertEqual(resp.headers['x-object-transient-sysmeta-foo'],
                             'Bar')

        req = Request.blank('/sda1/p/a/c/o',
                            environ={'REQUEST_METHOD': 'HEAD'})
        resp = req.get_response(self.object_controller)
        check_response(resp)

        req = Request.blank('/sda1/p/a/c/o',
                            environ={'REQUEST_METHOD': 'GET'})
        resp = req.get_response(self.object_controller)
        check_response(resp)

    def test_PUT_then_POST_then_fetch_system_metadata(self):
        timestamp = normalize_timestamp(time())
        req = Request.blank(
            '/sda1/p/a/c/o', environ={'REQUEST_METHOD': 'PUT'},
            headers={'X-Timestamp': timestamp,
                     'Content-Type': 'text/plain',
                     'ETag': '1000d172764c9dbc3a5798a67ec5bb76',
                     'X-Object-Meta-0': 'deleted by post',
                     'X-Object-Sysmeta-0': 'Zero',
                     'X-Object-Transient-Sysmeta-0': 'deleted by post',
                     'X-Object-Meta-1': 'One',
                     'X-Object-Sysmeta-1': 'One',
                     'X-Object-Sysmeta-Two': 'Two',
                     'X-Object-Transient-Sysmeta-Foo': 'Bar'})
        req.body = 'VERIFY SYSMETA'
        resp = req.get_response(self.object_controller)
        self.assertEqual(resp.status_int, 201)

        timestamp2 = normalize_timestamp(time())
        req = Request.blank(
            '/sda1/p/a/c/o', environ={'REQUEST_METHOD': 'POST'},
            headers={'X-Timestamp': timestamp2,
                     'X-Object-Meta-1': 'Not One',
                     'X-Object-Sysmeta-1': 'Not One',
                     'X-Object-Sysmeta-Two': 'Not Two',
                     'X-Object-Transient-Sysmeta-Foo': 'Not Bar'})
        resp = req.get_response(self.object_controller)
        self.assertEqual(resp.status_int, 202)

        def check_response(resp):
            # user meta should be updated but not sysmeta
            self.assertEqual(resp.status_int, 200)
            self.assertEqual(resp.content_length, 14)
            self.assertEqual(resp.content_type, 'text/plain')
            self.assertEqual(resp.headers['content-type'], 'text/plain')
            self.assertEqual(
                resp.headers['last-modified'],
                strftime('%a, %d %b %Y %H:%M:%S GMT',
                         gmtime(math.ceil(float(timestamp2)))))
            self.assertEqual(resp.headers['etag'],
                             '"1000d172764c9dbc3a5798a67ec5bb76"')
            self.assertEqual(resp.headers['x-object-meta-1'], 'Not One')
            self.assertEqual(resp.headers['x-object-sysmeta-0'], 'Zero')
            self.assertEqual(resp.headers['x-object-sysmeta-1'], 'One')
            self.assertEqual(resp.headers['x-object-sysmeta-two'], 'Two')
            self.assertEqual(resp.headers['x-object-transient-sysmeta-foo'],
                             'Not Bar')
            self.assertNotIn('x-object-meta-0', resp.headers)
            self.assertNotIn('x-object-transient-sysmeta-0', resp.headers)

        req = Request.blank('/sda1/p/a/c/o',
                            environ={'REQUEST_METHOD': 'HEAD'})
        resp = req.get_response(self.object_controller)
        check_response(resp)

        req = Request.blank('/sda1/p/a/c/o',
                            environ={'REQUEST_METHOD': 'GET'})
        resp = req.get_response(self.object_controller)
        check_response(resp)

    def test_PUT_with_replication_headers(self):
        # check that otherwise disallowed headers are accepted when specified
        # by X-Backend-Replication-Headers

        # first PUT object
        timestamp1 = normalize_timestamp(time())
        req = Request.blank(
            '/sda1/p/a/c/o', environ={'REQUEST_METHOD': 'PUT'},
            headers={'X-Timestamp': timestamp1,
                     'Content-Type': 'text/plain',
                     'Content-Length': '14',
                     'Etag': '1000d172764c9dbc3a5798a67ec5bb76',
                     'Custom-Header': 'custom1',
                     'X-Object-Meta-1': 'meta1',
                     'X-Static-Large-Object': 'False'})
        req.body = 'VERIFY SYSMETA'

        # restrict set of allowed headers on this server
        with mock.patch.object(self.object_controller, 'allowed_headers',
                               ['Custom-Header']):
            resp = req.get_response(self.object_controller)
        self.assertEqual(resp.status_int, 201)

        objfile = os.path.join(
            self.testdir, 'sda1',
            storage_directory(diskfile.get_data_dir(0), 'p',
                              hash_path('a', 'c', 'o')),
            timestamp1 + '.data')
        # X-Static-Large-Object is disallowed.
        self.assertEqual(diskfile.read_metadata(objfile),
                         {'X-Timestamp': timestamp1,
                          'Content-Type': 'text/plain',
                          'Content-Length': '14',
                          'ETag': '1000d172764c9dbc3a5798a67ec5bb76',
                          'name': '/a/c/o',
                          'Custom-Header': 'custom1',
                          'X-Object-Meta-1': 'meta1'})

        # PUT object again with X-Backend-Replication-Headers
        timestamp2 = normalize_timestamp(time())
        req = Request.blank(
            '/sda1/p/a/c/o', environ={'REQUEST_METHOD': 'PUT'},
            headers={'X-Timestamp': timestamp2,
                     'Content-Type': 'text/plain',
                     'Content-Length': '14',
                     'Etag': '1000d172764c9dbc3a5798a67ec5bb76',
                     'Custom-Header': 'custom1',
                     'X-Object-Meta-1': 'meta1',
                     'X-Static-Large-Object': 'False',
                     'X-Backend-Replication-Headers':
                     'X-Static-Large-Object'})
        req.body = 'VERIFY SYSMETA'

        with mock.patch.object(self.object_controller, 'allowed_headers',
                               ['Custom-Header']):
            resp = req.get_response(self.object_controller)
        self.assertEqual(resp.status_int, 201)

        objfile = os.path.join(
            self.testdir, 'sda1',
            storage_directory(diskfile.get_data_dir(0), 'p',
                              hash_path('a', 'c', 'o')),
            timestamp2 + '.data')
        # X-Static-Large-Object should be copied since it is now allowed by
        # replication headers.
        self.assertEqual(diskfile.read_metadata(objfile),
                         {'X-Timestamp': timestamp2,
                          'Content-Type': 'text/plain',
                          'Content-Length': '14',
                          'ETag': '1000d172764c9dbc3a5798a67ec5bb76',
                          'name': '/a/c/o',
                          'Custom-Header': 'custom1',
                          'X-Object-Meta-1': 'meta1',
                          'X-Static-Large-Object': 'False'})

    def test_PUT_container_connection(self):

        def mock_http_connect(response, with_exc=False):

            class FakeConn(object):

                def __init__(self, status, with_exc):
                    self.status = status
                    self.reason = 'Fake'
                    self.host = '1.2.3.4'
                    self.port = '1234'
                    self.with_exc = with_exc

                def getresponse(self):
                    if self.with_exc:
                        raise Exception('test')
                    return self

                def read(self, amt=None):
                    return b''

            return lambda *args, **kwargs: FakeConn(response, with_exc)

        timestamp = normalize_timestamp(time())
        req = Request.blank(
            '/sda1/p/a/c/o',
            environ={'REQUEST_METHOD': 'PUT'},
            headers={'X-Timestamp': timestamp,
                     'X-Container-Host': '1.2.3.4:0',
                     'X-Container-Partition': '3',
                     'X-Container-Device': 'sda1',
                     'X-Container-Timestamp': '1',
                     'Content-Type': 'application/new1',
                     'Content-Length': '0'})
        with mock.patch.object(
                object_server, 'http_connect', mock_http_connect(201)):
            with fake_spawn():
                resp = req.get_response(self.object_controller)
        self.assertEqual(resp.status_int, 201)
        timestamp = normalize_timestamp(time())
        req = Request.blank(
            '/sda1/p/a/c/o',
            environ={'REQUEST_METHOD': 'PUT'},
            headers={'X-Timestamp': timestamp,
                     'X-Container-Host': '1.2.3.4:0',
                     'X-Container-Partition': '3',
                     'X-Container-Device': 'sda1',
                     'X-Container-Timestamp': '1',
                     'Content-Type': 'application/new1',
                     'Content-Length': '0'})
        with mock.patch.object(
                object_server, 'http_connect', mock_http_connect(500)):
            with fake_spawn():
                resp = req.get_response(self.object_controller)
        self.assertEqual(resp.status_int, 201)
        timestamp = normalize_timestamp(time())
        req = Request.blank(
            '/sda1/p/a/c/o',
            environ={'REQUEST_METHOD': 'PUT'},
            headers={'X-Timestamp': timestamp,
                     'X-Container-Host': '1.2.3.4:0',
                     'X-Container-Partition': '3',
                     'X-Container-Device': 'sda1',
                     'X-Container-Timestamp': '1',
                     'Content-Type': 'application/new1',
                     'Content-Length': '0'})
        with mock.patch.object(
                object_server, 'http_connect',
                mock_http_connect(500, with_exc=True)):
            with fake_spawn():
                resp = req.get_response(self.object_controller)
        self.assertEqual(resp.status_int, 201)

    def test_EC_PUT_GET_data(self):
        for policy in self.ec_policies:
            ts = next(self.ts)
            raw_data = (b'VERIFY' * policy.ec_segment_size)[:-432]
            frag_archives = encode_frag_archive_bodies(policy, raw_data)
            frag_index = random.randint(0, len(frag_archives) - 1)
            # put EC frag archive
            req = Request.blank('/sda1/p/a/c/o', method='PUT', headers={
                'X-Timestamp': ts.internal,
                'Content-Type': 'application/verify',
                'Content-Length': len(frag_archives[frag_index]),
                'X-Object-Sysmeta-Ec-Frag-Index': frag_index,
                'X-Backend-Storage-Policy-Index': int(policy),
            })
            req.body = frag_archives[frag_index]
            resp = req.get_response(self.object_controller)
            self.assertEqual(resp.status_int, 201)

            # get EC frag archive
            req = Request.blank('/sda1/p/a/c/o', headers={
                'X-Backend-Storage-Policy-Index': int(policy),
            })
            resp = req.get_response(self.object_controller)
            self.assertEqual(resp.status_int, 200)
            self.assertEqual(resp.body, frag_archives[frag_index])

            # check the diskfile is durable
            df_mgr = diskfile.ECDiskFileManager(self.conf,
                                                self.object_controller.logger)
            df = df_mgr.get_diskfile('sda1', 'p', 'a', 'c', 'o', policy,
                                     frag_prefs=[])
            with df.open():
                self.assertEqual(ts, df.data_timestamp)
                self.assertEqual(df.data_timestamp, df.durable_timestamp)

    def test_EC_PUT_GET_data_no_commit(self):
        for policy in self.ec_policies:
            ts = next(self.ts)
            raw_data = (b'VERIFY' * policy.ec_segment_size)[:-432]
            frag_archives = encode_frag_archive_bodies(policy, raw_data)
            frag_index = random.randint(0, len(frag_archives) - 1)
            # put EC frag archive
            req = Request.blank('/sda1/p/a/c/o', method='PUT', headers={
                'X-Timestamp': ts.internal,
                'Content-Type': 'application/verify',
                'Content-Length': len(frag_archives[frag_index]),
                'X-Backend-No-Commit': 'true',
                'X-Object-Sysmeta-Ec-Frag-Index': frag_index,
                'X-Backend-Storage-Policy-Index': int(policy),
            })
            req.body = frag_archives[frag_index]
            resp = req.get_response(self.object_controller)
            self.assertEqual(resp.status_int, 201)

            # get EC frag archive will 404 - nothing durable...
            req = Request.blank('/sda1/p/a/c/o', headers={
                'X-Backend-Storage-Policy-Index': int(policy),
            })
            resp = req.get_response(self.object_controller)
            self.assertEqual(resp.status_int, 404)

            # ...unless we explicitly request *any* fragment...
            req = Request.blank('/sda1/p/a/c/o', headers={
                'X-Backend-Storage-Policy-Index': int(policy),
                'X-Backend-Fragment-Preferences': '[]',
            })
            resp = req.get_response(self.object_controller)
            self.assertEqual(resp.status_int, 200)
            self.assertEqual(resp.body, frag_archives[frag_index])

            # check the diskfile is not durable
            df_mgr = diskfile.ECDiskFileManager(self.conf,
                                                self.object_controller.logger)
            df = df_mgr.get_diskfile('sda1', 'p', 'a', 'c', 'o', policy,
                                     frag_prefs=[])
            with df.open():
                self.assertEqual(ts, df.data_timestamp)
                self.assertIsNone(df.durable_timestamp)

    def test_EC_GET_quarantine_invalid_frag_archive(self):
        policy = random.choice(self.ec_policies)
        raw_data = (b'VERIFY' * policy.ec_segment_size)[:-432]
        frag_archives = encode_frag_archive_bodies(policy, raw_data)
        frag_index = random.randint(0, len(frag_archives) - 1)
        content_length = len(frag_archives[frag_index])
        # put EC frag archive
        req = Request.blank('/sda1/p/a/c/o', method='PUT', headers={
            'X-Timestamp': next(self.ts).internal,
            'Content-Type': 'application/verify',
            'Content-Length': content_length,
            'X-Object-Sysmeta-Ec-Frag-Index': frag_index,
            'X-Backend-Storage-Policy-Index': int(policy),
        })
        corrupt = b'garbage' + frag_archives[frag_index]
        req.body = corrupt[:content_length]
        resp = req.get_response(self.object_controller)
        self.assertEqual(resp.status_int, 201)

        # get EC frag archive
        req = Request.blank('/sda1/p/a/c/o', headers={
            'X-Backend-Storage-Policy-Index': int(policy),
        })
        resp = req.get_response(self.object_controller)
        self.assertEqual(resp.status_int, 200)

        with self.assertRaises(DiskFileQuarantined) as ctx:
            resp.body
        self.assertIn("Invalid EC metadata", str(ctx.exception))

        # nothing is logged on *our* loggers
        errors = self.object_controller.logger.get_lines_for_level('error')
        self.assertEqual(errors, [])

        # get EC frag archive - it's gone
        req = Request.blank('/sda1/p/a/c/o', headers={
            'X-Backend-Storage-Policy-Index': int(policy),
        })
        resp = req.get_response(self.object_controller)
        self.assertEqual(resp.status_int, 404)

    def test_PUT_ssync_multi_frag(self):
        timestamp = utils.Timestamp.now().internal

        def put_with_index(expected_rsp, frag_index, node_index=None):
            data_file_tail = '#%d#d.data' % frag_index
            headers = {'X-Timestamp': timestamp,
                       'Content-Length': '6',
                       'Content-Type': 'application/octet-stream',
                       'X-Backend-Ssync-Frag-Index': node_index,
                       'X-Object-Sysmeta-Ec-Frag-Index': frag_index,
                       'X-Backend-Storage-Policy-Index': int(policy)}
            req = Request.blank(
                '/sda1/p/a/c/o', environ={'REQUEST_METHOD': 'PUT'},
                headers=headers)
            req.body = b'VERIFY'
            resp = req.get_response(self.object_controller)

            self.assertEqual(
                resp.status_int, expected_rsp,
                'got %s != %s for frag_index=%s node_index=%s' % (
                    resp.status_int, expected_rsp,
                    frag_index, node_index))
            if expected_rsp == 409:
                return
            obj_dir = os.path.join(
                self.testdir, 'sda1',
                storage_directory(diskfile.get_data_dir(int(policy)),
                                  'p', hash_path('a', 'c', 'o')))
            data_file = os.path.join(obj_dir, timestamp) + data_file_tail
            self.assertTrue(os.path.isfile(data_file),
                            'Expected file %r not found in %r for policy %r'
                            % (data_file, os.listdir(obj_dir), int(policy)))

        for policy in POLICIES:
            if policy.policy_type == EC_POLICY:
                # upload with a ec-frag-index
                put_with_index(201, 3)
                # same timestamp will conflict a different ec-frag-index
                put_with_index(409, 2)
                # but with the ssync-frag-index (primary node) it will just
                # save both!
                put_with_index(201, 2, 2)
                # but even with the ssync-frag-index we can still get a
                # timestamp collisison if the file already exists
                put_with_index(409, 3, 3)

                # FWIW, ssync will never send in-consistent indexes - but if
                # something else did, from the object server perspective ...

                # ... the ssync-frag-index is canonical on the
                # read/pre-existance check
                put_with_index(409, 7, 2)
                # ... but the ec-frag-index is canonical when it comes to on
                # disk file
                put_with_index(201, 7, 6)

    def test_PUT_commits_data(self):
        for policy in POLICIES:
            timestamp = utils.Timestamp(int(time())).internal
            data_file_tail = '.data'
            headers = {'X-Timestamp': timestamp,
                       'Content-Length': '6',
                       'Content-Type': 'application/octet-stream',
                       'X-Backend-Storage-Policy-Index': int(policy)}
            if policy.policy_type == EC_POLICY:
                # commit renames data file
                headers['X-Object-Sysmeta-Ec-Frag-Index'] = '2'
                data_file_tail = '#2#d.data'
            req = Request.blank(
                '/sda1/p/a/c/o', environ={'REQUEST_METHOD': 'PUT'},
                headers=headers)
            req.body = b'VERIFY'
            resp = req.get_response(self.object_controller)

            self.assertEqual(resp.status_int, 201)
            obj_dir = os.path.join(
                self.testdir, 'sda1',
                storage_directory(diskfile.get_data_dir(int(policy)),
                                  'p', hash_path('a', 'c', 'o')))
            data_file = os.path.join(obj_dir, timestamp) + data_file_tail
            self.assertTrue(os.path.isfile(data_file),
                            'Expected file %r not found in %r for policy %r'
                            % (data_file, os.listdir(obj_dir), int(policy)))
            rmtree(obj_dir)

    def test_PUT_next_part_power(self):
        hash_path_ = hash_path('a', 'c', 'o')
        part_power = 10
        old_part = utils.get_partition_for_hash(hash_path_, part_power)
        new_part = utils.get_partition_for_hash(hash_path_, part_power + 1)
        policy = POLICIES.default
        timestamp = utils.Timestamp(int(time())).internal
        headers = {'X-Timestamp': timestamp,
                   'Content-Length': '6',
                   'Content-Type': 'application/octet-stream',
                   'X-Backend-Storage-Policy-Index': int(policy),
                   'X-Backend-Next-Part-Power': part_power + 1}
        req = Request.blank(
            '/sda1/%s/a/c/o' % old_part, method='PUT',
            headers=headers, body=b'VERIFY')
        resp = req.get_response(self.object_controller)

        self.assertEqual(resp.status_int, 201)

        def check_file(part):
            data_file = os.path.join(
                self.testdir, 'sda1',
                storage_directory(diskfile.get_data_dir(int(policy)),
                                  part, hash_path_), timestamp + '.data')
            self.assertTrue(os.path.isfile(data_file))

        check_file(old_part)
        check_file(new_part)

    def test_PUT_next_part_power_eexist(self):
        hash_path_ = hash_path('a', 'c', 'o')
        part_power = 10
        old_part = utils.get_partition_for_hash(hash_path_, part_power)
        new_part = utils.get_partition_for_hash(hash_path_, part_power + 1)
        policy = POLICIES.default
        timestamp = utils.Timestamp(int(time())).internal

        # There's no substitute for the real thing ;-)
        tpool.execute = self._orig_tpool_exc

        # This is a little disingenuous, but it's easier than reproducing
        # the actual race that could lead to this EEXIST
        headers = {'X-Timestamp': timestamp,
                   'Content-Length': '6',
                   'Content-Type': 'application/octet-stream',
                   'X-Backend-Storage-Policy-Index': int(policy),
                   'X-Trans-Id': 'txn1'}
        req = Request.blank(
            '/sda1/%s/a/c/o' % new_part, method='PUT',
            headers=headers, body=b'VERIFY')
        resp = req.get_response(self.object_controller)
        self.assertEqual(resp.status_int, 201)

        # The write should succeed, but the relink will fail
        headers = {'X-Timestamp': timestamp,
                   'Content-Length': '6',
                   'Content-Type': 'application/octet-stream',
                   'X-Backend-Storage-Policy-Index': int(policy),
                   'X-Backend-Next-Part-Power': part_power + 1,
                   'X-Trans-Id': 'txn2'}
        req = Request.blank(
            '/sda1/%s/a/c/o' % old_part, method='PUT',
            headers=headers, body=b'VERIFY')
        resp = req.get_response(self.object_controller)
        self.assertEqual(resp.status_int, 201)

        def check_file(part):
            data_file = os.path.join(
                self.testdir, 'sda1',
                storage_directory(diskfile.get_data_dir(int(policy)),
                                  part, hash_path_), timestamp + '.data')
            self.assertTrue(os.path.isfile(data_file))

        check_file(old_part)
        check_file(new_part)

        error_lines = self.logger.get_lines_for_level('error')
        self.assertIn('[Errno 17] File exists', error_lines[0])
        self.assertEqual([], error_lines[1:])
        log_extras = self.logger.log_dict['error'][0][1]['extra']
        self.assertEqual('txn2', log_extras.get('txn_id'))

    def test_PUT_next_part_power_races_around_makedirs_eexist(self):
        # simulate two 'concurrent' racing to create the new object dir in the
        # new partition and check that relinking tolerates the dir already
        # existing when they attempt to create it
        hash_path_ = hash_path('a', 'c', 'o')
        part_power = 10
        old_part = utils.get_partition_for_hash(hash_path_, part_power)
        new_part = utils.get_partition_for_hash(hash_path_, part_power + 1)
        policy = POLICIES.default

        def make_request(timestamp):
            headers = {'X-Timestamp': timestamp.internal,
                       'Content-Length': '6',
                       'Content-Type': 'application/octet-stream',
                       'X-Backend-Storage-Policy-Index': int(policy),
                       'X-Backend-Next-Part-Power': part_power + 1}
            req = Request.blank(
                '/sda1/%s/a/c/o' % old_part, method='PUT',
                headers=headers, body=b'VERIFY')
            resp = req.get_response(self.object_controller)
            self.assertEqual(resp.status_int, 201)

        def data_file(part, timestamp):
            return os.path.join(
                self.testdir, 'sda1',
                storage_directory(diskfile.get_data_dir(int(policy)),
                                  part, hash_path_),
                timestamp.internal + '.data')

        ts_1 = next(self.ts)
        ts_2 = next(self.ts)
        calls = []
        orig_makedirs = os.makedirs

        def mock_makedirs(path, *args, **kwargs):
            # let another request catch up just as the first is about to create
            # the next part power object dir, then pretend the first request
            # process actually makes the dir
            if path == os.path.dirname(data_file(new_part, ts_1)):
                calls.append(path)
                if len(calls) == 1:
                    # pretend 'yield' to other request process
                    make_request(ts_2)
                if len(calls) == 2:
                    # pretend 'yield' back to first request process for
                    # its call to makedirs
                    orig_makedirs(calls[0])
            return orig_makedirs(path, *args, **kwargs)
        with mock.patch('swift.obj.diskfile.os.makedirs', mock_makedirs):
            make_request(ts_1)

        self.assertEqual(
            [os.path.dirname(data_file(new_part, ts_1)),
             os.path.dirname(data_file(new_part, ts_1))], calls)
        self.assertTrue(os.path.isfile(data_file(old_part, ts_2)))
        self.assertTrue(os.path.isfile(data_file(new_part, ts_2)))
        self.assertFalse(os.path.isfile(data_file(new_part, ts_1)))
        self.assertFalse(os.path.isfile(data_file(old_part, ts_1)))
        error_lines = self.logger.get_lines_for_level('error')
        self.assertEqual([], error_lines)

    def test_PUT_next_part_power_races_around_makedirs_enoent(self):
        hash_path_ = hash_path('a', 'c', 'o')
        part_power = 10
        old_part = utils.get_partition_for_hash(hash_path_, part_power)
        new_part = utils.get_partition_for_hash(hash_path_, part_power + 1)
        policy = POLICIES.default

        def make_request(timestamp):
            headers = {'X-Timestamp': timestamp.internal,
                       'Content-Length': '6',
                       'Content-Type': 'application/octet-stream',
                       'X-Backend-Storage-Policy-Index': int(policy),
                       'X-Backend-Next-Part-Power': part_power + 1}
            req = Request.blank(
                '/sda1/%s/a/c/o' % old_part, method='PUT',
                headers=headers, body=b'VERIFY')
            resp = req.get_response(self.object_controller)
            self.assertEqual(resp.status_int, 201)

        def data_file(part, timestamp):
            return os.path.join(
                self.testdir, 'sda1',
                storage_directory(diskfile.get_data_dir(int(policy)),
                                  part, hash_path_),
                timestamp.internal + '.data')

        ts_1 = next(self.ts)
        ts_2 = next(self.ts)
        calls = []
        orig_makedirs = os.makedirs

        def mock_makedirs(path, *args, **kwargs):
            # let another request race ahead just as the first is about to
            # create the next part power object dir
            if path == os.path.dirname(data_file(new_part, ts_1)):
                calls.append(path)
                if len(calls) == 1:
                    # pretend 'yield' to other request process
                    make_request(ts_2)
            return orig_makedirs(path, *args, **kwargs)

        with mock.patch('swift.obj.diskfile.os.makedirs', mock_makedirs):
            make_request(ts_1)

        self.assertEqual(
            [os.path.dirname(data_file(new_part, ts_1)),
             os.path.dirname(data_file(new_part, ts_1))], calls)
        self.assertTrue(os.path.isfile(data_file(old_part, ts_2)))
        self.assertTrue(os.path.isfile(data_file(new_part, ts_2)))
        self.assertFalse(os.path.isfile(data_file(new_part, ts_1)))
        self.assertFalse(os.path.isfile(data_file(old_part, ts_1)))
        error_lines = self.logger.get_lines_for_level('error')
        self.assertEqual([], error_lines)

    def test_HEAD(self):
        # Test swift.obj.server.ObjectController.HEAD
        req = Request.blank('/sda1/p/a/c', environ={'REQUEST_METHOD': 'HEAD'})
        resp = req.get_response(self.object_controller)
        self.assertEqual(resp.status_int, 400)

        req = Request.blank('/sda1/p/a/c/o',
                            environ={'REQUEST_METHOD': 'HEAD'})
        resp = req.get_response(self.object_controller)
        self.assertEqual(resp.status_int, 404)
        self.assertFalse('X-Backend-Timestamp' in resp.headers)

        timestamp = normalize_timestamp(time())
        req = Request.blank(
            '/sda1/p/a/c/o', environ={'REQUEST_METHOD': 'PUT'},
            headers={'X-Timestamp': timestamp,
                     'Content-Type': 'application/x-test',
                     'X-Object-Meta-1': 'One',
                     'X-Object-Meta-Two': 'Two'})
        req.body = b'VERIFY'
        resp = req.get_response(self.object_controller)
        self.assertEqual(resp.status_int, 201)

        req = Request.blank('/sda1/p/a/c/o',
                            environ={'REQUEST_METHOD': 'HEAD'})
        resp = req.get_response(self.object_controller)
        self.assertEqual(resp.status_int, 200)
        self.assertEqual(resp.content_length, 6)
        self.assertEqual(resp.content_type, 'application/x-test')
        self.assertEqual(resp.headers['content-type'], 'application/x-test')
        self.assertEqual(
            resp.headers['last-modified'],
            strftime('%a, %d %b %Y %H:%M:%S GMT',
                     gmtime(math.ceil(float(timestamp)))))
        self.assertEqual(resp.headers['etag'],
                         '"0b4c12d7e0a73840c1c4f148fda3b037"')
        self.assertEqual(resp.headers['x-object-meta-1'], 'One')
        self.assertEqual(resp.headers['x-object-meta-two'], 'Two')

        objfile = os.path.join(
            self.testdir, 'sda1',
            storage_directory(diskfile.get_data_dir(POLICIES[0]), 'p',
                              hash_path('a', 'c', 'o')),
            utils.Timestamp(timestamp).internal + '.data')
        os.unlink(objfile)
        req = Request.blank('/sda1/p/a/c/o',
                            environ={'REQUEST_METHOD': 'HEAD'})
        resp = req.get_response(self.object_controller)
        self.assertEqual(resp.status_int, 404)

        sleep(.00001)
        timestamp = normalize_timestamp(time())
        req = Request.blank('/sda1/p/a/c/o', environ={'REQUEST_METHOD': 'PUT'},
                            headers={
                                'X-Timestamp': timestamp,
                                'Content-Type': 'application/octet-stream',
                                'Content-length': '6'})
        req.body = b'VERIFY'
        resp = req.get_response(self.object_controller)
        self.assertEqual(resp.status_int, 201)

        sleep(.00001)
        timestamp = normalize_timestamp(time())
        req = Request.blank('/sda1/p/a/c/o',
                            environ={'REQUEST_METHOD': 'DELETE'},
                            headers={'X-Timestamp': timestamp})
        resp = req.get_response(self.object_controller)
        self.assertEqual(resp.status_int, 204)

        req = Request.blank('/sda1/p/a/c/o',
                            environ={'REQUEST_METHOD': 'HEAD'})
        resp = req.get_response(self.object_controller)
        self.assertEqual(resp.status_int, 404)
        self.assertEqual(resp.headers['X-Backend-Timestamp'],
                         utils.Timestamp(timestamp).internal)

    def test_HEAD_quarantine_zbyte(self):
        # Test swift.obj.server.ObjectController.GET
        timestamp = normalize_timestamp(time())
        req = Request.blank('/sda1/p/a/c/o', environ={'REQUEST_METHOD': 'PUT'},
                            headers={'X-Timestamp': timestamp,
                                     'Content-Type': 'application/x-test'})
        req.body = b'VERIFY'
        resp = req.get_response(self.object_controller)
        self.assertEqual(resp.status_int, 201)
        disk_file = self.df_mgr.get_diskfile('sda1', 'p', 'a', 'c', 'o',
                                             policy=POLICIES.legacy)
        disk_file.open()

        file_name = os.path.basename(disk_file._data_file)
        with open(disk_file._data_file) as fp:
            metadata = diskfile.read_metadata(fp)
        os.unlink(disk_file._data_file)
        with open(disk_file._data_file, 'w') as fp:
            diskfile.write_metadata(fp, metadata)

        file_name = os.path.basename(disk_file._data_file)
        self.assertEqual(os.listdir(disk_file._datadir)[0], file_name)
        req = Request.blank('/sda1/p/a/c/o',
                            environ={'REQUEST_METHOD': 'HEAD'})
        resp = req.get_response(self.object_controller)
        self.assertEqual(resp.status_int, 404)

        quar_dir = os.path.join(
            self.testdir, 'sda1', 'quarantined', 'objects',
            os.path.basename(os.path.dirname(disk_file._data_file)))
        self.assertEqual(os.listdir(quar_dir)[0], file_name)

    def test_OPTIONS(self):
        conf = {'devices': self.testdir, 'mount_check': 'false'}
        server_handler = object_server.ObjectController(
            conf, logger=debug_logger())
        req = Request.blank('/sda1/p/a/c/o', {'REQUEST_METHOD': 'OPTIONS'})
        req.content_length = 0
        resp = server_handler.OPTIONS(req)
        self.assertEqual(200, resp.status_int)
        for verb in 'OPTIONS GET POST PUT DELETE HEAD REPLICATE \
                SSYNC'.split():
            self.assertTrue(
                verb in resp.headers['Allow'].split(', '))
        self.assertEqual(len(resp.headers['Allow'].split(', ')), 8)
        self.assertEqual(resp.headers['Server'],
                         (server_handler.server_type + '/' + swift_version))

    def test_insufficient_storage_mount_check_true(self):
        conf = {'devices': self.testdir, 'mount_check': 'true'}
        object_controller = object_server.ObjectController(conf)
        for policy in POLICIES:
            mgr = object_controller._diskfile_router[policy]
            self.assertTrue(mgr.mount_check)
        for method in object_controller.allowed_methods:
            if method in ('OPTIONS', 'SSYNC'):
                continue
            path = '/sda1/p/'
            if method == 'REPLICATE':
                path += 'suff'
            else:
                path += 'a/c/o'
            req = Request.blank(path, method=method,
                                headers={'x-timestamp': '1',
                                         'content-type': 'app/test',
                                         'content-length': 0})
            with mock_check_drive() as mocks:
                try:
                    resp = req.get_response(object_controller)
                    self.assertEqual(resp.status_int, 507)
                    mocks['ismount'].return_value = True
                    resp = req.get_response(object_controller)
                    self.assertNotEqual(resp.status_int, 507)
                    # feel free to rip out this last assertion...
                    expected = 2 if method in ('PUT', 'REPLICATE') else 4
                    self.assertEqual(resp.status_int // 100, expected)
                except AssertionError as e:
                    self.fail('%s for %s' % (e, method))

    def test_insufficient_storage_mount_check_false(self):
        conf = {'devices': self.testdir, 'mount_check': 'false'}
        object_controller = object_server.ObjectController(conf)
        for policy in POLICIES:
            mgr = object_controller._diskfile_router[policy]
            self.assertFalse(mgr.mount_check)
        for method in object_controller.allowed_methods:
            if method in ('OPTIONS', 'SSYNC'):
                continue
            path = '/sda1/p/'
            if method == 'REPLICATE':
                path += 'suff'
            else:
                path += 'a/c/o'
            req = Request.blank(path, method=method,
                                headers={'x-timestamp': '1',
                                         'content-type': 'app/test',
                                         'content-length': 0})
            with mock_check_drive() as mocks:
                try:
                    resp = req.get_response(object_controller)
                    self.assertEqual(resp.status_int, 507)
                    mocks['isdir'].return_value = True
                    resp = req.get_response(object_controller)
                    self.assertNotEqual(resp.status_int, 507)
                    # feel free to rip out this last assertion...
                    expected = 2 if method in ('PUT', 'REPLICATE') else 4
                    self.assertEqual(resp.status_int // 100, expected)
                except AssertionError as e:
                    self.fail('%s for %s' % (e, method))

    def test_GET(self):
        # Test swift.obj.server.ObjectController.GET
        req = Request.blank('/sda1/p/a/c', environ={'REQUEST_METHOD': 'GET'})
        resp = req.get_response(self.object_controller)
        self.assertEqual(resp.status_int, 400)

        req = Request.blank('/sda1/p/a/c/o', environ={'REQUEST_METHOD': 'GET'})
        resp = req.get_response(self.object_controller)
        self.assertEqual(resp.status_int, 404)
        self.assertFalse('X-Backend-Timestamp' in resp.headers)

        timestamp = normalize_timestamp(time())
        req = Request.blank('/sda1/p/a/c/o', environ={'REQUEST_METHOD': 'PUT'},
                            headers={'X-Timestamp': timestamp,
                                     'Content-Type': 'application/x-test',
                                     'X-Object-Meta-1': 'One',
                                     'X-Object-Meta-Two': 'Two'})
        req.body = b'VERIFY'
        resp = req.get_response(self.object_controller)
        self.assertEqual(resp.status_int, 201)

        req = Request.blank('/sda1/p/a/c/o', environ={'REQUEST_METHOD': 'GET'})
        resp = req.get_response(self.object_controller)
        self.assertEqual(resp.status_int, 200)
        self.assertEqual(resp.body, b'VERIFY')
        self.assertEqual(resp.content_length, 6)
        self.assertEqual(resp.content_type, 'application/x-test')
        self.assertEqual(resp.headers['content-length'], '6')
        self.assertEqual(resp.headers['content-type'], 'application/x-test')
        self.assertEqual(
            resp.headers['last-modified'],
            strftime('%a, %d %b %Y %H:%M:%S GMT',
                     gmtime(math.ceil(float(timestamp)))))
        self.assertEqual(resp.headers['etag'],
                         '"0b4c12d7e0a73840c1c4f148fda3b037"')
        self.assertEqual(resp.headers['x-object-meta-1'], 'One')
        self.assertEqual(resp.headers['x-object-meta-two'], 'Two')

        req = Request.blank('/sda1/p/a/c/o', environ={'REQUEST_METHOD': 'GET'})
        req.range = 'bytes=1-3'
        resp = req.get_response(self.object_controller)
        self.assertEqual(resp.status_int, 206)
        self.assertEqual(resp.body, b'ERI')
        self.assertEqual(resp.headers['content-length'], '3')

        req = Request.blank('/sda1/p/a/c/o', environ={'REQUEST_METHOD': 'GET'})
        req.range = 'bytes=1-'
        resp = req.get_response(self.object_controller)
        self.assertEqual(resp.status_int, 206)
        self.assertEqual(resp.body, b'ERIFY')
        self.assertEqual(resp.headers['content-length'], '5')

        req = Request.blank('/sda1/p/a/c/o', environ={'REQUEST_METHOD': 'GET'})
        req.range = 'bytes=-2'
        resp = req.get_response(self.object_controller)
        self.assertEqual(resp.status_int, 206)
        self.assertEqual(resp.body, b'FY')
        self.assertEqual(resp.headers['content-length'], '2')

        req = Request.blank('/sda1/p/a/c/o', environ={'REQUEST_METHOD': 'GET'})
        req.range = 'bytes=100-'
        resp = req.get_response(self.object_controller)
        self.assertEqual(resp.status_int, 416)
        self.assertIn(b'Not Satisfiable', resp.body)

        # Proxy (SLO in particular) can say that if some metadata's present,
        # it wants the whole thing
        req = Request.blank('/sda1/p/a/c/o', environ={'REQUEST_METHOD': 'GET'})
        req.range = 'bytes=1-3'
        req.headers['X-Backend-Ignore-Range-If-Metadata-Present'] = \
            'X-Object-Meta-1'
        resp = req.get_response(self.object_controller)
        self.assertEqual(resp.status_int, 200)
        self.assertEqual(resp.body, b'VERIFY')
        self.assertEqual(resp.headers['content-length'], '6')

        # If it's not present, Range is still respected
        req = Request.blank('/sda1/p/a/c/o', environ={'REQUEST_METHOD': 'GET'})
        req.range = 'bytes=1-3'
        req.headers['X-Backend-Ignore-Range-If-Metadata-Present'] = \
            'X-Object-Meta-5'
        resp = req.get_response(self.object_controller)
        self.assertEqual(resp.status_int, 206)
        self.assertEqual(resp.body, b'ERI')
        self.assertEqual(resp.headers['content-length'], '3')

        # Works like "any", not "all"; also works where we would've 416ed
        req = Request.blank('/sda1/p/a/c/o', environ={'REQUEST_METHOD': 'GET'})
        req.range = 'bytes=100-'
        req.headers['X-Backend-Ignore-Range-If-Metadata-Present'] = \
            'X-Object-Meta-1, X-Object-Meta-5'
        resp = req.get_response(self.object_controller)
        self.assertEqual(resp.status_int, 200)
        self.assertEqual(resp.body, b'VERIFY')
        self.assertEqual(resp.headers['content-length'], '6')

        objfile = os.path.join(
            self.testdir, 'sda1',
            storage_directory(diskfile.get_data_dir(POLICIES[0]), 'p',
                              hash_path('a', 'c', 'o')),
            utils.Timestamp(timestamp).internal + '.data')
        os.unlink(objfile)
        req = Request.blank('/sda1/p/a/c/o', environ={'REQUEST_METHOD': 'GET'})
        resp = req.get_response(self.object_controller)
        self.assertEqual(resp.status_int, 404)

        sleep(.00001)
        timestamp = normalize_timestamp(time())
        req = Request.blank('/sda1/p/a/c/o', environ={'REQUEST_METHOD': 'PUT'},
                            headers={
                                'X-Timestamp': timestamp,
                                'Content-Type': 'application:octet-stream',
                                'Content-Length': '6'})
        req.body = b'VERIFY'
        resp = req.get_response(self.object_controller)
        self.assertEqual(resp.status_int, 201)

        sleep(.00001)
        timestamp = normalize_timestamp(time())
        req = Request.blank('/sda1/p/a/c/o',
                            environ={'REQUEST_METHOD': 'DELETE'},
                            headers={'X-Timestamp': timestamp})
        resp = req.get_response(self.object_controller)
        self.assertEqual(resp.status_int, 204)

        req = Request.blank('/sda1/p/a/c/o', environ={'REQUEST_METHOD': 'GET'})
        resp = req.get_response(self.object_controller)
        self.assertEqual(resp.status_int, 404)
        self.assertEqual(resp.headers['X-Backend-Timestamp'],
                         utils.Timestamp(timestamp).internal)

    def test_GET_range_zero_byte_object(self):
        timestamp = normalize_timestamp(time())
        req = Request.blank('/sda1/p/a/c/zero-byte',
                            environ={'REQUEST_METHOD': 'PUT'},
                            headers={'X-Timestamp': timestamp,
                                     'Content-Type': 'application/x-test'})
        req.body = b''
        resp = req.get_response(self.object_controller)
        self.assertEqual(resp.status_int, 201)

        req = Request.blank('/sda1/p/a/c/zero-byte',
                            environ={'REQUEST_METHOD': 'GET'},
                            headers={'Range': 'bytes=-10'})
        resp = req.get_response(self.object_controller)
        self.assertEqual(resp.status_int, 200)

    def test_GET_if_match(self):
        req = Request.blank('/sda1/p/a/c/o', environ={'REQUEST_METHOD': 'PUT'},
                            headers={
                                'X-Timestamp': normalize_timestamp(time()),
                                'Content-Type': 'application/octet-stream',
                                'Content-Length': '4'})
        req.body = b'test'
        resp = req.get_response(self.object_controller)
        self.assertEqual(resp.status_int, 201)
        etag = resp.etag

        req = Request.blank('/sda1/p/a/c/o', environ={'REQUEST_METHOD': 'GET'})
        resp = req.get_response(self.object_controller)
        self.assertEqual(resp.status_int, 200)
        self.assertEqual(resp.etag, etag)

        req = Request.blank('/sda1/p/a/c/o', environ={'REQUEST_METHOD': 'GET'},
                            headers={'If-Match': '*'})
        resp = req.get_response(self.object_controller)
        self.assertEqual(resp.status_int, 200)
        self.assertEqual(resp.etag, etag)

        req = Request.blank('/sda1/p/a/c/o2',
                            environ={'REQUEST_METHOD': 'GET'},
                            headers={'If-Match': '*'})
        resp = req.get_response(self.object_controller)
        self.assertEqual(resp.status_int, 412)

        req = Request.blank('/sda1/p/a/c/o', environ={'REQUEST_METHOD': 'GET'},
                            headers={'If-Match': '"%s"' % etag})
        resp = req.get_response(self.object_controller)
        self.assertEqual(resp.status_int, 200)
        self.assertEqual(resp.etag, etag)

        req = Request.blank(
            '/sda1/p/a/c/o', environ={'REQUEST_METHOD': 'HEAD'},
            headers={'If-Match': '"11111111111111111111111111111111"'})
        resp = req.get_response(self.object_controller)
        self.assertEqual(resp.status_int, 412)
        self.assertIn(
            '"HEAD /sda1/p/a/c/o" 412 - ',
            self.object_controller.logger.get_lines_for_level('info')[-1])

        req = Request.blank(
            '/sda1/p/a/c/o', environ={'REQUEST_METHOD': 'GET'},
            headers={'If-Match': '"11111111111111111111111111111111"'})
        resp = req.get_response(self.object_controller)
        self.assertEqual(resp.status_int, 412)
        self.assertIn(
            '"GET /sda1/p/a/c/o" 412 - ',
            self.object_controller.logger.get_lines_for_level('info')[-1])

        req = Request.blank(
            '/sda1/p/a/c/o', environ={'REQUEST_METHOD': 'GET'},
            headers={
                'If-Match': '"11111111111111111111111111111111", "%s"' % etag})
        resp = req.get_response(self.object_controller)
        self.assertEqual(resp.status_int, 200)

        req = Request.blank(
            '/sda1/p/a/c/o', environ={'REQUEST_METHOD': 'GET'},
            headers={
                'If-Match':
                '"11111111111111111111111111111111", '
                '"22222222222222222222222222222222"'})
        resp = req.get_response(self.object_controller)
        self.assertEqual(resp.status_int, 412)

    def test_GET_if_match_etag_is_at(self):
        headers = {
            'X-Timestamp': utils.Timestamp.now().internal,
            'Content-Type': 'application/octet-stream',
            'X-Object-Meta-Xtag': 'madeup',
            'X-Object-Sysmeta-Xtag': 'alternate madeup',
        }
        req = Request.blank('/sda1/p/a/c/o', method='PUT',
                            headers=headers)
        req.body = b'test'
        resp = req.get_response(self.object_controller)
        self.assertEqual(resp.status_int, 201)
        real_etag = resp.etag

        # match x-backend-etag-is-at
        req = Request.blank('/sda1/p/a/c/o', headers={
            'If-Match': 'madeup',
            'X-Backend-Etag-Is-At': 'X-Object-Meta-Xtag'})
        resp = req.get_response(self.object_controller)
        self.assertEqual(resp.status_int, 200)

        # match x-backend-etag-is-at, using first in list of alternates
        req = Request.blank('/sda1/p/a/c/o', headers={
            'If-Match': 'madeup',
            'X-Backend-Etag-Is-At':
                'X-Object-Meta-Xtag,X-Object-Sysmeta-Z'})
        resp = req.get_response(self.object_controller)
        self.assertEqual(resp.status_int, 200)

        # match x-backend-etag-is-at, using second in list of alternates
        alts = 'X-Object-Sysmeta-Y,X-Object-Meta-Xtag,X-Object-Sysmeta-Z'
        req = Request.blank('/sda1/p/a/c/o', headers={
            'If-Match': 'madeup',
            'X-Backend-Etag-Is-At': alts})
        resp = req.get_response(self.object_controller)
        self.assertEqual(resp.status_int, 200)

        # match x-backend-etag-is-at, choosing first of multiple alternates
        alts = 'X-Object-Sysmeta-Y,X-Object-Meta-Xtag,X-Object-Sysmeta-Xtag'
        req = Request.blank('/sda1/p/a/c/o', headers={
            'If-Match': 'madeup',
            'X-Backend-Etag-Is-At': alts})
        resp = req.get_response(self.object_controller)
        self.assertEqual(resp.status_int, 200)

        # match x-backend-etag-is-at, choosing first of multiple alternates
        # (switches order of second two alternates from previous assertion)
        alts = 'X-Object-Sysmeta-Y,X-Object-Sysmeta-Xtag,X-Object-Meta-Xtag'
        req = Request.blank('/sda1/p/a/c/o', headers={
            'If-Match': 'alternate madeup',
            'X-Backend-Etag-Is-At': alts})
        resp = req.get_response(self.object_controller)
        self.assertEqual(resp.status_int, 200)

        # no match x-backend-etag-is-at
        req = Request.blank('/sda1/p/a/c/o', headers={
            'If-Match': real_etag,
            'X-Backend-Etag-Is-At': 'X-Object-Meta-Xtag'})
        resp = req.get_response(self.object_controller)
        self.assertEqual(resp.status_int, 412)

        # etag-is-at metadata doesn't exist, default to real etag
        req = Request.blank('/sda1/p/a/c/o', headers={
            'If-Match': real_etag,
            'X-Backend-Etag-Is-At': 'X-Object-Meta-Missing'})
        resp = req.get_response(self.object_controller)
        self.assertEqual(resp.status_int, 200)

        # sanity no-match with no etag-is-at
        req = Request.blank('/sda1/p/a/c/o', headers={
            'If-Match': 'madeup'})
        resp = req.get_response(self.object_controller)
        self.assertEqual(resp.status_int, 412)

        # sanity match with no etag-is-at
        req = Request.blank('/sda1/p/a/c/o', headers={
            'If-Match': real_etag})
        resp = req.get_response(self.object_controller)
        self.assertEqual(resp.status_int, 200)

        # sanity with no if-match
        req = Request.blank('/sda1/p/a/c/o', headers={
            'X-Backend-Etag-Is-At': 'X-Object-Meta-Xtag'})
        resp = req.get_response(self.object_controller)
        self.assertEqual(resp.status_int, 200)

    def test_HEAD_if_match(self):
        req = Request.blank('/sda1/p/a/c/o', environ={'REQUEST_METHOD': 'PUT'},
                            headers={
                                'X-Timestamp': normalize_timestamp(time()),
                                'Content-Type': 'application/octet-stream',
                                'Content-Length': '4'})
        req.body = b'test'
        resp = req.get_response(self.object_controller)
        self.assertEqual(resp.status_int, 201)
        etag = resp.etag

        req = Request.blank('/sda1/p/a/c/o',
                            environ={'REQUEST_METHOD': 'HEAD'})
        resp = req.get_response(self.object_controller)
        self.assertEqual(resp.status_int, 200)
        self.assertEqual(resp.etag, etag)

        req = Request.blank('/sda1/p/a/c/o',
                            environ={'REQUEST_METHOD': 'HEAD'},
                            headers={'If-Match': '*'})
        resp = req.get_response(self.object_controller)
        self.assertEqual(resp.status_int, 200)
        self.assertEqual(resp.etag, etag)

        req = Request.blank('/sda1/p/a/c/o2',
                            environ={'REQUEST_METHOD': 'HEAD'},
                            headers={'If-Match': '*'})
        resp = req.get_response(self.object_controller)
        self.assertEqual(resp.status_int, 412)

        req = Request.blank('/sda1/p/a/c/o',
                            environ={'REQUEST_METHOD': 'HEAD'},
                            headers={'If-Match': '"%s"' % etag})
        resp = req.get_response(self.object_controller)
        self.assertEqual(resp.status_int, 200)
        self.assertEqual(resp.etag, etag)

        req = Request.blank(
            '/sda1/p/a/c/o', environ={'REQUEST_METHOD': 'HEAD'},
            headers={'If-Match': '"11111111111111111111111111111111"'})
        resp = req.get_response(self.object_controller)
        self.assertEqual(resp.status_int, 412)

        req = Request.blank(
            '/sda1/p/a/c/o', environ={'REQUEST_METHOD': 'HEAD'},
            headers={
                'If-Match': '"11111111111111111111111111111111", "%s"' % etag})
        resp = req.get_response(self.object_controller)
        self.assertEqual(resp.status_int, 200)

        req = Request.blank(
            '/sda1/p/a/c/o', environ={'REQUEST_METHOD': 'HEAD'},
            headers={
                'If-Match':
                '"11111111111111111111111111111111", '
                '"22222222222222222222222222222222"'})
        resp = req.get_response(self.object_controller)
        self.assertEqual(resp.status_int, 412)

    def test_GET_if_none_match(self):
        req = Request.blank('/sda1/p/a/c/o', environ={'REQUEST_METHOD': 'PUT'},
                            headers={
                                'X-Timestamp': normalize_timestamp(time()),
                                'X-Object-Meta-Soup': 'gazpacho',
                                'Content-Type': 'application/fizzbuzz',
                                'Content-Length': '4'})
        req.body = b'test'
        resp = req.get_response(self.object_controller)
        self.assertEqual(resp.status_int, 201)
        etag = resp.etag

        req = Request.blank('/sda1/p/a/c/o', environ={'REQUEST_METHOD': 'GET'})
        resp = req.get_response(self.object_controller)
        self.assertEqual(resp.status_int, 200)
        self.assertEqual(resp.etag, etag)

        req = Request.blank('/sda1/p/a/c/o', environ={'REQUEST_METHOD': 'GET'},
                            headers={'If-None-Match': '*'})
        resp = req.get_response(self.object_controller)
        self.assertEqual(resp.status_int, 304)
        self.assertEqual(resp.etag, etag)
        self.assertEqual(resp.headers['Content-Type'], 'application/fizzbuzz')
        self.assertEqual(resp.headers['X-Object-Meta-Soup'], 'gazpacho')

        req = Request.blank('/sda1/p/a/c/o2',
                            environ={'REQUEST_METHOD': 'GET'},
                            headers={'If-None-Match': '*'})
        resp = req.get_response(self.object_controller)
        self.assertEqual(resp.status_int, 404)

        req = Request.blank('/sda1/p/a/c/o', environ={'REQUEST_METHOD': 'GET'},
                            headers={'If-None-Match': '"%s"' % etag})
        resp = req.get_response(self.object_controller)
        self.assertEqual(resp.status_int, 304)
        self.assertEqual(resp.etag, etag)

        req = Request.blank(
            '/sda1/p/a/c/o', environ={'REQUEST_METHOD': 'GET'},
            headers={'If-None-Match': '"11111111111111111111111111111111"'})
        resp = req.get_response(self.object_controller)
        self.assertEqual(resp.status_int, 200)
        self.assertEqual(resp.etag, etag)

        req = Request.blank(
            '/sda1/p/a/c/o', environ={'REQUEST_METHOD': 'GET'},
            headers={'If-None-Match':
                     '"11111111111111111111111111111111", '
                     '"%s"' % etag})
        resp = req.get_response(self.object_controller)
        self.assertEqual(resp.status_int, 304)
        self.assertEqual(resp.etag, etag)

    def test_HEAD_if_none_match(self):
        req = Request.blank('/sda1/p/a/c/o',
                            environ={'REQUEST_METHOD': 'PUT'},
                            headers={
                                'X-Timestamp': normalize_timestamp(time()),
                                'Content-Type': 'application/octet-stream',
                                'Content-Length': '4'})
        req.body = b'test'
        resp = req.get_response(self.object_controller)
        self.assertEqual(resp.status_int, 201)
        etag = resp.etag

        req = Request.blank('/sda1/p/a/c/o',
                            environ={'REQUEST_METHOD': 'HEAD'})
        resp = req.get_response(self.object_controller)
        self.assertEqual(resp.status_int, 200)
        self.assertEqual(resp.etag, etag)

        req = Request.blank('/sda1/p/a/c/o',
                            environ={'REQUEST_METHOD': 'HEAD'},
                            headers={'If-None-Match': '*'})
        resp = req.get_response(self.object_controller)
        self.assertEqual(resp.status_int, 304)
        self.assertEqual(resp.etag, etag)

        req = Request.blank('/sda1/p/a/c/o2',
                            environ={'REQUEST_METHOD': 'HEAD'},
                            headers={'If-None-Match': '*'})
        resp = req.get_response(self.object_controller)
        self.assertEqual(resp.status_int, 404)

        req = Request.blank('/sda1/p/a/c/o',
                            environ={'REQUEST_METHOD': 'HEAD'},
                            headers={'If-None-Match': '"%s"' % etag})
        resp = req.get_response(self.object_controller)
        self.assertEqual(resp.status_int, 304)
        self.assertEqual(resp.etag, etag)

        req = Request.blank(
            '/sda1/p/a/c/o', environ={'REQUEST_METHOD': 'HEAD'},
            headers={'If-None-Match': '"11111111111111111111111111111111"'})
        resp = req.get_response(self.object_controller)
        self.assertEqual(resp.status_int, 200)
        self.assertEqual(resp.etag, etag)

        req = Request.blank(
            '/sda1/p/a/c/o', environ={'REQUEST_METHOD': 'HEAD'},
            headers={'If-None-Match':
                     '"11111111111111111111111111111111", '
                     '"%s"' % etag})
        resp = req.get_response(self.object_controller)
        self.assertEqual(resp.status_int, 304)
        self.assertEqual(resp.etag, etag)

    def test_GET_if_modified_since(self):
        timestamp = normalize_timestamp(time())
        req = Request.blank('/sda1/p/a/c/o', environ={'REQUEST_METHOD': 'PUT'},
                            headers={
                                'X-Timestamp': timestamp,
                                'Content-Type': 'application/octet-stream',
                                'Content-Length': '4'})
        req.body = b'test'
        resp = req.get_response(self.object_controller)
        self.assertEqual(resp.status_int, 201)

        req = Request.blank('/sda1/p/a/c/o', environ={'REQUEST_METHOD': 'GET'})
        resp = req.get_response(self.object_controller)
        self.assertEqual(resp.status_int, 200)

        since = strftime('%a, %d %b %Y %H:%M:%S GMT',
                         gmtime(float(timestamp) + 1))
        req = Request.blank('/sda1/p/a/c/o', environ={'REQUEST_METHOD': 'GET'},
                            headers={'If-Modified-Since': since})
        resp = req.get_response(self.object_controller)
        self.assertEqual(resp.status_int, 304)

        since = \
            strftime('%a, %d %b %Y %H:%M:%S GMT', gmtime(float(timestamp) - 1))
        req = Request.blank('/sda1/p/a/c/o', environ={'REQUEST_METHOD': 'GET'},
                            headers={'If-Modified-Since': since})
        resp = req.get_response(self.object_controller)
        self.assertEqual(resp.status_int, 200)

        since = \
            strftime('%a, %d %b %Y %H:%M:%S GMT', gmtime(float(timestamp) + 1))
        req = Request.blank('/sda1/p/a/c/o', environ={'REQUEST_METHOD': 'GET'},
                            headers={'If-Modified-Since': since})
        resp = req.get_response(self.object_controller)
        self.assertEqual(resp.status_int, 304)

        req = Request.blank('/sda1/p/a/c/o',
                            environ={'REQUEST_METHOD': 'HEAD'})
        resp = req.get_response(self.object_controller)
        since = resp.headers['Last-Modified']
        self.assertEqual(since, strftime('%a, %d %b %Y %H:%M:%S GMT',
                                         gmtime(math.ceil(float(timestamp)))))

        req = Request.blank('/sda1/p/a/c/o', environ={'REQUEST_METHOD': 'GET'},
                            headers={'If-Modified-Since': since})
        resp = req.get_response(self.object_controller)
        self.assertEqual(resp.status_int, 304)

        timestamp = normalize_timestamp(int(time()))
        req = Request.blank('/sda1/p/a/c/o2',
                            environ={'REQUEST_METHOD': 'PUT'},
                            headers={
                                'X-Timestamp': timestamp,
                                'Content-Type': 'application/octet-stream',
                                'Content-Length': '4'})
        req.body = b'test'
        resp = req.get_response(self.object_controller)
        self.assertEqual(resp.status_int, 201)

        since = strftime('%a, %d %b %Y %H:%M:%S GMT',
                         gmtime(float(timestamp)))
        req = Request.blank('/sda1/p/a/c/o2',
                            environ={'REQUEST_METHOD': 'GET'},
                            headers={'If-Modified-Since': since})
        resp = req.get_response(self.object_controller)
        self.assertEqual(resp.status_int, 304)

    def test_HEAD_if_modified_since(self):
        timestamp = normalize_timestamp(time())
        req = Request.blank('/sda1/p/a/c/o', environ={'REQUEST_METHOD': 'PUT'},
                            headers={
                                'X-Timestamp': timestamp,
                                'Content-Type': 'application/octet-stream',
                                'Content-Length': '4'})
        req.body = b'test'
        resp = req.get_response(self.object_controller)
        self.assertEqual(resp.status_int, 201)

        req = Request.blank('/sda1/p/a/c/o',
                            environ={'REQUEST_METHOD': 'HEAD'})
        resp = req.get_response(self.object_controller)
        self.assertEqual(resp.status_int, 200)

        since = strftime('%a, %d %b %Y %H:%M:%S GMT',
                         gmtime(float(timestamp) + 1))
        req = Request.blank('/sda1/p/a/c/o',
                            environ={'REQUEST_METHOD': 'HEAD'},
                            headers={'If-Modified-Since': since})
        resp = req.get_response(self.object_controller)
        self.assertEqual(resp.status_int, 304)

        since = \
            strftime('%a, %d %b %Y %H:%M:%S GMT', gmtime(float(timestamp) - 1))
        req = Request.blank('/sda1/p/a/c/o',
                            environ={'REQUEST_METHOD': 'HEAD'},
                            headers={'If-Modified-Since': since})
        resp = req.get_response(self.object_controller)
        self.assertEqual(resp.status_int, 200)

        since = \
            strftime('%a, %d %b %Y %H:%M:%S GMT', gmtime(float(timestamp) + 1))
        req = Request.blank('/sda1/p/a/c/o',
                            environ={'REQUEST_METHOD': 'HEAD'},
                            headers={'If-Modified-Since': since})
        resp = req.get_response(self.object_controller)
        self.assertEqual(resp.status_int, 304)

        req = Request.blank('/sda1/p/a/c/o',
                            environ={'REQUEST_METHOD': 'HEAD'})
        resp = req.get_response(self.object_controller)
        since = resp.headers['Last-Modified']
        self.assertEqual(since, strftime('%a, %d %b %Y %H:%M:%S GMT',
                                         gmtime(math.ceil(float(timestamp)))))

        req = Request.blank('/sda1/p/a/c/o',
                            environ={'REQUEST_METHOD': 'HEAD'},
                            headers={'If-Modified-Since': since})
        resp = self.object_controller.GET(req)
        self.assertEqual(resp.status_int, 304)

        timestamp = normalize_timestamp(int(time()))
        req = Request.blank('/sda1/p/a/c/o2',
                            environ={'REQUEST_METHOD': 'PUT'},
                            headers={
                                'X-Timestamp': timestamp,
                                'Content-Type': 'application/octet-stream',
                                'Content-Length': '4'})
        req.body = b'test'
        resp = req.get_response(self.object_controller)
        self.assertEqual(resp.status_int, 201)

        since = strftime('%a, %d %b %Y %H:%M:%S GMT',
                         gmtime(float(timestamp)))
        req = Request.blank('/sda1/p/a/c/o2',
                            environ={'REQUEST_METHOD': 'HEAD'},
                            headers={'If-Modified-Since': since})
        resp = req.get_response(self.object_controller)
        self.assertEqual(resp.status_int, 304)

    def test_GET_if_unmodified_since(self):
        timestamp = normalize_timestamp(time())
        req = Request.blank('/sda1/p/a/c/o', environ={'REQUEST_METHOD': 'PUT'},
                            headers={
                                'X-Timestamp': timestamp,
                                'X-Object-Meta-Burr': 'ito',
                                'Content-Type': 'application/cat-picture',
                                'Content-Length': '4'})
        req.body = b'test'
        resp = req.get_response(self.object_controller)
        self.assertEqual(resp.status_int, 201)

        req = Request.blank('/sda1/p/a/c/o', environ={'REQUEST_METHOD': 'GET'})
        resp = req.get_response(self.object_controller)
        self.assertEqual(resp.status_int, 200)

        since = strftime('%a, %d %b %Y %H:%M:%S GMT',
                         gmtime(float(timestamp) + 1))
        req = Request.blank('/sda1/p/a/c/o', environ={'REQUEST_METHOD': 'GET'},
                            headers={'If-Unmodified-Since': since})
        resp = req.get_response(self.object_controller)
        self.assertEqual(resp.status_int, 200)

        since = \
            strftime('%a, %d %b %Y %H:%M:%S GMT', gmtime(float(timestamp) - 9))
        req = Request.blank('/sda1/p/a/c/o', environ={'REQUEST_METHOD': 'GET'},
                            headers={'If-Unmodified-Since': since})
        resp = req.get_response(self.object_controller)
        self.assertEqual(resp.status_int, 412)
        self.assertEqual(resp.headers['Content-Type'],
                         'application/cat-picture')
        self.assertEqual(resp.headers['X-Object-Meta-Burr'], 'ito')

        since = \
            strftime('%a, %d %b %Y %H:%M:%S GMT', gmtime(float(timestamp) + 9))
        req = Request.blank('/sda1/p/a/c/o', environ={'REQUEST_METHOD': 'GET'},
                            headers={'If-Unmodified-Since': since})
        resp = req.get_response(self.object_controller)
        self.assertEqual(resp.status_int, 200)

        req = Request.blank('/sda1/p/a/c/o',
                            environ={'REQUEST_METHOD': 'HEAD'})
        resp = req.get_response(self.object_controller)
        since = resp.headers['Last-Modified']
        self.assertEqual(since, strftime('%a, %d %b %Y %H:%M:%S GMT',
                                         gmtime(math.ceil(float(timestamp)))))

        req = Request.blank('/sda1/p/a/c/o', environ={'REQUEST_METHOD': 'GET'},
                            headers={'If-Unmodified-Since': since})
        resp = req.get_response(self.object_controller)
        self.assertEqual(resp.status_int, 200)

    def test_HEAD_if_unmodified_since(self):
        timestamp = normalize_timestamp(time())
        req = Request.blank(
            '/sda1/p/a/c/o',
            environ={'REQUEST_METHOD': 'PUT'},
            headers={'X-Timestamp': timestamp,
                     'Content-Type': 'application/octet-stream',
                     'Content-Length': '4'})
        req.body = b'test'
        resp = req.get_response(self.object_controller)
        self.assertEqual(resp.status_int, 201)

        since = strftime('%a, %d %b %Y %H:%M:%S GMT',
                         gmtime(math.ceil(float(timestamp)) + 1))
        req = Request.blank('/sda1/p/a/c/o',
                            environ={'REQUEST_METHOD': 'HEAD'},
                            headers={'If-Unmodified-Since': since})
        resp = req.get_response(self.object_controller)
        self.assertEqual(resp.status_int, 200)

        since = strftime('%a, %d %b %Y %H:%M:%S GMT',
                         gmtime(math.ceil(float(timestamp))))
        req = Request.blank('/sda1/p/a/c/o',
                            environ={'REQUEST_METHOD': 'HEAD'},
                            headers={'If-Unmodified-Since': since})
        resp = req.get_response(self.object_controller)
        self.assertEqual(resp.status_int, 200)

        since = strftime('%a, %d %b %Y %H:%M:%S GMT',
                         gmtime(math.ceil(float(timestamp)) - 1))
        req = Request.blank('/sda1/p/a/c/o',
                            environ={'REQUEST_METHOD': 'HEAD'},
                            headers={'If-Unmodified-Since': since})
        resp = req.get_response(self.object_controller)
        self.assertEqual(resp.status_int, 412)

    def assertECBodyEqual(self, resp, expected):
        # we pull the policy index from the request environ since it seems to
        # be missing from the response headers
        policy_index = int(
            resp.request.headers['X-Backend-Storage-Policy-Index'])
        policy = POLICIES[policy_index]
        frags = encode_frag_archive_bodies(policy, expected)
        frag_index = int(resp.headers['X-Object-Sysmeta-Ec-Frag-Index'])
        self.assertEqual(resp.body, frags[frag_index])

    def _create_ondisk_fragments(self, policy):
        # Create some on disk files...
        # PUT at ts_0
        ts_0 = next(self.ts)
        body = b'OLDER'
        headers = {'X-Timestamp': ts_0.internal,
                   'Content-Length': '5',
                   'Content-Type': 'application/octet-stream',
                   'X-Backend-Storage-Policy-Index': int(policy)}
        if policy.policy_type == EC_POLICY:
            body = encode_frag_archive_bodies(policy, body)[0]
            headers.update({
                'X-Object-Sysmeta-Ec-Frag-Index': '0',
                'Content-Length': len(body),
            })
        req = Request.blank('/sda1/p/a/c/o',
                            environ={'REQUEST_METHOD': 'PUT'},
                            headers=headers)
        req.body = body
        resp = req.get_response(self.object_controller)
        self.assertEqual(resp.status_int, 201)

        # POST at ts_1
        ts_1 = next(self.ts)
        headers = {'X-Timestamp': ts_1.internal,
                   'X-Backend-Storage-Policy-Index': int(policy)}
        headers['X-Object-Meta-Test'] = 'abc'
        req = Request.blank('/sda1/p/a/c/o',
                            environ={'REQUEST_METHOD': 'POST'},
                            headers=headers)
        resp = req.get_response(self.object_controller)
        self.assertEqual(resp.status_int, 202)

        # PUT again at ts_2 but without making the data file durable
        ts_2 = next(self.ts)
        body = b'NEWER'
        headers = {'X-Timestamp': ts_2.internal,
                   'Content-Length': '5',
                   'Content-Type': 'application/octet-stream',
                   'X-Backend-Storage-Policy-Index': int(policy)}
        if policy.policy_type == EC_POLICY:
            body = encode_frag_archive_bodies(policy, body)[2]
            headers.update({
                'X-Object-Sysmeta-Ec-Frag-Index': '2',
                'Content-Length': len(body),
            })
        req = Request.blank('/sda1/p/a/c/o',
                            environ={'REQUEST_METHOD': 'PUT'},
                            headers=headers)
        req.body = body
        # patch the commit method to do nothing so EC object is non-durable
        with mock.patch('swift.obj.diskfile.ECDiskFileWriter.commit'):
            resp = req.get_response(self.object_controller)
        self.assertEqual(resp.status_int, 201)

        return ts_0, ts_1, ts_2

    def test_GET_HEAD_with_fragment_preferences(self):
        for policy in POLICIES:
            ts_0, ts_1, ts_2 = self._create_ondisk_fragments(policy)

            backend_frags = {ts_0.internal: [0], ts_2.internal: [2]}

            def _assert_frag_0_at_ts_0(resp):
                expect = {
                    'X-Timestamp': ts_1.normal,
                    'X-Backend-Timestamp': ts_1.internal,
                    'X-Backend-Data-Timestamp': ts_0.internal,
                    'X-Backend-Durable-Timestamp': ts_0.internal,
                    'X-Object-Sysmeta-Ec-Frag-Index': '0',
                    'X-Object-Meta-Test': 'abc'}
                self._assertDictContainsSubset(expect, resp.headers)
                self.assertEqual(backend_frags, json.loads(
                    resp.headers['X-Backend-Fragments']))

            def _assert_repl_data_at_ts_2():
                self.assertIn(resp.status_int, (200, 202))
                expect = {
                    'X-Timestamp': ts_2.normal,
                    'X-Backend-Timestamp': ts_2.internal,
                    'X-Backend-Data-Timestamp': ts_2.internal,
                    'X-Backend-Durable-Timestamp': ts_2.internal}
                self._assertDictContainsSubset(expect, resp.headers)
                self.assertNotIn('X-Object-Meta-Test', resp.headers)

            # Sanity check: Request with no preferences should default to the
            # durable frag
            headers = {'X-Backend-Storage-Policy-Index': int(policy)}
            req = Request.blank('/sda1/p/a/c/o', headers=headers,
                                environ={'REQUEST_METHOD': 'GET'})
            resp = req.get_response(self.object_controller)

            if policy.policy_type == EC_POLICY:
                _assert_frag_0_at_ts_0(resp)
                self.assertECBodyEqual(resp, b'OLDER')
            else:
                _assert_repl_data_at_ts_2()
                self.assertEqual(resp.body, b'NEWER')

            req = Request.blank('/sda1/p/a/c/o', headers=headers,
                                environ={'REQUEST_METHOD': 'HEAD'})
            resp = req.get_response(self.object_controller)
            self.assertEqual(resp.status_int, 200)
            if policy.policy_type == EC_POLICY:
                _assert_frag_0_at_ts_0(resp)
            else:
                _assert_repl_data_at_ts_2()

            # Request with preferences can select the older frag
            prefs = json.dumps(
                [{'timestamp': ts_0.internal, 'exclude': [1, 3]}])
            headers = {'X-Backend-Storage-Policy-Index': int(policy),
                       'X-Backend-Fragment-Preferences': prefs}
            req = Request.blank('/sda1/p/a/c/o', headers=headers,
                                environ={'REQUEST_METHOD': 'GET'})
            resp = req.get_response(self.object_controller)

            if policy.policy_type == EC_POLICY:
                _assert_frag_0_at_ts_0(resp)
                self.assertECBodyEqual(resp, b'OLDER')
            else:
                _assert_repl_data_at_ts_2()
                self.assertEqual(resp.body, b'NEWER')

            req = Request.blank('/sda1/p/a/c/o', headers=headers,
                                environ={'REQUEST_METHOD': 'HEAD'})
            resp = req.get_response(self.object_controller)

            if policy.policy_type == EC_POLICY:
                _assert_frag_0_at_ts_0(resp)
            else:
                _assert_repl_data_at_ts_2()

            def _assert_frag_2_at_ts_2(resp):
                self.assertIn(resp.status_int, (200, 202))
                # do not expect meta file to be included since it is older
                expect = {
                    'X-Timestamp': ts_2.normal,
                    'X-Backend-Timestamp': ts_2.internal,
                    'X-Backend-Data-Timestamp': ts_2.internal,
                    'X-Backend-Durable-Timestamp': ts_0.internal,
                    'X-Object-Sysmeta-Ec-Frag-Index': '2'}
                self._assertDictContainsSubset(expect, resp.headers)
                self.assertEqual(backend_frags, json.loads(
                    resp.headers['X-Backend-Fragments']))
                self.assertNotIn('X-Object-Meta-Test', resp.headers)

            # Request with preferences can select the newer non-durable frag
            prefs = json.dumps(
                [{'timestamp': ts_2.internal, 'exclude': [1, 3]}])
            headers = {'X-Backend-Storage-Policy-Index': int(policy),
                       'X-Backend-Fragment-Preferences': prefs}
            req = Request.blank('/sda1/p/a/c/o', headers=headers,
                                environ={'REQUEST_METHOD': 'GET'})
            resp = req.get_response(self.object_controller)

            if policy.policy_type == EC_POLICY:
                _assert_frag_2_at_ts_2(resp)
                self.assertECBodyEqual(resp, b'NEWER')
            else:
                _assert_repl_data_at_ts_2()
                self.assertEqual(resp.body, b'NEWER')

            req = Request.blank('/sda1/p/a/c/o', headers=headers,
                                environ={'REQUEST_METHOD': 'HEAD'})
            resp = req.get_response(self.object_controller)

            if policy.policy_type == EC_POLICY:
                _assert_frag_2_at_ts_2(resp)
            else:
                _assert_repl_data_at_ts_2()

            # Request with preference for ts_0 but excludes index 0 will
            # default to newest frag
            prefs = json.dumps(
                [{'timestamp': ts_0.internal, 'exclude': [0]}])
            headers = {'X-Backend-Storage-Policy-Index': int(policy),
                       'X-Backend-Fragment-Preferences': prefs}
            req = Request.blank('/sda1/p/a/c/o', headers=headers,
                                environ={'REQUEST_METHOD': 'GET'})
            resp = req.get_response(self.object_controller)
            if policy.policy_type == EC_POLICY:
                _assert_frag_2_at_ts_2(resp)
                self.assertECBodyEqual(resp, b'NEWER')
            else:
                _assert_repl_data_at_ts_2()
                self.assertEqual(resp.body, b'NEWER')

            req = Request.blank('/sda1/p/a/c/o', headers=headers,
                                environ={'REQUEST_METHOD': 'HEAD'})
            resp = req.get_response(self.object_controller)

            if policy.policy_type == EC_POLICY:
                _assert_frag_2_at_ts_2(resp)
            else:
                _assert_repl_data_at_ts_2()

            # Request with preferences that exclude all frags get nothing
            prefs = json.dumps(
                [{'timestamp': ts_0.internal, 'exclude': [0]},
                 {'timestamp': ts_2.internal, 'exclude': [2]}])
            headers = {'X-Backend-Storage-Policy-Index': int(policy),
                       'X-Backend-Fragment-Preferences': prefs}
            req = Request.blank('/sda1/p/a/c/o', headers=headers,
                                environ={'REQUEST_METHOD': 'GET'})
            resp = req.get_response(self.object_controller)
            if policy.policy_type == EC_POLICY:
                self.assertEqual(resp.status_int, 404)
            else:
                _assert_repl_data_at_ts_2()
                self.assertEqual(resp.body, b'NEWER')

            req = Request.blank('/sda1/p/a/c/o', headers=headers,
                                environ={'REQUEST_METHOD': 'HEAD'})
            resp = req.get_response(self.object_controller)

            if policy.policy_type == EC_POLICY:
                self.assertEqual(resp.status_int, 404)
            else:
                _assert_repl_data_at_ts_2()

            # Request with empty preferences will get non-durable
            prefs = json.dumps([])
            headers = {'X-Backend-Storage-Policy-Index': int(policy),
                       'X-Backend-Fragment-Preferences': prefs}
            req = Request.blank('/sda1/p/a/c/o', headers=headers,
                                environ={'REQUEST_METHOD': 'GET'})
            resp = req.get_response(self.object_controller)
            if policy.policy_type == EC_POLICY:
                _assert_frag_2_at_ts_2(resp)
                self.assertECBodyEqual(resp, b'NEWER')
            else:
                _assert_repl_data_at_ts_2()
                self.assertEqual(resp.body, b'NEWER')

            req = Request.blank('/sda1/p/a/c/o', headers=headers,
                                environ={'REQUEST_METHOD': 'HEAD'})
            resp = req.get_response(self.object_controller)

            if policy.policy_type == EC_POLICY:
                _assert_frag_2_at_ts_2(resp)
            else:
                _assert_repl_data_at_ts_2()

    def test_GET_quarantine(self):
        # Test swift.obj.server.ObjectController.GET
        timestamp = normalize_timestamp(time())
        req = Request.blank('/sda1/p/a/c/o', environ={'REQUEST_METHOD': 'PUT'},
                            headers={'X-Timestamp': timestamp,
                                     'Content-Type': 'application/x-test'})
        req.body = b'VERIFY'
        resp = req.get_response(self.object_controller)
        self.assertEqual(resp.status_int, 201)
        disk_file = self.df_mgr.get_diskfile('sda1', 'p', 'a', 'c', 'o',
                                             policy=POLICIES.legacy)
        disk_file.open()
        file_name = os.path.basename(disk_file._data_file)
        etag = md5(usedforsecurity=False)
        etag.update(b'VERIF')
        etag = etag.hexdigest()
        metadata = {'X-Timestamp': timestamp, 'name': '/a/c/o',
                    'Content-Length': 6, 'ETag': etag}
        diskfile.write_metadata(disk_file._fp, metadata)
        self.assertEqual(os.listdir(disk_file._datadir)[0], file_name)
        req = Request.blank('/sda1/p/a/c/o')
        resp = req.get_response(self.object_controller)
        quar_dir = os.path.join(
            self.testdir, 'sda1', 'quarantined', 'objects',
            os.path.basename(os.path.dirname(disk_file._data_file)))
        self.assertEqual(os.listdir(disk_file._datadir)[0], file_name)
        body = resp.body  # actually does quarantining
        self.assertEqual(body, b'VERIFY')
        self.assertEqual(os.listdir(quar_dir)[0], file_name)
        req = Request.blank('/sda1/p/a/c/o')
        resp = req.get_response(self.object_controller)
        self.assertEqual(resp.status_int, 404)

    def test_GET_quarantine_zbyte(self):
        # Test swift.obj.server.ObjectController.GET
        timestamp = normalize_timestamp(time())
        req = Request.blank('/sda1/p/a/c/o', environ={'REQUEST_METHOD': 'PUT'},
                            headers={'X-Timestamp': timestamp,
                                     'Content-Type': 'application/x-test'})
        req.body = 'VERIFY'
        resp = req.get_response(self.object_controller)
        self.assertEqual(resp.status_int, 201)
        disk_file = self.df_mgr.get_diskfile('sda1', 'p', 'a', 'c', 'o',
                                             policy=POLICIES.legacy)
        disk_file.open(timestamp)
        file_name = os.path.basename(disk_file._data_file)
        with open(disk_file._data_file) as fp:
            metadata = diskfile.read_metadata(fp)
        os.unlink(disk_file._data_file)
        with open(disk_file._data_file, 'w') as fp:
            diskfile.write_metadata(fp, metadata)

        self.assertEqual(os.listdir(disk_file._datadir)[0], file_name)
        req = Request.blank('/sda1/p/a/c/o')
        resp = req.get_response(self.object_controller)
        self.assertEqual(resp.status_int, 404)

        quar_dir = os.path.join(
            self.testdir, 'sda1', 'quarantined', 'objects',
            os.path.basename(os.path.dirname(disk_file._data_file)))
        self.assertEqual(os.listdir(quar_dir)[0], file_name)

    def test_GET_quarantine_range(self):
        # Test swift.obj.server.ObjectController.GET
        timestamp = normalize_timestamp(time())
        req = Request.blank('/sda1/p/a/c/o', environ={'REQUEST_METHOD': 'PUT'},
                            headers={'X-Timestamp': timestamp,
                                     'Content-Type': 'application/x-test'})
        req.body = b'VERIFY'
        resp = req.get_response(self.object_controller)
        self.assertEqual(resp.status_int, 201)
        disk_file = self.df_mgr.get_diskfile('sda1', 'p', 'a', 'c', 'o',
                                             policy=POLICIES.legacy)
        disk_file.open(timestamp)
        file_name = os.path.basename(disk_file._data_file)
        etag = md5(usedforsecurity=False)
        etag.update(b'VERIF')
        etag = etag.hexdigest()
        metadata = {'X-Timestamp': timestamp, 'name': '/a/c/o',
                    'Content-Length': 6, 'ETag': etag}
        diskfile.write_metadata(disk_file._fp, metadata)
        self.assertEqual(os.listdir(disk_file._datadir)[0], file_name)
        req = Request.blank('/sda1/p/a/c/o')
        req.range = 'bytes=0-4'  # partial
        resp = req.get_response(self.object_controller)
        quar_dir = os.path.join(
            self.testdir, 'sda1', 'quarantined', 'objects',
            os.path.basename(os.path.dirname(disk_file._data_file)))
        resp.body
        self.assertEqual(os.listdir(disk_file._datadir)[0], file_name)
        self.assertFalse(os.path.isdir(quar_dir))
        req = Request.blank('/sda1/p/a/c/o')
        resp = req.get_response(self.object_controller)
        self.assertEqual(resp.status_int, 200)

        req = Request.blank('/sda1/p/a/c/o')
        req.range = 'bytes=1-6'  # partial
        resp = req.get_response(self.object_controller)
        quar_dir = os.path.join(
            self.testdir, 'sda1', 'quarantined', 'objects',
            os.path.basename(os.path.dirname(disk_file._data_file)))
        resp.body
        self.assertEqual(os.listdir(disk_file._datadir)[0], file_name)
        self.assertFalse(os.path.isdir(quar_dir))

        req = Request.blank('/sda1/p/a/c/o')
        req.range = 'bytes=0-14'  # full
        resp = req.get_response(self.object_controller)
        quar_dir = os.path.join(
            self.testdir, 'sda1', 'quarantined', 'objects',
            os.path.basename(os.path.dirname(disk_file._data_file)))
        self.assertEqual(os.listdir(disk_file._datadir)[0], file_name)
        resp.body
        self.assertTrue(os.path.isdir(quar_dir))
        req = Request.blank('/sda1/p/a/c/o')
        resp = req.get_response(self.object_controller)
        self.assertEqual(resp.status_int, 404)

<<<<<<< HEAD
=======
    def test_GET_keep_cache_private_config_true(self):
        # Test swift.obj.server.ObjectController.GET that, when
        # 'keep_cache_private' is configured True, then
        # disk_file.reader will be called with keep_cache=True.
        # Set up a new ObjectController with customized configurations.
        conf = {'devices': self.testdir, 'mount_check': 'false',
                'container_update_timeout': 0.0,
                'keep_cache_private': 'True'}
        obj_controller = object_server.ObjectController(
            conf, logger=self.logger)
        obj_controller.bytes_per_sync = 1
        timestamp = normalize_timestamp(time())
        req = Request.blank('/sda1/p/a/c/o', environ={'REQUEST_METHOD': 'PUT'},
                            headers={'X-Timestamp': timestamp,
                                     'Content-Type': 'application/x-test'})
        req.body = b'VERIFY'
        resp = req.get_response(obj_controller)
        self.assertEqual(resp.status_int, 201)

        # Request headers have neither 'X-Auth-Token' nor 'X-Storage-Token'.
        req = Request.blank('/sda1/p/a/c/o',
                            headers={'Content-Type': 'application/x-test'})
        reader_mock = mock.Mock(keep_cache=False)
        with mock.patch('swift.obj.diskfile.BaseDiskFile.reader', reader_mock):
            resp = req.get_response(obj_controller)
            reader_mock.assert_called_with(keep_cache=True)
        self.assertEqual(resp.status_int, 200)
        etag = '"%s"' % md5(b'VERIFY', usedforsecurity=False).hexdigest()
        self.assertEqual(dict(resp.headers), {
            'Content-Type': 'application/x-test',
            'Content-Length': '6',
            'Etag': etag,
            'X-Backend-Timestamp': timestamp,
            'X-Timestamp': timestamp,
            'X-Backend-Data-Timestamp': timestamp,
            'X-Backend-Durable-Timestamp': timestamp,
            'Last-Modified': strftime(
                '%a, %d %b %Y %H:%M:%S GMT',
                gmtime(math.ceil(float(timestamp)))),
        })

        # Request headers have 'X-Auth-Token'.
        req = Request.blank('/sda1/p/a/c/o',
                            headers={'Content-Type': 'application/x-test',
                                     'X-Auth-Token': '2340lsdfhhjl02lxfjj'})
        reader_mock = mock.Mock(keep_cache=False)
        with mock.patch('swift.obj.diskfile.BaseDiskFile.reader', reader_mock):
            resp = req.get_response(obj_controller)
            reader_mock.assert_called_with(keep_cache=True)
        self.assertEqual(resp.status_int, 200)

        # Request headers have 'X-Storage-Token'.
        req = Request.blank('/sda1/p/a/c/o',
                            headers={'Content-Type': 'application/x-test',
                                     'X-Storage-Token': '2340lsdfhhjl02lxfjj'})
        reader_mock = mock.Mock(keep_cache=False)
        with mock.patch('swift.obj.diskfile.BaseDiskFile.reader', reader_mock):
            resp = req.get_response(obj_controller)
            reader_mock.assert_called_with(keep_cache=True)
        self.assertEqual(resp.status_int, 200)

        # Request headers have both 'X-Auth-Token' and 'X-Storage-Token'.
        req = Request.blank('/sda1/p/a/c/o',
                            headers={'Content-Type': 'application/x-test',
                                     'X-Auth-Token': '2340lsdfhhjl02lxfjj',
                                     'X-Storage-Token': '2340lsdfhhjl02lxfjj'})
        reader_mock = mock.Mock(keep_cache=False)
        with mock.patch('swift.obj.diskfile.BaseDiskFile.reader', reader_mock):
            resp = req.get_response(obj_controller)
            reader_mock.assert_called_with(keep_cache=True)
        self.assertEqual(resp.status_int, 200)

    def test_GET_keep_cache_private_config_false(self):
        # Test swift.obj.server.ObjectController.GET that, when
        # 'keep_cache_private' is configured false, then
        # disk_file.reader will be called with correct 'keep_cache'.
        # Set up a new ObjectController with customized configurations.
        conf = {'devices': self.testdir, 'mount_check': 'false',
                'container_update_timeout': 0.0,
                'keep_cache_private': 'false'}
        obj_controller = object_server.ObjectController(
            conf, logger=self.logger)
        obj_controller.bytes_per_sync = 1
        timestamp = normalize_timestamp(time())
        req = Request.blank('/sda1/p/a/c/o', environ={'REQUEST_METHOD': 'PUT'},
                            headers={'X-Timestamp': timestamp,
                                     'Content-Type': 'application/x-test'})
        req.body = b'VERIFY'
        resp = req.get_response(obj_controller)
        self.assertEqual(resp.status_int, 201)

        # Request headers have neither 'X-Auth-Token' nor 'X-Storage-Token'.
        req = Request.blank('/sda1/p/a/c/o',
                            headers={'Content-Type': 'application/x-test'})
        reader_mock = mock.Mock(keep_cache=False)
        with mock.patch('swift.obj.diskfile.BaseDiskFile.reader', reader_mock):
            resp = req.get_response(obj_controller)
            reader_mock.assert_called_with(keep_cache=True)
        self.assertEqual(resp.status_int, 200)
        etag = '"%s"' % md5(b'VERIFY', usedforsecurity=False).hexdigest()
        self.assertEqual(dict(resp.headers), {
            'Content-Type': 'application/x-test',
            'Content-Length': '6',
            'Etag': etag,
            'X-Backend-Timestamp': timestamp,
            'X-Timestamp': timestamp,
            'X-Backend-Data-Timestamp': timestamp,
            'X-Backend-Durable-Timestamp': timestamp,
            'Last-Modified': strftime(
                '%a, %d %b %Y %H:%M:%S GMT',
                gmtime(math.ceil(float(timestamp)))),
        })

        # Request headers have 'X-Auth-Token'.
        req = Request.blank('/sda1/p/a/c/o',
                            headers={'Content-Type': 'application/x-test',
                                     'X-Auth-Token': '2340lsdfhhjl02lxfjj'})
        reader_mock = mock.Mock(keep_cache=False)
        with mock.patch('swift.obj.diskfile.BaseDiskFile.reader', reader_mock):
            resp = req.get_response(obj_controller)
            reader_mock.assert_called_with(keep_cache=False)
        self.assertEqual(resp.status_int, 200)

        # Request headers have 'X-Storage-Token'.
        req = Request.blank('/sda1/p/a/c/o',
                            headers={'Content-Type': 'application/x-test',
                                     'X-Storage-Token': '2340lsdfhhjl02lxfjj'})
        reader_mock = mock.Mock(keep_cache=False)
        with mock.patch('swift.obj.diskfile.BaseDiskFile.reader', reader_mock):
            resp = req.get_response(obj_controller)
            reader_mock.assert_called_with(keep_cache=False)
        self.assertEqual(resp.status_int, 200)

        # Request headers have both 'X-Auth-Token' and 'X-Storage-Token'.
        req = Request.blank('/sda1/p/a/c/o',
                            headers={'Content-Type': 'application/x-test',
                                     'X-Auth-Token': '2340lsdfhhjl02lxfjj',
                                     'X-Storage-Token': '2340lsdfhhjl02lxfjj'})
        reader_mock = mock.Mock(keep_cache=False)
        with mock.patch('swift.obj.diskfile.BaseDiskFile.reader', reader_mock):
            resp = req.get_response(obj_controller)
            reader_mock.assert_called_with(keep_cache=False)
        self.assertEqual(resp.status_int, 200)

>>>>>>> b0995dae
    def test_GET_keep_cache_slo_manifest_no_config(self):
        # Test swift.obj.server.ObjectController.GET that, when
        # 'keep_cache_slo_manifest' is not configured and object
        # metadata has "X-Static-Large-Object", then disk_file.reader
        # will be called with keep_cache=False.
        # Set up a new ObjectController with customized configurations.
<<<<<<< HEAD
        slo_tmpdir = mkdtemp()
        slo_testdir = os.path.join(slo_tmpdir,
                                   'tmp_test_object_server_ObjectController')
        mkdirs(os.path.join(slo_testdir, 'sda1'))
        conf = {'devices': slo_testdir, 'mount_check': 'false',
=======
        conf = {'devices': self.testdir, 'mount_check': 'false',
>>>>>>> b0995dae
                'container_update_timeout': 0.0,
                'keep_cache_private': 'false'}
        obj_controller = object_server.ObjectController(
            conf, logger=self.logger)
        obj_controller.bytes_per_sync = 1
        timestamp = normalize_timestamp(time())
        req = Request.blank('/sda1/p/a/c/o', environ={'REQUEST_METHOD': 'PUT'},
                            headers={'X-Timestamp': timestamp,
                                     'Content-Type': 'application/x-test',
                                     'X-Static-Large-Object': 'True'})
        req.body = b'VERIFY'
        resp = req.get_response(obj_controller)
        self.assertEqual(resp.status_int, 201)
        req = Request.blank('/sda1/p/a/c/o',
                            headers={'Content-Type': 'application/x-test',
                                     'X-Auth-Token': '2340lsdfhhjl02lxfjj'})

        reader_mock = mock.Mock(keep_cache=False)
        with mock.patch('swift.obj.diskfile.BaseDiskFile.reader', reader_mock):
            resp = req.get_response(obj_controller)
            reader_mock.assert_called_with(keep_cache=False)
        self.assertEqual(resp.status_int, 200)
        etag = '"%s"' % md5(b'VERIFY', usedforsecurity=False).hexdigest()
        self.assertEqual(dict(resp.headers), {
            'Content-Type': 'application/x-test',
            'Content-Length': '6',
            'Etag': etag,
            'X-Static-Large-Object': 'True',
            'X-Backend-Timestamp': timestamp,
            'X-Timestamp': timestamp,
            'X-Backend-Data-Timestamp': timestamp,
            'X-Backend-Durable-Timestamp': timestamp,
            'Last-Modified': strftime(
                '%a, %d %b %Y %H:%M:%S GMT',
                gmtime(math.ceil(float(timestamp)))),
        })
<<<<<<< HEAD
        # clean up for this customized ObjectController.
        rmtree(slo_tmpdir)
=======
>>>>>>> b0995dae

    def test_GET_keep_cache_slo_manifest_config_false(self):
        # Test swift.obj.server.ObjectController.GET that, when
        # 'keep_cache_slo_manifest' is configured False and object
        # metadata has "X-Static-Large-Object", then disk_file.reader
        # will be called with keep_cache=False.
        # Set up a new ObjectController with customized configurations.
<<<<<<< HEAD
        slo_tmpdir = mkdtemp()
        slo_testdir = os.path.join(slo_tmpdir,
                                   'tmp_test_object_server_ObjectController')
        mkdirs(os.path.join(slo_testdir, 'sda1'))
        conf = {'devices': slo_testdir, 'mount_check': 'false',
=======
        conf = {'devices': self.testdir, 'mount_check': 'false',
>>>>>>> b0995dae
                'container_update_timeout': 0.0,
                'keep_cache_private': 'false',
                'keep_cache_slo_manifest': 'false'}
        obj_controller = object_server.ObjectController(
            conf, logger=self.logger)
        obj_controller.bytes_per_sync = 1
        timestamp = normalize_timestamp(time())
        req = Request.blank('/sda1/p/a/c/o', environ={'REQUEST_METHOD': 'PUT'},
                            headers={'X-Timestamp': timestamp,
                                     'Content-Type': 'application/x-test',
                                     'X-Static-Large-Object': 'True'})
        req.body = b'VERIFY'
        resp = req.get_response(obj_controller)
        self.assertEqual(resp.status_int, 201)
        req = Request.blank('/sda1/p/a/c/o',
                            headers={'Content-Type': 'application/x-test',
                                     'X-Auth-Token': '2340lsdfhhjl02lxfjj'})

        reader_mock = mock.Mock(keep_cache=False)
        with mock.patch('swift.obj.diskfile.BaseDiskFile.reader', reader_mock):
            resp = req.get_response(obj_controller)
            reader_mock.assert_called_with(keep_cache=False)
        self.assertEqual(resp.status_int, 200)
        etag = '"%s"' % md5(b'VERIFY', usedforsecurity=False).hexdigest()
        self.assertEqual(dict(resp.headers), {
            'Content-Type': 'application/x-test',
            'Content-Length': '6',
            'Etag': etag,
            'X-Static-Large-Object': 'True',
            'X-Backend-Timestamp': timestamp,
            'X-Timestamp': timestamp,
            'X-Backend-Data-Timestamp': timestamp,
            'X-Backend-Durable-Timestamp': timestamp,
            'Last-Modified': strftime(
                '%a, %d %b %Y %H:%M:%S GMT',
                gmtime(math.ceil(float(timestamp)))),
        })
<<<<<<< HEAD
        # clean up for this customized ObjectController.
        rmtree(slo_tmpdir)
=======
>>>>>>> b0995dae

    def test_GET_keep_cache_slo_manifest_config_true(self):
        # Test swift.obj.server.ObjectController.GET that, when
        # 'keep_cache_slo_manifest' is configured true and object
        # metadata has "X-Static-Large-Object", then disk_file.reader
        # will be called with keep_cache=True.
        # Set up a new ObjectController with customized configurations.
<<<<<<< HEAD
        slo_tmpdir = mkdtemp()
        slo_testdir = os.path.join(slo_tmpdir,
                                   'tmp_test_object_server_ObjectController')
        mkdirs(os.path.join(slo_testdir, 'sda1'))
        conf = {'devices': slo_testdir, 'mount_check': 'false',
=======
        conf = {'devices': self.testdir, 'mount_check': 'false',
>>>>>>> b0995dae
                'container_update_timeout': 0.0,
                'keep_cache_private': 'false',
                'keep_cache_slo_manifest': 'true'}
        obj_controller = object_server.ObjectController(
            conf, logger=self.logger)
        obj_controller.bytes_per_sync = 1
        timestamp = normalize_timestamp(time())
        req = Request.blank('/sda1/p/a/c/o', environ={'REQUEST_METHOD': 'PUT'},
                            headers={'X-Timestamp': timestamp,
                                     'Content-Type': 'application/x-test',
                                     'X-Static-Large-Object': 'True'})
        req.body = b'VERIFY'
        resp = req.get_response(obj_controller)
        self.assertEqual(resp.status_int, 201)
        req = Request.blank('/sda1/p/a/c/o',
                            headers={'Content-Type': 'application/x-test',
                                     'X-Auth-Token': '2340lsdfhhjl02lxfjj'})

        reader_mock = mock.Mock(keep_cache=False)
        with mock.patch('swift.obj.diskfile.BaseDiskFile.reader', reader_mock):
            resp = req.get_response(obj_controller)
            reader_mock.assert_called_with(keep_cache=True)
        self.assertEqual(resp.status_int, 200)
        etag = '"%s"' % md5(b'VERIFY', usedforsecurity=False).hexdigest()
        self.assertEqual(dict(resp.headers), {
            'Content-Type': 'application/x-test',
            'Content-Length': '6',
            'Etag': etag,
            'X-Static-Large-Object': 'True',
            'X-Backend-Timestamp': timestamp,
            'X-Timestamp': timestamp,
            'X-Backend-Data-Timestamp': timestamp,
            'X-Backend-Durable-Timestamp': timestamp,
            'Last-Modified': strftime(
                '%a, %d %b %Y %H:%M:%S GMT',
                gmtime(math.ceil(float(timestamp)))),
        })
<<<<<<< HEAD
        # clean up for this customized ObjectController.
        rmtree(slo_tmpdir)
=======
>>>>>>> b0995dae

    def test_GET_keep_cache_slo_manifest_not_slo(self):
        # Test swift.obj.server.ObjectController.GET that, when
        # 'keep_cache_slo_manifest' is configured true and object
        # metadata has NO "X-Static-Large-Object", then disk_file.reader
        # will be called with keep_cache=False.
        # Set up a new ObjectController with customized configurations.
<<<<<<< HEAD
        slo_tmpdir = mkdtemp()
        slo_testdir = os.path.join(slo_tmpdir,
                                   'tmp_test_object_server_ObjectController')
        mkdirs(os.path.join(slo_testdir, 'sda1'))
        conf = {'devices': slo_testdir, 'mount_check': 'false',
=======
        conf = {'devices': self.testdir, 'mount_check': 'false',
>>>>>>> b0995dae
                'container_update_timeout': 0.0,
                'keep_cache_private': 'false',
                'keep_cache_slo_manifest': 'true'}
        obj_controller = object_server.ObjectController(
            conf, logger=self.logger)
        obj_controller.bytes_per_sync = 1
        timestamp = normalize_timestamp(time())
        req = Request.blank('/sda1/p/a/c/o', environ={'REQUEST_METHOD': 'PUT'},
                            headers={'X-Timestamp': timestamp,
                                     'Content-Type': 'application/x-test'})
        req.body = b'VERIFY'
        resp = req.get_response(obj_controller)
        self.assertEqual(resp.status_int, 201)
        req = Request.blank('/sda1/p/a/c/o',
                            headers={'Content-Type': 'application/x-test',
                                     'X-Auth-Token': '2340lsdfhhjl02lxfjj'})

        reader_mock = mock.Mock(keep_cache=False)
        with mock.patch('swift.obj.diskfile.BaseDiskFile.reader', reader_mock):
            resp = req.get_response(obj_controller)
            reader_mock.assert_called_with(keep_cache=False)
        self.assertEqual(resp.status_int, 200)
        etag = '"%s"' % md5(b'VERIFY', usedforsecurity=False).hexdigest()
        self.assertEqual(dict(resp.headers), {
            'Content-Type': 'application/x-test',
            'Content-Length': '6',
            'Etag': etag,
            'X-Backend-Timestamp': timestamp,
            'X-Timestamp': timestamp,
            'X-Backend-Data-Timestamp': timestamp,
            'X-Backend-Durable-Timestamp': timestamp,
            'Last-Modified': strftime(
                '%a, %d %b %Y %H:%M:%S GMT',
                gmtime(math.ceil(float(timestamp)))),
        })
<<<<<<< HEAD
        # clean up for this customized ObjectController.
        rmtree(slo_tmpdir)
=======
>>>>>>> b0995dae

    @mock.patch("time.time", mock_time)
    def test_DELETE(self):
        # Test swift.obj.server.ObjectController.DELETE
        req = Request.blank('/sda1/p/a/c',
                            environ={'REQUEST_METHOD': 'DELETE'})
        resp = req.get_response(self.object_controller)
        self.assertEqual(resp.status_int, 400)

        req = Request.blank('/sda1/p/a/c/o',
                            environ={'REQUEST_METHOD': 'DELETE'})
        resp = req.get_response(self.object_controller)
        self.assertEqual(resp.status_int, 400)

        # The following should have created a tombstone file
        timestamp = normalize_timestamp(1000)
        req = Request.blank('/sda1/p/a/c/o',
                            environ={'REQUEST_METHOD': 'DELETE'},
                            headers={'X-Timestamp': timestamp})
        resp = req.get_response(self.object_controller)
        self.assertEqual(resp.status_int, 404)
        ts_1000_file = os.path.join(
            self.testdir, 'sda1',
            storage_directory(diskfile.get_data_dir(POLICIES[0]), 'p',
                              hash_path('a', 'c', 'o')),
            utils.Timestamp(timestamp).internal + '.ts')
        self.assertTrue(os.path.isfile(ts_1000_file))
        # There should now be a 1000 ts file.
        self.assertEqual(len(os.listdir(os.path.dirname(ts_1000_file))), 1)

        # The following should *not* have created a tombstone file.
        timestamp = normalize_timestamp(999)
        req = Request.blank('/sda1/p/a/c/o',
                            environ={'REQUEST_METHOD': 'DELETE'},
                            headers={'X-Timestamp': timestamp})
        resp = req.get_response(self.object_controller)
        self.assertEqual(resp.status_int, 404)
        ts_999_file = os.path.join(
            self.testdir, 'sda1',
            storage_directory(diskfile.get_data_dir(POLICIES[0]), 'p',
                              hash_path('a', 'c', 'o')),
            utils.Timestamp(timestamp).internal + '.ts')
        self.assertFalse(os.path.isfile(ts_999_file))
        self.assertTrue(os.path.isfile(ts_1000_file))
        self.assertEqual(len(os.listdir(os.path.dirname(ts_1000_file))), 1)

        orig_timestamp = utils.Timestamp(1002).internal
        headers = {'X-Timestamp': orig_timestamp,
                   'Content-Type': 'application/octet-stream',
                   'Content-Length': '4'}
        req = Request.blank('/sda1/p/a/c/o', environ={'REQUEST_METHOD': 'PUT'},
                            headers=headers)
        req.body = 'test'
        resp = req.get_response(self.object_controller)
        self.assertEqual(resp.status_int, 201)
        # There should now be 1000 ts and a 1001 data file.
        data_1002_file = os.path.join(
            self.testdir, 'sda1',
            storage_directory(diskfile.get_data_dir(POLICIES[0]), 'p',
                              hash_path('a', 'c', 'o')),
            orig_timestamp + '.data')
        self.assertTrue(os.path.isfile(data_1002_file))
        self.assertEqual(len(os.listdir(os.path.dirname(data_1002_file))), 1)

        # The following should *not* have created a tombstone file.
        timestamp = normalize_timestamp(1001)
        req = Request.blank('/sda1/p/a/c/o',
                            environ={'REQUEST_METHOD': 'DELETE'},
                            headers={'X-Timestamp': timestamp})
        resp = req.get_response(self.object_controller)
        self.assertEqual(resp.status_int, 409)
        self.assertEqual(resp.headers['X-Backend-Timestamp'], orig_timestamp)
        ts_1001_file = os.path.join(
            self.testdir, 'sda1',
            storage_directory(diskfile.get_data_dir(POLICIES[0]), 'p',
                              hash_path('a', 'c', 'o')),
            utils.Timestamp(timestamp).internal + '.ts')
        self.assertFalse(os.path.isfile(ts_1001_file))
        self.assertTrue(os.path.isfile(data_1002_file))
        self.assertEqual(len(os.listdir(os.path.dirname(ts_1001_file))), 1)

        timestamp = normalize_timestamp(1003)
        req = Request.blank('/sda1/p/a/c/o',
                            environ={'REQUEST_METHOD': 'DELETE'},
                            headers={'X-Timestamp': timestamp})
        resp = req.get_response(self.object_controller)
        self.assertEqual(resp.status_int, 204)
        ts_1003_file = os.path.join(
            self.testdir, 'sda1',
            storage_directory(diskfile.get_data_dir(POLICIES[0]), 'p',
                              hash_path('a', 'c', 'o')),
            utils.Timestamp(timestamp).internal + '.ts')
        self.assertTrue(os.path.isfile(ts_1003_file))
        self.assertEqual(len(os.listdir(os.path.dirname(ts_1003_file))), 1)

    def test_DELETE_bad_timestamp(self):
        req = Request.blank(
            '/sda1/p/a/c/o', environ={'REQUEST_METHOD': 'DELETE'},
            headers={'X-Timestamp': 'bad'})
        resp = req.get_response(self.object_controller)
        self.assertEqual(resp.status_int, 400)

    def test_DELETE_succeeds_with_later_POST(self):
        t_put = next(self.ts).internal
        req = Request.blank('/sda1/p/a/c/o',
                            environ={'REQUEST_METHOD': 'PUT'},
                            headers={'X-Timestamp': t_put,
                                     'Content-Length': 0,
                                     'Content-Type': 'plain/text'})
        resp = req.get_response(self.object_controller)
        self.assertEqual(resp.status_int, 201)

        t_delete = next(self.ts).internal
        t_post = next(self.ts).internal
        req = Request.blank('/sda1/p/a/c/o',
                            environ={'REQUEST_METHOD': 'POST'},
                            headers={'X-Timestamp': t_post})
        resp = req.get_response(self.object_controller)
        self.assertEqual(resp.status_int, 202)

        req = Request.blank('/sda1/p/a/c/o',
                            environ={'REQUEST_METHOD': 'DELETE'},
                            headers={'X-Timestamp': t_delete},
                            )
        resp = req.get_response(self.object_controller)
        self.assertEqual(resp.status_int, 204)

        obj_dir = os.path.join(
            self.testdir, 'sda1',
            storage_directory(diskfile.get_data_dir(0), 'p',
                              hash_path('a', 'c', 'o')))

        ts_file = os.path.join(obj_dir, t_delete + '.ts')
        self.assertTrue(os.path.isfile(ts_file))
        meta_file = os.path.join(obj_dir, t_post + '.meta')
        self.assertTrue(os.path.isfile(meta_file))

    def test_DELETE_container_updates(self):
        # Test swift.obj.server.ObjectController.DELETE and container
        # updates, making sure container update is called in the correct
        # state.
        start = time()
        orig_timestamp = utils.Timestamp(start)
        headers = {'X-Timestamp': orig_timestamp.internal,
                   'Content-Type': 'application/octet-stream',
                   'Content-Length': '4'}
        req = Request.blank('/sda1/p/a/c/o', environ={'REQUEST_METHOD': 'PUT'},
                            headers=headers)
        req.body = 'test'
        resp = req.get_response(self.object_controller)
        self.assertEqual(resp.status_int, 201)

        calls_made = [0]

        def our_container_update(*args, **kwargs):
            calls_made[0] += 1

        orig_cu = self.object_controller.container_update
        self.object_controller.container_update = our_container_update
        try:
            # The following request should return 409 (HTTP Conflict). A
            # tombstone file should not have been created with this timestamp.
            timestamp = utils.Timestamp(start - 0.00001)
            req = Request.blank('/sda1/p/a/c/o',
                                environ={'REQUEST_METHOD': 'DELETE'},
                                headers={'X-Timestamp': timestamp.internal})
            resp = req.get_response(self.object_controller)
            self.assertEqual(resp.status_int, 409)
            self.assertEqual(resp.headers['x-backend-timestamp'],
                             orig_timestamp.internal)
            objfile = os.path.join(
                self.testdir, 'sda1',
                storage_directory(diskfile.get_data_dir(POLICIES[0]), 'p',
                                  hash_path('a', 'c', 'o')),
                utils.Timestamp(timestamp).internal + '.ts')
            self.assertFalse(os.path.isfile(objfile))
            self.assertEqual(len(os.listdir(os.path.dirname(objfile))), 1)
            self.assertEqual(0, calls_made[0])

            # The following request should return 204, and the object should
            # be truly deleted (container update is performed) because this
            # timestamp is newer. A tombstone file should have been created
            # with this timestamp.
            timestamp = utils.Timestamp(start + 0.00001)
            req = Request.blank('/sda1/p/a/c/o',
                                environ={'REQUEST_METHOD': 'DELETE'},
                                headers={'X-Timestamp': timestamp.internal})
            resp = req.get_response(self.object_controller)
            self.assertEqual(resp.status_int, 204)
            objfile = os.path.join(
                self.testdir, 'sda1',
                storage_directory(diskfile.get_data_dir(POLICIES[0]), 'p',
                                  hash_path('a', 'c', 'o')),
                utils.Timestamp(timestamp).internal + '.ts')
            self.assertTrue(os.path.isfile(objfile))
            self.assertEqual(1, calls_made[0])
            self.assertEqual(len(os.listdir(os.path.dirname(objfile))), 1)

            # The following request should return a 404, as the object should
            # already have been deleted, but it should have also performed a
            # container update because the timestamp is newer, and a tombstone
            # file should also exist with this timestamp.
            timestamp = utils.Timestamp(start + 0.00002)
            req = Request.blank('/sda1/p/a/c/o',
                                environ={'REQUEST_METHOD': 'DELETE'},
                                headers={'X-Timestamp': timestamp.internal})
            resp = req.get_response(self.object_controller)
            self.assertEqual(resp.status_int, 404)
            objfile = os.path.join(
                self.testdir, 'sda1',
                storage_directory(diskfile.get_data_dir(POLICIES[0]), 'p',
                                  hash_path('a', 'c', 'o')),
                utils.Timestamp(timestamp).internal + '.ts')
            self.assertTrue(os.path.isfile(objfile))
            self.assertEqual(2, calls_made[0])
            self.assertEqual(len(os.listdir(os.path.dirname(objfile))), 1)

            # The following request should return a 404, as the object should
            # already have been deleted, and it should not have performed a
            # container update because the timestamp is older, or created a
            # tombstone file with this timestamp.
            timestamp = utils.Timestamp(start + 0.00001)
            req = Request.blank('/sda1/p/a/c/o',
                                environ={'REQUEST_METHOD': 'DELETE'},
                                headers={'X-Timestamp': timestamp.internal})
            resp = req.get_response(self.object_controller)
            self.assertEqual(resp.status_int, 404)
            objfile = os.path.join(
                self.testdir, 'sda1',
                storage_directory(diskfile.get_data_dir(POLICIES[0]), 'p',
                                  hash_path('a', 'c', 'o')),
                utils.Timestamp(timestamp).internal + '.ts')
            self.assertFalse(os.path.isfile(objfile))
            self.assertEqual(2, calls_made[0])
            self.assertEqual(len(os.listdir(os.path.dirname(objfile))), 1)
        finally:
            self.object_controller.container_update = orig_cu

    def test_DELETE_full_drive(self):

        def mock_diskfile_delete(self, timestamp):
            raise DiskFileNoSpace()

        t_put = utils.Timestamp.now()
        req = Request.blank('/sda1/p/a/c/o',
                            environ={'REQUEST_METHOD': 'PUT'},
                            headers={'X-Timestamp': t_put.internal,
                                     'Content-Length': 0,
                                     'Content-Type': 'plain/text'})
        resp = req.get_response(self.object_controller)
        self.assertEqual(resp.status_int, 201)

        with mock.patch('swift.obj.diskfile.BaseDiskFile.delete',
                        mock_diskfile_delete):
            t_delete = utils.Timestamp.now()
            req = Request.blank('/sda1/p/a/c/o',
                                environ={'REQUEST_METHOD': 'DELETE'},
                                headers={'X-Timestamp': t_delete.internal})
            resp = req.get_response(self.object_controller)
        self.assertEqual(resp.status_int, 507)

    def test_object_update_with_offset(self):
        container_updates = []

        def capture_updates(ip, port, method, path, headers, *args, **kwargs):
            container_updates.append((ip, port, method, path, headers))
        # create a new object
        create_timestamp = next(self.ts).internal
        req = Request.blank('/sda1/p/a/c/o', method='PUT', body=b'test1',
                            headers={'X-Timestamp': create_timestamp,
                                     'X-Container-Host': '10.0.0.1:8080',
                                     'X-Container-Device': 'sda1',
                                     'X-Container-Partition': 'p',
                                     'Content-Type': 'text/plain'})
        with mocked_http_conn(200, give_connect=capture_updates) as fake_conn:
            with fake_spawn():
                resp = req.get_response(self.object_controller)
        with self.assertRaises(StopIteration):
            next(fake_conn.code_iter)
        self.assertEqual(resp.status_int, 201)
        self.assertEqual(1, len(container_updates))
        for update in container_updates:
            ip, port, method, path, headers = update
            self.assertEqual(ip, '10.0.0.1')
            self.assertEqual(port, '8080')
            self.assertEqual(method, 'PUT')
            self.assertEqual(path, '/sda1/p/a/c/o')
            expected = {
                'X-Size': len(b'test1'),
                'X-Etag': md5(b'test1', usedforsecurity=False).hexdigest(),
                'X-Content-Type': 'text/plain',
                'X-Timestamp': create_timestamp,
            }
            for key, value in expected.items():
                self.assertEqual(headers[key], str(value))
        container_updates = []  # reset
        # read back object
        req = Request.blank('/sda1/p/a/c/o', method='GET')
        resp = req.get_response(self.object_controller)
        self.assertEqual(resp.status_int, 200)
        self.assertEqual(resp.headers['X-Timestamp'],
                         utils.Timestamp(create_timestamp).normal)
        self.assertEqual(resp.headers['X-Backend-Timestamp'],
                         create_timestamp)
        self.assertEqual(resp.body, b'test1')
        # send an update with an offset
        offset_timestamp = utils.Timestamp(
            create_timestamp, offset=1).internal
        req = Request.blank('/sda1/p/a/c/o', method='PUT', body=b'test2',
                            headers={'X-Timestamp': offset_timestamp,
                                     'X-Container-Host': '10.0.0.1:8080',
                                     'X-Container-Device': 'sda1',
                                     'X-Container-Partition': 'p',
                                     'Content-Type': 'text/html'})
        with mocked_http_conn(200, give_connect=capture_updates) as fake_conn:
            with fake_spawn():
                resp = req.get_response(self.object_controller)
        with self.assertRaises(StopIteration):
            next(fake_conn.code_iter)
        self.assertEqual(resp.status_int, 201)
        self.assertEqual(1, len(container_updates))
        for update in container_updates:
            ip, port, method, path, headers = update
            self.assertEqual(ip, '10.0.0.1')
            self.assertEqual(port, '8080')
            self.assertEqual(method, 'PUT')
            self.assertEqual(path, '/sda1/p/a/c/o')
            expected = {
                'X-Size': len(b'test2'),
                'X-Etag': md5(b'test2', usedforsecurity=False).hexdigest(),
                'X-Content-Type': 'text/html',
                'X-Timestamp': offset_timestamp,
            }
            for key, value in expected.items():
                self.assertEqual(headers[key], str(value))
        container_updates = []  # reset
        # read back new offset
        req = Request.blank('/sda1/p/a/c/o', method='GET')
        resp = req.get_response(self.object_controller)
        self.assertEqual(resp.status_int, 200)
        self.assertEqual(resp.headers['X-Timestamp'],
                         utils.Timestamp(offset_timestamp).normal)
        self.assertEqual(resp.headers['X-Backend-Timestamp'],
                         offset_timestamp)
        self.assertEqual(resp.body, b'test2')
        # now overwrite with a newer time
        overwrite_timestamp = next(self.ts).internal
        req = Request.blank('/sda1/p/a/c/o', method='PUT', body=b'test3',
                            headers={'X-Timestamp': overwrite_timestamp,
                                     'X-Container-Host': '10.0.0.1:8080',
                                     'X-Container-Device': 'sda1',
                                     'X-Container-Partition': 'p',
                                     'Content-Type': 'text/enriched'})
        with mocked_http_conn(200, give_connect=capture_updates) as fake_conn:
            with fake_spawn():
                resp = req.get_response(self.object_controller)
        with self.assertRaises(StopIteration):
            next(fake_conn.code_iter)
        self.assertEqual(resp.status_int, 201)
        self.assertEqual(1, len(container_updates))
        for update in container_updates:
            ip, port, method, path, headers = update
            self.assertEqual(ip, '10.0.0.1')
            self.assertEqual(port, '8080')
            self.assertEqual(method, 'PUT')
            self.assertEqual(path, '/sda1/p/a/c/o')
            expected = {
                'X-Size': len(b'test3'),
                'X-Etag': md5(b'test3', usedforsecurity=False).hexdigest(),
                'X-Content-Type': 'text/enriched',
                'X-Timestamp': overwrite_timestamp,
            }
            for key, value in expected.items():
                self.assertEqual(headers[key], str(value))
        container_updates = []  # reset
        # read back overwrite
        req = Request.blank('/sda1/p/a/c/o', method='GET')
        resp = req.get_response(self.object_controller)
        self.assertEqual(resp.status_int, 200)
        self.assertEqual(resp.headers['X-Timestamp'],
                         utils.Timestamp(overwrite_timestamp).normal)
        self.assertEqual(resp.headers['X-Backend-Timestamp'],
                         overwrite_timestamp)
        self.assertEqual(resp.body, b'test3')
        # delete with an offset
        offset_delete = utils.Timestamp(overwrite_timestamp,
                                        offset=1).internal
        req = Request.blank('/sda1/p/a/c/o', method='DELETE',
                            headers={'X-Timestamp': offset_delete,
                                     'X-Container-Host': '10.0.0.1:8080',
                                     'X-Container-Device': 'sda1',
                                     'X-Container-Partition': 'p'})
        with mocked_http_conn(200, give_connect=capture_updates) as fake_conn:
            with fake_spawn():
                resp = req.get_response(self.object_controller)
        with self.assertRaises(StopIteration):
            next(fake_conn.code_iter)
        self.assertEqual(resp.status_int, 204)
        self.assertEqual(1, len(container_updates))
        for update in container_updates:
            ip, port, method, path, headers = update
            self.assertEqual(ip, '10.0.0.1')
            self.assertEqual(port, '8080')
            self.assertEqual(method, 'DELETE')
            self.assertEqual(path, '/sda1/p/a/c/o')
            expected = {
                'X-Timestamp': offset_delete,
            }
            for key, value in expected.items():
                self.assertEqual(headers[key], str(value))
        container_updates = []  # reset
        # read back offset delete
        req = Request.blank('/sda1/p/a/c/o', method='GET')
        resp = req.get_response(self.object_controller)
        self.assertEqual(resp.status_int, 404)
        self.assertIsNone(resp.headers['X-Timestamp'])
        self.assertEqual(resp.headers['X-Backend-Timestamp'], offset_delete)
        # and one more delete with a newer timestamp
        delete_timestamp = next(self.ts).internal
        req = Request.blank('/sda1/p/a/c/o', method='DELETE',
                            headers={'X-Timestamp': delete_timestamp,
                                     'X-Container-Host': '10.0.0.1:8080',
                                     'X-Container-Device': 'sda1',
                                     'X-Container-Partition': 'p'})
        with mocked_http_conn(200, give_connect=capture_updates) as fake_conn:
            with fake_spawn():
                resp = req.get_response(self.object_controller)
        with self.assertRaises(StopIteration):
            next(fake_conn.code_iter)
        self.assertEqual(resp.status_int, 404)
        self.assertEqual(1, len(container_updates))
        for update in container_updates:
            ip, port, method, path, headers = update
            self.assertEqual(ip, '10.0.0.1')
            self.assertEqual(port, '8080')
            self.assertEqual(method, 'DELETE')
            self.assertEqual(path, '/sda1/p/a/c/o')
            expected = {
                'X-Timestamp': delete_timestamp,
            }
            for key, value in expected.items():
                self.assertEqual(headers[key], str(value))
        container_updates = []  # reset
        # read back delete
        req = Request.blank('/sda1/p/a/c/o', method='GET')
        resp = req.get_response(self.object_controller)
        self.assertEqual(resp.status_int, 404)
        self.assertIsNone(resp.headers['X-Timestamp'])
        self.assertEqual(resp.headers['X-Backend-Timestamp'], delete_timestamp)

    def test_call_bad_request(self):
        # Test swift.obj.server.ObjectController.__call__
        inbuf = WsgiBytesIO()
        errbuf = StringIO()
        outbuf = StringIO()

        def start_response(*args):
            """Sends args to outbuf"""
            outbuf.write(args[0])

        self.object_controller.__call__({'REQUEST_METHOD': 'PUT',
                                         'SCRIPT_NAME': '',
                                         'PATH_INFO': '/sda1/p/a/c/o',
                                         'SERVER_NAME': '127.0.0.1',
                                         'SERVER_PORT': '8080',
                                         'SERVER_PROTOCOL': 'HTTP/1.0',
                                         'CONTENT_LENGTH': '0',
                                         'wsgi.version': (1, 0),
                                         'wsgi.url_scheme': 'http',
                                         'wsgi.input': inbuf,
                                         'wsgi.errors': errbuf,
                                         'wsgi.multithread': False,
                                         'wsgi.multiprocess': False,
                                         'wsgi.run_once': False},
                                        start_response)
        self.assertEqual(errbuf.getvalue(), '')
        self.assertEqual(outbuf.getvalue()[:4], '400 ')

    def test_call_not_found(self):
        inbuf = WsgiBytesIO()
        errbuf = StringIO()
        outbuf = StringIO()

        def start_response(*args):
            """Sends args to outbuf"""
            outbuf.write(args[0])

        self.object_controller.__call__({'REQUEST_METHOD': 'GET',
                                         'SCRIPT_NAME': '',
                                         'PATH_INFO': '/sda1/p/a/c/o',
                                         'SERVER_NAME': '127.0.0.1',
                                         'SERVER_PORT': '8080',
                                         'SERVER_PROTOCOL': 'HTTP/1.0',
                                         'CONTENT_LENGTH': '0',
                                         'wsgi.version': (1, 0),
                                         'wsgi.url_scheme': 'http',
                                         'wsgi.input': inbuf,
                                         'wsgi.errors': errbuf,
                                         'wsgi.multithread': False,
                                         'wsgi.multiprocess': False,
                                         'wsgi.run_once': False},
                                        start_response)
        self.assertEqual(errbuf.getvalue(), '')
        self.assertEqual(outbuf.getvalue()[:4], '404 ')

    def test_call_bad_method(self):
        inbuf = WsgiBytesIO()
        errbuf = StringIO()
        outbuf = StringIO()

        def start_response(*args):
            """Sends args to outbuf"""
            outbuf.write(args[0])

        self.object_controller.__call__({'REQUEST_METHOD': 'INVALID',
                                         'SCRIPT_NAME': '',
                                         'PATH_INFO': '/sda1/p/a/c/o',
                                         'SERVER_NAME': '127.0.0.1',
                                         'SERVER_PORT': '8080',
                                         'SERVER_PROTOCOL': 'HTTP/1.0',
                                         'CONTENT_LENGTH': '0',
                                         'wsgi.version': (1, 0),
                                         'wsgi.url_scheme': 'http',
                                         'wsgi.input': inbuf,
                                         'wsgi.errors': errbuf,
                                         'wsgi.multithread': False,
                                         'wsgi.multiprocess': False,
                                         'wsgi.run_once': False},
                                        start_response)
        self.assertEqual(errbuf.getvalue(), '')
        self.assertEqual(outbuf.getvalue()[:4], '405 ')

    def test_call_name_collision(self):
        def my_check(*args):
            return False

        def my_hash_path(*args):
            return md5(b'collide', usedforsecurity=False).hexdigest()

        with mock.patch("swift.obj.diskfile.hash_path", my_hash_path):
            with mock.patch("swift.obj.server.check_object_creation",
                            my_check):
                inbuf = WsgiBytesIO()
                errbuf = StringIO()
                outbuf = StringIO()

                def start_response(*args):
                    """Sends args to outbuf"""
                    outbuf.write(args[0])

                self.object_controller.__call__({
                    'REQUEST_METHOD': 'PUT',
                    'SCRIPT_NAME': '',
                    'PATH_INFO': '/sda1/p/a/c/o',
                    'SERVER_NAME': '127.0.0.1',
                    'SERVER_PORT': '8080',
                    'SERVER_PROTOCOL': 'HTTP/1.0',
                    'CONTENT_LENGTH': '0',
                    'CONTENT_TYPE': 'text/html',
                    'HTTP_X_TIMESTAMP': normalize_timestamp(1.2),
                    'wsgi.version': (1, 0),
                    'wsgi.url_scheme': 'http',
                    'wsgi.input': inbuf,
                    'wsgi.errors': errbuf,
                    'wsgi.multithread': False,
                    'wsgi.multiprocess': False,
                    'wsgi.run_once': False},
                    start_response)
                self.assertEqual(errbuf.getvalue(), '')
                self.assertEqual(outbuf.getvalue()[:4], '201 ')

                inbuf = WsgiBytesIO()
                errbuf = StringIO()
                outbuf = StringIO()

                def start_response(*args):
                    """Sends args to outbuf"""
                    outbuf.write(args[0])

                self.object_controller.__call__({
                    'REQUEST_METHOD': 'PUT',
                    'SCRIPT_NAME': '',
                    'PATH_INFO': '/sda1/p/b/d/x',
                    'SERVER_NAME': '127.0.0.1',
                    'SERVER_PORT': '8080',
                    'SERVER_PROTOCOL': 'HTTP/1.0',
                    'CONTENT_LENGTH': '0',
                    'CONTENT_TYPE': 'text/html',
                    'HTTP_X_TIMESTAMP': normalize_timestamp(1.3),
                    'wsgi.version': (1, 0),
                    'wsgi.url_scheme': 'http',
                    'wsgi.input': inbuf,
                    'wsgi.errors': errbuf,
                    'wsgi.multithread': False,
                    'wsgi.multiprocess': False,
                    'wsgi.run_once': False},
                    start_response)
                self.assertEqual(errbuf.getvalue(), '')
                self.assertEqual(outbuf.getvalue()[:4], '403 ')

    def test_invalid_method_doesnt_exist(self):
        errbuf = StringIO()
        outbuf = StringIO()

        def start_response(*args):
            outbuf.write(args[0])

        self.object_controller.__call__({
            'REQUEST_METHOD': 'method_doesnt_exist',
            'PATH_INFO': '/sda1/p/a/c/o'},
            start_response)
        self.assertEqual(errbuf.getvalue(), '')
        self.assertEqual(outbuf.getvalue()[:4], '405 ')

    def test_invalid_method_is_not_public(self):
        errbuf = StringIO()
        outbuf = StringIO()

        def start_response(*args):
            outbuf.write(args[0])

        self.object_controller.__call__({'REQUEST_METHOD': '__init__',
                                         'PATH_INFO': '/sda1/p/a/c/o'},
                                        start_response)
        self.assertEqual(errbuf.getvalue(), '')
        self.assertEqual(outbuf.getvalue()[:4], '405 ')

    def test_chunked_put(self):
        listener = listen_zero()
        port = listener.getsockname()[1]
        killer = spawn(wsgi.server, listener, self.object_controller,
                       NullLogger())
        sock = connect_tcp(('localhost', port))
        fd = sock.makefile('rwb')
        s = 'PUT /sda1/p/a/c/o HTTP/1.1\r\nHost: localhost\r\n' \
            'Content-Type: text/plain\r\n' \
            'Connection: close\r\nX-Timestamp: %s\r\n' \
            'Transfer-Encoding: chunked\r\n\r\n' \
            '2\r\noh\r\n4\r\n hai\r\n0\r\n\r\n'
        s = s % normalize_timestamp(1.0)
        fd.write(s.encode('ascii'))
        fd.flush()
        headers = readuntil2crlfs(fd)
        exp = b'HTTP/1.1 201'
        self.assertEqual(headers[:len(exp)], exp)
        sock = connect_tcp(('localhost', port))
        fd = sock.makefile('rwb')
        fd.write(b'GET /sda1/p/a/c/o HTTP/1.1\r\nHost: localhost\r\n'
                 b'Connection: close\r\n\r\n')
        fd.flush()
        headers = readuntil2crlfs(fd)
        exp = b'HTTP/1.1 200'
        self.assertEqual(headers[:len(exp)], exp)
        response = fd.read()
        self.assertEqual(response, b'oh hai')
        killer.kill()

    def test_chunked_content_length_mismatch_zero(self):
        listener = listen_zero()
        port = listener.getsockname()[1]
        killer = spawn(wsgi.server, listener, self.object_controller,
                       NullLogger())
        sock = connect_tcp(('localhost', port))
        fd = sock.makefile('rwb')
        s = 'PUT /sda1/p/a/c/o HTTP/1.1\r\nHost: localhost\r\n' \
            'Content-Type: text/plain\r\n' \
            'Connection: close\r\nX-Timestamp: %s\r\n' \
            'Content-Length: 0\r\n' \
            'Transfer-Encoding: chunked\r\n\r\n' \
            '2\r\noh\r\n4\r\n hai\r\n0\r\n\r\n'
        s = s % normalize_timestamp(1.0)
        fd.write(s.encode('ascii'))
        fd.flush()
        headers = readuntil2crlfs(fd)
        exp = b'HTTP/1.1 201'
        self.assertEqual(headers[:len(exp)], exp)
        sock = connect_tcp(('localhost', port))
        fd = sock.makefile('rwb')
        s = 'GET /sda1/p/a/c/o HTTP/1.1\r\n' \
            'Host: localhost\r\n' \
            'X-Timestamp: %s\r\n' \
            'Connection: close\r\n\r\n' % normalize_timestamp(2.0)
        fd.write(s.encode('ascii'))
        fd.flush()
        headers = readuntil2crlfs(fd)
        exp = b'HTTP/1.1 200'
        self.assertEqual(headers[:len(exp)], exp)
        response = fd.read()
        self.assertEqual(response, b'oh hai')
        killer.kill()

    def test_max_object_name_length(self):
        timestamp = normalize_timestamp(time())
        max_name_len = constraints.MAX_OBJECT_NAME_LENGTH
        req = Request.blank(
            '/sda1/p/a/c/' + ('1' * max_name_len),
            environ={'REQUEST_METHOD': 'PUT'},
            headers={'X-Timestamp': timestamp,
                     'Content-Length': '4',
                     'Content-Type': 'application/octet-stream'})
        req.body = 'DATA'
        resp = req.get_response(self.object_controller)
        self.assertEqual(resp.status_int, 201)
        req = Request.blank(
            '/sda1/p/a/c/' + ('2' * (max_name_len + 1)),
            environ={'REQUEST_METHOD': 'PUT'},
            headers={'X-Timestamp': timestamp,
                     'Content-Length': '4',
                     'Content-Type': 'application/octet-stream'})
        req.body = 'DATA'
        resp = req.get_response(self.object_controller)
        self.assertEqual(resp.status_int, 400)

    def test_max_upload_time(self):

        class SlowBody(object):

            def __init__(self):
                self.sent = 0

            def read(self, size=-1):
                if self.sent < 4:
                    sleep(0.1)
                    self.sent += 1
                    return b' '
                return b''

            def set_hundred_continue_response_headers(*a, **kw):
                pass

        req = Request.blank(
            '/sda1/p/a/c/o',
            environ={'REQUEST_METHOD': 'PUT', 'wsgi.input': SlowBody()},
            headers={'X-Timestamp': normalize_timestamp(time()),
                     'Content-Length': '4', 'Content-Type': 'text/plain'})
        resp = req.get_response(self.object_controller)
        self.assertEqual(resp.status_int, 201)
        self.object_controller.max_upload_time = 0.1
        req = Request.blank(
            '/sda1/p/a/c/o',
            environ={'REQUEST_METHOD': 'PUT', 'wsgi.input': SlowBody()},
            headers={'X-Timestamp': normalize_timestamp(time()),
                     'Content-Length': '4', 'Content-Type': 'text/plain'})
        resp = req.get_response(self.object_controller)
        self.assertEqual(resp.status_int, 408)

    def test_short_body(self):

        class ShortBody(object):

            def __init__(self):
                self.sent = False

            def read(self, size=-1):
                if not self.sent:
                    self.sent = True
                    return b'   '
                return b''

            def set_hundred_continue_response_headers(*a, **kw):
                pass

        req = Request.blank(
            '/sda1/p/a/c/o',
            environ={'REQUEST_METHOD': 'PUT', 'wsgi.input': ShortBody()},
            headers={'X-Timestamp': normalize_timestamp(time()),
                     'Content-Length': '4', 'Content-Type': 'text/plain'})
        resp = req.get_response(self.object_controller)
        self.assertEqual(resp.status_int, 499)

    def test_bad_sinces(self):
        req = Request.blank(
            '/sda1/p/a/c/o', environ={'REQUEST_METHOD': 'PUT'},
            headers={'X-Timestamp': normalize_timestamp(time()),
                     'Content-Length': '4', 'Content-Type': 'text/plain'},
            body=b'    ')
        resp = req.get_response(self.object_controller)
        self.assertEqual(resp.status_int, 201)
        req = Request.blank(
            '/sda1/p/a/c/o', environ={'REQUEST_METHOD': 'GET'},
            headers={'If-Unmodified-Since': 'Not a valid date'})
        resp = req.get_response(self.object_controller)
        self.assertEqual(resp.status_int, 200)
        req = Request.blank(
            '/sda1/p/a/c/o', environ={'REQUEST_METHOD': 'GET'},
            headers={'If-Modified-Since': 'Not a valid date'})
        resp = req.get_response(self.object_controller)
        self.assertEqual(resp.status_int, 200)

        too_big_date_list = list(datetime.datetime.max.timetuple())
        too_big_date_list[0] += 1  # bump up the year
        too_big_date = strftime(
            "%a, %d %b %Y %H:%M:%S UTC", struct_time(too_big_date_list))
        req = Request.blank(
            '/sda1/p/a/c/o', environ={'REQUEST_METHOD': 'GET'},
            headers={'If-Unmodified-Since': too_big_date})
        resp = req.get_response(self.object_controller)
        self.assertEqual(resp.status_int, 200)

    def test_content_encoding(self):
        req = Request.blank(
            '/sda1/p/a/c/o', environ={'REQUEST_METHOD': 'PUT'},
            headers={'X-Timestamp': normalize_timestamp(time()),
                     'Content-Length': '4', 'Content-Type': 'text/plain',
                     'Content-Encoding': 'gzip'},
            body=b'    ')
        resp = req.get_response(self.object_controller)
        self.assertEqual(resp.status_int, 201)
        req = Request.blank('/sda1/p/a/c/o', environ={'REQUEST_METHOD': 'GET'})
        resp = req.get_response(self.object_controller)
        self.assertEqual(resp.status_int, 200)
        self.assertEqual(resp.headers['content-encoding'], 'gzip')
        req = Request.blank(
            '/sda1/p/a/c/o', environ={'REQUEST_METHOD': 'HEAD'})
        resp = req.get_response(self.object_controller)
        self.assertEqual(resp.status_int, 200)
        self.assertEqual(resp.headers['content-encoding'], 'gzip')

    def test_async_update_http_connect(self):
        policy = random.choice(list(POLICIES))
        self._stage_tmp_dir(policy)
        given_args = []

        def fake_http_connect(*args):
            given_args.extend(args)
            raise Exception('test')

        orig_http_connect = object_server.http_connect
        try:
            object_server.http_connect = fake_http_connect
            self.object_controller.async_update(
                'PUT', 'a', 'c', 'o', '127.0.0.1:1234', 1, 'sdc1',
                {'x-timestamp': '1', 'x-out': 'set',
                 'X-Backend-Storage-Policy-Index': int(policy)}, 'sda1',
                policy)
        finally:
            object_server.http_connect = orig_http_connect
        self.assertEqual(
            given_args,
            ['127.0.0.1', '1234', 'sdc1', 1, 'PUT', '/a/c/o', {
                'x-timestamp': '1', 'x-out': 'set',
                'user-agent': 'object-server %s' % os.getpid(),
                'X-Backend-Storage-Policy-Index': int(policy)}])

    @patch_policies([StoragePolicy(0, 'zero', True),
                     StoragePolicy(1, 'one'),
                     StoragePolicy(37, 'fantastico')])
    def test_updating_multiple_delete_at_container_servers(self):
        # update router post patch
        self.object_controller._diskfile_router = diskfile.DiskFileRouter(
            self.conf, self.object_controller.logger)
        policy = random.choice(list(POLICIES))
        self.object_controller.expiring_objects_account = 'exp'
        self.object_controller.expiring_objects_container_divisor = 60

        http_connect_args = []

        def fake_http_connect(ipaddr, port, device, partition, method, path,
                              headers=None, query_string=None, ssl=False):

            class SuccessfulFakeConn(object):

                @property
                def status(self):
                    return 200

                def getresponse(self):
                    return self

                def read(self):
                    return b''

            captured_args = {'ipaddr': ipaddr, 'port': port,
                             'device': device, 'partition': partition,
                             'method': method, 'path': path, 'ssl': ssl,
                             'headers': headers, 'query_string': query_string}

            http_connect_args.append(
                dict((k, v) for k, v in captured_args.items()
                     if v is not None))

            return SuccessfulFakeConn()

        req = Request.blank(
            '/sda1/p/a/c/o',
            environ={'REQUEST_METHOD': 'PUT'},
            headers={'X-Timestamp': '12345',
                     'Content-Type': 'application/burrito',
                     'Content-Length': '0',
                     'X-Backend-Storage-Policy-Index': int(policy),
                     'X-Container-Partition': '20',
                     'X-Container-Host': '1.2.3.4:5',
                     'X-Container-Device': 'sdb1',
                     'X-Delete-At': 9999999999,
                     'X-Delete-At-Container': '9999999960',
                     'X-Delete-At-Host': "10.1.1.1:6201,10.2.2.2:6202",
                     'X-Delete-At-Partition': '6237',
                     'X-Delete-At-Device': 'sdp,sdq'})

        with mock.patch.object(
                object_server, 'http_connect', fake_http_connect):
            with fake_spawn():
                resp = req.get_response(self.object_controller)

        self.assertEqual(resp.status_int, 201)

        http_connect_args.sort(key=operator.itemgetter('ipaddr'))

        self.assertEqual(len(http_connect_args), 3)
        self.assertEqual(
            http_connect_args[0],
            {'ipaddr': '1.2.3.4',
             'port': '5',
             'path': '/a/c/o',
             'device': 'sdb1',
             'partition': '20',
             'method': 'PUT',
             'ssl': False,
             'headers': HeaderKeyDict({
                 'x-content-type': 'application/burrito',
                 'x-etag': 'd41d8cd98f00b204e9800998ecf8427e',
                 'x-size': '0',
                 'x-timestamp': utils.Timestamp('12345').internal,
                 'referer': 'PUT http://localhost/sda1/p/a/c/o',
                 'user-agent': 'object-server %d' % os.getpid(),
                 'X-Backend-Storage-Policy-Index': int(policy),
                 'x-trans-id': '-'})})
        self.assertEqual(
            http_connect_args[1],
            {'ipaddr': '10.1.1.1',
             'port': '6201',
             'path': '/exp/9999999960/9999999999-a/c/o',
             'device': 'sdp',
             'partition': '6237',
             'method': 'PUT',
             'ssl': False,
             'headers': HeaderKeyDict({
                 'x-content-type': 'text/plain',
                 'x-etag': 'd41d8cd98f00b204e9800998ecf8427e',
                 'x-size': '0',
                 'x-timestamp': utils.Timestamp('12345').internal,
                 'referer': 'PUT http://localhost/sda1/p/a/c/o',
                 'user-agent': 'object-server %d' % os.getpid(),
                 # system account storage policy is 0
                 'X-Backend-Storage-Policy-Index': 0,
                 'x-trans-id': '-'})})
        self.assertEqual(
            http_connect_args[2],
            {'ipaddr': '10.2.2.2',
             'port': '6202',
             'path': '/exp/9999999960/9999999999-a/c/o',
             'device': 'sdq',
             'partition': '6237',
             'method': 'PUT',
             'ssl': False,
             'headers': HeaderKeyDict({
                 'x-content-type': 'text/plain',
                 'x-etag': 'd41d8cd98f00b204e9800998ecf8427e',
                 'x-size': '0',
                 'x-timestamp': utils.Timestamp('12345').internal,
                 'referer': 'PUT http://localhost/sda1/p/a/c/o',
                 'user-agent': 'object-server %d' % os.getpid(),
                 # system account storage policy is 0
                 'X-Backend-Storage-Policy-Index': 0,
                 'x-trans-id': '-'})})

    @patch_policies([StoragePolicy(0, 'zero', True),
                     StoragePolicy(1, 'one'),
                     StoragePolicy(26, 'twice-thirteen')])
    def test_updating_multiple_container_servers(self):
        # update router post patch
        self.object_controller._diskfile_router = diskfile.DiskFileRouter(
            self.conf, self.object_controller.logger)
        http_connect_args = []

        def fake_http_connect(ipaddr, port, device, partition, method, path,
                              headers=None, query_string=None, ssl=False):

            class SuccessfulFakeConn(object):

                @property
                def status(self):
                    return 200

                def getresponse(self):
                    return self

                def read(self):
                    return b''

            captured_args = {'ipaddr': ipaddr, 'port': port,
                             'device': device, 'partition': partition,
                             'method': method, 'path': path, 'ssl': ssl,
                             'headers': headers, 'query_string': query_string}

            http_connect_args.append(
                dict((k, v) for k, v in captured_args.items()
                     if v is not None))

            return SuccessfulFakeConn()

        req = Request.blank(
            '/sda1/p/a/c/o',
            environ={'REQUEST_METHOD': 'PUT'},
            headers={'X-Timestamp': '12345',
                     'Content-Type': 'application/burrito',
                     'Content-Length': '0',
                     'X-Backend-Storage-Policy-Index': '26',
                     'X-Container-Partition': '20',
                     'X-Container-Host': '1.2.3.4:5, 6.7.8.9:10',
                     'X-Container-Device': 'sdb1, sdf1'})

        with mock.patch.object(
                object_server, 'http_connect', fake_http_connect):
            with fake_spawn():
                req.get_response(self.object_controller)

        http_connect_args.sort(key=operator.itemgetter('ipaddr'))

        self.assertEqual(len(http_connect_args), 2)
        self.assertEqual(
            http_connect_args[0],
            {'ipaddr': '1.2.3.4',
             'port': '5',
             'path': '/a/c/o',
             'device': 'sdb1',
             'partition': '20',
             'method': 'PUT',
             'ssl': False,
             'headers': HeaderKeyDict({
                 'x-content-type': 'application/burrito',
                 'x-etag': 'd41d8cd98f00b204e9800998ecf8427e',
                 'x-size': '0',
                 'x-timestamp': utils.Timestamp('12345').internal,
                 'X-Backend-Storage-Policy-Index': '26',
                 'referer': 'PUT http://localhost/sda1/p/a/c/o',
                 'user-agent': 'object-server %d' % os.getpid(),
                 'x-trans-id': '-'})})
        self.assertEqual(
            http_connect_args[1],
            {'ipaddr': '6.7.8.9',
             'port': '10',
             'path': '/a/c/o',
             'device': 'sdf1',
             'partition': '20',
             'method': 'PUT',
             'ssl': False,
             'headers': HeaderKeyDict({
                 'x-content-type': 'application/burrito',
                 'x-etag': 'd41d8cd98f00b204e9800998ecf8427e',
                 'x-size': '0',
                 'x-timestamp': utils.Timestamp('12345').internal,
                 'X-Backend-Storage-Policy-Index': '26',
                 'referer': 'PUT http://localhost/sda1/p/a/c/o',
                 'user-agent': 'object-server %d' % os.getpid(),
                 'x-trans-id': '-'})})

    def test_object_delete_at_async_update(self):
        policy = random.choice(list(POLICIES))

        container_updates = []

        def capture_updates(ip, port, method, path, headers, *args, **kwargs):
            container_updates.append((ip, port, method, path, headers))

        # put everything in the future; otherwise setting X-Delete-At may fail
        self.ts = make_timestamp_iter(10)

        put_timestamp = next(self.ts).internal
        delete_at_timestamp = utils.normalize_delete_at_timestamp(
            next(self.ts).normal)
        delete_at_container = (
            int(delete_at_timestamp) //
            self.object_controller.expiring_objects_container_divisor *
            self.object_controller.expiring_objects_container_divisor)
        headers = {
            'Content-Type': 'text/plain',
            'X-Timestamp': put_timestamp,
            'X-Container-Host': '10.0.0.1:6201',
            'X-Container-Device': 'sda1',
            'X-Container-Partition': 'p',
            'X-Delete-At': delete_at_timestamp,
            'X-Delete-At-Container': delete_at_container,
            'X-Delete-At-Partition': 'p',
            'X-Delete-At-Host': '10.0.0.2:6202',
            'X-Delete-At-Device': 'sda1',
            'X-Backend-Storage-Policy-Index': int(policy)}
        if policy.policy_type == EC_POLICY:
            headers['X-Object-Sysmeta-Ec-Frag-Index'] = '2'
        req = Request.blank(
            '/sda1/p/a/c/o', method='PUT', body=b'', headers=headers)
        with mocked_http_conn(
                500, 500, give_connect=capture_updates) as fake_conn:
            with fake_spawn():
                resp = req.get_response(self.object_controller)
            self.assertEqual(201, resp.status_int, resp.body)
        with self.assertRaises(StopIteration):
            next(fake_conn.code_iter)
        self.assertEqual(resp.status_int, 201)
        self.assertEqual(2, len(container_updates))
        delete_at_update, container_update = container_updates
        # delete_at_update
        ip, port, method, path, headers = delete_at_update
        self.assertEqual(ip, '10.0.0.2')
        self.assertEqual(port, '6202')
        self.assertEqual(method, 'PUT')
        self.assertEqual(path, '/sda1/p/.expiring_objects/%s/%s-a/c/o' %
                         (delete_at_container, delete_at_timestamp))
        expected = {
            'X-Timestamp': put_timestamp,
            # system account storage policy is 0
            'X-Backend-Storage-Policy-Index': 0,
        }
        for key, value in expected.items():
            self.assertEqual(headers[key], str(value))
        # container_update
        ip, port, method, path, headers = container_update
        self.assertEqual(ip, '10.0.0.1')
        self.assertEqual(port, '6201')
        self.assertEqual(method, 'PUT')
        self.assertEqual(path, '/sda1/p/a/c/o')
        expected = {
            'X-Timestamp': put_timestamp,
            'X-Backend-Storage-Policy-Index': int(policy),
        }
        for key, value in expected.items():
            self.assertEqual(headers[key], str(value))
        # check async pendings
        async_dir = os.path.join(self.testdir, 'sda1',
                                 diskfile.get_async_dir(policy))
        found_files = []
        for root, dirs, files in os.walk(async_dir):
            for f in files:
                async_file = os.path.join(root, f)
                found_files.append(async_file)
                data = pickle.load(open(async_file, 'rb'))
                if data['account'] == 'a':
                    self.assertEqual(
                        int(data['headers']
                            ['X-Backend-Storage-Policy-Index']), int(policy))
                elif data['account'] == '.expiring_objects':
                    self.assertEqual(
                        int(data['headers']
                            ['X-Backend-Storage-Policy-Index']), 0)
                else:
                    self.fail('unexpected async pending data')
        self.assertEqual(2, len(found_files))

    def test_async_update_saves_on_exception(self):
        policy = random.choice(list(POLICIES))
        self._stage_tmp_dir(policy)
        _prefix = utils.HASH_PATH_PREFIX
        utils.HASH_PATH_PREFIX = b''

        def fake_http_connect(*args):
            raise Exception('test')

        orig_http_connect = object_server.http_connect
        try:
            object_server.http_connect = fake_http_connect
            self.object_controller.async_update(
                'PUT', 'a', 'c', 'o', '127.0.0.1:1234', 1, 'sdc1',
                {'x-timestamp': '1', 'x-out': 'set',
                 'X-Backend-Storage-Policy-Index': int(policy)}, 'sda1',
                policy, db_state='unsharded')
        finally:
            object_server.http_connect = orig_http_connect
            utils.HASH_PATH_PREFIX = _prefix
        async_dir = diskfile.get_async_dir(policy)
        self.assertEqual(
            pickle.load(open(os.path.join(
                self.testdir, 'sda1', async_dir, 'a83',
                '06fbf0b514e5199dfc4e00f42eb5ea83-%s' %
                utils.Timestamp(1).internal), 'rb')),
            {'headers': {'x-timestamp': '1', 'x-out': 'set',
                         'user-agent': 'object-server %s' % os.getpid(),
                         'X-Backend-Storage-Policy-Index': int(policy)},
             'account': 'a', 'container': 'c', 'obj': 'o', 'op': 'PUT',
             'db_state': 'unsharded'})

    def test_async_update_saves_on_non_2xx(self):
        policy = random.choice(list(POLICIES))
        self._stage_tmp_dir(policy)
        _prefix = utils.HASH_PATH_PREFIX
        utils.HASH_PATH_PREFIX = b''

        def fake_http_connect(status):

            class FakeConn(object):

                def __init__(self, status):
                    self.status = status

                def getresponse(self):
                    return self

                def read(self):
                    return b''

            return lambda *args: FakeConn(status)

        orig_http_connect = object_server.http_connect
        try:
            for status in (199, 300, 503):
                object_server.http_connect = fake_http_connect(status)
                self.object_controller.async_update(
                    'PUT', 'a', 'c', 'o', '127.0.0.1:1234', 1, 'sdc1',
                    {'x-timestamp': '1', 'x-out': str(status),
                     'X-Backend-Storage-Policy-Index': int(policy)}, 'sda1',
                    policy, db_state='unsharded')
                async_dir = diskfile.get_async_dir(policy)
                self.assertEqual(
                    pickle.load(open(os.path.join(
                        self.testdir, 'sda1', async_dir, 'a83',
                        '06fbf0b514e5199dfc4e00f42eb5ea83-%s' %
                        utils.Timestamp(1).internal), 'rb')),
                    {'headers': {'x-timestamp': '1', 'x-out': str(status),
                                 'user-agent':
                                 'object-server %s' % os.getpid(),
                                 'X-Backend-Storage-Policy-Index':
                                 int(policy)},
                     'account': 'a', 'container': 'c', 'obj': 'o',
                     'op': 'PUT', 'db_state': 'unsharded'})
        finally:
            object_server.http_connect = orig_http_connect
            utils.HASH_PATH_PREFIX = _prefix

    def test_async_update_does_not_save_on_2xx(self):
        _prefix = utils.HASH_PATH_PREFIX
        utils.HASH_PATH_PREFIX = b''

        def fake_http_connect(status):

            class FakeConn(object):

                def __init__(self, status):
                    self.status = status

                def getresponse(self):
                    return self

                def read(self):
                    return b''

            return lambda *args: FakeConn(status)

        orig_http_connect = object_server.http_connect
        try:
            for status in (200, 299):
                object_server.http_connect = fake_http_connect(status)
                self.object_controller.async_update(
                    'PUT', 'a', 'c', 'o', '127.0.0.1:1234', 1, 'sdc1',
                    {'x-timestamp': '1', 'x-out': str(status)}, 'sda1', 0)
                self.assertFalse(
                    os.path.exists(os.path.join(
                        self.testdir, 'sda1', 'async_pending', 'a83',
                        '06fbf0b514e5199dfc4e00f42eb5ea83-0000000001.00000')))
        finally:
            object_server.http_connect = orig_http_connect
            utils.HASH_PATH_PREFIX = _prefix

    def test_async_update_saves_on_timeout(self):
        policy = random.choice(list(POLICIES))
        self._stage_tmp_dir(policy)
        _prefix = utils.HASH_PATH_PREFIX
        utils.HASH_PATH_PREFIX = b''

        def fake_http_connect():

            class FakeConn(object):

                def getresponse(self):
                    return sleep(1)

            return lambda *args: FakeConn()

        orig_http_connect = object_server.http_connect
        try:
            for status in (200, 299):
                object_server.http_connect = fake_http_connect()
                self.object_controller.node_timeout = 0.001
                self.object_controller.async_update(
                    'PUT', 'a', 'c', 'o', '127.0.0.1:1234', 1, 'sdc1',
                    {'x-timestamp': '1', 'x-out': str(status)}, 'sda1',
                    policy)
                async_dir = diskfile.get_async_dir(policy)
                self.assertTrue(
                    os.path.exists(os.path.join(
                        self.testdir, 'sda1', async_dir, 'a83',
                        '06fbf0b514e5199dfc4e00f42eb5ea83-%s' %
                        utils.Timestamp(1).internal)))
        finally:
            object_server.http_connect = orig_http_connect
            utils.HASH_PATH_PREFIX = _prefix

    def test_container_update_no_async_update(self):
        policy = random.choice(list(POLICIES))
        given_args = []

        def fake_async_update(*args):
            given_args.extend(args)

        self.object_controller.async_update = fake_async_update
        req = Request.blank(
            '/v1/a/c/o',
            environ={'REQUEST_METHOD': 'PUT'},
            headers={'X-Timestamp': 1,
                     'X-Trans-Id': '1234',
                     'X-Backend-Storage-Policy-Index': int(policy)})
        self.object_controller.container_update(
            'PUT', 'a', 'c', 'o', req, {
                'x-size': '0', 'x-etag': 'd41d8cd98f00b204e9800998ecf8427e',
                'x-content-type': 'text/plain', 'x-timestamp': '1'},
            'sda1', policy)
        self.assertEqual(given_args, [])

    def test_container_update_success(self):
        container_updates = []

        def capture_updates(ip, port, method, path, headers, *args, **kwargs):
            container_updates.append((ip, port, method, path, headers))

        req = Request.blank(
            '/sda1/0/a/c/o',
            environ={'REQUEST_METHOD': 'PUT'},
            headers={'X-Timestamp': 1,
                     'X-Trans-Id': '123',
                     'X-Container-Host': 'chost:cport',
                     'X-Container-Partition': 'cpartition',
                     'X-Container-Device': 'cdevice',
                     'Content-Type': 'text/plain'}, body='')
        with mocked_http_conn(200, give_connect=capture_updates) as fake_conn:
            with fake_spawn():
                resp = req.get_response(self.object_controller)
        with self.assertRaises(StopIteration):
            next(fake_conn.code_iter)
        self.assertEqual(resp.status_int, 201)
        self.assertEqual(len(container_updates), 1)
        ip, port, method, path, headers = container_updates[0]
        self.assertEqual(ip, 'chost')
        self.assertEqual(port, 'cport')
        self.assertEqual(method, 'PUT')
        self.assertEqual(path, '/cdevice/cpartition/a/c/o')
        self.assertEqual(headers, HeaderKeyDict({
            'user-agent': 'object-server %s' % os.getpid(),
            'x-size': '0',
            'x-etag': 'd41d8cd98f00b204e9800998ecf8427e',
            'x-content-type': 'text/plain',
            'x-timestamp': utils.Timestamp(1).internal,
            'X-Backend-Storage-Policy-Index': '0',  # default when not given
            'x-trans-id': '123',
            'referer': 'PUT http://localhost/sda1/0/a/c/o'}))

    def test_PUT_container_update_overrides(self):

        def do_test(override_headers):
            container_updates = []

            def capture_updates(
                    ip, port, method, path, headers, *args, **kwargs):
                container_updates.append((ip, port, method, path, headers))

            ts_put = next(self.ts)
            headers = {
                'X-Timestamp': ts_put.internal,
                'X-Trans-Id': '123',
                'X-Container-Host': 'chost:cport',
                'X-Container-Partition': 'cpartition',
                'X-Container-Device': 'cdevice',
                'Content-Type': 'text/plain',
            }
            headers.update(override_headers)
            req = Request.blank('/sda1/0/a/c/o', method='PUT',
                                headers=headers, body='')
            with mocked_http_conn(
                    200, give_connect=capture_updates) as fake_conn:
                with fake_spawn():
                    resp = req.get_response(self.object_controller)
            with self.assertRaises(StopIteration):
                next(fake_conn.code_iter)
            self.assertEqual(resp.status_int, 201)
            self.assertEqual(len(container_updates), 1)
            ip, port, method, path, headers = container_updates[0]
            self.assertEqual(ip, 'chost')
            self.assertEqual(port, 'cport')
            self.assertEqual(method, 'PUT')
            self.assertEqual(path, '/cdevice/cpartition/a/c/o')
            self.assertEqual(headers, HeaderKeyDict({
                'user-agent': 'object-server %s' % os.getpid(),
                'x-size': '0',
                'x-etag': 'override_etag',
                'x-content-type': 'override_val',
                'x-timestamp': ts_put.internal,
                'X-Backend-Storage-Policy-Index': '0',  # default
                'x-trans-id': '123',
                'referer': 'PUT http://localhost/sda1/0/a/c/o',
                'x-foo': 'bar'}))

        # EC policy override headers
        do_test({
            'X-Backend-Container-Update-Override-Etag': 'override_etag',
            'X-Backend-Container-Update-Override-Content-Type': 'override_val',
            'X-Backend-Container-Update-Override-Foo': 'bar',
            'X-Backend-Container-Ignored': 'ignored'})

        # middleware override headers
        do_test({
            'X-Object-Sysmeta-Container-Update-Override-Etag': 'override_etag',
            'X-Object-Sysmeta-Container-Update-Override-Content-Type':
                'override_val',
            'X-Object-Sysmeta-Container-Update-Override-Foo': 'bar',
            'X-Object-Sysmeta-Ignored': 'ignored'})

        # middleware override headers take precedence over EC policy headers
        do_test({
            'X-Object-Sysmeta-Container-Update-Override-Etag': 'override_etag',
            'X-Object-Sysmeta-Container-Update-Override-Content-Type':
                'override_val',
            'X-Object-Sysmeta-Container-Update-Override-Foo': 'bar',
            'X-Backend-Container-Update-Override-Etag': 'ignored',
            'X-Backend-Container-Update-Override-Content-Type': 'ignored',
            'X-Backend-Container-Update-Override-Foo': 'ignored'})

    def test_PUT_container_update_to_old_style_shard(self):
        # verify that alternate container update path is respected when
        # included in request headers
        def do_test(container_path, expected_path, expected_container_path):
            policy = random.choice(list(POLICIES))
            container_updates = []

            def capture_updates(
                    ip, port, method, path, headers, *args, **kwargs):
                container_updates.append((ip, port, method, path, headers))

            pickle_async_update_args = []

            def fake_pickle_async_update(*args):
                pickle_async_update_args.append(args)

            diskfile_mgr = self.object_controller._diskfile_router[policy]
            diskfile_mgr.pickle_async_update = fake_pickle_async_update

            ts_put = next(self.ts)
            headers = {
                'X-Timestamp': ts_put.internal,
                'X-Trans-Id': '123',
                'X-Container-Host': 'chost:cport',
                'X-Container-Partition': 'cpartition',
                'X-Container-Device': 'cdevice',
                'X-Container-Db-State': 'unsharded',
                'Content-Type': 'text/plain',
                'X-Object-Sysmeta-Ec-Frag-Index': 0,
                'X-Backend-Storage-Policy-Index': int(policy),
            }
            if container_path is not None:
                headers['X-Backend-Container-Path'] = container_path
                headers['X-Container-Db-State'] = 'sharded'

            req = Request.blank('/sda1/0/a/c/o', method='PUT',
                                headers=headers, body='')
            with mocked_http_conn(
                    500, give_connect=capture_updates) as fake_conn:
                with fake_spawn():
                    resp = req.get_response(self.object_controller)
            with self.assertRaises(StopIteration):
                next(fake_conn.code_iter)
            self.assertEqual(resp.status_int, 201)
            self.assertEqual(len(container_updates), 1)
            # verify expected path used in update request
            ip, port, method, path, headers = container_updates[0]
            self.assertEqual(ip, 'chost')
            self.assertEqual(port, 'cport')
            self.assertEqual(method, 'PUT')
            self.assertEqual(path, '/cdevice/cpartition/%s/o' % expected_path)

            # verify that the picked update *always* has root container
            self.assertEqual(1, len(pickle_async_update_args))
            (objdevice, account, container, obj, data, timestamp,
             policy) = pickle_async_update_args[0]
            self.assertEqual(objdevice, 'sda1')
            self.assertEqual(account, 'a')  # NB user account
            self.assertEqual(container, 'c')  # NB root container
            self.assertEqual(obj, 'o')
            self.assertEqual(timestamp, ts_put.internal)
            self.assertEqual(policy, policy)
            expected_data = {
                'headers': HeaderKeyDict({
                    'X-Size': '0',
                    'User-Agent': 'object-server %s' % os.getpid(),
                    'X-Content-Type': 'text/plain',
                    'X-Timestamp': ts_put.internal,
                    'X-Trans-Id': '123',
                    'Referer': 'PUT http://localhost/sda1/0/a/c/o',
                    'X-Backend-Storage-Policy-Index': int(policy),
                    'X-Etag': 'd41d8cd98f00b204e9800998ecf8427e'}),
                'obj': 'o',
                'account': 'a',
                'container': 'c',
                'op': 'PUT',
                'db_state': 'unsharded'}
            if expected_container_path:
                expected_data['container_path'] = expected_container_path
            if container_path is not None:
                expected_data['db_state'] = 'sharded'
            self.assertEqual(expected_data, data)

        do_test('a_shard/c_shard', 'a_shard/c_shard', 'a_shard/c_shard')
        do_test('', 'a/c', None)
        do_test(None, 'a/c', None)
        # TODO: should these cases trigger a 400 response rather than
        # defaulting to root path?
        do_test('garbage', 'a/c', None)
        do_test('/', 'a/c', None)
        do_test('/no-acct', 'a/c', None)
        do_test('no-cont/', 'a/c', None)
        do_test('too/many/parts', 'a/c', None)
        do_test('/leading/slash', 'a/c', None)

    def test_PUT_container_update_to_shard(self):
        # verify that alternate container update path is respected when
        # included in request headers
        def do_test(container_path, expected_path, expected_container_path):
            policy = random.choice(list(POLICIES))
            container_updates = []

            def capture_updates(
                    ip, port, method, path, headers, *args, **kwargs):
                container_updates.append((ip, port, method, path, headers))

            pickle_async_update_args = []

            def fake_pickle_async_update(*args):
                pickle_async_update_args.append(args)

            diskfile_mgr = self.object_controller._diskfile_router[policy]
            diskfile_mgr.pickle_async_update = fake_pickle_async_update

            ts_put = next(self.ts)
            headers = {
                'X-Timestamp': ts_put.internal,
                'X-Trans-Id': '123',
                'X-Container-Host': 'chost:cport',
                'X-Container-Partition': 'cpartition',
                'X-Container-Device': 'cdevice',
                'X-Container-Db-State': 'unsharded',
                'Content-Type': 'text/plain',
                'X-Object-Sysmeta-Ec-Frag-Index': 0,
                'X-Backend-Storage-Policy-Index': int(policy),
            }
            if container_path is not None:
                headers['X-Backend-Quoted-Container-Path'] = container_path
                headers['X-Container-Db-State'] = 'sharded'

            req = Request.blank('/sda1/0/a/c/o', method='PUT',
                                headers=headers, body='')
            with mocked_http_conn(
                    500, give_connect=capture_updates) as fake_conn:
                with fake_spawn():
                    resp = req.get_response(self.object_controller)
            with self.assertRaises(StopIteration):
                next(fake_conn.code_iter)
            self.assertEqual(resp.status_int, 201)
            self.assertEqual(len(container_updates), 1)
            # verify expected path used in update request
            ip, port, method, path, headers = container_updates[0]
            self.assertEqual(ip, 'chost')
            self.assertEqual(port, 'cport')
            self.assertEqual(method, 'PUT')
            self.assertEqual(path, '/cdevice/cpartition/%s/o' % expected_path)

            # verify that the picked update *always* has root container
            self.assertEqual(1, len(pickle_async_update_args))
            (objdevice, account, container, obj, data, timestamp,
             policy) = pickle_async_update_args[0]
            self.assertEqual(objdevice, 'sda1')
            self.assertEqual(account, 'a')  # NB user account
            self.assertEqual(container, 'c')  # NB root container
            self.assertEqual(obj, 'o')
            self.assertEqual(timestamp, ts_put.internal)
            self.assertEqual(policy, policy)
            expected_data = {
                'headers': HeaderKeyDict({
                    'X-Size': '0',
                    'User-Agent': 'object-server %s' % os.getpid(),
                    'X-Content-Type': 'text/plain',
                    'X-Timestamp': ts_put.internal,
                    'X-Trans-Id': '123',
                    'Referer': 'PUT http://localhost/sda1/0/a/c/o',
                    'X-Backend-Storage-Policy-Index': int(policy),
                    'X-Etag': 'd41d8cd98f00b204e9800998ecf8427e'}),
                'obj': 'o',
                'account': 'a',
                'container': 'c',
                'op': 'PUT',
                'db_state': 'unsharded'}
            if expected_container_path:
                expected_data['container_path'] = expected_container_path
            if container_path is not None:
                expected_data['db_state'] = 'sharded'
            self.assertEqual(expected_data, data)

        do_test('a_shard/c_shard', 'a_shard/c_shard', 'a_shard/c_shard')
        do_test('', 'a/c', None)
        do_test(None, 'a/c', None)
        # TODO: should these cases trigger a 400 response rather than
        # defaulting to root path?
        do_test('garbage', 'a/c', None)
        do_test('/', 'a/c', None)
        do_test('/no-acct', 'a/c', None)
        do_test('no-cont/', 'a/c', None)
        do_test('too/many/parts', 'a/c', None)
        do_test('/leading/slash', 'a/c', None)

    def test_container_update_async(self):
        policy = random.choice(list(POLICIES))
        req = Request.blank(
            '/sda1/0/a/c/o',
            environ={'REQUEST_METHOD': 'PUT'},
            headers={'X-Timestamp': 1,
                     'X-Trans-Id': '123',
                     'X-Container-Host': 'chost:cport',
                     'X-Container-Partition': 'cpartition',
                     'X-Container-Device': 'cdevice',
                     'X-Container-Db-State': 'unsharded',
                     'Content-Type': 'text/plain',
                     'X-Object-Sysmeta-Ec-Frag-Index': 0,
                     'X-Backend-Storage-Policy-Index': int(policy)}, body='')
        given_args = []

        def fake_pickle_async_update(*args):
            given_args[:] = args
        diskfile_mgr = self.object_controller._diskfile_router[policy]
        diskfile_mgr.pickle_async_update = fake_pickle_async_update
        with mocked_http_conn(500) as fake_conn, fake_spawn():
            resp = req.get_response(self.object_controller)
        # fake_spawn() above waits on greenthreads to finish;
        # don't start making assertions until then
        with self.assertRaises(StopIteration):
            next(fake_conn.code_iter)
        self.assertEqual(resp.status_int, 201)
        self.assertEqual(len(given_args), 7)
        (objdevice, account, container, obj, data, timestamp,
         policy) = given_args
        self.assertEqual(objdevice, 'sda1')
        self.assertEqual(account, 'a')
        self.assertEqual(container, 'c')
        self.assertEqual(obj, 'o')
        self.assertEqual(timestamp, utils.Timestamp(1).internal)
        self.assertEqual(policy, policy)
        self.assertEqual(data, {
            'headers': HeaderKeyDict({
                'X-Size': '0',
                'User-Agent': 'object-server %s' % os.getpid(),
                'X-Content-Type': 'text/plain',
                'X-Timestamp': utils.Timestamp(1).internal,
                'X-Trans-Id': '123',
                'Referer': 'PUT http://localhost/sda1/0/a/c/o',
                'X-Backend-Storage-Policy-Index': int(policy),
                'X-Etag': 'd41d8cd98f00b204e9800998ecf8427e'}),
            'obj': 'o',
            'account': 'a',
            'container': 'c',
            'op': 'PUT',
            'db_state': 'unsharded'})

    def test_container_update_as_greenthread(self):
        greenthreads = []
        saved_spawn_calls = []
        called_async_update_args = []

        def local_fake_spawn(func, *a, **kw):
            saved_spawn_calls.append((func, a, kw))
            return mock.MagicMock()

        def local_fake_async_update(*a, **kw):
            # just capture the args to see that we would have called
            called_async_update_args.append([a, kw])

        req = Request.blank(
            '/sda1/p/a/c/o',
            environ={'REQUEST_METHOD': 'PUT'},
            headers={'X-Timestamp': '12345',
                     'Content-Type': 'application/burrito',
                     'Content-Length': '0',
                     'X-Backend-Storage-Policy-Index': 0,
                     'X-Container-Partition': '20',
                     'X-Container-Host': '1.2.3.4:5',
                     'X-Container-Device': 'sdb1',
                     'X-Container-Db-State': 'unsharded'})
        with mock.patch.object(object_server, 'spawn', local_fake_spawn), \
                mock.patch.object(self.object_controller, 'async_update',
                                  local_fake_async_update):
            resp = req.get_response(self.object_controller)
            # check the response is completed and successful
            self.assertEqual(resp.status_int, 201)
            # check that async_update hasn't been called
            self.assertFalse(len(called_async_update_args))
            # now do the work in greenthreads
            for func, a, kw in saved_spawn_calls:
                gt = spawn(func, *a, **kw)
                greenthreads.append(gt)
            # wait for the greenthreads to finish
            for gt in greenthreads:
                gt.wait()
        # check that the calls to async_update have happened
        headers_out = {'X-Size': '0',
                       'X-Content-Type': 'application/burrito',
                       'X-Timestamp': '0000012345.00000',
                       'X-Trans-Id': '-',
                       'Referer': 'PUT http://localhost/sda1/p/a/c/o',
                       'X-Backend-Storage-Policy-Index': '0',
                       'X-Etag': 'd41d8cd98f00b204e9800998ecf8427e'}
        expected = [('PUT', 'a', 'c', 'o', '1.2.3.4:5', '20', 'sdb1',
                     headers_out, 'sda1', POLICIES[0]),
                    {'logger_thread_locals': (None, None),
                     'container_path': None,
                     'db_state': 'unsharded'}]
        self.assertEqual(called_async_update_args, [expected])

    def test_container_update_as_greenthread_with_timeout(self):
        # give it one container to update (for only one greenthred)
        # fake the greenthred so it will raise a timeout
        # test that the right message is logged and the method returns None
        called_async_update_args = []

        def local_fake_spawn(func, *a, **kw):
            m = mock.MagicMock()

            def wait_with_error():
                raise Timeout()
            m.wait = wait_with_error  # because raise can't be in a lambda
            return m

        def local_fake_async_update(*a, **kw):
            # just capture the args to see that we would have called
            called_async_update_args.append([a, kw])

        req = Request.blank(
            '/sda1/p/a/c/o',
            environ={'REQUEST_METHOD': 'PUT'},
            headers={'X-Timestamp': '12345',
                     'Content-Type': 'application/burrito',
                     'Content-Length': '0',
                     'X-Backend-Storage-Policy-Index': 0,
                     'X-Container-Partition': '20',
                     'X-Container-Host': '1.2.3.4:5',
                     'X-Container-Device': 'sdb1'})
        with mock.patch.object(object_server, 'spawn',
                               local_fake_spawn):
            with mock.patch.object(self.object_controller,
                                   'container_update_timeout',
                                   1.414213562):
                resp = req.get_response(self.object_controller)
        # check the response is completed and successful
        self.assertEqual(resp.status_int, 201)
        # check that the timeout was logged
        expected_logged_error = "Container update timeout (1.4142s) " \
            "waiting for [('1.2.3.4:5', 'sdb1')]"
        self.assertTrue(
            expected_logged_error in
            self.object_controller.logger.get_lines_for_level('debug'))

    def test_container_update_bad_args(self):
        policy = random.choice(list(POLICIES))
        given_args = []

        def fake_async_update(*args):
            given_args.extend(args)

        req = Request.blank(
            '/v1/a/c/o',
            environ={'REQUEST_METHOD': 'PUT'},
            headers={'X-Timestamp': 1,
                     'X-Trans-Id': '123',
                     'X-Container-Host': 'chost,badhost',
                     'X-Container-Partition': 'cpartition',
                     'X-Container-Device': 'cdevice',
                     'X-Backend-Storage-Policy-Index': int(policy)})
        with mock.patch.object(self.object_controller, 'async_update',
                               fake_async_update):
            self.object_controller.container_update(
                'PUT', 'a', 'c', 'o', req, {
                    'x-size': '0',
                    'x-etag': 'd41d8cd98f00b204e9800998ecf8427e',
                    'x-content-type': 'text/plain', 'x-timestamp': '1'},
                'sda1', policy)
        self.assertEqual(given_args, [])
        errors = self.object_controller.logger.get_lines_for_level('error')
        self.assertEqual(len(errors), 1)
        msg = errors[0]
        self.assertTrue('Container update failed' in msg)
        self.assertTrue('different numbers of hosts and devices' in msg)
        self.assertTrue('chost,badhost' in msg)
        self.assertTrue('cdevice' in msg)

    def test_delete_at_update_cleans_old_entries(self):
        # Test how delete_at_update works with a request to overwrite an object
        # with delete-at metadata
        policy = random.choice(list(POLICIES))

        def do_test(method, headers, expected_args):
            given_args = []

            def fake_async_update(*args):
                given_args.extend(args)

            headers.update({'X-Timestamp': 1,
                            'X-Trans-Id': '123',
                            'X-Backend-Storage-Policy-Index': int(policy)})
            req = Request.blank(
                '/v1/a/c/o',
                environ={'REQUEST_METHOD': method},
                headers=headers)
            with mock.patch.object(self.object_controller, 'async_update',
                                   fake_async_update):
                self.object_controller.delete_at_update(
                    'DELETE', 2, 'a', 'c', 'o', req, 'sda1', policy)
            self.assertEqual(expected_args, given_args)

        for method in ('PUT', 'POST', 'DELETE'):
            expected_args = [
                'DELETE', '.expiring_objects', '0000000000',
                '0000000002-a/c/o', None, None,
                None, HeaderKeyDict({
                    'X-Backend-Storage-Policy-Index': 0,
                    'x-timestamp': utils.Timestamp('1').internal,
                    'x-trans-id': '123',
                    'referer': '%s http://localhost/v1/a/c/o' % method}),
                'sda1', policy]
            # async_update should be called by default...
            do_test(method, {}, expected_args)
            do_test(method, {'X-Backend-Clean-Expiring-Object-Queue': 'true'},
                    expected_args)
            do_test(method, {'X-Backend-Clean-Expiring-Object-Queue': 't'},
                    expected_args)
            # ...unless header has a false value
            do_test(method, {'X-Backend-Clean-Expiring-Object-Queue': 'false'},
                    [])
            do_test(method, {'X-Backend-Clean-Expiring-Object-Queue': 'f'}, [])

    def test_delete_at_negative(self):
        # Test how delete_at_update works when issued a delete for old
        # expiration info after a new put with no new expiration info.
        # Test negative is reset to 0
        policy = random.choice(list(POLICIES))
        given_args = []

        def fake_async_update(*args):
            given_args.extend(args)

        self.object_controller.async_update = fake_async_update
        req = Request.blank(
            '/v1/a/c/o',
            environ={'REQUEST_METHOD': 'PUT'},
            headers={'X-Timestamp': 1,
                     'X-Trans-Id': '1234', 'X-Backend-Storage-Policy-Index':
                     int(policy)})
        self.object_controller.delete_at_update(
            'DELETE', -2, 'a', 'c', 'o', req, 'sda1', policy)
        self.assertEqual(given_args, [
            'DELETE', '.expiring_objects', '0000000000', '0000000000-a/c/o',
            None, None, None,
            HeaderKeyDict({
                # the expiring objects account is always 0
                'X-Backend-Storage-Policy-Index': 0,
                'x-timestamp': utils.Timestamp('1').internal,
                'x-trans-id': '1234',
                'referer': 'PUT http://localhost/v1/a/c/o'}),
            'sda1', policy])

    def test_delete_at_cap(self):
        # Test how delete_at_update works when issued a delete for old
        # expiration info after a new put with no new expiration info.
        # Test past cap is reset to cap
        policy = random.choice(list(POLICIES))
        given_args = []

        def fake_async_update(*args):
            given_args.extend(args)

        self.object_controller.async_update = fake_async_update
        req = Request.blank(
            '/v1/a/c/o',
            environ={'REQUEST_METHOD': 'PUT'},
            headers={'X-Timestamp': 1,
                     'X-Trans-Id': '1234',
                     'X-Backend-Storage-Policy-Index': int(policy)})
        self.object_controller.delete_at_update(
            'DELETE', 12345678901, 'a', 'c', 'o', req, 'sda1', policy)
        expiring_obj_container = given_args.pop(2)
        expected_exp_cont = utils.get_expirer_container(
            utils.normalize_delete_at_timestamp(12345678901),
            86400, 'a', 'c', 'o')
        self.assertEqual(expiring_obj_container, expected_exp_cont)

        self.assertEqual(given_args, [
            'DELETE', '.expiring_objects', '9999999999-a/c/o',
            None, None, None,
            HeaderKeyDict({
                'X-Backend-Storage-Policy-Index': 0,
                'x-timestamp': utils.Timestamp('1').internal,
                'x-trans-id': '1234',
                'referer': 'PUT http://localhost/v1/a/c/o'}),
            'sda1', policy])

    def test_delete_at_update_put_with_info(self):
        # Keep next test,
        # test_delete_at_update_put_with_info_but_missing_container, in sync
        # with this one but just missing the X-Delete-At-Container header.
        policy = random.choice(list(POLICIES))
        given_args = []

        def fake_async_update(*args):
            given_args.extend(args)

        self.object_controller.async_update = fake_async_update
        req = Request.blank(
            '/v1/a/c/o',
            environ={'REQUEST_METHOD': 'PUT'},
            headers={'X-Timestamp': 1,
                     'X-Trans-Id': '1234',
                     'X-Delete-At-Container': '0',
                     'X-Delete-At-Host': '127.0.0.1:1234',
                     'X-Delete-At-Partition': '3',
                     'X-Delete-At-Device': 'sdc1',
                     'X-Backend-Storage-Policy-Index': int(policy)})
        self.object_controller.delete_at_update('PUT', 2, 'a', 'c', 'o',
                                                req, 'sda1', policy)
        self.assertEqual(
            given_args, [
                'PUT', '.expiring_objects', '0000000000', '0000000002-a/c/o',
                '127.0.0.1:1234',
                '3', 'sdc1', HeaderKeyDict({
                    # the .expiring_objects account is always policy-0
                    'X-Backend-Storage-Policy-Index': 0,
                    'x-size': '0',
                    'x-etag': 'd41d8cd98f00b204e9800998ecf8427e',
                    'x-content-type': 'text/plain',
                    'x-timestamp': utils.Timestamp('1').internal,
                    'x-trans-id': '1234',
                    'referer': 'PUT http://localhost/v1/a/c/o'}),
                'sda1', policy])

    def test_delete_at_update_put_with_info_but_missing_container(self):
        # Same as previous test, test_delete_at_update_put_with_info, but just
        # missing the X-Delete-At-Container header.
        policy = random.choice(list(POLICIES))
        given_args = []

        def fake_async_update(*args):
            given_args.extend(args)

        self.object_controller.async_update = fake_async_update
        self.object_controller.logger = self.logger
        req = Request.blank(
            '/v1/a/c/o',
            environ={'REQUEST_METHOD': 'PUT'},
            headers={'X-Timestamp': 1,
                     'X-Trans-Id': '1234',
                     'X-Delete-At-Host': '127.0.0.1:1234',
                     'X-Delete-At-Partition': '3',
                     'X-Delete-At-Device': 'sdc1',
                     'X-Backend-Storage-Policy-Index': int(policy)})
        self.object_controller.delete_at_update('PUT', 2, 'a', 'c', 'o',
                                                req, 'sda1', policy)
        self.assertEqual(
            self.logger.get_lines_for_level('warning'),
            ['X-Delete-At-Container header must be specified for expiring '
             'objects background PUT to work properly. Making best guess as '
             'to the container name for now.'])
        self.assertEqual(
            given_args, [
                'PUT', '.expiring_objects', '0000000000', '0000000002-a/c/o',
                '127.0.0.1:1234',
                '3', 'sdc1', HeaderKeyDict({
                    # the .expiring_objects account is always policy-0
                    'X-Backend-Storage-Policy-Index': 0,
                    'x-size': '0',
                    'x-etag': 'd41d8cd98f00b204e9800998ecf8427e',
                    'x-content-type': 'text/plain',
                    'x-timestamp': utils.Timestamp('1').internal,
                    'x-trans-id': '1234',
                    'referer': 'PUT http://localhost/v1/a/c/o'}),
                'sda1', policy])

    def test_delete_at_update_put_with_info_but_missing_host(self):
        # Same as test_delete_at_update_put_with_info, but just
        # missing the X-Delete-At-Host header.
        policy = random.choice(list(POLICIES))
        given_args = []

        def fake_async_update(*args):
            given_args.extend(args)

        self.object_controller.async_update = fake_async_update
        self.object_controller.logger = self.logger
        req = Request.blank(
            '/v1/a/c/o',
            environ={'REQUEST_METHOD': 'PUT'},
            headers={'X-Timestamp': 1,
                     'X-Trans-Id': '1234',
                     'X-Delete-At-Container': '0',
                     'X-Delete-At-Partition': '3',
                     'X-Delete-At-Device': 'sdc1',
                     'X-Backend-Storage-Policy-Index': int(policy)})
        self.object_controller.delete_at_update('PUT', 2, 'a', 'c', 'o',
                                                req, 'sda1', policy)
        self.assertFalse(self.logger.get_lines_for_level('warning'))
        self.assertEqual(given_args, [])

    def test_delete_at_update_put_with_info_but_empty_host(self):
        # Same as test_delete_at_update_put_with_info, but empty
        # X-Delete-At-Host header and no X-Delete-At-Partition nor
        # X-Delete-At-Device.
        policy = random.choice(list(POLICIES))
        given_args = []

        def fake_async_update(*args):
            given_args.extend(args)

        self.object_controller.async_update = fake_async_update
        self.object_controller.logger = self.logger
        req = Request.blank(
            '/v1/a/c/o',
            environ={'REQUEST_METHOD': 'PUT'},
            headers={'X-Timestamp': 1,
                     'X-Trans-Id': '1234',
                     'X-Delete-At-Container': '0',
                     'X-Delete-At-Host': '',
                     'X-Backend-Storage-Policy-Index': int(policy)})
        self.object_controller.delete_at_update('PUT', 2, 'a', 'c', 'o',
                                                req, 'sda1', policy)
        self.assertFalse(self.logger.get_lines_for_level('warning'))
        self.assertEqual(
            given_args, [
                'PUT', '.expiring_objects', '0000000000', '0000000002-a/c/o',
                None,
                None, None, HeaderKeyDict({
                    # the .expiring_objects account is always policy-0
                    'X-Backend-Storage-Policy-Index': 0,
                    'x-size': '0',
                    'x-etag': 'd41d8cd98f00b204e9800998ecf8427e',
                    'x-content-type': 'text/plain',
                    'x-timestamp': utils.Timestamp('1').internal,
                    'x-trans-id': '1234',
                    'referer': 'PUT http://localhost/v1/a/c/o'}),
                'sda1', policy])

    def test_delete_at_update_delete(self):
        policy = random.choice(list(POLICIES))
        given_args = []

        def fake_async_update(*args):
            given_args.extend(args)

        self.object_controller.async_update = fake_async_update
        req = Request.blank(
            '/v1/a/c/o',
            environ={'REQUEST_METHOD': 'DELETE'},
            headers={'X-Timestamp': 1,
                     'X-Trans-Id': '1234',
                     'X-Backend-Storage-Policy-Index': int(policy)})
        self.object_controller.delete_at_update('DELETE', 2, 'a', 'c', 'o',
                                                req, 'sda1', policy)
        self.assertEqual(
            given_args, [
                'DELETE', '.expiring_objects', '0000000000',
                '0000000002-a/c/o', None, None,
                None, HeaderKeyDict({
                    'X-Backend-Storage-Policy-Index': 0,
                    'x-timestamp': utils.Timestamp('1').internal,
                    'x-trans-id': '1234',
                    'referer': 'DELETE http://localhost/v1/a/c/o'}),
                'sda1', policy])

    def test_delete_backend_replication(self):
        # If X-Backend-Replication: True delete_at_update should completely
        # short-circuit.
        policy = random.choice(list(POLICIES))
        given_args = []

        def fake_async_update(*args):
            given_args.extend(args)

        self.object_controller.async_update = fake_async_update
        req = Request.blank(
            '/v1/a/c/o',
            environ={'REQUEST_METHOD': 'PUT'},
            headers={'X-Timestamp': 1,
                     'X-Trans-Id': '1234',
                     'X-Backend-Replication': 'True',
                     'X-Backend-Storage-Policy-Index': int(policy)})
        self.object_controller.delete_at_update(
            'DELETE', -2, 'a', 'c', 'o', req, 'sda1', policy)
        self.assertEqual(given_args, [])

    def test_POST_calls_delete_at(self):
        policy = random.choice(list(POLICIES))
        given_args = []

        def fake_delete_at_update(*args):
            given_args.extend(args)

        self.object_controller.delete_at_update = fake_delete_at_update

        req = Request.blank(
            '/sda1/p/a/c/o', environ={'REQUEST_METHOD': 'PUT'},
            headers={'X-Timestamp': normalize_timestamp(time()),
                     'Content-Length': '4',
                     'Content-Type': 'application/octet-stream',
                     'X-Backend-Storage-Policy-Index': int(policy),
                     'X-Object-Sysmeta-Ec-Frag-Index': 2})
        req.body = 'TEST'
        resp = req.get_response(self.object_controller)
        self.assertEqual(resp.status_int, 201)
        self.assertEqual(given_args, [])

        sleep(.00001)
        req = Request.blank(
            '/sda1/p/a/c/o',
            environ={'REQUEST_METHOD': 'POST'},
            headers={'X-Timestamp': normalize_timestamp(time()),
                     'Content-Type': 'application/x-test',
                     'X-Backend-Storage-Policy-Index': int(policy)})
        resp = req.get_response(self.object_controller)
        self.assertEqual(resp.status_int, 202)
        self.assertEqual(given_args, [])

        sleep(.00001)
        timestamp1 = normalize_timestamp(time())
        delete_at_timestamp1 = str(int(time() + 1000))
        req = Request.blank(
            '/sda1/p/a/c/o',
            environ={'REQUEST_METHOD': 'POST'},
            headers={'X-Timestamp': timestamp1,
                     'Content-Type': 'application/x-test',
                     'X-Delete-At': delete_at_timestamp1,
                     'X-Backend-Storage-Policy-Index': int(policy)})
        resp = req.get_response(self.object_controller)
        self.assertEqual(resp.status_int, 202)
        self.assertEqual(
            given_args, [
                'PUT', int(delete_at_timestamp1), 'a', 'c', 'o',
                given_args[5], 'sda1', policy])

        while given_args:
            given_args.pop()

        sleep(.00001)
        timestamp2 = normalize_timestamp(time())
        delete_at_timestamp2 = str(int(time() + 2000))
        req = Request.blank(
            '/sda1/p/a/c/o',
            environ={'REQUEST_METHOD': 'POST'},
            headers={'X-Timestamp': timestamp2,
                     'Content-Type': 'application/x-test',
                     'X-Delete-At': delete_at_timestamp2,
                     'X-Backend-Storage-Policy-Index': int(policy)})
        resp = req.get_response(self.object_controller)
        self.assertEqual(resp.status_int, 202)
        self.assertEqual(
            given_args, [
                'PUT', int(delete_at_timestamp2), 'a', 'c', 'o',
                given_args[5], 'sda1', policy,
                'DELETE', int(delete_at_timestamp1), 'a', 'c', 'o',
                given_args[5], 'sda1', policy])

    def test_PUT_calls_delete_at(self):
        policy = random.choice(list(POLICIES))
        given_args = []

        def fake_delete_at_update(*args):
            given_args.extend(args)

        self.object_controller.delete_at_update = fake_delete_at_update

        req = Request.blank(
            '/sda1/p/a/c/o', environ={'REQUEST_METHOD': 'PUT'},
            headers={'X-Timestamp': normalize_timestamp(time()),
                     'Content-Length': '4',
                     'Content-Type': 'application/octet-stream',
                     'X-Backend-Storage-Policy-Index': int(policy),
                     'X-Object-Sysmeta-Ec-Frag-Index': 4})
        req.body = 'TEST'
        resp = req.get_response(self.object_controller)
        self.assertEqual(resp.status_int, 201)
        self.assertEqual(given_args, [])

        sleep(.00001)
        timestamp1 = normalize_timestamp(time())
        delete_at_timestamp1 = str(int(time() + 1000))
        req = Request.blank(
            '/sda1/p/a/c/o', environ={'REQUEST_METHOD': 'PUT'},
            headers={'X-Timestamp': timestamp1,
                     'Content-Length': '4',
                     'Content-Type': 'application/octet-stream',
                     'X-Delete-At': delete_at_timestamp1,
                     'X-Backend-Storage-Policy-Index': int(policy),
                     'X-Object-Sysmeta-Ec-Frag-Index': 3})
        req.body = 'TEST'
        resp = req.get_response(self.object_controller)
        self.assertEqual(resp.status_int, 201)
        self.assertEqual(
            given_args, [
                'PUT', int(delete_at_timestamp1), 'a', 'c', 'o',
                given_args[5], 'sda1', policy])

        while given_args:
            given_args.pop()

        sleep(.00001)
        timestamp2 = normalize_timestamp(time())
        delete_at_timestamp2 = str(int(time() + 2000))
        req = Request.blank(
            '/sda1/p/a/c/o',
            environ={'REQUEST_METHOD': 'PUT'},
            headers={'X-Timestamp': timestamp2,
                     'Content-Length': '4',
                     'Content-Type': 'application/octet-stream',
                     'X-Delete-At': delete_at_timestamp2,
                     'X-Backend-Storage-Policy-Index': int(policy),
                     'X-Object-Sysmeta-Ec-Frag-Index': 3})
        req.body = 'TEST'
        resp = req.get_response(self.object_controller)
        self.assertEqual(resp.status_int, 201)
        self.assertEqual(
            given_args, [
                'PUT', int(delete_at_timestamp2), 'a', 'c', 'o',
                given_args[5], 'sda1', policy,
                'DELETE', int(delete_at_timestamp1), 'a', 'c', 'o',
                given_args[5], 'sda1', policy])

    def test_GET_but_expired(self):
        # Start off with an existing object that will expire
        now = time()
        delete_at_timestamp = int(now + 100)
        delete_at_container = str(
            delete_at_timestamp /
            self.object_controller.expiring_objects_container_divisor *
            self.object_controller.expiring_objects_container_divisor)
        req = Request.blank(
            '/sda1/p/a/c/o', environ={'REQUEST_METHOD': 'PUT'},
            headers={'X-Timestamp': normalize_timestamp(now),
                     'X-Delete-At': str(delete_at_timestamp),
                     'X-Delete-At-Container': delete_at_container,
                     'Content-Length': '4',
                     'Content-Type': 'application/octet-stream'})
        req.body = 'TEST'
        resp = req.get_response(self.object_controller)
        self.assertEqual(resp.status_int, 201)

        # It expires in the future, so it's accessible via GET
        req = Request.blank(
            '/sda1/p/a/c/o', environ={'REQUEST_METHOD': 'GET'},
            headers={'X-Timestamp': normalize_timestamp(now)})
        resp = req.get_response(self.object_controller)
        self.assertEqual(resp.status_int, 200)

        # It expires in the past, so it's not accessible via GET...
        req = Request.blank(
            '/sda1/p/a/c/o',
            environ={'REQUEST_METHOD': 'GET'},
            headers={'X-Timestamp': normalize_timestamp(
                delete_at_timestamp + 1)})
        resp = req.get_response(self.object_controller)
        self.assertEqual(resp.status_int, 404)
        self.assertEqual(resp.headers['X-Backend-Timestamp'],
                         utils.Timestamp(now))

        # ...unless X-Backend-Replication is sent
        expected = {
            'GET': b'TEST',
            'HEAD': b'',
        }
        for meth, expected_body in expected.items():
            req = Request.blank(
                '/sda1/p/a/c/o', method=meth,
                headers={'X-Timestamp':
                         normalize_timestamp(delete_at_timestamp + 1),
                         'X-Backend-Replication': 'True'})
            resp = req.get_response(self.object_controller)
            self.assertEqual(resp.status_int, 200)
            self.assertEqual(expected_body, resp.body)

        # ...or x-backend-open-expired is sent
        expected = {
            'GET': b'TEST',
            'HEAD': b'',
        }
        for meth, expected_body in expected.items():
            req = Request.blank(
                '/sda1/p/a/c/o', method=meth,
                headers={'X-Timestamp':
                         normalize_timestamp(delete_at_timestamp + 1),
                         'x-backend-open-expired': 'True'})
            resp = req.get_response(self.object_controller)
            self.assertEqual(resp.status_int, 200)
            self.assertEqual(expected_body, resp.body)

    def test_HEAD_but_expired(self):
        # We have an object that expires in the future
        now = time()
        delete_at_timestamp = int(now + 100)
        delete_at_container = str(
            delete_at_timestamp /
            self.object_controller.expiring_objects_container_divisor *
            self.object_controller.expiring_objects_container_divisor)
        req = Request.blank(
            '/sda1/p/a/c/o', environ={'REQUEST_METHOD': 'PUT'},
            headers={'X-Timestamp': normalize_timestamp(now),
                     'X-Delete-At': str(delete_at_timestamp),
                     'X-Delete-At-Container': delete_at_container,
                     'Content-Length': '4',
                     'Content-Type': 'application/octet-stream'})
        req.body = b'TEST'
        resp = req.get_response(self.object_controller)
        self.assertEqual(resp.status_int, 201)

        # It's accessible since it expires in the future
        req = Request.blank(
            '/sda1/p/a/c/o',
            environ={'REQUEST_METHOD': 'HEAD'},
            headers={'X-Timestamp': normalize_timestamp(now)})
        resp = req.get_response(self.object_controller)
        self.assertEqual(resp.status_int, 200)

        # It's not accessible now since it expires in the past
        req = Request.blank(
            '/sda1/p/a/c/o',
            environ={'REQUEST_METHOD': 'HEAD'},
            headers={'X-Timestamp': normalize_timestamp(
                delete_at_timestamp + 1)})
        resp = req.get_response(self.object_controller)
        self.assertEqual(resp.status_int, 404)
        self.assertEqual(resp.headers['X-Backend-Timestamp'],
                         utils.Timestamp(now))

        # It should be accessible with x-backend-open-expired
        req = Request.blank(
            '/sda1/p/a/c/o',
            environ={'REQUEST_METHOD': 'HEAD'},
            headers={'X-Timestamp': normalize_timestamp(
                delete_at_timestamp + 2), 'x-backend-open-expired': 'true'})
        resp = req.get_response(self.object_controller)
        self.assertEqual(resp.status_int, 200)

        req = Request.blank(
            '/sda1/p/a/c/o',
            environ={'REQUEST_METHOD': 'HEAD'},
            headers={'X-Timestamp': normalize_timestamp(
                delete_at_timestamp + 3)})
        resp = req.get_response(self.object_controller)
        self.assertEqual(resp.status_int, 404)

    def test_POST_but_expired(self):
        now = time()
        delete_at_timestamp = int(now + 100)
        delete_at_container = str(
            delete_at_timestamp /
            self.object_controller.expiring_objects_container_divisor *
            self.object_controller.expiring_objects_container_divisor)

        # We recreate the test object every time to ensure a clean test; a
        # POST may change attributes of the object, so it's not safe to
        # re-use.
        def recreate_test_object(when):
            req = Request.blank(
                '/sda1/p/a/c/o', environ={'REQUEST_METHOD': 'PUT'},
                headers={'X-Timestamp': normalize_timestamp(when),
                         'X-Delete-At': str(delete_at_timestamp),
                         'X-Delete-At-Container': delete_at_container,
                         'Content-Length': '4',
                         'Content-Type': 'application/octet-stream'})
            req.body = 'TEST'
            resp = req.get_response(self.object_controller)
            self.assertEqual(resp.status_int, 201)

        # You can POST to a not-yet-expired object
        recreate_test_object(now)
        the_time = now + 1
        req = Request.blank(
            '/sda1/p/a/c/o',
            environ={'REQUEST_METHOD': 'POST'},
            headers={'X-Timestamp': normalize_timestamp(the_time)})
        resp = req.get_response(self.object_controller)
        self.assertEqual(resp.status_int, 202)

        # object has not expired yet
        the_time = now + 1
        req = Request.blank(
            '/sda1/p/a/c/o',
            environ={'REQUEST_METHOD': 'HEAD'},
            headers={'X-Timestamp': normalize_timestamp(the_time),
                     'X-Backend-Open-Expired': 'true'})
        resp = req.get_response(self.object_controller)
        self.assertEqual(resp.status_int, 200)

        # You cannot POST to an expired object
        now += 2
        recreate_test_object(now)
        the_time = delete_at_timestamp + 1
        req = Request.blank(
            '/sda1/p/a/c/o',
            environ={'REQUEST_METHOD': 'POST'},
            headers={'X-Timestamp': normalize_timestamp(the_time)})
        resp = req.get_response(self.object_controller)
        self.assertEqual(resp.status_int, 404)

        # You can POST to an expired object with an x-open-expired header
        now += 2
        recreate_test_object(now)
        the_time = delete_at_timestamp + 1
        req = Request.blank(
            '/sda1/p/a/c/o',
            environ={'REQUEST_METHOD': 'POST'},
            headers={'X-Timestamp': normalize_timestamp(the_time),
                     'x-backend-open-expired': 'true',
                     'x-delete-at': str(delete_at_timestamp + 70)})
        resp = req.get_response(self.object_controller)
        self.assertEqual(resp.status_int, 202)

        # You should HEAD the object to verify the updated delete_at
        req = Request.blank(
            '/sda1/p/a/c/o',
            environ={'REQUEST_METHOD': 'HEAD'},
            headers={'X-Timestamp': normalize_timestamp(the_time)})
        resp = req.get_response(self.object_controller)
        self.assertEqual(resp.status_int, 200)
        self.assertEqual(resp.headers.get('x-delete-at'),
                         str(delete_at_timestamp + 70))
        # You cannot POST to an expired object with an x-open-expired header
        # if the x_delete_at value is in the past
        now += 2
        recreate_test_object(now)
        the_time = delete_at_timestamp + 75
        req = Request.blank(
            '/sda1/p/a/c/o',
            environ={'REQUEST_METHOD': 'POST'},
            headers={'X-Timestamp': normalize_timestamp(the_time),
                     'x-delete-at': str(delete_at_timestamp - 50)})
        resp = req.get_response(self.object_controller)
        self.assertEqual(resp.status_int, 400)

        # sending an x-backend-replication header also lets you
        # modify x-delete-at
        now += 2
        recreate_test_object(now)
        the_time = delete_at_timestamp + 2
        req = Request.blank(
            '/sda1/p/a/c/o',
            environ={'REQUEST_METHOD': 'POST'},
            headers={'X-Timestamp': normalize_timestamp(the_time),
                     'x-delete-at': str(delete_at_timestamp + 100)})
        resp = req.get_response(self.object_controller)
        self.assertEqual(resp.status_int, 202)

        now += 2
        recreate_test_object(now)
        the_time = delete_at_timestamp + 2
        req = Request.blank(
            '/sda1/p/a/c/o',
            environ={'REQUEST_METHOD': 'HEAD'},
            headers={'X-Timestamp': normalize_timestamp(the_time),
                     'x-backend-open-expired': 'true'})
        resp = req.get_response(self.object_controller)
        self.assertEqual(resp.status_int, 200)

        # ...so the object becomes accessible again even without an
        # x-backend-replication header
        the_time = delete_at_timestamp + 3
        req = Request.blank(
            '/sda1/p/a/c/o',
            environ={'REQUEST_METHOD': 'POST'},
            headers={'X-Timestamp': normalize_timestamp(the_time),
                     'x-delete-at': str(delete_at_timestamp + 101)})
        resp = req.get_response(self.object_controller)
        self.assertEqual(resp.status_int, 202)

        the_time = delete_at_timestamp + 103
        req = Request.blank(
            '/sda1/p/a/c/o',
            environ={'REQUEST_METHOD': 'HEAD'},
            headers={'X-Timestamp': normalize_timestamp(the_time)})
        resp = req.get_response(self.object_controller)
        self.assertEqual(resp.status_int, 404)

        the_time = delete_at_timestamp + 104
        req = Request.blank(
            '/sda1/p/a/c/o',
            environ={'REQUEST_METHOD': 'HEAD'},
            headers={'X-Timestamp': normalize_timestamp(the_time),
                     'x-backend-open-expired': 'true'})
        resp = req.get_response(self.object_controller)
        self.assertEqual(resp.status_int, 200)

        the_time = delete_at_timestamp + 105
        req = Request.blank(
            '/sda1/p/a/c/o',
            environ={'REQUEST_METHOD': 'GET'},
            headers={'X-Timestamp': normalize_timestamp(the_time),
                     'x-backend-open-expired': 'true'})
        resp = req.get_response(self.object_controller)
        self.assertEqual(resp.status_int, 200)

        the_time = delete_at_timestamp + 105
        req = Request.blank(
            '/sda1/p/a/c/o',
            environ={'REQUEST_METHOD': 'GET'},
            headers={'X-Timestamp': normalize_timestamp(the_time)})
        resp = req.get_response(self.object_controller)
        self.assertEqual(resp.status_int, 404)

    def test_POST_with_x_open_expired_only(self):
        now = time()
        delete_at_timestamp = int(now + 100)
        delete_at_container = str(
            delete_at_timestamp /
            self.object_controller.expiring_objects_container_divisor *
            self.object_controller.expiring_objects_container_divisor)

        def recreate_test_object(when):
            req = Request.blank(
                '/sda1/p/a/c/o', environ={'REQUEST_METHOD': 'PUT'},
                headers={'X-Timestamp': normalize_timestamp(when),
                         'X-Delete-At-Container': delete_at_container,
                         'Content-Length': '4',
                         'Content-Type': 'application/octet-stream'})
            req.body = 'TEST'
            resp = req.get_response(self.object_controller)
            self.assertEqual(resp.status_int, 201)

        # You can POST to a not-yet-expired object without x-delete-at
        recreate_test_object(now)
        the_time = now + 1
        req = Request.blank(
            '/sda1/p/a/c/o',
            environ={'REQUEST_METHOD': 'POST'},
            headers={'X-Timestamp': normalize_timestamp(the_time),
                     'x-backend-open-expired': 'true'})
        resp = req.get_response(self.object_controller)
        self.assertEqual(resp.status_int, 202)

        the_time = now + 2
        req = Request.blank(
            '/sda1/p/a/c/o',
            environ={'REQUEST_METHOD': 'POST'},
            headers={'X-Timestamp': normalize_timestamp(the_time),
                     'x-delete-at': delete_at_timestamp,
                     'x-backend-open-expired': 'false'})
        resp = req.get_response(self.object_controller)
        self.assertEqual(resp.status_int, 202)

        the_time = now + 2
        req = Request.blank(
            '/sda1/p/a/c/o',
            environ={'REQUEST_METHOD': 'HEAD'},
            headers={'X-Timestamp': normalize_timestamp(the_time)})
        resp = req.get_response(self.object_controller)
        self.assertEqual(resp.status_int, 200)
        self.assertEqual(resp.headers.get('x-delete-at'),
                         str(delete_at_timestamp))

    def test_DELETE_can_skip_updating_expirer_queue(self):
        policy = POLICIES.get_by_index(0)
        test_time = time()
        put_time = test_time
        delete_time = test_time + 1
        delete_at_timestamp = int(test_time + 10000)
        delete_at_container = str(
            delete_at_timestamp /
            self.object_controller.expiring_objects_container_divisor *
            self.object_controller.expiring_objects_container_divisor)
        req = Request.blank(
            '/sda1/p/a/c/o', environ={'REQUEST_METHOD': 'PUT'},
            headers={'X-Timestamp': normalize_timestamp(put_time),
                     'X-Delete-At': str(delete_at_timestamp),
                     'X-Delete-At-Container': delete_at_container,
                     'Content-Length': '4',
                     'Content-Type': 'application/octet-stream'})
        req.body = 'TEST'

        # Mock out async_update so we don't get any async_pending files.
        with mock.patch.object(self.object_controller, 'async_update'):
            resp = req.get_response(self.object_controller)
        self.assertEqual(resp.status_int, 201)

        req = Request.blank(
            '/sda1/p/a/c/o', environ={'REQUEST_METHOD': 'DELETE'},
            headers={'X-Timestamp': normalize_timestamp(delete_time),
                     'X-Backend-Clean-Expiring-Object-Queue': 'false',
                     'X-If-Delete-At': str(delete_at_timestamp)})
        resp = req.get_response(self.object_controller)
        self.assertEqual(resp.status_int, 204)

        async_pending_dir = os.path.join(
            self.testdir, 'sda1', diskfile.get_async_dir(policy))
        # empty dir or absent dir, either is fine
        try:
            self.assertEqual([], os.listdir(async_pending_dir))
        except OSError as err:
            self.assertEqual(err.errno, errno.ENOENT)

    def test_x_if_delete_at_formats(self):
        policy = POLICIES.get_by_index(0)
        test_time = time()
        put_time = test_time
        delete_time = test_time + 1
        delete_at_timestamp = int(test_time + 10000)
        delete_at_container = str(
            delete_at_timestamp /
            self.object_controller.expiring_objects_container_divisor *
            self.object_controller.expiring_objects_container_divisor)

        def do_test(if_delete_at, expected_status):
            req = Request.blank(
                '/sda1/p/a/c/o', environ={'REQUEST_METHOD': 'PUT'},
                headers={'X-Timestamp': normalize_timestamp(put_time),
                         'X-Delete-At': str(delete_at_timestamp),
                         'X-Delete-At-Container': delete_at_container,
                         'Content-Length': '4',
                         'Content-Type': 'application/octet-stream'})
            req.body = 'TEST'

            # Mock out async_update so we don't get any async_pending files.
            with mock.patch.object(self.object_controller, 'async_update'):
                resp = req.get_response(self.object_controller)
            self.assertEqual(resp.status_int, 201)

            req = Request.blank(
                '/sda1/p/a/c/o', environ={'REQUEST_METHOD': 'DELETE'},
                headers={'X-Timestamp': normalize_timestamp(delete_time),
                         'X-Backend-Clean-Expiring-Object-Queue': 'false',
                         'X-If-Delete-At': if_delete_at})
            # Again, we don't care about async_pending files (for this test)
            with mock.patch.object(self.object_controller, 'async_update'):
                resp = req.get_response(self.object_controller)
            self.assertEqual(resp.status_int, expected_status)

            # Clean up the tombstone
            objfile = self.df_mgr.get_diskfile('sda1', 'p', 'a', 'c', 'o',
                                               policy=policy)
            files = os.listdir(objfile._datadir)
            self.assertEqual(len(files), 1,
                             'Expected to find one file, got %r' % files)
            if expected_status == 204:
                self.assertTrue(files[0].endswith('.ts'),
                                'Expected a tombstone, found %r' % files[0])
            else:
                self.assertTrue(files[0].endswith('.data'),
                                'Expected a data file, found %r' % files[0])
            os.unlink(os.path.join(objfile._datadir, files[0]))

        # More as a reminder than anything else
        self.assertIsInstance(delete_at_timestamp, int)

        do_test(str(delete_at_timestamp), 204)
        do_test(str(delete_at_timestamp) + ':', 400)
        do_test(Timestamp(delete_at_timestamp).isoformat, 400)
        do_test(Timestamp(delete_at_timestamp).normal, 204)
        do_test(Timestamp(delete_at_timestamp, delta=1).normal, 412)
        do_test(Timestamp(delete_at_timestamp, delta=-1).normal, 412)
        do_test(Timestamp(delete_at_timestamp, offset=1).internal, 412)
        do_test(Timestamp(delete_at_timestamp, offset=15).internal, 412)

    def test_DELETE_but_expired(self):
        test_time = time() + 10000
        delete_at_timestamp = int(test_time + 100)
        delete_at_container = str(
            delete_at_timestamp /
            self.object_controller.expiring_objects_container_divisor *
            self.object_controller.expiring_objects_container_divisor)
        req = Request.blank(
            '/sda1/p/a/c/o', environ={'REQUEST_METHOD': 'PUT'},
            headers={'X-Timestamp': normalize_timestamp(test_time - 2000),
                     'X-Delete-At': str(delete_at_timestamp),
                     'X-Delete-At-Container': delete_at_container,
                     'Content-Length': '4',
                     'Content-Type': 'application/octet-stream'})
        req.body = 'TEST'
        resp = req.get_response(self.object_controller)
        self.assertEqual(resp.status_int, 201)

        req = Request.blank(
            '/sda1/p/a/c/o',
            environ={'REQUEST_METHOD': 'DELETE'},
            headers={'X-Timestamp': normalize_timestamp(
                delete_at_timestamp + 1)})
        resp = req.get_response(self.object_controller)
        self.assertEqual(resp.status_int, 404)

    def test_DELETE_if_delete_at_expired_still_deletes(self):
        test_time = time() + 10
        test_timestamp = normalize_timestamp(test_time)
        delete_at_time = int(test_time + 10)
        delete_at_timestamp = str(delete_at_time)
        expired_time = delete_at_time + 1
        expired_timestamp = normalize_timestamp(expired_time)
        delete_at_container = str(
            delete_at_time /
            self.object_controller.expiring_objects_container_divisor *
            self.object_controller.expiring_objects_container_divisor)
        req = Request.blank(
            '/sda1/p/a/c/o', environ={'REQUEST_METHOD': 'PUT'},
            headers={'X-Timestamp': test_timestamp,
                     'X-Delete-At': delete_at_timestamp,
                     'X-Delete-At-Container': delete_at_container,
                     'Content-Length': '4',
                     'Content-Type': 'application/octet-stream'})
        req.body = 'TEST'
        resp = req.get_response(self.object_controller)
        self.assertEqual(resp.status_int, 201)

        # sanity
        req = Request.blank(
            '/sda1/p/a/c/o', environ={'REQUEST_METHOD': 'GET'},
            headers={'X-Timestamp': test_timestamp})
        resp = req.get_response(self.object_controller)
        self.assertEqual(resp.status_int, 200)
        self.assertEqual(resp.body, b'TEST')
        objfile = os.path.join(
            self.testdir, 'sda1',
            storage_directory(diskfile.get_data_dir(POLICIES[0]), 'p',
                              hash_path('a', 'c', 'o')),
            utils.Timestamp(test_timestamp).internal + '.data')
        self.assertTrue(os.path.isfile(objfile))

        # move time past expiry
        req = Request.blank(
            '/sda1/p/a/c/o', environ={'REQUEST_METHOD': 'GET'},
            headers={'X-Timestamp': expired_timestamp})
        resp = req.get_response(self.object_controller)
        # request will 404
        self.assertEqual(resp.status_int, 404)
        # but file still exists
        self.assertTrue(os.path.isfile(objfile))

        # make the x-if-delete-at with some wrong bits
        req = Request.blank(
            '/sda1/p/a/c/o',
            environ={'REQUEST_METHOD': 'DELETE'},
            headers={'X-Timestamp': delete_at_timestamp,
                     'X-If-Delete-At': int(delete_at_time + 1)})
        resp = req.get_response(self.object_controller)
        self.assertEqual(resp.status_int, 412)
        self.assertTrue(os.path.isfile(objfile))

        # make the x-if-delete-at with all the right bits
        req = Request.blank(
            '/sda1/p/a/c/o',
            environ={'REQUEST_METHOD': 'DELETE'},
            headers={'X-Timestamp': delete_at_timestamp,
                     'X-If-Delete-At': delete_at_timestamp})
        resp = req.get_response(self.object_controller)
        self.assertEqual(resp.status_int, 204)
        self.assertFalse(os.path.isfile(objfile))

        # make the x-if-delete-at with all the right bits (again)
        req = Request.blank(
            '/sda1/p/a/c/o', environ={'REQUEST_METHOD': 'DELETE'},
            headers={'X-Timestamp': delete_at_timestamp,
                     'X-If-Delete-At': delete_at_timestamp})
        resp = req.get_response(self.object_controller)
        self.assertEqual(resp.status_int, 409)
        self.assertFalse(os.path.isfile(objfile))

        # overwrite with new content
        req = Request.blank(
            '/sda1/p/a/c/o', environ={'REQUEST_METHOD': 'PUT'},
            headers={
                'X-Timestamp': str(test_time + 100),
                'Content-Length': '0',
                'Content-Type': 'application/octet-stream'})
        resp = req.get_response(self.object_controller)
        self.assertEqual(resp.status_int, 201, resp.body)

        # simulate processing a stale expirer queue entry
        req = Request.blank(
            '/sda1/p/a/c/o',
            environ={'REQUEST_METHOD': 'DELETE'},
            headers={'X-Timestamp': delete_at_timestamp,
                     'X-If-Delete-At': delete_at_timestamp})
        resp = req.get_response(self.object_controller)
        self.assertEqual(resp.status_int, 409)

        # make the x-if-delete-at for some not found
        req = Request.blank(
            '/sda1/p/a/c/o-not-found',
            environ={'REQUEST_METHOD': 'DELETE'},
            headers={'X-Timestamp': delete_at_timestamp,
                     'X-If-Delete-At': delete_at_timestamp})
        resp = req.get_response(self.object_controller)
        self.assertEqual(resp.status_int, 404)

    def test_DELETE_if_delete_at(self):
        test_time = time() + 10000
        req = Request.blank(
            '/sda1/p/a/c/o', environ={'REQUEST_METHOD': 'PUT'},
            headers={'X-Timestamp': normalize_timestamp(test_time - 99),
                     'Content-Length': '4',
                     'Content-Type': 'application/octet-stream'})
        req.body = 'TEST'
        resp = req.get_response(self.object_controller)
        self.assertEqual(resp.status_int, 201)

        req = Request.blank(
            '/sda1/p/a/c/o',
            environ={'REQUEST_METHOD': 'DELETE'},
            headers={'X-Timestamp': normalize_timestamp(test_time - 98)})
        resp = req.get_response(self.object_controller)
        self.assertEqual(resp.status_int, 204)

        delete_at_timestamp = int(test_time - 1)
        delete_at_container = str(
            delete_at_timestamp /
            self.object_controller.expiring_objects_container_divisor *
            self.object_controller.expiring_objects_container_divisor)
        req = Request.blank(
            '/sda1/p/a/c/o', environ={'REQUEST_METHOD': 'PUT'},
            headers={'X-Timestamp': normalize_timestamp(test_time - 97),
                     'X-Delete-At': str(delete_at_timestamp),
                     'X-Delete-At-Container': delete_at_container,
                     'Content-Length': '4',
                     'Content-Type': 'application/octet-stream'})
        req.body = 'TEST'
        resp = req.get_response(self.object_controller)
        self.assertEqual(resp.status_int, 201)

        req = Request.blank(
            '/sda1/p/a/c/o',
            environ={'REQUEST_METHOD': 'DELETE'},
            headers={'X-Timestamp': normalize_timestamp(test_time - 95),
                     'X-If-Delete-At': str(int(test_time))})
        resp = req.get_response(self.object_controller)
        self.assertEqual(resp.status_int, 412)

        req = Request.blank(
            '/sda1/p/a/c/o',
            environ={'REQUEST_METHOD': 'DELETE'},
            headers={'X-Timestamp': normalize_timestamp(test_time - 95)})
        resp = req.get_response(self.object_controller)
        self.assertEqual(resp.status_int, 204)

        delete_at_timestamp = int(test_time - 1)
        delete_at_container = str(
            delete_at_timestamp /
            self.object_controller.expiring_objects_container_divisor *
            self.object_controller.expiring_objects_container_divisor)
        req = Request.blank(
            '/sda1/p/a/c/o', environ={'REQUEST_METHOD': 'PUT'},
            headers={'X-Timestamp': normalize_timestamp(test_time - 94),
                     'X-Delete-At': str(delete_at_timestamp),
                     'X-Delete-At-Container': delete_at_container,
                     'Content-Length': '4',
                     'Content-Type': 'application/octet-stream'})
        req.body = 'TEST'
        resp = req.get_response(self.object_controller)
        self.assertEqual(resp.status_int, 201)

        req = Request.blank(
            '/sda1/p/a/c/o', environ={'REQUEST_METHOD': 'DELETE'},
            headers={'X-Timestamp': normalize_timestamp(test_time - 92),
                     'X-If-Delete-At': str(int(test_time))})
        resp = req.get_response(self.object_controller)
        self.assertEqual(resp.status_int, 412)

        req = Request.blank(
            '/sda1/p/a/c/o', environ={'REQUEST_METHOD': 'DELETE'},
            headers={'X-Timestamp': normalize_timestamp(test_time - 92),
                     'X-If-Delete-At': delete_at_timestamp})
        resp = req.get_response(self.object_controller)
        self.assertEqual(resp.status_int, 204)

        req = Request.blank(
            '/sda1/p/a/c/o', environ={'REQUEST_METHOD': 'DELETE'},
            headers={'X-Timestamp': normalize_timestamp(test_time - 92),
                     'X-If-Delete-At': 'abc'})
        resp = req.get_response(self.object_controller)
        self.assertEqual(resp.status_int, 400)

    def test_DELETE_calls_delete_at(self):
        given_args = []

        def fake_delete_at_update(*args):
            given_args.extend(args)

        self.object_controller.delete_at_update = fake_delete_at_update
        timestamp1 = normalize_timestamp(time())
        delete_at_timestamp1 = int(time() + 1000)
        delete_at_container1 = str(
            delete_at_timestamp1 /
            self.object_controller.expiring_objects_container_divisor *
            self.object_controller.expiring_objects_container_divisor)
        req = Request.blank(
            '/sda1/p/a/c/o', environ={'REQUEST_METHOD': 'PUT'},
            headers={'X-Timestamp': timestamp1,
                     'Content-Length': '4',
                     'Content-Type': 'application/octet-stream',
                     'X-Delete-At': str(delete_at_timestamp1),
                     'X-Delete-At-Container': delete_at_container1})
        req.body = 'TEST'
        resp = req.get_response(self.object_controller)
        self.assertEqual(resp.status_int, 201)
        self.assertEqual(given_args, [
            'PUT', int(delete_at_timestamp1), 'a', 'c', 'o',
            given_args[5], 'sda1', POLICIES[0]])

        while given_args:
            given_args.pop()

        sleep(.00001)
        timestamp2 = normalize_timestamp(time())
        req = Request.blank(
            '/sda1/p/a/c/o',
            environ={'REQUEST_METHOD': 'DELETE'},
            headers={'X-Timestamp': timestamp2,
                     'Content-Type': 'application/octet-stream'})
        resp = req.get_response(self.object_controller)
        self.assertEqual(resp.status_int, 204)
        self.assertEqual(given_args, [
            'DELETE', int(delete_at_timestamp1), 'a', 'c', 'o',
            given_args[5], 'sda1', POLICIES[0]])

    def test_PUT_can_skip_updating_expirer_queue(self):
        policy = POLICIES.get_by_index(0)
        test_time = time()
        put_time = test_time
        overwrite_time = test_time + 1
        delete_at_timestamp = int(test_time + 10000)
        delete_at_container = str(
            delete_at_timestamp /
            self.object_controller.expiring_objects_container_divisor *
            self.object_controller.expiring_objects_container_divisor)
        req = Request.blank(
            '/sda1/p/a/c/o', environ={'REQUEST_METHOD': 'PUT'},
            headers={'X-Timestamp': normalize_timestamp(put_time),
                     'X-Delete-At': str(delete_at_timestamp),
                     'X-Delete-At-Container': delete_at_container,
                     'Content-Length': '4',
                     'Content-Type': 'application/octet-stream'})
        req.body = 'TEST'

        # Mock out async_update so we don't get any async_pending files.
        with mock.patch.object(self.object_controller, 'async_update'):
            resp = req.get_response(self.object_controller)
        self.assertEqual(resp.status_int, 201)

        # Overwrite with a non-expiring object
        req = Request.blank(
            '/sda1/p/a/c/o',
            environ={'REQUEST_METHOD': 'PUT'},
            headers={'X-Timestamp': normalize_timestamp(overwrite_time),
                     'X-Backend-Clean-Expiring-Object-Queue': 'false',
                     'Content-Length': '9',
                     'Content-Type': 'application/octet-stream'})
        req.body = 'new stuff'
        resp = req.get_response(self.object_controller)
        self.assertEqual(resp.status_int, 201)

        async_pending_dir = os.path.join(
            self.testdir, 'sda1', diskfile.get_async_dir(policy))
        # empty dir or absent dir, either is fine
        try:
            self.assertEqual([], os.listdir(async_pending_dir))
        except OSError as err:
            self.assertEqual(err.errno, errno.ENOENT)

    def test_PUT_can_skip_deleting_expirer_queue_but_still_inserts(self):
        policy = POLICIES.get_by_index(0)
        test_time = time()
        put_time = test_time
        overwrite_time = test_time + 1
        delete_at_timestamp_1 = int(test_time + 10000)
        delete_at_timestamp_2 = int(test_time + 20000)
        delete_at_container_1 = str(
            delete_at_timestamp_1 /
            self.object_controller.expiring_objects_container_divisor *
            self.object_controller.expiring_objects_container_divisor)
        delete_at_container_2 = str(
            delete_at_timestamp_2 /
            self.object_controller.expiring_objects_container_divisor *
            self.object_controller.expiring_objects_container_divisor)
        req = Request.blank(
            '/sda1/p/a/c/o', environ={'REQUEST_METHOD': 'PUT'},
            headers={'X-Timestamp': normalize_timestamp(put_time),
                     'X-Delete-At': str(delete_at_timestamp_1),
                     'X-Delete-At-Container': delete_at_container_1,
                     'X-Delete-At-Host': '1.2.3.4',
                     'Content-Length': '4',
                     'Content-Type': 'application/octet-stream'})
        req.body = 'TEST'

        # Mock out async_update so we don't get any async_pending files.
        with mock.patch.object(self.object_controller, 'async_update'):
            resp = req.get_response(self.object_controller)
        self.assertEqual(resp.status_int, 201)

        # Overwrite with an expiring object
        req = Request.blank(
            '/sda1/p/a/c/o',
            environ={'REQUEST_METHOD': 'PUT'},
            headers={'X-Timestamp': normalize_timestamp(overwrite_time),
                     'X-Backend-Clean-Expiring-Object-Queue': 'false',
                     'X-Delete-At': str(delete_at_timestamp_2),
                     'X-Delete-At-Container': delete_at_container_2,
                     'X-Delete-At-Host': '1.2.3.4',
                     'Content-Length': '9',
                     'Content-Type': 'application/octet-stream'})
        req.body = 'new stuff'
        resp = req.get_response(self.object_controller)
        self.assertEqual(resp.status_int, 201)

        async_pendings = []
        async_pending_dir = os.path.join(
            self.testdir, 'sda1', diskfile.get_async_dir(policy))
        for dirpath, _, filenames in os.walk(async_pending_dir):
            for filename in filenames:
                async_pendings.append(os.path.join(dirpath, filename))

        self.assertEqual(len(async_pendings), 1)

        async_pending_ops = []
        for pending_file in async_pendings:
            with open(pending_file, 'rb') as fh:
                async_pending = pickle.load(fh)
                async_pending_ops.append(async_pending['op'])
        self.assertEqual(async_pending_ops, ['PUT'])

    def test_PUT_delete_at_in_past(self):
        req = Request.blank(
            '/sda1/p/a/c/o', environ={'REQUEST_METHOD': 'PUT'},
            headers={'X-Timestamp': normalize_timestamp(time()),
                     'X-Delete-At': str(int(time() - 1)),
                     'Content-Length': '4',
                     'Content-Type': 'application/octet-stream'})
        req.body = 'TEST'
        resp = req.get_response(self.object_controller)
        self.assertEqual(resp.status_int, 400)
        self.assertTrue(b'X-Delete-At in past' in resp.body)

    def test_POST_can_skip_updating_expirer_queue(self):
        policy = POLICIES.get_by_index(0)
        test_time = time()
        put_time = test_time
        overwrite_time = test_time + 1
        delete_at_timestamp = int(test_time + 10000)
        delete_at_container = str(
            delete_at_timestamp /
            self.object_controller.expiring_objects_container_divisor *
            self.object_controller.expiring_objects_container_divisor)
        req = Request.blank(
            '/sda1/p/a/c/o', environ={'REQUEST_METHOD': 'PUT'},
            headers={'X-Timestamp': normalize_timestamp(put_time),
                     'X-Delete-At': str(delete_at_timestamp),
                     'X-Delete-At-Container': delete_at_container,
                     'Content-Length': '4',
                     'Content-Type': 'application/octet-stream'})
        req.body = 'TEST'

        # Mock out async_update so we don't get any async_pending files.
        with mock.patch.object(self.object_controller, 'async_update'):
            resp = req.get_response(self.object_controller)
        self.assertEqual(resp.status_int, 201)

        # POST to remove X-Delete-At
        req = Request.blank(
            '/sda1/p/a/c/o',
            environ={'REQUEST_METHOD': 'POST'},
            headers={'X-Timestamp': normalize_timestamp(overwrite_time),
                     'X-Backend-Clean-Expiring-Object-Queue': 'false',
                     'X-Delete-At': ''})
        resp = req.get_response(self.object_controller)
        self.assertEqual(resp.status_int, 202)

        async_pending_dir = os.path.join(
            self.testdir, 'sda1', diskfile.get_async_dir(policy))
        # empty dir or absent dir, either is fine
        try:
            self.assertEqual([], os.listdir(async_pending_dir))
        except OSError as err:
            self.assertEqual(err.errno, errno.ENOENT)

    def test_POST_delete_at_in_past(self):
        req = Request.blank(
            '/sda1/p/a/c/o',
            environ={'REQUEST_METHOD': 'PUT'},
            headers={'X-Timestamp': normalize_timestamp(time()),
                     'Content-Length': '4',
                     'Content-Type': 'application/octet-stream'})
        req.body = 'TEST'
        resp = req.get_response(self.object_controller)
        self.assertEqual(resp.status_int, 201)

        req = Request.blank(
            '/sda1/p/a/c/o',
            environ={'REQUEST_METHOD': 'POST'},
            headers={'X-Timestamp': normalize_timestamp(time() + 1),
                     'X-Delete-At': str(int(time() - 1))})
        resp = req.get_response(self.object_controller)
        self.assertEqual(resp.status_int, 400)
        self.assertTrue(b'X-Delete-At in past' in resp.body)

    def test_POST_delete_at_in_past_with_skewed_clock(self):
        proxy_server_put_time = 1000
        proxy_server_post_time = 1001
        delete_at = 1050
        obj_server_put_time = 1100
        obj_server_post_time = 1101

        # test setup: make an object for us to POST to
        req = Request.blank(
            '/sda1/p/a/c/o',
            environ={'REQUEST_METHOD': 'PUT'},
            headers={'X-Timestamp': normalize_timestamp(proxy_server_put_time),
                     'Content-Length': '4',
                     'Content-Type': 'application/octet-stream'})
        req.body = 'TEST'
        with mock.patch('swift.obj.server.time.time',
                        return_value=obj_server_put_time):
            resp = req.get_response(self.object_controller)
        self.assertEqual(resp.status_int, 201)

        # then POST to it
        req = Request.blank(
            '/sda1/p/a/c/o',
            environ={'REQUEST_METHOD': 'POST'},
            headers={'X-Timestamp':
                     normalize_timestamp(proxy_server_post_time),
                     'X-Delete-At': str(delete_at)})
        with mock.patch('swift.obj.server.time.time',
                        return_value=obj_server_post_time):
            resp = req.get_response(self.object_controller)
        self.assertEqual(resp.status_int, 202)

    def test_REPLICATE_works(self):

        def fake_get_hashes(*args, **kwargs):
            return 0, {1: 2}

        def my_tpool_execute(func, *args, **kwargs):
            return func(*args, **kwargs)

        with mock.patch.object(diskfile.DiskFileManager, '_get_hashes',
                               fake_get_hashes), \
                mock.patch.object(tpool, 'execute', my_tpool_execute), \
                mock.patch('swift.obj.diskfile.os.path.exists',
                           return_value=True):
            req = Request.blank('/sda1/p/',
                                environ={'REQUEST_METHOD': 'REPLICATE'},
                                headers={})
            resp = req.get_response(self.object_controller)
            self.assertEqual(resp.status_int, 200)
            p_data = pickle.loads(resp.body)
            self.assertEqual(p_data, {1: 2})

    def test_REPLICATE_pickle_protocol(self):

        def fake_get_hashes(*args, **kwargs):
            return 0, {1: 2}

        def my_tpool_execute(func, *args, **kwargs):
            return func(*args, **kwargs)

        with mock.patch.object(diskfile.DiskFileManager, '_get_hashes',
                               fake_get_hashes), \
                mock.patch.object(tpool, 'execute', my_tpool_execute), \
                mock.patch('swift.obj.server.pickle.dumps') as fake_pickle, \
                mock.patch('swift.obj.diskfile.os.path.exists',
                           return_value=True):
            req = Request.blank('/sda1/p/',
                                environ={'REQUEST_METHOD': 'REPLICATE'},
                                headers={})
            fake_pickle.return_value = b''
            req.get_response(self.object_controller)
            # This is the key assertion: starting in Python 3.0, the
            # default protocol version is 3, but such pickles can't be read
            # on Python 2. As long as we may need to talk to a Python 2
            # process, we need to cap our protocol version.
            fake_pickle.assert_called_once_with({1: 2}, protocol=2)

    def test_REPLICATE_timeout(self):

        def fake_get_hashes(*args, **kwargs):
            raise Timeout()

        def my_tpool_execute(func, *args, **kwargs):
            return func(*args, **kwargs)

        with mock.patch.object(diskfile.DiskFileManager, '_get_hashes',
                               fake_get_hashes), \
                mock.patch.object(tpool, 'execute', my_tpool_execute), \
                mock.patch('swift.obj.diskfile.os.path.exists',
                           return_value=True):
            diskfile.DiskFileManager._get_hashes = fake_get_hashes
            tpool.execute = my_tpool_execute
            req = Request.blank('/sda1/p/',
                                environ={'REQUEST_METHOD': 'REPLICATE'},
                                headers={})
            self.assertRaises(Timeout, self.object_controller.REPLICATE, req)

    def test_REPLICATE_reclaims_tombstones(self):
        conf = {'devices': self.testdir, 'mount_check': False,
                'reclaim_age': 100}
        self.object_controller = object_server.ObjectController(
            conf, logger=self.logger)
        for policy in self.iter_policies():
            # create a tombstone
            ts = next(self.ts)
            delete_request = Request.blank(
                '/sda1/0/a/c/o', method='DELETE',
                headers={
                    'x-backend-storage-policy-index': int(policy),
                    'x-timestamp': ts.internal,
                })
            resp = delete_request.get_response(self.object_controller)
            self.assertEqual(resp.status_int, 404)
            objfile = self.df_mgr.get_diskfile('sda1', '0', 'a', 'c', 'o',
                                               policy=policy)
            tombstone_file = os.path.join(objfile._datadir,
                                          '%s.ts' % ts.internal)
            self.assertTrue(os.path.exists(tombstone_file))

            # REPLICATE will hash it
            req = Request.blank(
                '/sda1/0', method='REPLICATE',
                headers={
                    'x-backend-storage-policy-index': int(policy),
                })
            resp = req.get_response(self.object_controller)
            self.assertEqual(resp.status_int, 200)
            suffixes = list(pickle.loads(resp.body).keys())
            self.assertEqual(1, len(suffixes),
                             'Expected just one suffix; got %r' % (suffixes,))
            suffix = suffixes[0]
            self.assertEqual(suffix, os.path.basename(
                os.path.dirname(objfile._datadir)))
            # tombstone still exists
            self.assertTrue(os.path.exists(tombstone_file))

            # after reclaim REPLICATE will mark invalid (but NOT rehash!)
            replicate_request = Request.blank(
                '/sda1/0/%s' % suffix, method='REPLICATE',
                headers={
                    'x-backend-storage-policy-index': int(policy),
                })
            with mock.patch('swift.obj.diskfile.time.time',
                            return_value=time() + 200):
                resp = replicate_request.get_response(self.object_controller)
            self.assertEqual(resp.status_int, 200)
            self.assertEqual(None, pickle.loads(resp.body))
            # no rehash means tombstone still exists...
            self.assertTrue(os.path.exists(tombstone_file))

            # but at some point (like the next pre-sync REPLICATE) it rehashes
            replicate_request = Request.blank(
                '/sda1/0/', method='REPLICATE',
                headers={
                    'x-backend-storage-policy-index': int(policy),
                })
            with mock.patch('swift.obj.diskfile.time.time',
                            return_value=time() + 200):
                resp = replicate_request.get_response(self.object_controller)
            self.assertEqual(resp.status_int, 200)
            self.assertEqual({}, pickle.loads(resp.body))
            # and tombstone is reaped!
            self.assertFalse(os.path.exists(tombstone_file))

            # N.B. with a small reclaim age like this - if proxy clocks get far
            # enough out of whack ...
            with mock.patch('swift.obj.diskfile.time.time',
                            return_value=time() + 200):
                resp = delete_request.get_response(self.object_controller)
                # we won't even create the tombstone
                self.assertFalse(os.path.exists(tombstone_file))
                # hashdir's empty, so it gets cleaned up
                self.assertFalse(os.path.exists(objfile._datadir))

    def test_SSYNC_can_be_called(self):
        req = Request.blank('/sda1/0',
                            environ={'REQUEST_METHOD': 'SSYNC'},
                            headers={})
        resp = req.get_response(self.object_controller)
        self.assertEqual(resp.status_int, 200)
        self.assertEqual('True',
                         resp.headers.get('X-Backend-Accept-No-Commit'))

    def test_PUT_with_full_drive(self):

        class IgnoredBody(object):

            def __init__(self):
                self.read_called = False

            def read(self, size=-1):
                if not self.read_called:
                    self.read_called = True
                    return b'VERIFY'
                return b''

        def fake_fallocate(fd, size):
            raise OSError(errno.ENOSPC, os.strerror(errno.ENOSPC))

        orig_fallocate = diskfile.fallocate
        try:
            diskfile.fallocate = fake_fallocate
            timestamp = normalize_timestamp(time())
            body_reader = IgnoredBody()
            req = Request.blank(
                '/sda1/p/a/c/o',
                environ={'REQUEST_METHOD': 'PUT',
                         'wsgi.input': body_reader},
                headers={'X-Timestamp': timestamp,
                         'Content-Length': '6',
                         'Content-Type': 'application/octet-stream',
                         'Expect': '100-continue'})
            resp = req.get_response(self.object_controller)
            self.assertEqual(resp.status_int, 507)
            self.assertFalse(body_reader.read_called)
        finally:
            diskfile.fallocate = orig_fallocate

    def test_global_conf_callback_does_nothing(self):
        preloaded_app_conf = {}
        global_conf = {}
        object_server.global_conf_callback(preloaded_app_conf, global_conf)
        self.assertEqual(preloaded_app_conf, {})
        self.assertEqual(list(global_conf.keys()), ['replication_semaphore'])
        try:
            value = global_conf['replication_semaphore'][0].get_value()
        except NotImplementedError:
            # On some operating systems (at a minimum, OS X) it's not possible
            # to introspect the value of a semaphore
            raise unittest.SkipTest
        else:
            self.assertEqual(value, 4)

    def test_global_conf_callback_replication_semaphore(self):
        preloaded_app_conf = {'replication_concurrency': 123}
        global_conf = {}
        with mock.patch.object(
                object_server.multiprocessing, 'BoundedSemaphore',
                return_value='test1') as mocked_Semaphore:
            object_server.global_conf_callback(preloaded_app_conf, global_conf)
        self.assertEqual(preloaded_app_conf, {'replication_concurrency': 123})
        self.assertEqual(global_conf, {'replication_semaphore': ['test1']})
        mocked_Semaphore.assert_called_once_with(123)

    def test_handling_of_replication_semaphore_config(self):
        conf = {'devices': self.testdir, 'mount_check': 'false'}
        objsrv = object_server.ObjectController(conf)
        self.assertTrue(objsrv.replication_semaphore is None)
        conf['replication_semaphore'] = ['sema']
        objsrv = object_server.ObjectController(conf)
        self.assertEqual(objsrv.replication_semaphore, 'sema')

    def test_serv_reserv(self):
        # Test replication_server flag was set from configuration file.
        conf = {'devices': self.testdir, 'mount_check': 'false'}
        self.assertTrue(
            object_server.ObjectController(conf).replication_server)
        for val in [True, '1', 'True', 'true']:
            conf['replication_server'] = val
            self.assertTrue(
                object_server.ObjectController(conf).replication_server)
        for val in [False, 0, '0', 'False', 'false', 'test_string']:
            conf['replication_server'] = val
            self.assertFalse(
                object_server.ObjectController(conf).replication_server)

    def test_list_allowed_methods(self):
        # Test list of allowed_methods
        obj_methods = ['DELETE', 'PUT', 'HEAD', 'GET', 'POST']
        repl_methods = ['REPLICATE', 'SSYNC']
        for method_name in obj_methods:
            method = getattr(self.object_controller, method_name)
            self.assertFalse(hasattr(method, 'replication'))
        for method_name in repl_methods:
            method = getattr(self.object_controller, method_name)
            self.assertEqual(method.replication, True)

    def test_correct_allowed_method(self):
        # Test correct work for allowed method using
        # swift.obj.server.ObjectController.__call__
        inbuf = WsgiBytesIO()
        errbuf = StringIO()
        outbuf = StringIO()
        self.object_controller = object_server.app_factory(
            {'devices': self.testdir, 'mount_check': 'false',
             'replication_server': 'false'})

        def start_response(*args):
            # Sends args to outbuf
            outbuf.write(args[0])

        method = 'PUT'
        env = {'REQUEST_METHOD': method,
               'SCRIPT_NAME': '',
               'PATH_INFO': '/sda1/p/a/c/o',
               'SERVER_NAME': '127.0.0.1',
               'SERVER_PORT': '8080',
               'SERVER_PROTOCOL': 'HTTP/1.0',
               'CONTENT_LENGTH': '0',
               'wsgi.version': (1, 0),
               'wsgi.url_scheme': 'http',
               'wsgi.input': inbuf,
               'wsgi.errors': errbuf,
               'wsgi.multithread': False,
               'wsgi.multiprocess': False,
               'wsgi.run_once': False}

        method_res = mock.MagicMock()
        mock_method = public(lambda x:
                             mock.MagicMock(return_value=method_res))
        with mock.patch.object(self.object_controller, method,
                               new=mock_method):
            response = self.object_controller(env, start_response)
            self.assertEqual(response, method_res)

    def test_not_allowed_method(self):
        # Test correct work for NOT allowed method using
        # swift.obj.server.ObjectController.__call__
        inbuf = WsgiBytesIO()
        errbuf = StringIO()
        outbuf = StringIO()
        self.object_controller = object_server.ObjectController(
            {'devices': self.testdir, 'mount_check': 'false',
             'replication_server': 'false'}, logger=self.logger)

        def start_response(*args):
            # Sends args to outbuf
            outbuf.write(args[0])

        method = 'PUT'

        env = {'REQUEST_METHOD': method,
               'SCRIPT_NAME': '',
               'PATH_INFO': '/sda1/p/a/c/o',
               'SERVER_NAME': '127.0.0.1',
               'SERVER_PORT': '8080',
               'SERVER_PROTOCOL': 'HTTP/1.0',
               'CONTENT_LENGTH': '0',
               'wsgi.version': (1, 0),
               'wsgi.url_scheme': 'http',
               'wsgi.input': inbuf,
               'wsgi.errors': errbuf,
               'wsgi.multithread': False,
               'wsgi.multiprocess': False,
               'wsgi.run_once': False}

        answer = [b'<html><h1>Method Not Allowed</h1><p>The method is not '
                  b'allowed for this resource.</p></html>']
        mock_method = replication(public(lambda x: mock.MagicMock()))
        with mock.patch.object(self.object_controller, method,
                               new=mock_method):
            mock_method.replication = True
            with mock.patch('time.time',
                            mock.MagicMock(side_effect=[10000.0,
                                                        10001.0, 10001.0])):
                with mock.patch('os.getpid',
                                mock.MagicMock(return_value=1234)):
                    response = self.object_controller.__call__(
                        env, start_response)
                    self.assertEqual(response, answer)
                    self.assertEqual(
                        self.logger.get_lines_for_level('info'),
                        ['- - - [01/Jan/1970:02:46:41 +0000] "PUT'
                         ' /sda1/p/a/c/o" 405 91 "-" "-" "-" 1.0000 "-"'
                         ' 1234 -'])

    def test_replication_server_call_all_methods(self):
        inbuf = WsgiBytesIO()
        errbuf = StringIO()
        outbuf = StringIO()
        self.object_controller = object_server.ObjectController(
            {'devices': self.testdir, 'mount_check': 'false',
             'replication_server': 'true'}, logger=debug_logger())

        def start_response(*args):
            """Sends args to outbuf"""
            outbuf.write(args[0])

        obj_methods = ['PUT', 'HEAD', 'GET', 'POST', 'DELETE', 'OPTIONS']
        for method in obj_methods:
            env = {'REQUEST_METHOD': method,
                   'HTTP_X_TIMESTAMP': next(self.ts).internal,
                   'SCRIPT_NAME': '',
                   'PATH_INFO': '/sda1/p/a/c/o',
                   'SERVER_NAME': '127.0.0.1',
                   'SERVER_PORT': '8080',
                   'SERVER_PROTOCOL': 'HTTP/1.0',
                   'CONTENT_TYPE': 'text/plain',
                   'CONTENT_LENGTH': '0',
                   'wsgi.version': (1, 0),
                   'wsgi.url_scheme': 'http',
                   'wsgi.input': inbuf,
                   'wsgi.errors': errbuf,
                   'wsgi.multithread': False,
                   'wsgi.multiprocess': False,
                   'wsgi.run_once': False}
            self.object_controller(env, start_response)
            self.assertEqual(errbuf.getvalue(), '')
            self.assertIn(outbuf.getvalue()[:4], ('201 ', '204 ', '200 '))

    def test_create_reserved_namespace_object(self):
        path = '/sda1/p/a/%sc/%so' % (utils.RESERVED_STR, utils.RESERVED_STR)
        req = Request.blank(path, method='PUT', headers={
            'X-Timestamp': next(self.ts).internal,
            'Content-Type': 'application/x-test',
            'Content-Length': 0,
        })
        resp = req.get_response(self.object_controller)
        self.assertEqual(resp.status, '201 Created')

    def test_create_reserved_namespace_object_in_user_container(self):
        path = '/sda1/p/a/c/%so' % utils.RESERVED_STR
        req = Request.blank(path, method='PUT', headers={
            'X-Timestamp': next(self.ts).internal,
            'Content-Type': 'application/x-test',
            'Content-Length': 0,
        })
        resp = req.get_response(self.object_controller)
        self.assertEqual(resp.status, '400 Bad Request', resp.body)
        self.assertEqual(resp.body, b'Invalid reserved-namespace object in '
                         b'user-namespace container')

    def test_other_methods_reserved_namespace_object(self):
        container = get_reserved_name('c')
        obj = get_reserved_name('o', 'v1')
        path = '/sda1/p/a/%s/%s' % (container, obj)
        req = Request.blank(path, method='PUT', headers={
            'X-Timestamp': next(self.ts).internal,
            'Content-Type': 'application/x-test',
            'Content-Length': 0,
        })
        resp = req.get_response(self.object_controller)
        self.assertEqual(resp.status, '201 Created')

        bad_req = Request.blank('/sda1/p/a/c/%s' % obj, method='PUT', headers={
            'X-Timestamp': next(self.ts).internal})
        resp = bad_req.get_response(self.object_controller)
        self.assertEqual(resp.status, '400 Bad Request')
        self.assertEqual(resp.body, b'Invalid reserved-namespace object '
                         b'in user-namespace container')

        for method in ('GET', 'POST', 'DELETE'):
            req.method = method
            req.headers['X-Timestamp'] = next(self.ts).internal
            resp = req.get_response(self.object_controller)
            self.assertEqual(resp.status_int // 100, 2)

            bad_req.method = method
            req.headers['X-Timestamp'] = next(self.ts).internal
            resp = bad_req.get_response(self.object_controller)
            self.assertEqual(resp.status, '400 Bad Request')
            self.assertEqual(resp.body, b'Invalid reserved-namespace object '
                             b'in user-namespace container')

    def test_not_utf8_and_not_logging_requests(self):
        inbuf = WsgiBytesIO()
        errbuf = StringIO()
        outbuf = StringIO()
        self.object_controller = object_server.ObjectController(
            {'devices': self.testdir, 'mount_check': 'false',
             'replication_server': 'false', 'log_requests': 'false'},
            logger=debug_logger())

        def start_response(*args):
            # Sends args to outbuf
            outbuf.write(args[0])

        method = 'PUT'

        env = {'REQUEST_METHOD': method,
               'SCRIPT_NAME': '',
               'PATH_INFO': '/sda1/p/a/c/\xd8\x3e%20/%',
               'SERVER_NAME': '127.0.0.1',
               'SERVER_PORT': '8080',
               'SERVER_PROTOCOL': 'HTTP/1.0',
               'CONTENT_LENGTH': '0',
               'wsgi.version': (1, 0),
               'wsgi.url_scheme': 'http',
               'wsgi.input': inbuf,
               'wsgi.errors': errbuf,
               'wsgi.multithread': False,
               'wsgi.multiprocess': False,
               'wsgi.run_once': False}

        answer = [b'Invalid UTF8 or contains NULL']
        mock_method = public(lambda x: mock.MagicMock())
        with mock.patch.object(self.object_controller, method,
                               new=mock_method):
            response = self.object_controller.__call__(env, start_response)
            self.assertEqual(response, answer)
            self.assertEqual(self.logger.get_lines_for_level('info'), [])

    def test__call__returns_500(self):
        inbuf = WsgiBytesIO()
        errbuf = StringIO()
        outbuf = StringIO()
        self.logger = debug_logger('test')
        self.object_controller = object_server.ObjectController(
            {'devices': self.testdir, 'mount_check': 'false',
             'replication_server': 'false', 'log_requests': 'false'},
            logger=self.logger)

        def start_response(*args):
            # Sends args to outbuf
            outbuf.write(args[0])

        method = 'PUT'

        env = {'REQUEST_METHOD': method,
               'SCRIPT_NAME': '',
               'PATH_INFO': '/sda1/p/a/c/o',
               'SERVER_NAME': '127.0.0.1',
               'SERVER_PORT': '8080',
               'SERVER_PROTOCOL': 'HTTP/1.0',
               'CONTENT_LENGTH': '0',
               'wsgi.version': (1, 0),
               'wsgi.url_scheme': 'http',
               'wsgi.input': inbuf,
               'wsgi.errors': errbuf,
               'wsgi.multithread': False,
               'wsgi.multiprocess': False,
               'wsgi.run_once': False}

        @public
        def mock_put_method(*args, **kwargs):
            raise Exception()

        with mock.patch.object(self.object_controller, method,
                               new=mock_put_method):
            response = self.object_controller.__call__(env, start_response)
            self.assertTrue(response[0].startswith(
                b'Traceback (most recent call last):'))
            self.assertEqual(self.logger.get_lines_for_level('error'), [
                'ERROR __call__ error with %(method)s %(path)s : ' % {
                    'method': 'PUT', 'path': '/sda1/p/a/c/o'},
            ])
            self.assertEqual(self.logger.get_lines_for_level('info'), [])

    def test_PUT_slow(self):
        inbuf = WsgiBytesIO()
        errbuf = StringIO()
        outbuf = StringIO()
        self.object_controller = object_server.ObjectController(
            {'devices': self.testdir, 'mount_check': 'false',
             'replication_server': 'false', 'log_requests': 'false',
             'slow': '10'},
            logger=self.logger)

        def start_response(*args):
            # Sends args to outbuf
            outbuf.write(args[0])

        method = 'PUT'

        env = {'REQUEST_METHOD': method,
               'SCRIPT_NAME': '',
               'PATH_INFO': '/sda1/p/a/c/o',
               'SERVER_NAME': '127.0.0.1',
               'SERVER_PORT': '8080',
               'SERVER_PROTOCOL': 'HTTP/1.0',
               'CONTENT_LENGTH': '0',
               'wsgi.version': (1, 0),
               'wsgi.url_scheme': 'http',
               'wsgi.input': inbuf,
               'wsgi.errors': errbuf,
               'wsgi.multithread': False,
               'wsgi.multiprocess': False,
               'wsgi.run_once': False}

        mock_method = public(lambda x: mock.MagicMock())
        with mock.patch.object(self.object_controller, method,
                               new=mock_method):
            with mock.patch('time.time',
                            mock.MagicMock(side_effect=[10000.0,
                                                        10001.0])):
                with mock.patch('swift.obj.server.sleep',
                                mock.MagicMock()) as ms:
                    self.object_controller.__call__(env, start_response)
                    ms.assert_called_with(9)
                    self.assertEqual(self.logger.get_lines_for_level('info'),
                                     [])

    def test_log_line_format(self):
        req = Request.blank(
            '/sda1/p/a/c/o',
            environ={'REQUEST_METHOD': 'HEAD', 'REMOTE_ADDR': '1.2.3.4'})
        self.object_controller.logger = self.logger
        with mock.patch('time.time',
                        side_effect=[10000.0, 10000.0, 10001.0, 10002.0,
                                     10002.0]), \
                mock.patch('os.getpid', return_value=1234):
            req.get_response(self.object_controller)
        self.assertEqual(
            self.logger.get_lines_for_level('info'),
            ['1.2.3.4 - - [01/Jan/1970:02:46:42 +0000] "HEAD /sda1/p/a/c/o" '
             '404 - "-" "-" "-" 2.0000 "-" 1234 -'])

    @patch_policies([StoragePolicy(0, 'zero', True),
                     StoragePolicy(1, 'one', False)])
    def test_dynamic_datadir(self):
        # update router post patch
        self.object_controller._diskfile_router = diskfile.DiskFileRouter(
            self.conf, self.object_controller.logger)
        timestamp = normalize_timestamp(time())
        req = Request.blank('/sda1/p/a/c/o', environ={'REQUEST_METHOD': 'PUT'},
                            headers={'X-Timestamp': timestamp,
                                     'Content-Type': 'application/x-test',
                                     'Foo': 'fooheader',
                                     'Baz': 'bazheader',
                                     'X-Backend-Storage-Policy-Index': 1,
                                     'X-Object-Meta-1': 'One',
                                     'X-Object-Meta-Two': 'Two'})
        req.body = 'VERIFY'
        object_dir = self.testdir + "/sda1/objects-1"
        self.assertFalse(os.path.isdir(object_dir))
        resp = req.get_response(self.object_controller)
        self.assertEqual(resp.status_int, 201)
        self.assertTrue(os.path.isdir(object_dir))

        # make sure no idx in header uses policy 0 data_dir
        req = Request.blank('/sda1/p/a/c/o', environ={'REQUEST_METHOD': 'PUT'},
                            headers={'X-Timestamp': timestamp,
                                     'Content-Type': 'application/x-test',
                                     'Foo': 'fooheader',
                                     'Baz': 'bazheader',
                                     'X-Object-Meta-1': 'One',
                                     'X-Object-Meta-Two': 'Two'})
        req.body = 'VERIFY'
        object_dir = self.testdir + "/sda1/objects"
        self.assertFalse(os.path.isdir(object_dir))
        with mock.patch.object(POLICIES, 'get_by_index',
                               lambda _: True):
            resp = req.get_response(self.object_controller)
        self.assertEqual(resp.status_int, 201)
        self.assertTrue(os.path.isdir(object_dir))

    def test_storage_policy_index_is_validated(self):
        # sanity check that index for existing policy is ok
        methods = ('PUT', 'POST', 'GET', 'HEAD', 'REPLICATE', 'DELETE')
        valid_indices = sorted([int(policy) for policy in POLICIES])
        for index in valid_indices:
            object_dir = self.testdir + "/sda1/objects"
            if index > 0:
                object_dir = "%s-%s" % (object_dir, index)
            self.assertFalse(os.path.isdir(object_dir))
            for method in methods:
                headers = {
                    'X-Timestamp': next(self.ts).internal,
                    'Content-Type': 'application/x-test',
                    'X-Backend-Storage-Policy-Index': index}
                if POLICIES[index].policy_type == EC_POLICY:
                    headers['X-Object-Sysmeta-Ec-Frag-Index'] = '2'
                req = Request.blank(
                    '/sda1/p/a/c/o',
                    environ={'REQUEST_METHOD': method},
                    headers=headers)
                req.body = 'VERIFY'
                resp = req.get_response(self.object_controller)
                self.assertTrue(is_success(resp.status_int),
                                '%s method failed: %r' % (method, resp.status))

        # index for non-existent policy should return 503
        index = valid_indices[-1] + 1
        for method in methods:
            req = Request.blank('/sda1/p/a/c/o',
                                environ={'REQUEST_METHOD': method},
                                headers={
                                    'X-Timestamp': next(self.ts).internal,
                                    'Content-Type': 'application/x-test',
                                    'X-Backend-Storage-Policy-Index': index})
            req.body = 'VERIFY'
            object_dir = self.testdir + "/sda1/objects-%s" % index
            resp = req.get_response(self.object_controller)
            self.assertEqual(resp.status_int, 503)
            self.assertFalse(os.path.isdir(object_dir))

    def test_race_doesnt_quarantine(self):
        existing_timestamp = normalize_timestamp(time())
        delete_timestamp = normalize_timestamp(time() + 1)
        put_timestamp = normalize_timestamp(time() + 2)
        head_timestamp = normalize_timestamp(time() + 3)

        # make a .ts
        req = Request.blank(
            '/sda1/p/a/c/o', environ={'REQUEST_METHOD': 'DELETE'},
            headers={'X-Timestamp': existing_timestamp})
        req.get_response(self.object_controller)

        # force a PUT between the listdir and read_metadata of a DELETE
        put_once = [False]
        orig_listdir = os.listdir

        def mock_listdir(path):
            listing = orig_listdir(path)
            if not put_once[0]:
                put_once[0] = True
                req = Request.blank(
                    '/sda1/p/a/c/o', environ={'REQUEST_METHOD': 'PUT'},
                    headers={'X-Timestamp': put_timestamp,
                             'Content-Length': '9',
                             'Content-Type': 'application/octet-stream'})
                req.body = 'some data'
                resp = req.get_response(self.object_controller)
                self.assertEqual(resp.status_int, 201)
            return listing

        with mock.patch('os.listdir', mock_listdir):
            req = Request.blank(
                '/sda1/p/a/c/o', environ={'REQUEST_METHOD': 'DELETE'},
                headers={'X-Timestamp': delete_timestamp})
            resp = req.get_response(self.object_controller)
            self.assertEqual(resp.status_int, 404)

        qdir = os.path.join(self.testdir, 'sda1', 'quarantined')
        self.assertFalse(os.path.exists(qdir))

        req = Request.blank('/sda1/p/a/c/o',
                            environ={'REQUEST_METHOD': 'HEAD'},
                            headers={'X-Timestamp': head_timestamp})
        resp = req.get_response(self.object_controller)
        self.assertEqual(resp.status_int, 200)
        self.assertEqual(resp.headers['X-Timestamp'], put_timestamp)

    def test_multiphase_put_draining(self):
        # We want to ensure that we read the whole response body even if
        # it's multipart MIME and there's document parts that we don't
        # expect or understand. This'll help save our bacon if we ever jam
        # more stuff in there.
        in_a_timeout = [False]

        # inherit from BaseException so we get a stack trace when the test
        # fails instead of just a 500
        class NotInATimeout(BaseException):
            pass

        class FakeTimeout(BaseException):
            def __enter__(self):
                in_a_timeout[0] = True

            def __exit__(self, typ, value, tb):
                in_a_timeout[0] = False

        class PickyWsgiBytesIO(WsgiBytesIO):
            def read(self, *a, **kw):
                if not in_a_timeout[0]:
                    raise NotInATimeout()
                return WsgiBytesIO.read(self, *a, **kw)

            def readline(self, *a, **kw):
                if not in_a_timeout[0]:
                    raise NotInATimeout()
                return WsgiBytesIO.readline(self, *a, **kw)

        test_data = b'obj data'
        footer_meta = {
            "X-Object-Sysmeta-Ec-Frag-Index": "7",
            "Etag": md5(test_data, usedforsecurity=False).hexdigest(),
        }
        footer_json = json.dumps(footer_meta).encode('ascii')
        footer_meta_cksum = md5(
            footer_json, usedforsecurity=False).hexdigest().encode('ascii')
        test_doc = b"\r\n".join((
            b"--boundary123",
            b"X-Document: object body",
            b"",
            test_data,
            b"--boundary123",
            b"X-Document: object metadata",
            b"Content-MD5: " + footer_meta_cksum,
            b"",
            footer_json,
            b"--boundary123",
            b"X-Document: we got cleverer",
            b"",
            b"stuff stuff meaningless stuuuuuuuuuuff",
            b"--boundary123",
            b"X-Document: we got even cleverer; can you believe it?",
            b"Waneshaft: ambifacient lunar",
            b"Casing: malleable logarithmic",
            b"",
            b"potato potato potato potato potato potato potato",
            b"--boundary123--"
        ))

        # phase1 - PUT request with object metadata in footer and
        # multiphase commit conversation
        put_timestamp = utils.Timestamp.now().internal
        headers = {
            'Content-Type': 'text/plain',
            'X-Timestamp': put_timestamp,
            'Transfer-Encoding': 'chunked',
            'Expect': '100-continue',
            'X-Backend-Storage-Policy-Index': '1',
            'X-Backend-Obj-Content-Length': len(test_data),
            'X-Backend-Obj-Metadata-Footer': 'yes',
            'X-Backend-Obj-Multipart-Mime-Boundary': 'boundary123',
        }
        wsgi_input = PickyWsgiBytesIO(test_doc)
        req = Request.blank(
            "/sda1/0/a/c/o",
            environ={'REQUEST_METHOD': 'PUT', 'wsgi.input': wsgi_input},
            headers=headers)

        app = object_server.ObjectController(self.conf, logger=self.logger)
        with mock.patch('swift.obj.server.ChunkReadTimeout', FakeTimeout):
            resp = req.get_response(app)
        self.assertEqual(resp.status_int, 201)  # sanity check

        in_a_timeout[0] = True  # so we can check without an exception
        self.assertEqual(wsgi_input.read(), b'')  # we read all the bytes


@patch_policies(test_policies)
class TestObjectServer(unittest.TestCase):

    def setUp(self):
        skip_if_no_xattrs()
        # dirs
        self.tmpdir = mkdtemp()
        self.tempdir = os.path.join(self.tmpdir, 'tmp_test_obj_server')

        self.devices = os.path.join(self.tempdir, 'srv/node')
        for device in ('sda1', 'sdb1'):
            os.makedirs(os.path.join(self.devices, device))

        self.conf = {
            'devices': self.devices,
            'swift_dir': self.tempdir,
            'mount_check': 'false',
            # hopefully 1s is long enough to improve gate reliability?
            'client_timeout': 1,
        }
        self.logger = debug_logger('test-object-server')
        self.app = object_server.ObjectController(
            self.conf, logger=self.logger)
        sock = listen_zero()
        self.server = spawn(wsgi.server, sock, self.app, utils.NullLogger())
        self.port = sock.getsockname()[1]

    def tearDown(self):
        rmtree(self.tmpdir)

    def test_not_found(self):
        conn = bufferedhttp.http_connect('127.0.0.1', self.port, 'sda1', '0',
                                         'GET', '/a/c/o')
        resp = conn.getresponse()
        self.assertEqual(resp.status, 404)
        resp.read()
        resp.close()

    def test_expect_on_put(self):
        test_body = b'test'
        headers = {
            'Expect': '100-continue',
            'Content-Length': len(test_body),
            'Content-Type': 'application/test',
            'X-Timestamp': utils.Timestamp.now().internal,
        }
        conn = bufferedhttp.http_connect('127.0.0.1', self.port, 'sda1', '0',
                                         'PUT', '/a/c/o', headers=headers)
        resp = conn.getexpect()
        self.assertEqual(resp.status, 100)
        conn.send(test_body)
        resp = conn.getresponse()
        self.assertEqual(resp.status, 201)
        resp.read()
        resp.close()

    def test_expect_on_put_footer(self):
        test_body = b'test'
        headers = {
            'Expect': '100-continue',
            'Content-Length': len(test_body),
            'Content-Type': 'application/test',
            'X-Timestamp': utils.Timestamp.now().internal,
            'X-Backend-Obj-Metadata-Footer': 'yes',
            'X-Backend-Obj-Multipart-Mime-Boundary': 'boundary123',
        }
        conn = bufferedhttp.http_connect('127.0.0.1', self.port, 'sda1', '0',
                                         'PUT', '/a/c/o', headers=headers)
        resp = conn.getexpect()
        self.assertEqual(resp.status, 100)
        headers = HeaderKeyDict(resp.getheaders())
        self.assertEqual(headers['X-Obj-Metadata-Footer'], 'yes')
        resp.close()

    def test_expect_on_put_conflict(self):
        test_body = b'test'
        put_timestamp = utils.Timestamp.now()
        headers = {
            'Expect': '100-continue',
            'Content-Length': len(test_body),
            'Content-Type': 'application/test',
            'X-Timestamp': put_timestamp.internal,
        }
        conn = bufferedhttp.http_connect('127.0.0.1', self.port, 'sda1', '0',
                                         'PUT', '/a/c/o', headers=headers)
        resp = conn.getexpect()
        self.assertEqual(resp.status, 100)
        conn.send(test_body)
        resp = conn.getresponse()
        self.assertEqual(resp.status, 201)
        resp.read()
        resp.close()

        # and again with same timestamp
        conn = bufferedhttp.http_connect('127.0.0.1', self.port, 'sda1', '0',
                                         'PUT', '/a/c/o', headers=headers)
        resp = conn.getexpect()
        self.assertEqual(resp.status, 409)
        headers = HeaderKeyDict(resp.getheaders())
        self.assertEqual(headers['X-Backend-Timestamp'], put_timestamp)
        resp.read()
        resp.close()

    def test_multiphase_put_no_mime_boundary(self):
        test_data = b'obj data'
        put_timestamp = utils.Timestamp.now().internal
        headers = {
            'Content-Type': 'text/plain',
            'X-Timestamp': put_timestamp,
            'Transfer-Encoding': 'chunked',
            'Expect': '100-continue',
            'X-Backend-Obj-Content-Length': len(test_data),
            'X-Backend-Obj-Multiphase-Commit': 'yes',
        }
        conn = bufferedhttp.http_connect('127.0.0.1', self.port, 'sda1', '0',
                                         'PUT', '/a/c/o', headers=headers)
        resp = conn.getexpect()
        self.assertEqual(resp.status, 400)
        resp.read()
        resp.close()

    def test_expect_on_multiphase_put_diconnect(self):
        put_timestamp = utils.Timestamp.now().internal
        headers = {
            'Content-Type': 'text/plain',
            'X-Timestamp': put_timestamp,
            'Transfer-Encoding': 'chunked',
            'Expect': '100-continue',
            'X-Backend-Obj-Content-Length': 0,
            'X-Backend-Obj-Multipart-Mime-Boundary': 'boundary123',
            'X-Backend-Obj-Multiphase-Commit': 'yes',
        }
        conn = bufferedhttp.http_connect('127.0.0.1', self.port, 'sda1', '0',
                                         'PUT', '/a/c/o', headers=headers)
        resp = conn.getexpect()
        self.assertEqual(resp.status, 100)
        headers = HeaderKeyDict(resp.getheaders())
        self.assertEqual(headers['X-Obj-Multiphase-Commit'], 'yes')

        conn.send(b'c\r\n--boundary123\r\n')

        # disconnect client
        if six.PY2:
            conn.sock.fd._sock.close()
        else:
            conn.sock.fd._real_close()
        for i in range(2):
            sleep(0)
        self.assertFalse(self.logger.get_lines_for_level('error'))
        for line in self.logger.get_lines_for_level('info'):
            self.assertIn(' 499 ', line)

    def find_files(self):
        ignore_files = {'.lock', 'hashes.invalid'}
        found_files = defaultdict(list)
        for root, dirs, files in os.walk(self.devices):
            for filename in files:
                if filename in ignore_files:
                    continue
                _name, ext = os.path.splitext(filename)
                file_path = os.path.join(root, filename)
                found_files[ext].append(file_path)
        return found_files

    @contextmanager
    def _check_multiphase_put_commit_handling(self,
                                              test_doc=None,
                                              headers=None,
                                              finish_body=True):
        """
        This helper will setup a multiphase chunked PUT request and yield at
        the context at the commit phase (after getting the second expect-100
        continue response.

        It can setup a reasonable stub request, but you can over-ride some
        characteristics of the request via kwargs.

        :param test_doc: first part of the mime conversation before the object
                         server will send the 100-continue, this includes the
                         object body
        :param headers: headers to send along with the initial request; some
                        object-metadata (e.g.  X-Backend-Obj-Content-Length)
                        is generally expected to match the test_doc)
        :param finish_body: boolean, if true send "0\r\n\r\n" after test_doc
                            and wait for 100-continue before yielding context
        """
        test_data = encode_frag_archive_bodies(POLICIES[1], b'obj data')[0]
        footer_meta = {
            "X-Object-Sysmeta-Ec-Frag-Index": "2",
            "Etag": md5(test_data, usedforsecurity=False).hexdigest(),
        }
        footer_json = json.dumps(footer_meta).encode('ascii')
        footer_meta_cksum = md5(
            footer_json, usedforsecurity=False).hexdigest().encode('ascii')
        test_doc = test_doc or b"\r\n".join((
            b"--boundary123",
            b"X-Document: object body",
            b"",
            test_data,
            b"--boundary123",
            b"X-Document: object metadata",
            b"Content-MD5: " + footer_meta_cksum,
            b"",
            footer_json,
            b"--boundary123",
        ))

        # phase1 - PUT request with object metadata in footer and
        # multiphase commit conversation
        headers = headers or {
            'Content-Type': 'text/plain',
            'Transfer-Encoding': 'chunked',
            'Expect': '100-continue',
            'X-Backend-Storage-Policy-Index': '1',
            'X-Backend-Obj-Content-Length': len(test_data),
            'X-Backend-Obj-Metadata-Footer': 'yes',
            'X-Backend-Obj-Multipart-Mime-Boundary': 'boundary123',
            'X-Backend-Obj-Multiphase-Commit': 'yes',
        }
        put_timestamp = utils.Timestamp(headers.setdefault(
            'X-Timestamp', utils.Timestamp.now().internal))
        container_update = \
            'swift.obj.server.ObjectController.container_update'
        with mock.patch(container_update) as _container_update:
            conn = bufferedhttp.http_connect(
                '127.0.0.1', self.port, 'sda1', '0',
                'PUT', '/a/c/o', headers=headers)
            resp = conn.getexpect()
            self.assertEqual(resp.status, 100)
            expect_headers = HeaderKeyDict(resp.getheaders())

            to_send = b"%x\r\n%s\r\n" % (len(test_doc), test_doc)
            conn.send(to_send)
            if finish_body:
                conn.send(b"0\r\n\r\n")
                # verify 100-continue response to mark end of phase1
                resp = conn.getexpect()
                self.assertEqual(resp.status, 100)

            # yield relevant context for test
            yield {
                'conn': conn,
                'expect_headers': expect_headers,
                'put_timestamp': put_timestamp,
                'mock_container_update': _container_update,
            }

        # give the object server a little time to trampoline enough to
        # recognize request has finished, or socket has closed or whatever
        sleep(0.01)

    def test_multiphase_put_client_disconnect_right_before_commit(self):
        with self._check_multiphase_put_commit_handling() as context:
            conn = context['conn']
            # just bail straight out
            if six.PY2:
                conn.sock.fd._sock.close()
            else:
                conn.sock.fd._real_close()
        sleep(0)

        put_timestamp = context['put_timestamp']
        _container_update = context['mock_container_update']

        # and make sure it demonstrates the client disconnect
        log_lines = self.logger.get_lines_for_level('info')
        self.assertEqual(len(log_lines), 1)
        self.assertIn(' 499 ', log_lines[0])

        # verify successful object data file write
        found_files = self.find_files()
        # non durable .data file is there
        self.assertEqual(len(found_files['.data']), 1)
        obj_datafile = found_files['.data'][0]
        self.assertEqual("%s#2.data" % put_timestamp.internal,
                         os.path.basename(obj_datafile))
        # but no other files
        self.assertFalse(found_files['.data'][1:])
        found_files.pop('.data')
        self.assertFalse(found_files)
        # And no container update
        self.assertFalse(_container_update.called)

    def test_multiphase_put_client_disconnect_in_the_middle_of_commit(self):
        with self._check_multiphase_put_commit_handling() as context:
            conn = context['conn']
            # start commit confirmation to start phase2
            commit_confirmation_doc = b"\r\n".join((
                b"X-Document: put commit",
                b"",
                b"commit_confirmation",
                b"--boundary123--",
            ))
            # but don't quite the commit body
            to_send = b"%x\r\n%s" % \
                (len(commit_confirmation_doc), commit_confirmation_doc[:-1])
            conn.send(to_send)

            # and then bail out
            if six.PY2:
                conn.sock.fd._sock.close()
            else:
                conn.sock.fd._real_close()
        sleep(0)

        put_timestamp = context['put_timestamp']
        _container_update = context['mock_container_update']

        # and make sure it demonstrates the client disconnect
        log_lines = self.logger.get_lines_for_level('info')
        self.assertEqual(len(log_lines), 1)
        self.assertIn(' 499 ', log_lines[0])

        # verify successful object data file write
        found_files = self.find_files()
        # non durable .data file is there
        self.assertEqual(len(found_files['.data']), 1)
        obj_datafile = found_files['.data'][0]
        self.assertEqual("%s#2.data" % put_timestamp.internal,
                         os.path.basename(obj_datafile))
        # but no other files
        self.assertFalse(found_files['.data'][1:])
        found_files.pop('.data')
        self.assertFalse(found_files)
        # And no container update
        self.assertFalse(_container_update.called)

    def test_multiphase_put_no_metadata_replicated(self):
        test_data = b'obj data'
        test_doc = b"\r\n".join((
            b"--boundary123",
            b"X-Document: object body",
            b"",
            test_data,
            b"--boundary123",
        ))

        put_timestamp = utils.Timestamp.now().internal
        headers = {
            'Content-Type': 'text/plain',
            'X-Timestamp': put_timestamp,
            'Transfer-Encoding': 'chunked',
            'Expect': '100-continue',
            'X-Backend-Obj-Content-Length': len(test_data),
            'X-Backend-Obj-Multipart-Mime-Boundary': 'boundary123',
            'X-Backend-Obj-Multiphase-Commit': 'yes',
        }
        with self._check_multiphase_put_commit_handling(
                test_doc=test_doc, headers=headers) as context:
            expect_headers = context['expect_headers']
            self.assertEqual(expect_headers['X-Obj-Multiphase-Commit'], 'yes')
            # N.B. no X-Obj-Metadata-Footer header
            self.assertNotIn('X-Obj-Metadata-Footer', expect_headers)

            conn = context['conn']
            # send commit confirmation to start phase2
            commit_confirmation_doc = b"\r\n".join((
                b"X-Document: put commit",
                b"",
                b"commit_confirmation",
                b"--boundary123--",
            ))
            to_send = b"%x\r\n%s\r\n0\r\n\r\n" % \
                (len(commit_confirmation_doc), commit_confirmation_doc)
            conn.send(to_send)

            # verify success (2xx) to make end of phase2
            resp = conn.getresponse()
            self.assertEqual(resp.status, 201)
            resp.read()
            resp.close()

        # verify successful object data file write
        put_timestamp = context['put_timestamp']
        found_files = self.find_files()
        # .data file is there
        self.assertEqual(len(found_files['.data']), 1)
        obj_datafile = found_files['.data'][0]
        self.assertEqual("%s.data" % put_timestamp.internal,
                         os.path.basename(obj_datafile))
        # but no other files
        self.assertFalse(found_files['.data'][1:])
        found_files.pop('.data')
        self.assertFalse(found_files)
        # And container update was called
        self.assertTrue(context['mock_container_update'].called)

    def test_multiphase_put_metadata_footer(self):
        with self._check_multiphase_put_commit_handling() as context:
            expect_headers = context['expect_headers']
            self.assertEqual(expect_headers['X-Obj-Multiphase-Commit'], 'yes')
            self.assertEqual(expect_headers['X-Obj-Metadata-Footer'], 'yes')

            conn = context['conn']
            # send commit confirmation to start phase2
            commit_confirmation_doc = b"\r\n".join((
                b"X-Document: put commit",
                b"",
                b"commit_confirmation",
                b"--boundary123--",
            ))
            to_send = b"%x\r\n%s\r\n0\r\n\r\n" % \
                (len(commit_confirmation_doc), commit_confirmation_doc)
            conn.send(to_send)

            # verify success (2xx) to make end of phase2
            resp = conn.getresponse()
            self.assertEqual(resp.status, 201)
            resp.read()
            resp.close()

        # verify successful object data and durable state file write
        put_timestamp = context['put_timestamp']
        found_files = self.find_files()
        # .data file is there
        self.assertEqual(len(found_files['.data']), 1)
        obj_datafile = found_files['.data'][0]
        self.assertEqual("%s#2#d.data" % put_timestamp.internal,
                         os.path.basename(obj_datafile))

        with open(obj_datafile) as fd:
            actual_meta = diskfile.read_metadata(fd)
        expected_meta = {'Content-Length': '82',
                         'name': '/a/c/o',
                         'X-Object-Sysmeta-Ec-Frag-Index': '2',
                         'X-Timestamp': put_timestamp.normal,
                         'Content-Type': 'text/plain'}
        for k, v in actual_meta.items():
            # See diskfile.py:_decode_metadata
            if six.PY2:
                self.assertIsInstance(k, six.binary_type)
                self.assertIsInstance(v, six.binary_type)
            else:
                self.assertIsInstance(k, six.text_type)
                self.assertIsInstance(v, six.text_type)
        self.assertIsNotNone(actual_meta.pop('ETag', None))
        self.assertEqual(expected_meta, actual_meta)
        # but no other files
        self.assertFalse(found_files['.data'][1:])
        found_files.pop('.data')
        self.assertFalse(found_files)
        # And container update was called
        self.assertTrue(context['mock_container_update'].called)

    def test_multiphase_put_metadata_footer_disconnect(self):
        test_data = b'obj data'
        test_doc = b"\r\n".join((
            b"--boundary123",
            b"X-Document: object body",
            b"",
            test_data,
            b"--boundary123",
        ))
        # eventlet.wsgi won't return < network_chunk_size from a chunked read
        self.app.network_chunk_size = 16
        with self._check_multiphase_put_commit_handling(
                test_doc=test_doc, finish_body=False) as context:
            conn = context['conn']

            # make footer doc
            footer_meta = {
                "X-Object-Sysmeta-Ec-Frag-Index": "2",
                "Etag": md5(test_data, usedforsecurity=False).hexdigest(),
            }
            footer_json = json.dumps(footer_meta).encode('ascii')
            footer_meta_cksum = md5(
                footer_json, usedforsecurity=False).hexdigest().encode('ascii')

            # send most of the footer doc
            footer_doc = b"\r\n".join((
                b"X-Document: object metadata",
                b"Content-MD5: " + footer_meta_cksum,
                b"",
                footer_json,
            ))

            # but don't send final boundary nor last chunk
            to_send = b"%x\r\n%s\r\n" % \
                (len(footer_doc), footer_doc)
            conn.send(to_send)

            # and then bail out
            if six.PY2:
                conn.sock.fd._sock.close()
            else:
                conn.sock.fd._real_close()
        sleep(0)

        # and make sure it demonstrates the client disconnect
        log_lines = self.logger.get_lines_for_level('info')
        self.assertEqual(len(log_lines), 1)
        self.assertIn(' 499 ', log_lines[0])

        # no artifacts left on disk
        found_files = self.find_files()
        self.assertFalse(found_files)
        # ... and no container update
        _container_update = context['mock_container_update']
        self.assertFalse(_container_update.called)

    def test_multiphase_put_ec_fragment_in_headers_no_footers(self):
        test_data = b'obj data'
        test_doc = b"\r\n".join((
            b"--boundary123",
            b"X-Document: object body",
            b"",
            test_data,
            b"--boundary123",
        ))

        # phase1 - PUT request with multiphase commit conversation
        # no object metadata in footer
        put_timestamp = utils.Timestamp.now().internal
        headers = {
            'Content-Type': 'text/plain',
            'X-Timestamp': put_timestamp,
            'Transfer-Encoding': 'chunked',
            'Expect': '100-continue',
            # normally the frag index gets sent in the MIME footer (which this
            # test doesn't have, see `test_multiphase_put_metadata_footer`),
            # but the proxy *could* send the frag index in the headers and
            # this test verifies that would work.
            'X-Object-Sysmeta-Ec-Frag-Index': '2',
            'X-Backend-Storage-Policy-Index': '1',
            'X-Backend-Obj-Content-Length': len(test_data),
            'X-Backend-Obj-Multipart-Mime-Boundary': 'boundary123',
            'X-Backend-Obj-Multiphase-Commit': 'yes',
        }
        with self._check_multiphase_put_commit_handling(
                test_doc=test_doc, headers=headers) as context:
            expect_headers = context['expect_headers']
            self.assertEqual(expect_headers['X-Obj-Multiphase-Commit'], 'yes')
            # N.B. no X-Obj-Metadata-Footer header
            self.assertNotIn('X-Obj-Metadata-Footer', expect_headers)

            conn = context['conn']
            # send commit confirmation to start phase2
            commit_confirmation_doc = b"\r\n".join((
                b"X-Document: put commit",
                b"",
                b"commit_confirmation",
                b"--boundary123--",
            ))
            to_send = b"%x\r\n%s\r\n0\r\n\r\n" % \
                (len(commit_confirmation_doc), commit_confirmation_doc)
            conn.send(to_send)

            # verify success (2xx) to make end of phase2
            resp = conn.getresponse()
            self.assertEqual(resp.status, 201)
            resp.read()
            resp.close()

        # verify successful object data and durable state file write
        put_timestamp = context['put_timestamp']
        found_files = self.find_files()
        # .data file is there
        self.assertEqual(len(found_files['.data']), 1)
        obj_datafile = found_files['.data'][0]
        self.assertEqual("%s#2#d.data" % put_timestamp.internal,
                         os.path.basename(obj_datafile))
        # but no other files
        self.assertFalse(found_files['.data'][1:])
        found_files.pop('.data')
        self.assertFalse(found_files)
        # And container update was called
        self.assertTrue(context['mock_container_update'].called)

    def test_multiphase_put_bad_commit_message(self):
        with self._check_multiphase_put_commit_handling() as context:
            conn = context['conn']
            # send commit confirmation to start phase2
            commit_confirmation_doc = b"\r\n".join((
                b"junkjunk",
                b"--boundary123--",
            ))
            to_send = b"%x\r\n%s\r\n0\r\n\r\n" % \
                (len(commit_confirmation_doc), commit_confirmation_doc)
            conn.send(to_send)
            resp = conn.getresponse()
            self.assertEqual(resp.status, 500)
            resp.read()
            resp.close()
        put_timestamp = context['put_timestamp']
        _container_update = context['mock_container_update']
        # verify that durable data file was NOT created
        found_files = self.find_files()
        # non durable .data file is there
        self.assertEqual(len(found_files['.data']), 1)
        obj_datafile = found_files['.data'][0]
        self.assertEqual("%s#2.data" % put_timestamp.internal,
                         os.path.basename(obj_datafile))
        # but no other files
        self.assertFalse(found_files['.data'][1:])
        found_files.pop('.data')
        self.assertFalse(found_files)
        # And no container update
        self.assertFalse(_container_update.called)

    def test_multiphase_put_drains_extra_commit_junk(self):
        with self._check_multiphase_put_commit_handling() as context:
            conn = context['conn']
            # send commit confirmation to start phase2
            commit_confirmation_doc = b"\r\n".join((
                b"X-Document: put commit",
                b"",
                b"commit_confirmation",
                b"--boundary123",
                b"X-Document: we got cleverer",
                b"",
                b"stuff stuff meaningless stuuuuuuuuuuff",
                b"--boundary123",
                b"X-Document: we got even cleverer; can you believe it?",
                b"Waneshaft: ambifacient lunar",
                b"Casing: malleable logarithmic",
                b"",
                b"potato potato potato potato potato potato potato",
                b"--boundary123--",
            ))
            to_send = b"%x\r\n%s\r\n0\r\n\r\n" % \
                (len(commit_confirmation_doc), commit_confirmation_doc)
            conn.send(to_send)

            # verify success (2xx) to make end of phase2
            resp = conn.getresponse()
            self.assertEqual(resp.status, 201)
            resp.read()

            # make another request to validate the HTTP protocol state
            conn.putrequest('GET', '/sda1/0/a/c/o')
            conn.putheader('X-Backend-Storage-Policy-Index', '1')
            conn.endheaders()
            resp = conn.getresponse()
            self.assertEqual(resp.status, 200)
            resp.read()

            resp.close()

        # verify successful object data and durable state file write
        put_timestamp = context['put_timestamp']
        found_files = self.find_files()
        # .data file is there
        self.assertEqual(len(found_files['.data']), 1)
        obj_datafile = found_files['.data'][0]
        self.assertEqual("%s#2#d.data" % put_timestamp.internal,
                         os.path.basename(obj_datafile))
        # but no other files
        self.assertFalse(found_files['.data'][1:])
        found_files.pop('.data')
        self.assertFalse(found_files)
        # And container update was called
        self.assertTrue(context['mock_container_update'].called)

    def test_multiphase_put_drains_extra_commit_junk_disconnect(self):
        commit_confirmation_doc = b"\r\n".join((
            b"X-Document: put commit",
            b"",
            b"commit_confirmation",
            b"--boundary123",
            b"X-Document: we got cleverer",
            b"",
            b"stuff stuff meaningless stuuuuuuuuuuff",
            b"--boundary123",
            b"X-Document: we got even cleverer; can you believe it?",
            b"Waneshaft: ambifacient lunar",
            b"Casing: malleable logarithmic",
            b"",
            b"potato potato potato potato potato potato potato",
        ))
        # eventlet.wsgi won't return < network_chunk_size from a chunked read
        self.app.network_chunk_size = 16
        with self._check_multiphase_put_commit_handling() as context:
            conn = context['conn']
            # send commit confirmation and some other stuff
            # but don't send final boundary or last chunk
            to_send = b"%x\r\n%s\r\n" % \
                (len(commit_confirmation_doc), commit_confirmation_doc)
            conn.send(to_send)

            # and then bail out
            if six.PY2:
                conn.sock.fd._sock.close()
            else:
                conn.sock.fd._real_close()

        # the object server needs to recognize the socket is closed
        # or at least timeout, we'll have to wait
        timeout = time() + (self.conf['client_timeout'] + 1)
        while True:
            try:
                # and make sure it demonstrates the client disconnect
                log_lines = self.logger.get_lines_for_level('info')
                self.assertEqual(len(log_lines), 1)
            except AssertionError:
                if time() < timeout:
                    sleep(0.01)
                else:
                    raise
            else:
                break
        status = log_lines[0].split()[7]
        self.assertEqual(status, '499')

        # verify successful object data and durable state file write
        put_timestamp = context['put_timestamp']
        found_files = self.find_files()
        # .data file is there
        self.assertEqual(len(found_files['.data']), 1)
        obj_datafile = found_files['.data'][0]
        self.assertEqual("%s#2#d.data" % put_timestamp.internal,
                         os.path.basename(obj_datafile))
        # but no other files
        self.assertFalse(found_files['.data'][1:])
        found_files.pop('.data')
        self.assertFalse(found_files)
        # but no container update
        self.assertFalse(context['mock_container_update'].called)


@patch_policies
class TestZeroCopy(unittest.TestCase):
    """Test the object server's zero-copy functionality"""

    def _system_can_zero_copy(self):
        if not splice.available:
            return False

        try:
            utils.get_md5_socket()
        except IOError:
            return False

        return True

    def setUp(self):
        skip_if_no_xattrs()
        if not self._system_can_zero_copy():
            raise unittest.SkipTest("zero-copy support is missing")

        self.testdir = mkdtemp(suffix="obj_server_zero_copy")
        mkdirs(os.path.join(self.testdir, 'sda1', 'tmp'))

        conf = {'devices': self.testdir,
                'mount_check': 'false',
                'splice': 'yes',
                'disk_chunk_size': '4096'}
        self.object_controller = object_server.ObjectController(
            conf, logger=debug_logger())
        self.df_mgr = diskfile.DiskFileManager(
            conf, self.object_controller.logger)

        listener = listen_zero()
        port = listener.getsockname()[1]
        self.wsgi_greenlet = spawn(
            wsgi.server, listener, self.object_controller, NullLogger())

        self.http_conn = httplib.HTTPConnection('127.0.0.1', port)
        self.http_conn.connect()

    def tearDown(self):
        """Tear down for testing swift.object.server.ObjectController"""
        self.wsgi_greenlet.kill()
        rmtree(self.testdir)

    def test_GET(self):
        url_path = '/sda1/2100/a/c/o'

        self.http_conn.request('PUT', url_path, 'obj contents',
                               {'X-Timestamp': '127082564.24709',
                                'Content-Type': 'application/test'})
        response = self.http_conn.getresponse()
        self.assertEqual(response.status, 201)
        response.read()

        self.http_conn.request('GET', url_path)
        response = self.http_conn.getresponse()
        self.assertEqual(response.status, 200)
        contents = response.read()
        self.assertEqual(contents, b'obj contents')

    def test_GET_big(self):
        # Test with a large-ish object to make sure we handle full socket
        # buffers correctly.
        obj_contents = b'A' * 4 * 1024 * 1024  # 4 MiB
        url_path = '/sda1/2100/a/c/o'

        self.http_conn.request('PUT', url_path, obj_contents,
                               {'X-Timestamp': '1402600322.52126',
                                'Content-Type': 'application/test'})
        response = self.http_conn.getresponse()
        self.assertEqual(response.status, 201)
        response.read()

        self.http_conn.request('GET', url_path)
        response = self.http_conn.getresponse()
        self.assertEqual(response.status, 200)
        contents = response.read()
        self.assertEqual(contents, obj_contents)

    def test_quarantine(self):
        obj_hash = hash_path('a', 'c', 'o')
        url_path = '/sda1/2100/a/c/o'
        ts = '1402601849.47475'

        self.http_conn.request('PUT', url_path, b'obj contents',
                               {'X-Timestamp': ts,
                                'Content-Type': 'application/test'})
        response = self.http_conn.getresponse()
        self.assertEqual(response.status, 201)
        response.read()

        # go goof up the file on disk
        fname = os.path.join(self.testdir, 'sda1', 'objects', '2100',
                             obj_hash[-3:], obj_hash, ts + '.data')

        with open(fname, 'rb+') as fh:
            fh.write(b'XYZ')

        self.http_conn.request('GET', url_path)
        response = self.http_conn.getresponse()
        self.assertEqual(response.status, 200)
        contents = response.read()
        self.assertEqual(contents, b'XYZ contents')

        self.http_conn.request('GET', url_path)
        response = self.http_conn.getresponse()
        # it was quarantined by the previous request
        self.assertEqual(response.status, 404)
        response.read()

    def test_quarantine_on_well_formed_zero_byte_file(self):
        # Make sure we work around an oddity in Linux's hash sockets
        url_path = '/sda1/2100/a/c/o'
        ts = '1402700497.71333'

        self.http_conn.request(
            'PUT', url_path, '',
            {'X-Timestamp': ts, 'Content-Length': '0',
             'Content-Type': 'application/test'})
        response = self.http_conn.getresponse()
        self.assertEqual(response.status, 201)
        response.read()

        self.http_conn.request('GET', url_path)
        response = self.http_conn.getresponse()
        self.assertEqual(response.status, 200)
        contents = response.read()
        self.assertEqual(contents, b'')

        self.http_conn.request('GET', url_path)
        response = self.http_conn.getresponse()
        self.assertEqual(response.status, 200)  # still there
        contents = response.read()
        self.assertEqual(contents, b'')


class TestConfigOptionHandling(unittest.TestCase):

    def setUp(self):
        self.tmpdir = mkdtemp()

    def tearDown(self):
        rmtree(self.tmpdir)

    def _app_config(self, config):
        contents = dedent(config)
        conf_file = os.path.join(self.tmpdir, 'object-server.conf')
        with open(conf_file, 'w') as f:
            f.write(contents)
        return init_request_processor(conf_file, 'object-server')[:2]

    def test_default(self):
        config = """
        [DEFAULT]

        [pipeline:main]
        pipeline = object-server

        [app:object-server]
        use = egg:swift#object
        """
        app, config = self._app_config(config)
        self.assertNotIn('reclaim_age', config)
        for policy in POLICIES:
            self.assertEqual(app._diskfile_router[policy].reclaim_age, 604800)

    def test_option_in_app(self):
        config = """
        [DEFAULT]

        [pipeline:main]
        pipeline = object-server

        [app:object-server]
        use = egg:swift#object
        reclaim_age = 100
        """
        app, config = self._app_config(config)
        self.assertEqual(config['reclaim_age'], '100')
        for policy in POLICIES:
            self.assertEqual(app._diskfile_router[policy].reclaim_age, 100)

    def test_option_in_default(self):
        config = """
        [DEFAULT]
        reclaim_age = 200

        [pipeline:main]
        pipeline = object-server

        [app:object-server]
        use = egg:swift#object
        """
        app, config = self._app_config(config)
        self.assertEqual(config['reclaim_age'], '200')
        for policy in POLICIES:
            self.assertEqual(app._diskfile_router[policy].reclaim_age, 200)

    def test_option_in_both(self):
        config = """
        [DEFAULT]
        reclaim_age = 300

        [pipeline:main]
        pipeline = object-server

        [app:object-server]
        use = egg:swift#object
        reclaim_age = 400
        """
        app, config = self._app_config(config)
        self.assertEqual(config['reclaim_age'], '300')
        for policy in POLICIES:
            self.assertEqual(app._diskfile_router[policy].reclaim_age, 300)

        # use paste "set" syntax to override global config value
        config = """
        [DEFAULT]
        reclaim_age = 500

        [pipeline:main]
        pipeline = object-server

        [app:object-server]
        use = egg:swift#object
        set reclaim_age = 600
        """
        app, config = self._app_config(config)
        self.assertEqual(config['reclaim_age'], '600')
        for policy in POLICIES:
            self.assertEqual(app._diskfile_router[policy].reclaim_age, 600)


if __name__ == '__main__':
    unittest.main()<|MERGE_RESOLUTION|>--- conflicted
+++ resolved
@@ -4301,8 +4301,6 @@
         resp = req.get_response(self.object_controller)
         self.assertEqual(resp.status_int, 404)
 
-<<<<<<< HEAD
-=======
     def test_GET_keep_cache_private_config_true(self):
         # Test swift.obj.server.ObjectController.GET that, when
         # 'keep_cache_private' is configured True, then
@@ -4447,22 +4445,13 @@
             reader_mock.assert_called_with(keep_cache=False)
         self.assertEqual(resp.status_int, 200)
 
->>>>>>> b0995dae
     def test_GET_keep_cache_slo_manifest_no_config(self):
         # Test swift.obj.server.ObjectController.GET that, when
         # 'keep_cache_slo_manifest' is not configured and object
         # metadata has "X-Static-Large-Object", then disk_file.reader
         # will be called with keep_cache=False.
         # Set up a new ObjectController with customized configurations.
-<<<<<<< HEAD
-        slo_tmpdir = mkdtemp()
-        slo_testdir = os.path.join(slo_tmpdir,
-                                   'tmp_test_object_server_ObjectController')
-        mkdirs(os.path.join(slo_testdir, 'sda1'))
-        conf = {'devices': slo_testdir, 'mount_check': 'false',
-=======
         conf = {'devices': self.testdir, 'mount_check': 'false',
->>>>>>> b0995dae
                 'container_update_timeout': 0.0,
                 'keep_cache_private': 'false'}
         obj_controller = object_server.ObjectController(
@@ -4499,11 +4488,6 @@
                 '%a, %d %b %Y %H:%M:%S GMT',
                 gmtime(math.ceil(float(timestamp)))),
         })
-<<<<<<< HEAD
-        # clean up for this customized ObjectController.
-        rmtree(slo_tmpdir)
-=======
->>>>>>> b0995dae
 
     def test_GET_keep_cache_slo_manifest_config_false(self):
         # Test swift.obj.server.ObjectController.GET that, when
@@ -4511,15 +4495,7 @@
         # metadata has "X-Static-Large-Object", then disk_file.reader
         # will be called with keep_cache=False.
         # Set up a new ObjectController with customized configurations.
-<<<<<<< HEAD
-        slo_tmpdir = mkdtemp()
-        slo_testdir = os.path.join(slo_tmpdir,
-                                   'tmp_test_object_server_ObjectController')
-        mkdirs(os.path.join(slo_testdir, 'sda1'))
-        conf = {'devices': slo_testdir, 'mount_check': 'false',
-=======
         conf = {'devices': self.testdir, 'mount_check': 'false',
->>>>>>> b0995dae
                 'container_update_timeout': 0.0,
                 'keep_cache_private': 'false',
                 'keep_cache_slo_manifest': 'false'}
@@ -4557,11 +4533,6 @@
                 '%a, %d %b %Y %H:%M:%S GMT',
                 gmtime(math.ceil(float(timestamp)))),
         })
-<<<<<<< HEAD
-        # clean up for this customized ObjectController.
-        rmtree(slo_tmpdir)
-=======
->>>>>>> b0995dae
 
     def test_GET_keep_cache_slo_manifest_config_true(self):
         # Test swift.obj.server.ObjectController.GET that, when
@@ -4569,15 +4540,7 @@
         # metadata has "X-Static-Large-Object", then disk_file.reader
         # will be called with keep_cache=True.
         # Set up a new ObjectController with customized configurations.
-<<<<<<< HEAD
-        slo_tmpdir = mkdtemp()
-        slo_testdir = os.path.join(slo_tmpdir,
-                                   'tmp_test_object_server_ObjectController')
-        mkdirs(os.path.join(slo_testdir, 'sda1'))
-        conf = {'devices': slo_testdir, 'mount_check': 'false',
-=======
         conf = {'devices': self.testdir, 'mount_check': 'false',
->>>>>>> b0995dae
                 'container_update_timeout': 0.0,
                 'keep_cache_private': 'false',
                 'keep_cache_slo_manifest': 'true'}
@@ -4615,11 +4578,6 @@
                 '%a, %d %b %Y %H:%M:%S GMT',
                 gmtime(math.ceil(float(timestamp)))),
         })
-<<<<<<< HEAD
-        # clean up for this customized ObjectController.
-        rmtree(slo_tmpdir)
-=======
->>>>>>> b0995dae
 
     def test_GET_keep_cache_slo_manifest_not_slo(self):
         # Test swift.obj.server.ObjectController.GET that, when
@@ -4627,15 +4585,7 @@
         # metadata has NO "X-Static-Large-Object", then disk_file.reader
         # will be called with keep_cache=False.
         # Set up a new ObjectController with customized configurations.
-<<<<<<< HEAD
-        slo_tmpdir = mkdtemp()
-        slo_testdir = os.path.join(slo_tmpdir,
-                                   'tmp_test_object_server_ObjectController')
-        mkdirs(os.path.join(slo_testdir, 'sda1'))
-        conf = {'devices': slo_testdir, 'mount_check': 'false',
-=======
         conf = {'devices': self.testdir, 'mount_check': 'false',
->>>>>>> b0995dae
                 'container_update_timeout': 0.0,
                 'keep_cache_private': 'false',
                 'keep_cache_slo_manifest': 'true'}
@@ -4671,11 +4621,6 @@
                 '%a, %d %b %Y %H:%M:%S GMT',
                 gmtime(math.ceil(float(timestamp)))),
         })
-<<<<<<< HEAD
-        # clean up for this customized ObjectController.
-        rmtree(slo_tmpdir)
-=======
->>>>>>> b0995dae
 
     @mock.patch("time.time", mock_time)
     def test_DELETE(self):

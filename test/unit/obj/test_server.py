--- conflicted
+++ resolved
@@ -7988,11 +7988,7 @@
                     return b'VERIFY'
                 return b''
 
-<<<<<<< HEAD
-        with mock.patch.object(object_server, 'fs_has_free_space',
-=======
         with mock.patch.object(diskfile, 'fs_has_free_space',
->>>>>>> b91640af
                                lambda *a: False):
             timestamp = normalize_timestamp(time())
             body_reader = IgnoredBody()
@@ -8007,8 +8003,6 @@
             resp = req.get_response(self.object_controller)
             self.assertEqual(resp.status_int, 507)
             self.assertFalse(body_reader.read_called)
-<<<<<<< HEAD
-=======
 
     def test_chunked_DELETE_with_full_drive(self):
         timestamp = normalize_timestamp(time())
@@ -8047,7 +8041,6 @@
             resp = req.get_response(self.object_controller)
             self.assertEqual(resp.status_int, 204)
             self.assertFalse(body_reader.read_called)
->>>>>>> b91640af
 
     def test_global_conf_callback_does_nothing(self):
         preloaded_app_conf = {}

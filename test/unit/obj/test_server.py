# coding: utf-8
# Copyright (c) 2010-2012 OpenStack Foundation
#
# Licensed under the Apache License, Version 2.0 (the "License");
# you may not use this file except in compliance with the License.
# You may obtain a copy of the License at
#
#    http://www.apache.org/licenses/LICENSE-2.0
#
# Unless required by applicable law or agreed to in writing, software
# distributed under the License is distributed on an "AS IS" BASIS,
# WITHOUT WARRANTIES OR CONDITIONS OF ANY KIND, either express or
# implied.
# See the License for the specific language governing permissions and
# limitations under the License.

"""Tests for swift.obj.server"""

import six.moves.cPickle as pickle
import datetime
import json
import errno
import operator
import os
import mock
import six
from six import StringIO
import unittest
import math
import random
from shutil import rmtree
from time import gmtime, strftime, time, struct_time
from tempfile import mkdtemp
from collections import defaultdict
from contextlib import contextmanager
from textwrap import dedent

from eventlet import sleep, spawn, wsgi, Timeout, tpool, greenthread
from eventlet.green import httplib

from swift import __version__ as swift_version
from swift.common.http import is_success
from test import listen_zero, BaseTestCase
from test.debug_logger import debug_logger
from test.unit import mocked_http_conn, \
    make_timestamp_iter, DEFAULT_TEST_EC_TYPE, skip_if_no_xattrs, \
    connect_tcp, readuntil2crlfs, patch_policies, encode_frag_archive_bodies, \
    mock_check_drive
from swift.obj import server as object_server
from swift.obj import updater
from swift.obj import diskfile
from swift.common import utils, bufferedhttp
from swift.common.header_key_dict import HeaderKeyDict
from swift.common.utils import hash_path, mkdirs, normalize_timestamp, \
    NullLogger, storage_directory, public, replication, encode_timestamps, \
    Timestamp, md5
from swift.common import constraints
from swift.common.request_helpers import get_reserved_name
from swift.common.swob import Request, WsgiBytesIO, \
    HTTPRequestedRangeNotSatisfiable
from swift.common.splice import splice
from swift.common.storage_policy import (StoragePolicy, ECStoragePolicy,
                                         POLICIES, EC_POLICY)
from swift.common.exceptions import DiskFileDeviceUnavailable, \
    DiskFileNoSpace, DiskFileQuarantined
from swift.common.wsgi import init_request_processor


def mock_time(*args, **kwargs):
    return 5000.0


test_policies = [
    StoragePolicy(0, name='zero', is_default=True),
    ECStoragePolicy(1, name='one', ec_type=DEFAULT_TEST_EC_TYPE,
                    ec_ndata=10, ec_nparity=4),
]


@contextmanager
def fake_spawn():
    """
    Spawn and capture the result so we can later wait on it. This means we can
    test code executing in a greenthread but still wait() on the result to
    ensure that the method has completed.
    """

    greenlets = []

    def _inner_fake_spawn(func, *a, **kw):
        gt = greenthread.spawn(func, *a, **kw)
        greenlets.append(gt)
        return gt

    object_server.spawn = _inner_fake_spawn
    with mock.patch('swift.obj.server.spawn', _inner_fake_spawn):
        try:
            yield
        finally:
            for gt in greenlets:
                gt.wait()


class TestTpoolSize(unittest.TestCase):
    def test_default_config(self):
        with mock.patch('eventlet.tpool.set_num_threads') as mock_snt:
            object_server.ObjectController({})
        self.assertEqual([], mock_snt.mock_calls)

    def test_explicit_setting(self):
        conf = {'eventlet_tpool_num_threads': '17'}
        with mock.patch('eventlet.tpool.set_num_threads') as mock_snt:
            object_server.ObjectController(conf)
        self.assertEqual([mock.call(17)], mock_snt.mock_calls)

    def test_servers_per_port_no_explicit_setting(self):
        conf = {'servers_per_port': '3'}
        with mock.patch('eventlet.tpool.set_num_threads') as mock_snt:
            object_server.ObjectController(conf)
        self.assertEqual([mock.call(1)], mock_snt.mock_calls)

    def test_servers_per_port_with_explicit_setting(self):
        conf = {'eventlet_tpool_num_threads': '17',
                'servers_per_port': '3'}
        with mock.patch('eventlet.tpool.set_num_threads') as mock_snt:
            object_server.ObjectController(conf)
        self.assertEqual([mock.call(17)], mock_snt.mock_calls)

    def test_servers_per_port_empty(self):
        # run_wsgi is robust to this, so we should be too
        conf = {'servers_per_port': ''}
        with mock.patch('eventlet.tpool.set_num_threads') as mock_snt:
            object_server.ObjectController(conf)
        self.assertEqual([], mock_snt.mock_calls)


@patch_policies(test_policies)
class TestObjectController(BaseTestCase):
    """Test swift.obj.server.ObjectController"""

    def setUp(self):
        """Set up for testing swift.object.server.ObjectController"""
        skip_if_no_xattrs()
        utils.HASH_PATH_SUFFIX = b'endcap'
        utils.HASH_PATH_PREFIX = b'startcap'
        self.tmpdir = mkdtemp()
        self.testdir = os.path.join(self.tmpdir,
                                    'tmp_test_object_server_ObjectController')
        mkdirs(os.path.join(self.testdir, 'sda1'))
        self.conf = {'devices': self.testdir, 'mount_check': 'false',
                     'container_update_timeout': 0.0}
        self.logger = debug_logger('test-object-controller')
        self.object_controller = object_server.ObjectController(
            self.conf, logger=self.logger)
        self.object_controller.bytes_per_sync = 1
        self._orig_tpool_exc = tpool.execute
        tpool.execute = lambda f, *args, **kwargs: f(*args, **kwargs)
        self.df_mgr = diskfile.DiskFileManager(self.conf,
                                               self.object_controller.logger)

        self.ts = make_timestamp_iter()
        self.ec_policies = [p for p in POLICIES if p.policy_type == EC_POLICY]

    def tearDown(self):
        """Tear down for testing swift.object.server.ObjectController"""
        rmtree(self.tmpdir)
        tpool.execute = self._orig_tpool_exc

    def _stage_tmp_dir(self, policy):
        mkdirs(os.path.join(self.testdir, 'sda1',
                            diskfile.get_tmp_dir(policy)))

    def iter_policies(self):
        for policy in POLICIES:
            self.policy = policy
            yield policy

    def test_init(self):
        conf = {
            'devices': self.testdir,
            'mount_check': 'false',
            'container_update_timeout': 0.0,
        }
        app = object_server.ObjectController(conf, logger=self.logger)
        self.assertEqual(app.container_update_timeout, 0.0)
        self.assertEqual(app.auto_create_account_prefix, '.')
        self.assertEqual(self.logger.get_lines_for_level('warning'), [])

        conf['auto_create_account_prefix'] = '-'
        app = object_server.ObjectController(conf, logger=self.logger)
        self.assertEqual(app.auto_create_account_prefix, '-')
        self.assertEqual(self.logger.get_lines_for_level('warning'), [
            'Option auto_create_account_prefix is deprecated. '
            'Configure auto_create_account_prefix under the '
            'swift-constraints section of swift.conf. This option '
            'will be ignored in a future release.'
        ])

    def check_all_api_methods(self, obj_name='o', alt_res=None):
        path = '/sda1/p/a/c/%s' % obj_name
        body = b'SPECIAL_STRING'

        op_table = {
            "PUT": (body, alt_res or 201, b''),  # create one
            "GET": (b'', alt_res or 200, body),  # check it
            "POST": (b'', alt_res or 202, b''),   # update it
            "HEAD": (b'', alt_res or 200, b''),   # head it
            "DELETE": (b'', alt_res or 204, b'')  # delete it
        }

        for method in ["PUT", "GET", "POST", "HEAD", "DELETE"]:
            in_body, res, out_body = op_table[method]
            timestamp = normalize_timestamp(time())
            req = Request.blank(
                path, environ={'REQUEST_METHOD': method},
                headers={'X-Timestamp': timestamp,
                         'Content-Type': 'application/x-test'})
            req.body = in_body
            resp = req.get_response(self.object_controller)
            self.assertEqual(resp.status_int, res)
            if out_body and (200 <= res < 300):
                self.assertEqual(resp.body, out_body)

    def test_REQUEST_SPECIAL_CHARS(self):
        obj = 'special昆%20/%'
        if six.PY3:
            # The path argument of Request.blank() is a WSGI string, somehow
            obj = obj.encode('utf-8').decode('latin-1')
        self.check_all_api_methods(obj)

    def test_device_unavailable(self):
        def raise_disk_unavail(*args, **kwargs):
            raise DiskFileDeviceUnavailable()

        self.object_controller.get_diskfile = raise_disk_unavail
        self.check_all_api_methods(alt_res=507)

    def test_allowed_headers(self):
        dah = ['content-disposition', 'content-encoding', 'x-delete-at',
               'x-object-manifest', 'x-static-large-object']
        conf = {'devices': self.testdir, 'mount_check': 'false',
                'allowed_headers': ','.join(['content-length'] + dah)}
        self.object_controller = object_server.ObjectController(
            conf, logger=debug_logger())
        self.assertEqual(self.object_controller.allowed_headers, set(dah))

    def test_POST_update_meta(self):
        # Test swift.obj.server.ObjectController.POST
        original_headers = self.object_controller.allowed_headers
        test_headers = 'content-encoding foo bar'.split()
        self.object_controller.allowed_headers = set(test_headers)
        put_timestamp = normalize_timestamp(time())
        headers = {'X-Timestamp': put_timestamp,
                   'Content-Type': 'application/x-test',
                   'Foo': 'fooheader',
                   'Baz': 'bazheader',
                   'X-Object-Sysmeta-Color': 'blue',
                   'X-Object-Transient-Sysmeta-Shape': 'circle',
                   'X-Object-Meta-1': 'One',
                   'X-Object-Meta-Two': 'Two'}
        req = Request.blank('/sda1/p/a/c/o', environ={'REQUEST_METHOD': 'PUT'},
                            headers=headers)
        req.body = b'VERIFY'
        etag = '"%s"' % md5(b'VERIFY', usedforsecurity=False).hexdigest()
        resp = req.get_response(self.object_controller)
        self.assertEqual(resp.status_int, 201)
        self.assertEqual(dict(resp.headers), {
            'Content-Type': 'text/html; charset=UTF-8',
            'Content-Length': str(len(resp.body)),
            'Etag': etag,
        })

        post_timestamp = normalize_timestamp(time())
        headers = {'X-Timestamp': post_timestamp,
                   'X-Object-Meta-3': 'Three',
                   'X-Object-Meta-4': 'Four',
                   'x-object-meta-t\xc3\xa8st': 'm\xc3\xa8ta',
                   'X-Backend-Replication-Headers':
                       'x-object-meta-t\xc3\xa8st',
                   'Content-Encoding': 'gzip',
                   'Foo': 'fooheader',
                   'Bar': 'barheader'}
        req = Request.blank('/sda1/p/a/c/o',
                            environ={'REQUEST_METHOD': 'POST'},
                            headers=headers)
        resp = req.get_response(self.object_controller)
        self.assertEqual(resp.status_int, 202)
        self.assertEqual(dict(resp.headers), {
            'Content-Type': 'text/html; charset=UTF-8',
            'Content-Length': str(len(resp.body)),
            'X-Backend-Content-Type': 'application/x-test',
            'X-Object-Sysmeta-Color': 'blue',
        })

        req = Request.blank('/sda1/p/a/c/o')
        resp = req.get_response(self.object_controller)
        expected_headers = {
            'Content-Type': 'application/x-test',
            'Content-Length': '6',
            'Etag': etag,
            'X-Object-Sysmeta-Color': 'blue',
            'X-Object-Meta-3': 'Three',
            'X-Object-Meta-4': 'Four',
            'X-Object-Meta-T\xc3\xa8St': 'm\xc3\xa8ta',
            'Foo': 'fooheader',
            'Bar': 'barheader',
            'Content-Encoding': 'gzip',
            'X-Backend-Timestamp': post_timestamp,
            'X-Timestamp': post_timestamp,
            'X-Backend-Data-Timestamp': put_timestamp,
            'X-Backend-Durable-Timestamp': put_timestamp,
            'Last-Modified': strftime(
                '%a, %d %b %Y %H:%M:%S GMT',
                gmtime(math.ceil(float(post_timestamp)))),
        }
        self.assertEqual(dict(resp.headers), expected_headers)

        req = Request.blank('/sda1/p/a/c/o',
                            environ={'REQUEST_METHOD': 'HEAD'})
        resp = req.get_response(self.object_controller)
        self.assertEqual(dict(resp.headers), expected_headers)

        post_timestamp = normalize_timestamp(time())
        req = Request.blank('/sda1/p/a/c/o',
                            environ={'REQUEST_METHOD': 'POST'},
                            headers={'X-Timestamp': post_timestamp,
                                     'X-Object-Sysmeta-Color': 'red',
                                     'Content-Type': 'application/x-test2'})
        resp = req.get_response(self.object_controller)
        self.assertEqual(resp.status_int, 202)
        self.assertEqual(dict(resp.headers), {
            'Content-Type': 'text/html; charset=UTF-8',
            'Content-Length': str(len(resp.body)),
            'X-Backend-Content-Type': 'application/x-test2',
            'X-Object-Sysmeta-Color': 'blue',
        })

        req = Request.blank('/sda1/p/a/c/o')
        resp = req.get_response(self.object_controller)
        self.assertEqual(dict(resp.headers), {
            'Content-Type': 'application/x-test2',
            'Content-Length': '6',
            'Etag': etag,
            'X-Object-Sysmeta-Color': 'blue',
            'X-Backend-Timestamp': post_timestamp,
            'X-Timestamp': post_timestamp,
            'X-Backend-Data-Timestamp': put_timestamp,
            'X-Backend-Durable-Timestamp': put_timestamp,
            'Last-Modified': strftime(
                '%a, %d %b %Y %H:%M:%S GMT',
                gmtime(math.ceil(float(post_timestamp)))),
        })

        # test defaults
        self.object_controller.allowed_headers = original_headers
        put_timestamp = normalize_timestamp(time())
        req = Request.blank('/sda1/p/a/c/o', environ={'REQUEST_METHOD': 'PUT'},
                            headers={'X-Timestamp': put_timestamp,
                                     'Content-Type': 'application/x-test',
                                     'Foo': 'fooheader',
                                     'X-Object-Sysmeta-Color': 'red',
                                     'X-Object-Meta-1': 'One',
                                     'X-Object-Manifest': 'c/bar',
                                     'Content-Encoding': 'gzip',
                                     'Content-Disposition': 'bar',
                                     'X-Static-Large-Object': 'True',
                                     })
        req.body = 'VERIFY'
        resp = req.get_response(self.object_controller)
        self.assertEqual(resp.status_int, 201)
        self.assertEqual(dict(resp.headers), {
            'Content-Type': 'text/html; charset=UTF-8',
            'Content-Length': str(len(resp.body)),
            'Etag': etag,
        })

        req = Request.blank('/sda1/p/a/c/o')
        resp = req.get_response(self.object_controller)
        self.assertEqual(resp.status_int, 200)
        self.assertEqual(dict(resp.headers), {
            'Content-Type': 'application/x-test',
            'Content-Length': '6',
            'Etag': etag,
            'X-Object-Sysmeta-Color': 'red',
            'X-Object-Meta-1': 'One',
            'Content-Encoding': 'gzip',
            'X-Object-Manifest': 'c/bar',
            'Content-Disposition': 'bar',
            'X-Static-Large-Object': 'True',
            'X-Backend-Timestamp': put_timestamp,
            'X-Timestamp': put_timestamp,
            'X-Backend-Data-Timestamp': put_timestamp,
            'X-Backend-Durable-Timestamp': put_timestamp,
            'Last-Modified': strftime(
                '%a, %d %b %Y %H:%M:%S GMT',
                gmtime(math.ceil(float(put_timestamp)))),
        })

        post_timestamp = normalize_timestamp(time())
        req = Request.blank('/sda1/p/a/c/o',
                            environ={'REQUEST_METHOD': 'POST'},
                            headers={'X-Timestamp': post_timestamp,
                                     'X-Object-Meta-3': 'Three',
                                     'Foo': 'fooheader',
                                     'Content-Type': 'application/x-test'})
        resp = req.get_response(self.object_controller)
        self.assertEqual(resp.status_int, 202)
        self.assertEqual(dict(resp.headers), {
            'Content-Type': 'text/html; charset=UTF-8',
            'Content-Length': str(len(resp.body)),
            'X-Backend-Content-Type': 'application/x-test',
            'X-Object-Sysmeta-Color': 'red',
        })

        req = Request.blank('/sda1/p/a/c/o')
        resp = req.get_response(self.object_controller)
        self.assertEqual(dict(resp.headers), {
            'Content-Type': 'application/x-test',
            'Content-Length': '6',
            'Etag': etag,
            'X-Object-Sysmeta-Color': 'red',
            'X-Object-Meta-3': 'Three',
            'X-Static-Large-Object': 'True',
            'X-Backend-Timestamp': post_timestamp,
            'X-Timestamp': post_timestamp,
            'X-Backend-Data-Timestamp': put_timestamp,
            'X-Backend-Durable-Timestamp': put_timestamp,
            'Last-Modified': strftime(
                '%a, %d %b %Y %H:%M:%S GMT',
                gmtime(math.ceil(float(post_timestamp)))),
        })

        # Test for empty metadata
        post_timestamp = normalize_timestamp(time())
        req = Request.blank('/sda1/p/a/c/o',
                            environ={'REQUEST_METHOD': 'POST'},
                            headers={'X-Timestamp': post_timestamp,
                                     'Content-Type': 'application/x-test',
                                     'X-Object-Meta-3': ''})
        resp = req.get_response(self.object_controller)
        self.assertEqual(resp.status_int, 202)
        self.assertEqual(dict(resp.headers), {
            'Content-Type': 'text/html; charset=UTF-8',
            'Content-Length': str(len(resp.body)),
            'X-Backend-Content-Type': 'application/x-test',
            'X-Object-Sysmeta-Color': 'red',
        })

        req = Request.blank('/sda1/p/a/c/o')
        resp = req.get_response(self.object_controller)
        self.assertEqual(dict(resp.headers), {
            'Content-Type': 'application/x-test',
            'Content-Length': '6',
            'Etag': etag,
            'X-Object-Sysmeta-Color': 'red',
            'X-Object-Meta-3': '',
            'X-Static-Large-Object': 'True',
            'X-Backend-Timestamp': post_timestamp,
            'X-Timestamp': post_timestamp,
            'X-Backend-Data-Timestamp': put_timestamp,
            'X-Backend-Durable-Timestamp': put_timestamp,
            'Last-Modified': strftime(
                '%a, %d %b %Y %H:%M:%S GMT',
                gmtime(math.ceil(float(post_timestamp)))),
        })

    def test_POST_old_timestamp(self):
        ts = time()
        orig_timestamp = utils.Timestamp(ts).internal
        req = Request.blank('/sda1/p/a/c/o', environ={'REQUEST_METHOD': 'PUT'},
                            headers={'X-Timestamp': orig_timestamp,
                                     'Content-Type': 'application/x-test',
                                     'X-Object-Meta-1': 'One',
                                     'X-Object-Meta-Two': 'Two'})
        req.body = 'VERIFY'
        resp = req.get_response(self.object_controller)
        self.assertEqual(resp.status_int, 201)

        # Same timestamp should result in 409
        req = Request.blank('/sda1/p/a/c/o',
                            environ={'REQUEST_METHOD': 'POST'},
                            headers={'X-Timestamp': orig_timestamp,
                                     'X-Object-Meta-3': 'Three',
                                     'X-Object-Meta-4': 'Four',
                                     'Content-Encoding': 'gzip',
                                     'Content-Type': 'application/x-test'})
        resp = req.get_response(self.object_controller)
        self.assertEqual(resp.status_int, 409)
        self.assertEqual(resp.headers['X-Backend-Timestamp'], orig_timestamp)

        # Earlier timestamp should result in 409
        timestamp = normalize_timestamp(ts - 1)
        req = Request.blank('/sda1/p/a/c/o',
                            environ={'REQUEST_METHOD': 'POST'},
                            headers={'X-Timestamp': timestamp,
                                     'X-Object-Meta-5': 'Five',
                                     'X-Object-Meta-6': 'Six',
                                     'Content-Encoding': 'gzip',
                                     'Content-Type': 'application/x-test'})
        resp = req.get_response(self.object_controller)
        self.assertEqual(resp.status_int, 409)
        self.assertEqual(resp.headers['X-Backend-Timestamp'], orig_timestamp)

    def test_POST_conflicts_with_later_POST(self):
        t_put = next(self.ts).internal
        req = Request.blank('/sda1/p/a/c/o',
                            environ={'REQUEST_METHOD': 'PUT'},
                            headers={'X-Timestamp': t_put,
                                     'Content-Length': 0,
                                     'Content-Type': 'plain/text'})
        resp = req.get_response(self.object_controller)
        self.assertEqual(resp.status_int, 201)

        t_post1 = next(self.ts).internal
        t_post2 = next(self.ts).internal
        req = Request.blank('/sda1/p/a/c/o',
                            environ={'REQUEST_METHOD': 'POST'},
                            headers={'X-Timestamp': t_post2})
        resp = req.get_response(self.object_controller)
        self.assertEqual(resp.status_int, 202)

        req = Request.blank('/sda1/p/a/c/o',
                            environ={'REQUEST_METHOD': 'POST'},
                            headers={'X-Timestamp': t_post1})
        resp = req.get_response(self.object_controller)
        self.assertEqual(resp.status_int, 409)

        obj_dir = os.path.join(
            self.testdir, 'sda1',
            storage_directory(diskfile.get_data_dir(0), 'p',
                              hash_path('a', 'c', 'o')))

        ts_file = os.path.join(obj_dir, t_post2 + '.meta')
        self.assertTrue(os.path.isfile(ts_file))
        meta_file = os.path.join(obj_dir, t_post1 + '.meta')
        self.assertFalse(os.path.isfile(meta_file))

    def test_POST_not_exist(self):
        timestamp = normalize_timestamp(time())
        req = Request.blank('/sda1/p/a/c/fail',
                            environ={'REQUEST_METHOD': 'POST'},
                            headers={'X-Timestamp': timestamp,
                                     'X-Object-Meta-1': 'One',
                                     'X-Object-Meta-2': 'Two',
                                     'Content-Type': 'text/plain'})
        resp = req.get_response(self.object_controller)
        self.assertEqual(resp.status_int, 404)

    def test_POST_invalid_path(self):
        timestamp = normalize_timestamp(time())
        req = Request.blank('/sda1/p/a/c', environ={'REQUEST_METHOD': 'POST'},
                            headers={'X-Timestamp': timestamp,
                                     'X-Object-Meta-1': 'One',
                                     'X-Object-Meta-2': 'Two',
                                     'Content-Type': 'text/plain'})
        resp = req.get_response(self.object_controller)
        self.assertEqual(resp.status_int, 400)

    def test_POST_no_timestamp(self):
        req = Request.blank('/sda1/p/a/c/o',
                            environ={'REQUEST_METHOD': 'POST'},
                            headers={'X-Object-Meta-1': 'One',
                                     'X-Object-Meta-2': 'Two',
                                     'Content-Type': 'text/plain'})
        resp = req.get_response(self.object_controller)
        self.assertEqual(resp.status_int, 400)

    def test_POST_bad_timestamp(self):
        req = Request.blank('/sda1/p/a/c/o',
                            environ={'REQUEST_METHOD': 'POST'},
                            headers={'X-Timestamp': 'bad',
                                     'X-Object-Meta-1': 'One',
                                     'X-Object-Meta-2': 'Two',
                                     'Content-Type': 'text/plain'})
        resp = req.get_response(self.object_controller)
        self.assertEqual(resp.status_int, 400)

    def test_POST_container_connection(self):
        # Test that POST does call container_update and returns success
        # whether update to container server succeeds or fails
        def mock_http_connect(calls, response, with_exc=False):

            class FakeConn(object):

                def __init__(self, calls, status, with_exc):
                    self.calls = calls
                    self.status = status
                    self.reason = 'Fake'
                    self.host = '1.2.3.4'
                    self.port = '1234'
                    self.with_exc = with_exc

                def getresponse(self):
                    calls[0] += 1
                    if self.with_exc:
                        raise Exception('test')
                    return self

                def read(self, amt=None):
                    return b''

            return lambda *args, **kwargs: FakeConn(calls, response, with_exc)

        ts = time()
        timestamp = normalize_timestamp(ts)
        req = Request.blank(
            '/sda1/p/a/c/o', environ={'REQUEST_METHOD': 'PUT'},
            headers={'X-Timestamp': timestamp,
                     'Content-Type': 'text/plain',
                     'Content-Length': '0'})
        resp = req.get_response(self.object_controller)
        self.assertEqual(resp.status_int, 201)
        req = Request.blank(
            '/sda1/p/a/c/o',
            environ={'REQUEST_METHOD': 'POST'},
            headers={'X-Timestamp': normalize_timestamp(ts + 1),
                     'X-Container-Host': '1.2.3.4:0',
                     'X-Container-Partition': '3',
                     'X-Container-Device': 'sda1',
                     'X-Container-Timestamp': '1',
                     'Content-Type': 'application/new1'})
        calls = [0]
        with mock.patch.object(object_server, 'http_connect',
                               mock_http_connect(calls, 202)):
            resp = req.get_response(self.object_controller)
        self.assertEqual(resp.status_int, 202)
        req = Request.blank(
            '/sda1/p/a/c/o',
            environ={'REQUEST_METHOD': 'POST'},
            headers={'X-Timestamp': normalize_timestamp(ts + 2),
                     'X-Container-Host': '1.2.3.4:0',
                     'X-Container-Partition': '3',
                     'X-Container-Device': 'sda1',
                     'X-Container-Timestamp': '1',
                     'Content-Type': 'application/new1'})
        calls = [0]
        with mock.patch.object(object_server, 'http_connect',
                               mock_http_connect(calls, 202, with_exc=True)):
            resp = req.get_response(self.object_controller)
        self.assertEqual(resp.status_int, 202)
        req = Request.blank(
            '/sda1/p/a/c/o',
            environ={'REQUEST_METHOD': 'POST'},
            headers={'X-Timestamp': normalize_timestamp(ts + 3),
                     'X-Container-Host': '1.2.3.4:0',
                     'X-Container-Partition': '3',
                     'X-Container-Device': 'sda1',
                     'X-Container-Timestamp': '1',
                     'Content-Type': 'application/new2'})
        calls = [0]
        with mock.patch.object(object_server, 'http_connect',
                               mock_http_connect(calls, 500)):
            resp = req.get_response(self.object_controller)
        self.assertEqual(resp.status_int, 202)

    def _test_POST_container_updates(self, policy, update_etag=None):
        # Test that POST requests result in correct calls to container_update
        t = [next(self.ts) for _ in range(0, 5)]
        calls_made = []
        update_etag = update_etag or '098f6bcd4621d373cade4e832627b4f6'

        def mock_container_update(ctlr, op, account, container, obj, request,
                                  headers_out, objdevice, policy):
            calls_made.append((headers_out, policy))

        body = 'test'
        headers = {
            'X-Timestamp': t[1].internal,
            'Content-Type': 'application/octet-stream;swift_bytes=123456789',
            'X-Backend-Storage-Policy-Index': int(policy)}
        if policy.policy_type == EC_POLICY:
            # EC fragments will typically have a different size to the body and
            # for small bodies the fragments may be longer. For this test all
            # that matters is that the fragment and body lengths differ.
            body = body + 'ec_overhead'
            headers['X-Backend-Container-Update-Override-Etag'] = update_etag
            headers['X-Backend-Container-Update-Override-Size'] = '4'
            headers['X-Object-Sysmeta-Ec-Etag'] = update_etag
            headers['X-Object-Sysmeta-Ec-Content-Length'] = '4'
            headers['X-Object-Sysmeta-Ec-Frag-Index'] = 2
        headers['Content-Length'] = str(len(body))

        req = Request.blank('/sda1/p/a/c/o', body=body,
                            environ={'REQUEST_METHOD': 'PUT'},
                            headers=headers)
        with mock.patch('swift.obj.server.ObjectController.container_update',
                        mock_container_update):
            resp = req.get_response(self.object_controller)

        self.assertEqual(resp.status_int, 201)
        self.assertEqual(1, len(calls_made))
        expected_headers = HeaderKeyDict({
            'x-size': '4',
            'x-content-type': 'application/octet-stream;swift_bytes=123456789',
            'x-timestamp': t[1].internal,
            'x-etag': update_etag})
        self.assertDictEqual(expected_headers, calls_made[0][0])
        self.assertEqual(policy, calls_made[0][1])

        # POST with no metadata newer than the data should return 409,
        # container update not expected
        calls_made = []
        req = Request.blank(
            '/sda1/p/a/c/o', environ={'REQUEST_METHOD': 'POST'},
            headers={'X-Timestamp': t[0].internal,
                     'X-Backend-Storage-Policy-Index': int(policy)})

        with mock.patch('swift.obj.server.ObjectController.container_update',
                        mock_container_update):
            resp = req.get_response(self.object_controller)

        self.assertEqual(resp.status_int, 409)
        self.assertEqual(resp.headers['x-backend-timestamp'],
                         t[1].internal)
        self.assertEqual(0, len(calls_made))

        # POST with newer metadata returns success and container update
        # is expected
        calls_made = []
        req = Request.blank(
            '/sda1/p/a/c/o', environ={'REQUEST_METHOD': 'POST'},
            headers={'X-Timestamp': t[3].internal,
                     'X-Backend-Storage-Policy-Index': int(policy)})

        with mock.patch('swift.obj.server.ObjectController.container_update',
                        mock_container_update):
            resp = req.get_response(self.object_controller)

        self.assertEqual(resp.status_int, 202)
        self.assertEqual(1, len(calls_made))
        expected_headers = HeaderKeyDict({
            'x-size': '4',
            'x-content-type': 'application/octet-stream;swift_bytes=123456789',
            'x-timestamp': t[1].internal,
            'x-content-type-timestamp': t[1].internal,
            'x-meta-timestamp': t[3].internal,
            'x-etag': update_etag})
        self.assertDictEqual(expected_headers, calls_made[0][0])
        self.assertEqual(policy, calls_made[0][1])

        # POST with no metadata newer than existing metadata should return
        # 409, container update not expected
        calls_made = []
        req = Request.blank(
            '/sda1/p/a/c/o', environ={'REQUEST_METHOD': 'POST'},
            headers={'X-Timestamp': t[2].internal,
                     'X-Backend-Storage-Policy-Index': int(policy)})

        with mock.patch('swift.obj.server.ObjectController.container_update',
                        mock_container_update):
            resp = req.get_response(self.object_controller)

        self.assertEqual(resp.status_int, 409)
        self.assertEqual(resp.headers['x-backend-timestamp'],
                         t[3].internal)
        self.assertEqual(0, len(calls_made))

        # POST with newer content-type but older metadata returns success
        # and container update is expected newer content-type should have
        # existing swift_bytes appended
        calls_made = []
        req = Request.blank('/sda1/p/a/c/o',
                            environ={'REQUEST_METHOD': 'POST'},
                            headers={
                                'X-Timestamp': t[2].internal,
                                'Content-Type': 'text/plain',
                                'Content-Type-Timestamp': t[2].internal,
                                'X-Backend-Storage-Policy-Index': int(policy)
                            })

        with mock.patch('swift.obj.server.ObjectController.container_update',
                        mock_container_update):
            resp = req.get_response(self.object_controller)

        self.assertEqual(resp.status_int, 202)
        self.assertEqual(1, len(calls_made))
        expected_headers = HeaderKeyDict({
            'x-size': '4',
            'x-content-type': 'text/plain;swift_bytes=123456789',
            'x-timestamp': t[1].internal,
            'x-content-type-timestamp': t[2].internal,
            'x-meta-timestamp': t[3].internal,
            'x-etag': update_etag})
        self.assertDictEqual(expected_headers, calls_made[0][0])
        self.assertEqual(policy, calls_made[0][1])

        # POST with older content-type but newer metadata returns success
        # and container update is expected
        calls_made = []
        req = Request.blank('/sda1/p/a/c/o',
                            environ={'REQUEST_METHOD': 'POST'},
                            headers={
                                'X-Timestamp': t[4].internal,
                                'Content-Type': 'older',
                                'Content-Type-Timestamp': t[1].internal,
                                'X-Backend-Storage-Policy-Index': int(policy)
                            })

        with mock.patch('swift.obj.server.ObjectController.container_update',
                        mock_container_update):
            resp = req.get_response(self.object_controller)

        self.assertEqual(resp.status_int, 202)
        self.assertEqual(1, len(calls_made))
        expected_headers = HeaderKeyDict({
            'x-size': '4',
            'x-content-type': 'text/plain;swift_bytes=123456789',
            'x-timestamp': t[1].internal,
            'x-content-type-timestamp': t[2].internal,
            'x-meta-timestamp': t[4].internal,
            'x-etag': update_etag})
        self.assertDictEqual(expected_headers, calls_made[0][0])
        self.assertEqual(policy, calls_made[0][1])

        # POST with same-time content-type and metadata returns 409
        # and no container update is expected
        calls_made = []
        req = Request.blank('/sda1/p/a/c/o',
                            environ={'REQUEST_METHOD': 'POST'},
                            headers={
                                'X-Timestamp': t[4].internal,
                                'Content-Type': 'ignored',
                                'Content-Type-Timestamp': t[2].internal,
                                'X-Backend-Storage-Policy-Index': int(policy)
                            })

        with mock.patch('swift.obj.server.ObjectController.container_update',
                        mock_container_update):
            resp = req.get_response(self.object_controller)

        self.assertEqual(resp.status_int, 409)
        self.assertEqual(0, len(calls_made))

        # POST with implicit newer content-type but older metadata
        # returns success and container update is expected,
        # update reports existing metadata timestamp
        calls_made = []
        req = Request.blank('/sda1/p/a/c/o',
                            environ={'REQUEST_METHOD': 'POST'},
                            headers={
                                'X-Timestamp': t[3].internal,
                                'Content-Type': 'text/newer',
                                'X-Backend-Storage-Policy-Index': int(policy)
                            })

        with mock.patch('swift.obj.server.ObjectController.container_update',
                        mock_container_update):
            resp = req.get_response(self.object_controller)

        self.assertEqual(resp.status_int, 202)
        self.assertEqual(1, len(calls_made))
        expected_headers = HeaderKeyDict({
            'x-size': '4',
            'x-content-type': 'text/newer;swift_bytes=123456789',
            'x-timestamp': t[1].internal,
            'x-content-type-timestamp': t[3].internal,
            'x-meta-timestamp': t[4].internal,
            'x-etag': update_etag})
        self.assertDictEqual(expected_headers, calls_made[0][0])
        self.assertEqual(policy, calls_made[0][1])

    def test_POST_container_updates_with_replication_policy(self):
        self._test_POST_container_updates(POLICIES[0])

    def test_POST_container_updates_with_EC_policy(self):
        self._test_POST_container_updates(
            POLICIES[1], update_etag='override_etag')

    def test_POST_container_updates_precedence(self):
        # Verify correct etag and size being sent with container updates for a
        # PUT and for a subsequent POST.

        def do_test(body, headers, policy):
            def mock_container_update(ctlr, op, account, container, obj, req,
                                      headers_out, objdevice, policy):
                calls_made.append((headers_out, policy))
            calls_made = []
            ts_put = next(self.ts)

            # make PUT with given headers and verify correct etag is sent in
            # container update
            headers.update({
                'Content-Type':
                    'application/octet-stream;swift_bytes=123456789',
                'X-Backend-Storage-Policy-Index': int(policy),
                'X-Object-Sysmeta-Ec-Frag-Index': 2,
                'X-Timestamp': ts_put.internal,
                'Content-Length': len(body)})

            req = Request.blank('/sda1/p/a/c/o',
                                environ={'REQUEST_METHOD': 'PUT'},
                                headers=headers, body=body)

            with mock.patch(
                    'swift.obj.server.ObjectController.container_update',
                    mock_container_update):
                resp = req.get_response(self.object_controller)

            self.assertEqual(resp.status_int, 201)
            self.assertEqual(1, len(calls_made))
            expected_headers = HeaderKeyDict({
                'x-size': '4',
                'x-content-type':
                    'application/octet-stream;swift_bytes=123456789',
                'x-timestamp': ts_put.internal,
                'x-etag': 'expected'})
            self.assertDictEqual(expected_headers, calls_made[0][0])
            self.assertEqual(policy, calls_made[0][1])

            # make a POST and verify container update has the same etag
            calls_made = []
            ts_post = next(self.ts)
            req = Request.blank(
                '/sda1/p/a/c/o', environ={'REQUEST_METHOD': 'POST'},
                headers={'X-Timestamp': ts_post.internal,
                         'X-Backend-Storage-Policy-Index': int(policy)})

            with mock.patch(
                    'swift.obj.server.ObjectController.container_update',
                    mock_container_update):
                resp = req.get_response(self.object_controller)

            self.assertEqual(resp.status_int, 202)
            self.assertEqual(1, len(calls_made))
            expected_headers.update({
                'x-content-type-timestamp': ts_put.internal,
                'x-meta-timestamp': ts_post.internal})
            self.assertDictEqual(expected_headers, calls_made[0][0])
            self.assertEqual(policy, calls_made[0][1])

        # sanity check - EC headers are ok
        headers = {
            'X-Backend-Container-Update-Override-Etag': 'expected',
            'X-Backend-Container-Update-Override-Size': '4',
            'X-Object-Sysmeta-Ec-Etag': 'expected',
            'X-Object-Sysmeta-Ec-Content-Length': '4'}
        do_test('test ec frag longer than 4', headers, POLICIES[1])

        # middleware overrides take precedence over EC/older overrides
        headers = {
            'X-Backend-Container-Update-Override-Etag': 'unexpected',
            'X-Backend-Container-Update-Override-Size': '3',
            'X-Object-Sysmeta-Ec-Etag': 'unexpected',
            'X-Object-Sysmeta-Ec-Content-Length': '3',
            'X-Object-Sysmeta-Container-Update-Override-Etag': 'expected',
            'X-Object-Sysmeta-Container-Update-Override-Size': '4'}
        do_test('test ec frag longer than 4', headers, POLICIES[1])

        # overrides with replication policy
        headers = {
            'X-Object-Sysmeta-Container-Update-Override-Etag': 'expected',
            'X-Object-Sysmeta-Container-Update-Override-Size': '4'}
        do_test('longer than 4', headers, POLICIES[0])

        # middleware overrides take precedence over EC/older overrides with
        # replication policy
        headers = {
            'X-Backend-Container-Update-Override-Etag': 'unexpected',
            'X-Backend-Container-Update-Override-Size': '3',
            'X-Object-Sysmeta-Container-Update-Override-Etag': 'expected',
            'X-Object-Sysmeta-Container-Update-Override-Size': '4'}
        do_test('longer than 4', headers, POLICIES[0])

    def _test_PUT_then_POST_async_pendings(self, policy, update_etag=None):
        # Test that PUT and POST requests result in distinct async pending
        # files when sync container update fails.
        def fake_http_connect(*args):
            raise Exception('test')

        device_dir = os.path.join(self.testdir, 'sda1')
        t_put = next(self.ts)
        update_etag = update_etag or '098f6bcd4621d373cade4e832627b4f6'

        put_headers = {
            'X-Trans-Id': 'put_trans_id',
            'X-Timestamp': t_put.internal,
            'Content-Type': 'application/octet-stream;swift_bytes=123456789',
            'Content-Length': '4',
            'X-Backend-Storage-Policy-Index': int(policy),
            'X-Container-Host': 'chost:cport',
            'X-Container-Partition': 'cpartition',
            'X-Container-Device': 'cdevice',
            'X-Container-Db-State': 'unsharded'}
        if policy.policy_type == EC_POLICY:
            put_headers.update({
                'X-Object-Sysmeta-Ec-Frag-Index': '2',
                'X-Backend-Container-Update-Override-Etag': update_etag,
                'X-Object-Sysmeta-Ec-Etag': update_etag})

        req = Request.blank('/sda1/p/a/c/o',
                            environ={'REQUEST_METHOD': 'PUT'},
                            headers=put_headers, body='test')

        with mock.patch('swift.obj.server.http_connect', fake_http_connect), \
                mock.patch('swift.common.utils.HASH_PATH_PREFIX', b''), \
                fake_spawn():
            resp = req.get_response(self.object_controller)

        self.assertEqual(resp.status_int, 201)

        async_pending_file_put = os.path.join(
            device_dir, diskfile.get_async_dir(policy), 'a83',
            '06fbf0b514e5199dfc4e00f42eb5ea83-%s' % t_put.internal)
        self.assertTrue(os.path.isfile(async_pending_file_put),
                        'Expected %s to be a file but it is not.'
                        % async_pending_file_put)
        expected_put_headers = {
            'Referer': 'PUT http://localhost/sda1/p/a/c/o',
            'X-Trans-Id': 'put_trans_id',
            'X-Timestamp': t_put.internal,
            'X-Content-Type': 'application/octet-stream;swift_bytes=123456789',
            'X-Size': '4',
            'X-Etag': '098f6bcd4621d373cade4e832627b4f6',
            'User-Agent': 'object-server %s' % os.getpid(),
            'X-Backend-Storage-Policy-Index': '%d' % int(policy)}
        if policy.policy_type == EC_POLICY:
            expected_put_headers['X-Etag'] = update_etag
        self.assertDictEqual(
            pickle.load(open(async_pending_file_put, 'rb')),
            {'headers': expected_put_headers,
             'account': 'a', 'container': 'c', 'obj': 'o', 'op': 'PUT',
             'db_state': 'unsharded'})

        # POST with newer metadata returns success and container update
        # is expected
        t_post = next(self.ts)
        post_headers = {
            'X-Trans-Id': 'post_trans_id',
            'X-Timestamp': t_post.internal,
            'Content-Type': 'application/other',
            'X-Backend-Storage-Policy-Index': int(policy),
            'X-Container-Host': 'chost:cport',
            'X-Container-Partition': 'cpartition',
            'X-Container-Device': 'cdevice',
            'X-Container-Db-State': 'unsharded'}
        req = Request.blank('/sda1/p/a/c/o',
                            environ={'REQUEST_METHOD': 'POST'},
                            headers=post_headers)

        with mock.patch('swift.obj.server.http_connect', fake_http_connect), \
                mock.patch('swift.common.utils.HASH_PATH_PREFIX', b''), \
                fake_spawn():
            resp = req.get_response(self.object_controller)

        self.assertEqual(resp.status_int, 202)

        self.maxDiff = None
        # check async pending file for PUT is still intact
        self.assertDictEqual(
            pickle.load(open(async_pending_file_put, 'rb')),
            {'headers': expected_put_headers,
             'account': 'a', 'container': 'c', 'obj': 'o', 'op': 'PUT',
             'db_state': 'unsharded'})

        # check distinct async pending file for POST
        async_pending_file_post = os.path.join(
            device_dir, diskfile.get_async_dir(policy), 'a83',
            '06fbf0b514e5199dfc4e00f42eb5ea83-%s' % t_post.internal)
        self.assertTrue(os.path.isfile(async_pending_file_post),
                        'Expected %s to be a file but it is not.'
                        % async_pending_file_post)
        expected_post_headers = {
            'Referer': 'POST http://localhost/sda1/p/a/c/o',
            'X-Trans-Id': 'post_trans_id',
            'X-Timestamp': t_put.internal,
            'X-Content-Type': 'application/other;swift_bytes=123456789',
            'X-Size': '4',
            'X-Etag': '098f6bcd4621d373cade4e832627b4f6',
            'User-Agent': 'object-server %s' % os.getpid(),
            'X-Backend-Storage-Policy-Index': '%d' % int(policy),
            'X-Meta-Timestamp': t_post.internal,
            'X-Content-Type-Timestamp': t_post.internal,
        }
        if policy.policy_type == EC_POLICY:
            expected_post_headers['X-Etag'] = update_etag
        self.assertDictEqual(
            pickle.load(open(async_pending_file_post, 'rb')),
            {'headers': expected_post_headers,
             'account': 'a', 'container': 'c', 'obj': 'o', 'op': 'PUT',
             'db_state': 'unsharded'})

        # verify that only the POST (most recent) async update gets sent by the
        # object updater, and that both update files are deleted
        with mock.patch(
            'swift.obj.updater.ObjectUpdater.object_update') as mock_update, \
                mock.patch('swift.obj.updater.dump_recon_cache'):
            object_updater = updater.ObjectUpdater(
                {'devices': self.testdir,
                 'mount_check': 'false'}, logger=debug_logger())
            node = {'id': 1}
            mock_ring = mock.MagicMock()
            mock_ring.get_nodes.return_value = (99, [node])
            object_updater.container_ring = mock_ring
            mock_update.return_value = ((True, 1, None))
            object_updater.run_once()
        self.assertEqual(1, mock_update.call_count)
        self.assertEqual((node, 99, 'PUT', '/a/c/o'),
                         mock_update.call_args_list[0][0][0:4])
        actual_headers = mock_update.call_args_list[0][0][4]
        # User-Agent is updated.
        expected_post_headers['User-Agent'] = 'object-updater %s' % os.getpid()
        expected_post_headers['X-Backend-Accept-Redirect'] = 'true'
        expected_post_headers['X-Backend-Accept-Quoted-Location'] = 'true'
        self.assertDictEqual(expected_post_headers, actual_headers)
        self.assertFalse(
            os.listdir(os.path.join(
                device_dir, diskfile.get_async_dir(policy))))

    def test_PUT_then_POST_async_pendings_with_repl_policy(self):
        self._test_PUT_then_POST_async_pendings(POLICIES[0])

    def test_PUT_then_POST_async_pendings_with_EC_policy(self):
        self._test_PUT_then_POST_async_pendings(
            POLICIES[1], update_etag='override_etag')

    def _check_PUT_redirected_async_pending(self, container_path=None,
                                            old_style=False):
        # When container update is redirected verify that the redirect location
        # is persisted in the async pending file.
        policy = POLICIES[0]
        device_dir = os.path.join(self.testdir, 'sda1')
        t_put = next(self.ts)
        update_etag = '098f6bcd4621d373cade4e832627b4f6'

        put_headers = {
            'X-Trans-Id': 'put_trans_id',
            'X-Timestamp': t_put.internal,
            'Content-Type': 'application/octet-stream;swift_bytes=123456789',
            'Content-Length': '4',
            'X-Backend-Storage-Policy-Index': int(policy),
            'X-Container-Host': 'chost:3200',
            'X-Container-Partition': '99',
            'X-Container-Device': 'cdevice',
            'X-Container-Db-State': 'unsharded'}

        if container_path:
            # the proxy may include either header
            hdr = ('X-Backend-Container-Path' if old_style
                   else 'X-Backend-Quoted-Container-Path')
            put_headers[hdr] = container_path
            put_headers['X-Container-Db-State'] = 'sharded'
            expected_update_path = '/cdevice/99/%s/o' % container_path
        else:
            expected_update_path = '/cdevice/99/a/c/o'

        if policy.policy_type == EC_POLICY:
            put_headers.update({
                'X-Object-Sysmeta-Ec-Frag-Index': '2',
                'X-Backend-Container-Update-Override-Etag': update_etag,
                'X-Object-Sysmeta-Ec-Etag': update_etag})

        req = Request.blank('/sda1/p/a/c/o',
                            environ={'REQUEST_METHOD': 'PUT'},
                            headers=put_headers, body=b'test')
        resp_headers = {'Location': '/.sharded_a/c_shard_1/o',
                        'X-Backend-Redirect-Timestamp': next(self.ts).internal}

        with mocked_http_conn(301, headers=[resp_headers]) as conn, \
                mock.patch('swift.common.utils.HASH_PATH_PREFIX', b''),\
                fake_spawn():
            resp = req.get_response(self.object_controller)

        self.assertEqual(resp.status_int, 201)
        self.assertEqual(1, len(conn.requests))

        self.assertEqual(expected_update_path, conn.requests[0]['path'])

        # whether or not an X-Backend-Container-Path was received from the
        # proxy, the async pending file should now have the container_path
        # equal to the Location header received in the update response.
        async_pending_file_put = os.path.join(
            device_dir, diskfile.get_async_dir(policy), 'a83',
            '06fbf0b514e5199dfc4e00f42eb5ea83-%s' % t_put.internal)
        self.assertTrue(os.path.isfile(async_pending_file_put),
                        'Expected %s to be a file but it is not.'
                        % async_pending_file_put)
        expected_put_headers = {
            'Referer': 'PUT http://localhost/sda1/p/a/c/o',
            'X-Trans-Id': 'put_trans_id',
            'X-Timestamp': t_put.internal,
            'X-Content-Type': 'application/octet-stream;swift_bytes=123456789',
            'X-Size': '4',
            'X-Etag': '098f6bcd4621d373cade4e832627b4f6',
            'User-Agent': 'object-server %s' % os.getpid(),
            'X-Backend-Storage-Policy-Index': '%d' % int(policy)}
        if policy.policy_type == EC_POLICY:
            expected_put_headers['X-Etag'] = update_etag
        self.assertEqual(
            {'headers': expected_put_headers,
             'account': 'a', 'container': 'c', 'obj': 'o', 'op': 'PUT',
             'container_path': '.sharded_a/c_shard_1',
             'db_state': 'sharded' if container_path else 'unsharded'},
            pickle.load(open(async_pending_file_put, 'rb')))

        # when updater is run its first request will be to the redirect
        # location that is persisted in the async pending file
        with mocked_http_conn(201) as conn:
            with mock.patch('swift.obj.updater.dump_recon_cache',
                            lambda *args: None):
                object_updater = updater.ObjectUpdater(
                    {'devices': self.testdir,
                     'mount_check': 'false'}, logger=debug_logger())
                node = {'id': 1, 'ip': 'chost', 'port': 3200,
                        'replication_ip': 'chost_repl',
                        'replication_port': 6200,
                        'device': 'cdevice'}
                mock_ring = mock.MagicMock()
                mock_ring.get_nodes.return_value = (99, [node])
                object_updater.container_ring = mock_ring
                object_updater.run_once()

        self.assertEqual(1, len(conn.requests))
        self.assertEqual('/cdevice/99/.sharded_a/c_shard_1/o',
                         conn.requests[0]['path'])
        self.assertEqual(6200, conn.requests[0]['port'])
        self.assertEqual('chost_repl', conn.requests[0]['ip'])

    def test_PUT_redirected_async_pending(self):
        self._check_PUT_redirected_async_pending()

    def test_PUT_redirected_async_pending_with_container_path(self):
        self._check_PUT_redirected_async_pending(container_path='.another/c')

    def test_PUT_redirected_async_pending_with_old_style_container_path(self):
        self._check_PUT_redirected_async_pending(
            container_path='.another/c', old_style=True)

    def test_POST_quarantine_zbyte(self):
        timestamp = normalize_timestamp(time())
        req = Request.blank('/sda1/p/a/c/o', environ={'REQUEST_METHOD': 'PUT'},
                            headers={'X-Timestamp': timestamp,
                                     'Content-Type': 'application/x-test'})
        req.body = 'VERIFY'
        resp = req.get_response(self.object_controller)
        self.assertEqual(resp.status_int, 201)

        objfile = self.df_mgr.get_diskfile('sda1', 'p', 'a', 'c', 'o',
                                           policy=POLICIES.legacy)
        objfile.open()
        file_name = os.path.basename(objfile._data_file)
        with open(objfile._data_file) as fp:
            metadata = diskfile.read_metadata(fp)
        os.unlink(objfile._data_file)
        with open(objfile._data_file, 'w') as fp:
            diskfile.write_metadata(fp, metadata)
        self.assertEqual(os.listdir(objfile._datadir)[0], file_name)

        req = Request.blank(
            '/sda1/p/a/c/o',
            environ={'REQUEST_METHOD': 'POST'},
            headers={'X-Timestamp': normalize_timestamp(time())})
        resp = req.get_response(self.object_controller)
        self.assertEqual(resp.status_int, 404)

        quar_dir = os.path.join(
            self.testdir, 'sda1', 'quarantined', 'objects',
            os.path.basename(os.path.dirname(objfile._data_file)))
        self.assertEqual(os.listdir(quar_dir)[0], file_name)

    def test_PUT_invalid_path(self):
        req = Request.blank('/sda1/p/a/c', environ={'REQUEST_METHOD': 'PUT'})
        resp = req.get_response(self.object_controller)
        self.assertEqual(resp.status_int, 400)

    def test_PUT_no_timestamp(self):
        req = Request.blank('/sda1/p/a/c/o', environ={'REQUEST_METHOD': 'PUT',
                                                      'CONTENT_LENGTH': '0'})
        resp = req.get_response(self.object_controller)
        self.assertEqual(resp.status_int, 400)

    def test_PUT_bad_timestamp(self):
        req = Request.blank(
            '/sda1/p/a/c/o', environ={'REQUEST_METHOD': 'PUT'},
            headers={'X-Timestamp': 'bad'})
        resp = req.get_response(self.object_controller)
        self.assertEqual(resp.status_int, 400)

    def test_PUT_no_content_type(self):
        req = Request.blank(
            '/sda1/p/a/c/o', environ={'REQUEST_METHOD': 'PUT'},
            headers={'X-Timestamp': normalize_timestamp(time()),
                     'Content-Length': '6'})
        req.body = 'VERIFY'
        resp = req.get_response(self.object_controller)
        self.assertEqual(resp.status_int, 400)

    def test_PUT_invalid_content_type(self):
        req = Request.blank(
            '/sda1/p/a/c/o', environ={'REQUEST_METHOD': 'PUT'},
            headers={'X-Timestamp': normalize_timestamp(time()),
                     'Content-Length': '6',
                     'Content-Type': '\xff\xff'})
        req.body = 'VERIFY'
        resp = req.get_response(self.object_controller)
        self.assertEqual(resp.status_int, 400)
        self.assertTrue(b'Content-Type' in resp.body)

    def test_PUT_no_content_length(self):
        req = Request.blank(
            '/sda1/p/a/c/o', environ={'REQUEST_METHOD': 'PUT'},
            headers={'X-Timestamp': normalize_timestamp(time()),
                     'Content-Type': 'application/octet-stream'})
        req.body = 'VERIFY'
        del req.headers['Content-Length']
        resp = req.get_response(self.object_controller)
        self.assertEqual(resp.status_int, 411)

    def test_PUT_zero_content_length(self):
        req = Request.blank(
            '/sda1/p/a/c/o', environ={'REQUEST_METHOD': 'PUT'},
            headers={'X-Timestamp': normalize_timestamp(time()),
                     'Content-Type': 'application/octet-stream'})
        req.body = ''
        self.assertEqual(req.headers['Content-Length'], '0')
        resp = req.get_response(self.object_controller)
        self.assertEqual(resp.status_int, 201)

    def test_PUT_bad_transfer_encoding(self):
        req = Request.blank(
            '/sda1/p/a/c/o', environ={'REQUEST_METHOD': 'PUT'},
            headers={'X-Timestamp': normalize_timestamp(time()),
                     'Content-Type': 'application/octet-stream'})
        req.body = 'VERIFY'
        req.headers['Transfer-Encoding'] = 'bad'
        resp = req.get_response(self.object_controller)
        self.assertEqual(resp.status_int, 400)

    def test_PUT_if_none_match_star(self):
        # First PUT should succeed
        req = Request.blank(
            '/sda1/p/a/c/o', environ={'REQUEST_METHOD': 'PUT'},
            headers={'X-Timestamp': next(self.ts).normal,
                     'Content-Length': '6',
                     'Content-Type': 'application/octet-stream',
                     'If-None-Match': '*'})
        req.body = 'VERIFY'
        resp = req.get_response(self.object_controller)
        self.assertEqual(resp.status_int, 201)
        # File should already exist so it should fail
        req = Request.blank(
            '/sda1/p/a/c/o', environ={'REQUEST_METHOD': 'PUT'},
            headers={'X-Timestamp': next(self.ts).normal,
                     'Content-Length': '6',
                     'Content-Type': 'application/octet-stream',
                     'If-None-Match': '*'})
        req.body = 'VERIFY'
        resp = req.get_response(self.object_controller)
        self.assertEqual(resp.status_int, 412)

        req = Request.blank('/sda1/p/a/c/o',
                            environ={'REQUEST_METHOD': 'DELETE'},
                            headers={'X-Timestamp': next(self.ts).normal})
        resp = req.get_response(self.object_controller)
        self.assertEqual(resp.status_int, 204)

        req = Request.blank(
            '/sda1/p/a/c/o', environ={'REQUEST_METHOD': 'PUT'},
            headers={'X-Timestamp': next(self.ts).normal,
                     'Content-Length': '6',
                     'Content-Type': 'application/octet-stream',
                     'If-None-Match': '*'})
        req.body = 'VERIFY'
        resp = req.get_response(self.object_controller)
        self.assertEqual(resp.status_int, 201)

    def test_PUT_if_none_match(self):
        # PUT with if-none-match set and nothing there should succeed
        timestamp = normalize_timestamp(time())
        req = Request.blank(
            '/sda1/p/a/c/o', environ={'REQUEST_METHOD': 'PUT'},
            headers={'X-Timestamp': timestamp,
                     'Content-Length': '6',
                     'Content-Type': 'application/octet-stream',
                     'If-None-Match': 'notthere'})
        req.body = 'VERIFY'
        resp = req.get_response(self.object_controller)
        self.assertEqual(resp.status_int, 201)
        # PUT with if-none-match of the object etag should fail
        timestamp = normalize_timestamp(time())
        req = Request.blank(
            '/sda1/p/a/c/o', environ={'REQUEST_METHOD': 'PUT'},
            headers={'X-Timestamp': timestamp,
                     'Content-Length': '6',
                     'Content-Type': 'application/octet-stream',
                     'If-None-Match': '0b4c12d7e0a73840c1c4f148fda3b037'})
        req.body = 'VERIFY'
        resp = req.get_response(self.object_controller)
        self.assertEqual(resp.status_int, 412)

    def test_PUT_if_none_match_but_expired(self):
        inital_put = next(self.ts)
        put_before_expire = next(self.ts)
        delete_at_timestamp = int(next(self.ts))
        put_after_expire = next(self.ts)
        delete_at_container = str(
            delete_at_timestamp /
            self.object_controller.expiring_objects_container_divisor *
            self.object_controller.expiring_objects_container_divisor)
        req = Request.blank(
            '/sda1/p/a/c/o', environ={'REQUEST_METHOD': 'PUT'},
            headers={'X-Timestamp': inital_put.normal,
                     'X-Delete-At': str(delete_at_timestamp),
                     'X-Delete-At-Container': delete_at_container,
                     'Content-Length': '4',
                     'Content-Type': 'application/octet-stream'})
        req.body = 'TEST'
        resp = req.get_response(self.object_controller)
        self.assertEqual(resp.status_int, 201)

        # PUT again before object has expired should fail
        req = Request.blank(
            '/sda1/p/a/c/o', environ={'REQUEST_METHOD': 'PUT'},
            headers={'X-Timestamp': put_before_expire.normal,
                     'Content-Length': '4',
                     'Content-Type': 'application/octet-stream',
                     'If-None-Match': '*'})
        req.body = 'TEST'
        resp = req.get_response(self.object_controller)
        self.assertEqual(resp.status_int, 412)

        # PUT again after object has expired should succeed
        req = Request.blank(
            '/sda1/p/a/c/o', environ={'REQUEST_METHOD': 'PUT'},
            headers={'X-Timestamp': put_after_expire.normal,
                     'Content-Length': '4',
                     'Content-Type': 'application/octet-stream',
                     'If-None-Match': '*'})
        req.body = 'TEST'
        resp = req.get_response(self.object_controller)
        self.assertEqual(resp.status_int, 201)

    def test_PUT_common(self):
        timestamp = normalize_timestamp(time())
        req = Request.blank(
            '/sda1/p/a/c/o', environ={'REQUEST_METHOD': 'PUT'},
            headers={'X-Timestamp': timestamp,
                     'Content-Length': '6',
                     'Content-Type': 'application/octet-stream',
                     'x-object-meta-test': 'one',
                     'x-object-meta-t\xc3\xa8st': 'm\xc3\xa8ta',
                     'Custom-Header': '*',
                     'X-Backend-Replication-Headers':
                     'x-object-meta-t\xc3\xa8st Content-Type Content-Length'})
        req.body = 'VERIFY'
        with mock.patch.object(self.object_controller, 'allowed_headers',
                               ['Custom-Header']):
            self.object_controller.allowed_headers = ['Custom-Header']
            resp = req.get_response(self.object_controller)

        self.assertEqual(resp.status_int, 201)
        objfile = os.path.join(
            self.testdir, 'sda1',
            storage_directory(diskfile.get_data_dir(POLICIES[0]),
                              'p', hash_path('a', 'c', 'o')),
            utils.Timestamp(timestamp).internal + '.data')
        self.assertTrue(os.path.isfile(objfile))
        self.assertEqual(open(objfile).read(), 'VERIFY')
        self.assertEqual(diskfile.read_metadata(objfile),
                         {'X-Timestamp': utils.Timestamp(timestamp).internal,
                          'Content-Length': '6',
                          'ETag': '0b4c12d7e0a73840c1c4f148fda3b037',
                          'Content-Type': 'application/octet-stream',
                          'name': '/a/c/o',
                          'X-Object-Meta-Test': 'one',
                          'X-Object-Meta-T\xc3\xa8St': 'm\xc3\xa8ta',
                          'Custom-Header': '*'})

    def test_PUT_overwrite(self):
        req = Request.blank(
            '/sda1/p/a/c/o', environ={'REQUEST_METHOD': 'PUT'},
            headers={'X-Timestamp': normalize_timestamp(time()),
                     'Content-Length': '6',
                     'Content-Type': 'application/octet-stream'})
        req.body = 'VERIFY'
        resp = req.get_response(self.object_controller)
        self.assertEqual(resp.status_int, 201)
        sleep(.00001)
        timestamp = normalize_timestamp(time())
        req = Request.blank(
            '/sda1/p/a/c/o', environ={'REQUEST_METHOD': 'PUT'},
            headers={'X-Timestamp': timestamp,
                     'Content-Type': 'text/plain',
                     'Content-Encoding': 'gzip'})
        req.body = 'VERIFY TWO'
        resp = req.get_response(self.object_controller)
        self.assertEqual(resp.status_int, 201)
        objfile = os.path.join(
            self.testdir, 'sda1',
            storage_directory(diskfile.get_data_dir(POLICIES[0]), 'p',
                              hash_path('a', 'c', 'o')),
            utils.Timestamp(timestamp).internal + '.data')
        self.assertTrue(os.path.isfile(objfile))
        self.assertEqual(open(objfile).read(), 'VERIFY TWO')
        self.assertEqual(diskfile.read_metadata(objfile),
                         {'X-Timestamp': utils.Timestamp(timestamp).internal,
                          'Content-Length': '10',
                          'ETag': 'b381a4c5dab1eaa1eb9711fa647cd039',
                          'Content-Type': 'text/plain',
                          'name': '/a/c/o',
                          'Content-Encoding': 'gzip'})

    def test_PUT_overwrite_to_older_ts_success(self):
        old_timestamp = next(self.ts)
        new_timestamp = next(self.ts)

        req = Request.blank(
            '/sda1/p/a/c/o', environ={'REQUEST_METHOD': 'DELETE'},
            headers={'X-Timestamp': old_timestamp.normal,
                     'Content-Length': '0',
                     'Content-Type': 'application/octet-stream'})
        resp = req.get_response(self.object_controller)
        self.assertEqual(resp.status_int, 404)

        req = Request.blank(
            '/sda1/p/a/c/o', environ={'REQUEST_METHOD': 'PUT'},
            headers={'X-Timestamp': new_timestamp.normal,
                     'Content-Type': 'text/plain',
                     'Content-Encoding': 'gzip'})
        req.body = 'VERIFY TWO'
        resp = req.get_response(self.object_controller)

        self.assertEqual(resp.status_int, 201)
        objfile = os.path.join(
            self.testdir, 'sda1',
            storage_directory(diskfile.get_data_dir(POLICIES[0]), 'p',
                              hash_path('a', 'c', 'o')),
            new_timestamp.internal + '.data')
        self.assertTrue(os.path.isfile(objfile))
        self.assertEqual(open(objfile).read(), 'VERIFY TWO')
        self.assertEqual(
            diskfile.read_metadata(objfile),
            {'X-Timestamp': new_timestamp.internal,
             'Content-Length': '10',
             'ETag': 'b381a4c5dab1eaa1eb9711fa647cd039',
             'Content-Type': 'text/plain',
             'name': '/a/c/o',
             'Content-Encoding': 'gzip'})

    def test_PUT_overwrite_to_newer_ts_failed(self):
        old_timestamp = next(self.ts)
        new_timestamp = next(self.ts)

        req = Request.blank(
            '/sda1/p/a/c/o', environ={'REQUEST_METHOD': 'DELETE'},
            headers={'X-Timestamp': new_timestamp.normal,
                     'Content-Length': '0',
                     'Content-Type': 'application/octet-stream'})
        resp = req.get_response(self.object_controller)
        self.assertEqual(resp.status_int, 404)
        req = Request.blank(
            '/sda1/p/a/c/o', environ={'REQUEST_METHOD': 'PUT'},
            headers={'X-Timestamp': old_timestamp.normal,
                     'Content-Type': 'text/plain',
                     'Content-Encoding': 'gzip'})
        req.body = 'VERIFY TWO'

        with mock.patch(
                'swift.obj.diskfile.BaseDiskFile.create') as mock_create:
            resp = req.get_response(self.object_controller)

        self.assertEqual(resp.status_int, 409)
        self.assertEqual(mock_create.call_count, 0)

        # data file doesn't exist there (This is sanity because
        # if .data written unexpectedly, it will be removed
        # by cleanup_ondisk_files)
        datafile = os.path.join(
            self.testdir, 'sda1',
            storage_directory(diskfile.get_data_dir(POLICIES[0]), 'p',
                              hash_path('a', 'c', 'o')),
            old_timestamp.internal + '.data')
        self.assertFalse(os.path.exists(datafile))

        # ts file sitll exists
        tsfile = os.path.join(
            self.testdir, 'sda1',
            storage_directory(diskfile.get_data_dir(POLICIES[0]), 'p',
                              hash_path('a', 'c', 'o')),
            new_timestamp.internal + '.ts')
        self.assertTrue(os.path.isfile(tsfile))

    def test_PUT_overwrite_w_delete_at(self):
        req = Request.blank(
            '/sda1/p/a/c/o', environ={'REQUEST_METHOD': 'PUT'},
            headers={'X-Timestamp': normalize_timestamp(time()),
                     'X-Delete-At': 9999999999,
                     'Content-Length': '6',
                     'Content-Type': 'application/octet-stream'})
        req.body = 'VERIFY'
        resp = req.get_response(self.object_controller)
        self.assertEqual(resp.status_int, 201)
        sleep(.00001)
        timestamp = normalize_timestamp(time())
        req = Request.blank(
            '/sda1/p/a/c/o', environ={'REQUEST_METHOD': 'PUT'},
            headers={'X-Timestamp': timestamp,
                     'Content-Type': 'text/plain',
                     'Content-Encoding': 'gzip'})
        req.body = 'VERIFY TWO'
        resp = req.get_response(self.object_controller)
        self.assertEqual(resp.status_int, 201)
        objfile = os.path.join(
            self.testdir, 'sda1',
            storage_directory(diskfile.get_data_dir(POLICIES[0]), 'p',
                              hash_path('a', 'c', 'o')),
            utils.Timestamp(timestamp).internal + '.data')
        self.assertTrue(os.path.isfile(objfile))
        self.assertEqual(open(objfile).read(), 'VERIFY TWO')
        self.assertEqual(diskfile.read_metadata(objfile),
                         {'X-Timestamp': utils.Timestamp(timestamp).internal,
                          'Content-Length': '10',
                          'ETag': 'b381a4c5dab1eaa1eb9711fa647cd039',
                          'Content-Type': 'text/plain',
                          'name': '/a/c/o',
                          'Content-Encoding': 'gzip'})

    def test_PUT_old_timestamp(self):
        ts = time()
        orig_timestamp = utils.Timestamp(ts).internal
        req = Request.blank(
            '/sda1/p/a/c/o', environ={'REQUEST_METHOD': 'PUT'},
            headers={'X-Timestamp': orig_timestamp,
                     'Content-Length': '6',
                     'Content-Type': 'application/octet-stream'})
        req.body = 'VERIFY'
        resp = req.get_response(self.object_controller)
        self.assertEqual(resp.status_int, 201)

        req = Request.blank('/sda1/p/a/c/o', environ={'REQUEST_METHOD': 'PUT'},
                            headers={'X-Timestamp': normalize_timestamp(ts),
                                     'Content-Type': 'text/plain',
                                     'Content-Encoding': 'gzip'})
        req.body = 'VERIFY TWO'
        resp = req.get_response(self.object_controller)
        self.assertEqual(resp.status_int, 409)
        self.assertEqual(resp.headers['X-Backend-Timestamp'], orig_timestamp)

        req = Request.blank('/sda1/p/a/c/o', environ={'REQUEST_METHOD': 'PUT'},
                            headers={
                                'X-Timestamp': normalize_timestamp(ts - 1),
                                'Content-Type': 'text/plain',
                                'Content-Encoding': 'gzip'})
        req.body = 'VERIFY THREE'
        resp = req.get_response(self.object_controller)
        self.assertEqual(resp.status_int, 409)
        self.assertEqual(resp.headers['X-Backend-Timestamp'], orig_timestamp)

    def test_PUT_new_object_really_old_timestamp(self):
        req = Request.blank(
            '/sda1/p/a/c/o', environ={'REQUEST_METHOD': 'PUT'},
            headers={'X-Timestamp': '-1',  # 1969-12-31 23:59:59
                     'Content-Length': '6',
                     'Content-Type': 'application/octet-stream'})
        req.body = 'VERIFY'
        resp = req.get_response(self.object_controller)
        self.assertEqual(resp.status_int, 400)

        req = Request.blank(
            '/sda1/p/a/c/o', environ={'REQUEST_METHOD': 'PUT'},
            headers={'X-Timestamp': '1',  # 1970-01-01 00:00:01
                     'Content-Length': '6',
                     'Content-Type': 'application/octet-stream'})
        req.body = 'VERIFY'
        resp = req.get_response(self.object_controller)
        self.assertEqual(resp.status_int, 201)

    def test_PUT_object_really_new_timestamp(self):
        req = Request.blank(
            '/sda1/p/a/c/o', environ={'REQUEST_METHOD': 'PUT'},
            headers={'X-Timestamp': '9999999999',  # 2286-11-20 17:46:40
                     'Content-Length': '6',
                     'Content-Type': 'application/octet-stream'})
        req.body = 'VERIFY'
        resp = req.get_response(self.object_controller)
        self.assertEqual(resp.status_int, 201)

        # roll over to 11 digits before the decimal
        req = Request.blank(
            '/sda1/p/a/c/o', environ={'REQUEST_METHOD': 'PUT'},
            headers={'X-Timestamp': '10000000000',
                     'Content-Length': '6',
                     'Content-Type': 'application/octet-stream'})
        req.body = 'VERIFY'
        resp = req.get_response(self.object_controller)
        self.assertEqual(resp.status_int, 400)

    def test_PUT_no_etag(self):
        req = Request.blank(
            '/sda1/p/a/c/o', environ={'REQUEST_METHOD': 'PUT'},
            headers={'X-Timestamp': normalize_timestamp(time()),
                     'Content-Type': 'text/plain'})
        req.body = 'test'
        resp = req.get_response(self.object_controller)
        self.assertEqual(resp.status_int, 201)

    def test_PUT_invalid_etag(self):
        req = Request.blank(
            '/sda1/p/a/c/o', environ={'REQUEST_METHOD': 'PUT'},
            headers={'X-Timestamp': normalize_timestamp(time()),
                     'Content-Type': 'text/plain',
                     'ETag': 'invalid'})
        req.body = 'test'
        resp = req.get_response(self.object_controller)
        self.assertEqual(resp.status_int, 422)

    def test_PUT_user_metadata(self):
        timestamp = normalize_timestamp(time())
        req = Request.blank(
            '/sda1/p/a/c/o', environ={'REQUEST_METHOD': 'PUT'},
            headers={'X-Timestamp': timestamp,
                     'Content-Type': 'text/plain',
                     'ETag': 'b114ab7b90d9ccac4bd5d99cc7ebb568',
                     'X-Object-Meta-1': 'One',
                     'X-Object-Meta-Two': 'Two'})
        req.body = 'VERIFY THREE'
        resp = req.get_response(self.object_controller)
        self.assertEqual(resp.status_int, 201)
        objfile = os.path.join(
            self.testdir, 'sda1',
            storage_directory(diskfile.get_data_dir(POLICIES[0]), 'p',
                              hash_path('a', 'c', 'o')),
            utils.Timestamp(timestamp).internal + '.data')
        self.assertTrue(os.path.isfile(objfile))
        self.assertEqual(open(objfile).read(), 'VERIFY THREE')
        self.assertEqual(diskfile.read_metadata(objfile),
                         {'X-Timestamp': utils.Timestamp(timestamp).internal,
                          'Content-Length': '12',
                          'ETag': 'b114ab7b90d9ccac4bd5d99cc7ebb568',
                          'Content-Type': 'text/plain',
                          'name': '/a/c/o',
                          'X-Object-Meta-1': 'One',
                          'X-Object-Meta-Two': 'Two'})

    def test_PUT_etag_in_footer(self):
        timestamp = normalize_timestamp(time())
        req = Request.blank(
            '/sda1/p/a/c/o',
            headers={'X-Timestamp': timestamp,
                     'Content-Type': 'text/plain',
                     'Transfer-Encoding': 'chunked',
                     'Etag': 'other-etag',
                     'X-Backend-Obj-Metadata-Footer': 'yes',
                     'X-Backend-Obj-Multipart-Mime-Boundary': 'boundary'},
            environ={'REQUEST_METHOD': 'PUT'})

        obj_etag = md5(b"obj data", usedforsecurity=False).hexdigest()
        footer_meta = json.dumps({"Etag": obj_etag}).encode('ascii')
        footer_meta_cksum = md5(
            footer_meta, usedforsecurity=False).hexdigest().encode('ascii')

        req.body = b"\r\n".join((
            b"--boundary",
            b"",
            b"obj data",
            b"--boundary",
            b"Content-MD5: " + footer_meta_cksum,
            b"",
            footer_meta,
            b"--boundary--",
        ))
        req.headers.pop("Content-Length", None)

        resp = req.get_response(self.object_controller)
        self.assertEqual(resp.status_int, 201)
        self.assertEqual(resp.etag, obj_etag)

        objfile = os.path.join(
            self.testdir, 'sda1',
            storage_directory(diskfile.get_data_dir(POLICIES[0]), 'p',
                              hash_path('a', 'c', 'o')),
            utils.Timestamp(timestamp).internal + '.data')
        with open(objfile) as fh:
            self.assertEqual(fh.read(), "obj data")

    def _check_container_override_etag_preference(self, override_headers,
                                                  override_footers):
        def mock_container_update(ctlr, op, account, container, obj, req,
                                  headers_out, objdevice, policy):
            calls_made.append((headers_out, policy))
        calls_made = []
        ts_put = next(self.ts)

        headers = {
            'X-Timestamp': ts_put.internal,
            'Content-Type': 'text/plain',
            'Transfer-Encoding': 'chunked',
            'Etag': 'other-etag',
            'X-Backend-Obj-Metadata-Footer': 'yes',
            'X-Backend-Obj-Multipart-Mime-Boundary': 'boundary'}
        headers.update(override_headers)
        req = Request.blank(
            '/sda1/p/a/c/o', headers=headers,
            environ={'REQUEST_METHOD': 'PUT'})

        obj_etag = md5(b"obj data", usedforsecurity=False).hexdigest()
        footers = {'Etag': obj_etag}
        footers.update(override_footers)
        footer_meta = json.dumps(footers).encode('ascii')
        footer_meta_cksum = md5(
            footer_meta, usedforsecurity=False).hexdigest().encode('ascii')

        req.body = b"\r\n".join((
            b"--boundary",
            b"",
            b"obj data",
            b"--boundary",
            b"Content-MD5: " + footer_meta_cksum,
            b"",
            footer_meta,
            b"--boundary--",
        ))
        req.headers.pop("Content-Length", None)

        with mock.patch(
                'swift.obj.server.ObjectController.container_update',
                mock_container_update):
            resp = req.get_response(self.object_controller)
        self.assertEqual(resp.etag, obj_etag)
        self.assertEqual(resp.status_int, 201)
        self.assertEqual(1, len(calls_made))
        self.assertEqual({
            'X-Size': str(len('obj data')),
            'X-Etag': 'update-etag',
            'X-Content-Type': 'text/plain',
            'X-Timestamp': ts_put.internal,
        }, calls_made[0][0])
        self.assertEqual(POLICIES[0], calls_made[0][1])

    def test_override_etag_lone_header_footer(self):
        self._check_container_override_etag_preference(
            {'X-Backend-Container-Update-Override-Etag': 'update-etag'}, {})
        self._check_container_override_etag_preference(
            {}, {'X-Backend-Container-Update-Override-Etag': 'update-etag'})
        self._check_container_override_etag_preference(
            {'X-Object-Sysmeta-Container-Update-Override-Etag':
             'update-etag'}, {})
        self._check_container_override_etag_preference(
            {}, {'X-Object-Sysmeta-Container-Update-Override-Etag':
                 'update-etag'}),

    def test_override_etag_footer_trumps_header(self):
        self._check_container_override_etag_preference(
            {'X-Backend-Container-Update-Override-Etag': 'ignored-etag'},
            {'X-Backend-Container-Update-Override-Etag': 'update-etag'})
        self._check_container_override_etag_preference(
            {'X-Object-Sysmeta-Container-Update-Override-Etag':
             'ignored-etag'},
            {'X-Object-Sysmeta-Container-Update-Override-Etag':
             'update-etag'})

    def test_override_etag_sysmeta_trumps_backend(self):
        self._check_container_override_etag_preference(
            {'X-Backend-Container-Update-Override-Etag': 'ignored-etag',
             'X-Object-Sysmeta-Container-Update-Override-Etag':
             'update-etag'}, {})
        self._check_container_override_etag_preference(
            {}, {'X-Backend-Container-Update-Override-Etag': 'ignored-etag',
                 'X-Object-Sysmeta-Container-Update-Override-Etag':
                 'update-etag'})

    def test_override_etag_sysmeta_header_trumps_backend_footer(self):
        headers = {'X-Object-Sysmeta-Container-Update-Override-Etag':
                   'update-etag'}
        footers = {'X-Backend-Container-Update-Override-Etag':
                   'ignored-etag'}
        self._check_container_override_etag_preference(headers, footers)

    def test_override_etag_sysmeta_footer_trumps_backend_header(self):
        headers = {'X-Backend-Container-Update-Override-Etag':
                   'ignored-etag'}
        footers = {'X-Object-Sysmeta-Container-Update-Override-Etag':
                   'update-etag'}
        self._check_container_override_etag_preference(headers, footers)

    def test_PUT_etag_in_footer_mismatch(self):
        timestamp = normalize_timestamp(time())
        req = Request.blank(
            '/sda1/p/a/c/o',
            headers={'X-Timestamp': timestamp,
                     'Content-Type': 'text/plain',
                     'Transfer-Encoding': 'chunked',
                     'X-Backend-Obj-Metadata-Footer': 'yes',
                     'X-Backend-Obj-Multipart-Mime-Boundary': 'boundary'},
            environ={'REQUEST_METHOD': 'PUT'})

        footers = {"Etag": md5(b"green", usedforsecurity=False).hexdigest()}
        footer_meta = json.dumps(footers).encode('ascii')
        footer_meta_cksum = md5(
            footer_meta, usedforsecurity=False).hexdigest().encode('ascii')

        req.body = b"\r\n".join((
            b"--boundary",
            b"",
            b"blue",
            b"--boundary",
            b"Content-MD5: " + footer_meta_cksum,
            b"",
            footer_meta,
            b"--boundary--",
        ))
        req.headers.pop("Content-Length", None)

        resp = req.get_response(self.object_controller)
        self.assertEqual(resp.status_int, 422)

    def test_PUT_meta_in_footer(self):
        timestamp = normalize_timestamp(time())
        req = Request.blank(
            '/sda1/p/a/c/o',
            headers={'X-Timestamp': timestamp,
                     'Content-Type': 'text/plain',
                     'Transfer-Encoding': 'chunked',
                     'X-Object-Meta-X': 'Z',
                     'X-Object-Sysmeta-X': 'Z',
                     'X-Backend-Obj-Metadata-Footer': 'yes',
                     'X-Backend-Obj-Multipart-Mime-Boundary': 'boundary'},
            environ={'REQUEST_METHOD': 'PUT'})

        footer_meta = json.dumps({
            'X-Object-Meta-X': 'Y',
            'X-Object-Sysmeta-X': 'Y',
        }).encode('ascii')
        footer_meta_cksum = md5(
            footer_meta, usedforsecurity=False).hexdigest().encode('ascii')

        req.body = b"\r\n".join((
            b"--boundary",
            b"",
            b"stuff stuff stuff",
            b"--boundary",
            b"Content-MD5: " + footer_meta_cksum,
            b"",
            footer_meta,
            b"--boundary--",
        ))
        req.headers.pop("Content-Length", None)

        resp = req.get_response(self.object_controller)
        self.assertEqual(resp.status_int, 201)

        timestamp = normalize_timestamp(time())
        req = Request.blank(
            '/sda1/p/a/c/o',
            headers={'X-Timestamp': timestamp},
            environ={'REQUEST_METHOD': 'HEAD'})
        resp = req.get_response(self.object_controller)
        self.assertEqual(resp.headers.get('X-Object-Meta-X'), 'Y')
        self.assertEqual(resp.headers.get('X-Object-Sysmeta-X'), 'Y')

    def test_PUT_missing_footer_checksum(self):
        timestamp = normalize_timestamp(time())
        req = Request.blank(
            '/sda1/p/a/c/o',
            headers={'X-Timestamp': timestamp,
                     'Content-Type': 'text/plain',
                     'Transfer-Encoding': 'chunked',
                     'X-Backend-Obj-Metadata-Footer': 'yes',
                     'X-Backend-Obj-Multipart-Mime-Boundary': 'boundary'},
            environ={'REQUEST_METHOD': 'PUT'})

        footer_meta = json.dumps({
            "Etag": md5(b"obj data", usedforsecurity=False).hexdigest()
        }).encode('ascii')

        req.body = b"\r\n".join((
            b"--boundary",
            b"",
            b"obj data",
            b"--boundary",
            # no Content-MD5
            b"",
            footer_meta,
            b"--boundary--",
        ))
        req.headers.pop("Content-Length", None)

        resp = req.get_response(self.object_controller)
        self.assertEqual(resp.status_int, 400)

    def test_PUT_bad_footer_checksum(self):
        timestamp = normalize_timestamp(time())
        req = Request.blank(
            '/sda1/p/a/c/o',
            headers={'X-Timestamp': timestamp,
                     'Content-Type': 'text/plain',
                     'Transfer-Encoding': 'chunked',
                     'X-Backend-Obj-Metadata-Footer': 'yes',
                     'X-Backend-Obj-Multipart-Mime-Boundary': 'boundary'},
            environ={'REQUEST_METHOD': 'PUT'})

        footer_meta = json.dumps({
            "Etag": md5(b"obj data", usedforsecurity=False).hexdigest()
        }).encode('ascii')
        bad_footer_meta_cksum = \
            md5(footer_meta + b"bad",
                usedforsecurity=False).hexdigest().encode('ascii')

        req.body = b"\r\n".join((
            b"--boundary",
            b"",
            b"obj data",
            b"--boundary",
            b"Content-MD5: " + bad_footer_meta_cksum,
            b"",
            footer_meta,
            b"--boundary--",
        ))
        req.headers.pop("Content-Length", None)

        resp = req.get_response(self.object_controller)
        self.assertEqual(resp.status_int, 422)

    def test_PUT_bad_footer_json(self):
        timestamp = normalize_timestamp(time())
        req = Request.blank(
            '/sda1/p/a/c/o',
            headers={'X-Timestamp': timestamp,
                     'Content-Type': 'text/plain',
                     'Transfer-Encoding': 'chunked',
                     'X-Backend-Obj-Metadata-Footer': 'yes',
                     'X-Backend-Obj-Multipart-Mime-Boundary': 'boundary'},
            environ={'REQUEST_METHOD': 'PUT'})

        footer_meta = b"{{{[[{{[{[[{[{[[{{{[{{{{[[{{[{["
        footer_meta_cksum = md5(
            footer_meta, usedforsecurity=False).hexdigest().encode('ascii')

        req.body = b"\r\n".join((
            b"--boundary",
            b"",
            b"obj data",
            b"--boundary",
            b"Content-MD5: " + footer_meta_cksum,
            b"",
            footer_meta,
            b"--boundary--",
        ))
        req.headers.pop("Content-Length", None)

        resp = req.get_response(self.object_controller)
        self.assertEqual(resp.status_int, 400)

    def test_PUT_extra_mime_docs_ignored(self):
        timestamp = normalize_timestamp(time())
        req = Request.blank(
            '/sda1/p/a/c/o',
            headers={'X-Timestamp': timestamp,
                     'Content-Type': 'text/plain',
                     'Transfer-Encoding': 'chunked',
                     'X-Backend-Obj-Metadata-Footer': 'yes',
                     'X-Backend-Obj-Multipart-Mime-Boundary': 'boundary'},
            environ={'REQUEST_METHOD': 'PUT'})

        footer_meta = json.dumps({
            'X-Object-Meta-Mint': 'pepper'
        }).encode('ascii')
        footer_meta_cksum = md5(
            footer_meta, usedforsecurity=False).hexdigest().encode('ascii')

        req.body = b"\r\n".join((
            b"--boundary",
            b"",
            b"obj data",
            b"--boundary",
            b"Content-MD5: " + footer_meta_cksum,
            b"",
            footer_meta,
            b"--boundary",
            b"This-Document-Is-Useless: yes",
            b"",
            b"blah blah I take up space",
            b"--boundary--"
        ))
        req.headers.pop("Content-Length", None)

        resp = req.get_response(self.object_controller)
        self.assertEqual(resp.status_int, 201)

        # swob made this into a StringIO for us
        wsgi_input = req.environ['wsgi.input']
        self.assertEqual(wsgi_input.tell(), len(wsgi_input.getvalue()))

    def test_PUT_user_metadata_no_xattr(self):
        timestamp = normalize_timestamp(time())
        req = Request.blank(
            '/sda1/p/a/c/o', environ={'REQUEST_METHOD': 'PUT'},
            headers={'X-Timestamp': timestamp,
                     'Content-Type': 'text/plain',
                     'ETag': 'b114ab7b90d9ccac4bd5d99cc7ebb568',
                     'X-Object-Meta-1': 'One',
                     'X-Object-Meta-Two': 'Two'})
        req.body = 'VERIFY THREE'

        def mock_get_and_setxattr(*args, **kargs):
            error_num = errno.ENOTSUP if hasattr(errno, 'ENOTSUP') else \
                errno.EOPNOTSUPP
            raise IOError(error_num, 'Operation not supported')

        with mock.patch('xattr.getxattr', mock_get_and_setxattr):
            with mock.patch('xattr.setxattr', mock_get_and_setxattr):
                resp = req.get_response(self.object_controller)
                self.assertEqual(resp.status_int, 507)

    def test_PUT_client_timeout(self):
        class FakeTimeout(BaseException):
            def __enter__(self):
                raise self

            def __exit__(self, typ, value, tb):
                pass

        with mock.patch.object(object_server, 'ChunkReadTimeout', FakeTimeout):
            timestamp = normalize_timestamp(time())
            req = Request.blank(
                '/sda1/p/a/c/o', environ={'REQUEST_METHOD': 'PUT'},
                headers={'X-Timestamp': timestamp,
                         'Content-Type': 'text/plain',
                         'Content-Length': '6'})
            req.environ['wsgi.input'] = WsgiBytesIO(b'VERIFY')
            resp = req.get_response(self.object_controller)
            self.assertEqual(resp.status_int, 408)

    def test_PUT_client_closed_connection(self):
        class fake_input(object):
            def read(self, *a, **kw):
                # On client disconnect during a chunked transfer, eventlet
                # may raise a ValueError (or ChunkReadError, following
                # https://github.com/eventlet/eventlet/commit/c3ce3ee -- but
                # that inherits from ValueError)
                raise ValueError

        timestamp = normalize_timestamp(time())
        req = Request.blank(
            '/sda1/p/a/c/o', environ={'REQUEST_METHOD': 'PUT'},
            headers={'X-Timestamp': timestamp,
                     'Content-Type': 'text/plain',
                     'Content-Length': '6'})
        req.environ['wsgi.input'] = fake_input()
        resp = req.get_response(self.object_controller)
        self.assertEqual(resp.status_int, 499)

    def test_PUT_system_metadata(self):
        # check that sysmeta is stored in diskfile
        timestamp = normalize_timestamp(time())
        req = Request.blank(
            '/sda1/p/a/c/o', environ={'REQUEST_METHOD': 'PUT'},
            headers={'X-Timestamp': timestamp,
                     'Content-Type': 'text/plain',
                     'ETag': '1000d172764c9dbc3a5798a67ec5bb76',
                     'X-Object-Meta-1': 'One',
                     'X-Object-Sysmeta-1': 'One',
                     'X-Object-Sysmeta-Two': 'Two',
                     'X-Object-Transient-Sysmeta-Foo': 'Bar'})
        req.body = 'VERIFY SYSMETA'
        resp = req.get_response(self.object_controller)
        self.assertEqual(resp.status_int, 201)
        objfile = os.path.join(
            self.testdir, 'sda1',
            storage_directory(diskfile.get_data_dir(POLICIES[0]), 'p',
                              hash_path('a', 'c', 'o')),
            timestamp + '.data')
        self.assertTrue(os.path.isfile(objfile))
        self.assertEqual(open(objfile).read(), 'VERIFY SYSMETA')
        self.assertEqual(diskfile.read_metadata(objfile),
                         {'X-Timestamp': timestamp,
                          'Content-Length': '14',
                          'Content-Type': 'text/plain',
                          'ETag': '1000d172764c9dbc3a5798a67ec5bb76',
                          'name': '/a/c/o',
                          'X-Object-Meta-1': 'One',
                          'X-Object-Sysmeta-1': 'One',
                          'X-Object-Sysmeta-Two': 'Two',
                          'X-Object-Transient-Sysmeta-Foo': 'Bar'})

    def test_PUT_succeeds_with_later_POST(self):
        t_put = next(self.ts).internal
        req = Request.blank('/sda1/p/a/c/o',
                            environ={'REQUEST_METHOD': 'PUT'},
                            headers={'X-Timestamp': t_put,
                                     'Content-Length': 0,
                                     'Content-Type': 'plain/text'})
        resp = req.get_response(self.object_controller)
        self.assertEqual(resp.status_int, 201)

        t_put2 = next(self.ts).internal
        t_post = next(self.ts).internal
        req = Request.blank('/sda1/p/a/c/o',
                            environ={'REQUEST_METHOD': 'POST'},
                            headers={'X-Timestamp': t_post})
        resp = req.get_response(self.object_controller)
        self.assertEqual(resp.status_int, 202)

        req = Request.blank('/sda1/p/a/c/o',
                            environ={'REQUEST_METHOD': 'PUT'},
                            headers={'X-Timestamp': t_put2,
                                     'Content-Length': 0,
                                     'Content-Type': 'plain/text'},
                            )
        resp = req.get_response(self.object_controller)
        self.assertEqual(resp.status_int, 201)

        obj_dir = os.path.join(
            self.testdir, 'sda1',
            storage_directory(diskfile.get_data_dir(0), 'p',
                              hash_path('a', 'c', 'o')))

        ts_file = os.path.join(obj_dir, t_put2 + '.data')
        self.assertTrue(os.path.isfile(ts_file))
        meta_file = os.path.join(obj_dir, t_post + '.meta')
        self.assertTrue(os.path.isfile(meta_file))

    def test_POST_system_metadata(self):
        # check that diskfile sysmeta is not changed by a POST
        timestamp1 = normalize_timestamp(time())
        req = Request.blank(
            '/sda1/p/a/c/o', environ={'REQUEST_METHOD': 'PUT'},
            headers={'X-Timestamp': timestamp1,
                     'Content-Type': 'text/plain',
                     'ETag': '1000d172764c9dbc3a5798a67ec5bb76',
                     'X-Object-Meta-1': 'One',
                     'X-Object-Sysmeta-1': 'One',
                     'X-Object-Sysmeta-Two': 'Two'})
        req.body = 'VERIFY SYSMETA'
        resp = req.get_response(self.object_controller)
        self.assertEqual(resp.status_int, 201)

        timestamp2 = normalize_timestamp(time())
        req = Request.blank(
            '/sda1/p/a/c/o', environ={'REQUEST_METHOD': 'POST'},
            headers={'X-Timestamp': timestamp2,
                     'X-Object-Meta-1': 'Not One',
                     'X-Object-Sysmeta-1': 'Not One',
                     'X-Object-Sysmeta-Two': 'Not Two'})
        resp = req.get_response(self.object_controller)
        self.assertEqual(resp.status_int, 202)

        # original .data file metadata should be unchanged
        objfile = os.path.join(
            self.testdir, 'sda1',
            storage_directory(diskfile.get_data_dir(POLICIES[0]), 'p',
                              hash_path('a', 'c', 'o')),
            timestamp1 + '.data')
        self.assertTrue(os.path.isfile(objfile))
        self.assertEqual(open(objfile).read(), 'VERIFY SYSMETA')
        self.assertEqual(diskfile.read_metadata(objfile),
                         {'X-Timestamp': timestamp1,
                          'Content-Length': '14',
                          'Content-Type': 'text/plain',
                          'ETag': '1000d172764c9dbc3a5798a67ec5bb76',
                          'name': '/a/c/o',
                          'X-Object-Meta-1': 'One',
                          'X-Object-Sysmeta-1': 'One',
                          'X-Object-Sysmeta-Two': 'Two'})

        # .meta file metadata should have only user meta items
        metafile = os.path.join(
            self.testdir, 'sda1',
            storage_directory(diskfile.get_data_dir(POLICIES[0]), 'p',
                              hash_path('a', 'c', 'o')),
            timestamp2 + '.meta')
        self.assertTrue(os.path.isfile(metafile))
        self.assertEqual(diskfile.read_metadata(metafile),
                         {'X-Timestamp': timestamp2,
                          'name': '/a/c/o',
                          'X-Object-Meta-1': 'Not One'})

    def test_POST_then_fetch_content_type(self):
        # check that content_type is updated by a POST
        timestamp1 = normalize_timestamp(time())
        req = Request.blank(
            '/sda1/p/a/c/o', environ={'REQUEST_METHOD': 'PUT'},
            headers={'X-Timestamp': timestamp1,
                     'Content-Type': 'text/plain',
                     'ETag': '1000d172764c9dbc3a5798a67ec5bb76',
                     'X-Object-Meta-1': 'One'})
        req.body = 'VERIFY SYSMETA'
        resp = req.get_response(self.object_controller)
        self.assertEqual(resp.status_int, 201)

        timestamp2 = normalize_timestamp(time())
        req = Request.blank(
            '/sda1/p/a/c/o', environ={'REQUEST_METHOD': 'POST'},
            headers={'X-Timestamp': timestamp2,
                     'X-Object-Meta-1': 'Not One',
                     'Content-Type': 'text/html'})
        resp = req.get_response(self.object_controller)
        self.assertEqual(resp.status_int, 202)

        # original .data file metadata should be unchanged
        objfile = os.path.join(
            self.testdir, 'sda1',
            storage_directory(diskfile.get_data_dir(0), 'p',
                              hash_path('a', 'c', 'o')),
            timestamp1 + '.data')
        self.assertTrue(os.path.isfile(objfile))
        self.assertEqual(open(objfile).read(), 'VERIFY SYSMETA')
        self.assertEqual(diskfile.read_metadata(objfile),
                         {'X-Timestamp': timestamp1,
                          'Content-Length': '14',
                          'Content-Type': 'text/plain',
                          'ETag': '1000d172764c9dbc3a5798a67ec5bb76',
                          'name': '/a/c/o',
                          'X-Object-Meta-1': 'One'})

        # .meta file metadata should have updated content-type
        metafile_name = encode_timestamps(Timestamp(timestamp2),
                                          Timestamp(timestamp2),
                                          explicit=True)
        metafile = os.path.join(
            self.testdir, 'sda1',
            storage_directory(diskfile.get_data_dir(0), 'p',
                              hash_path('a', 'c', 'o')),
            metafile_name + '.meta')
        self.assertTrue(os.path.isfile(metafile))
        self.assertEqual(diskfile.read_metadata(metafile),
                         {'X-Timestamp': timestamp2,
                          'name': '/a/c/o',
                          'Content-Type': 'text/html',
                          'Content-Type-Timestamp': timestamp2,
                          'X-Object-Meta-1': 'Not One'})

        def check_response(resp):
            self.assertEqual(resp.status_int, 200)
            self.assertEqual(resp.content_length, 14)
            self.assertEqual(resp.content_type, 'text/html')
            self.assertEqual(resp.headers['content-type'], 'text/html')
            self.assertEqual(
                resp.headers['last-modified'],
                strftime('%a, %d %b %Y %H:%M:%S GMT',
                         gmtime(math.ceil(float(timestamp2)))))
            self.assertEqual(resp.headers['etag'],
                             '"1000d172764c9dbc3a5798a67ec5bb76"')
            self.assertEqual(resp.headers['x-object-meta-1'], 'Not One')

        req = Request.blank('/sda1/p/a/c/o',
                            environ={'REQUEST_METHOD': 'HEAD'})
        resp = req.get_response(self.object_controller)
        check_response(resp)

        req = Request.blank('/sda1/p/a/c/o',
                            environ={'REQUEST_METHOD': 'GET'})
        resp = req.get_response(self.object_controller)
        check_response(resp)

    def test_POST_transient_sysmeta(self):
        # check that diskfile transient system meta is changed by a POST
        timestamp1 = normalize_timestamp(time())
        req = Request.blank(
            '/sda1/p/a/c/o', environ={'REQUEST_METHOD': 'PUT'},
            headers={'X-Timestamp': timestamp1,
                     'Content-Type': 'text/plain',
                     'ETag': '1000d172764c9dbc3a5798a67ec5bb76',
                     'X-Object-Meta-1': 'One',
                     'X-Object-Sysmeta-1': 'One',
                     'X-Object-Transient-Sysmeta-Foo': 'Bar'})
        req.body = 'VERIFY SYSMETA'
        resp = req.get_response(self.object_controller)
        self.assertEqual(resp.status_int, 201)

        timestamp2 = normalize_timestamp(time())
        req = Request.blank(
            '/sda1/p/a/c/o', environ={'REQUEST_METHOD': 'POST'},
            headers={'X-Timestamp': timestamp2,
                     'X-Object-Meta-1': 'Not One',
                     'X-Object-Sysmeta-1': 'Not One',
                     'X-Object-Transient-Sysmeta-Foo': 'Not Bar'})
        resp = req.get_response(self.object_controller)
        self.assertEqual(resp.status_int, 202)

        # original .data file metadata should be unchanged
        objfile = os.path.join(
            self.testdir, 'sda1',
            storage_directory(diskfile.get_data_dir(0), 'p',
                              hash_path('a', 'c', 'o')),
            timestamp1 + '.data')
        self.assertTrue(os.path.isfile(objfile))
        self.assertEqual(open(objfile).read(), 'VERIFY SYSMETA')
        self.assertDictEqual(diskfile.read_metadata(objfile),
                             {'X-Timestamp': timestamp1,
                              'Content-Length': '14',
                              'Content-Type': 'text/plain',
                              'ETag': '1000d172764c9dbc3a5798a67ec5bb76',
                              'name': '/a/c/o',
                              'X-Object-Meta-1': 'One',
                              'X-Object-Sysmeta-1': 'One',
                              'X-Object-Transient-Sysmeta-Foo': 'Bar'})

        # .meta file metadata should have only user meta items
        metafile = os.path.join(
            self.testdir, 'sda1',
            storage_directory(diskfile.get_data_dir(0), 'p',
                              hash_path('a', 'c', 'o')),
            timestamp2 + '.meta')
        self.assertTrue(os.path.isfile(metafile))
        self.assertDictEqual(diskfile.read_metadata(metafile),
                             {'X-Timestamp': timestamp2,
                              'name': '/a/c/o',
                              'X-Object-Meta-1': 'Not One',
                              'X-Object-Transient-Sysmeta-Foo': 'Not Bar'})

    def test_PUT_then_fetch_system_metadata(self):
        timestamp = normalize_timestamp(time())
        req = Request.blank(
            '/sda1/p/a/c/o', environ={'REQUEST_METHOD': 'PUT'},
            headers={'X-Timestamp': timestamp,
                     'Content-Type': 'text/plain',
                     'ETag': '1000d172764c9dbc3a5798a67ec5bb76',
                     'X-Object-Meta-1': 'One',
                     'X-Object-Sysmeta-1': 'One',
                     'X-Object-Sysmeta-Two': 'Two',
                     'X-Object-Transient-Sysmeta-Foo': 'Bar'})
        req.body = 'VERIFY SYSMETA'
        resp = req.get_response(self.object_controller)
        self.assertEqual(resp.status_int, 201)

        def check_response(resp):
            self.assertEqual(resp.status_int, 200)
            self.assertEqual(resp.content_length, 14)
            self.assertEqual(resp.content_type, 'text/plain')
            self.assertEqual(resp.headers['content-type'], 'text/plain')
            self.assertEqual(
                resp.headers['last-modified'],
                strftime('%a, %d %b %Y %H:%M:%S GMT',
                         gmtime(math.ceil(float(timestamp)))))
            self.assertEqual(resp.headers['etag'],
                             '"1000d172764c9dbc3a5798a67ec5bb76"')
            self.assertEqual(resp.headers['x-object-meta-1'], 'One')
            self.assertEqual(resp.headers['x-object-sysmeta-1'], 'One')
            self.assertEqual(resp.headers['x-object-sysmeta-two'], 'Two')
            self.assertEqual(resp.headers['x-object-transient-sysmeta-foo'],
                             'Bar')

        req = Request.blank('/sda1/p/a/c/o',
                            environ={'REQUEST_METHOD': 'HEAD'})
        resp = req.get_response(self.object_controller)
        check_response(resp)

        req = Request.blank('/sda1/p/a/c/o',
                            environ={'REQUEST_METHOD': 'GET'})
        resp = req.get_response(self.object_controller)
        check_response(resp)

    def test_PUT_then_POST_then_fetch_system_metadata(self):
        timestamp = normalize_timestamp(time())
        req = Request.blank(
            '/sda1/p/a/c/o', environ={'REQUEST_METHOD': 'PUT'},
            headers={'X-Timestamp': timestamp,
                     'Content-Type': 'text/plain',
                     'ETag': '1000d172764c9dbc3a5798a67ec5bb76',
                     'X-Object-Meta-0': 'deleted by post',
                     'X-Object-Sysmeta-0': 'Zero',
                     'X-Object-Transient-Sysmeta-0': 'deleted by post',
                     'X-Object-Meta-1': 'One',
                     'X-Object-Sysmeta-1': 'One',
                     'X-Object-Sysmeta-Two': 'Two',
                     'X-Object-Transient-Sysmeta-Foo': 'Bar'})
        req.body = 'VERIFY SYSMETA'
        resp = req.get_response(self.object_controller)
        self.assertEqual(resp.status_int, 201)

        timestamp2 = normalize_timestamp(time())
        req = Request.blank(
            '/sda1/p/a/c/o', environ={'REQUEST_METHOD': 'POST'},
            headers={'X-Timestamp': timestamp2,
                     'X-Object-Meta-1': 'Not One',
                     'X-Object-Sysmeta-1': 'Not One',
                     'X-Object-Sysmeta-Two': 'Not Two',
                     'X-Object-Transient-Sysmeta-Foo': 'Not Bar'})
        resp = req.get_response(self.object_controller)
        self.assertEqual(resp.status_int, 202)

        def check_response(resp):
            # user meta should be updated but not sysmeta
            self.assertEqual(resp.status_int, 200)
            self.assertEqual(resp.content_length, 14)
            self.assertEqual(resp.content_type, 'text/plain')
            self.assertEqual(resp.headers['content-type'], 'text/plain')
            self.assertEqual(
                resp.headers['last-modified'],
                strftime('%a, %d %b %Y %H:%M:%S GMT',
                         gmtime(math.ceil(float(timestamp2)))))
            self.assertEqual(resp.headers['etag'],
                             '"1000d172764c9dbc3a5798a67ec5bb76"')
            self.assertEqual(resp.headers['x-object-meta-1'], 'Not One')
            self.assertEqual(resp.headers['x-object-sysmeta-0'], 'Zero')
            self.assertEqual(resp.headers['x-object-sysmeta-1'], 'One')
            self.assertEqual(resp.headers['x-object-sysmeta-two'], 'Two')
            self.assertEqual(resp.headers['x-object-transient-sysmeta-foo'],
                             'Not Bar')
            self.assertNotIn('x-object-meta-0', resp.headers)
            self.assertNotIn('x-object-transient-sysmeta-0', resp.headers)

        req = Request.blank('/sda1/p/a/c/o',
                            environ={'REQUEST_METHOD': 'HEAD'})
        resp = req.get_response(self.object_controller)
        check_response(resp)

        req = Request.blank('/sda1/p/a/c/o',
                            environ={'REQUEST_METHOD': 'GET'})
        resp = req.get_response(self.object_controller)
        check_response(resp)

    def test_PUT_with_replication_headers(self):
        # check that otherwise disallowed headers are accepted when specified
        # by X-Backend-Replication-Headers

        # first PUT object
        timestamp1 = normalize_timestamp(time())
        req = Request.blank(
            '/sda1/p/a/c/o', environ={'REQUEST_METHOD': 'PUT'},
            headers={'X-Timestamp': timestamp1,
                     'Content-Type': 'text/plain',
                     'Content-Length': '14',
                     'Etag': '1000d172764c9dbc3a5798a67ec5bb76',
                     'Custom-Header': 'custom1',
                     'X-Object-Meta-1': 'meta1',
                     'X-Static-Large-Object': 'False'})
        req.body = 'VERIFY SYSMETA'

        # restrict set of allowed headers on this server
        with mock.patch.object(self.object_controller, 'allowed_headers',
                               ['Custom-Header']):
            resp = req.get_response(self.object_controller)
        self.assertEqual(resp.status_int, 201)

        objfile = os.path.join(
            self.testdir, 'sda1',
            storage_directory(diskfile.get_data_dir(0), 'p',
                              hash_path('a', 'c', 'o')),
            timestamp1 + '.data')
        # X-Static-Large-Object is disallowed.
        self.assertEqual(diskfile.read_metadata(objfile),
                         {'X-Timestamp': timestamp1,
                          'Content-Type': 'text/plain',
                          'Content-Length': '14',
                          'ETag': '1000d172764c9dbc3a5798a67ec5bb76',
                          'name': '/a/c/o',
                          'Custom-Header': 'custom1',
                          'X-Object-Meta-1': 'meta1'})

        # PUT object again with X-Backend-Replication-Headers
        timestamp2 = normalize_timestamp(time())
        req = Request.blank(
            '/sda1/p/a/c/o', environ={'REQUEST_METHOD': 'PUT'},
            headers={'X-Timestamp': timestamp2,
                     'Content-Type': 'text/plain',
                     'Content-Length': '14',
                     'Etag': '1000d172764c9dbc3a5798a67ec5bb76',
                     'Custom-Header': 'custom1',
                     'X-Object-Meta-1': 'meta1',
                     'X-Static-Large-Object': 'False',
                     'X-Backend-Replication-Headers':
                     'X-Static-Large-Object'})
        req.body = 'VERIFY SYSMETA'

        with mock.patch.object(self.object_controller, 'allowed_headers',
                               ['Custom-Header']):
            resp = req.get_response(self.object_controller)
        self.assertEqual(resp.status_int, 201)

        objfile = os.path.join(
            self.testdir, 'sda1',
            storage_directory(diskfile.get_data_dir(0), 'p',
                              hash_path('a', 'c', 'o')),
            timestamp2 + '.data')
        # X-Static-Large-Object should be copied since it is now allowed by
        # replication headers.
        self.assertEqual(diskfile.read_metadata(objfile),
                         {'X-Timestamp': timestamp2,
                          'Content-Type': 'text/plain',
                          'Content-Length': '14',
                          'ETag': '1000d172764c9dbc3a5798a67ec5bb76',
                          'name': '/a/c/o',
                          'Custom-Header': 'custom1',
                          'X-Object-Meta-1': 'meta1',
                          'X-Static-Large-Object': 'False'})

    def test_PUT_container_connection(self):

        def mock_http_connect(response, with_exc=False):

            class FakeConn(object):

                def __init__(self, status, with_exc):
                    self.status = status
                    self.reason = 'Fake'
                    self.host = '1.2.3.4'
                    self.port = '1234'
                    self.with_exc = with_exc

                def getresponse(self):
                    if self.with_exc:
                        raise Exception('test')
                    return self

                def read(self, amt=None):
                    return b''

            return lambda *args, **kwargs: FakeConn(response, with_exc)

        timestamp = normalize_timestamp(time())
        req = Request.blank(
            '/sda1/p/a/c/o',
            environ={'REQUEST_METHOD': 'PUT'},
            headers={'X-Timestamp': timestamp,
                     'X-Container-Host': '1.2.3.4:0',
                     'X-Container-Partition': '3',
                     'X-Container-Device': 'sda1',
                     'X-Container-Timestamp': '1',
                     'Content-Type': 'application/new1',
                     'Content-Length': '0'})
        with mock.patch.object(
                object_server, 'http_connect', mock_http_connect(201)):
            with fake_spawn():
                resp = req.get_response(self.object_controller)
        self.assertEqual(resp.status_int, 201)
        timestamp = normalize_timestamp(time())
        req = Request.blank(
            '/sda1/p/a/c/o',
            environ={'REQUEST_METHOD': 'PUT'},
            headers={'X-Timestamp': timestamp,
                     'X-Container-Host': '1.2.3.4:0',
                     'X-Container-Partition': '3',
                     'X-Container-Device': 'sda1',
                     'X-Container-Timestamp': '1',
                     'Content-Type': 'application/new1',
                     'Content-Length': '0'})
        with mock.patch.object(
                object_server, 'http_connect', mock_http_connect(500)):
            with fake_spawn():
                resp = req.get_response(self.object_controller)
        self.assertEqual(resp.status_int, 201)
        timestamp = normalize_timestamp(time())
        req = Request.blank(
            '/sda1/p/a/c/o',
            environ={'REQUEST_METHOD': 'PUT'},
            headers={'X-Timestamp': timestamp,
                     'X-Container-Host': '1.2.3.4:0',
                     'X-Container-Partition': '3',
                     'X-Container-Device': 'sda1',
                     'X-Container-Timestamp': '1',
                     'Content-Type': 'application/new1',
                     'Content-Length': '0'})
        with mock.patch.object(
                object_server, 'http_connect',
                mock_http_connect(500, with_exc=True)):
            with fake_spawn():
                resp = req.get_response(self.object_controller)
        self.assertEqual(resp.status_int, 201)

    def test_EC_PUT_GET_data(self):
        for policy in self.ec_policies:
            ts = next(self.ts)
            raw_data = (b'VERIFY' * policy.ec_segment_size)[:-432]
            frag_archives = encode_frag_archive_bodies(policy, raw_data)
            frag_index = random.randint(0, len(frag_archives) - 1)
            # put EC frag archive
            req = Request.blank('/sda1/p/a/c/o', method='PUT', headers={
                'X-Timestamp': ts.internal,
                'Content-Type': 'application/verify',
                'Content-Length': len(frag_archives[frag_index]),
                'X-Object-Sysmeta-Ec-Frag-Index': frag_index,
                'X-Backend-Storage-Policy-Index': int(policy),
            })
            req.body = frag_archives[frag_index]
            resp = req.get_response(self.object_controller)
            self.assertEqual(resp.status_int, 201)

            # get EC frag archive
            req = Request.blank('/sda1/p/a/c/o', headers={
                'X-Backend-Storage-Policy-Index': int(policy),
            })
            resp = req.get_response(self.object_controller)
            self.assertEqual(resp.status_int, 200)
            self.assertEqual(resp.body, frag_archives[frag_index])

            # check the diskfile is durable
            df_mgr = diskfile.ECDiskFileManager(self.conf,
                                                self.object_controller.logger)
            df = df_mgr.get_diskfile('sda1', 'p', 'a', 'c', 'o', policy,
                                     frag_prefs=[])
            with df.open():
                self.assertEqual(ts, df.data_timestamp)
                self.assertEqual(df.data_timestamp, df.durable_timestamp)

    def test_EC_PUT_GET_data_no_commit(self):
        for policy in self.ec_policies:
            ts = next(self.ts)
            raw_data = (b'VERIFY' * policy.ec_segment_size)[:-432]
            frag_archives = encode_frag_archive_bodies(policy, raw_data)
            frag_index = random.randint(0, len(frag_archives) - 1)
            # put EC frag archive
            req = Request.blank('/sda1/p/a/c/o', method='PUT', headers={
                'X-Timestamp': ts.internal,
                'Content-Type': 'application/verify',
                'Content-Length': len(frag_archives[frag_index]),
                'X-Backend-No-Commit': 'true',
                'X-Object-Sysmeta-Ec-Frag-Index': frag_index,
                'X-Backend-Storage-Policy-Index': int(policy),
            })
            req.body = frag_archives[frag_index]
            resp = req.get_response(self.object_controller)
            self.assertEqual(resp.status_int, 201)

            # get EC frag archive will 404 - nothing durable...
            req = Request.blank('/sda1/p/a/c/o', headers={
                'X-Backend-Storage-Policy-Index': int(policy),
            })
            resp = req.get_response(self.object_controller)
            self.assertEqual(resp.status_int, 404)

            # ...unless we explicitly request *any* fragment...
            req = Request.blank('/sda1/p/a/c/o', headers={
                'X-Backend-Storage-Policy-Index': int(policy),
                'X-Backend-Fragment-Preferences': '[]',
            })
            resp = req.get_response(self.object_controller)
            self.assertEqual(resp.status_int, 200)
            self.assertEqual(resp.body, frag_archives[frag_index])

            # check the diskfile is not durable
            df_mgr = diskfile.ECDiskFileManager(self.conf,
                                                self.object_controller.logger)
            df = df_mgr.get_diskfile('sda1', 'p', 'a', 'c', 'o', policy,
                                     frag_prefs=[])
            with df.open():
                self.assertEqual(ts, df.data_timestamp)
                self.assertIsNone(df.durable_timestamp)

    def test_EC_GET_quarantine_invalid_frag_archive(self):
        policy = random.choice(self.ec_policies)
        raw_data = (b'VERIFY' * policy.ec_segment_size)[:-432]
        frag_archives = encode_frag_archive_bodies(policy, raw_data)
        frag_index = random.randint(0, len(frag_archives) - 1)
        content_length = len(frag_archives[frag_index])
        # put EC frag archive
        req = Request.blank('/sda1/p/a/c/o', method='PUT', headers={
            'X-Timestamp': next(self.ts).internal,
            'Content-Type': 'application/verify',
            'Content-Length': content_length,
            'X-Object-Sysmeta-Ec-Frag-Index': frag_index,
            'X-Backend-Storage-Policy-Index': int(policy),
        })
        corrupt = b'garbage' + frag_archives[frag_index]
        req.body = corrupt[:content_length]
        resp = req.get_response(self.object_controller)
        self.assertEqual(resp.status_int, 201)

        # get EC frag archive
        req = Request.blank('/sda1/p/a/c/o', headers={
            'X-Backend-Storage-Policy-Index': int(policy),
        })
        resp = req.get_response(self.object_controller)
        self.assertEqual(resp.status_int, 200)

        with self.assertRaises(DiskFileQuarantined) as ctx:
            resp.body
        self.assertIn("Invalid EC metadata", str(ctx.exception))

        # nothing is logged on *our* loggers
        errors = self.object_controller.logger.get_lines_for_level('error')
        self.assertEqual(errors, [])

        # get EC frag archive - it's gone
        req = Request.blank('/sda1/p/a/c/o', headers={
            'X-Backend-Storage-Policy-Index': int(policy),
        })
        resp = req.get_response(self.object_controller)
        self.assertEqual(resp.status_int, 404)

    def test_PUT_ssync_multi_frag(self):
        timestamp = utils.Timestamp.now().internal

        def put_with_index(expected_rsp, frag_index, node_index=None):
            data_file_tail = '#%d#d.data' % frag_index
            headers = {'X-Timestamp': timestamp,
                       'Content-Length': '6',
                       'Content-Type': 'application/octet-stream',
                       'X-Backend-Ssync-Frag-Index': node_index,
                       'X-Object-Sysmeta-Ec-Frag-Index': frag_index,
                       'X-Backend-Storage-Policy-Index': int(policy)}
            req = Request.blank(
                '/sda1/p/a/c/o', environ={'REQUEST_METHOD': 'PUT'},
                headers=headers)
            req.body = b'VERIFY'
            resp = req.get_response(self.object_controller)

            self.assertEqual(
                resp.status_int, expected_rsp,
                'got %s != %s for frag_index=%s node_index=%s' % (
                    resp.status_int, expected_rsp,
                    frag_index, node_index))
            if expected_rsp == 409:
                return
            obj_dir = os.path.join(
                self.testdir, 'sda1',
                storage_directory(diskfile.get_data_dir(int(policy)),
                                  'p', hash_path('a', 'c', 'o')))
            data_file = os.path.join(obj_dir, timestamp) + data_file_tail
            self.assertTrue(os.path.isfile(data_file),
                            'Expected file %r not found in %r for policy %r'
                            % (data_file, os.listdir(obj_dir), int(policy)))

        for policy in POLICIES:
            if policy.policy_type == EC_POLICY:
                # upload with a ec-frag-index
                put_with_index(201, 3)
                # same timestamp will conflict a different ec-frag-index
                put_with_index(409, 2)
                # but with the ssync-frag-index (primary node) it will just
                # save both!
                put_with_index(201, 2, 2)
                # but even with the ssync-frag-index we can still get a
                # timestamp collisison if the file already exists
                put_with_index(409, 3, 3)

                # FWIW, ssync will never send in-consistent indexes - but if
                # something else did, from the object server perspective ...

                # ... the ssync-frag-index is canonical on the
                # read/pre-existance check
                put_with_index(409, 7, 2)
                # ... but the ec-frag-index is canonical when it comes to on
                # disk file
                put_with_index(201, 7, 6)

    def test_PUT_commits_data(self):
        for policy in POLICIES:
            timestamp = utils.Timestamp(int(time())).internal
            data_file_tail = '.data'
            headers = {'X-Timestamp': timestamp,
                       'Content-Length': '6',
                       'Content-Type': 'application/octet-stream',
                       'X-Backend-Storage-Policy-Index': int(policy)}
            if policy.policy_type == EC_POLICY:
                # commit renames data file
                headers['X-Object-Sysmeta-Ec-Frag-Index'] = '2'
                data_file_tail = '#2#d.data'
            req = Request.blank(
                '/sda1/p/a/c/o', environ={'REQUEST_METHOD': 'PUT'},
                headers=headers)
            req.body = b'VERIFY'
            resp = req.get_response(self.object_controller)

            self.assertEqual(resp.status_int, 201)
            obj_dir = os.path.join(
                self.testdir, 'sda1',
                storage_directory(diskfile.get_data_dir(int(policy)),
                                  'p', hash_path('a', 'c', 'o')))
            data_file = os.path.join(obj_dir, timestamp) + data_file_tail
            self.assertTrue(os.path.isfile(data_file),
                            'Expected file %r not found in %r for policy %r'
                            % (data_file, os.listdir(obj_dir), int(policy)))
            rmtree(obj_dir)

    def test_PUT_next_part_power(self):
        hash_path_ = hash_path('a', 'c', 'o')
        part_power = 10
        old_part = utils.get_partition_for_hash(hash_path_, part_power)
        new_part = utils.get_partition_for_hash(hash_path_, part_power + 1)
        policy = POLICIES.default
        timestamp = utils.Timestamp(int(time())).internal
        headers = {'X-Timestamp': timestamp,
                   'Content-Length': '6',
                   'Content-Type': 'application/octet-stream',
                   'X-Backend-Storage-Policy-Index': int(policy),
                   'X-Backend-Next-Part-Power': part_power + 1}
        req = Request.blank(
            '/sda1/%s/a/c/o' % old_part, method='PUT',
            headers=headers, body=b'VERIFY')
        resp = req.get_response(self.object_controller)

        self.assertEqual(resp.status_int, 201)

        def check_file(part):
            data_file = os.path.join(
                self.testdir, 'sda1',
                storage_directory(diskfile.get_data_dir(int(policy)),
                                  part, hash_path_), timestamp + '.data')
            self.assertTrue(os.path.isfile(data_file))

        check_file(old_part)
        check_file(new_part)

    def test_PUT_next_part_power_eexist(self):
        hash_path_ = hash_path('a', 'c', 'o')
        part_power = 10
        old_part = utils.get_partition_for_hash(hash_path_, part_power)
        new_part = utils.get_partition_for_hash(hash_path_, part_power + 1)
        policy = POLICIES.default
        timestamp = utils.Timestamp(int(time())).internal

        # There's no substitute for the real thing ;-)
        tpool.execute = self._orig_tpool_exc

        # This is a little disingenuous, but it's easier than reproducing
        # the actual race that could lead to this EEXIST
        headers = {'X-Timestamp': timestamp,
                   'Content-Length': '6',
                   'Content-Type': 'application/octet-stream',
                   'X-Backend-Storage-Policy-Index': int(policy),
                   'X-Trans-Id': 'txn1'}
        req = Request.blank(
            '/sda1/%s/a/c/o' % new_part, method='PUT',
            headers=headers, body=b'VERIFY')
        resp = req.get_response(self.object_controller)
        self.assertEqual(resp.status_int, 201)

        # The write should succeed, but the relink will fail
        headers = {'X-Timestamp': timestamp,
                   'Content-Length': '6',
                   'Content-Type': 'application/octet-stream',
                   'X-Backend-Storage-Policy-Index': int(policy),
                   'X-Backend-Next-Part-Power': part_power + 1,
                   'X-Trans-Id': 'txn2'}
        req = Request.blank(
            '/sda1/%s/a/c/o' % old_part, method='PUT',
            headers=headers, body=b'VERIFY')
        resp = req.get_response(self.object_controller)
        self.assertEqual(resp.status_int, 201)

        def check_file(part):
            data_file = os.path.join(
                self.testdir, 'sda1',
                storage_directory(diskfile.get_data_dir(int(policy)),
                                  part, hash_path_), timestamp + '.data')
            self.assertTrue(os.path.isfile(data_file))

        check_file(old_part)
        check_file(new_part)

        error_lines = self.logger.get_lines_for_level('error')
        self.assertIn('[Errno 17] File exists', error_lines[0])
        self.assertEqual([], error_lines[1:])
        log_extras = self.logger.log_dict['error'][0][1]['extra']
        self.assertEqual('txn2', log_extras.get('txn_id'))

    def test_PUT_next_part_power_races_around_makedirs_eexist(self):
        # simulate two 'concurrent' racing to create the new object dir in the
        # new partition and check that relinking tolerates the dir already
        # existing when they attempt to create it
        hash_path_ = hash_path('a', 'c', 'o')
        part_power = 10
        old_part = utils.get_partition_for_hash(hash_path_, part_power)
        new_part = utils.get_partition_for_hash(hash_path_, part_power + 1)
        policy = POLICIES.default

        def make_request(timestamp):
            headers = {'X-Timestamp': timestamp.internal,
                       'Content-Length': '6',
                       'Content-Type': 'application/octet-stream',
                       'X-Backend-Storage-Policy-Index': int(policy),
                       'X-Backend-Next-Part-Power': part_power + 1}
            req = Request.blank(
                '/sda1/%s/a/c/o' % old_part, method='PUT',
                headers=headers, body=b'VERIFY')
            resp = req.get_response(self.object_controller)
            self.assertEqual(resp.status_int, 201)

        def data_file(part, timestamp):
            return os.path.join(
                self.testdir, 'sda1',
                storage_directory(diskfile.get_data_dir(int(policy)),
                                  part, hash_path_),
                timestamp.internal + '.data')

        ts_1 = next(self.ts)
        ts_2 = next(self.ts)
        calls = []
        orig_makedirs = os.makedirs

        def mock_makedirs(path, *args, **kwargs):
            # let another request catch up just as the first is about to create
            # the next part power object dir, then pretend the first request
            # process actually makes the dir
            if path == os.path.dirname(data_file(new_part, ts_1)):
                calls.append(path)
                if len(calls) == 1:
                    # pretend 'yield' to other request process
                    make_request(ts_2)
                if len(calls) == 2:
                    # pretend 'yield' back to first request process for
                    # its call to makedirs
                    orig_makedirs(calls[0])
            return orig_makedirs(path, *args, **kwargs)
        with mock.patch('swift.obj.diskfile.os.makedirs', mock_makedirs):
            make_request(ts_1)

        self.assertEqual(
            [os.path.dirname(data_file(new_part, ts_1)),
             os.path.dirname(data_file(new_part, ts_1))], calls)
        self.assertTrue(os.path.isfile(data_file(old_part, ts_2)))
        self.assertTrue(os.path.isfile(data_file(new_part, ts_2)))
        self.assertFalse(os.path.isfile(data_file(new_part, ts_1)))
        self.assertFalse(os.path.isfile(data_file(old_part, ts_1)))
        error_lines = self.logger.get_lines_for_level('error')
        self.assertEqual([], error_lines)

    def test_PUT_next_part_power_races_around_makedirs_enoent(self):
        hash_path_ = hash_path('a', 'c', 'o')
        part_power = 10
        old_part = utils.get_partition_for_hash(hash_path_, part_power)
        new_part = utils.get_partition_for_hash(hash_path_, part_power + 1)
        policy = POLICIES.default

        def make_request(timestamp):
            headers = {'X-Timestamp': timestamp.internal,
                       'Content-Length': '6',
                       'Content-Type': 'application/octet-stream',
                       'X-Backend-Storage-Policy-Index': int(policy),
                       'X-Backend-Next-Part-Power': part_power + 1}
            req = Request.blank(
                '/sda1/%s/a/c/o' % old_part, method='PUT',
                headers=headers, body=b'VERIFY')
            resp = req.get_response(self.object_controller)
            self.assertEqual(resp.status_int, 201)

        def data_file(part, timestamp):
            return os.path.join(
                self.testdir, 'sda1',
                storage_directory(diskfile.get_data_dir(int(policy)),
                                  part, hash_path_),
                timestamp.internal + '.data')

        ts_1 = next(self.ts)
        ts_2 = next(self.ts)
        calls = []
        orig_makedirs = os.makedirs

        def mock_makedirs(path, *args, **kwargs):
            # let another request race ahead just as the first is about to
            # create the next part power object dir
            if path == os.path.dirname(data_file(new_part, ts_1)):
                calls.append(path)
                if len(calls) == 1:
                    # pretend 'yield' to other request process
                    make_request(ts_2)
            return orig_makedirs(path, *args, **kwargs)

        with mock.patch('swift.obj.diskfile.os.makedirs', mock_makedirs):
            make_request(ts_1)

        self.assertEqual(
            [os.path.dirname(data_file(new_part, ts_1)),
             os.path.dirname(data_file(new_part, ts_1))], calls)
        self.assertTrue(os.path.isfile(data_file(old_part, ts_2)))
        self.assertTrue(os.path.isfile(data_file(new_part, ts_2)))
        self.assertFalse(os.path.isfile(data_file(new_part, ts_1)))
        self.assertFalse(os.path.isfile(data_file(old_part, ts_1)))
        error_lines = self.logger.get_lines_for_level('error')
        self.assertEqual([], error_lines)

    def test_HEAD(self):
        # Test swift.obj.server.ObjectController.HEAD
        req = Request.blank('/sda1/p/a/c', environ={'REQUEST_METHOD': 'HEAD'})
        resp = req.get_response(self.object_controller)
        self.assertEqual(resp.status_int, 400)

        req = Request.blank('/sda1/p/a/c/o',
                            environ={'REQUEST_METHOD': 'HEAD'})
        resp = req.get_response(self.object_controller)
        self.assertEqual(resp.status_int, 404)
        self.assertFalse('X-Backend-Timestamp' in resp.headers)

        timestamp = normalize_timestamp(time())
        req = Request.blank(
            '/sda1/p/a/c/o', environ={'REQUEST_METHOD': 'PUT'},
            headers={'X-Timestamp': timestamp,
                     'Content-Type': 'application/x-test',
                     'X-Object-Meta-1': 'One',
                     'X-Object-Meta-Two': 'Two'})
        req.body = b'VERIFY'
        resp = req.get_response(self.object_controller)
        self.assertEqual(resp.status_int, 201)

        req = Request.blank('/sda1/p/a/c/o',
                            environ={'REQUEST_METHOD': 'HEAD'})
        resp = req.get_response(self.object_controller)
        self.assertEqual(resp.status_int, 200)
        self.assertEqual(resp.content_length, 6)
        self.assertEqual(resp.content_type, 'application/x-test')
        self.assertEqual(resp.headers['content-type'], 'application/x-test')
        self.assertEqual(
            resp.headers['last-modified'],
            strftime('%a, %d %b %Y %H:%M:%S GMT',
                     gmtime(math.ceil(float(timestamp)))))
        self.assertEqual(resp.headers['etag'],
                         '"0b4c12d7e0a73840c1c4f148fda3b037"')
        self.assertEqual(resp.headers['x-object-meta-1'], 'One')
        self.assertEqual(resp.headers['x-object-meta-two'], 'Two')

        objfile = os.path.join(
            self.testdir, 'sda1',
            storage_directory(diskfile.get_data_dir(POLICIES[0]), 'p',
                              hash_path('a', 'c', 'o')),
            utils.Timestamp(timestamp).internal + '.data')
        os.unlink(objfile)
        req = Request.blank('/sda1/p/a/c/o',
                            environ={'REQUEST_METHOD': 'HEAD'})
        resp = req.get_response(self.object_controller)
        self.assertEqual(resp.status_int, 404)

        sleep(.00001)
        timestamp = normalize_timestamp(time())
        req = Request.blank('/sda1/p/a/c/o', environ={'REQUEST_METHOD': 'PUT'},
                            headers={
                                'X-Timestamp': timestamp,
                                'Content-Type': 'application/octet-stream',
                                'Content-length': '6'})
        req.body = b'VERIFY'
        resp = req.get_response(self.object_controller)
        self.assertEqual(resp.status_int, 201)

        sleep(.00001)
        timestamp = normalize_timestamp(time())
        req = Request.blank('/sda1/p/a/c/o',
                            environ={'REQUEST_METHOD': 'DELETE'},
                            headers={'X-Timestamp': timestamp})
        resp = req.get_response(self.object_controller)
        self.assertEqual(resp.status_int, 204)

        req = Request.blank('/sda1/p/a/c/o',
                            environ={'REQUEST_METHOD': 'HEAD'})
        resp = req.get_response(self.object_controller)
        self.assertEqual(resp.status_int, 404)
        self.assertEqual(resp.headers['X-Backend-Timestamp'],
                         utils.Timestamp(timestamp).internal)

    def test_HEAD_quarantine_zbyte(self):
        # Test swift.obj.server.ObjectController.GET
        timestamp = normalize_timestamp(time())
        req = Request.blank('/sda1/p/a/c/o', environ={'REQUEST_METHOD': 'PUT'},
                            headers={'X-Timestamp': timestamp,
                                     'Content-Type': 'application/x-test'})
        req.body = b'VERIFY'
        resp = req.get_response(self.object_controller)
        self.assertEqual(resp.status_int, 201)
        disk_file = self.df_mgr.get_diskfile('sda1', 'p', 'a', 'c', 'o',
                                             policy=POLICIES.legacy)
        disk_file.open()

        file_name = os.path.basename(disk_file._data_file)
        with open(disk_file._data_file) as fp:
            metadata = diskfile.read_metadata(fp)
        os.unlink(disk_file._data_file)
        with open(disk_file._data_file, 'w') as fp:
            diskfile.write_metadata(fp, metadata)

        file_name = os.path.basename(disk_file._data_file)
        self.assertEqual(os.listdir(disk_file._datadir)[0], file_name)
        req = Request.blank('/sda1/p/a/c/o',
                            environ={'REQUEST_METHOD': 'HEAD'})
        resp = req.get_response(self.object_controller)
        self.assertEqual(resp.status_int, 404)

        quar_dir = os.path.join(
            self.testdir, 'sda1', 'quarantined', 'objects',
            os.path.basename(os.path.dirname(disk_file._data_file)))
        self.assertEqual(os.listdir(quar_dir)[0], file_name)

    def test_OPTIONS(self):
        conf = {'devices': self.testdir, 'mount_check': 'false'}
        server_handler = object_server.ObjectController(
            conf, logger=debug_logger())
        req = Request.blank('/sda1/p/a/c/o', {'REQUEST_METHOD': 'OPTIONS'})
        req.content_length = 0
        resp = server_handler.OPTIONS(req)
        self.assertEqual(200, resp.status_int)
        for verb in 'OPTIONS GET POST PUT DELETE HEAD REPLICATE \
                SSYNC'.split():
            self.assertTrue(
                verb in resp.headers['Allow'].split(', '))
        self.assertEqual(len(resp.headers['Allow'].split(', ')), 8)
        self.assertEqual(resp.headers['Server'],
                         (server_handler.server_type + '/' + swift_version))

    def test_insufficient_storage_mount_check_true(self):
        conf = {'devices': self.testdir, 'mount_check': 'true'}
        object_controller = object_server.ObjectController(conf)
        for policy in POLICIES:
            mgr = object_controller._diskfile_router[policy]
            self.assertTrue(mgr.mount_check)
        for method in object_controller.allowed_methods:
            if method in ('OPTIONS', 'SSYNC'):
                continue
            path = '/sda1/p/'
            if method == 'REPLICATE':
                path += 'suff'
            else:
                path += 'a/c/o'
            req = Request.blank(path, method=method,
                                headers={'x-timestamp': '1',
                                         'content-type': 'app/test',
                                         'content-length': 0})
            with mock_check_drive() as mocks:
                try:
                    resp = req.get_response(object_controller)
                    self.assertEqual(resp.status_int, 507)
                    mocks['ismount'].return_value = True
                    resp = req.get_response(object_controller)
                    self.assertNotEqual(resp.status_int, 507)
                    # feel free to rip out this last assertion...
                    expected = 2 if method in ('PUT', 'REPLICATE') else 4
                    self.assertEqual(resp.status_int // 100, expected)
                except AssertionError as e:
                    self.fail('%s for %s' % (e, method))

    def test_insufficient_storage_mount_check_false(self):
        conf = {'devices': self.testdir, 'mount_check': 'false'}
        object_controller = object_server.ObjectController(conf)
        for policy in POLICIES:
            mgr = object_controller._diskfile_router[policy]
            self.assertFalse(mgr.mount_check)
        for method in object_controller.allowed_methods:
            if method in ('OPTIONS', 'SSYNC'):
                continue
            path = '/sda1/p/'
            if method == 'REPLICATE':
                path += 'suff'
            else:
                path += 'a/c/o'
            req = Request.blank(path, method=method,
                                headers={'x-timestamp': '1',
                                         'content-type': 'app/test',
                                         'content-length': 0})
            with mock_check_drive() as mocks:
                try:
                    resp = req.get_response(object_controller)
                    self.assertEqual(resp.status_int, 507)
                    mocks['isdir'].return_value = True
                    resp = req.get_response(object_controller)
                    self.assertNotEqual(resp.status_int, 507)
                    # feel free to rip out this last assertion...
                    expected = 2 if method in ('PUT', 'REPLICATE') else 4
                    self.assertEqual(resp.status_int // 100, expected)
                except AssertionError as e:
                    self.fail('%s for %s' % (e, method))

    def test_GET(self):
        # Test swift.obj.server.ObjectController.GET
        req = Request.blank('/sda1/p/a/c', environ={'REQUEST_METHOD': 'GET'})
        resp = req.get_response(self.object_controller)
        self.assertEqual(resp.status_int, 400)

        req = Request.blank('/sda1/p/a/c/o', environ={'REQUEST_METHOD': 'GET'})
        resp = req.get_response(self.object_controller)
        self.assertEqual(resp.status_int, 404)
        self.assertFalse('X-Backend-Timestamp' in resp.headers)

        timestamp = normalize_timestamp(time())
        req = Request.blank('/sda1/p/a/c/o', environ={'REQUEST_METHOD': 'PUT'},
                            headers={'X-Timestamp': timestamp,
                                     'Content-Type': 'application/x-test',
                                     'X-Object-Meta-1': 'One',
                                     'X-Object-Meta-Two': 'Two'})
        req.body = b'VERIFY'
        resp = req.get_response(self.object_controller)
        self.assertEqual(resp.status_int, 201)

        req = Request.blank('/sda1/p/a/c/o', environ={'REQUEST_METHOD': 'GET'})
        resp = req.get_response(self.object_controller)
        self.assertEqual(resp.status_int, 200)
        self.assertEqual(resp.body, b'VERIFY')
        self.assertEqual(resp.content_length, 6)
        self.assertEqual(resp.content_type, 'application/x-test')
        self.assertEqual(resp.headers['content-length'], '6')
        self.assertEqual(resp.headers['content-type'], 'application/x-test')
        self.assertEqual(
            resp.headers['last-modified'],
            strftime('%a, %d %b %Y %H:%M:%S GMT',
                     gmtime(math.ceil(float(timestamp)))))
        self.assertEqual(resp.headers['etag'],
                         '"0b4c12d7e0a73840c1c4f148fda3b037"')
        self.assertEqual(resp.headers['x-object-meta-1'], 'One')
        self.assertEqual(resp.headers['x-object-meta-two'], 'Two')

        req = Request.blank('/sda1/p/a/c/o', environ={'REQUEST_METHOD': 'GET'})
        req.range = 'bytes=1-3'
        resp = req.get_response(self.object_controller)
        self.assertEqual(resp.status_int, 206)
        self.assertEqual(resp.body, b'ERI')
        self.assertEqual(resp.headers['content-length'], '3')

        req = Request.blank('/sda1/p/a/c/o', environ={'REQUEST_METHOD': 'GET'})
        req.range = 'bytes=1-'
        resp = req.get_response(self.object_controller)
        self.assertEqual(resp.status_int, 206)
        self.assertEqual(resp.body, b'ERIFY')
        self.assertEqual(resp.headers['content-length'], '5')

        req = Request.blank('/sda1/p/a/c/o', environ={'REQUEST_METHOD': 'GET'})
        req.range = 'bytes=-2'
        resp = req.get_response(self.object_controller)
        self.assertEqual(resp.status_int, 206)
        self.assertEqual(resp.body, b'FY')
        self.assertEqual(resp.headers['content-length'], '2')

        req = Request.blank('/sda1/p/a/c/o', environ={'REQUEST_METHOD': 'GET'})
        req.range = 'bytes=100-'
        resp = req.get_response(self.object_controller)
        self.assertEqual(resp.status_int, 416)
        self.assertIn(b'Not Satisfiable', resp.body)
        self.assertEqual('bytes */6', resp.headers['content-range'])

        # Proxy (SLO in particular) can say that if some metadata's present,
        # it wants the whole thing
        req = Request.blank('/sda1/p/a/c/o', environ={'REQUEST_METHOD': 'GET'})
        req.range = 'bytes=1-3'
        req.headers['X-Backend-Ignore-Range-If-Metadata-Present'] = \
            'X-Object-Meta-1'
        resp = req.get_response(self.object_controller)
        self.assertEqual(resp.status_int, 200)
        self.assertEqual(resp.body, b'VERIFY')
        self.assertEqual(resp.headers['content-length'], '6')
        self.assertNotIn('content-range', resp.headers)

        # If it's not present, Range is still respected
        req = Request.blank('/sda1/p/a/c/o', environ={'REQUEST_METHOD': 'GET'})
        req.range = 'bytes=1-3'
        req.headers['X-Backend-Ignore-Range-If-Metadata-Present'] = \
            'X-Object-Meta-5'
        resp = req.get_response(self.object_controller)
        self.assertEqual(resp.status_int, 206)
        self.assertEqual(resp.body, b'ERI')
        self.assertEqual(resp.headers['content-length'], '3')
        self.assertEqual('bytes 1-3/6', resp.headers['content-range'])

        # Works like "any", not "all"; also works where we would've 416ed
        req = Request.blank('/sda1/p/a/c/o', environ={'REQUEST_METHOD': 'GET'})
        req.range = 'bytes=100-'
        req.headers['X-Backend-Ignore-Range-If-Metadata-Present'] = \
            'X-Object-Meta-1, X-Object-Meta-5'
        resp = req.get_response(self.object_controller)
        self.assertEqual(resp.status_int, 200)
        self.assertEqual(resp.body, b'VERIFY')
        self.assertEqual(resp.headers['content-length'], '6')
        self.assertNotIn('content-range', resp.headers)

        objfile = os.path.join(
            self.testdir, 'sda1',
            storage_directory(diskfile.get_data_dir(POLICIES[0]), 'p',
                              hash_path('a', 'c', 'o')),
            utils.Timestamp(timestamp).internal + '.data')
        os.unlink(objfile)
        req = Request.blank('/sda1/p/a/c/o', environ={'REQUEST_METHOD': 'GET'})
        resp = req.get_response(self.object_controller)
        self.assertEqual(resp.status_int, 404)

        sleep(.00001)
        timestamp = normalize_timestamp(time())
        req = Request.blank('/sda1/p/a/c/o', environ={'REQUEST_METHOD': 'PUT'},
                            headers={
                                'X-Timestamp': timestamp,
                                'Content-Type': 'application:octet-stream',
                                'Content-Length': '6'})
        req.body = b'VERIFY'
        resp = req.get_response(self.object_controller)
        self.assertEqual(resp.status_int, 201)

        sleep(.00001)
        timestamp = normalize_timestamp(time())
        req = Request.blank('/sda1/p/a/c/o',
                            environ={'REQUEST_METHOD': 'DELETE'},
                            headers={'X-Timestamp': timestamp})
        resp = req.get_response(self.object_controller)
        self.assertEqual(resp.status_int, 204)

        req = Request.blank('/sda1/p/a/c/o', environ={'REQUEST_METHOD': 'GET'})
        resp = req.get_response(self.object_controller)
        self.assertEqual(resp.status_int, 404)
        self.assertEqual(resp.headers['X-Backend-Timestamp'],
                         utils.Timestamp(timestamp).internal)

    def test_GET_range_zero_byte_object(self):
        timestamp = normalize_timestamp(time())
        req = Request.blank('/sda1/p/a/c/zero-byte',
                            environ={'REQUEST_METHOD': 'PUT'},
                            headers={'X-Timestamp': timestamp,
                                     'Content-Type': 'application/x-test'})
        req.body = b''
        resp = req.get_response(self.object_controller)
        self.assertEqual(resp.status_int, 201)

        req = Request.blank('/sda1/p/a/c/zero-byte',
                            environ={'REQUEST_METHOD': 'GET'},
                            headers={'Range': 'bytes=-10'})
        resp = req.get_response(self.object_controller)
        self.assertEqual(resp.status_int, 200)

    def test_GET_range_not_satisfiable(self):
        timestamp = normalize_timestamp(time())
        req = Request.blank('/sda1/p/a/c/zero-byte',
                            environ={'REQUEST_METHOD': 'PUT'},
                            headers={'X-Timestamp': timestamp,
                                     'Content-Type': 'application/x-test'})
        req.body = b'7 bytes'
        resp = req.get_response(self.object_controller)
        self.assertEqual(resp.status_int, 201)

        req = Request.blank('/sda1/p/a/c/zero-byte',
                            environ={'REQUEST_METHOD': 'GET'},
                            headers={'Range': 'bytes=1-20, 30-40'})
        resp = req.get_response(self.object_controller)
        self.assertEqual(resp.status_int, 206)
        self.assertEqual('bytes 1-6/7', resp.headers.get('Content-Range'))
        self.assertEqual(b' bytes', resp.body)

        req = Request.blank('/sda1/p/a/c/zero-byte',
                            environ={'REQUEST_METHOD': 'GET'},
                            headers={'Range': 'bytes=10-20'})
        resp = req.get_response(self.object_controller)
        self.assertEqual(resp.status_int, 416)
        self.assertEqual('bytes */7', resp.headers.get('Content-Range'))
        exp_resp_body = b''.join(
            HTTPRequestedRangeNotSatisfiable()({}, lambda *args: None))
        self.assertEqual(str(len(exp_resp_body)),
                         resp.headers.get('Content-Length'))
        self.assertEqual(
            '"%s"' % md5(b'7 bytes', usedforsecurity=False).hexdigest(),
            resp.headers.get('Etag'))
        self.assertEqual(exp_resp_body, resp.body)

    def test_GET_if_match(self):
        req = Request.blank('/sda1/p/a/c/o', environ={'REQUEST_METHOD': 'PUT'},
                            headers={
                                'X-Timestamp': normalize_timestamp(time()),
                                'Content-Type': 'application/octet-stream',
                                'Content-Length': '4'})
        req.body = b'test'
        resp = req.get_response(self.object_controller)
        self.assertEqual(resp.status_int, 201)
        etag = resp.etag

        req = Request.blank('/sda1/p/a/c/o', environ={'REQUEST_METHOD': 'GET'})
        resp = req.get_response(self.object_controller)
        self.assertEqual(resp.status_int, 200)
        self.assertEqual(resp.etag, etag)

        req = Request.blank('/sda1/p/a/c/o', environ={'REQUEST_METHOD': 'GET'},
                            headers={'If-Match': '*'})
        resp = req.get_response(self.object_controller)
        self.assertEqual(resp.status_int, 200)
        self.assertEqual(resp.etag, etag)

        req = Request.blank('/sda1/p/a/c/o2',
                            environ={'REQUEST_METHOD': 'GET'},
                            headers={'If-Match': '*'})
        resp = req.get_response(self.object_controller)
        self.assertEqual(resp.status_int, 412)

        req = Request.blank('/sda1/p/a/c/o', environ={'REQUEST_METHOD': 'GET'},
                            headers={'If-Match': '"%s"' % etag})
        resp = req.get_response(self.object_controller)
        self.assertEqual(resp.status_int, 200)
        self.assertEqual(resp.etag, etag)

        req = Request.blank(
            '/sda1/p/a/c/o', environ={'REQUEST_METHOD': 'HEAD'},
            headers={'If-Match': '"11111111111111111111111111111111"'})
        resp = req.get_response(self.object_controller)
        self.assertEqual(resp.status_int, 412)
        self.assertIn(
            '"HEAD /sda1/p/a/c/o" 412 - ',
            self.object_controller.logger.get_lines_for_level('info')[-1])

        req = Request.blank(
            '/sda1/p/a/c/o', environ={'REQUEST_METHOD': 'GET'},
            headers={'If-Match': '"11111111111111111111111111111111"'})
        resp = req.get_response(self.object_controller)
        self.assertEqual(resp.status_int, 412)
        self.assertIn(
            '"GET /sda1/p/a/c/o" 412 - ',
            self.object_controller.logger.get_lines_for_level('info')[-1])

        req = Request.blank(
            '/sda1/p/a/c/o', environ={'REQUEST_METHOD': 'GET'},
            headers={
                'If-Match': '"11111111111111111111111111111111", "%s"' % etag})
        resp = req.get_response(self.object_controller)
        self.assertEqual(resp.status_int, 200)

        req = Request.blank(
            '/sda1/p/a/c/o', environ={'REQUEST_METHOD': 'GET'},
            headers={
                'If-Match':
                '"11111111111111111111111111111111", '
                '"22222222222222222222222222222222"'})
        resp = req.get_response(self.object_controller)
        self.assertEqual(resp.status_int, 412)

    def test_GET_if_match_etag_is_at(self):
        headers = {
            'X-Timestamp': utils.Timestamp.now().internal,
            'Content-Type': 'application/octet-stream',
            'X-Object-Meta-Xtag': 'madeup',
            'X-Object-Sysmeta-Xtag': 'alternate madeup',
        }
        req = Request.blank('/sda1/p/a/c/o', method='PUT',
                            headers=headers)
        req.body = b'test'
        resp = req.get_response(self.object_controller)
        self.assertEqual(resp.status_int, 201)
        real_etag = resp.etag

        # match x-backend-etag-is-at
        req = Request.blank('/sda1/p/a/c/o', headers={
            'If-Match': 'madeup',
            'X-Backend-Etag-Is-At': 'X-Object-Meta-Xtag'})
        resp = req.get_response(self.object_controller)
        self.assertEqual(resp.status_int, 200)

        # match x-backend-etag-is-at, using first in list of alternates
        req = Request.blank('/sda1/p/a/c/o', headers={
            'If-Match': 'madeup',
            'X-Backend-Etag-Is-At':
                'X-Object-Meta-Xtag,X-Object-Sysmeta-Z'})
        resp = req.get_response(self.object_controller)
        self.assertEqual(resp.status_int, 200)

        # match x-backend-etag-is-at, using second in list of alternates
        alts = 'X-Object-Sysmeta-Y,X-Object-Meta-Xtag,X-Object-Sysmeta-Z'
        req = Request.blank('/sda1/p/a/c/o', headers={
            'If-Match': 'madeup',
            'X-Backend-Etag-Is-At': alts})
        resp = req.get_response(self.object_controller)
        self.assertEqual(resp.status_int, 200)

        # match x-backend-etag-is-at, choosing first of multiple alternates
        alts = 'X-Object-Sysmeta-Y,X-Object-Meta-Xtag,X-Object-Sysmeta-Xtag'
        req = Request.blank('/sda1/p/a/c/o', headers={
            'If-Match': 'madeup',
            'X-Backend-Etag-Is-At': alts})
        resp = req.get_response(self.object_controller)
        self.assertEqual(resp.status_int, 200)

        # match x-backend-etag-is-at, choosing first of multiple alternates
        # (switches order of second two alternates from previous assertion)
        alts = 'X-Object-Sysmeta-Y,X-Object-Sysmeta-Xtag,X-Object-Meta-Xtag'
        req = Request.blank('/sda1/p/a/c/o', headers={
            'If-Match': 'alternate madeup',
            'X-Backend-Etag-Is-At': alts})
        resp = req.get_response(self.object_controller)
        self.assertEqual(resp.status_int, 200)

        # no match x-backend-etag-is-at
        req = Request.blank('/sda1/p/a/c/o', headers={
            'If-Match': real_etag,
            'X-Backend-Etag-Is-At': 'X-Object-Meta-Xtag'})
        resp = req.get_response(self.object_controller)
        self.assertEqual(resp.status_int, 412)

        # etag-is-at metadata doesn't exist, default to real etag
        req = Request.blank('/sda1/p/a/c/o', headers={
            'If-Match': real_etag,
            'X-Backend-Etag-Is-At': 'X-Object-Meta-Missing'})
        resp = req.get_response(self.object_controller)
        self.assertEqual(resp.status_int, 200)

        # sanity no-match with no etag-is-at
        req = Request.blank('/sda1/p/a/c/o', headers={
            'If-Match': 'madeup'})
        resp = req.get_response(self.object_controller)
        self.assertEqual(resp.status_int, 412)

        # sanity match with no etag-is-at
        req = Request.blank('/sda1/p/a/c/o', headers={
            'If-Match': real_etag})
        resp = req.get_response(self.object_controller)
        self.assertEqual(resp.status_int, 200)

        # sanity with no if-match
        req = Request.blank('/sda1/p/a/c/o', headers={
            'X-Backend-Etag-Is-At': 'X-Object-Meta-Xtag'})
        resp = req.get_response(self.object_controller)
        self.assertEqual(resp.status_int, 200)

    def test_HEAD_if_match(self):
        req = Request.blank('/sda1/p/a/c/o', environ={'REQUEST_METHOD': 'PUT'},
                            headers={
                                'X-Timestamp': normalize_timestamp(time()),
                                'Content-Type': 'application/octet-stream',
                                'Content-Length': '4'})
        req.body = b'test'
        resp = req.get_response(self.object_controller)
        self.assertEqual(resp.status_int, 201)
        etag = resp.etag

        req = Request.blank('/sda1/p/a/c/o',
                            environ={'REQUEST_METHOD': 'HEAD'})
        resp = req.get_response(self.object_controller)
        self.assertEqual(resp.status_int, 200)
        self.assertEqual(resp.etag, etag)

        req = Request.blank('/sda1/p/a/c/o',
                            environ={'REQUEST_METHOD': 'HEAD'},
                            headers={'If-Match': '*'})
        resp = req.get_response(self.object_controller)
        self.assertEqual(resp.status_int, 200)
        self.assertEqual(resp.etag, etag)

        req = Request.blank('/sda1/p/a/c/o2',
                            environ={'REQUEST_METHOD': 'HEAD'},
                            headers={'If-Match': '*'})
        resp = req.get_response(self.object_controller)
        self.assertEqual(resp.status_int, 412)

        req = Request.blank('/sda1/p/a/c/o',
                            environ={'REQUEST_METHOD': 'HEAD'},
                            headers={'If-Match': '"%s"' % etag})
        resp = req.get_response(self.object_controller)
        self.assertEqual(resp.status_int, 200)
        self.assertEqual(resp.etag, etag)

        req = Request.blank(
            '/sda1/p/a/c/o', environ={'REQUEST_METHOD': 'HEAD'},
            headers={'If-Match': '"11111111111111111111111111111111"'})
        resp = req.get_response(self.object_controller)
        self.assertEqual(resp.status_int, 412)

        req = Request.blank(
            '/sda1/p/a/c/o', environ={'REQUEST_METHOD': 'HEAD'},
            headers={
                'If-Match': '"11111111111111111111111111111111", "%s"' % etag})
        resp = req.get_response(self.object_controller)
        self.assertEqual(resp.status_int, 200)

        req = Request.blank(
            '/sda1/p/a/c/o', environ={'REQUEST_METHOD': 'HEAD'},
            headers={
                'If-Match':
                '"11111111111111111111111111111111", '
                '"22222222222222222222222222222222"'})
        resp = req.get_response(self.object_controller)
        self.assertEqual(resp.status_int, 412)

    def test_GET_if_none_match(self):
        req = Request.blank('/sda1/p/a/c/o', environ={'REQUEST_METHOD': 'PUT'},
                            headers={
                                'X-Timestamp': normalize_timestamp(time()),
                                'X-Object-Meta-Soup': 'gazpacho',
                                'Content-Type': 'application/fizzbuzz',
                                'Content-Length': '4'})
        req.body = b'test'
        resp = req.get_response(self.object_controller)
        self.assertEqual(resp.status_int, 201)
        etag = resp.etag

        req = Request.blank('/sda1/p/a/c/o', environ={'REQUEST_METHOD': 'GET'})
        resp = req.get_response(self.object_controller)
        self.assertEqual(resp.status_int, 200)
        self.assertEqual(resp.etag, etag)

        req = Request.blank('/sda1/p/a/c/o', environ={'REQUEST_METHOD': 'GET'},
                            headers={'If-None-Match': '*'})
        resp = req.get_response(self.object_controller)
        self.assertEqual(resp.status_int, 304)
        self.assertEqual(resp.etag, etag)
        self.assertEqual(resp.headers['Content-Type'], 'application/fizzbuzz')
        self.assertEqual(resp.headers['X-Object-Meta-Soup'], 'gazpacho')

        req = Request.blank('/sda1/p/a/c/o2',
                            environ={'REQUEST_METHOD': 'GET'},
                            headers={'If-None-Match': '*'})
        resp = req.get_response(self.object_controller)
        self.assertEqual(resp.status_int, 404)

        req = Request.blank('/sda1/p/a/c/o', environ={'REQUEST_METHOD': 'GET'},
                            headers={'If-None-Match': '"%s"' % etag})
        resp = req.get_response(self.object_controller)
        self.assertEqual(resp.status_int, 304)
        self.assertEqual(resp.etag, etag)

        req = Request.blank(
            '/sda1/p/a/c/o', environ={'REQUEST_METHOD': 'GET'},
            headers={'If-None-Match': '"11111111111111111111111111111111"'})
        resp = req.get_response(self.object_controller)
        self.assertEqual(resp.status_int, 200)
        self.assertEqual(resp.etag, etag)

        req = Request.blank(
            '/sda1/p/a/c/o', environ={'REQUEST_METHOD': 'GET'},
            headers={'If-None-Match':
                     '"11111111111111111111111111111111", '
                     '"%s"' % etag})
        resp = req.get_response(self.object_controller)
        self.assertEqual(resp.status_int, 304)
        self.assertEqual(resp.etag, etag)

    def test_HEAD_if_none_match(self):
        req = Request.blank('/sda1/p/a/c/o',
                            environ={'REQUEST_METHOD': 'PUT'},
                            headers={
                                'X-Timestamp': normalize_timestamp(time()),
                                'Content-Type': 'application/octet-stream',
                                'Content-Length': '4'})
        req.body = b'test'
        resp = req.get_response(self.object_controller)
        self.assertEqual(resp.status_int, 201)
        etag = resp.etag

        req = Request.blank('/sda1/p/a/c/o',
                            environ={'REQUEST_METHOD': 'HEAD'})
        resp = req.get_response(self.object_controller)
        self.assertEqual(resp.status_int, 200)
        self.assertEqual(resp.etag, etag)

        req = Request.blank('/sda1/p/a/c/o',
                            environ={'REQUEST_METHOD': 'HEAD'},
                            headers={'If-None-Match': '*'})
        resp = req.get_response(self.object_controller)
        self.assertEqual(resp.status_int, 304)
        self.assertEqual(resp.etag, etag)

        req = Request.blank('/sda1/p/a/c/o2',
                            environ={'REQUEST_METHOD': 'HEAD'},
                            headers={'If-None-Match': '*'})
        resp = req.get_response(self.object_controller)
        self.assertEqual(resp.status_int, 404)

        req = Request.blank('/sda1/p/a/c/o',
                            environ={'REQUEST_METHOD': 'HEAD'},
                            headers={'If-None-Match': '"%s"' % etag})
        resp = req.get_response(self.object_controller)
        self.assertEqual(resp.status_int, 304)
        self.assertEqual(resp.etag, etag)

        req = Request.blank(
            '/sda1/p/a/c/o', environ={'REQUEST_METHOD': 'HEAD'},
            headers={'If-None-Match': '"11111111111111111111111111111111"'})
        resp = req.get_response(self.object_controller)
        self.assertEqual(resp.status_int, 200)
        self.assertEqual(resp.etag, etag)

        req = Request.blank(
            '/sda1/p/a/c/o', environ={'REQUEST_METHOD': 'HEAD'},
            headers={'If-None-Match':
                     '"11111111111111111111111111111111", '
                     '"%s"' % etag})
        resp = req.get_response(self.object_controller)
        self.assertEqual(resp.status_int, 304)
        self.assertEqual(resp.etag, etag)

    def test_GET_if_modified_since(self):
        timestamp = normalize_timestamp(time())
        req = Request.blank('/sda1/p/a/c/o', environ={'REQUEST_METHOD': 'PUT'},
                            headers={
                                'X-Timestamp': timestamp,
                                'Content-Type': 'application/octet-stream',
                                'Content-Length': '4'})
        req.body = b'test'
        resp = req.get_response(self.object_controller)
        self.assertEqual(resp.status_int, 201)

        req = Request.blank('/sda1/p/a/c/o', environ={'REQUEST_METHOD': 'GET'})
        resp = req.get_response(self.object_controller)
        self.assertEqual(resp.status_int, 200)

        since = strftime('%a, %d %b %Y %H:%M:%S GMT',
                         gmtime(float(timestamp) + 1))
        req = Request.blank('/sda1/p/a/c/o', environ={'REQUEST_METHOD': 'GET'},
                            headers={'If-Modified-Since': since})
        resp = req.get_response(self.object_controller)
        self.assertEqual(resp.status_int, 304)

        since = \
            strftime('%a, %d %b %Y %H:%M:%S GMT', gmtime(float(timestamp) - 1))
        req = Request.blank('/sda1/p/a/c/o', environ={'REQUEST_METHOD': 'GET'},
                            headers={'If-Modified-Since': since})
        resp = req.get_response(self.object_controller)
        self.assertEqual(resp.status_int, 200)

        since = \
            strftime('%a, %d %b %Y %H:%M:%S GMT', gmtime(float(timestamp) + 1))
        req = Request.blank('/sda1/p/a/c/o', environ={'REQUEST_METHOD': 'GET'},
                            headers={'If-Modified-Since': since})
        resp = req.get_response(self.object_controller)
        self.assertEqual(resp.status_int, 304)

        req = Request.blank('/sda1/p/a/c/o',
                            environ={'REQUEST_METHOD': 'HEAD'})
        resp = req.get_response(self.object_controller)
        since = resp.headers['Last-Modified']
        self.assertEqual(since, strftime('%a, %d %b %Y %H:%M:%S GMT',
                                         gmtime(math.ceil(float(timestamp)))))

        req = Request.blank('/sda1/p/a/c/o', environ={'REQUEST_METHOD': 'GET'},
                            headers={'If-Modified-Since': since})
        resp = req.get_response(self.object_controller)
        self.assertEqual(resp.status_int, 304)

        timestamp = normalize_timestamp(int(time()))
        req = Request.blank('/sda1/p/a/c/o2',
                            environ={'REQUEST_METHOD': 'PUT'},
                            headers={
                                'X-Timestamp': timestamp,
                                'Content-Type': 'application/octet-stream',
                                'Content-Length': '4'})
        req.body = b'test'
        resp = req.get_response(self.object_controller)
        self.assertEqual(resp.status_int, 201)

        since = strftime('%a, %d %b %Y %H:%M:%S GMT',
                         gmtime(float(timestamp)))
        req = Request.blank('/sda1/p/a/c/o2',
                            environ={'REQUEST_METHOD': 'GET'},
                            headers={'If-Modified-Since': since})
        resp = req.get_response(self.object_controller)
        self.assertEqual(resp.status_int, 304)

    def test_HEAD_if_modified_since(self):
        timestamp = normalize_timestamp(time())
        req = Request.blank('/sda1/p/a/c/o', environ={'REQUEST_METHOD': 'PUT'},
                            headers={
                                'X-Timestamp': timestamp,
                                'Content-Type': 'application/octet-stream',
                                'Content-Length': '4'})
        req.body = b'test'
        resp = req.get_response(self.object_controller)
        self.assertEqual(resp.status_int, 201)

        req = Request.blank('/sda1/p/a/c/o',
                            environ={'REQUEST_METHOD': 'HEAD'})
        resp = req.get_response(self.object_controller)
        self.assertEqual(resp.status_int, 200)

        since = strftime('%a, %d %b %Y %H:%M:%S GMT',
                         gmtime(float(timestamp) + 1))
        req = Request.blank('/sda1/p/a/c/o',
                            environ={'REQUEST_METHOD': 'HEAD'},
                            headers={'If-Modified-Since': since})
        resp = req.get_response(self.object_controller)
        self.assertEqual(resp.status_int, 304)

        since = \
            strftime('%a, %d %b %Y %H:%M:%S GMT', gmtime(float(timestamp) - 1))
        req = Request.blank('/sda1/p/a/c/o',
                            environ={'REQUEST_METHOD': 'HEAD'},
                            headers={'If-Modified-Since': since})
        resp = req.get_response(self.object_controller)
        self.assertEqual(resp.status_int, 200)

        since = \
            strftime('%a, %d %b %Y %H:%M:%S GMT', gmtime(float(timestamp) + 1))
        req = Request.blank('/sda1/p/a/c/o',
                            environ={'REQUEST_METHOD': 'HEAD'},
                            headers={'If-Modified-Since': since})
        resp = req.get_response(self.object_controller)
        self.assertEqual(resp.status_int, 304)

        req = Request.blank('/sda1/p/a/c/o',
                            environ={'REQUEST_METHOD': 'HEAD'})
        resp = req.get_response(self.object_controller)
        since = resp.headers['Last-Modified']
        self.assertEqual(since, strftime('%a, %d %b %Y %H:%M:%S GMT',
                                         gmtime(math.ceil(float(timestamp)))))

        req = Request.blank('/sda1/p/a/c/o',
                            environ={'REQUEST_METHOD': 'HEAD'},
                            headers={'If-Modified-Since': since})
        resp = self.object_controller.GET(req)
        self.assertEqual(resp.status_int, 304)

        timestamp = normalize_timestamp(int(time()))
        req = Request.blank('/sda1/p/a/c/o2',
                            environ={'REQUEST_METHOD': 'PUT'},
                            headers={
                                'X-Timestamp': timestamp,
                                'Content-Type': 'application/octet-stream',
                                'Content-Length': '4'})
        req.body = b'test'
        resp = req.get_response(self.object_controller)
        self.assertEqual(resp.status_int, 201)

        since = strftime('%a, %d %b %Y %H:%M:%S GMT',
                         gmtime(float(timestamp)))
        req = Request.blank('/sda1/p/a/c/o2',
                            environ={'REQUEST_METHOD': 'HEAD'},
                            headers={'If-Modified-Since': since})
        resp = req.get_response(self.object_controller)
        self.assertEqual(resp.status_int, 304)

    def test_GET_if_unmodified_since(self):
        timestamp = normalize_timestamp(time())
        req = Request.blank('/sda1/p/a/c/o', environ={'REQUEST_METHOD': 'PUT'},
                            headers={
                                'X-Timestamp': timestamp,
                                'X-Object-Meta-Burr': 'ito',
                                'Content-Type': 'application/cat-picture',
                                'Content-Length': '4'})
        req.body = b'test'
        resp = req.get_response(self.object_controller)
        self.assertEqual(resp.status_int, 201)

        req = Request.blank('/sda1/p/a/c/o', environ={'REQUEST_METHOD': 'GET'})
        resp = req.get_response(self.object_controller)
        self.assertEqual(resp.status_int, 200)

        since = strftime('%a, %d %b %Y %H:%M:%S GMT',
                         gmtime(float(timestamp) + 1))
        req = Request.blank('/sda1/p/a/c/o', environ={'REQUEST_METHOD': 'GET'},
                            headers={'If-Unmodified-Since': since})
        resp = req.get_response(self.object_controller)
        self.assertEqual(resp.status_int, 200)

        since = \
            strftime('%a, %d %b %Y %H:%M:%S GMT', gmtime(float(timestamp) - 9))
        req = Request.blank('/sda1/p/a/c/o', environ={'REQUEST_METHOD': 'GET'},
                            headers={'If-Unmodified-Since': since})
        resp = req.get_response(self.object_controller)
        self.assertEqual(resp.status_int, 412)
        self.assertEqual(resp.headers['Content-Type'],
                         'application/cat-picture')
        self.assertEqual(resp.headers['X-Object-Meta-Burr'], 'ito')

        since = \
            strftime('%a, %d %b %Y %H:%M:%S GMT', gmtime(float(timestamp) + 9))
        req = Request.blank('/sda1/p/a/c/o', environ={'REQUEST_METHOD': 'GET'},
                            headers={'If-Unmodified-Since': since})
        resp = req.get_response(self.object_controller)
        self.assertEqual(resp.status_int, 200)

        req = Request.blank('/sda1/p/a/c/o',
                            environ={'REQUEST_METHOD': 'HEAD'})
        resp = req.get_response(self.object_controller)
        since = resp.headers['Last-Modified']
        self.assertEqual(since, strftime('%a, %d %b %Y %H:%M:%S GMT',
                                         gmtime(math.ceil(float(timestamp)))))

        req = Request.blank('/sda1/p/a/c/o', environ={'REQUEST_METHOD': 'GET'},
                            headers={'If-Unmodified-Since': since})
        resp = req.get_response(self.object_controller)
        self.assertEqual(resp.status_int, 200)

    def test_HEAD_if_unmodified_since(self):
        timestamp = normalize_timestamp(time())
        req = Request.blank(
            '/sda1/p/a/c/o',
            environ={'REQUEST_METHOD': 'PUT'},
            headers={'X-Timestamp': timestamp,
                     'Content-Type': 'application/octet-stream',
                     'Content-Length': '4'})
        req.body = b'test'
        resp = req.get_response(self.object_controller)
        self.assertEqual(resp.status_int, 201)

        since = strftime('%a, %d %b %Y %H:%M:%S GMT',
                         gmtime(math.ceil(float(timestamp)) + 1))
        req = Request.blank('/sda1/p/a/c/o',
                            environ={'REQUEST_METHOD': 'HEAD'},
                            headers={'If-Unmodified-Since': since})
        resp = req.get_response(self.object_controller)
        self.assertEqual(resp.status_int, 200)

        since = strftime('%a, %d %b %Y %H:%M:%S GMT',
                         gmtime(math.ceil(float(timestamp))))
        req = Request.blank('/sda1/p/a/c/o',
                            environ={'REQUEST_METHOD': 'HEAD'},
                            headers={'If-Unmodified-Since': since})
        resp = req.get_response(self.object_controller)
        self.assertEqual(resp.status_int, 200)

        since = strftime('%a, %d %b %Y %H:%M:%S GMT',
                         gmtime(math.ceil(float(timestamp)) - 1))
        req = Request.blank('/sda1/p/a/c/o',
                            environ={'REQUEST_METHOD': 'HEAD'},
                            headers={'If-Unmodified-Since': since})
        resp = req.get_response(self.object_controller)
        self.assertEqual(resp.status_int, 412)

    def assertECBodyEqual(self, resp, expected):
        # we pull the policy index from the request environ since it seems to
        # be missing from the response headers
        policy_index = int(
            resp.request.headers['X-Backend-Storage-Policy-Index'])
        policy = POLICIES[policy_index]
        frags = encode_frag_archive_bodies(policy, expected)
        frag_index = int(resp.headers['X-Object-Sysmeta-Ec-Frag-Index'])
        self.assertEqual(resp.body, frags[frag_index])

    def _create_ondisk_fragments(self, policy):
        # Create some on disk files...
        # PUT at ts_0
        ts_0 = next(self.ts)
        body = b'OLDER'
        headers = {'X-Timestamp': ts_0.internal,
                   'Content-Length': '5',
                   'Content-Type': 'application/octet-stream',
                   'X-Backend-Storage-Policy-Index': int(policy)}
        if policy.policy_type == EC_POLICY:
            body = encode_frag_archive_bodies(policy, body)[0]
            headers.update({
                'X-Object-Sysmeta-Ec-Frag-Index': '0',
                'Content-Length': len(body),
            })
        req = Request.blank('/sda1/p/a/c/o',
                            environ={'REQUEST_METHOD': 'PUT'},
                            headers=headers)
        req.body = body
        resp = req.get_response(self.object_controller)
        self.assertEqual(resp.status_int, 201)

        # POST at ts_1
        ts_1 = next(self.ts)
        headers = {'X-Timestamp': ts_1.internal,
                   'X-Backend-Storage-Policy-Index': int(policy)}
        headers['X-Object-Meta-Test'] = 'abc'
        req = Request.blank('/sda1/p/a/c/o',
                            environ={'REQUEST_METHOD': 'POST'},
                            headers=headers)
        resp = req.get_response(self.object_controller)
        self.assertEqual(resp.status_int, 202)

        # PUT again at ts_2 but without making the data file durable
        ts_2 = next(self.ts)
        body = b'NEWER'
        headers = {'X-Timestamp': ts_2.internal,
                   'Content-Length': '5',
                   'Content-Type': 'application/octet-stream',
                   'X-Backend-Storage-Policy-Index': int(policy)}
        if policy.policy_type == EC_POLICY:
            body = encode_frag_archive_bodies(policy, body)[2]
            headers.update({
                'X-Object-Sysmeta-Ec-Frag-Index': '2',
                'Content-Length': len(body),
            })
        req = Request.blank('/sda1/p/a/c/o',
                            environ={'REQUEST_METHOD': 'PUT'},
                            headers=headers)
        req.body = body
        # patch the commit method to do nothing so EC object is non-durable
        with mock.patch('swift.obj.diskfile.ECDiskFileWriter.commit'):
            resp = req.get_response(self.object_controller)
        self.assertEqual(resp.status_int, 201)

        return ts_0, ts_1, ts_2

    def test_GET_HEAD_with_fragment_preferences(self):
        for policy in POLICIES:
            ts_0, ts_1, ts_2 = self._create_ondisk_fragments(policy)

            backend_frags = {ts_0.internal: [0], ts_2.internal: [2]}

            def _assert_frag_0_at_ts_0(resp):
                expect = {
                    'X-Timestamp': ts_1.normal,
                    'X-Backend-Timestamp': ts_1.internal,
                    'X-Backend-Data-Timestamp': ts_0.internal,
                    'X-Backend-Durable-Timestamp': ts_0.internal,
                    'X-Object-Sysmeta-Ec-Frag-Index': '0',
                    'X-Object-Meta-Test': 'abc'}
                self._assertDictContainsSubset(expect, resp.headers)
                self.assertEqual(backend_frags, json.loads(
                    resp.headers['X-Backend-Fragments']))

            def _assert_repl_data_at_ts_2():
                self.assertIn(resp.status_int, (200, 202))
                expect = {
                    'X-Timestamp': ts_2.normal,
                    'X-Backend-Timestamp': ts_2.internal,
                    'X-Backend-Data-Timestamp': ts_2.internal,
                    'X-Backend-Durable-Timestamp': ts_2.internal}
                self._assertDictContainsSubset(expect, resp.headers)
                self.assertNotIn('X-Object-Meta-Test', resp.headers)

            # Sanity check: Request with no preferences should default to the
            # durable frag
            headers = {'X-Backend-Storage-Policy-Index': int(policy)}
            req = Request.blank('/sda1/p/a/c/o', headers=headers,
                                environ={'REQUEST_METHOD': 'GET'})
            resp = req.get_response(self.object_controller)

            if policy.policy_type == EC_POLICY:
                _assert_frag_0_at_ts_0(resp)
                self.assertECBodyEqual(resp, b'OLDER')
            else:
                _assert_repl_data_at_ts_2()
                self.assertEqual(resp.body, b'NEWER')

            req = Request.blank('/sda1/p/a/c/o', headers=headers,
                                environ={'REQUEST_METHOD': 'HEAD'})
            resp = req.get_response(self.object_controller)
            self.assertEqual(resp.status_int, 200)
            if policy.policy_type == EC_POLICY:
                _assert_frag_0_at_ts_0(resp)
            else:
                _assert_repl_data_at_ts_2()

            # Request with preferences can select the older frag
            prefs = json.dumps(
                [{'timestamp': ts_0.internal, 'exclude': [1, 3]}])
            headers = {'X-Backend-Storage-Policy-Index': int(policy),
                       'X-Backend-Fragment-Preferences': prefs}
            req = Request.blank('/sda1/p/a/c/o', headers=headers,
                                environ={'REQUEST_METHOD': 'GET'})
            resp = req.get_response(self.object_controller)

            if policy.policy_type == EC_POLICY:
                _assert_frag_0_at_ts_0(resp)
                self.assertECBodyEqual(resp, b'OLDER')
            else:
                _assert_repl_data_at_ts_2()
                self.assertEqual(resp.body, b'NEWER')

            req = Request.blank('/sda1/p/a/c/o', headers=headers,
                                environ={'REQUEST_METHOD': 'HEAD'})
            resp = req.get_response(self.object_controller)

            if policy.policy_type == EC_POLICY:
                _assert_frag_0_at_ts_0(resp)
            else:
                _assert_repl_data_at_ts_2()

            def _assert_frag_2_at_ts_2(resp):
                self.assertIn(resp.status_int, (200, 202))
                # do not expect meta file to be included since it is older
                expect = {
                    'X-Timestamp': ts_2.normal,
                    'X-Backend-Timestamp': ts_2.internal,
                    'X-Backend-Data-Timestamp': ts_2.internal,
                    'X-Backend-Durable-Timestamp': ts_0.internal,
                    'X-Object-Sysmeta-Ec-Frag-Index': '2'}
                self._assertDictContainsSubset(expect, resp.headers)
                self.assertEqual(backend_frags, json.loads(
                    resp.headers['X-Backend-Fragments']))
                self.assertNotIn('X-Object-Meta-Test', resp.headers)

            # Request with preferences can select the newer non-durable frag
            prefs = json.dumps(
                [{'timestamp': ts_2.internal, 'exclude': [1, 3]}])
            headers = {'X-Backend-Storage-Policy-Index': int(policy),
                       'X-Backend-Fragment-Preferences': prefs}
            req = Request.blank('/sda1/p/a/c/o', headers=headers,
                                environ={'REQUEST_METHOD': 'GET'})
            resp = req.get_response(self.object_controller)

            if policy.policy_type == EC_POLICY:
                _assert_frag_2_at_ts_2(resp)
                self.assertECBodyEqual(resp, b'NEWER')
            else:
                _assert_repl_data_at_ts_2()
                self.assertEqual(resp.body, b'NEWER')

            req = Request.blank('/sda1/p/a/c/o', headers=headers,
                                environ={'REQUEST_METHOD': 'HEAD'})
            resp = req.get_response(self.object_controller)

            if policy.policy_type == EC_POLICY:
                _assert_frag_2_at_ts_2(resp)
            else:
                _assert_repl_data_at_ts_2()

            # Request with preference for ts_0 but excludes index 0 will
            # default to newest frag
            prefs = json.dumps(
                [{'timestamp': ts_0.internal, 'exclude': [0]}])
            headers = {'X-Backend-Storage-Policy-Index': int(policy),
                       'X-Backend-Fragment-Preferences': prefs}
            req = Request.blank('/sda1/p/a/c/o', headers=headers,
                                environ={'REQUEST_METHOD': 'GET'})
            resp = req.get_response(self.object_controller)
            if policy.policy_type == EC_POLICY:
                _assert_frag_2_at_ts_2(resp)
                self.assertECBodyEqual(resp, b'NEWER')
            else:
                _assert_repl_data_at_ts_2()
                self.assertEqual(resp.body, b'NEWER')

            req = Request.blank('/sda1/p/a/c/o', headers=headers,
                                environ={'REQUEST_METHOD': 'HEAD'})
            resp = req.get_response(self.object_controller)

            if policy.policy_type == EC_POLICY:
                _assert_frag_2_at_ts_2(resp)
            else:
                _assert_repl_data_at_ts_2()

            # Request with preferences that exclude all frags get nothing
            prefs = json.dumps(
                [{'timestamp': ts_0.internal, 'exclude': [0]},
                 {'timestamp': ts_2.internal, 'exclude': [2]}])
            headers = {'X-Backend-Storage-Policy-Index': int(policy),
                       'X-Backend-Fragment-Preferences': prefs}
            req = Request.blank('/sda1/p/a/c/o', headers=headers,
                                environ={'REQUEST_METHOD': 'GET'})
            resp = req.get_response(self.object_controller)
            if policy.policy_type == EC_POLICY:
                self.assertEqual(resp.status_int, 404)
            else:
                _assert_repl_data_at_ts_2()
                self.assertEqual(resp.body, b'NEWER')

            req = Request.blank('/sda1/p/a/c/o', headers=headers,
                                environ={'REQUEST_METHOD': 'HEAD'})
            resp = req.get_response(self.object_controller)

            if policy.policy_type == EC_POLICY:
                self.assertEqual(resp.status_int, 404)
            else:
                _assert_repl_data_at_ts_2()

            # Request with empty preferences will get non-durable
            prefs = json.dumps([])
            headers = {'X-Backend-Storage-Policy-Index': int(policy),
                       'X-Backend-Fragment-Preferences': prefs}
            req = Request.blank('/sda1/p/a/c/o', headers=headers,
                                environ={'REQUEST_METHOD': 'GET'})
            resp = req.get_response(self.object_controller)
            if policy.policy_type == EC_POLICY:
                _assert_frag_2_at_ts_2(resp)
                self.assertECBodyEqual(resp, b'NEWER')
            else:
                _assert_repl_data_at_ts_2()
                self.assertEqual(resp.body, b'NEWER')

            req = Request.blank('/sda1/p/a/c/o', headers=headers,
                                environ={'REQUEST_METHOD': 'HEAD'})
            resp = req.get_response(self.object_controller)

            if policy.policy_type == EC_POLICY:
                _assert_frag_2_at_ts_2(resp)
            else:
                _assert_repl_data_at_ts_2()

    def test_GET_quarantine(self):
        # Test swift.obj.server.ObjectController.GET
        timestamp = normalize_timestamp(time())
        req = Request.blank('/sda1/p/a/c/o', environ={'REQUEST_METHOD': 'PUT'},
                            headers={'X-Timestamp': timestamp,
                                     'Content-Type': 'application/x-test'})
        req.body = b'VERIFY'
        resp = req.get_response(self.object_controller)
        self.assertEqual(resp.status_int, 201)
        disk_file = self.df_mgr.get_diskfile('sda1', 'p', 'a', 'c', 'o',
                                             policy=POLICIES.legacy)
        disk_file.open()
        file_name = os.path.basename(disk_file._data_file)
        etag = md5(usedforsecurity=False)
        etag.update(b'VERIF')
        etag = etag.hexdigest()
        metadata = {'X-Timestamp': timestamp, 'name': '/a/c/o',
                    'Content-Length': 6, 'ETag': etag}
        diskfile.write_metadata(disk_file._fp, metadata)
        self.assertEqual(os.listdir(disk_file._datadir)[0], file_name)
        req = Request.blank('/sda1/p/a/c/o')
        resp = req.get_response(self.object_controller)
        quar_dir = os.path.join(
            self.testdir, 'sda1', 'quarantined', 'objects',
            os.path.basename(os.path.dirname(disk_file._data_file)))
        self.assertEqual(os.listdir(disk_file._datadir)[0], file_name)
        body = resp.body  # actually does quarantining
        self.assertEqual(body, b'VERIFY')
        self.assertEqual(os.listdir(quar_dir)[0], file_name)
        req = Request.blank('/sda1/p/a/c/o')
        resp = req.get_response(self.object_controller)
        self.assertEqual(resp.status_int, 404)

    def test_GET_quarantine_zbyte(self):
        # Test swift.obj.server.ObjectController.GET
        timestamp = normalize_timestamp(time())
        req = Request.blank('/sda1/p/a/c/o', environ={'REQUEST_METHOD': 'PUT'},
                            headers={'X-Timestamp': timestamp,
                                     'Content-Type': 'application/x-test'})
        req.body = 'VERIFY'
        resp = req.get_response(self.object_controller)
        self.assertEqual(resp.status_int, 201)
        disk_file = self.df_mgr.get_diskfile('sda1', 'p', 'a', 'c', 'o',
                                             policy=POLICIES.legacy)
        disk_file.open(timestamp)
        file_name = os.path.basename(disk_file._data_file)
        with open(disk_file._data_file) as fp:
            metadata = diskfile.read_metadata(fp)
        os.unlink(disk_file._data_file)
        with open(disk_file._data_file, 'w') as fp:
            diskfile.write_metadata(fp, metadata)

        self.assertEqual(os.listdir(disk_file._datadir)[0], file_name)
        req = Request.blank('/sda1/p/a/c/o')
        resp = req.get_response(self.object_controller)
        self.assertEqual(resp.status_int, 404)

        quar_dir = os.path.join(
            self.testdir, 'sda1', 'quarantined', 'objects',
            os.path.basename(os.path.dirname(disk_file._data_file)))
        self.assertEqual(os.listdir(quar_dir)[0], file_name)

    def test_GET_quarantine_range(self):
        # Test swift.obj.server.ObjectController.GET
        timestamp = normalize_timestamp(time())
        req = Request.blank('/sda1/p/a/c/o', environ={'REQUEST_METHOD': 'PUT'},
                            headers={'X-Timestamp': timestamp,
                                     'Content-Type': 'application/x-test'})
        req.body = b'VERIFY'
        resp = req.get_response(self.object_controller)
        self.assertEqual(resp.status_int, 201)
        disk_file = self.df_mgr.get_diskfile('sda1', 'p', 'a', 'c', 'o',
                                             policy=POLICIES.legacy)
        disk_file.open(timestamp)
        file_name = os.path.basename(disk_file._data_file)
        etag = md5(usedforsecurity=False)
        etag.update(b'VERIF')
        etag = etag.hexdigest()
        metadata = {'X-Timestamp': timestamp, 'name': '/a/c/o',
                    'Content-Length': 6, 'ETag': etag}
        diskfile.write_metadata(disk_file._fp, metadata)
        self.assertEqual(os.listdir(disk_file._datadir)[0], file_name)
        req = Request.blank('/sda1/p/a/c/o')
        req.range = 'bytes=0-4'  # partial
        resp = req.get_response(self.object_controller)
        quar_dir = os.path.join(
            self.testdir, 'sda1', 'quarantined', 'objects',
            os.path.basename(os.path.dirname(disk_file._data_file)))
        resp.body
        self.assertEqual(os.listdir(disk_file._datadir)[0], file_name)
        self.assertFalse(os.path.isdir(quar_dir))
        req = Request.blank('/sda1/p/a/c/o')
        resp = req.get_response(self.object_controller)
        self.assertEqual(resp.status_int, 200)

        req = Request.blank('/sda1/p/a/c/o')
        req.range = 'bytes=1-6'  # partial
        resp = req.get_response(self.object_controller)
        quar_dir = os.path.join(
            self.testdir, 'sda1', 'quarantined', 'objects',
            os.path.basename(os.path.dirname(disk_file._data_file)))
        resp.body
        self.assertEqual(os.listdir(disk_file._datadir)[0], file_name)
        self.assertFalse(os.path.isdir(quar_dir))

        req = Request.blank('/sda1/p/a/c/o')
        req.range = 'bytes=0-14'  # full
        resp = req.get_response(self.object_controller)
        quar_dir = os.path.join(
            self.testdir, 'sda1', 'quarantined', 'objects',
            os.path.basename(os.path.dirname(disk_file._data_file)))
        self.assertEqual(os.listdir(disk_file._datadir)[0], file_name)
        resp.body
        self.assertTrue(os.path.isdir(quar_dir))
        req = Request.blank('/sda1/p/a/c/o')
        resp = req.get_response(self.object_controller)
        self.assertEqual(resp.status_int, 404)

    def test_GET_keep_cache_private_config_true(self):
        # Test swift.obj.server.ObjectController.GET that, when
        # 'keep_cache_private' is configured True, then
        # disk_file.reader will be called with keep_cache=True.
        # Set up a new ObjectController with customized configurations.
        conf = {'devices': self.testdir, 'mount_check': 'false',
                'container_update_timeout': 0.0,
                'keep_cache_private': 'True'}
        obj_controller = object_server.ObjectController(
            conf, logger=self.logger)
        obj_controller.bytes_per_sync = 1
        timestamp = normalize_timestamp(time())
        req = Request.blank('/sda1/p/a/c/o', environ={'REQUEST_METHOD': 'PUT'},
                            headers={'X-Timestamp': timestamp,
                                     'Content-Type': 'application/x-test'})
        req.body = b'VERIFY'
        resp = req.get_response(obj_controller)
        self.assertEqual(resp.status_int, 201)

        # Request headers have neither 'X-Auth-Token' nor 'X-Storage-Token'.
        req = Request.blank('/sda1/p/a/c/o',
                            headers={'Content-Type': 'application/x-test'})
        reader_mock = mock.Mock(keep_cache=False)
        with mock.patch('swift.obj.diskfile.BaseDiskFile.reader', reader_mock):
            resp = req.get_response(obj_controller)
            reader_mock.assert_called_with(keep_cache=True)
        self.assertEqual(resp.status_int, 200)
        etag = '"%s"' % md5(b'VERIFY', usedforsecurity=False).hexdigest()
        self.assertEqual(dict(resp.headers), {
            'Content-Type': 'application/x-test',
            'Content-Length': '6',
            'Etag': etag,
            'X-Backend-Timestamp': timestamp,
            'X-Timestamp': timestamp,
            'X-Backend-Data-Timestamp': timestamp,
            'X-Backend-Durable-Timestamp': timestamp,
            'Last-Modified': strftime(
                '%a, %d %b %Y %H:%M:%S GMT',
                gmtime(math.ceil(float(timestamp)))),
        })

        # Request headers have 'X-Auth-Token'.
        req = Request.blank('/sda1/p/a/c/o',
                            headers={'Content-Type': 'application/x-test',
                                     'X-Auth-Token': '2340lsdfhhjl02lxfjj'})
        reader_mock = mock.Mock(keep_cache=False)
        with mock.patch('swift.obj.diskfile.BaseDiskFile.reader', reader_mock):
            resp = req.get_response(obj_controller)
            reader_mock.assert_called_with(keep_cache=True)
        self.assertEqual(resp.status_int, 200)

        # Request headers have 'X-Storage-Token'.
        req = Request.blank('/sda1/p/a/c/o',
                            headers={'Content-Type': 'application/x-test',
                                     'X-Storage-Token': '2340lsdfhhjl02lxfjj'})
        reader_mock = mock.Mock(keep_cache=False)
        with mock.patch('swift.obj.diskfile.BaseDiskFile.reader', reader_mock):
            resp = req.get_response(obj_controller)
            reader_mock.assert_called_with(keep_cache=True)
        self.assertEqual(resp.status_int, 200)

        # Request headers have both 'X-Auth-Token' and 'X-Storage-Token'.
        req = Request.blank('/sda1/p/a/c/o',
                            headers={'Content-Type': 'application/x-test',
                                     'X-Auth-Token': '2340lsdfhhjl02lxfjj',
                                     'X-Storage-Token': '2340lsdfhhjl02lxfjj'})
        reader_mock = mock.Mock(keep_cache=False)
        with mock.patch('swift.obj.diskfile.BaseDiskFile.reader', reader_mock):
            resp = req.get_response(obj_controller)
            reader_mock.assert_called_with(keep_cache=True)
        self.assertEqual(resp.status_int, 200)

    def test_GET_keep_cache_private_config_false(self):
        # Test swift.obj.server.ObjectController.GET that, when
        # 'keep_cache_private' is configured false, then
        # disk_file.reader will be called with correct 'keep_cache'.
        # Set up a new ObjectController with customized configurations.
        conf = {'devices': self.testdir, 'mount_check': 'false',
                'container_update_timeout': 0.0,
                'keep_cache_private': 'false'}
        obj_controller = object_server.ObjectController(
            conf, logger=self.logger)
        obj_controller.bytes_per_sync = 1
        timestamp = normalize_timestamp(time())
        req = Request.blank('/sda1/p/a/c/o', environ={'REQUEST_METHOD': 'PUT'},
                            headers={'X-Timestamp': timestamp,
                                     'Content-Type': 'application/x-test'})
        req.body = b'VERIFY'
        resp = req.get_response(obj_controller)
        self.assertEqual(resp.status_int, 201)

        # Request headers have neither 'X-Auth-Token' nor 'X-Storage-Token'.
        req = Request.blank('/sda1/p/a/c/o',
                            headers={'Content-Type': 'application/x-test'})
        reader_mock = mock.Mock(keep_cache=False)
        with mock.patch('swift.obj.diskfile.BaseDiskFile.reader', reader_mock):
            resp = req.get_response(obj_controller)
            reader_mock.assert_called_with(keep_cache=True)
        self.assertEqual(resp.status_int, 200)
        etag = '"%s"' % md5(b'VERIFY', usedforsecurity=False).hexdigest()
        self.assertEqual(dict(resp.headers), {
            'Content-Type': 'application/x-test',
            'Content-Length': '6',
            'Etag': etag,
            'X-Backend-Timestamp': timestamp,
            'X-Timestamp': timestamp,
            'X-Backend-Data-Timestamp': timestamp,
            'X-Backend-Durable-Timestamp': timestamp,
            'Last-Modified': strftime(
                '%a, %d %b %Y %H:%M:%S GMT',
                gmtime(math.ceil(float(timestamp)))),
        })

        # Request headers have 'X-Auth-Token'.
        req = Request.blank('/sda1/p/a/c/o',
                            headers={'Content-Type': 'application/x-test',
                                     'X-Auth-Token': '2340lsdfhhjl02lxfjj'})
        reader_mock = mock.Mock(keep_cache=False)
        with mock.patch('swift.obj.diskfile.BaseDiskFile.reader', reader_mock):
            resp = req.get_response(obj_controller)
            reader_mock.assert_called_with(keep_cache=False)
        self.assertEqual(resp.status_int, 200)

        # Request headers have 'X-Storage-Token'.
        req = Request.blank('/sda1/p/a/c/o',
                            headers={'Content-Type': 'application/x-test',
                                     'X-Storage-Token': '2340lsdfhhjl02lxfjj'})
        reader_mock = mock.Mock(keep_cache=False)
        with mock.patch('swift.obj.diskfile.BaseDiskFile.reader', reader_mock):
            resp = req.get_response(obj_controller)
            reader_mock.assert_called_with(keep_cache=False)
        self.assertEqual(resp.status_int, 200)

        # Request headers have both 'X-Auth-Token' and 'X-Storage-Token'.
        req = Request.blank('/sda1/p/a/c/o',
                            headers={'Content-Type': 'application/x-test',
                                     'X-Auth-Token': '2340lsdfhhjl02lxfjj',
                                     'X-Storage-Token': '2340lsdfhhjl02lxfjj'})
        reader_mock = mock.Mock(keep_cache=False)
        with mock.patch('swift.obj.diskfile.BaseDiskFile.reader', reader_mock):
            resp = req.get_response(obj_controller)
            reader_mock.assert_called_with(keep_cache=False)
        self.assertEqual(resp.status_int, 200)

    def test_GET_keep_cache_slo_manifest_no_config(self):
        # Test swift.obj.server.ObjectController.GET that, when
        # 'keep_cache_slo_manifest' is not configured and object
        # metadata has "X-Static-Large-Object", then disk_file.reader
        # will be called with keep_cache=False.
        # Set up a new ObjectController with customized configurations.
        conf = {'devices': self.testdir, 'mount_check': 'false',
                'container_update_timeout': 0.0,
                'keep_cache_private': 'false'}
        obj_controller = object_server.ObjectController(
            conf, logger=self.logger)
        obj_controller.bytes_per_sync = 1
        timestamp = normalize_timestamp(time())
        req = Request.blank('/sda1/p/a/c/o', environ={'REQUEST_METHOD': 'PUT'},
                            headers={'X-Timestamp': timestamp,
                                     'Content-Type': 'application/x-test',
                                     'X-Static-Large-Object': 'True'})
        req.body = b'VERIFY'
        resp = req.get_response(obj_controller)
        self.assertEqual(resp.status_int, 201)
        req = Request.blank('/sda1/p/a/c/o',
                            headers={'Content-Type': 'application/x-test',
                                     'X-Auth-Token': '2340lsdfhhjl02lxfjj'})

        reader_mock = mock.Mock(keep_cache=False)
        with mock.patch('swift.obj.diskfile.BaseDiskFile.reader', reader_mock):
            resp = req.get_response(obj_controller)
            reader_mock.assert_called_with(keep_cache=False)
        self.assertEqual(resp.status_int, 200)
        etag = '"%s"' % md5(b'VERIFY', usedforsecurity=False).hexdigest()
        self.assertEqual(dict(resp.headers), {
            'Content-Type': 'application/x-test',
            'Content-Length': '6',
            'Etag': etag,
            'X-Static-Large-Object': 'True',
            'X-Backend-Timestamp': timestamp,
            'X-Timestamp': timestamp,
            'X-Backend-Data-Timestamp': timestamp,
            'X-Backend-Durable-Timestamp': timestamp,
            'Last-Modified': strftime(
                '%a, %d %b %Y %H:%M:%S GMT',
                gmtime(math.ceil(float(timestamp)))),
        })

    def test_GET_keep_cache_slo_manifest_config_false(self):
        # Test swift.obj.server.ObjectController.GET that, when
        # 'keep_cache_slo_manifest' is configured False and object
        # metadata has "X-Static-Large-Object", then disk_file.reader
        # will be called with keep_cache=False.
        # Set up a new ObjectController with customized configurations.
        conf = {'devices': self.testdir, 'mount_check': 'false',
                'container_update_timeout': 0.0,
                'keep_cache_private': 'false',
                'keep_cache_slo_manifest': 'false'}
        obj_controller = object_server.ObjectController(
            conf, logger=self.logger)
        obj_controller.bytes_per_sync = 1
        timestamp = normalize_timestamp(time())
        req = Request.blank('/sda1/p/a/c/o', environ={'REQUEST_METHOD': 'PUT'},
                            headers={'X-Timestamp': timestamp,
                                     'Content-Type': 'application/x-test',
                                     'X-Static-Large-Object': 'True'})
        req.body = b'VERIFY'
        resp = req.get_response(obj_controller)
        self.assertEqual(resp.status_int, 201)
        req = Request.blank('/sda1/p/a/c/o',
                            headers={'Content-Type': 'application/x-test',
                                     'X-Auth-Token': '2340lsdfhhjl02lxfjj'})

        reader_mock = mock.Mock(keep_cache=False)
        with mock.patch('swift.obj.diskfile.BaseDiskFile.reader', reader_mock):
            resp = req.get_response(obj_controller)
            reader_mock.assert_called_with(keep_cache=False)
        self.assertEqual(resp.status_int, 200)
        etag = '"%s"' % md5(b'VERIFY', usedforsecurity=False).hexdigest()
        self.assertEqual(dict(resp.headers), {
            'Content-Type': 'application/x-test',
            'Content-Length': '6',
            'Etag': etag,
            'X-Static-Large-Object': 'True',
            'X-Backend-Timestamp': timestamp,
            'X-Timestamp': timestamp,
            'X-Backend-Data-Timestamp': timestamp,
            'X-Backend-Durable-Timestamp': timestamp,
            'Last-Modified': strftime(
                '%a, %d %b %Y %H:%M:%S GMT',
                gmtime(math.ceil(float(timestamp)))),
        })

    def test_GET_keep_cache_slo_manifest_config_true(self):
        # Test swift.obj.server.ObjectController.GET that, when
        # 'keep_cache_slo_manifest' is configured true and object
        # metadata has "X-Static-Large-Object", then disk_file.reader
        # will be called with keep_cache=True.
        # Set up a new ObjectController with customized configurations.
        conf = {'devices': self.testdir, 'mount_check': 'false',
                'container_update_timeout': 0.0,
                'keep_cache_private': 'false',
                'keep_cache_slo_manifest': 'true'}
        obj_controller = object_server.ObjectController(
            conf, logger=self.logger)
        obj_controller.bytes_per_sync = 1
        timestamp = normalize_timestamp(time())
        req = Request.blank('/sda1/p/a/c/o', environ={'REQUEST_METHOD': 'PUT'},
                            headers={'X-Timestamp': timestamp,
                                     'Content-Type': 'application/x-test',
                                     'X-Static-Large-Object': 'True'})
        req.body = b'VERIFY'
        resp = req.get_response(obj_controller)
        self.assertEqual(resp.status_int, 201)
        req = Request.blank('/sda1/p/a/c/o',
                            headers={'Content-Type': 'application/x-test',
                                     'X-Auth-Token': '2340lsdfhhjl02lxfjj'})

        reader_mock = mock.Mock(keep_cache=False)
        with mock.patch('swift.obj.diskfile.BaseDiskFile.reader', reader_mock):
            resp = req.get_response(obj_controller)
            reader_mock.assert_called_with(keep_cache=True)
        self.assertEqual(resp.status_int, 200)
        etag = '"%s"' % md5(b'VERIFY', usedforsecurity=False).hexdigest()
        self.assertEqual(dict(resp.headers), {
            'Content-Type': 'application/x-test',
            'Content-Length': '6',
            'Etag': etag,
            'X-Static-Large-Object': 'True',
            'X-Backend-Timestamp': timestamp,
            'X-Timestamp': timestamp,
            'X-Backend-Data-Timestamp': timestamp,
            'X-Backend-Durable-Timestamp': timestamp,
            'Last-Modified': strftime(
                '%a, %d %b %Y %H:%M:%S GMT',
                gmtime(math.ceil(float(timestamp)))),
        })

    def test_GET_keep_cache_slo_manifest_not_slo(self):
        # Test swift.obj.server.ObjectController.GET that, when
        # 'keep_cache_slo_manifest' is configured true and object
        # metadata has NO "X-Static-Large-Object", then disk_file.reader
        # will be called with keep_cache=False.
        # Set up a new ObjectController with customized configurations.
        conf = {'devices': self.testdir, 'mount_check': 'false',
                'container_update_timeout': 0.0,
                'keep_cache_private': 'false',
                'keep_cache_slo_manifest': 'true'}
        obj_controller = object_server.ObjectController(
            conf, logger=self.logger)
        obj_controller.bytes_per_sync = 1
        timestamp = normalize_timestamp(time())
        req = Request.blank('/sda1/p/a/c/o', environ={'REQUEST_METHOD': 'PUT'},
                            headers={'X-Timestamp': timestamp,
                                     'Content-Type': 'application/x-test'})
        req.body = b'VERIFY'
        resp = req.get_response(obj_controller)
        self.assertEqual(resp.status_int, 201)
        req = Request.blank('/sda1/p/a/c/o',
                            headers={'Content-Type': 'application/x-test',
                                     'X-Auth-Token': '2340lsdfhhjl02lxfjj'})

        reader_mock = mock.Mock(keep_cache=False)
        with mock.patch('swift.obj.diskfile.BaseDiskFile.reader', reader_mock):
            resp = req.get_response(obj_controller)
            reader_mock.assert_called_with(keep_cache=False)
        self.assertEqual(resp.status_int, 200)
        etag = '"%s"' % md5(b'VERIFY', usedforsecurity=False).hexdigest()
        self.assertEqual(dict(resp.headers), {
            'Content-Type': 'application/x-test',
            'Content-Length': '6',
            'Etag': etag,
            'X-Backend-Timestamp': timestamp,
            'X-Timestamp': timestamp,
            'X-Backend-Data-Timestamp': timestamp,
            'X-Backend-Durable-Timestamp': timestamp,
            'Last-Modified': strftime(
                '%a, %d %b %Y %H:%M:%S GMT',
                gmtime(math.ceil(float(timestamp)))),
        })

    @mock.patch("time.time", mock_time)
    def test_DELETE(self):
        # Test swift.obj.server.ObjectController.DELETE
        req = Request.blank('/sda1/p/a/c',
                            environ={'REQUEST_METHOD': 'DELETE'})
        resp = req.get_response(self.object_controller)
        self.assertEqual(resp.status_int, 400)

        req = Request.blank('/sda1/p/a/c/o',
                            environ={'REQUEST_METHOD': 'DELETE'})
        resp = req.get_response(self.object_controller)
        self.assertEqual(resp.status_int, 400)

        # The following should have created a tombstone file
        timestamp = normalize_timestamp(1000)
        req = Request.blank('/sda1/p/a/c/o',
                            environ={'REQUEST_METHOD': 'DELETE'},
                            headers={'X-Timestamp': timestamp})
        resp = req.get_response(self.object_controller)
        self.assertEqual(resp.status_int, 404)
        ts_1000_file = os.path.join(
            self.testdir, 'sda1',
            storage_directory(diskfile.get_data_dir(POLICIES[0]), 'p',
                              hash_path('a', 'c', 'o')),
            utils.Timestamp(timestamp).internal + '.ts')
        self.assertTrue(os.path.isfile(ts_1000_file))
        # There should now be a 1000 ts file.
        self.assertEqual(len(os.listdir(os.path.dirname(ts_1000_file))), 1)

        # The following should *not* have created a tombstone file.
        timestamp = normalize_timestamp(999)
        req = Request.blank('/sda1/p/a/c/o',
                            environ={'REQUEST_METHOD': 'DELETE'},
                            headers={'X-Timestamp': timestamp})
        resp = req.get_response(self.object_controller)
        self.assertEqual(resp.status_int, 404)
        ts_999_file = os.path.join(
            self.testdir, 'sda1',
            storage_directory(diskfile.get_data_dir(POLICIES[0]), 'p',
                              hash_path('a', 'c', 'o')),
            utils.Timestamp(timestamp).internal + '.ts')
        self.assertFalse(os.path.isfile(ts_999_file))
        self.assertTrue(os.path.isfile(ts_1000_file))
        self.assertEqual(len(os.listdir(os.path.dirname(ts_1000_file))), 1)

        orig_timestamp = utils.Timestamp(1002).internal
        headers = {'X-Timestamp': orig_timestamp,
                   'Content-Type': 'application/octet-stream',
                   'Content-Length': '4'}
        req = Request.blank('/sda1/p/a/c/o', environ={'REQUEST_METHOD': 'PUT'},
                            headers=headers)
        req.body = 'test'
        resp = req.get_response(self.object_controller)
        self.assertEqual(resp.status_int, 201)
        # There should now be 1000 ts and a 1001 data file.
        data_1002_file = os.path.join(
            self.testdir, 'sda1',
            storage_directory(diskfile.get_data_dir(POLICIES[0]), 'p',
                              hash_path('a', 'c', 'o')),
            orig_timestamp + '.data')
        self.assertTrue(os.path.isfile(data_1002_file))
        self.assertEqual(len(os.listdir(os.path.dirname(data_1002_file))), 1)

        # The following should *not* have created a tombstone file.
        timestamp = normalize_timestamp(1001)
        req = Request.blank('/sda1/p/a/c/o',
                            environ={'REQUEST_METHOD': 'DELETE'},
                            headers={'X-Timestamp': timestamp})
        resp = req.get_response(self.object_controller)
        self.assertEqual(resp.status_int, 409)
        self.assertEqual(resp.headers['X-Backend-Timestamp'], orig_timestamp)
        ts_1001_file = os.path.join(
            self.testdir, 'sda1',
            storage_directory(diskfile.get_data_dir(POLICIES[0]), 'p',
                              hash_path('a', 'c', 'o')),
            utils.Timestamp(timestamp).internal + '.ts')
        self.assertFalse(os.path.isfile(ts_1001_file))
        self.assertTrue(os.path.isfile(data_1002_file))
        self.assertEqual(len(os.listdir(os.path.dirname(ts_1001_file))), 1)

        timestamp = normalize_timestamp(1003)
        req = Request.blank('/sda1/p/a/c/o',
                            environ={'REQUEST_METHOD': 'DELETE'},
                            headers={'X-Timestamp': timestamp})
        resp = req.get_response(self.object_controller)
        self.assertEqual(resp.status_int, 204)
        ts_1003_file = os.path.join(
            self.testdir, 'sda1',
            storage_directory(diskfile.get_data_dir(POLICIES[0]), 'p',
                              hash_path('a', 'c', 'o')),
            utils.Timestamp(timestamp).internal + '.ts')
        self.assertTrue(os.path.isfile(ts_1003_file))
        self.assertEqual(len(os.listdir(os.path.dirname(ts_1003_file))), 1)

    def test_DELETE_bad_timestamp(self):
        req = Request.blank(
            '/sda1/p/a/c/o', environ={'REQUEST_METHOD': 'DELETE'},
            headers={'X-Timestamp': 'bad'})
        resp = req.get_response(self.object_controller)
        self.assertEqual(resp.status_int, 400)

    def test_DELETE_succeeds_with_later_POST(self):
        t_put = next(self.ts).internal
        req = Request.blank('/sda1/p/a/c/o',
                            environ={'REQUEST_METHOD': 'PUT'},
                            headers={'X-Timestamp': t_put,
                                     'Content-Length': 0,
                                     'Content-Type': 'plain/text'})
        resp = req.get_response(self.object_controller)
        self.assertEqual(resp.status_int, 201)

        t_delete = next(self.ts).internal
        t_post = next(self.ts).internal
        req = Request.blank('/sda1/p/a/c/o',
                            environ={'REQUEST_METHOD': 'POST'},
                            headers={'X-Timestamp': t_post})
        resp = req.get_response(self.object_controller)
        self.assertEqual(resp.status_int, 202)

        req = Request.blank('/sda1/p/a/c/o',
                            environ={'REQUEST_METHOD': 'DELETE'},
                            headers={'X-Timestamp': t_delete},
                            )
        resp = req.get_response(self.object_controller)
        self.assertEqual(resp.status_int, 204)

        obj_dir = os.path.join(
            self.testdir, 'sda1',
            storage_directory(diskfile.get_data_dir(0), 'p',
                              hash_path('a', 'c', 'o')))

        ts_file = os.path.join(obj_dir, t_delete + '.ts')
        self.assertTrue(os.path.isfile(ts_file))
        meta_file = os.path.join(obj_dir, t_post + '.meta')
        self.assertTrue(os.path.isfile(meta_file))

    def test_DELETE_container_updates(self):
        # Test swift.obj.server.ObjectController.DELETE and container
        # updates, making sure container update is called in the correct
        # state.
        start = time()
        orig_timestamp = utils.Timestamp(start)
        headers = {'X-Timestamp': orig_timestamp.internal,
                   'Content-Type': 'application/octet-stream',
                   'Content-Length': '4'}
        req = Request.blank('/sda1/p/a/c/o', environ={'REQUEST_METHOD': 'PUT'},
                            headers=headers)
        req.body = 'test'
        resp = req.get_response(self.object_controller)
        self.assertEqual(resp.status_int, 201)

        calls_made = [0]

        def our_container_update(*args, **kwargs):
            calls_made[0] += 1

        orig_cu = self.object_controller.container_update
        self.object_controller.container_update = our_container_update
        try:
            # The following request should return 409 (HTTP Conflict). A
            # tombstone file should not have been created with this timestamp.
            timestamp = utils.Timestamp(start - 0.00001)
            req = Request.blank('/sda1/p/a/c/o',
                                environ={'REQUEST_METHOD': 'DELETE'},
                                headers={'X-Timestamp': timestamp.internal})
            resp = req.get_response(self.object_controller)
            self.assertEqual(resp.status_int, 409)
            self.assertEqual(resp.headers['x-backend-timestamp'],
                             orig_timestamp.internal)
            objfile = os.path.join(
                self.testdir, 'sda1',
                storage_directory(diskfile.get_data_dir(POLICIES[0]), 'p',
                                  hash_path('a', 'c', 'o')),
                utils.Timestamp(timestamp).internal + '.ts')
            self.assertFalse(os.path.isfile(objfile))
            self.assertEqual(len(os.listdir(os.path.dirname(objfile))), 1)
            self.assertEqual(0, calls_made[0])

            # The following request should return 204, and the object should
            # be truly deleted (container update is performed) because this
            # timestamp is newer. A tombstone file should have been created
            # with this timestamp.
            timestamp = utils.Timestamp(start + 0.00001)
            req = Request.blank('/sda1/p/a/c/o',
                                environ={'REQUEST_METHOD': 'DELETE'},
                                headers={'X-Timestamp': timestamp.internal})
            resp = req.get_response(self.object_controller)
            self.assertEqual(resp.status_int, 204)
            objfile = os.path.join(
                self.testdir, 'sda1',
                storage_directory(diskfile.get_data_dir(POLICIES[0]), 'p',
                                  hash_path('a', 'c', 'o')),
                utils.Timestamp(timestamp).internal + '.ts')
            self.assertTrue(os.path.isfile(objfile))
            self.assertEqual(1, calls_made[0])
            self.assertEqual(len(os.listdir(os.path.dirname(objfile))), 1)

            # The following request should return a 404, as the object should
            # already have been deleted, but it should have also performed a
            # container update because the timestamp is newer, and a tombstone
            # file should also exist with this timestamp.
            timestamp = utils.Timestamp(start + 0.00002)
            req = Request.blank('/sda1/p/a/c/o',
                                environ={'REQUEST_METHOD': 'DELETE'},
                                headers={'X-Timestamp': timestamp.internal})
            resp = req.get_response(self.object_controller)
            self.assertEqual(resp.status_int, 404)
            objfile = os.path.join(
                self.testdir, 'sda1',
                storage_directory(diskfile.get_data_dir(POLICIES[0]), 'p',
                                  hash_path('a', 'c', 'o')),
                utils.Timestamp(timestamp).internal + '.ts')
            self.assertTrue(os.path.isfile(objfile))
            self.assertEqual(2, calls_made[0])
            self.assertEqual(len(os.listdir(os.path.dirname(objfile))), 1)

            # The following request should return a 404, as the object should
            # already have been deleted, and it should not have performed a
            # container update because the timestamp is older, or created a
            # tombstone file with this timestamp.
            timestamp = utils.Timestamp(start + 0.00001)
            req = Request.blank('/sda1/p/a/c/o',
                                environ={'REQUEST_METHOD': 'DELETE'},
                                headers={'X-Timestamp': timestamp.internal})
            resp = req.get_response(self.object_controller)
            self.assertEqual(resp.status_int, 404)
            objfile = os.path.join(
                self.testdir, 'sda1',
                storage_directory(diskfile.get_data_dir(POLICIES[0]), 'p',
                                  hash_path('a', 'c', 'o')),
                utils.Timestamp(timestamp).internal + '.ts')
            self.assertFalse(os.path.isfile(objfile))
            self.assertEqual(2, calls_made[0])
            self.assertEqual(len(os.listdir(os.path.dirname(objfile))), 1)
        finally:
            self.object_controller.container_update = orig_cu

    def test_DELETE_full_drive(self):

        def mock_diskfile_delete(self, timestamp):
            raise DiskFileNoSpace()

        t_put = utils.Timestamp.now()
        req = Request.blank('/sda1/p/a/c/o',
                            environ={'REQUEST_METHOD': 'PUT'},
                            headers={'X-Timestamp': t_put.internal,
                                     'Content-Length': 0,
                                     'Content-Type': 'plain/text'})
        resp = req.get_response(self.object_controller)
        self.assertEqual(resp.status_int, 201)

        with mock.patch('swift.obj.diskfile.BaseDiskFile.delete',
                        mock_diskfile_delete):
            t_delete = utils.Timestamp.now()
            req = Request.blank('/sda1/p/a/c/o',
                                environ={'REQUEST_METHOD': 'DELETE'},
                                headers={'X-Timestamp': t_delete.internal})
            resp = req.get_response(self.object_controller)
        self.assertEqual(resp.status_int, 507)

    def test_object_update_with_offset(self):
        container_updates = []

        def capture_updates(ip, port, method, path, headers, *args, **kwargs):
            container_updates.append((ip, port, method, path, headers))
        # create a new object
        create_timestamp = next(self.ts).internal
        req = Request.blank('/sda1/p/a/c/o', method='PUT', body=b'test1',
                            headers={'X-Timestamp': create_timestamp,
                                     'X-Container-Host': '10.0.0.1:8080',
                                     'X-Container-Device': 'sda1',
                                     'X-Container-Partition': 'p',
                                     'Content-Type': 'text/plain'})
        with mocked_http_conn(200, give_connect=capture_updates) as fake_conn:
            with fake_spawn():
                resp = req.get_response(self.object_controller)
        with self.assertRaises(StopIteration):
            next(fake_conn.code_iter)
        self.assertEqual(resp.status_int, 201)
        self.assertEqual(1, len(container_updates))
        for update in container_updates:
            ip, port, method, path, headers = update
            self.assertEqual(ip, '10.0.0.1')
            self.assertEqual(port, '8080')
            self.assertEqual(method, 'PUT')
            self.assertEqual(path, '/sda1/p/a/c/o')
            expected = {
                'X-Size': len(b'test1'),
                'X-Etag': md5(b'test1', usedforsecurity=False).hexdigest(),
                'X-Content-Type': 'text/plain',
                'X-Timestamp': create_timestamp,
            }
            for key, value in expected.items():
                self.assertEqual(headers[key], str(value))
        container_updates = []  # reset
        # read back object
        req = Request.blank('/sda1/p/a/c/o', method='GET')
        resp = req.get_response(self.object_controller)
        self.assertEqual(resp.status_int, 200)
        self.assertEqual(resp.headers['X-Timestamp'],
                         utils.Timestamp(create_timestamp).normal)
        self.assertEqual(resp.headers['X-Backend-Timestamp'],
                         create_timestamp)
        self.assertEqual(resp.body, b'test1')
        # send an update with an offset
        offset_timestamp = utils.Timestamp(
            create_timestamp, offset=1).internal
        req = Request.blank('/sda1/p/a/c/o', method='PUT', body=b'test2',
                            headers={'X-Timestamp': offset_timestamp,
                                     'X-Container-Host': '10.0.0.1:8080',
                                     'X-Container-Device': 'sda1',
                                     'X-Container-Partition': 'p',
                                     'Content-Type': 'text/html'})
        with mocked_http_conn(200, give_connect=capture_updates) as fake_conn:
            with fake_spawn():
                resp = req.get_response(self.object_controller)
        with self.assertRaises(StopIteration):
            next(fake_conn.code_iter)
        self.assertEqual(resp.status_int, 201)
        self.assertEqual(1, len(container_updates))
        for update in container_updates:
            ip, port, method, path, headers = update
            self.assertEqual(ip, '10.0.0.1')
            self.assertEqual(port, '8080')
            self.assertEqual(method, 'PUT')
            self.assertEqual(path, '/sda1/p/a/c/o')
            expected = {
                'X-Size': len(b'test2'),
                'X-Etag': md5(b'test2', usedforsecurity=False).hexdigest(),
                'X-Content-Type': 'text/html',
                'X-Timestamp': offset_timestamp,
            }
            for key, value in expected.items():
                self.assertEqual(headers[key], str(value))
        container_updates = []  # reset
        # read back new offset
        req = Request.blank('/sda1/p/a/c/o', method='GET')
        resp = req.get_response(self.object_controller)
        self.assertEqual(resp.status_int, 200)
        self.assertEqual(resp.headers['X-Timestamp'],
                         utils.Timestamp(offset_timestamp).normal)
        self.assertEqual(resp.headers['X-Backend-Timestamp'],
                         offset_timestamp)
        self.assertEqual(resp.body, b'test2')
        # now overwrite with a newer time
        overwrite_timestamp = next(self.ts).internal
        req = Request.blank('/sda1/p/a/c/o', method='PUT', body=b'test3',
                            headers={'X-Timestamp': overwrite_timestamp,
                                     'X-Container-Host': '10.0.0.1:8080',
                                     'X-Container-Device': 'sda1',
                                     'X-Container-Partition': 'p',
                                     'Content-Type': 'text/enriched'})
        with mocked_http_conn(200, give_connect=capture_updates) as fake_conn:
            with fake_spawn():
                resp = req.get_response(self.object_controller)
        with self.assertRaises(StopIteration):
            next(fake_conn.code_iter)
        self.assertEqual(resp.status_int, 201)
        self.assertEqual(1, len(container_updates))
        for update in container_updates:
            ip, port, method, path, headers = update
            self.assertEqual(ip, '10.0.0.1')
            self.assertEqual(port, '8080')
            self.assertEqual(method, 'PUT')
            self.assertEqual(path, '/sda1/p/a/c/o')
            expected = {
                'X-Size': len(b'test3'),
                'X-Etag': md5(b'test3', usedforsecurity=False).hexdigest(),
                'X-Content-Type': 'text/enriched',
                'X-Timestamp': overwrite_timestamp,
            }
            for key, value in expected.items():
                self.assertEqual(headers[key], str(value))
        container_updates = []  # reset
        # read back overwrite
        req = Request.blank('/sda1/p/a/c/o', method='GET')
        resp = req.get_response(self.object_controller)
        self.assertEqual(resp.status_int, 200)
        self.assertEqual(resp.headers['X-Timestamp'],
                         utils.Timestamp(overwrite_timestamp).normal)
        self.assertEqual(resp.headers['X-Backend-Timestamp'],
                         overwrite_timestamp)
        self.assertEqual(resp.body, b'test3')
        # delete with an offset
        offset_delete = utils.Timestamp(overwrite_timestamp,
                                        offset=1).internal
        req = Request.blank('/sda1/p/a/c/o', method='DELETE',
                            headers={'X-Timestamp': offset_delete,
                                     'X-Container-Host': '10.0.0.1:8080',
                                     'X-Container-Device': 'sda1',
                                     'X-Container-Partition': 'p'})
        with mocked_http_conn(200, give_connect=capture_updates) as fake_conn:
            with fake_spawn():
                resp = req.get_response(self.object_controller)
        with self.assertRaises(StopIteration):
            next(fake_conn.code_iter)
        self.assertEqual(resp.status_int, 204)
        self.assertEqual(1, len(container_updates))
        for update in container_updates:
            ip, port, method, path, headers = update
            self.assertEqual(ip, '10.0.0.1')
            self.assertEqual(port, '8080')
            self.assertEqual(method, 'DELETE')
            self.assertEqual(path, '/sda1/p/a/c/o')
            expected = {
                'X-Timestamp': offset_delete,
            }
            for key, value in expected.items():
                self.assertEqual(headers[key], str(value))
        container_updates = []  # reset
        # read back offset delete
        req = Request.blank('/sda1/p/a/c/o', method='GET')
        resp = req.get_response(self.object_controller)
        self.assertEqual(resp.status_int, 404)
        self.assertIsNone(resp.headers['X-Timestamp'])
        self.assertEqual(resp.headers['X-Backend-Timestamp'], offset_delete)
        # and one more delete with a newer timestamp
        delete_timestamp = next(self.ts).internal
        req = Request.blank('/sda1/p/a/c/o', method='DELETE',
                            headers={'X-Timestamp': delete_timestamp,
                                     'X-Container-Host': '10.0.0.1:8080',
                                     'X-Container-Device': 'sda1',
                                     'X-Container-Partition': 'p'})
        with mocked_http_conn(200, give_connect=capture_updates) as fake_conn:
            with fake_spawn():
                resp = req.get_response(self.object_controller)
        with self.assertRaises(StopIteration):
            next(fake_conn.code_iter)
        self.assertEqual(resp.status_int, 404)
        self.assertEqual(1, len(container_updates))
        for update in container_updates:
            ip, port, method, path, headers = update
            self.assertEqual(ip, '10.0.0.1')
            self.assertEqual(port, '8080')
            self.assertEqual(method, 'DELETE')
            self.assertEqual(path, '/sda1/p/a/c/o')
            expected = {
                'X-Timestamp': delete_timestamp,
            }
            for key, value in expected.items():
                self.assertEqual(headers[key], str(value))
        container_updates = []  # reset
        # read back delete
        req = Request.blank('/sda1/p/a/c/o', method='GET')
        resp = req.get_response(self.object_controller)
        self.assertEqual(resp.status_int, 404)
        self.assertIsNone(resp.headers['X-Timestamp'])
        self.assertEqual(resp.headers['X-Backend-Timestamp'], delete_timestamp)

    def test_call_bad_request(self):
        # Test swift.obj.server.ObjectController.__call__
        inbuf = WsgiBytesIO()
        errbuf = StringIO()
        outbuf = StringIO()

        def start_response(*args):
            """Sends args to outbuf"""
            outbuf.write(args[0])

        self.object_controller.__call__({'REQUEST_METHOD': 'PUT',
                                         'SCRIPT_NAME': '',
                                         'PATH_INFO': '/sda1/p/a/c/o',
                                         'SERVER_NAME': '127.0.0.1',
                                         'SERVER_PORT': '8080',
                                         'SERVER_PROTOCOL': 'HTTP/1.0',
                                         'CONTENT_LENGTH': '0',
                                         'wsgi.version': (1, 0),
                                         'wsgi.url_scheme': 'http',
                                         'wsgi.input': inbuf,
                                         'wsgi.errors': errbuf,
                                         'wsgi.multithread': False,
                                         'wsgi.multiprocess': False,
                                         'wsgi.run_once': False},
                                        start_response)
        self.assertEqual(errbuf.getvalue(), '')
        self.assertEqual(outbuf.getvalue()[:4], '400 ')

    def test_call_not_found(self):
        inbuf = WsgiBytesIO()
        errbuf = StringIO()
        outbuf = StringIO()

        def start_response(*args):
            """Sends args to outbuf"""
            outbuf.write(args[0])

        self.object_controller.__call__({'REQUEST_METHOD': 'GET',
                                         'SCRIPT_NAME': '',
                                         'PATH_INFO': '/sda1/p/a/c/o',
                                         'SERVER_NAME': '127.0.0.1',
                                         'SERVER_PORT': '8080',
                                         'SERVER_PROTOCOL': 'HTTP/1.0',
                                         'CONTENT_LENGTH': '0',
                                         'wsgi.version': (1, 0),
                                         'wsgi.url_scheme': 'http',
                                         'wsgi.input': inbuf,
                                         'wsgi.errors': errbuf,
                                         'wsgi.multithread': False,
                                         'wsgi.multiprocess': False,
                                         'wsgi.run_once': False},
                                        start_response)
        self.assertEqual(errbuf.getvalue(), '')
        self.assertEqual(outbuf.getvalue()[:4], '404 ')

    def test_call_bad_method(self):
        inbuf = WsgiBytesIO()
        errbuf = StringIO()
        outbuf = StringIO()

        def start_response(*args):
            """Sends args to outbuf"""
            outbuf.write(args[0])

        self.object_controller.__call__({'REQUEST_METHOD': 'INVALID',
                                         'SCRIPT_NAME': '',
                                         'PATH_INFO': '/sda1/p/a/c/o',
                                         'SERVER_NAME': '127.0.0.1',
                                         'SERVER_PORT': '8080',
                                         'SERVER_PROTOCOL': 'HTTP/1.0',
                                         'CONTENT_LENGTH': '0',
                                         'wsgi.version': (1, 0),
                                         'wsgi.url_scheme': 'http',
                                         'wsgi.input': inbuf,
                                         'wsgi.errors': errbuf,
                                         'wsgi.multithread': False,
                                         'wsgi.multiprocess': False,
                                         'wsgi.run_once': False},
                                        start_response)
        self.assertEqual(errbuf.getvalue(), '')
        self.assertEqual(outbuf.getvalue()[:4], '405 ')

    def test_call_name_collision(self):
        def my_check(*args):
            return False

        def my_hash_path(*args):
            return md5(b'collide', usedforsecurity=False).hexdigest()

        with mock.patch("swift.obj.diskfile.hash_path", my_hash_path):
            with mock.patch("swift.obj.server.check_object_creation",
                            my_check):
                inbuf = WsgiBytesIO()
                errbuf = StringIO()
                outbuf = StringIO()

                def start_response(*args):
                    """Sends args to outbuf"""
                    outbuf.write(args[0])

                self.object_controller.__call__({
                    'REQUEST_METHOD': 'PUT',
                    'SCRIPT_NAME': '',
                    'PATH_INFO': '/sda1/p/a/c/o',
                    'SERVER_NAME': '127.0.0.1',
                    'SERVER_PORT': '8080',
                    'SERVER_PROTOCOL': 'HTTP/1.0',
                    'CONTENT_LENGTH': '0',
                    'CONTENT_TYPE': 'text/html',
                    'HTTP_X_TIMESTAMP': normalize_timestamp(1.2),
                    'wsgi.version': (1, 0),
                    'wsgi.url_scheme': 'http',
                    'wsgi.input': inbuf,
                    'wsgi.errors': errbuf,
                    'wsgi.multithread': False,
                    'wsgi.multiprocess': False,
                    'wsgi.run_once': False},
                    start_response)
                self.assertEqual(errbuf.getvalue(), '')
                self.assertEqual(outbuf.getvalue()[:4], '201 ')

                inbuf = WsgiBytesIO()
                errbuf = StringIO()
                outbuf = StringIO()

                def start_response(*args):
                    """Sends args to outbuf"""
                    outbuf.write(args[0])

                self.object_controller.__call__({
                    'REQUEST_METHOD': 'PUT',
                    'SCRIPT_NAME': '',
                    'PATH_INFO': '/sda1/p/b/d/x',
                    'SERVER_NAME': '127.0.0.1',
                    'SERVER_PORT': '8080',
                    'SERVER_PROTOCOL': 'HTTP/1.0',
                    'CONTENT_LENGTH': '0',
                    'CONTENT_TYPE': 'text/html',
                    'HTTP_X_TIMESTAMP': normalize_timestamp(1.3),
                    'wsgi.version': (1, 0),
                    'wsgi.url_scheme': 'http',
                    'wsgi.input': inbuf,
                    'wsgi.errors': errbuf,
                    'wsgi.multithread': False,
                    'wsgi.multiprocess': False,
                    'wsgi.run_once': False},
                    start_response)
                self.assertEqual(errbuf.getvalue(), '')
                self.assertEqual(outbuf.getvalue()[:4], '403 ')

    def test_invalid_method_doesnt_exist(self):
        errbuf = StringIO()
        outbuf = StringIO()

        def start_response(*args):
            outbuf.write(args[0])

        self.object_controller.__call__({
            'REQUEST_METHOD': 'method_doesnt_exist',
            'PATH_INFO': '/sda1/p/a/c/o'},
            start_response)
        self.assertEqual(errbuf.getvalue(), '')
        self.assertEqual(outbuf.getvalue()[:4], '405 ')

    def test_invalid_method_is_not_public(self):
        errbuf = StringIO()
        outbuf = StringIO()

        def start_response(*args):
            outbuf.write(args[0])

        self.object_controller.__call__({'REQUEST_METHOD': '__init__',
                                         'PATH_INFO': '/sda1/p/a/c/o'},
                                        start_response)
        self.assertEqual(errbuf.getvalue(), '')
        self.assertEqual(outbuf.getvalue()[:4], '405 ')

    def test_chunked_put(self):
        listener = listen_zero()
        port = listener.getsockname()[1]
        killer = spawn(wsgi.server, listener, self.object_controller,
                       NullLogger())
        sock = connect_tcp(('localhost', port))
        fd = sock.makefile('rwb')
        s = 'PUT /sda1/p/a/c/o HTTP/1.1\r\nHost: localhost\r\n' \
            'Content-Type: text/plain\r\n' \
            'Connection: close\r\nX-Timestamp: %s\r\n' \
            'Transfer-Encoding: chunked\r\n\r\n' \
            '2\r\noh\r\n4\r\n hai\r\n0\r\n\r\n'
        s = s % normalize_timestamp(1.0)
        fd.write(s.encode('ascii'))
        fd.flush()
        headers = readuntil2crlfs(fd)
        exp = b'HTTP/1.1 201'
        self.assertEqual(headers[:len(exp)], exp)
        sock = connect_tcp(('localhost', port))
        fd = sock.makefile('rwb')
        fd.write(b'GET /sda1/p/a/c/o HTTP/1.1\r\nHost: localhost\r\n'
                 b'Connection: close\r\n\r\n')
        fd.flush()
        headers = readuntil2crlfs(fd)
        exp = b'HTTP/1.1 200'
        self.assertEqual(headers[:len(exp)], exp)
        response = fd.read()
        self.assertEqual(response, b'oh hai')
        killer.kill()

    def test_chunked_content_length_mismatch_zero(self):
        listener = listen_zero()
        port = listener.getsockname()[1]
        killer = spawn(wsgi.server, listener, self.object_controller,
                       NullLogger())
        sock = connect_tcp(('localhost', port))
        fd = sock.makefile('rwb')
        s = 'PUT /sda1/p/a/c/o HTTP/1.1\r\nHost: localhost\r\n' \
            'Content-Type: text/plain\r\n' \
            'Connection: close\r\nX-Timestamp: %s\r\n' \
            'Content-Length: 0\r\n' \
            'Transfer-Encoding: chunked\r\n\r\n' \
            '2\r\noh\r\n4\r\n hai\r\n0\r\n\r\n'
        s = s % normalize_timestamp(1.0)
        fd.write(s.encode('ascii'))
        fd.flush()
        headers = readuntil2crlfs(fd)
        exp = b'HTTP/1.1 201'
        self.assertEqual(headers[:len(exp)], exp)
        sock = connect_tcp(('localhost', port))
        fd = sock.makefile('rwb')
        s = 'GET /sda1/p/a/c/o HTTP/1.1\r\n' \
            'Host: localhost\r\n' \
            'X-Timestamp: %s\r\n' \
            'Connection: close\r\n\r\n' % normalize_timestamp(2.0)
        fd.write(s.encode('ascii'))
        fd.flush()
        headers = readuntil2crlfs(fd)
        exp = b'HTTP/1.1 200'
        self.assertEqual(headers[:len(exp)], exp)
        response = fd.read()
        self.assertEqual(response, b'oh hai')
        killer.kill()

    def test_max_object_name_length(self):
        timestamp = normalize_timestamp(time())
        max_name_len = constraints.MAX_OBJECT_NAME_LENGTH
        req = Request.blank(
            '/sda1/p/a/c/' + ('1' * max_name_len),
            environ={'REQUEST_METHOD': 'PUT'},
            headers={'X-Timestamp': timestamp,
                     'Content-Length': '4',
                     'Content-Type': 'application/octet-stream'})
        req.body = 'DATA'
        resp = req.get_response(self.object_controller)
        self.assertEqual(resp.status_int, 201)
        req = Request.blank(
            '/sda1/p/a/c/' + ('2' * (max_name_len + 1)),
            environ={'REQUEST_METHOD': 'PUT'},
            headers={'X-Timestamp': timestamp,
                     'Content-Length': '4',
                     'Content-Type': 'application/octet-stream'})
        req.body = 'DATA'
        resp = req.get_response(self.object_controller)
        self.assertEqual(resp.status_int, 400)

    def test_max_upload_time(self):

        class SlowBody(object):

            def __init__(self):
                self.sent = 0

            def read(self, size=-1):
                if self.sent < 4:
                    sleep(0.1)
                    self.sent += 1
                    return b' '
                return b''

            def set_hundred_continue_response_headers(*a, **kw):
                pass

        req = Request.blank(
            '/sda1/p/a/c/o',
            environ={'REQUEST_METHOD': 'PUT', 'wsgi.input': SlowBody()},
            headers={'X-Timestamp': normalize_timestamp(time()),
                     'Content-Length': '4', 'Content-Type': 'text/plain'})
        resp = req.get_response(self.object_controller)
        self.assertEqual(resp.status_int, 201)
        self.object_controller.max_upload_time = 0.1
        req = Request.blank(
            '/sda1/p/a/c/o',
            environ={'REQUEST_METHOD': 'PUT', 'wsgi.input': SlowBody()},
            headers={'X-Timestamp': normalize_timestamp(time()),
                     'Content-Length': '4', 'Content-Type': 'text/plain'})
        resp = req.get_response(self.object_controller)
        self.assertEqual(resp.status_int, 408)

    def test_short_body(self):

        class ShortBody(object):

            def __init__(self):
                self.sent = False

            def read(self, size=-1):
                if not self.sent:
                    self.sent = True
                    return b'   '
                return b''

            def set_hundred_continue_response_headers(*a, **kw):
                pass

        req = Request.blank(
            '/sda1/p/a/c/o',
            environ={'REQUEST_METHOD': 'PUT', 'wsgi.input': ShortBody()},
            headers={'X-Timestamp': normalize_timestamp(time()),
                     'Content-Length': '4', 'Content-Type': 'text/plain'})
        resp = req.get_response(self.object_controller)
        self.assertEqual(resp.status_int, 499)

    def test_bad_sinces(self):
        req = Request.blank(
            '/sda1/p/a/c/o', environ={'REQUEST_METHOD': 'PUT'},
            headers={'X-Timestamp': normalize_timestamp(time()),
                     'Content-Length': '4', 'Content-Type': 'text/plain'},
            body=b'    ')
        resp = req.get_response(self.object_controller)
        self.assertEqual(resp.status_int, 201)
        req = Request.blank(
            '/sda1/p/a/c/o', environ={'REQUEST_METHOD': 'GET'},
            headers={'If-Unmodified-Since': 'Not a valid date'})
        resp = req.get_response(self.object_controller)
        self.assertEqual(resp.status_int, 200)
        req = Request.blank(
            '/sda1/p/a/c/o', environ={'REQUEST_METHOD': 'GET'},
            headers={'If-Modified-Since': 'Not a valid date'})
        resp = req.get_response(self.object_controller)
        self.assertEqual(resp.status_int, 200)

        too_big_date_list = list(datetime.datetime.max.timetuple())
        too_big_date_list[0] += 1  # bump up the year
        too_big_date = strftime(
            "%a, %d %b %Y %H:%M:%S UTC", struct_time(too_big_date_list))
        req = Request.blank(
            '/sda1/p/a/c/o', environ={'REQUEST_METHOD': 'GET'},
            headers={'If-Unmodified-Since': too_big_date})
        resp = req.get_response(self.object_controller)
        self.assertEqual(resp.status_int, 200)

    def test_content_encoding(self):
        req = Request.blank(
            '/sda1/p/a/c/o', environ={'REQUEST_METHOD': 'PUT'},
            headers={'X-Timestamp': normalize_timestamp(time()),
                     'Content-Length': '4', 'Content-Type': 'text/plain',
                     'Content-Encoding': 'gzip'},
            body=b'    ')
        resp = req.get_response(self.object_controller)
        self.assertEqual(resp.status_int, 201)
        req = Request.blank('/sda1/p/a/c/o', environ={'REQUEST_METHOD': 'GET'})
        resp = req.get_response(self.object_controller)
        self.assertEqual(resp.status_int, 200)
        self.assertEqual(resp.headers['content-encoding'], 'gzip')
        req = Request.blank(
            '/sda1/p/a/c/o', environ={'REQUEST_METHOD': 'HEAD'})
        resp = req.get_response(self.object_controller)
        self.assertEqual(resp.status_int, 200)
        self.assertEqual(resp.headers['content-encoding'], 'gzip')

    def test_async_update_http_connect(self):
        policy = random.choice(list(POLICIES))
        self._stage_tmp_dir(policy)
        given_args = []

        def fake_http_connect(*args):
            given_args.extend(args)
            raise Exception('test')

        orig_http_connect = object_server.http_connect
        try:
            object_server.http_connect = fake_http_connect
            self.object_controller.async_update(
                'PUT', 'a', 'c', 'o', '127.0.0.1:1234', 1, 'sdc1',
                {'x-timestamp': '1', 'x-out': 'set',
                 'X-Backend-Storage-Policy-Index': int(policy)}, 'sda1',
                policy)
        finally:
            object_server.http_connect = orig_http_connect
        self.assertEqual(
            given_args,
            ['127.0.0.1', '1234', 'sdc1', 1, 'PUT', '/a/c/o', {
                'x-timestamp': '1', 'x-out': 'set',
                'user-agent': 'object-server %s' % os.getpid(),
                'X-Backend-Storage-Policy-Index': int(policy)}])

    @patch_policies([StoragePolicy(0, 'zero', True),
                     StoragePolicy(1, 'one'),
                     StoragePolicy(37, 'fantastico')])
    def test_updating_multiple_delete_at_container_servers(self):
        # update router post patch
        self.object_controller._diskfile_router = diskfile.DiskFileRouter(
            self.conf, self.object_controller.logger)
        policy = random.choice(list(POLICIES))
        self.object_controller.expiring_objects_account = 'exp'
        self.object_controller.expiring_objects_container_divisor = 60

        http_connect_args = []

        def fake_http_connect(ipaddr, port, device, partition, method, path,
                              headers=None, query_string=None, ssl=False):

            class SuccessfulFakeConn(object):

                @property
                def status(self):
                    return 200

                def getresponse(self):
                    return self

                def read(self):
                    return b''

            captured_args = {'ipaddr': ipaddr, 'port': port,
                             'device': device, 'partition': partition,
                             'method': method, 'path': path, 'ssl': ssl,
                             'headers': headers, 'query_string': query_string}

            http_connect_args.append(
                dict((k, v) for k, v in captured_args.items()
                     if v is not None))

            return SuccessfulFakeConn()

        req = Request.blank(
            '/sda1/p/a/c/o',
            environ={'REQUEST_METHOD': 'PUT'},
            headers={'X-Timestamp': '12345',
                     'Content-Type': 'application/burrito',
                     'Content-Length': '0',
                     'X-Backend-Storage-Policy-Index': int(policy),
                     'X-Container-Partition': '20',
                     'X-Container-Host': '1.2.3.4:5',
                     'X-Container-Device': 'sdb1',
                     'X-Delete-At': 9999999999,
                     'X-Delete-At-Container': '9999999960',
                     'X-Delete-At-Host': "10.1.1.1:6201,10.2.2.2:6202",
                     'X-Delete-At-Partition': '6237',
                     'X-Delete-At-Device': 'sdp,sdq'})

        with mock.patch.object(
                object_server, 'http_connect', fake_http_connect):
            with fake_spawn():
                resp = req.get_response(self.object_controller)

        self.assertEqual(resp.status_int, 201)

        http_connect_args.sort(key=operator.itemgetter('ipaddr'))

        self.assertEqual(len(http_connect_args), 3)
        self.assertEqual(
            http_connect_args[0],
            {'ipaddr': '1.2.3.4',
             'port': '5',
             'path': '/a/c/o',
             'device': 'sdb1',
             'partition': '20',
             'method': 'PUT',
             'ssl': False,
             'headers': HeaderKeyDict({
                 'x-content-type': 'application/burrito',
                 'x-etag': 'd41d8cd98f00b204e9800998ecf8427e',
                 'x-size': '0',
                 'x-timestamp': utils.Timestamp('12345').internal,
                 'referer': 'PUT http://localhost/sda1/p/a/c/o',
                 'user-agent': 'object-server %d' % os.getpid(),
                 'X-Backend-Storage-Policy-Index': int(policy),
                 'x-trans-id': '-'})})
        self.assertEqual(
            http_connect_args[1],
            {'ipaddr': '10.1.1.1',
             'port': '6201',
             'path': '/exp/9999999960/9999999999-a/c/o',
             'device': 'sdp',
             'partition': '6237',
             'method': 'PUT',
             'ssl': False,
             'headers': HeaderKeyDict({
                 'x-content-type': 'text/plain',
                 'x-etag': 'd41d8cd98f00b204e9800998ecf8427e',
                 'x-size': '0',
                 'x-timestamp': utils.Timestamp('12345').internal,
                 'referer': 'PUT http://localhost/sda1/p/a/c/o',
                 'user-agent': 'object-server %d' % os.getpid(),
                 # system account storage policy is 0
                 'X-Backend-Storage-Policy-Index': 0,
                 'x-trans-id': '-'})})
        self.assertEqual(
            http_connect_args[2],
            {'ipaddr': '10.2.2.2',
             'port': '6202',
             'path': '/exp/9999999960/9999999999-a/c/o',
             'device': 'sdq',
             'partition': '6237',
             'method': 'PUT',
             'ssl': False,
             'headers': HeaderKeyDict({
                 'x-content-type': 'text/plain',
                 'x-etag': 'd41d8cd98f00b204e9800998ecf8427e',
                 'x-size': '0',
                 'x-timestamp': utils.Timestamp('12345').internal,
                 'referer': 'PUT http://localhost/sda1/p/a/c/o',
                 'user-agent': 'object-server %d' % os.getpid(),
                 # system account storage policy is 0
                 'X-Backend-Storage-Policy-Index': 0,
                 'x-trans-id': '-'})})

    @patch_policies([StoragePolicy(0, 'zero', True),
                     StoragePolicy(1, 'one'),
                     StoragePolicy(26, 'twice-thirteen')])
    def test_updating_multiple_container_servers(self):
        # update router post patch
        self.object_controller._diskfile_router = diskfile.DiskFileRouter(
            self.conf, self.object_controller.logger)
        http_connect_args = []

        def fake_http_connect(ipaddr, port, device, partition, method, path,
                              headers=None, query_string=None, ssl=False):

            class SuccessfulFakeConn(object):

                @property
                def status(self):
                    return 200

                def getresponse(self):
                    return self

                def read(self):
                    return b''

            captured_args = {'ipaddr': ipaddr, 'port': port,
                             'device': device, 'partition': partition,
                             'method': method, 'path': path, 'ssl': ssl,
                             'headers': headers, 'query_string': query_string}

            http_connect_args.append(
                dict((k, v) for k, v in captured_args.items()
                     if v is not None))

            return SuccessfulFakeConn()

        req = Request.blank(
            '/sda1/p/a/c/o',
            environ={'REQUEST_METHOD': 'PUT'},
            headers={'X-Timestamp': '12345',
                     'Content-Type': 'application/burrito',
                     'Content-Length': '0',
                     'X-Backend-Storage-Policy-Index': '26',
                     'X-Container-Partition': '20',
                     'X-Container-Host': '1.2.3.4:5, 6.7.8.9:10',
                     'X-Container-Device': 'sdb1, sdf1'})

        with mock.patch.object(
                object_server, 'http_connect', fake_http_connect):
            with fake_spawn():
                req.get_response(self.object_controller)

        http_connect_args.sort(key=operator.itemgetter('ipaddr'))

        self.assertEqual(len(http_connect_args), 2)
        self.assertEqual(
            http_connect_args[0],
            {'ipaddr': '1.2.3.4',
             'port': '5',
             'path': '/a/c/o',
             'device': 'sdb1',
             'partition': '20',
             'method': 'PUT',
             'ssl': False,
             'headers': HeaderKeyDict({
                 'x-content-type': 'application/burrito',
                 'x-etag': 'd41d8cd98f00b204e9800998ecf8427e',
                 'x-size': '0',
                 'x-timestamp': utils.Timestamp('12345').internal,
                 'X-Backend-Storage-Policy-Index': '26',
                 'referer': 'PUT http://localhost/sda1/p/a/c/o',
                 'user-agent': 'object-server %d' % os.getpid(),
                 'x-trans-id': '-'})})
        self.assertEqual(
            http_connect_args[1],
            {'ipaddr': '6.7.8.9',
             'port': '10',
             'path': '/a/c/o',
             'device': 'sdf1',
             'partition': '20',
             'method': 'PUT',
             'ssl': False,
             'headers': HeaderKeyDict({
                 'x-content-type': 'application/burrito',
                 'x-etag': 'd41d8cd98f00b204e9800998ecf8427e',
                 'x-size': '0',
                 'x-timestamp': utils.Timestamp('12345').internal,
                 'X-Backend-Storage-Policy-Index': '26',
                 'referer': 'PUT http://localhost/sda1/p/a/c/o',
                 'user-agent': 'object-server %d' % os.getpid(),
                 'x-trans-id': '-'})})

    def test_object_delete_at_async_update(self):
        policy = random.choice(list(POLICIES))

        container_updates = []

        def capture_updates(ip, port, method, path, headers, *args, **kwargs):
            container_updates.append((ip, port, method, path, headers))

        # put everything in the future; otherwise setting X-Delete-At may fail
        self.ts = make_timestamp_iter(10)

        put_timestamp = next(self.ts).internal
        delete_at_timestamp = utils.normalize_delete_at_timestamp(
            next(self.ts).normal)
        delete_at_container = (
            int(delete_at_timestamp) //
            self.object_controller.expiring_objects_container_divisor *
            self.object_controller.expiring_objects_container_divisor)
        headers = {
            'Content-Type': 'text/plain',
            'X-Timestamp': put_timestamp,
            'X-Container-Host': '10.0.0.1:6201',
            'X-Container-Device': 'sda1',
            'X-Container-Partition': 'p',
            'X-Delete-At': delete_at_timestamp,
            'X-Delete-At-Container': delete_at_container,
            'X-Delete-At-Partition': 'p',
            'X-Delete-At-Host': '10.0.0.2:6202',
            'X-Delete-At-Device': 'sda1',
            'X-Backend-Storage-Policy-Index': int(policy)}
        if policy.policy_type == EC_POLICY:
            headers['X-Object-Sysmeta-Ec-Frag-Index'] = '2'
        req = Request.blank(
            '/sda1/p/a/c/o', method='PUT', body=b'', headers=headers)
        with mocked_http_conn(
                500, 500, give_connect=capture_updates) as fake_conn:
            with fake_spawn():
                resp = req.get_response(self.object_controller)
            self.assertEqual(201, resp.status_int, resp.body)
        with self.assertRaises(StopIteration):
            next(fake_conn.code_iter)
        self.assertEqual(resp.status_int, 201)
        self.assertEqual(2, len(container_updates))
        delete_at_update, container_update = container_updates
        # delete_at_update
        ip, port, method, path, headers = delete_at_update
        self.assertEqual(ip, '10.0.0.2')
        self.assertEqual(port, '6202')
        self.assertEqual(method, 'PUT')
        self.assertEqual(path, '/sda1/p/.expiring_objects/%s/%s-a/c/o' %
                         (delete_at_container, delete_at_timestamp))
        expected = {
            'X-Timestamp': put_timestamp,
            # system account storage policy is 0
            'X-Backend-Storage-Policy-Index': 0,
        }
        for key, value in expected.items():
            self.assertEqual(headers[key], str(value))
        # container_update
        ip, port, method, path, headers = container_update
        self.assertEqual(ip, '10.0.0.1')
        self.assertEqual(port, '6201')
        self.assertEqual(method, 'PUT')
        self.assertEqual(path, '/sda1/p/a/c/o')
        expected = {
            'X-Timestamp': put_timestamp,
            'X-Backend-Storage-Policy-Index': int(policy),
        }
        for key, value in expected.items():
            self.assertEqual(headers[key], str(value))
        # check async pendings
        async_dir = os.path.join(self.testdir, 'sda1',
                                 diskfile.get_async_dir(policy))
        found_files = []
        for root, dirs, files in os.walk(async_dir):
            for f in files:
                async_file = os.path.join(root, f)
                found_files.append(async_file)
                data = pickle.load(open(async_file, 'rb'))
                if data['account'] == 'a':
                    self.assertEqual(
                        int(data['headers']
                            ['X-Backend-Storage-Policy-Index']), int(policy))
                elif data['account'] == '.expiring_objects':
                    self.assertEqual(
                        int(data['headers']
                            ['X-Backend-Storage-Policy-Index']), 0)
                else:
                    self.fail('unexpected async pending data')
        self.assertEqual(2, len(found_files))

    def test_async_update_saves_on_exception(self):
        policy = random.choice(list(POLICIES))
        self._stage_tmp_dir(policy)
        _prefix = utils.HASH_PATH_PREFIX
        utils.HASH_PATH_PREFIX = b''

        def fake_http_connect(*args):
            raise Exception('test')

        orig_http_connect = object_server.http_connect
        try:
            object_server.http_connect = fake_http_connect
            self.object_controller.async_update(
                'PUT', 'a', 'c', 'o', '127.0.0.1:1234', 1, 'sdc1',
                {'x-timestamp': '1', 'x-out': 'set',
                 'X-Backend-Storage-Policy-Index': int(policy)}, 'sda1',
                policy, db_state='unsharded')
        finally:
            object_server.http_connect = orig_http_connect
            utils.HASH_PATH_PREFIX = _prefix
        async_dir = diskfile.get_async_dir(policy)
        self.assertEqual(
            pickle.load(open(os.path.join(
                self.testdir, 'sda1', async_dir, 'a83',
                '06fbf0b514e5199dfc4e00f42eb5ea83-%s' %
                utils.Timestamp(1).internal), 'rb')),
            {'headers': {'x-timestamp': '1', 'x-out': 'set',
                         'user-agent': 'object-server %s' % os.getpid(),
                         'X-Backend-Storage-Policy-Index': int(policy)},
             'account': 'a', 'container': 'c', 'obj': 'o', 'op': 'PUT',
             'db_state': 'unsharded'})

    def test_async_update_saves_on_non_2xx(self):
        policy = random.choice(list(POLICIES))
        self._stage_tmp_dir(policy)
        _prefix = utils.HASH_PATH_PREFIX
        utils.HASH_PATH_PREFIX = b''

        def fake_http_connect(status):

            class FakeConn(object):

                def __init__(self, status):
                    self.status = status

                def getresponse(self):
                    return self

                def read(self):
                    return b''

            return lambda *args: FakeConn(status)

        orig_http_connect = object_server.http_connect
        try:
            for status in (199, 300, 503):
                object_server.http_connect = fake_http_connect(status)
                self.object_controller.async_update(
                    'PUT', 'a', 'c', 'o', '127.0.0.1:1234', 1, 'sdc1',
                    {'x-timestamp': '1', 'x-out': str(status),
                     'X-Backend-Storage-Policy-Index': int(policy)}, 'sda1',
                    policy, db_state='unsharded')
                async_dir = diskfile.get_async_dir(policy)
                self.assertEqual(
                    pickle.load(open(os.path.join(
                        self.testdir, 'sda1', async_dir, 'a83',
                        '06fbf0b514e5199dfc4e00f42eb5ea83-%s' %
                        utils.Timestamp(1).internal), 'rb')),
                    {'headers': {'x-timestamp': '1', 'x-out': str(status),
                                 'user-agent':
                                 'object-server %s' % os.getpid(),
                                 'X-Backend-Storage-Policy-Index':
                                 int(policy)},
                     'account': 'a', 'container': 'c', 'obj': 'o',
                     'op': 'PUT', 'db_state': 'unsharded'})
        finally:
            object_server.http_connect = orig_http_connect
            utils.HASH_PATH_PREFIX = _prefix

    def test_async_update_does_not_save_on_2xx(self):
        _prefix = utils.HASH_PATH_PREFIX
        utils.HASH_PATH_PREFIX = b''

        def fake_http_connect(status):

            class FakeConn(object):

                def __init__(self, status):
                    self.status = status

                def getresponse(self):
                    return self

                def read(self):
                    return b''

            return lambda *args: FakeConn(status)

        orig_http_connect = object_server.http_connect
        try:
            for status in (200, 299):
                object_server.http_connect = fake_http_connect(status)
                self.object_controller.async_update(
                    'PUT', 'a', 'c', 'o', '127.0.0.1:1234', 1, 'sdc1',
                    {'x-timestamp': '1', 'x-out': str(status)}, 'sda1', 0)
                self.assertFalse(
                    os.path.exists(os.path.join(
                        self.testdir, 'sda1', 'async_pending', 'a83',
                        '06fbf0b514e5199dfc4e00f42eb5ea83-0000000001.00000')))
        finally:
            object_server.http_connect = orig_http_connect
            utils.HASH_PATH_PREFIX = _prefix

    def test_async_update_saves_on_timeout(self):
        policy = random.choice(list(POLICIES))
        self._stage_tmp_dir(policy)
        _prefix = utils.HASH_PATH_PREFIX
        utils.HASH_PATH_PREFIX = b''

        def fake_http_connect():

            class FakeConn(object):

                def getresponse(self):
                    return sleep(1)

            return lambda *args: FakeConn()

        orig_http_connect = object_server.http_connect
        try:
            for status in (200, 299):
                object_server.http_connect = fake_http_connect()
                self.object_controller.node_timeout = 0.001
                self.object_controller.async_update(
                    'PUT', 'a', 'c', 'o', '127.0.0.1:1234', 1, 'sdc1',
                    {'x-timestamp': '1', 'x-out': str(status)}, 'sda1',
                    policy)
                async_dir = diskfile.get_async_dir(policy)
                self.assertTrue(
                    os.path.exists(os.path.join(
                        self.testdir, 'sda1', async_dir, 'a83',
                        '06fbf0b514e5199dfc4e00f42eb5ea83-%s' %
                        utils.Timestamp(1).internal)))
        finally:
            object_server.http_connect = orig_http_connect
            utils.HASH_PATH_PREFIX = _prefix

    def test_container_update_no_async_update(self):
        policy = random.choice(list(POLICIES))
        given_args = []

        def fake_async_update(*args):
            given_args.extend(args)

        self.object_controller.async_update = fake_async_update
        req = Request.blank(
            '/v1/a/c/o',
            environ={'REQUEST_METHOD': 'PUT'},
            headers={'X-Timestamp': 1,
                     'X-Trans-Id': '1234',
                     'X-Backend-Storage-Policy-Index': int(policy)})
        self.object_controller.container_update(
            'PUT', 'a', 'c', 'o', req, {
                'x-size': '0', 'x-etag': 'd41d8cd98f00b204e9800998ecf8427e',
                'x-content-type': 'text/plain', 'x-timestamp': '1'},
            'sda1', policy)
        self.assertEqual(given_args, [])

    def test_container_update_success(self):
        container_updates = []

        def capture_updates(ip, port, method, path, headers, *args, **kwargs):
            container_updates.append((ip, port, method, path, headers))

        req = Request.blank(
            '/sda1/0/a/c/o',
            environ={'REQUEST_METHOD': 'PUT'},
            headers={'X-Timestamp': 1,
                     'X-Trans-Id': '123',
                     'X-Container-Host': 'chost:cport',
                     'X-Container-Partition': 'cpartition',
                     'X-Container-Device': 'cdevice',
                     'Content-Type': 'text/plain'}, body='')
        with mocked_http_conn(200, give_connect=capture_updates) as fake_conn:
            with fake_spawn():
                resp = req.get_response(self.object_controller)
        with self.assertRaises(StopIteration):
            next(fake_conn.code_iter)
        self.assertEqual(resp.status_int, 201)
        self.assertEqual(len(container_updates), 1)
        ip, port, method, path, headers = container_updates[0]
        self.assertEqual(ip, 'chost')
        self.assertEqual(port, 'cport')
        self.assertEqual(method, 'PUT')
        self.assertEqual(path, '/cdevice/cpartition/a/c/o')
        self.assertEqual(headers, HeaderKeyDict({
            'user-agent': 'object-server %s' % os.getpid(),
            'x-size': '0',
            'x-etag': 'd41d8cd98f00b204e9800998ecf8427e',
            'x-content-type': 'text/plain',
            'x-timestamp': utils.Timestamp(1).internal,
            'X-Backend-Storage-Policy-Index': '0',  # default when not given
            'x-trans-id': '123',
            'referer': 'PUT http://localhost/sda1/0/a/c/o'}))

    def test_PUT_container_update_overrides(self):

        def do_test(override_headers):
            container_updates = []

            def capture_updates(
                    ip, port, method, path, headers, *args, **kwargs):
                container_updates.append((ip, port, method, path, headers))

            ts_put = next(self.ts)
            headers = {
                'X-Timestamp': ts_put.internal,
                'X-Trans-Id': '123',
                'X-Container-Host': 'chost:cport',
                'X-Container-Partition': 'cpartition',
                'X-Container-Device': 'cdevice',
                'Content-Type': 'text/plain',
            }
            headers.update(override_headers)
            req = Request.blank('/sda1/0/a/c/o', method='PUT',
                                headers=headers, body='')
            with mocked_http_conn(
                    200, give_connect=capture_updates) as fake_conn:
                with fake_spawn():
                    resp = req.get_response(self.object_controller)
            with self.assertRaises(StopIteration):
                next(fake_conn.code_iter)
            self.assertEqual(resp.status_int, 201)
            self.assertEqual(len(container_updates), 1)
            ip, port, method, path, headers = container_updates[0]
            self.assertEqual(ip, 'chost')
            self.assertEqual(port, 'cport')
            self.assertEqual(method, 'PUT')
            self.assertEqual(path, '/cdevice/cpartition/a/c/o')
            self.assertEqual(headers, HeaderKeyDict({
                'user-agent': 'object-server %s' % os.getpid(),
                'x-size': '0',
                'x-etag': 'override_etag',
                'x-content-type': 'override_val',
                'x-timestamp': ts_put.internal,
                'X-Backend-Storage-Policy-Index': '0',  # default
                'x-trans-id': '123',
                'referer': 'PUT http://localhost/sda1/0/a/c/o',
                'x-foo': 'bar'}))

        # EC policy override headers
        do_test({
            'X-Backend-Container-Update-Override-Etag': 'override_etag',
            'X-Backend-Container-Update-Override-Content-Type': 'override_val',
            'X-Backend-Container-Update-Override-Foo': 'bar',
            'X-Backend-Container-Ignored': 'ignored'})

        # middleware override headers
        do_test({
            'X-Object-Sysmeta-Container-Update-Override-Etag': 'override_etag',
            'X-Object-Sysmeta-Container-Update-Override-Content-Type':
                'override_val',
            'X-Object-Sysmeta-Container-Update-Override-Foo': 'bar',
            'X-Object-Sysmeta-Ignored': 'ignored'})

        # middleware override headers take precedence over EC policy headers
        do_test({
            'X-Object-Sysmeta-Container-Update-Override-Etag': 'override_etag',
            'X-Object-Sysmeta-Container-Update-Override-Content-Type':
                'override_val',
            'X-Object-Sysmeta-Container-Update-Override-Foo': 'bar',
            'X-Backend-Container-Update-Override-Etag': 'ignored',
            'X-Backend-Container-Update-Override-Content-Type': 'ignored',
            'X-Backend-Container-Update-Override-Foo': 'ignored'})

    def test_PUT_container_update_to_old_style_shard(self):
        # verify that alternate container update path is respected when
        # included in request headers
        def do_test(container_path, expected_path, expected_container_path):
            policy = random.choice(list(POLICIES))
            container_updates = []

            def capture_updates(
                    ip, port, method, path, headers, *args, **kwargs):
                container_updates.append((ip, port, method, path, headers))

            pickle_async_update_args = []

            def fake_pickle_async_update(*args):
                pickle_async_update_args.append(args)

            diskfile_mgr = self.object_controller._diskfile_router[policy]
            diskfile_mgr.pickle_async_update = fake_pickle_async_update

            ts_put = next(self.ts)
            headers = {
                'X-Timestamp': ts_put.internal,
                'X-Trans-Id': '123',
                'X-Container-Host': 'chost:cport',
                'X-Container-Partition': 'cpartition',
                'X-Container-Device': 'cdevice',
                'X-Container-Db-State': 'unsharded',
                'Content-Type': 'text/plain',
                'X-Object-Sysmeta-Ec-Frag-Index': 0,
                'X-Backend-Storage-Policy-Index': int(policy),
            }
            if container_path is not None:
                headers['X-Backend-Container-Path'] = container_path
                headers['X-Container-Db-State'] = 'sharded'

            req = Request.blank('/sda1/0/a/c/o', method='PUT',
                                headers=headers, body='')
            with mocked_http_conn(
                    500, give_connect=capture_updates) as fake_conn:
                with fake_spawn():
                    resp = req.get_response(self.object_controller)
            with self.assertRaises(StopIteration):
                next(fake_conn.code_iter)
            self.assertEqual(resp.status_int, 201)
            self.assertEqual(len(container_updates), 1)
            # verify expected path used in update request
            ip, port, method, path, headers = container_updates[0]
            self.assertEqual(ip, 'chost')
            self.assertEqual(port, 'cport')
            self.assertEqual(method, 'PUT')
            self.assertEqual(path, '/cdevice/cpartition/%s/o' % expected_path)

            # verify that the picked update *always* has root container
            self.assertEqual(1, len(pickle_async_update_args))
            (objdevice, account, container, obj, data, timestamp,
             policy) = pickle_async_update_args[0]
            self.assertEqual(objdevice, 'sda1')
            self.assertEqual(account, 'a')  # NB user account
            self.assertEqual(container, 'c')  # NB root container
            self.assertEqual(obj, 'o')
            self.assertEqual(timestamp, ts_put.internal)
            self.assertEqual(policy, policy)
            expected_data = {
                'headers': HeaderKeyDict({
                    'X-Size': '0',
                    'User-Agent': 'object-server %s' % os.getpid(),
                    'X-Content-Type': 'text/plain',
                    'X-Timestamp': ts_put.internal,
                    'X-Trans-Id': '123',
                    'Referer': 'PUT http://localhost/sda1/0/a/c/o',
                    'X-Backend-Storage-Policy-Index': int(policy),
                    'X-Etag': 'd41d8cd98f00b204e9800998ecf8427e'}),
                'obj': 'o',
                'account': 'a',
                'container': 'c',
                'op': 'PUT',
                'db_state': 'unsharded'}
            if expected_container_path:
                expected_data['container_path'] = expected_container_path
            if container_path is not None:
                expected_data['db_state'] = 'sharded'
            self.assertEqual(expected_data, data)

        do_test('a_shard/c_shard', 'a_shard/c_shard', 'a_shard/c_shard')
        do_test('', 'a/c', None)
        do_test(None, 'a/c', None)
        # TODO: should these cases trigger a 400 response rather than
        # defaulting to root path?
        do_test('garbage', 'a/c', None)
        do_test('/', 'a/c', None)
        do_test('/no-acct', 'a/c', None)
        do_test('no-cont/', 'a/c', None)
        do_test('too/many/parts', 'a/c', None)
        do_test('/leading/slash', 'a/c', None)

    def test_PUT_container_update_to_shard(self):
        # verify that alternate container update path is respected when
        # included in request headers
        def do_test(container_path, expected_path, expected_container_path):
            policy = random.choice(list(POLICIES))
            container_updates = []

            def capture_updates(
                    ip, port, method, path, headers, *args, **kwargs):
                container_updates.append((ip, port, method, path, headers))

            pickle_async_update_args = []

            def fake_pickle_async_update(*args):
                pickle_async_update_args.append(args)

            diskfile_mgr = self.object_controller._diskfile_router[policy]
            diskfile_mgr.pickle_async_update = fake_pickle_async_update

            ts_put = next(self.ts)
            headers = {
                'X-Timestamp': ts_put.internal,
                'X-Trans-Id': '123',
                'X-Container-Host': 'chost:cport',
                'X-Container-Partition': 'cpartition',
                'X-Container-Device': 'cdevice',
                'X-Container-Db-State': 'unsharded',
                'Content-Type': 'text/plain',
                'X-Object-Sysmeta-Ec-Frag-Index': 0,
                'X-Backend-Storage-Policy-Index': int(policy),
            }
            if container_path is not None:
                headers['X-Backend-Quoted-Container-Path'] = container_path
                headers['X-Container-Db-State'] = 'sharded'

            req = Request.blank('/sda1/0/a/c/o', method='PUT',
                                headers=headers, body='')
            with mocked_http_conn(
                    500, give_connect=capture_updates) as fake_conn:
                with fake_spawn():
                    resp = req.get_response(self.object_controller)
            with self.assertRaises(StopIteration):
                next(fake_conn.code_iter)
            self.assertEqual(resp.status_int, 201)
            self.assertEqual(len(container_updates), 1)
            # verify expected path used in update request
            ip, port, method, path, headers = container_updates[0]
            self.assertEqual(ip, 'chost')
            self.assertEqual(port, 'cport')
            self.assertEqual(method, 'PUT')
            self.assertEqual(path, '/cdevice/cpartition/%s/o' % expected_path)

            # verify that the picked update *always* has root container
            self.assertEqual(1, len(pickle_async_update_args))
            (objdevice, account, container, obj, data, timestamp,
             policy) = pickle_async_update_args[0]
            self.assertEqual(objdevice, 'sda1')
            self.assertEqual(account, 'a')  # NB user account
            self.assertEqual(container, 'c')  # NB root container
            self.assertEqual(obj, 'o')
            self.assertEqual(timestamp, ts_put.internal)
            self.assertEqual(policy, policy)
            expected_data = {
                'headers': HeaderKeyDict({
                    'X-Size': '0',
                    'User-Agent': 'object-server %s' % os.getpid(),
                    'X-Content-Type': 'text/plain',
                    'X-Timestamp': ts_put.internal,
                    'X-Trans-Id': '123',
                    'Referer': 'PUT http://localhost/sda1/0/a/c/o',
                    'X-Backend-Storage-Policy-Index': int(policy),
                    'X-Etag': 'd41d8cd98f00b204e9800998ecf8427e'}),
                'obj': 'o',
                'account': 'a',
                'container': 'c',
                'op': 'PUT',
                'db_state': 'unsharded'}
            if expected_container_path:
                expected_data['container_path'] = expected_container_path
            if container_path is not None:
                expected_data['db_state'] = 'sharded'
            self.assertEqual(expected_data, data)

        do_test('a_shard/c_shard', 'a_shard/c_shard', 'a_shard/c_shard')
        do_test('', 'a/c', None)
        do_test(None, 'a/c', None)
        # TODO: should these cases trigger a 400 response rather than
        # defaulting to root path?
        do_test('garbage', 'a/c', None)
        do_test('/', 'a/c', None)
        do_test('/no-acct', 'a/c', None)
        do_test('no-cont/', 'a/c', None)
        do_test('too/many/parts', 'a/c', None)
        do_test('/leading/slash', 'a/c', None)

    def test_container_update_async(self):
        policy = random.choice(list(POLICIES))
        req = Request.blank(
            '/sda1/0/a/c/o',
            environ={'REQUEST_METHOD': 'PUT'},
            headers={'X-Timestamp': 1,
                     'X-Trans-Id': '123',
                     'X-Container-Host': 'chost:cport',
                     'X-Container-Partition': 'cpartition',
                     'X-Container-Device': 'cdevice',
                     'X-Container-Db-State': 'unsharded',
                     'Content-Type': 'text/plain',
                     'X-Object-Sysmeta-Ec-Frag-Index': 0,
                     'X-Backend-Storage-Policy-Index': int(policy)}, body='')
        given_args = []

        def fake_pickle_async_update(*args):
            given_args[:] = args
        diskfile_mgr = self.object_controller._diskfile_router[policy]
        diskfile_mgr.pickle_async_update = fake_pickle_async_update
        with mocked_http_conn(500) as fake_conn, fake_spawn():
            resp = req.get_response(self.object_controller)
        # fake_spawn() above waits on greenthreads to finish;
        # don't start making assertions until then
        with self.assertRaises(StopIteration):
            next(fake_conn.code_iter)
        self.assertEqual(resp.status_int, 201)
        self.assertEqual(len(given_args), 7)
        (objdevice, account, container, obj, data, timestamp,
         policy) = given_args
        self.assertEqual(objdevice, 'sda1')
        self.assertEqual(account, 'a')
        self.assertEqual(container, 'c')
        self.assertEqual(obj, 'o')
        self.assertEqual(timestamp, utils.Timestamp(1).internal)
        self.assertEqual(policy, policy)
        self.assertEqual(data, {
            'headers': HeaderKeyDict({
                'X-Size': '0',
                'User-Agent': 'object-server %s' % os.getpid(),
                'X-Content-Type': 'text/plain',
                'X-Timestamp': utils.Timestamp(1).internal,
                'X-Trans-Id': '123',
                'Referer': 'PUT http://localhost/sda1/0/a/c/o',
                'X-Backend-Storage-Policy-Index': int(policy),
                'X-Etag': 'd41d8cd98f00b204e9800998ecf8427e'}),
            'obj': 'o',
            'account': 'a',
            'container': 'c',
            'op': 'PUT',
            'db_state': 'unsharded'})

    def test_container_update_as_greenthread(self):
        greenthreads = []
        saved_spawn_calls = []
        called_async_update_args = []

        def local_fake_spawn(func, *a, **kw):
            saved_spawn_calls.append((func, a, kw))
            return mock.MagicMock()

        def local_fake_async_update(*a, **kw):
            # just capture the args to see that we would have called
            called_async_update_args.append([a, kw])

        req = Request.blank(
            '/sda1/p/a/c/o',
            environ={'REQUEST_METHOD': 'PUT'},
            headers={'X-Timestamp': '12345',
                     'Content-Type': 'application/burrito',
                     'Content-Length': '0',
                     'X-Backend-Storage-Policy-Index': 0,
                     'X-Container-Partition': '20',
                     'X-Container-Host': '1.2.3.4:5',
                     'X-Container-Device': 'sdb1',
                     'X-Container-Db-State': 'unsharded'})
        with mock.patch.object(object_server, 'spawn', local_fake_spawn), \
                mock.patch.object(self.object_controller, 'async_update',
                                  local_fake_async_update):
            resp = req.get_response(self.object_controller)
            # check the response is completed and successful
            self.assertEqual(resp.status_int, 201)
            # check that async_update hasn't been called
            self.assertFalse(len(called_async_update_args))
            # now do the work in greenthreads
            for func, a, kw in saved_spawn_calls:
                gt = spawn(func, *a, **kw)
                greenthreads.append(gt)
            # wait for the greenthreads to finish
            for gt in greenthreads:
                gt.wait()
        # check that the calls to async_update have happened
        headers_out = {'X-Size': '0',
                       'X-Content-Type': 'application/burrito',
                       'X-Timestamp': '0000012345.00000',
                       'X-Trans-Id': '-',
                       'Referer': 'PUT http://localhost/sda1/p/a/c/o',
                       'X-Backend-Storage-Policy-Index': '0',
                       'X-Etag': 'd41d8cd98f00b204e9800998ecf8427e'}
        expected = [('PUT', 'a', 'c', 'o', '1.2.3.4:5', '20', 'sdb1',
                     headers_out, 'sda1', POLICIES[0]),
                    {'logger_thread_locals': (None, None),
                     'container_path': None,
                     'db_state': 'unsharded'}]
        self.assertEqual(called_async_update_args, [expected])

    def test_container_update_as_greenthread_with_timeout(self):
        # give it one container to update (for only one greenthred)
        # fake the greenthred so it will raise a timeout
        # test that the right message is logged and the method returns None
        called_async_update_args = []

        def local_fake_spawn(func, *a, **kw):
            m = mock.MagicMock()

            def wait_with_error():
                raise Timeout()
            m.wait = wait_with_error  # because raise can't be in a lambda
            return m

        def local_fake_async_update(*a, **kw):
            # just capture the args to see that we would have called
            called_async_update_args.append([a, kw])

        req = Request.blank(
            '/sda1/p/a/c/o',
            environ={'REQUEST_METHOD': 'PUT'},
            headers={'X-Timestamp': '12345',
                     'Content-Type': 'application/burrito',
                     'Content-Length': '0',
                     'X-Backend-Storage-Policy-Index': 0,
                     'X-Container-Partition': '20',
                     'X-Container-Host': '1.2.3.4:5',
                     'X-Container-Device': 'sdb1'})
        with mock.patch.object(object_server, 'spawn',
                               local_fake_spawn):
            with mock.patch.object(self.object_controller,
                                   'container_update_timeout',
                                   1.414213562):
                resp = req.get_response(self.object_controller)
        # check the response is completed and successful
        self.assertEqual(resp.status_int, 201)
        # check that the timeout was logged
        expected_logged_error = "Container update timeout (1.4142s) " \
            "waiting for [('1.2.3.4:5', 'sdb1')]"
        self.assertTrue(
            expected_logged_error in
            self.object_controller.logger.get_lines_for_level('debug'))

    def test_container_update_bad_args(self):
        policy = random.choice(list(POLICIES))
        given_args = []

        def fake_async_update(*args):
            given_args.extend(args)

        req = Request.blank(
            '/v1/a/c/o',
            environ={'REQUEST_METHOD': 'PUT'},
            headers={'X-Timestamp': 1,
                     'X-Trans-Id': '123',
                     'X-Container-Host': 'chost,badhost',
                     'X-Container-Partition': 'cpartition',
                     'X-Container-Device': 'cdevice',
                     'X-Backend-Storage-Policy-Index': int(policy)})
        with mock.patch.object(self.object_controller, 'async_update',
                               fake_async_update):
            self.object_controller.container_update(
                'PUT', 'a', 'c', 'o', req, {
                    'x-size': '0',
                    'x-etag': 'd41d8cd98f00b204e9800998ecf8427e',
                    'x-content-type': 'text/plain', 'x-timestamp': '1'},
                'sda1', policy)
        self.assertEqual(given_args, [])
        errors = self.object_controller.logger.get_lines_for_level('error')
        self.assertEqual(len(errors), 1)
        msg = errors[0]
        self.assertTrue('Container update failed' in msg)
        self.assertTrue('different numbers of hosts and devices' in msg)
        self.assertTrue('chost,badhost' in msg)
        self.assertTrue('cdevice' in msg)

    def test_delete_at_update_cleans_old_entries(self):
        # Test how delete_at_update works with a request to overwrite an object
        # with delete-at metadata
        policy = random.choice(list(POLICIES))

        def do_test(method, headers, expected_args):
            given_args = []

            def fake_async_update(*args):
                given_args.extend(args)

            headers.update({'X-Timestamp': 1,
                            'X-Trans-Id': '123',
                            'X-Backend-Storage-Policy-Index': int(policy)})
            req = Request.blank(
                '/v1/a/c/o',
                environ={'REQUEST_METHOD': method},
                headers=headers)
            with mock.patch.object(self.object_controller, 'async_update',
                                   fake_async_update):
                self.object_controller.delete_at_update(
                    'DELETE', 2, 'a', 'c', 'o', req, 'sda1', policy)
            self.assertEqual(expected_args, given_args)

        for method in ('PUT', 'POST', 'DELETE'):
            expected_args = [
                'DELETE', '.expiring_objects', '0000000000',
                '0000000002-a/c/o', None, None,
                None, HeaderKeyDict({
                    'X-Backend-Storage-Policy-Index': 0,
                    'x-timestamp': utils.Timestamp('1').internal,
                    'x-trans-id': '123',
                    'referer': '%s http://localhost/v1/a/c/o' % method}),
                'sda1', policy]
            # async_update should be called by default...
            do_test(method, {}, expected_args)
            do_test(method, {'X-Backend-Clean-Expiring-Object-Queue': 'true'},
                    expected_args)
            do_test(method, {'X-Backend-Clean-Expiring-Object-Queue': 't'},
                    expected_args)
            # ...unless header has a false value
            do_test(method, {'X-Backend-Clean-Expiring-Object-Queue': 'false'},
                    [])
            do_test(method, {'X-Backend-Clean-Expiring-Object-Queue': 'f'}, [])

    def test_delete_at_negative(self):
        # Test how delete_at_update works when issued a delete for old
        # expiration info after a new put with no new expiration info.
        # Test negative is reset to 0
        policy = random.choice(list(POLICIES))
        given_args = []

        def fake_async_update(*args):
            given_args.extend(args)

        self.object_controller.async_update = fake_async_update
        req = Request.blank(
            '/v1/a/c/o',
            environ={'REQUEST_METHOD': 'PUT'},
            headers={'X-Timestamp': 1,
                     'X-Trans-Id': '1234', 'X-Backend-Storage-Policy-Index':
                     int(policy)})
        self.object_controller.delete_at_update(
            'DELETE', -2, 'a', 'c', 'o', req, 'sda1', policy)
        self.assertEqual(given_args, [
            'DELETE', '.expiring_objects', '0000000000', '0000000000-a/c/o',
            None, None, None,
            HeaderKeyDict({
                # the expiring objects account is always 0
                'X-Backend-Storage-Policy-Index': 0,
                'x-timestamp': utils.Timestamp('1').internal,
                'x-trans-id': '1234',
                'referer': 'PUT http://localhost/v1/a/c/o'}),
            'sda1', policy])

    def test_delete_at_cap(self):
        # Test how delete_at_update works when issued a delete for old
        # expiration info after a new put with no new expiration info.
        # Test past cap is reset to cap
        policy = random.choice(list(POLICIES))
        given_args = []

        def fake_async_update(*args):
            given_args.extend(args)

        self.object_controller.async_update = fake_async_update
        req = Request.blank(
            '/v1/a/c/o',
            environ={'REQUEST_METHOD': 'PUT'},
            headers={'X-Timestamp': 1,
                     'X-Trans-Id': '1234',
                     'X-Backend-Storage-Policy-Index': int(policy)})
        self.object_controller.delete_at_update(
            'DELETE', 12345678901, 'a', 'c', 'o', req, 'sda1', policy)
        expiring_obj_container = given_args.pop(2)
        expected_exp_cont = utils.get_expirer_container(
            utils.normalize_delete_at_timestamp(12345678901),
            86400, 'a', 'c', 'o')
        self.assertEqual(expiring_obj_container, expected_exp_cont)

        self.assertEqual(given_args, [
            'DELETE', '.expiring_objects', '9999999999-a/c/o',
            None, None, None,
            HeaderKeyDict({
                'X-Backend-Storage-Policy-Index': 0,
                'x-timestamp': utils.Timestamp('1').internal,
                'x-trans-id': '1234',
                'referer': 'PUT http://localhost/v1/a/c/o'}),
            'sda1', policy])

    def test_delete_at_update_put_with_info(self):
        # Keep next test,
        # test_delete_at_update_put_with_info_but_missing_container, in sync
        # with this one but just missing the X-Delete-At-Container header.
        policy = random.choice(list(POLICIES))
        given_args = []

        def fake_async_update(*args):
            given_args.extend(args)

        self.object_controller.async_update = fake_async_update
        req = Request.blank(
            '/v1/a/c/o',
            environ={'REQUEST_METHOD': 'PUT'},
            headers={'X-Timestamp': 1,
                     'X-Trans-Id': '1234',
                     'X-Delete-At-Container': '0',
                     'X-Delete-At-Host': '127.0.0.1:1234',
                     'X-Delete-At-Partition': '3',
                     'X-Delete-At-Device': 'sdc1',
                     'X-Backend-Storage-Policy-Index': int(policy)})
        self.object_controller.delete_at_update('PUT', 2, 'a', 'c', 'o',
                                                req, 'sda1', policy)
        self.assertEqual(
            given_args, [
                'PUT', '.expiring_objects', '0000000000', '0000000002-a/c/o',
                '127.0.0.1:1234',
                '3', 'sdc1', HeaderKeyDict({
                    # the .expiring_objects account is always policy-0
                    'X-Backend-Storage-Policy-Index': 0,
                    'x-size': '0',
                    'x-etag': 'd41d8cd98f00b204e9800998ecf8427e',
                    'x-content-type': 'text/plain',
                    'x-timestamp': utils.Timestamp('1').internal,
                    'x-trans-id': '1234',
                    'referer': 'PUT http://localhost/v1/a/c/o'}),
                'sda1', policy])

    def test_delete_at_update_put_with_info_but_missing_container(self):
        # Same as previous test, test_delete_at_update_put_with_info, but just
        # missing the X-Delete-At-Container header.
        policy = random.choice(list(POLICIES))
        given_args = []

        def fake_async_update(*args):
            given_args.extend(args)

        self.object_controller.async_update = fake_async_update
        self.object_controller.logger = self.logger
        req = Request.blank(
            '/v1/a/c/o',
            environ={'REQUEST_METHOD': 'PUT'},
            headers={'X-Timestamp': 1,
                     'X-Trans-Id': '1234',
                     'X-Delete-At-Host': '127.0.0.1:1234',
                     'X-Delete-At-Partition': '3',
                     'X-Delete-At-Device': 'sdc1',
                     'X-Backend-Storage-Policy-Index': int(policy)})
        self.object_controller.delete_at_update('PUT', 2, 'a', 'c', 'o',
                                                req, 'sda1', policy)
        self.assertEqual(
            self.logger.get_lines_for_level('warning'),
            ['X-Delete-At-Container header must be specified for expiring '
             'objects background PUT to work properly. Making best guess as '
             'to the container name for now.'])
        self.assertEqual(
            given_args, [
                'PUT', '.expiring_objects', '0000000000', '0000000002-a/c/o',
                '127.0.0.1:1234',
                '3', 'sdc1', HeaderKeyDict({
                    # the .expiring_objects account is always policy-0
                    'X-Backend-Storage-Policy-Index': 0,
                    'x-size': '0',
                    'x-etag': 'd41d8cd98f00b204e9800998ecf8427e',
                    'x-content-type': 'text/plain',
                    'x-timestamp': utils.Timestamp('1').internal,
                    'x-trans-id': '1234',
                    'referer': 'PUT http://localhost/v1/a/c/o'}),
                'sda1', policy])

    def test_delete_at_update_put_with_info_but_missing_host(self):
        # Same as test_delete_at_update_put_with_info, but just
        # missing the X-Delete-At-Host header.
        policy = random.choice(list(POLICIES))
        given_args = []

        def fake_async_update(*args):
            given_args.extend(args)

        self.object_controller.async_update = fake_async_update
        self.object_controller.logger = self.logger
        req = Request.blank(
            '/v1/a/c/o',
            environ={'REQUEST_METHOD': 'PUT'},
            headers={'X-Timestamp': 1,
                     'X-Trans-Id': '1234',
                     'X-Delete-At-Container': '0',
                     'X-Delete-At-Partition': '3',
                     'X-Delete-At-Device': 'sdc1',
                     'X-Backend-Storage-Policy-Index': int(policy)})
        self.object_controller.delete_at_update('PUT', 2, 'a', 'c', 'o',
                                                req, 'sda1', policy)
        self.assertFalse(self.logger.get_lines_for_level('warning'))
        self.assertEqual(given_args, [])

    def test_delete_at_update_put_with_info_but_empty_host(self):
        # Same as test_delete_at_update_put_with_info, but empty
        # X-Delete-At-Host header and no X-Delete-At-Partition nor
        # X-Delete-At-Device.
        policy = random.choice(list(POLICIES))
        given_args = []

        def fake_async_update(*args):
            given_args.extend(args)

        self.object_controller.async_update = fake_async_update
        self.object_controller.logger = self.logger
        req = Request.blank(
            '/v1/a/c/o',
            environ={'REQUEST_METHOD': 'PUT'},
            headers={'X-Timestamp': 1,
                     'X-Trans-Id': '1234',
                     'X-Delete-At-Container': '0',
                     'X-Delete-At-Host': '',
                     'X-Backend-Storage-Policy-Index': int(policy)})
        self.object_controller.delete_at_update('PUT', 2, 'a', 'c', 'o',
                                                req, 'sda1', policy)
        self.assertFalse(self.logger.get_lines_for_level('warning'))
        self.assertEqual(
            given_args, [
                'PUT', '.expiring_objects', '0000000000', '0000000002-a/c/o',
                None,
                None, None, HeaderKeyDict({
                    # the .expiring_objects account is always policy-0
                    'X-Backend-Storage-Policy-Index': 0,
                    'x-size': '0',
                    'x-etag': 'd41d8cd98f00b204e9800998ecf8427e',
                    'x-content-type': 'text/plain',
                    'x-timestamp': utils.Timestamp('1').internal,
                    'x-trans-id': '1234',
                    'referer': 'PUT http://localhost/v1/a/c/o'}),
                'sda1', policy])

    def test_delete_at_update_delete(self):
        policy = random.choice(list(POLICIES))
        given_args = []

        def fake_async_update(*args):
            given_args.extend(args)

        self.object_controller.async_update = fake_async_update
        req = Request.blank(
            '/v1/a/c/o',
            environ={'REQUEST_METHOD': 'DELETE'},
            headers={'X-Timestamp': 1,
                     'X-Trans-Id': '1234',
                     'X-Backend-Storage-Policy-Index': int(policy)})
        self.object_controller.delete_at_update('DELETE', 2, 'a', 'c', 'o',
                                                req, 'sda1', policy)
        self.assertEqual(
            given_args, [
                'DELETE', '.expiring_objects', '0000000000',
                '0000000002-a/c/o', None, None,
                None, HeaderKeyDict({
                    'X-Backend-Storage-Policy-Index': 0,
                    'x-timestamp': utils.Timestamp('1').internal,
                    'x-trans-id': '1234',
                    'referer': 'DELETE http://localhost/v1/a/c/o'}),
                'sda1', policy])

    def test_delete_backend_replication(self):
        # If X-Backend-Replication: True delete_at_update should completely
        # short-circuit.
        policy = random.choice(list(POLICIES))
        given_args = []

        def fake_async_update(*args):
            given_args.extend(args)

        self.object_controller.async_update = fake_async_update
        req = Request.blank(
            '/v1/a/c/o',
            environ={'REQUEST_METHOD': 'PUT'},
            headers={'X-Timestamp': 1,
                     'X-Trans-Id': '1234',
                     'X-Backend-Replication': 'True',
                     'X-Backend-Storage-Policy-Index': int(policy)})
        self.object_controller.delete_at_update(
            'DELETE', -2, 'a', 'c', 'o', req, 'sda1', policy)
        self.assertEqual(given_args, [])

    def test_POST_calls_delete_at(self):
        policy = random.choice(list(POLICIES))
        given_args = []

        def fake_delete_at_update(*args):
            given_args.extend(args)

        self.object_controller.delete_at_update = fake_delete_at_update

        req = Request.blank(
            '/sda1/p/a/c/o', environ={'REQUEST_METHOD': 'PUT'},
            headers={'X-Timestamp': normalize_timestamp(time()),
                     'Content-Length': '4',
                     'Content-Type': 'application/octet-stream',
                     'X-Backend-Storage-Policy-Index': int(policy),
                     'X-Object-Sysmeta-Ec-Frag-Index': 2})
        req.body = 'TEST'
        resp = req.get_response(self.object_controller)
        self.assertEqual(resp.status_int, 201)
        self.assertEqual(given_args, [])

        sleep(.00001)
        req = Request.blank(
            '/sda1/p/a/c/o',
            environ={'REQUEST_METHOD': 'POST'},
            headers={'X-Timestamp': normalize_timestamp(time()),
                     'Content-Type': 'application/x-test',
                     'X-Backend-Storage-Policy-Index': int(policy)})
        resp = req.get_response(self.object_controller)
        self.assertEqual(resp.status_int, 202)
        self.assertEqual(given_args, [])

        sleep(.00001)
        timestamp1 = normalize_timestamp(time())
        delete_at_timestamp1 = str(int(time() + 1000))
        req = Request.blank(
            '/sda1/p/a/c/o',
            environ={'REQUEST_METHOD': 'POST'},
            headers={'X-Timestamp': timestamp1,
                     'Content-Type': 'application/x-test',
                     'X-Delete-At': delete_at_timestamp1,
                     'X-Backend-Storage-Policy-Index': int(policy)})
        resp = req.get_response(self.object_controller)
        self.assertEqual(resp.status_int, 202)
        self.assertEqual(
            given_args, [
                'PUT', int(delete_at_timestamp1), 'a', 'c', 'o',
                given_args[5], 'sda1', policy])

        while given_args:
            given_args.pop()

        sleep(.00001)
        timestamp2 = normalize_timestamp(time())
        delete_at_timestamp2 = str(int(time() + 2000))
        req = Request.blank(
            '/sda1/p/a/c/o',
            environ={'REQUEST_METHOD': 'POST'},
            headers={'X-Timestamp': timestamp2,
                     'Content-Type': 'application/x-test',
                     'X-Delete-At': delete_at_timestamp2,
                     'X-Backend-Storage-Policy-Index': int(policy)})
        resp = req.get_response(self.object_controller)
        self.assertEqual(resp.status_int, 202)
        self.assertEqual(
            given_args, [
                'PUT', int(delete_at_timestamp2), 'a', 'c', 'o',
                given_args[5], 'sda1', policy,
                'DELETE', int(delete_at_timestamp1), 'a', 'c', 'o',
                given_args[5], 'sda1', policy])

    def test_PUT_calls_delete_at(self):
        policy = random.choice(list(POLICIES))
        given_args = []

        def fake_delete_at_update(*args):
            given_args.extend(args)

        self.object_controller.delete_at_update = fake_delete_at_update

        req = Request.blank(
            '/sda1/p/a/c/o', environ={'REQUEST_METHOD': 'PUT'},
            headers={'X-Timestamp': normalize_timestamp(time()),
                     'Content-Length': '4',
                     'Content-Type': 'application/octet-stream',
                     'X-Backend-Storage-Policy-Index': int(policy),
                     'X-Object-Sysmeta-Ec-Frag-Index': 4})
        req.body = 'TEST'
        resp = req.get_response(self.object_controller)
        self.assertEqual(resp.status_int, 201)
        self.assertEqual(given_args, [])

        sleep(.00001)
        timestamp1 = normalize_timestamp(time())
        delete_at_timestamp1 = str(int(time() + 1000))
        req = Request.blank(
            '/sda1/p/a/c/o', environ={'REQUEST_METHOD': 'PUT'},
            headers={'X-Timestamp': timestamp1,
                     'Content-Length': '4',
                     'Content-Type': 'application/octet-stream',
                     'X-Delete-At': delete_at_timestamp1,
                     'X-Backend-Storage-Policy-Index': int(policy),
                     'X-Object-Sysmeta-Ec-Frag-Index': 3})
        req.body = 'TEST'
        resp = req.get_response(self.object_controller)
        self.assertEqual(resp.status_int, 201)
        self.assertEqual(
            given_args, [
                'PUT', int(delete_at_timestamp1), 'a', 'c', 'o',
                given_args[5], 'sda1', policy])

        while given_args:
            given_args.pop()

        sleep(.00001)
        timestamp2 = normalize_timestamp(time())
        delete_at_timestamp2 = str(int(time() + 2000))
        req = Request.blank(
            '/sda1/p/a/c/o',
            environ={'REQUEST_METHOD': 'PUT'},
            headers={'X-Timestamp': timestamp2,
                     'Content-Length': '4',
                     'Content-Type': 'application/octet-stream',
                     'X-Delete-At': delete_at_timestamp2,
                     'X-Backend-Storage-Policy-Index': int(policy),
                     'X-Object-Sysmeta-Ec-Frag-Index': 3})
        req.body = 'TEST'
        resp = req.get_response(self.object_controller)
        self.assertEqual(resp.status_int, 201)
        self.assertEqual(
            given_args, [
                'PUT', int(delete_at_timestamp2), 'a', 'c', 'o',
                given_args[5], 'sda1', policy,
                'DELETE', int(delete_at_timestamp1), 'a', 'c', 'o',
                given_args[5], 'sda1', policy])

    def test_GET_but_expired(self):
        # Start off with an existing object that will expire
        now = time()
        delete_at_timestamp = int(now + 100)
        delete_at_container = str(
            delete_at_timestamp /
            self.object_controller.expiring_objects_container_divisor *
            self.object_controller.expiring_objects_container_divisor)
        req = Request.blank(
            '/sda1/p/a/c/o', environ={'REQUEST_METHOD': 'PUT'},
            headers={'X-Timestamp': normalize_timestamp(now),
                     'X-Delete-At': str(delete_at_timestamp),
                     'X-Delete-At-Container': delete_at_container,
                     'Content-Length': '4',
                     'Content-Type': 'application/octet-stream'})
        req.body = 'TEST'
        resp = req.get_response(self.object_controller)
        self.assertEqual(resp.status_int, 201)

        # It expires in the future, so it's accessible via GET
        req = Request.blank(
            '/sda1/p/a/c/o', environ={'REQUEST_METHOD': 'GET'},
            headers={'X-Timestamp': normalize_timestamp(now)})
        resp = req.get_response(self.object_controller)
        self.assertEqual(resp.status_int, 200)

        # It expires in the past, so it's not accessible via GET...
        req = Request.blank(
            '/sda1/p/a/c/o',
            environ={'REQUEST_METHOD': 'GET'},
            headers={'X-Timestamp': normalize_timestamp(
                delete_at_timestamp + 1)})
        resp = req.get_response(self.object_controller)
        self.assertEqual(resp.status_int, 404)
        self.assertEqual(resp.headers['X-Backend-Timestamp'],
                         utils.Timestamp(now))

        # ...unless X-Backend-Replication is sent
        expected = {
            'GET': b'TEST',
            'HEAD': b'',
        }
        for meth, expected_body in expected.items():
            req = Request.blank(
                '/sda1/p/a/c/o', method=meth,
                headers={'X-Timestamp':
                         normalize_timestamp(delete_at_timestamp + 1),
                         'X-Backend-Replication': 'True'})
            resp = req.get_response(self.object_controller)
            self.assertEqual(resp.status_int, 200)
            self.assertEqual(expected_body, resp.body)

        # ...or x-backend-open-expired is sent
        expected = {
            'GET': b'TEST',
            'HEAD': b'',
        }
        for meth, expected_body in expected.items():
            req = Request.blank(
                '/sda1/p/a/c/o', method=meth,
                headers={'X-Timestamp':
                         normalize_timestamp(delete_at_timestamp + 1),
                         'x-backend-open-expired': 'True'})
            resp = req.get_response(self.object_controller)
            self.assertEqual(resp.status_int, 200)
            self.assertEqual(expected_body, resp.body)

    def test_HEAD_but_expired(self):
        # We have an object that expires in the future
        now = time()
        delete_at_timestamp = int(now + 100)
        delete_at_container = str(
            delete_at_timestamp /
            self.object_controller.expiring_objects_container_divisor *
            self.object_controller.expiring_objects_container_divisor)
        req = Request.blank(
            '/sda1/p/a/c/o', environ={'REQUEST_METHOD': 'PUT'},
            headers={'X-Timestamp': normalize_timestamp(now),
                     'X-Delete-At': str(delete_at_timestamp),
                     'X-Delete-At-Container': delete_at_container,
                     'Content-Length': '4',
                     'Content-Type': 'application/octet-stream'})
        req.body = b'TEST'
        resp = req.get_response(self.object_controller)
        self.assertEqual(resp.status_int, 201)

        # It's accessible since it expires in the future
        req = Request.blank(
            '/sda1/p/a/c/o',
            environ={'REQUEST_METHOD': 'HEAD'},
            headers={'X-Timestamp': normalize_timestamp(now)})
        resp = req.get_response(self.object_controller)
        self.assertEqual(resp.status_int, 200)

        # It's not accessible now since it expires in the past
        req = Request.blank(
            '/sda1/p/a/c/o',
            environ={'REQUEST_METHOD': 'HEAD'},
            headers={'X-Timestamp': normalize_timestamp(
                delete_at_timestamp + 1)})
        resp = req.get_response(self.object_controller)
        self.assertEqual(resp.status_int, 404)
        self.assertEqual(resp.headers['X-Backend-Timestamp'],
                         utils.Timestamp(now))

        # It should be accessible with x-backend-open-expired
        req = Request.blank(
            '/sda1/p/a/c/o',
            environ={'REQUEST_METHOD': 'HEAD'},
            headers={'X-Timestamp': normalize_timestamp(
                delete_at_timestamp + 2), 'x-backend-open-expired': 'true'})
        resp = req.get_response(self.object_controller)
        self.assertEqual(resp.status_int, 200)

        req = Request.blank(
            '/sda1/p/a/c/o',
            environ={'REQUEST_METHOD': 'HEAD'},
            headers={'X-Timestamp': normalize_timestamp(
                delete_at_timestamp + 3)})
        resp = req.get_response(self.object_controller)
        self.assertEqual(resp.status_int, 404)

    def test_POST_but_expired(self):
        now = time()
        delete_at_timestamp = int(now + 100)
        delete_at_container = str(
            delete_at_timestamp /
            self.object_controller.expiring_objects_container_divisor *
            self.object_controller.expiring_objects_container_divisor)

        # We recreate the test object every time to ensure a clean test; a
        # POST may change attributes of the object, so it's not safe to
        # re-use.
        def recreate_test_object(when):
            req = Request.blank(
                '/sda1/p/a/c/o', environ={'REQUEST_METHOD': 'PUT'},
                headers={'X-Timestamp': normalize_timestamp(when),
                         'X-Delete-At': str(delete_at_timestamp),
                         'X-Delete-At-Container': delete_at_container,
                         'Content-Length': '4',
                         'Content-Type': 'application/octet-stream'})
            req.body = 'TEST'
            resp = req.get_response(self.object_controller)
            self.assertEqual(resp.status_int, 201)

        # You can POST to a not-yet-expired object
        recreate_test_object(now)
        the_time = now + 1
        req = Request.blank(
            '/sda1/p/a/c/o',
            environ={'REQUEST_METHOD': 'POST'},
            headers={'X-Timestamp': normalize_timestamp(the_time)})
        resp = req.get_response(self.object_controller)
        self.assertEqual(resp.status_int, 202)

        # object has not expired yet
        the_time = now + 1
        req = Request.blank(
            '/sda1/p/a/c/o',
            environ={'REQUEST_METHOD': 'HEAD'},
            headers={'X-Timestamp': normalize_timestamp(the_time),
                     'X-Backend-Open-Expired': 'true'})
        resp = req.get_response(self.object_controller)
        self.assertEqual(resp.status_int, 200)

        # You cannot POST to an expired object
        now += 2
        recreate_test_object(now)
        the_time = delete_at_timestamp + 1
        req = Request.blank(
            '/sda1/p/a/c/o',
            environ={'REQUEST_METHOD': 'POST'},
            headers={'X-Timestamp': normalize_timestamp(the_time)})
        resp = req.get_response(self.object_controller)
        self.assertEqual(resp.status_int, 404)

        # You can POST to an expired object with an x-open-expired header
        now += 2
        recreate_test_object(now)
        the_time = delete_at_timestamp + 1
        req = Request.blank(
            '/sda1/p/a/c/o',
            environ={'REQUEST_METHOD': 'POST'},
            headers={'X-Timestamp': normalize_timestamp(the_time),
                     'x-backend-open-expired': 'true',
                     'x-delete-at': str(delete_at_timestamp + 70)})
        resp = req.get_response(self.object_controller)
        self.assertEqual(resp.status_int, 202)

        # You should HEAD the object to verify the updated delete_at
        req = Request.blank(
            '/sda1/p/a/c/o',
            environ={'REQUEST_METHOD': 'HEAD'},
            headers={'X-Timestamp': normalize_timestamp(the_time)})
        resp = req.get_response(self.object_controller)
        self.assertEqual(resp.status_int, 200)
        self.assertEqual(resp.headers.get('x-delete-at'),
                         str(delete_at_timestamp + 70))
        # You cannot POST to an expired object with an x-open-expired header
        # if the x_delete_at value is in the past
        now += 2
        recreate_test_object(now)
        the_time = delete_at_timestamp + 75
        req = Request.blank(
            '/sda1/p/a/c/o',
            environ={'REQUEST_METHOD': 'POST'},
            headers={'X-Timestamp': normalize_timestamp(the_time),
                     'x-delete-at': str(delete_at_timestamp - 50)})
        resp = req.get_response(self.object_controller)
        self.assertEqual(resp.status_int, 400)

        # sending an x-backend-replication header also lets you
        # modify x-delete-at
        now += 2
        recreate_test_object(now)
        the_time = delete_at_timestamp + 2
        req = Request.blank(
            '/sda1/p/a/c/o',
            environ={'REQUEST_METHOD': 'POST'},
            headers={'X-Timestamp': normalize_timestamp(the_time),
                     'x-delete-at': str(delete_at_timestamp + 100)})
        resp = req.get_response(self.object_controller)
        self.assertEqual(resp.status_int, 202)

        now += 2
        recreate_test_object(now)
        the_time = delete_at_timestamp + 2
        req = Request.blank(
            '/sda1/p/a/c/o',
            environ={'REQUEST_METHOD': 'HEAD'},
            headers={'X-Timestamp': normalize_timestamp(the_time),
                     'x-backend-open-expired': 'true'})
        resp = req.get_response(self.object_controller)
        self.assertEqual(resp.status_int, 200)

        # ...so the object becomes accessible again even without an
        # x-backend-replication header
        the_time = delete_at_timestamp + 3
        req = Request.blank(
            '/sda1/p/a/c/o',
            environ={'REQUEST_METHOD': 'POST'},
            headers={'X-Timestamp': normalize_timestamp(the_time),
                     'x-delete-at': str(delete_at_timestamp + 101)})
        resp = req.get_response(self.object_controller)
        self.assertEqual(resp.status_int, 202)

        the_time = delete_at_timestamp + 103
        req = Request.blank(
            '/sda1/p/a/c/o',
            environ={'REQUEST_METHOD': 'HEAD'},
            headers={'X-Timestamp': normalize_timestamp(the_time)})
        resp = req.get_response(self.object_controller)
        self.assertEqual(resp.status_int, 404)

        the_time = delete_at_timestamp + 104
        req = Request.blank(
            '/sda1/p/a/c/o',
            environ={'REQUEST_METHOD': 'HEAD'},
            headers={'X-Timestamp': normalize_timestamp(the_time),
                     'x-backend-open-expired': 'true'})
        resp = req.get_response(self.object_controller)
        self.assertEqual(resp.status_int, 200)

        the_time = delete_at_timestamp + 105
        req = Request.blank(
            '/sda1/p/a/c/o',
            environ={'REQUEST_METHOD': 'GET'},
            headers={'X-Timestamp': normalize_timestamp(the_time),
                     'x-backend-open-expired': 'true'})
        resp = req.get_response(self.object_controller)
        self.assertEqual(resp.status_int, 200)

        the_time = delete_at_timestamp + 105
        req = Request.blank(
            '/sda1/p/a/c/o',
            environ={'REQUEST_METHOD': 'GET'},
            headers={'X-Timestamp': normalize_timestamp(the_time)})
        resp = req.get_response(self.object_controller)
        self.assertEqual(resp.status_int, 404)

    def test_POST_with_x_open_expired_only(self):
        now = time()
        delete_at_timestamp = int(now + 100)
        delete_at_container = str(
            delete_at_timestamp /
            self.object_controller.expiring_objects_container_divisor *
            self.object_controller.expiring_objects_container_divisor)

        def recreate_test_object(when):
            req = Request.blank(
                '/sda1/p/a/c/o', environ={'REQUEST_METHOD': 'PUT'},
                headers={'X-Timestamp': normalize_timestamp(when),
                         'X-Delete-At-Container': delete_at_container,
                         'Content-Length': '4',
                         'Content-Type': 'application/octet-stream'})
            req.body = 'TEST'
            resp = req.get_response(self.object_controller)
            self.assertEqual(resp.status_int, 201)

        # You can POST to a not-yet-expired object without x-delete-at
        recreate_test_object(now)
        the_time = now + 1
        req = Request.blank(
            '/sda1/p/a/c/o',
            environ={'REQUEST_METHOD': 'POST'},
            headers={'X-Timestamp': normalize_timestamp(the_time),
                     'x-backend-open-expired': 'true'})
        resp = req.get_response(self.object_controller)
        self.assertEqual(resp.status_int, 202)

        the_time = now + 2
        req = Request.blank(
            '/sda1/p/a/c/o',
            environ={'REQUEST_METHOD': 'POST'},
            headers={'X-Timestamp': normalize_timestamp(the_time),
                     'x-delete-at': delete_at_timestamp,
                     'x-backend-open-expired': 'false'})
        resp = req.get_response(self.object_controller)
        self.assertEqual(resp.status_int, 202)

        the_time = now + 2
        req = Request.blank(
            '/sda1/p/a/c/o',
            environ={'REQUEST_METHOD': 'HEAD'},
            headers={'X-Timestamp': normalize_timestamp(the_time)})
        resp = req.get_response(self.object_controller)
        self.assertEqual(resp.status_int, 200)
        self.assertEqual(resp.headers.get('x-delete-at'),
                         str(delete_at_timestamp))

    def test_DELETE_can_skip_updating_expirer_queue(self):
        policy = POLICIES.get_by_index(0)
        test_time = time()
        put_time = test_time
        delete_time = test_time + 1
        delete_at_timestamp = int(test_time + 10000)
        delete_at_container = str(
            delete_at_timestamp /
            self.object_controller.expiring_objects_container_divisor *
            self.object_controller.expiring_objects_container_divisor)
        req = Request.blank(
            '/sda1/p/a/c/o', environ={'REQUEST_METHOD': 'PUT'},
            headers={'X-Timestamp': normalize_timestamp(put_time),
                     'X-Delete-At': str(delete_at_timestamp),
                     'X-Delete-At-Container': delete_at_container,
                     'Content-Length': '4',
                     'Content-Type': 'application/octet-stream'})
        req.body = 'TEST'

        # Mock out async_update so we don't get any async_pending files.
        with mock.patch.object(self.object_controller, 'async_update'):
            resp = req.get_response(self.object_controller)
        self.assertEqual(resp.status_int, 201)

        req = Request.blank(
            '/sda1/p/a/c/o', environ={'REQUEST_METHOD': 'DELETE'},
            headers={'X-Timestamp': normalize_timestamp(delete_time),
                     'X-Backend-Clean-Expiring-Object-Queue': 'false',
                     'X-If-Delete-At': str(delete_at_timestamp)})
        resp = req.get_response(self.object_controller)
        self.assertEqual(resp.status_int, 204)

        async_pending_dir = os.path.join(
            self.testdir, 'sda1', diskfile.get_async_dir(policy))
        # empty dir or absent dir, either is fine
        try:
            self.assertEqual([], os.listdir(async_pending_dir))
        except OSError as err:
            self.assertEqual(err.errno, errno.ENOENT)

    def test_x_if_delete_at_formats(self):
        policy = POLICIES.get_by_index(0)
        test_time = time()
        put_time = test_time
        delete_time = test_time + 1
        delete_at_timestamp = int(test_time + 10000)
        delete_at_container = str(
            delete_at_timestamp /
            self.object_controller.expiring_objects_container_divisor *
            self.object_controller.expiring_objects_container_divisor)

        def do_test(if_delete_at, expected_status):
            req = Request.blank(
                '/sda1/p/a/c/o', environ={'REQUEST_METHOD': 'PUT'},
                headers={'X-Timestamp': normalize_timestamp(put_time),
                         'X-Delete-At': str(delete_at_timestamp),
                         'X-Delete-At-Container': delete_at_container,
                         'Content-Length': '4',
                         'Content-Type': 'application/octet-stream'})
            req.body = 'TEST'

            # Mock out async_update so we don't get any async_pending files.
            with mock.patch.object(self.object_controller, 'async_update'):
                resp = req.get_response(self.object_controller)
            self.assertEqual(resp.status_int, 201)

            req = Request.blank(
                '/sda1/p/a/c/o', environ={'REQUEST_METHOD': 'DELETE'},
                headers={'X-Timestamp': normalize_timestamp(delete_time),
                         'X-Backend-Clean-Expiring-Object-Queue': 'false',
                         'X-If-Delete-At': if_delete_at})
            # Again, we don't care about async_pending files (for this test)
            with mock.patch.object(self.object_controller, 'async_update'):
                resp = req.get_response(self.object_controller)
            self.assertEqual(resp.status_int, expected_status)

            # Clean up the tombstone
            objfile = self.df_mgr.get_diskfile('sda1', 'p', 'a', 'c', 'o',
                                               policy=policy)
            files = os.listdir(objfile._datadir)
            self.assertEqual(len(files), 1,
                             'Expected to find one file, got %r' % files)
            if expected_status == 204:
                self.assertTrue(files[0].endswith('.ts'),
                                'Expected a tombstone, found %r' % files[0])
            else:
                self.assertTrue(files[0].endswith('.data'),
                                'Expected a data file, found %r' % files[0])
            os.unlink(os.path.join(objfile._datadir, files[0]))

        # More as a reminder than anything else
        self.assertIsInstance(delete_at_timestamp, int)

        do_test(str(delete_at_timestamp), 204)
        do_test(str(delete_at_timestamp) + ':', 400)
        do_test(Timestamp(delete_at_timestamp).isoformat, 400)
        do_test(Timestamp(delete_at_timestamp).normal, 204)
        do_test(Timestamp(delete_at_timestamp, delta=1).normal, 412)
        do_test(Timestamp(delete_at_timestamp, delta=-1).normal, 412)
        do_test(Timestamp(delete_at_timestamp, offset=1).internal, 412)
        do_test(Timestamp(delete_at_timestamp, offset=15).internal, 412)

    def test_DELETE_but_expired(self):
        test_time = time() + 10000
        delete_at_timestamp = int(test_time + 100)
        delete_at_container = str(
            delete_at_timestamp /
            self.object_controller.expiring_objects_container_divisor *
            self.object_controller.expiring_objects_container_divisor)
        req = Request.blank(
            '/sda1/p/a/c/o', environ={'REQUEST_METHOD': 'PUT'},
            headers={'X-Timestamp': normalize_timestamp(test_time - 2000),
                     'X-Delete-At': str(delete_at_timestamp),
                     'X-Delete-At-Container': delete_at_container,
                     'Content-Length': '4',
                     'Content-Type': 'application/octet-stream'})
        req.body = 'TEST'
        resp = req.get_response(self.object_controller)
        self.assertEqual(resp.status_int, 201)

        req = Request.blank(
            '/sda1/p/a/c/o',
            environ={'REQUEST_METHOD': 'DELETE'},
            headers={'X-Timestamp': normalize_timestamp(
                delete_at_timestamp + 1)})
        resp = req.get_response(self.object_controller)
        self.assertEqual(resp.status_int, 404)

    def test_DELETE_if_delete_at_expired_still_deletes(self):
        test_time = time() + 10
        test_timestamp = normalize_timestamp(test_time)
        delete_at_time = int(test_time + 10)
        delete_at_timestamp = str(delete_at_time)
        expired_time = delete_at_time + 1
        expired_timestamp = normalize_timestamp(expired_time)
        delete_at_container = str(
            delete_at_time /
            self.object_controller.expiring_objects_container_divisor *
            self.object_controller.expiring_objects_container_divisor)
        req = Request.blank(
            '/sda1/p/a/c/o', environ={'REQUEST_METHOD': 'PUT'},
            headers={'X-Timestamp': test_timestamp,
                     'X-Delete-At': delete_at_timestamp,
                     'X-Delete-At-Container': delete_at_container,
                     'Content-Length': '4',
                     'Content-Type': 'application/octet-stream'})
        req.body = 'TEST'
        resp = req.get_response(self.object_controller)
        self.assertEqual(resp.status_int, 201)

        # sanity
        req = Request.blank(
            '/sda1/p/a/c/o', environ={'REQUEST_METHOD': 'GET'},
            headers={'X-Timestamp': test_timestamp})
        resp = req.get_response(self.object_controller)
        self.assertEqual(resp.status_int, 200)
        self.assertEqual(resp.body, b'TEST')
        objfile = os.path.join(
            self.testdir, 'sda1',
            storage_directory(diskfile.get_data_dir(POLICIES[0]), 'p',
                              hash_path('a', 'c', 'o')),
            utils.Timestamp(test_timestamp).internal + '.data')
        self.assertTrue(os.path.isfile(objfile))

        # move time past expiry
        req = Request.blank(
            '/sda1/p/a/c/o', environ={'REQUEST_METHOD': 'GET'},
            headers={'X-Timestamp': expired_timestamp})
        resp = req.get_response(self.object_controller)
        # request will 404
        self.assertEqual(resp.status_int, 404)
        # but file still exists
        self.assertTrue(os.path.isfile(objfile))

        # make the x-if-delete-at with some wrong bits
        req = Request.blank(
            '/sda1/p/a/c/o',
            environ={'REQUEST_METHOD': 'DELETE'},
            headers={'X-Timestamp': delete_at_timestamp,
                     'X-If-Delete-At': int(delete_at_time + 1)})
        resp = req.get_response(self.object_controller)
        self.assertEqual(resp.status_int, 412)
        self.assertTrue(os.path.isfile(objfile))

        # make the x-if-delete-at with all the right bits
        req = Request.blank(
            '/sda1/p/a/c/o',
            environ={'REQUEST_METHOD': 'DELETE'},
            headers={'X-Timestamp': delete_at_timestamp,
                     'X-If-Delete-At': delete_at_timestamp})
        resp = req.get_response(self.object_controller)
        self.assertEqual(resp.status_int, 204)
        self.assertFalse(os.path.isfile(objfile))

        # make the x-if-delete-at with all the right bits (again)
        req = Request.blank(
            '/sda1/p/a/c/o', environ={'REQUEST_METHOD': 'DELETE'},
            headers={'X-Timestamp': delete_at_timestamp,
                     'X-If-Delete-At': delete_at_timestamp})
        resp = req.get_response(self.object_controller)
        self.assertEqual(resp.status_int, 409)
        self.assertFalse(os.path.isfile(objfile))

        # overwrite with new content
        req = Request.blank(
            '/sda1/p/a/c/o', environ={'REQUEST_METHOD': 'PUT'},
            headers={
                'X-Timestamp': str(test_time + 100),
                'Content-Length': '0',
                'Content-Type': 'application/octet-stream'})
        resp = req.get_response(self.object_controller)
        self.assertEqual(resp.status_int, 201, resp.body)

        # simulate processing a stale expirer queue entry
        req = Request.blank(
            '/sda1/p/a/c/o',
            environ={'REQUEST_METHOD': 'DELETE'},
            headers={'X-Timestamp': delete_at_timestamp,
                     'X-If-Delete-At': delete_at_timestamp})
        resp = req.get_response(self.object_controller)
        self.assertEqual(resp.status_int, 409)

        # make the x-if-delete-at for some not found
        req = Request.blank(
            '/sda1/p/a/c/o-not-found',
            environ={'REQUEST_METHOD': 'DELETE'},
            headers={'X-Timestamp': delete_at_timestamp,
                     'X-If-Delete-At': delete_at_timestamp})
        resp = req.get_response(self.object_controller)
        self.assertEqual(resp.status_int, 404)

    def test_DELETE_if_delete_at(self):
        test_time = time() + 10000
        req = Request.blank(
            '/sda1/p/a/c/o', environ={'REQUEST_METHOD': 'PUT'},
            headers={'X-Timestamp': normalize_timestamp(test_time - 99),
                     'Content-Length': '4',
                     'Content-Type': 'application/octet-stream'})
        req.body = 'TEST'
        resp = req.get_response(self.object_controller)
        self.assertEqual(resp.status_int, 201)

        req = Request.blank(
            '/sda1/p/a/c/o',
            environ={'REQUEST_METHOD': 'DELETE'},
            headers={'X-Timestamp': normalize_timestamp(test_time - 98)})
        resp = req.get_response(self.object_controller)
        self.assertEqual(resp.status_int, 204)

        delete_at_timestamp = int(test_time - 1)
        delete_at_container = str(
            delete_at_timestamp /
            self.object_controller.expiring_objects_container_divisor *
            self.object_controller.expiring_objects_container_divisor)
        req = Request.blank(
            '/sda1/p/a/c/o', environ={'REQUEST_METHOD': 'PUT'},
            headers={'X-Timestamp': normalize_timestamp(test_time - 97),
                     'X-Delete-At': str(delete_at_timestamp),
                     'X-Delete-At-Container': delete_at_container,
                     'Content-Length': '4',
                     'Content-Type': 'application/octet-stream'})
        req.body = 'TEST'
        resp = req.get_response(self.object_controller)
        self.assertEqual(resp.status_int, 201)

        req = Request.blank(
            '/sda1/p/a/c/o',
            environ={'REQUEST_METHOD': 'DELETE'},
            headers={'X-Timestamp': normalize_timestamp(test_time - 95),
                     'X-If-Delete-At': str(int(test_time))})
        resp = req.get_response(self.object_controller)
        self.assertEqual(resp.status_int, 412)

        req = Request.blank(
            '/sda1/p/a/c/o',
            environ={'REQUEST_METHOD': 'DELETE'},
            headers={'X-Timestamp': normalize_timestamp(test_time - 95)})
        resp = req.get_response(self.object_controller)
        self.assertEqual(resp.status_int, 204)

        delete_at_timestamp = int(test_time - 1)
        delete_at_container = str(
            delete_at_timestamp /
            self.object_controller.expiring_objects_container_divisor *
            self.object_controller.expiring_objects_container_divisor)
        req = Request.blank(
            '/sda1/p/a/c/o', environ={'REQUEST_METHOD': 'PUT'},
            headers={'X-Timestamp': normalize_timestamp(test_time - 94),
                     'X-Delete-At': str(delete_at_timestamp),
                     'X-Delete-At-Container': delete_at_container,
                     'Content-Length': '4',
                     'Content-Type': 'application/octet-stream'})
        req.body = 'TEST'
        resp = req.get_response(self.object_controller)
        self.assertEqual(resp.status_int, 201)

        req = Request.blank(
            '/sda1/p/a/c/o', environ={'REQUEST_METHOD': 'DELETE'},
            headers={'X-Timestamp': normalize_timestamp(test_time - 92),
                     'X-If-Delete-At': str(int(test_time))})
        resp = req.get_response(self.object_controller)
        self.assertEqual(resp.status_int, 412)

        req = Request.blank(
            '/sda1/p/a/c/o', environ={'REQUEST_METHOD': 'DELETE'},
            headers={'X-Timestamp': normalize_timestamp(test_time - 92),
                     'X-If-Delete-At': delete_at_timestamp})
        resp = req.get_response(self.object_controller)
        self.assertEqual(resp.status_int, 204)

        req = Request.blank(
            '/sda1/p/a/c/o', environ={'REQUEST_METHOD': 'DELETE'},
            headers={'X-Timestamp': normalize_timestamp(test_time - 92),
                     'X-If-Delete-At': 'abc'})
        resp = req.get_response(self.object_controller)
        self.assertEqual(resp.status_int, 400)

    def test_DELETE_calls_delete_at(self):
        given_args = []

        def fake_delete_at_update(*args):
            given_args.extend(args)

        self.object_controller.delete_at_update = fake_delete_at_update
        timestamp1 = normalize_timestamp(time())
        delete_at_timestamp1 = int(time() + 1000)
        delete_at_container1 = str(
            delete_at_timestamp1 /
            self.object_controller.expiring_objects_container_divisor *
            self.object_controller.expiring_objects_container_divisor)
        req = Request.blank(
            '/sda1/p/a/c/o', environ={'REQUEST_METHOD': 'PUT'},
            headers={'X-Timestamp': timestamp1,
                     'Content-Length': '4',
                     'Content-Type': 'application/octet-stream',
                     'X-Delete-At': str(delete_at_timestamp1),
                     'X-Delete-At-Container': delete_at_container1})
        req.body = 'TEST'
        resp = req.get_response(self.object_controller)
        self.assertEqual(resp.status_int, 201)
        self.assertEqual(given_args, [
            'PUT', int(delete_at_timestamp1), 'a', 'c', 'o',
            given_args[5], 'sda1', POLICIES[0]])

        while given_args:
            given_args.pop()

        sleep(.00001)
        timestamp2 = normalize_timestamp(time())
        req = Request.blank(
            '/sda1/p/a/c/o',
            environ={'REQUEST_METHOD': 'DELETE'},
            headers={'X-Timestamp': timestamp2,
                     'Content-Type': 'application/octet-stream'})
        resp = req.get_response(self.object_controller)
        self.assertEqual(resp.status_int, 204)
        self.assertEqual(given_args, [
            'DELETE', int(delete_at_timestamp1), 'a', 'c', 'o',
            given_args[5], 'sda1', POLICIES[0]])

    def test_PUT_can_skip_updating_expirer_queue(self):
        policy = POLICIES.get_by_index(0)
        test_time = time()
        put_time = test_time
        overwrite_time = test_time + 1
        delete_at_timestamp = int(test_time + 10000)
        delete_at_container = str(
            delete_at_timestamp /
            self.object_controller.expiring_objects_container_divisor *
            self.object_controller.expiring_objects_container_divisor)
        req = Request.blank(
            '/sda1/p/a/c/o', environ={'REQUEST_METHOD': 'PUT'},
            headers={'X-Timestamp': normalize_timestamp(put_time),
                     'X-Delete-At': str(delete_at_timestamp),
                     'X-Delete-At-Container': delete_at_container,
                     'Content-Length': '4',
                     'Content-Type': 'application/octet-stream'})
        req.body = 'TEST'

        # Mock out async_update so we don't get any async_pending files.
        with mock.patch.object(self.object_controller, 'async_update'):
            resp = req.get_response(self.object_controller)
        self.assertEqual(resp.status_int, 201)

        # Overwrite with a non-expiring object
        req = Request.blank(
            '/sda1/p/a/c/o',
            environ={'REQUEST_METHOD': 'PUT'},
            headers={'X-Timestamp': normalize_timestamp(overwrite_time),
                     'X-Backend-Clean-Expiring-Object-Queue': 'false',
                     'Content-Length': '9',
                     'Content-Type': 'application/octet-stream'})
        req.body = 'new stuff'
        resp = req.get_response(self.object_controller)
        self.assertEqual(resp.status_int, 201)

        async_pending_dir = os.path.join(
            self.testdir, 'sda1', diskfile.get_async_dir(policy))
        # empty dir or absent dir, either is fine
        try:
            self.assertEqual([], os.listdir(async_pending_dir))
        except OSError as err:
            self.assertEqual(err.errno, errno.ENOENT)

    def test_PUT_can_skip_deleting_expirer_queue_but_still_inserts(self):
        policy = POLICIES.get_by_index(0)
        test_time = time()
        put_time = test_time
        overwrite_time = test_time + 1
        delete_at_timestamp_1 = int(test_time + 10000)
        delete_at_timestamp_2 = int(test_time + 20000)
        delete_at_container_1 = str(
            delete_at_timestamp_1 /
            self.object_controller.expiring_objects_container_divisor *
            self.object_controller.expiring_objects_container_divisor)
        delete_at_container_2 = str(
            delete_at_timestamp_2 /
            self.object_controller.expiring_objects_container_divisor *
            self.object_controller.expiring_objects_container_divisor)
        req = Request.blank(
            '/sda1/p/a/c/o', environ={'REQUEST_METHOD': 'PUT'},
            headers={'X-Timestamp': normalize_timestamp(put_time),
                     'X-Delete-At': str(delete_at_timestamp_1),
                     'X-Delete-At-Container': delete_at_container_1,
                     'X-Delete-At-Host': '1.2.3.4',
                     'Content-Length': '4',
                     'Content-Type': 'application/octet-stream'})
        req.body = 'TEST'

        # Mock out async_update so we don't get any async_pending files.
        with mock.patch.object(self.object_controller, 'async_update'):
            resp = req.get_response(self.object_controller)
        self.assertEqual(resp.status_int, 201)

        # Overwrite with an expiring object
        req = Request.blank(
            '/sda1/p/a/c/o',
            environ={'REQUEST_METHOD': 'PUT'},
            headers={'X-Timestamp': normalize_timestamp(overwrite_time),
                     'X-Backend-Clean-Expiring-Object-Queue': 'false',
                     'X-Delete-At': str(delete_at_timestamp_2),
                     'X-Delete-At-Container': delete_at_container_2,
                     'X-Delete-At-Host': '1.2.3.4',
                     'Content-Length': '9',
                     'Content-Type': 'application/octet-stream'})
        req.body = 'new stuff'
        resp = req.get_response(self.object_controller)
        self.assertEqual(resp.status_int, 201)

        async_pendings = []
        async_pending_dir = os.path.join(
            self.testdir, 'sda1', diskfile.get_async_dir(policy))
        for dirpath, _, filenames in os.walk(async_pending_dir):
            for filename in filenames:
                async_pendings.append(os.path.join(dirpath, filename))

        self.assertEqual(len(async_pendings), 1)

        async_pending_ops = []
        for pending_file in async_pendings:
            with open(pending_file, 'rb') as fh:
                async_pending = pickle.load(fh)
                async_pending_ops.append(async_pending['op'])
        self.assertEqual(async_pending_ops, ['PUT'])

    def test_PUT_delete_at_in_past(self):
        req = Request.blank(
            '/sda1/p/a/c/o', environ={'REQUEST_METHOD': 'PUT'},
            headers={'X-Timestamp': normalize_timestamp(time()),
                     'X-Delete-At': str(int(time() - 1)),
                     'Content-Length': '4',
                     'Content-Type': 'application/octet-stream'})
        req.body = 'TEST'
        resp = req.get_response(self.object_controller)
        self.assertEqual(resp.status_int, 400)
        self.assertTrue(b'X-Delete-At in past' in resp.body)

    def test_POST_can_skip_updating_expirer_queue(self):
        policy = POLICIES.get_by_index(0)
        test_time = time()
        put_time = test_time
        overwrite_time = test_time + 1
        delete_at_timestamp = int(test_time + 10000)
        delete_at_container = str(
            delete_at_timestamp /
            self.object_controller.expiring_objects_container_divisor *
            self.object_controller.expiring_objects_container_divisor)
        req = Request.blank(
            '/sda1/p/a/c/o', environ={'REQUEST_METHOD': 'PUT'},
            headers={'X-Timestamp': normalize_timestamp(put_time),
                     'X-Delete-At': str(delete_at_timestamp),
                     'X-Delete-At-Container': delete_at_container,
                     'Content-Length': '4',
                     'Content-Type': 'application/octet-stream'})
        req.body = 'TEST'

        # Mock out async_update so we don't get any async_pending files.
        with mock.patch.object(self.object_controller, 'async_update'):
            resp = req.get_response(self.object_controller)
        self.assertEqual(resp.status_int, 201)

        # POST to remove X-Delete-At
        req = Request.blank(
            '/sda1/p/a/c/o',
            environ={'REQUEST_METHOD': 'POST'},
            headers={'X-Timestamp': normalize_timestamp(overwrite_time),
                     'X-Backend-Clean-Expiring-Object-Queue': 'false',
                     'X-Delete-At': ''})
        resp = req.get_response(self.object_controller)
        self.assertEqual(resp.status_int, 202)

        async_pending_dir = os.path.join(
            self.testdir, 'sda1', diskfile.get_async_dir(policy))
        # empty dir or absent dir, either is fine
        try:
            self.assertEqual([], os.listdir(async_pending_dir))
        except OSError as err:
            self.assertEqual(err.errno, errno.ENOENT)

    def test_POST_delete_at_in_past(self):
        req = Request.blank(
            '/sda1/p/a/c/o',
            environ={'REQUEST_METHOD': 'PUT'},
            headers={'X-Timestamp': normalize_timestamp(time()),
                     'Content-Length': '4',
                     'Content-Type': 'application/octet-stream'})
        req.body = 'TEST'
        resp = req.get_response(self.object_controller)
        self.assertEqual(resp.status_int, 201)

        req = Request.blank(
            '/sda1/p/a/c/o',
            environ={'REQUEST_METHOD': 'POST'},
            headers={'X-Timestamp': normalize_timestamp(time() + 1),
                     'X-Delete-At': str(int(time() - 1))})
        resp = req.get_response(self.object_controller)
        self.assertEqual(resp.status_int, 400)
        self.assertTrue(b'X-Delete-At in past' in resp.body)

    def test_POST_delete_at_in_past_with_skewed_clock(self):
        proxy_server_put_time = 1000
        proxy_server_post_time = 1001
        delete_at = 1050
        obj_server_put_time = 1100
        obj_server_post_time = 1101

        # test setup: make an object for us to POST to
        req = Request.blank(
            '/sda1/p/a/c/o',
            environ={'REQUEST_METHOD': 'PUT'},
            headers={'X-Timestamp': normalize_timestamp(proxy_server_put_time),
                     'Content-Length': '4',
                     'Content-Type': 'application/octet-stream'})
        req.body = 'TEST'
        with mock.patch('swift.obj.server.time.time',
                        return_value=obj_server_put_time):
            resp = req.get_response(self.object_controller)
        self.assertEqual(resp.status_int, 201)

        # then POST to it
        req = Request.blank(
            '/sda1/p/a/c/o',
            environ={'REQUEST_METHOD': 'POST'},
            headers={'X-Timestamp':
                     normalize_timestamp(proxy_server_post_time),
                     'X-Delete-At': str(delete_at)})
        with mock.patch('swift.obj.server.time.time',
                        return_value=obj_server_post_time):
            resp = req.get_response(self.object_controller)
        self.assertEqual(resp.status_int, 202)

    def test_REPLICATE_works(self):

        def fake_get_hashes(*args, **kwargs):
            return 0, {1: 2}

        def my_tpool_execute(func, *args, **kwargs):
            return func(*args, **kwargs)

        with mock.patch.object(diskfile.DiskFileManager, '_get_hashes',
                               fake_get_hashes), \
                mock.patch.object(tpool, 'execute', my_tpool_execute), \
                mock.patch('swift.obj.diskfile.os.path.exists',
                           return_value=True):
            req = Request.blank('/sda1/p/',
                                environ={'REQUEST_METHOD': 'REPLICATE'},
                                headers={})
            resp = req.get_response(self.object_controller)
            self.assertEqual(resp.status_int, 200)
            p_data = pickle.loads(resp.body)
            self.assertEqual(p_data, {1: 2})

    def test_REPLICATE_pickle_protocol(self):

        def fake_get_hashes(*args, **kwargs):
            return 0, {1: 2}

        def my_tpool_execute(func, *args, **kwargs):
            return func(*args, **kwargs)

        with mock.patch.object(diskfile.DiskFileManager, '_get_hashes',
                               fake_get_hashes), \
                mock.patch.object(tpool, 'execute', my_tpool_execute), \
                mock.patch('swift.obj.server.pickle.dumps') as fake_pickle, \
                mock.patch('swift.obj.diskfile.os.path.exists',
                           return_value=True):
            req = Request.blank('/sda1/p/',
                                environ={'REQUEST_METHOD': 'REPLICATE'},
                                headers={})
            fake_pickle.return_value = b''
            req.get_response(self.object_controller)
            # This is the key assertion: starting in Python 3.0, the
            # default protocol version is 3, but such pickles can't be read
            # on Python 2. As long as we may need to talk to a Python 2
            # process, we need to cap our protocol version.
            fake_pickle.assert_called_once_with({1: 2}, protocol=2)

    def test_REPLICATE_timeout(self):

        def fake_get_hashes(*args, **kwargs):
            raise Timeout()

        def my_tpool_execute(func, *args, **kwargs):
            return func(*args, **kwargs)

        with mock.patch.object(diskfile.DiskFileManager, '_get_hashes',
                               fake_get_hashes), \
                mock.patch.object(tpool, 'execute', my_tpool_execute), \
                mock.patch('swift.obj.diskfile.os.path.exists',
                           return_value=True):
            diskfile.DiskFileManager._get_hashes = fake_get_hashes
            tpool.execute = my_tpool_execute
            req = Request.blank('/sda1/p/',
                                environ={'REQUEST_METHOD': 'REPLICATE'},
                                headers={})
            self.assertRaises(Timeout, self.object_controller.REPLICATE, req)

    def test_REPLICATE_reclaims_tombstones(self):
        conf = {'devices': self.testdir, 'mount_check': False,
                'reclaim_age': 100}
        self.object_controller = object_server.ObjectController(
            conf, logger=self.logger)
        for policy in self.iter_policies():
            # create a tombstone
            ts = next(self.ts)
            delete_request = Request.blank(
                '/sda1/0/a/c/o', method='DELETE',
                headers={
                    'x-backend-storage-policy-index': int(policy),
                    'x-timestamp': ts.internal,
                })
            resp = delete_request.get_response(self.object_controller)
            self.assertEqual(resp.status_int, 404)
            objfile = self.df_mgr.get_diskfile('sda1', '0', 'a', 'c', 'o',
                                               policy=policy)
            tombstone_file = os.path.join(objfile._datadir,
                                          '%s.ts' % ts.internal)
            self.assertTrue(os.path.exists(tombstone_file))

            # REPLICATE will hash it
            req = Request.blank(
                '/sda1/0', method='REPLICATE',
                headers={
                    'x-backend-storage-policy-index': int(policy),
                })
            resp = req.get_response(self.object_controller)
            self.assertEqual(resp.status_int, 200)
            suffixes = list(pickle.loads(resp.body).keys())
            self.assertEqual(1, len(suffixes),
                             'Expected just one suffix; got %r' % (suffixes,))
            suffix = suffixes[0]
            self.assertEqual(suffix, os.path.basename(
                os.path.dirname(objfile._datadir)))
            # tombstone still exists
            self.assertTrue(os.path.exists(tombstone_file))

            # after reclaim REPLICATE will mark invalid (but NOT rehash!)
            replicate_request = Request.blank(
                '/sda1/0/%s' % suffix, method='REPLICATE',
                headers={
                    'x-backend-storage-policy-index': int(policy),
                })
            with mock.patch('swift.obj.diskfile.time.time',
                            return_value=time() + 200):
                resp = replicate_request.get_response(self.object_controller)
            self.assertEqual(resp.status_int, 200)
            self.assertEqual(None, pickle.loads(resp.body))
            # no rehash means tombstone still exists...
            self.assertTrue(os.path.exists(tombstone_file))

            # but at some point (like the next pre-sync REPLICATE) it rehashes
            replicate_request = Request.blank(
                '/sda1/0/', method='REPLICATE',
                headers={
                    'x-backend-storage-policy-index': int(policy),
                })
            with mock.patch('swift.obj.diskfile.time.time',
                            return_value=time() + 200):
                resp = replicate_request.get_response(self.object_controller)
            self.assertEqual(resp.status_int, 200)
            self.assertEqual({}, pickle.loads(resp.body))
            # and tombstone is reaped!
            self.assertFalse(os.path.exists(tombstone_file))

            # N.B. with a small reclaim age like this - if proxy clocks get far
            # enough out of whack ...
            with mock.patch('swift.obj.diskfile.time.time',
                            return_value=time() + 200):
                resp = delete_request.get_response(self.object_controller)
                # we won't even create the tombstone
                self.assertFalse(os.path.exists(tombstone_file))
                # hashdir's empty, so it gets cleaned up
                self.assertFalse(os.path.exists(objfile._datadir))

    def test_SSYNC_can_be_called(self):
        req = Request.blank('/sda1/0',
                            environ={'REQUEST_METHOD': 'SSYNC'},
                            headers={})
        resp = req.get_response(self.object_controller)
        self.assertEqual(resp.status_int, 200)
        self.assertEqual('True',
                         resp.headers.get('X-Backend-Accept-No-Commit'))

    def test_PUT_with_full_drive(self):

        class IgnoredBody(object):

            def __init__(self):
                self.read_called = False

            def read(self, size=-1):
                if not self.read_called:
                    self.read_called = True
                    return b'VERIFY'
                return b''

        def fake_fallocate(fd, size):
            raise OSError(errno.ENOSPC, os.strerror(errno.ENOSPC))

        with mock.patch.object(diskfile, 'fallocate', fake_fallocate):
            timestamp = normalize_timestamp(time())
            body_reader = IgnoredBody()
            req = Request.blank(
                '/sda1/p/a/c/o',
                environ={'REQUEST_METHOD': 'PUT',
                         'wsgi.input': body_reader},
                headers={'X-Timestamp': timestamp,
                         'Content-Length': '6',
                         'Content-Type': 'application/octet-stream',
                         'Expect': '100-continue'})
            resp = req.get_response(self.object_controller)
            self.assertEqual(resp.status_int, 507)
            self.assertFalse(body_reader.read_called)

    def test_chunked_PUT_with_full_drive(self):

        class IgnoredBody(object):

            def __init__(self):
                self.read_called = False

            def read(self, size=-1):
                if not self.read_called:
                    self.read_called = True
                    return b'VERIFY'
                return b''

        with mock.patch.object(diskfile, 'fs_has_free_space',
<<<<<<< HEAD
                               lambda *a: False):
=======
                               return_value=False):
>>>>>>> 9ba0f2e1
            timestamp = normalize_timestamp(time())
            body_reader = IgnoredBody()
            req = Request.blank(
                '/sda1/p/a/c/o',
                environ={'REQUEST_METHOD': 'PUT',
                         'wsgi.input': body_reader},
                headers={'X-Timestamp': timestamp,
                         'Transfer-Encoding': 'chunked',
                         'Content-Type': 'application/octet-stream',
                         'Expect': '100-continue'})
            resp = req.get_response(self.object_controller)
            self.assertEqual(resp.status_int, 507)
            self.assertFalse(body_reader.read_called)

<<<<<<< HEAD
=======
    def test_POST_with_full_drive(self):
        ts_iter = make_timestamp_iter()
        timestamp = next(ts_iter).internal
        req = Request.blank(
            '/sda1/p/a/c/o',
            environ={'REQUEST_METHOD': 'PUT'},
            body=b'VERIFY',
            headers={'X-Timestamp': timestamp,
                     'Content-Type': 'application/octet-stream'})
        resp = req.get_response(self.object_controller)
        self.assertEqual(resp.status_int, 201)

        with mock.patch.object(diskfile, 'fs_has_free_space',
                               return_value=False):
            timestamp = next(ts_iter).internal
            req = Request.blank(
                '/sda1/p/a/c/o',
                environ={'REQUEST_METHOD': 'POST'},
                headers={'X-Timestamp': timestamp,
                         'Content-Type': 'application/octet-stream'})
            resp = req.get_response(self.object_controller)
            self.assertEqual(resp.status_int, 507)

    def test_DELETE_with_full_drive(self):
        timestamp = normalize_timestamp(time())
        req = Request.blank(
            '/sda1/p/a/c/o',
            environ={'REQUEST_METHOD': 'PUT'},
            body=b'VERIFY',
            headers={'X-Timestamp': timestamp,
                     'Content-Type': 'application/octet-stream'})
        resp = req.get_response(self.object_controller)
        self.assertEqual(resp.status_int, 201)

        with mock.patch.object(diskfile, 'fs_has_free_space',
                               return_value=False):
            timestamp = normalize_timestamp(time())
            req = Request.blank(
                '/sda1/p/a/c/o',
                method='DELETE',
                body=b'',
                headers={'X-Timestamp': timestamp})
            resp = req.get_response(self.object_controller)
            self.assertEqual(resp.status_int, 204)

>>>>>>> 9ba0f2e1
    def test_chunked_DELETE_with_full_drive(self):
        timestamp = normalize_timestamp(time())
        req = Request.blank(
            '/sda1/p/a/c/o',
            environ={'REQUEST_METHOD': 'PUT'},
            body=b'VERIFY',
            headers={'X-Timestamp': timestamp,
                     'Content-Type': 'application/octet-stream'})
        resp = req.get_response(self.object_controller)
        self.assertEqual(resp.status_int, 201)

        class IgnoredBody(object):

            def __init__(self):
                self.read_called = False

            def read(self, size=-1):
                if not self.read_called:
                    self.read_called = True
                    return b'VERIFY'
                return b''

        with mock.patch.object(diskfile, 'fs_has_free_space',
<<<<<<< HEAD
                               lambda *a: False):
=======
                               return_value=False):
>>>>>>> 9ba0f2e1
            timestamp = normalize_timestamp(time())
            body_reader = IgnoredBody()
            req = Request.blank(
                '/sda1/p/a/c/o',
                environ={'REQUEST_METHOD': 'DELETE',
                         'wsgi.input': body_reader},
                headers={'X-Timestamp': timestamp,
                         'Transfer-Encoding': 'chunked',
                         'Content-Type': 'application/octet-stream',
                         'Expect': '100-continue'})
            resp = req.get_response(self.object_controller)
            self.assertEqual(resp.status_int, 204)
            self.assertFalse(body_reader.read_called)

    def test_global_conf_callback_does_nothing(self):
        preloaded_app_conf = {}
        global_conf = {}
        object_server.global_conf_callback(preloaded_app_conf, global_conf)
        self.assertEqual(preloaded_app_conf, {})
        self.assertEqual(list(global_conf.keys()), ['replication_semaphore'])
        try:
            value = global_conf['replication_semaphore'][0].get_value()
        except NotImplementedError:
            # On some operating systems (at a minimum, OS X) it's not possible
            # to introspect the value of a semaphore
            raise unittest.SkipTest
        else:
            self.assertEqual(value, 4)

    def test_global_conf_callback_replication_semaphore(self):
        preloaded_app_conf = {'replication_concurrency': 123}
        global_conf = {}
        with mock.patch.object(
                object_server.multiprocessing, 'BoundedSemaphore',
                return_value='test1') as mocked_Semaphore:
            object_server.global_conf_callback(preloaded_app_conf, global_conf)
        self.assertEqual(preloaded_app_conf, {'replication_concurrency': 123})
        self.assertEqual(global_conf, {'replication_semaphore': ['test1']})
        mocked_Semaphore.assert_called_once_with(123)

    def test_handling_of_replication_semaphore_config(self):
        conf = {'devices': self.testdir, 'mount_check': 'false'}
        objsrv = object_server.ObjectController(conf)
        self.assertTrue(objsrv.replication_semaphore is None)
        conf['replication_semaphore'] = ['sema']
        objsrv = object_server.ObjectController(conf)
        self.assertEqual(objsrv.replication_semaphore, 'sema')

    def test_serv_reserv(self):
        # Test replication_server flag was set from configuration file.
        conf = {'devices': self.testdir, 'mount_check': 'false'}
        self.assertTrue(
            object_server.ObjectController(conf).replication_server)
        for val in [True, '1', 'True', 'true']:
            conf['replication_server'] = val
            self.assertTrue(
                object_server.ObjectController(conf).replication_server)
        for val in [False, 0, '0', 'False', 'false', 'test_string']:
            conf['replication_server'] = val
            self.assertFalse(
                object_server.ObjectController(conf).replication_server)

    def test_list_allowed_methods(self):
        # Test list of allowed_methods
        obj_methods = ['DELETE', 'PUT', 'HEAD', 'GET', 'POST']
        repl_methods = ['REPLICATE', 'SSYNC']
        for method_name in obj_methods:
            method = getattr(self.object_controller, method_name)
            self.assertFalse(hasattr(method, 'replication'))
        for method_name in repl_methods:
            method = getattr(self.object_controller, method_name)
            self.assertEqual(method.replication, True)

    def test_correct_allowed_method(self):
        # Test correct work for allowed method using
        # swift.obj.server.ObjectController.__call__
        inbuf = WsgiBytesIO()
        errbuf = StringIO()
        outbuf = StringIO()
        self.object_controller = object_server.app_factory(
            {'devices': self.testdir, 'mount_check': 'false',
             'replication_server': 'false'})

        def start_response(*args):
            # Sends args to outbuf
            outbuf.write(args[0])

        method = 'PUT'
        env = {'REQUEST_METHOD': method,
               'SCRIPT_NAME': '',
               'PATH_INFO': '/sda1/p/a/c/o',
               'SERVER_NAME': '127.0.0.1',
               'SERVER_PORT': '8080',
               'SERVER_PROTOCOL': 'HTTP/1.0',
               'CONTENT_LENGTH': '0',
               'wsgi.version': (1, 0),
               'wsgi.url_scheme': 'http',
               'wsgi.input': inbuf,
               'wsgi.errors': errbuf,
               'wsgi.multithread': False,
               'wsgi.multiprocess': False,
               'wsgi.run_once': False}

        method_res = mock.MagicMock()
        mock_method = public(lambda x:
                             mock.MagicMock(return_value=method_res))
        with mock.patch.object(self.object_controller, method,
                               new=mock_method):
            response = self.object_controller(env, start_response)
            self.assertEqual(response, method_res)

    def test_not_allowed_method(self):
        # Test correct work for NOT allowed method using
        # swift.obj.server.ObjectController.__call__
        inbuf = WsgiBytesIO()
        errbuf = StringIO()
        outbuf = StringIO()
        self.object_controller = object_server.ObjectController(
            {'devices': self.testdir, 'mount_check': 'false',
             'replication_server': 'false'}, logger=self.logger)

        def start_response(*args):
            # Sends args to outbuf
            outbuf.write(args[0])

        method = 'PUT'

        env = {'REQUEST_METHOD': method,
               'SCRIPT_NAME': '',
               'PATH_INFO': '/sda1/p/a/c/o',
               'SERVER_NAME': '127.0.0.1',
               'SERVER_PORT': '8080',
               'SERVER_PROTOCOL': 'HTTP/1.0',
               'CONTENT_LENGTH': '0',
               'wsgi.version': (1, 0),
               'wsgi.url_scheme': 'http',
               'wsgi.input': inbuf,
               'wsgi.errors': errbuf,
               'wsgi.multithread': False,
               'wsgi.multiprocess': False,
               'wsgi.run_once': False}

        answer = [b'<html><h1>Method Not Allowed</h1><p>The method is not '
                  b'allowed for this resource.</p></html>']
        mock_method = replication(public(lambda x: mock.MagicMock()))
        with mock.patch.object(self.object_controller, method,
                               new=mock_method):
            mock_method.replication = True
            with mock.patch('time.time',
                            mock.MagicMock(side_effect=[10000.0,
                                                        10001.0, 10001.0])):
                with mock.patch('os.getpid',
                                mock.MagicMock(return_value=1234)):
                    response = self.object_controller.__call__(
                        env, start_response)
                    self.assertEqual(response, answer)
                    self.assertEqual(
                        self.logger.get_lines_for_level('info'),
                        ['- - - [01/Jan/1970:02:46:41 +0000] "PUT'
                         ' /sda1/p/a/c/o" 405 91 "-" "-" "-" 1.0000 "-"'
                         ' 1234 -'])

    def test_replication_server_call_all_methods(self):
        inbuf = WsgiBytesIO()
        errbuf = StringIO()
        outbuf = StringIO()
        self.object_controller = object_server.ObjectController(
            {'devices': self.testdir, 'mount_check': 'false',
             'replication_server': 'true'}, logger=debug_logger())

        def start_response(*args):
            """Sends args to outbuf"""
            outbuf.write(args[0])

        obj_methods = ['PUT', 'HEAD', 'GET', 'POST', 'DELETE', 'OPTIONS']
        for method in obj_methods:
            env = {'REQUEST_METHOD': method,
                   'HTTP_X_TIMESTAMP': next(self.ts).internal,
                   'SCRIPT_NAME': '',
                   'PATH_INFO': '/sda1/p/a/c/o',
                   'SERVER_NAME': '127.0.0.1',
                   'SERVER_PORT': '8080',
                   'SERVER_PROTOCOL': 'HTTP/1.0',
                   'CONTENT_TYPE': 'text/plain',
                   'CONTENT_LENGTH': '0',
                   'wsgi.version': (1, 0),
                   'wsgi.url_scheme': 'http',
                   'wsgi.input': inbuf,
                   'wsgi.errors': errbuf,
                   'wsgi.multithread': False,
                   'wsgi.multiprocess': False,
                   'wsgi.run_once': False}
            self.object_controller(env, start_response)
            self.assertEqual(errbuf.getvalue(), '')
            self.assertIn(outbuf.getvalue()[:4], ('201 ', '204 ', '200 '))

    def test_create_reserved_namespace_object(self):
        path = '/sda1/p/a/%sc/%so' % (utils.RESERVED_STR, utils.RESERVED_STR)
        req = Request.blank(path, method='PUT', headers={
            'X-Timestamp': next(self.ts).internal,
            'Content-Type': 'application/x-test',
            'Content-Length': 0,
        })
        resp = req.get_response(self.object_controller)
        self.assertEqual(resp.status, '201 Created')

    def test_create_reserved_namespace_object_in_user_container(self):
        path = '/sda1/p/a/c/%so' % utils.RESERVED_STR
        req = Request.blank(path, method='PUT', headers={
            'X-Timestamp': next(self.ts).internal,
            'Content-Type': 'application/x-test',
            'Content-Length': 0,
        })
        resp = req.get_response(self.object_controller)
        self.assertEqual(resp.status, '400 Bad Request', resp.body)
        self.assertEqual(resp.body, b'Invalid reserved-namespace object in '
                         b'user-namespace container')

    def test_other_methods_reserved_namespace_object(self):
        container = get_reserved_name('c')
        obj = get_reserved_name('o', 'v1')
        path = '/sda1/p/a/%s/%s' % (container, obj)
        req = Request.blank(path, method='PUT', headers={
            'X-Timestamp': next(self.ts).internal,
            'Content-Type': 'application/x-test',
            'Content-Length': 0,
        })
        resp = req.get_response(self.object_controller)
        self.assertEqual(resp.status, '201 Created')

        bad_req = Request.blank('/sda1/p/a/c/%s' % obj, method='PUT', headers={
            'X-Timestamp': next(self.ts).internal})
        resp = bad_req.get_response(self.object_controller)
        self.assertEqual(resp.status, '400 Bad Request')
        self.assertEqual(resp.body, b'Invalid reserved-namespace object '
                         b'in user-namespace container')

        for method in ('GET', 'POST', 'DELETE'):
            req.method = method
            req.headers['X-Timestamp'] = next(self.ts).internal
            resp = req.get_response(self.object_controller)
            self.assertEqual(resp.status_int // 100, 2)

            bad_req.method = method
            req.headers['X-Timestamp'] = next(self.ts).internal
            resp = bad_req.get_response(self.object_controller)
            self.assertEqual(resp.status, '400 Bad Request')
            self.assertEqual(resp.body, b'Invalid reserved-namespace object '
                             b'in user-namespace container')

    def test_not_utf8_and_not_logging_requests(self):
        inbuf = WsgiBytesIO()
        errbuf = StringIO()
        outbuf = StringIO()
        self.object_controller = object_server.ObjectController(
            {'devices': self.testdir, 'mount_check': 'false',
             'replication_server': 'false', 'log_requests': 'false'},
            logger=debug_logger())

        def start_response(*args):
            # Sends args to outbuf
            outbuf.write(args[0])

        method = 'PUT'

        env = {'REQUEST_METHOD': method,
               'SCRIPT_NAME': '',
               'PATH_INFO': '/sda1/p/a/c/\xd8\x3e%20/%',
               'SERVER_NAME': '127.0.0.1',
               'SERVER_PORT': '8080',
               'SERVER_PROTOCOL': 'HTTP/1.0',
               'CONTENT_LENGTH': '0',
               'wsgi.version': (1, 0),
               'wsgi.url_scheme': 'http',
               'wsgi.input': inbuf,
               'wsgi.errors': errbuf,
               'wsgi.multithread': False,
               'wsgi.multiprocess': False,
               'wsgi.run_once': False}

        answer = [b'Invalid UTF8 or contains NULL']
        mock_method = public(lambda x: mock.MagicMock())
        with mock.patch.object(self.object_controller, method,
                               new=mock_method):
            response = self.object_controller.__call__(env, start_response)
            self.assertEqual(response, answer)
            self.assertEqual(self.logger.get_lines_for_level('info'), [])

    def test__call__returns_500(self):
        inbuf = WsgiBytesIO()
        errbuf = StringIO()
        outbuf = StringIO()
        self.logger = debug_logger('test')
        self.object_controller = object_server.ObjectController(
            {'devices': self.testdir, 'mount_check': 'false',
             'replication_server': 'false', 'log_requests': 'false'},
            logger=self.logger)

        def start_response(*args):
            # Sends args to outbuf
            outbuf.write(args[0])

        method = 'PUT'

        env = {'REQUEST_METHOD': method,
               'SCRIPT_NAME': '',
               'PATH_INFO': '/sda1/p/a/c/o',
               'SERVER_NAME': '127.0.0.1',
               'SERVER_PORT': '8080',
               'SERVER_PROTOCOL': 'HTTP/1.0',
               'CONTENT_LENGTH': '0',
               'wsgi.version': (1, 0),
               'wsgi.url_scheme': 'http',
               'wsgi.input': inbuf,
               'wsgi.errors': errbuf,
               'wsgi.multithread': False,
               'wsgi.multiprocess': False,
               'wsgi.run_once': False}

        @public
        def mock_put_method(*args, **kwargs):
            raise Exception()

        with mock.patch.object(self.object_controller, method,
                               new=mock_put_method):
            response = self.object_controller.__call__(env, start_response)
            self.assertTrue(response[0].startswith(
                b'Traceback (most recent call last):'))
            self.assertEqual(self.logger.get_lines_for_level('error'), [
                'ERROR __call__ error with %(method)s %(path)s : ' % {
                    'method': 'PUT', 'path': '/sda1/p/a/c/o'},
            ])
            self.assertEqual(self.logger.get_lines_for_level('info'), [])

    def test_PUT_slow(self):
        inbuf = WsgiBytesIO()
        errbuf = StringIO()
        outbuf = StringIO()
        self.object_controller = object_server.ObjectController(
            {'devices': self.testdir, 'mount_check': 'false',
             'replication_server': 'false', 'log_requests': 'false',
             'slow': '10'},
            logger=self.logger)

        def start_response(*args):
            # Sends args to outbuf
            outbuf.write(args[0])

        method = 'PUT'

        env = {'REQUEST_METHOD': method,
               'SCRIPT_NAME': '',
               'PATH_INFO': '/sda1/p/a/c/o',
               'SERVER_NAME': '127.0.0.1',
               'SERVER_PORT': '8080',
               'SERVER_PROTOCOL': 'HTTP/1.0',
               'CONTENT_LENGTH': '0',
               'wsgi.version': (1, 0),
               'wsgi.url_scheme': 'http',
               'wsgi.input': inbuf,
               'wsgi.errors': errbuf,
               'wsgi.multithread': False,
               'wsgi.multiprocess': False,
               'wsgi.run_once': False}

        mock_method = public(lambda x: mock.MagicMock())
        with mock.patch.object(self.object_controller, method,
                               new=mock_method):
            with mock.patch('time.time',
                            mock.MagicMock(side_effect=[10000.0,
                                                        10001.0])):
                with mock.patch('swift.obj.server.sleep',
                                mock.MagicMock()) as ms:
                    self.object_controller.__call__(env, start_response)
                    ms.assert_called_with(9)
                    self.assertEqual(self.logger.get_lines_for_level('info'),
                                     [])

    def test_log_line_format(self):
        req = Request.blank(
            '/sda1/p/a/c/o',
            environ={'REQUEST_METHOD': 'HEAD', 'REMOTE_ADDR': '1.2.3.4'})
        self.object_controller.logger = self.logger
        with mock.patch('time.time',
                        side_effect=[10000.0, 10000.0, 10001.0, 10002.0,
                                     10002.0, 10002.0]), \
                mock.patch('os.getpid', return_value=1234):
            req.get_response(self.object_controller)
        self.assertEqual(
            self.logger.get_lines_for_level('info'),
            ['1.2.3.4 - - [01/Jan/1970:02:46:42 +0000] "HEAD /sda1/p/a/c/o" '
             '404 - "-" "-" "-" 2.0000 "-" 1234 -'])

    @patch_policies([StoragePolicy(0, 'zero', True),
                     StoragePolicy(1, 'one', False)])
    def test_dynamic_datadir(self):
        # update router post patch
        self.object_controller._diskfile_router = diskfile.DiskFileRouter(
            self.conf, self.object_controller.logger)
        timestamp = normalize_timestamp(time())
        req = Request.blank('/sda1/p/a/c/o', environ={'REQUEST_METHOD': 'PUT'},
                            headers={'X-Timestamp': timestamp,
                                     'Content-Type': 'application/x-test',
                                     'Foo': 'fooheader',
                                     'Baz': 'bazheader',
                                     'X-Backend-Storage-Policy-Index': 1,
                                     'X-Object-Meta-1': 'One',
                                     'X-Object-Meta-Two': 'Two'})
        req.body = 'VERIFY'
        object_dir = self.testdir + "/sda1/objects-1"
        self.assertFalse(os.path.isdir(object_dir))
        resp = req.get_response(self.object_controller)
        self.assertEqual(resp.status_int, 201)
        self.assertTrue(os.path.isdir(object_dir))

        # make sure no idx in header uses policy 0 data_dir
        req = Request.blank('/sda1/p/a/c/o', environ={'REQUEST_METHOD': 'PUT'},
                            headers={'X-Timestamp': timestamp,
                                     'Content-Type': 'application/x-test',
                                     'Foo': 'fooheader',
                                     'Baz': 'bazheader',
                                     'X-Object-Meta-1': 'One',
                                     'X-Object-Meta-Two': 'Two'})
        req.body = 'VERIFY'
        object_dir = self.testdir + "/sda1/objects"
        self.assertFalse(os.path.isdir(object_dir))
        with mock.patch.object(POLICIES, 'get_by_index',
                               lambda _: True):
            resp = req.get_response(self.object_controller)
        self.assertEqual(resp.status_int, 201)
        self.assertTrue(os.path.isdir(object_dir))

    def test_storage_policy_index_is_validated(self):
        # sanity check that index for existing policy is ok
        methods = ('PUT', 'POST', 'GET', 'HEAD', 'REPLICATE', 'DELETE')
        valid_indices = sorted([int(policy) for policy in POLICIES])
        for index in valid_indices:
            object_dir = self.testdir + "/sda1/objects"
            if index > 0:
                object_dir = "%s-%s" % (object_dir, index)
            self.assertFalse(os.path.isdir(object_dir))
            for method in methods:
                headers = {
                    'X-Timestamp': next(self.ts).internal,
                    'Content-Type': 'application/x-test',
                    'X-Backend-Storage-Policy-Index': index}
                if POLICIES[index].policy_type == EC_POLICY:
                    headers['X-Object-Sysmeta-Ec-Frag-Index'] = '2'
                req = Request.blank(
                    '/sda1/p/a/c/o',
                    environ={'REQUEST_METHOD': method},
                    headers=headers)
                req.body = 'VERIFY'
                resp = req.get_response(self.object_controller)
                self.assertTrue(is_success(resp.status_int),
                                '%s method failed: %r' % (method, resp.status))

        # index for non-existent policy should return 503
        index = valid_indices[-1] + 1
        for method in methods:
            req = Request.blank('/sda1/p/a/c/o',
                                environ={'REQUEST_METHOD': method},
                                headers={
                                    'X-Timestamp': next(self.ts).internal,
                                    'Content-Type': 'application/x-test',
                                    'X-Backend-Storage-Policy-Index': index})
            req.body = 'VERIFY'
            object_dir = self.testdir + "/sda1/objects-%s" % index
            resp = req.get_response(self.object_controller)
            self.assertEqual(resp.status_int, 503)
            self.assertFalse(os.path.isdir(object_dir))

    def test_race_doesnt_quarantine(self):
        existing_timestamp = normalize_timestamp(time())
        delete_timestamp = normalize_timestamp(time() + 1)
        put_timestamp = normalize_timestamp(time() + 2)
        head_timestamp = normalize_timestamp(time() + 3)

        # make a .ts
        req = Request.blank(
            '/sda1/p/a/c/o', environ={'REQUEST_METHOD': 'DELETE'},
            headers={'X-Timestamp': existing_timestamp})
        req.get_response(self.object_controller)

        # force a PUT between the listdir and read_metadata of a DELETE
        put_once = [False]
        orig_listdir = os.listdir

        def mock_listdir(path):
            listing = orig_listdir(path)
            if not put_once[0]:
                put_once[0] = True
                req = Request.blank(
                    '/sda1/p/a/c/o', environ={'REQUEST_METHOD': 'PUT'},
                    headers={'X-Timestamp': put_timestamp,
                             'Content-Length': '9',
                             'Content-Type': 'application/octet-stream'})
                req.body = 'some data'
                resp = req.get_response(self.object_controller)
                self.assertEqual(resp.status_int, 201)
            return listing

        with mock.patch('os.listdir', mock_listdir):
            req = Request.blank(
                '/sda1/p/a/c/o', environ={'REQUEST_METHOD': 'DELETE'},
                headers={'X-Timestamp': delete_timestamp})
            resp = req.get_response(self.object_controller)
            self.assertEqual(resp.status_int, 404)

        qdir = os.path.join(self.testdir, 'sda1', 'quarantined')
        self.assertFalse(os.path.exists(qdir))

        req = Request.blank('/sda1/p/a/c/o',
                            environ={'REQUEST_METHOD': 'HEAD'},
                            headers={'X-Timestamp': head_timestamp})
        resp = req.get_response(self.object_controller)
        self.assertEqual(resp.status_int, 200)
        self.assertEqual(resp.headers['X-Timestamp'], put_timestamp)

    def test_multiphase_put_draining(self):
        # We want to ensure that we read the whole response body even if
        # it's multipart MIME and there's document parts that we don't
        # expect or understand. This'll help save our bacon if we ever jam
        # more stuff in there.
        in_a_timeout = [False]

        # inherit from BaseException so we get a stack trace when the test
        # fails instead of just a 500
        class NotInATimeout(BaseException):
            pass

        class FakeTimeout(BaseException):
            def __enter__(self):
                in_a_timeout[0] = True

            def __exit__(self, typ, value, tb):
                in_a_timeout[0] = False

        class PickyWsgiBytesIO(WsgiBytesIO):
            def read(self, *a, **kw):
                if not in_a_timeout[0]:
                    raise NotInATimeout()
                return WsgiBytesIO.read(self, *a, **kw)

            def readline(self, *a, **kw):
                if not in_a_timeout[0]:
                    raise NotInATimeout()
                return WsgiBytesIO.readline(self, *a, **kw)

        test_data = b'obj data'
        footer_meta = {
            "X-Object-Sysmeta-Ec-Frag-Index": "7",
            "Etag": md5(test_data, usedforsecurity=False).hexdigest(),
        }
        footer_json = json.dumps(footer_meta).encode('ascii')
        footer_meta_cksum = md5(
            footer_json, usedforsecurity=False).hexdigest().encode('ascii')
        test_doc = b"\r\n".join((
            b"--boundary123",
            b"X-Document: object body",
            b"",
            test_data,
            b"--boundary123",
            b"X-Document: object metadata",
            b"Content-MD5: " + footer_meta_cksum,
            b"",
            footer_json,
            b"--boundary123",
            b"X-Document: we got cleverer",
            b"",
            b"stuff stuff meaningless stuuuuuuuuuuff",
            b"--boundary123",
            b"X-Document: we got even cleverer; can you believe it?",
            b"Waneshaft: ambifacient lunar",
            b"Casing: malleable logarithmic",
            b"",
            b"potato potato potato potato potato potato potato",
            b"--boundary123--"
        ))

        # phase1 - PUT request with object metadata in footer and
        # multiphase commit conversation
        put_timestamp = utils.Timestamp.now().internal
        headers = {
            'Content-Type': 'text/plain',
            'X-Timestamp': put_timestamp,
            'Transfer-Encoding': 'chunked',
            'Expect': '100-continue',
            'X-Backend-Storage-Policy-Index': '1',
            'X-Backend-Obj-Content-Length': len(test_data),
            'X-Backend-Obj-Metadata-Footer': 'yes',
            'X-Backend-Obj-Multipart-Mime-Boundary': 'boundary123',
        }
        wsgi_input = PickyWsgiBytesIO(test_doc)
        req = Request.blank(
            "/sda1/0/a/c/o",
            environ={'REQUEST_METHOD': 'PUT', 'wsgi.input': wsgi_input},
            headers=headers)

        app = object_server.ObjectController(self.conf, logger=self.logger)
        with mock.patch('swift.obj.server.ChunkReadTimeout', FakeTimeout):
            resp = req.get_response(app)
        self.assertEqual(resp.status_int, 201)  # sanity check

        in_a_timeout[0] = True  # so we can check without an exception
        self.assertEqual(wsgi_input.read(), b'')  # we read all the bytes


@patch_policies(test_policies)
class TestObjectServer(unittest.TestCase):

    def setUp(self):
        skip_if_no_xattrs()
        # dirs
        self.tmpdir = mkdtemp()
        self.tempdir = os.path.join(self.tmpdir, 'tmp_test_obj_server')

        self.devices = os.path.join(self.tempdir, 'srv/node')
        for device in ('sda1', 'sdb1'):
            os.makedirs(os.path.join(self.devices, device))

        self.conf = {
            'devices': self.devices,
            'swift_dir': self.tempdir,
            'mount_check': 'false',
            # hopefully 1s is long enough to improve gate reliability?
            'client_timeout': 1,
        }
        self.logger = debug_logger('test-object-server')
        self.app = object_server.ObjectController(
            self.conf, logger=self.logger)
        sock = listen_zero()
        self.server = spawn(wsgi.server, sock, self.app, utils.NullLogger())
        self.port = sock.getsockname()[1]

    def tearDown(self):
        rmtree(self.tmpdir)

    def test_not_found(self):
        conn = bufferedhttp.http_connect('127.0.0.1', self.port, 'sda1', '0',
                                         'GET', '/a/c/o')
        resp = conn.getresponse()
        self.assertEqual(resp.status, 404)
        resp.read()
        resp.close()

    def test_expect_on_put(self):
        test_body = b'test'
        headers = {
            'Expect': '100-continue',
            'Content-Length': len(test_body),
            'Content-Type': 'application/test',
            'X-Timestamp': utils.Timestamp.now().internal,
        }
        conn = bufferedhttp.http_connect('127.0.0.1', self.port, 'sda1', '0',
                                         'PUT', '/a/c/o', headers=headers)
        resp = conn.getexpect()
        self.assertEqual(resp.status, 100)
        conn.send(test_body)
        resp = conn.getresponse()
        self.assertEqual(resp.status, 201)
        resp.read()
        resp.close()

    def test_expect_on_put_footer(self):
        test_body = b'test'
        headers = {
            'Expect': '100-continue',
            'Content-Length': len(test_body),
            'Content-Type': 'application/test',
            'X-Timestamp': utils.Timestamp.now().internal,
            'X-Backend-Obj-Metadata-Footer': 'yes',
            'X-Backend-Obj-Multipart-Mime-Boundary': 'boundary123',
        }
        conn = bufferedhttp.http_connect('127.0.0.1', self.port, 'sda1', '0',
                                         'PUT', '/a/c/o', headers=headers)
        resp = conn.getexpect()
        self.assertEqual(resp.status, 100)
        headers = HeaderKeyDict(resp.getheaders())
        self.assertEqual(headers['X-Obj-Metadata-Footer'], 'yes')
        resp.close()

    def test_expect_on_put_conflict(self):
        test_body = b'test'
        put_timestamp = utils.Timestamp.now()
        headers = {
            'Expect': '100-continue',
            'Content-Length': len(test_body),
            'Content-Type': 'application/test',
            'X-Timestamp': put_timestamp.internal,
        }
        conn = bufferedhttp.http_connect('127.0.0.1', self.port, 'sda1', '0',
                                         'PUT', '/a/c/o', headers=headers)
        resp = conn.getexpect()
        self.assertEqual(resp.status, 100)
        conn.send(test_body)
        resp = conn.getresponse()
        self.assertEqual(resp.status, 201)
        resp.read()
        resp.close()

        # and again with same timestamp
        conn = bufferedhttp.http_connect('127.0.0.1', self.port, 'sda1', '0',
                                         'PUT', '/a/c/o', headers=headers)
        resp = conn.getexpect()
        self.assertEqual(resp.status, 409)
        headers = HeaderKeyDict(resp.getheaders())
        self.assertEqual(headers['X-Backend-Timestamp'], put_timestamp)
        resp.read()
        resp.close()

    def test_multiphase_put_no_mime_boundary(self):
        test_data = b'obj data'
        put_timestamp = utils.Timestamp.now().internal
        headers = {
            'Content-Type': 'text/plain',
            'X-Timestamp': put_timestamp,
            'Transfer-Encoding': 'chunked',
            'Expect': '100-continue',
            'X-Backend-Obj-Content-Length': len(test_data),
            'X-Backend-Obj-Multiphase-Commit': 'yes',
        }
        conn = bufferedhttp.http_connect('127.0.0.1', self.port, 'sda1', '0',
                                         'PUT', '/a/c/o', headers=headers)
        resp = conn.getexpect()
        self.assertEqual(resp.status, 400)
        resp.read()
        resp.close()

    def test_expect_on_multiphase_put_diconnect(self):
        put_timestamp = utils.Timestamp.now().internal
        headers = {
            'Content-Type': 'text/plain',
            'X-Timestamp': put_timestamp,
            'Transfer-Encoding': 'chunked',
            'Expect': '100-continue',
            'X-Backend-Obj-Content-Length': 0,
            'X-Backend-Obj-Multipart-Mime-Boundary': 'boundary123',
            'X-Backend-Obj-Multiphase-Commit': 'yes',
        }
        conn = bufferedhttp.http_connect('127.0.0.1', self.port, 'sda1', '0',
                                         'PUT', '/a/c/o', headers=headers)
        resp = conn.getexpect()
        self.assertEqual(resp.status, 100)
        headers = HeaderKeyDict(resp.getheaders())
        self.assertEqual(headers['X-Obj-Multiphase-Commit'], 'yes')

        conn.send(b'c\r\n--boundary123\r\n')

        # disconnect client
        if six.PY2:
            conn.sock.fd._sock.close()
        else:
            conn.sock.fd._real_close()
        for i in range(2):
            sleep(0)
        self.assertFalse(self.logger.get_lines_for_level('error'))
        for line in self.logger.get_lines_for_level('info'):
            self.assertIn(' 499 ', line)

    def find_files(self):
        ignore_files = {'.lock', 'hashes.invalid'}
        found_files = defaultdict(list)
        for root, dirs, files in os.walk(self.devices):
            for filename in files:
                if filename in ignore_files:
                    continue
                _name, ext = os.path.splitext(filename)
                file_path = os.path.join(root, filename)
                found_files[ext].append(file_path)
        return found_files

    @contextmanager
    def _check_multiphase_put_commit_handling(self,
                                              test_doc=None,
                                              headers=None,
                                              finish_body=True):
        """
        This helper will setup a multiphase chunked PUT request and yield at
        the context at the commit phase (after getting the second expect-100
        continue response.

        It can setup a reasonable stub request, but you can over-ride some
        characteristics of the request via kwargs.

        :param test_doc: first part of the mime conversation before the object
                         server will send the 100-continue, this includes the
                         object body
        :param headers: headers to send along with the initial request; some
                        object-metadata (e.g.  X-Backend-Obj-Content-Length)
                        is generally expected to match the test_doc)
        :param finish_body: boolean, if true send "0\r\n\r\n" after test_doc
                            and wait for 100-continue before yielding context
        """
        test_data = encode_frag_archive_bodies(POLICIES[1], b'obj data')[0]
        footer_meta = {
            "X-Object-Sysmeta-Ec-Frag-Index": "2",
            "Etag": md5(test_data, usedforsecurity=False).hexdigest(),
        }
        footer_json = json.dumps(footer_meta).encode('ascii')
        footer_meta_cksum = md5(
            footer_json, usedforsecurity=False).hexdigest().encode('ascii')
        test_doc = test_doc or b"\r\n".join((
            b"--boundary123",
            b"X-Document: object body",
            b"",
            test_data,
            b"--boundary123",
            b"X-Document: object metadata",
            b"Content-MD5: " + footer_meta_cksum,
            b"",
            footer_json,
            b"--boundary123",
        ))

        # phase1 - PUT request with object metadata in footer and
        # multiphase commit conversation
        headers = headers or {
            'Content-Type': 'text/plain',
            'Transfer-Encoding': 'chunked',
            'Expect': '100-continue',
            'X-Backend-Storage-Policy-Index': '1',
            'X-Backend-Obj-Content-Length': len(test_data),
            'X-Backend-Obj-Metadata-Footer': 'yes',
            'X-Backend-Obj-Multipart-Mime-Boundary': 'boundary123',
            'X-Backend-Obj-Multiphase-Commit': 'yes',
        }
        put_timestamp = utils.Timestamp(headers.setdefault(
            'X-Timestamp', utils.Timestamp.now().internal))
        container_update = \
            'swift.obj.server.ObjectController.container_update'
        with mock.patch(container_update) as _container_update:
            conn = bufferedhttp.http_connect(
                '127.0.0.1', self.port, 'sda1', '0',
                'PUT', '/a/c/o', headers=headers)
            resp = conn.getexpect()
            self.assertEqual(resp.status, 100)
            expect_headers = HeaderKeyDict(resp.getheaders())

            to_send = b"%x\r\n%s\r\n" % (len(test_doc), test_doc)
            conn.send(to_send)
            if finish_body:
                conn.send(b"0\r\n\r\n")
                # verify 100-continue response to mark end of phase1
                resp = conn.getexpect()
                self.assertEqual(resp.status, 100)

            # yield relevant context for test
            yield {
                'conn': conn,
                'expect_headers': expect_headers,
                'put_timestamp': put_timestamp,
                'mock_container_update': _container_update,
            }

        # give the object server a little time to trampoline enough to
        # recognize request has finished, or socket has closed or whatever
        sleep(0.01)

    def test_multiphase_put_client_disconnect_right_before_commit(self):
        with self._check_multiphase_put_commit_handling() as context:
            conn = context['conn']
            # just bail straight out
            if six.PY2:
                conn.sock.fd._sock.close()
            else:
                conn.sock.fd._real_close()
        sleep(0)

        put_timestamp = context['put_timestamp']
        _container_update = context['mock_container_update']

        # and make sure it demonstrates the client disconnect
        log_lines = self.logger.get_lines_for_level('info')
        self.assertEqual(len(log_lines), 1)
        self.assertIn(' 499 ', log_lines[0])

        # verify successful object data file write
        found_files = self.find_files()
        # non durable .data file is there
        self.assertEqual(len(found_files['.data']), 1)
        obj_datafile = found_files['.data'][0]
        self.assertEqual("%s#2.data" % put_timestamp.internal,
                         os.path.basename(obj_datafile))
        # but no other files
        self.assertFalse(found_files['.data'][1:])
        found_files.pop('.data')
        self.assertFalse(found_files)
        # And no container update
        self.assertFalse(_container_update.called)

    def test_multiphase_put_client_disconnect_in_the_middle_of_commit(self):
        with self._check_multiphase_put_commit_handling() as context:
            conn = context['conn']
            # start commit confirmation to start phase2
            commit_confirmation_doc = b"\r\n".join((
                b"X-Document: put commit",
                b"",
                b"commit_confirmation",
                b"--boundary123--",
            ))
            # but don't quite the commit body
            to_send = b"%x\r\n%s" % \
                (len(commit_confirmation_doc), commit_confirmation_doc[:-1])
            conn.send(to_send)

            # and then bail out
            if six.PY2:
                conn.sock.fd._sock.close()
            else:
                conn.sock.fd._real_close()
        sleep(0)

        put_timestamp = context['put_timestamp']
        _container_update = context['mock_container_update']

        # and make sure it demonstrates the client disconnect
        log_lines = self.logger.get_lines_for_level('info')
        self.assertEqual(len(log_lines), 1)
        self.assertIn(' 499 ', log_lines[0])

        # verify successful object data file write
        found_files = self.find_files()
        # non durable .data file is there
        self.assertEqual(len(found_files['.data']), 1)
        obj_datafile = found_files['.data'][0]
        self.assertEqual("%s#2.data" % put_timestamp.internal,
                         os.path.basename(obj_datafile))
        # but no other files
        self.assertFalse(found_files['.data'][1:])
        found_files.pop('.data')
        self.assertFalse(found_files)
        # And no container update
        self.assertFalse(_container_update.called)

    def test_multiphase_put_no_metadata_replicated(self):
        test_data = b'obj data'
        test_doc = b"\r\n".join((
            b"--boundary123",
            b"X-Document: object body",
            b"",
            test_data,
            b"--boundary123",
        ))

        put_timestamp = utils.Timestamp.now().internal
        headers = {
            'Content-Type': 'text/plain',
            'X-Timestamp': put_timestamp,
            'Transfer-Encoding': 'chunked',
            'Expect': '100-continue',
            'X-Backend-Obj-Content-Length': len(test_data),
            'X-Backend-Obj-Multipart-Mime-Boundary': 'boundary123',
            'X-Backend-Obj-Multiphase-Commit': 'yes',
        }
        with self._check_multiphase_put_commit_handling(
                test_doc=test_doc, headers=headers) as context:
            expect_headers = context['expect_headers']
            self.assertEqual(expect_headers['X-Obj-Multiphase-Commit'], 'yes')
            # N.B. no X-Obj-Metadata-Footer header
            self.assertNotIn('X-Obj-Metadata-Footer', expect_headers)

            conn = context['conn']
            # send commit confirmation to start phase2
            commit_confirmation_doc = b"\r\n".join((
                b"X-Document: put commit",
                b"",
                b"commit_confirmation",
                b"--boundary123--",
            ))
            to_send = b"%x\r\n%s\r\n0\r\n\r\n" % \
                (len(commit_confirmation_doc), commit_confirmation_doc)
            conn.send(to_send)

            # verify success (2xx) to make end of phase2
            resp = conn.getresponse()
            self.assertEqual(resp.status, 201)
            resp.read()
            resp.close()

        # verify successful object data file write
        put_timestamp = context['put_timestamp']
        found_files = self.find_files()
        # .data file is there
        self.assertEqual(len(found_files['.data']), 1)
        obj_datafile = found_files['.data'][0]
        self.assertEqual("%s.data" % put_timestamp.internal,
                         os.path.basename(obj_datafile))
        # but no other files
        self.assertFalse(found_files['.data'][1:])
        found_files.pop('.data')
        self.assertFalse(found_files)
        # And container update was called
        self.assertTrue(context['mock_container_update'].called)

    def test_multiphase_put_metadata_footer(self):
        with self._check_multiphase_put_commit_handling() as context:
            expect_headers = context['expect_headers']
            self.assertEqual(expect_headers['X-Obj-Multiphase-Commit'], 'yes')
            self.assertEqual(expect_headers['X-Obj-Metadata-Footer'], 'yes')

            conn = context['conn']
            # send commit confirmation to start phase2
            commit_confirmation_doc = b"\r\n".join((
                b"X-Document: put commit",
                b"",
                b"commit_confirmation",
                b"--boundary123--",
            ))
            to_send = b"%x\r\n%s\r\n0\r\n\r\n" % \
                (len(commit_confirmation_doc), commit_confirmation_doc)
            conn.send(to_send)

            # verify success (2xx) to make end of phase2
            resp = conn.getresponse()
            self.assertEqual(resp.status, 201)
            resp.read()
            resp.close()

        # verify successful object data and durable state file write
        put_timestamp = context['put_timestamp']
        found_files = self.find_files()
        # .data file is there
        self.assertEqual(len(found_files['.data']), 1)
        obj_datafile = found_files['.data'][0]
        self.assertEqual("%s#2#d.data" % put_timestamp.internal,
                         os.path.basename(obj_datafile))

        with open(obj_datafile) as fd:
            actual_meta = diskfile.read_metadata(fd)
        expected_meta = {'Content-Length': '82',
                         'name': '/a/c/o',
                         'X-Object-Sysmeta-Ec-Frag-Index': '2',
                         'X-Timestamp': put_timestamp.normal,
                         'Content-Type': 'text/plain'}
        for k, v in actual_meta.items():
            # See diskfile.py:_decode_metadata
            if six.PY2:
                self.assertIsInstance(k, six.binary_type)
                self.assertIsInstance(v, six.binary_type)
            else:
                self.assertIsInstance(k, six.text_type)
                self.assertIsInstance(v, six.text_type)
        self.assertIsNotNone(actual_meta.pop('ETag', None))
        self.assertEqual(expected_meta, actual_meta)
        # but no other files
        self.assertFalse(found_files['.data'][1:])
        found_files.pop('.data')
        self.assertFalse(found_files)
        # And container update was called
        self.assertTrue(context['mock_container_update'].called)

    def test_multiphase_put_metadata_footer_disconnect(self):
        test_data = b'obj data'
        test_doc = b"\r\n".join((
            b"--boundary123",
            b"X-Document: object body",
            b"",
            test_data,
            b"--boundary123",
        ))
        # eventlet.wsgi won't return < network_chunk_size from a chunked read
        self.app.network_chunk_size = 16
        with self._check_multiphase_put_commit_handling(
                test_doc=test_doc, finish_body=False) as context:
            conn = context['conn']

            # make footer doc
            footer_meta = {
                "X-Object-Sysmeta-Ec-Frag-Index": "2",
                "Etag": md5(test_data, usedforsecurity=False).hexdigest(),
            }
            footer_json = json.dumps(footer_meta).encode('ascii')
            footer_meta_cksum = md5(
                footer_json, usedforsecurity=False).hexdigest().encode('ascii')

            # send most of the footer doc
            footer_doc = b"\r\n".join((
                b"X-Document: object metadata",
                b"Content-MD5: " + footer_meta_cksum,
                b"",
                footer_json,
            ))

            # but don't send final boundary nor last chunk
            to_send = b"%x\r\n%s\r\n" % \
                (len(footer_doc), footer_doc)
            conn.send(to_send)

            # and then bail out
            if six.PY2:
                conn.sock.fd._sock.close()
            else:
                conn.sock.fd._real_close()
        sleep(0)

        # and make sure it demonstrates the client disconnect
        log_lines = self.logger.get_lines_for_level('info')
        self.assertEqual(len(log_lines), 1)
        self.assertIn(' 499 ', log_lines[0])

        # no artifacts left on disk
        found_files = self.find_files()
        self.assertFalse(found_files)
        # ... and no container update
        _container_update = context['mock_container_update']
        self.assertFalse(_container_update.called)

    def test_multiphase_put_ec_fragment_in_headers_no_footers(self):
        test_data = b'obj data'
        test_doc = b"\r\n".join((
            b"--boundary123",
            b"X-Document: object body",
            b"",
            test_data,
            b"--boundary123",
        ))

        # phase1 - PUT request with multiphase commit conversation
        # no object metadata in footer
        put_timestamp = utils.Timestamp.now().internal
        headers = {
            'Content-Type': 'text/plain',
            'X-Timestamp': put_timestamp,
            'Transfer-Encoding': 'chunked',
            'Expect': '100-continue',
            # normally the frag index gets sent in the MIME footer (which this
            # test doesn't have, see `test_multiphase_put_metadata_footer`),
            # but the proxy *could* send the frag index in the headers and
            # this test verifies that would work.
            'X-Object-Sysmeta-Ec-Frag-Index': '2',
            'X-Backend-Storage-Policy-Index': '1',
            'X-Backend-Obj-Content-Length': len(test_data),
            'X-Backend-Obj-Multipart-Mime-Boundary': 'boundary123',
            'X-Backend-Obj-Multiphase-Commit': 'yes',
        }
        with self._check_multiphase_put_commit_handling(
                test_doc=test_doc, headers=headers) as context:
            expect_headers = context['expect_headers']
            self.assertEqual(expect_headers['X-Obj-Multiphase-Commit'], 'yes')
            # N.B. no X-Obj-Metadata-Footer header
            self.assertNotIn('X-Obj-Metadata-Footer', expect_headers)

            conn = context['conn']
            # send commit confirmation to start phase2
            commit_confirmation_doc = b"\r\n".join((
                b"X-Document: put commit",
                b"",
                b"commit_confirmation",
                b"--boundary123--",
            ))
            to_send = b"%x\r\n%s\r\n0\r\n\r\n" % \
                (len(commit_confirmation_doc), commit_confirmation_doc)
            conn.send(to_send)

            # verify success (2xx) to make end of phase2
            resp = conn.getresponse()
            self.assertEqual(resp.status, 201)
            resp.read()
            resp.close()

        # verify successful object data and durable state file write
        put_timestamp = context['put_timestamp']
        found_files = self.find_files()
        # .data file is there
        self.assertEqual(len(found_files['.data']), 1)
        obj_datafile = found_files['.data'][0]
        self.assertEqual("%s#2#d.data" % put_timestamp.internal,
                         os.path.basename(obj_datafile))
        # but no other files
        self.assertFalse(found_files['.data'][1:])
        found_files.pop('.data')
        self.assertFalse(found_files)
        # And container update was called
        self.assertTrue(context['mock_container_update'].called)

    def test_multiphase_put_bad_commit_message(self):
        with self._check_multiphase_put_commit_handling() as context:
            conn = context['conn']
            # send commit confirmation to start phase2
            commit_confirmation_doc = b"\r\n".join((
                b"junkjunk",
                b"--boundary123--",
            ))
            to_send = b"%x\r\n%s\r\n0\r\n\r\n" % \
                (len(commit_confirmation_doc), commit_confirmation_doc)
            conn.send(to_send)
            resp = conn.getresponse()
            self.assertEqual(resp.status, 500)
            resp.read()
            resp.close()
        put_timestamp = context['put_timestamp']
        _container_update = context['mock_container_update']
        # verify that durable data file was NOT created
        found_files = self.find_files()
        # non durable .data file is there
        self.assertEqual(len(found_files['.data']), 1)
        obj_datafile = found_files['.data'][0]
        self.assertEqual("%s#2.data" % put_timestamp.internal,
                         os.path.basename(obj_datafile))
        # but no other files
        self.assertFalse(found_files['.data'][1:])
        found_files.pop('.data')
        self.assertFalse(found_files)
        # And no container update
        self.assertFalse(_container_update.called)

    def test_multiphase_put_drains_extra_commit_junk(self):
        with self._check_multiphase_put_commit_handling() as context:
            conn = context['conn']
            # send commit confirmation to start phase2
            commit_confirmation_doc = b"\r\n".join((
                b"X-Document: put commit",
                b"",
                b"commit_confirmation",
                b"--boundary123",
                b"X-Document: we got cleverer",
                b"",
                b"stuff stuff meaningless stuuuuuuuuuuff",
                b"--boundary123",
                b"X-Document: we got even cleverer; can you believe it?",
                b"Waneshaft: ambifacient lunar",
                b"Casing: malleable logarithmic",
                b"",
                b"potato potato potato potato potato potato potato",
                b"--boundary123--",
            ))
            to_send = b"%x\r\n%s\r\n0\r\n\r\n" % \
                (len(commit_confirmation_doc), commit_confirmation_doc)
            conn.send(to_send)

            # verify success (2xx) to make end of phase2
            resp = conn.getresponse()
            self.assertEqual(resp.status, 201)
            resp.read()

            # make another request to validate the HTTP protocol state
            conn.putrequest('GET', '/sda1/0/a/c/o')
            conn.putheader('X-Backend-Storage-Policy-Index', '1')
            conn.endheaders()
            resp = conn.getresponse()
            self.assertEqual(resp.status, 200)
            resp.read()

            resp.close()

        # verify successful object data and durable state file write
        put_timestamp = context['put_timestamp']
        found_files = self.find_files()
        # .data file is there
        self.assertEqual(len(found_files['.data']), 1)
        obj_datafile = found_files['.data'][0]
        self.assertEqual("%s#2#d.data" % put_timestamp.internal,
                         os.path.basename(obj_datafile))
        # but no other files
        self.assertFalse(found_files['.data'][1:])
        found_files.pop('.data')
        self.assertFalse(found_files)
        # And container update was called
        self.assertTrue(context['mock_container_update'].called)

    def test_multiphase_put_drains_extra_commit_junk_disconnect(self):
        commit_confirmation_doc = b"\r\n".join((
            b"X-Document: put commit",
            b"",
            b"commit_confirmation",
            b"--boundary123",
            b"X-Document: we got cleverer",
            b"",
            b"stuff stuff meaningless stuuuuuuuuuuff",
            b"--boundary123",
            b"X-Document: we got even cleverer; can you believe it?",
            b"Waneshaft: ambifacient lunar",
            b"Casing: malleable logarithmic",
            b"",
            b"potato potato potato potato potato potato potato",
        ))
        # eventlet.wsgi won't return < network_chunk_size from a chunked read
        self.app.network_chunk_size = 16
        with self._check_multiphase_put_commit_handling() as context:
            conn = context['conn']
            # send commit confirmation and some other stuff
            # but don't send final boundary or last chunk
            to_send = b"%x\r\n%s\r\n" % \
                (len(commit_confirmation_doc), commit_confirmation_doc)
            conn.send(to_send)

            # and then bail out
            if six.PY2:
                conn.sock.fd._sock.close()
            else:
                conn.sock.fd._real_close()

        # the object server needs to recognize the socket is closed
        # or at least timeout, we'll have to wait
        timeout = time() + (self.conf['client_timeout'] + 1)
        while True:
            try:
                # and make sure it demonstrates the client disconnect
                log_lines = self.logger.get_lines_for_level('info')
                self.assertEqual(len(log_lines), 1)
            except AssertionError:
                if time() < timeout:
                    sleep(0.01)
                else:
                    raise
            else:
                break
        status = log_lines[0].split()[7]
        self.assertEqual(status, '499')

        # verify successful object data and durable state file write
        put_timestamp = context['put_timestamp']
        found_files = self.find_files()
        # .data file is there
        self.assertEqual(len(found_files['.data']), 1)
        obj_datafile = found_files['.data'][0]
        self.assertEqual("%s#2#d.data" % put_timestamp.internal,
                         os.path.basename(obj_datafile))
        # but no other files
        self.assertFalse(found_files['.data'][1:])
        found_files.pop('.data')
        self.assertFalse(found_files)
        # but no container update
        self.assertFalse(context['mock_container_update'].called)


@patch_policies
class TestZeroCopy(unittest.TestCase):
    """Test the object server's zero-copy functionality"""

    def _system_can_zero_copy(self):
        if not splice.available:
            return False

        try:
            utils.get_md5_socket()
        except IOError:
            return False

        return True

    def setUp(self):
        skip_if_no_xattrs()
        if not self._system_can_zero_copy():
            raise unittest.SkipTest("zero-copy support is missing")

        self.testdir = mkdtemp(suffix="obj_server_zero_copy")
        mkdirs(os.path.join(self.testdir, 'sda1', 'tmp'))

        conf = {'devices': self.testdir,
                'mount_check': 'false',
                'splice': 'yes',
                'disk_chunk_size': '4096'}
        self.object_controller = object_server.ObjectController(
            conf, logger=debug_logger())
        self.df_mgr = diskfile.DiskFileManager(
            conf, self.object_controller.logger)

        listener = listen_zero()
        port = listener.getsockname()[1]
        self.wsgi_greenlet = spawn(
            wsgi.server, listener, self.object_controller, NullLogger())

        self.http_conn = httplib.HTTPConnection('127.0.0.1', port)
        self.http_conn.connect()

    def tearDown(self):
        """Tear down for testing swift.object.server.ObjectController"""
        self.wsgi_greenlet.kill()
        rmtree(self.testdir)

    def test_GET(self):
        url_path = '/sda1/2100/a/c/o'

        self.http_conn.request('PUT', url_path, 'obj contents',
                               {'X-Timestamp': '127082564.24709',
                                'Content-Type': 'application/test'})
        response = self.http_conn.getresponse()
        self.assertEqual(response.status, 201)
        response.read()

        self.http_conn.request('GET', url_path)
        response = self.http_conn.getresponse()
        self.assertEqual(response.status, 200)
        contents = response.read()
        self.assertEqual(contents, b'obj contents')

    def test_GET_big(self):
        # Test with a large-ish object to make sure we handle full socket
        # buffers correctly.
        obj_contents = b'A' * 4 * 1024 * 1024  # 4 MiB
        url_path = '/sda1/2100/a/c/o'

        self.http_conn.request('PUT', url_path, obj_contents,
                               {'X-Timestamp': '1402600322.52126',
                                'Content-Type': 'application/test'})
        response = self.http_conn.getresponse()
        self.assertEqual(response.status, 201)
        response.read()

        self.http_conn.request('GET', url_path)
        response = self.http_conn.getresponse()
        self.assertEqual(response.status, 200)
        contents = response.read()
        self.assertEqual(contents, obj_contents)

    def test_quarantine(self):
        obj_hash = hash_path('a', 'c', 'o')
        url_path = '/sda1/2100/a/c/o'
        ts = '1402601849.47475'

        self.http_conn.request('PUT', url_path, b'obj contents',
                               {'X-Timestamp': ts,
                                'Content-Type': 'application/test'})
        response = self.http_conn.getresponse()
        self.assertEqual(response.status, 201)
        response.read()

        # go goof up the file on disk
        fname = os.path.join(self.testdir, 'sda1', 'objects', '2100',
                             obj_hash[-3:], obj_hash, ts + '.data')

        with open(fname, 'rb+') as fh:
            fh.write(b'XYZ')

        self.http_conn.request('GET', url_path)
        response = self.http_conn.getresponse()
        self.assertEqual(response.status, 200)
        contents = response.read()
        self.assertEqual(contents, b'XYZ contents')

        self.http_conn.request('GET', url_path)
        response = self.http_conn.getresponse()
        # it was quarantined by the previous request
        self.assertEqual(response.status, 404)
        response.read()

    def test_quarantine_on_well_formed_zero_byte_file(self):
        # Make sure we work around an oddity in Linux's hash sockets
        url_path = '/sda1/2100/a/c/o'
        ts = '1402700497.71333'

        self.http_conn.request(
            'PUT', url_path, '',
            {'X-Timestamp': ts, 'Content-Length': '0',
             'Content-Type': 'application/test'})
        response = self.http_conn.getresponse()
        self.assertEqual(response.status, 201)
        response.read()

        self.http_conn.request('GET', url_path)
        response = self.http_conn.getresponse()
        self.assertEqual(response.status, 200)
        contents = response.read()
        self.assertEqual(contents, b'')

        self.http_conn.request('GET', url_path)
        response = self.http_conn.getresponse()
        self.assertEqual(response.status, 200)  # still there
        contents = response.read()
        self.assertEqual(contents, b'')


class TestConfigOptionHandling(unittest.TestCase):

    def setUp(self):
        self.tmpdir = mkdtemp()

    def tearDown(self):
        rmtree(self.tmpdir)

    def _app_config(self, config):
        contents = dedent(config)
        conf_file = os.path.join(self.tmpdir, 'object-server.conf')
        with open(conf_file, 'w') as f:
            f.write(contents)
        return init_request_processor(conf_file, 'object-server')[:2]

    def test_default(self):
        config = """
        [DEFAULT]

        [pipeline:main]
        pipeline = object-server

        [app:object-server]
        use = egg:swift#object
        """
        app, config = self._app_config(config)
        self.assertNotIn('reclaim_age', config)
        for policy in POLICIES:
            self.assertEqual(app._diskfile_router[policy].reclaim_age, 604800)

    def test_option_in_app(self):
        config = """
        [DEFAULT]

        [pipeline:main]
        pipeline = object-server

        [app:object-server]
        use = egg:swift#object
        reclaim_age = 100
        """
        app, config = self._app_config(config)
        self.assertEqual(config['reclaim_age'], '100')
        for policy in POLICIES:
            self.assertEqual(app._diskfile_router[policy].reclaim_age, 100)

    def test_option_in_default(self):
        config = """
        [DEFAULT]
        reclaim_age = 200

        [pipeline:main]
        pipeline = object-server

        [app:object-server]
        use = egg:swift#object
        """
        app, config = self._app_config(config)
        self.assertEqual(config['reclaim_age'], '200')
        for policy in POLICIES:
            self.assertEqual(app._diskfile_router[policy].reclaim_age, 200)

    def test_option_in_both(self):
        config = """
        [DEFAULT]
        reclaim_age = 300

        [pipeline:main]
        pipeline = object-server

        [app:object-server]
        use = egg:swift#object
        reclaim_age = 400
        """
        app, config = self._app_config(config)
        self.assertEqual(config['reclaim_age'], '300')
        for policy in POLICIES:
            self.assertEqual(app._diskfile_router[policy].reclaim_age, 300)

        # use paste "set" syntax to override global config value
        config = """
        [DEFAULT]
        reclaim_age = 500

        [pipeline:main]
        pipeline = object-server

        [app:object-server]
        use = egg:swift#object
        set reclaim_age = 600
        """
        app, config = self._app_config(config)
        self.assertEqual(config['reclaim_age'], '600')
        for policy in POLICIES:
            self.assertEqual(app._diskfile_router[policy].reclaim_age, 600)


if __name__ == '__main__':
    unittest.main()<|MERGE_RESOLUTION|>--- conflicted
+++ resolved
@@ -7989,11 +7989,7 @@
                 return b''
 
         with mock.patch.object(diskfile, 'fs_has_free_space',
-<<<<<<< HEAD
-                               lambda *a: False):
-=======
                                return_value=False):
->>>>>>> 9ba0f2e1
             timestamp = normalize_timestamp(time())
             body_reader = IgnoredBody()
             req = Request.blank(
@@ -8008,8 +8004,6 @@
             self.assertEqual(resp.status_int, 507)
             self.assertFalse(body_reader.read_called)
 
-<<<<<<< HEAD
-=======
     def test_POST_with_full_drive(self):
         ts_iter = make_timestamp_iter()
         timestamp = next(ts_iter).internal
@@ -8055,7 +8049,6 @@
             resp = req.get_response(self.object_controller)
             self.assertEqual(resp.status_int, 204)
 
->>>>>>> 9ba0f2e1
     def test_chunked_DELETE_with_full_drive(self):
         timestamp = normalize_timestamp(time())
         req = Request.blank(
@@ -8079,11 +8072,7 @@
                 return b''
 
         with mock.patch.object(diskfile, 'fs_has_free_space',
-<<<<<<< HEAD
-                               lambda *a: False):
-=======
                                return_value=False):
->>>>>>> 9ba0f2e1
             timestamp = normalize_timestamp(time())
             body_reader = IgnoredBody()
             req = Request.blank(

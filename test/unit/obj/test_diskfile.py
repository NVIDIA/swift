# Copyright (c) 2010-2012 OpenStack Foundation
#
# Licensed under the Apache License, Version 2.0 (the "License");
# you may not use this file except in compliance with the License.
# You may obtain a copy of the License at
#
#    http://www.apache.org/licenses/LICENSE-2.0
#
# Unless required by applicable law or agreed to in writing, software
# distributed under the License is distributed on an "AS IS" BASIS,
# WITHOUT WARRANTIES OR CONDITIONS OF ANY KIND, either express or
# implied.
# See the License for the specific language governing permissions and
# limitations under the License.

"""Tests for swift.obj.diskfile"""

import pickle
import binascii
import os
import errno
import itertools
from unittest import mock
import unittest
import email
import tempfile
import threading
import uuid
import xattr
import re
import sys
from collections import defaultdict
from random import shuffle, randint, random
from shutil import rmtree
from time import time
from tempfile import mkdtemp
from contextlib import contextmanager
import pyeclib.ec_iface

from eventlet import hubs, timeout, tpool, spawn, sleep
from swift.obj.diskfile import update_auditor_status, EUCLEAN, LogTraceContext
from test import BaseTestCase
from test.debug_logger import debug_logger
from test.unit import (mock as unit_mock, temptree, mock_check_drive,
                       patch_policies, make_timestamp_iter,
                       DEFAULT_TEST_EC_TYPE, requires_o_tmpfile_support_in_tmp,
                       encode_frag_archive_bodies, skip_if_no_xattrs)
from swift.obj import diskfile
from swift.common import utils
from swift.common.base_storage_server import TimingBreakdown
from swift.common.utils import hash_path, mkdirs, Timestamp, lock_path, \
    encode_timestamps, O_TMPFILE, md5 as _md5, MD5_OF_EMPTY_STRING
from swift.common import ring
from swift.common.splice import splice
from swift.common.exceptions import DiskFileNotExist, DiskFileQuarantined, \
    DiskFileDeviceUnavailable, DiskFileDeleted, DiskFileNotOpen, \
    DiskFileError, ReplicationLockTimeout, DiskFileCollision, \
    DiskFileExpired, SwiftException, DiskFileNoSpace, \
    DiskFileXattrNotSupported, PartitionLockTimeout, DiskFileStateChanged
from swift.common.storage_policy import (
    POLICIES, get_policy_string, StoragePolicy, ECStoragePolicy, REPL_POLICY,
    EC_POLICY, PolicyError)
from test.unit.obj.common import write_diskfile


test_policies = [
    StoragePolicy(0, name='zero', is_default=True),
    ECStoragePolicy(1, name='one', is_default=False,
                    ec_type=DEFAULT_TEST_EC_TYPE,
                    ec_ndata=10, ec_nparity=4),
]


class md5(object):
    def __init__(self, s=b''):
        if not isinstance(s, bytes):
            s = s.encode('ascii')
        self.md = _md5(s, usedforsecurity=False)

    def update(self, s=b''):
        if not isinstance(s, bytes):
            s = s.encode('ascii')
        return self.md.update(s)

    @property
    def hexdigest(self):
        return self.md.hexdigest

    @property
    def digest(self):
        return self.md.digest


def find_paths_with_matching_suffixes(needed_matches=2, needed_suffixes=3):
    paths = defaultdict(list)
    while True:
        path = ('a', 'c', uuid.uuid4().hex)
        hash_ = hash_path(*path)
        suffix = hash_[-3:]
        paths[suffix].append(path)
        if len(paths) < needed_suffixes:
            # in the extreamly unlikely situation where you land the matches
            # you need before you get the total suffixes you need - it's
            # simpler to just ignore this suffix for now
            continue
        if len(paths[suffix]) >= needed_matches:
            break
    return paths, suffix


def _create_test_ring(path, policy):
    ring_name = get_policy_string('object', policy)
    testgz = os.path.join(path, ring_name + '.ring.gz')
    intended_replica2part2dev_id = [
        [0, 1, 2, 3, 4, 5, 6],
        [1, 2, 3, 0, 5, 6, 4],
        [2, 3, 0, 1, 6, 4, 5]]
    intended_devs = [
        {'id': 0, 'device': 'sda1', 'region': 1, 'zone': 0, 'ip': '127.0.0.0',
         'port': 6200},
        {'id': 1, 'device': 'sda1', 'region': 1, 'zone': 1, 'ip': '127.0.0.1',
         'port': 6200},
        {'id': 2, 'device': 'sda1', 'region': 1, 'zone': 2, 'ip': '127.0.0.2',
         'port': 6200},
        {'id': 3, 'device': 'sda1', 'region': 1, 'zone': 4, 'ip': '127.0.0.3',
         'port': 6200},
        {'id': 4, 'device': 'sda1', 'region': 1, 'zone': 5, 'ip': '127.0.0.4',
         'port': 6200},
        {'id': 5, 'device': 'sda1', 'region': 1, 'zone': 6,
         'ip': 'fe80::202:b3ff:fe1e:8329', 'port': 6200},
        {'id': 6, 'device': 'sda1', 'region': 1, 'zone': 7,
         'ip': '2001:0db8:85a3:0000:0000:8a2e:0370:7334',
         'port': 6200}]
    intended_part_shift = 30
    intended_reload_time = 15
    ring.RingData(intended_replica2part2dev_id, intended_devs,
                  intended_part_shift).save(testgz)
    return ring.Ring(path, ring_name=ring_name,
                     reload_time=intended_reload_time)


def _make_datafilename(timestamp, policy, frag_index=None, durable=False):
    if frag_index is None:
        frag_index = randint(0, 9)
    filename = timestamp.internal
    if policy.policy_type == EC_POLICY:
        filename += '#%d' % int(frag_index)
        if durable:
            filename += '#d'
    filename += '.data'
    return filename


def _make_metafilename(meta_timestamp, ctype_timestamp=None):
    filename = meta_timestamp.internal
    if ctype_timestamp is not None:
        delta = meta_timestamp.raw - ctype_timestamp.raw
        filename = '%s-%x' % (filename, delta)
    filename += '.meta'
    return filename


@patch_policies
class TestDiskFileModuleMethods(unittest.TestCase):

    def setUp(self):
        skip_if_no_xattrs()
        utils.HASH_PATH_SUFFIX = b'endcap'
        utils.HASH_PATH_PREFIX = b''
        # Setup a test ring per policy (stolen from common/test_ring.py)
        self.testdir = tempfile.mkdtemp()
        self.devices = os.path.join(self.testdir, 'node')
        rmtree(self.testdir, ignore_errors=1)
        os.mkdir(self.testdir)
        os.mkdir(self.devices)
        self.existing_device = 'sda1'
        os.mkdir(os.path.join(self.devices, self.existing_device))
        self.objects = os.path.join(self.devices, self.existing_device,
                                    'objects')
        os.mkdir(self.objects)
        self.parts = {}
        for part in ['0', '1', '2', '3']:
            self.parts[part] = os.path.join(self.objects, part)
            os.mkdir(os.path.join(self.objects, part))
        self.ring = _create_test_ring(self.testdir, POLICIES.legacy)
        self.conf = dict(
            swift_dir=self.testdir, devices=self.devices, mount_check='false',
            timeout='300', stats_interval='1')
        self.logger = debug_logger()
        self.df_mgr = diskfile.DiskFileManager(self.conf, logger=self.logger)

    def tearDown(self):
        rmtree(self.testdir, ignore_errors=1)

    def _create_diskfile(self, policy):
        return self.df_mgr.get_diskfile(self.existing_device,
                                        '0', 'a', 'c', 'o',
                                        policy=policy)

    def test_relink_paths(self):
        target_dir = os.path.join(self.testdir, 'd1')
        os.mkdir(target_dir)
        target_path = os.path.join(target_dir, 'f1')
        with open(target_path, 'w') as fd:
            fd.write('junk')
        new_target_path = os.path.join(self.testdir, 'd2', 'f1')
        created = diskfile.relink_paths(target_path, new_target_path)
        self.assertTrue(created)
        self.assertTrue(os.path.isfile(new_target_path))
        with open(new_target_path, 'r') as fd:
            self.assertEqual('junk', fd.read())

    def test_relink_paths_makedirs_error(self):
        target_dir = os.path.join(self.testdir, 'd1')
        os.mkdir(target_dir)
        target_path = os.path.join(target_dir, 'f1')
        with open(target_path, 'w') as fd:
            fd.write('junk')
        new_target_path = os.path.join(self.testdir, 'd2', 'f1')
        with mock.patch('swift.obj.diskfile.os.makedirs',
                        side_effect=Exception('oops')):
            with self.assertRaises(Exception) as cm:
                diskfile.relink_paths(target_path, new_target_path)
            self.assertEqual('oops', str(cm.exception))
            with self.assertRaises(Exception) as cm:
                diskfile.relink_paths(target_path, new_target_path,
                                      ignore_missing=False)
            self.assertEqual('oops', str(cm.exception))

    def test_relink_paths_makedirs_race(self):
        # test two concurrent relinks of the same object hash dir with race
        # around makedirs
        target_dir = os.path.join(self.testdir, 'd1')
        # target dir exists
        os.mkdir(target_dir)
        target_path_1 = os.path.join(target_dir, 't1.data')
        target_path_2 = os.path.join(target_dir, 't2.data')
        # new target dir and files do not exist
        new_target_dir = os.path.join(self.testdir, 'd2')
        new_target_path_1 = os.path.join(new_target_dir, 't1.data')
        new_target_path_2 = os.path.join(new_target_dir, 't2.data')
        created = []

        def write_and_relink(target_path, new_target_path):
            with open(target_path, 'w') as fd:
                fd.write(target_path)
            created.append(diskfile.relink_paths(target_path, new_target_path))

        calls = []
        orig_makedirs = os.makedirs

        def mock_makedirs(path, *args):
            calls.append(path)
            if len(calls) == 1:
                # pretend another process jumps in here and relinks same dirs
                write_and_relink(target_path_2, new_target_path_2)
            return orig_makedirs(path, *args)

        with mock.patch('swift.obj.diskfile.os.makedirs', mock_makedirs):
            write_and_relink(target_path_1, new_target_path_1)

        self.assertEqual([new_target_dir, new_target_dir], calls)
        self.assertTrue(os.path.isfile(new_target_path_1))
        with open(new_target_path_1, 'r') as fd:
            self.assertEqual(target_path_1, fd.read())
        self.assertTrue(os.path.isfile(new_target_path_2))
        with open(new_target_path_2, 'r') as fd:
            self.assertEqual(target_path_2, fd.read())
        self.assertEqual([True, True], created)

    def test_relink_paths_object_dir_exists_but_not_dir(self):
        target_dir = os.path.join(self.testdir, 'd1')
        os.mkdir(target_dir)
        target_path = os.path.join(target_dir, 't1.data')
        with open(target_path, 'w') as fd:
            fd.write(target_path)
        # make a file where the new object dir should be
        new_target_dir = os.path.join(self.testdir, 'd2')
        with open(new_target_dir, 'w') as fd:
            fd.write(new_target_dir)
        new_target_path = os.path.join(new_target_dir, 't1.data')

        with self.assertRaises(OSError) as cm:
            diskfile.relink_paths(target_path, new_target_path)
        self.assertEqual(errno.ENOTDIR, cm.exception.errno)

        # make a symlink to target where the new object dir should be
        os.unlink(new_target_dir)
        os.symlink(target_path, new_target_dir)
        with self.assertRaises(OSError) as cm:
            diskfile.relink_paths(target_path, new_target_path)
        self.assertEqual(errno.ENOTDIR, cm.exception.errno)

    def test_relink_paths_os_link_error(self):
        # check relink_paths raises exception from os.link
        target_dir = os.path.join(self.testdir, 'd1')
        os.mkdir(target_dir)
        target_path = os.path.join(target_dir, 'f1')
        with open(target_path, 'w') as fd:
            fd.write('junk')
        new_target_path = os.path.join(self.testdir, 'd2', 'f1')
        with mock.patch('swift.obj.diskfile.os.link',
                        side_effect=OSError(errno.EPERM, 'nope')):
            with self.assertRaises(Exception) as cm:
                diskfile.relink_paths(target_path, new_target_path)
        self.assertEqual(errno.EPERM, cm.exception.errno)

    def test_relink_paths_target_path_does_not_exist(self):
        # check relink_paths does not raise exception
        target_dir = os.path.join(self.testdir, 'd1')
        os.mkdir(target_dir)
        target_path = os.path.join(target_dir, 'f1')
        new_target_path = os.path.join(self.testdir, 'd2', 'f1')
        created = diskfile.relink_paths(target_path, new_target_path)
        self.assertFalse(os.path.exists(target_path))
        self.assertFalse(os.path.exists(new_target_path))
        self.assertFalse(created)
        with self.assertRaises(OSError) as cm:
            diskfile.relink_paths(target_path, new_target_path,
                                  ignore_missing=False)
        self.assertEqual(errno.ENOENT, cm.exception.errno)
        self.assertFalse(os.path.exists(target_path))
        self.assertFalse(os.path.exists(new_target_path))

    def test_relink_paths_os_link_race(self):
        # test two concurrent relinks of the same object hash dir with race
        # around os.link
        target_dir = os.path.join(self.testdir, 'd1')
        # target dir exists
        os.mkdir(target_dir)
        target_path = os.path.join(target_dir, 't1.data')
        # new target dir and file do not exist
        new_target_dir = os.path.join(self.testdir, 'd2')
        new_target_path = os.path.join(new_target_dir, 't1.data')
        created = []

        def write_and_relink(target_path, new_target_path):
            with open(target_path, 'w') as fd:
                fd.write(target_path)
            created.append(diskfile.relink_paths(target_path, new_target_path))

        calls = []
        orig_link = os.link

        def mock_link(path, new_path):
            calls.append((path, new_path))
            if len(calls) == 1:
                # pretend another process jumps in here and links same files
                write_and_relink(target_path, new_target_path)
            return orig_link(path, new_path)

        with mock.patch('swift.obj.diskfile.os.link', mock_link):
            write_and_relink(target_path, new_target_path)

        self.assertEqual([(target_path, new_target_path)] * 2, calls)
        self.assertTrue(os.path.isfile(new_target_path))
        with open(new_target_path, 'r') as fd:
            self.assertEqual(target_path, fd.read())
        with open(target_path, 'r') as fd:
            self.assertEqual(target_path, fd.read())
        self.assertEqual([True, False], created)

    def test_relink_paths_different_file_exists(self):
        # check for an exception if a hard link cannot be made because a
        # different file already exists at new_target_path
        target_dir = os.path.join(self.testdir, 'd1')
        # target dir and file exists
        os.mkdir(target_dir)
        target_path = os.path.join(target_dir, 't1.data')
        with open(target_path, 'w') as fd:
            fd.write(target_path)
        # new target dir and different file exist
        new_target_dir = os.path.join(self.testdir, 'd2')
        os.mkdir(new_target_dir)
        new_target_path = os.path.join(new_target_dir, 't1.data')
        with open(new_target_path, 'w') as fd:
            fd.write(new_target_path)

        with self.assertRaises(OSError) as cm:
            diskfile.relink_paths(target_path, new_target_path)

        self.assertEqual(errno.EEXIST, cm.exception.errno)
        # check nothing got deleted...
        self.assertTrue(os.path.isfile(target_path))
        with open(target_path, 'r') as fd:
            self.assertEqual(target_path, fd.read())
        self.assertTrue(os.path.isfile(new_target_path))
        with open(new_target_path, 'r') as fd:
            self.assertEqual(new_target_path, fd.read())

    def test_relink_paths_same_file_exists(self):
        # check for no exception if a hard link cannot be made because a link
        # to the same file already exists at the path
        target_dir = os.path.join(self.testdir, 'd1')
        # target dir and file exists
        os.mkdir(target_dir)
        target_path = os.path.join(target_dir, 't1.data')
        with open(target_path, 'w') as fd:
            fd.write(target_path)
        # new target dir and link to same file exist
        new_target_dir = os.path.join(self.testdir, 'd2')
        os.mkdir(new_target_dir)
        new_target_path = os.path.join(new_target_dir, 't1.data')
        os.link(target_path, new_target_path)
        with open(new_target_path, 'r') as fd:
            self.assertEqual(target_path, fd.read())  # sanity check

        # existing link checks ok
        created = diskfile.relink_paths(target_path, new_target_path)
        with open(new_target_path, 'r') as fd:
            self.assertEqual(target_path, fd.read())  # sanity check
        self.assertFalse(created)

        # now pretend there is an error when checking that the link already
        # exists - expect the EEXIST exception to be raised
        orig_stat = os.stat

        def mocked_stat(path):
            if path == new_target_path:
                raise OSError(errno.EPERM, 'cannot be sure link exists :(')
            return orig_stat(path)

        with mock.patch('swift.obj.diskfile.os.stat', mocked_stat):
            with self.assertRaises(OSError) as cm:
                diskfile.relink_paths(target_path, new_target_path)
        self.assertEqual(errno.EEXIST, cm.exception.errno, str(cm.exception))
        with open(new_target_path, 'r') as fd:
            self.assertEqual(target_path, fd.read())  # sanity check

        # ...unless while checking for an existing link the target file is
        # found to no longer exists, which is ok
        def mocked_stat(path):
            if path == target_path:
                raise OSError(errno.ENOENT, 'target longer here :)')
            return orig_stat(path)

        with mock.patch('swift.obj.diskfile.os.stat', mocked_stat):
            created = diskfile.relink_paths(target_path, new_target_path)
        with open(new_target_path, 'r') as fd:
            self.assertEqual(target_path, fd.read())  # sanity check
        self.assertFalse(created)

    def test_extract_policy(self):
        # good path names
        pn = 'objects/0/606/1984527ed7ef6247c78606/1401379842.14643.data'
        self.assertEqual(diskfile.extract_policy(pn), POLICIES[0])
        pn = 'objects-1/0/606/198452b6ef6247c78606/1401379842.14643.data'
        self.assertEqual(diskfile.extract_policy(pn), POLICIES[1])

        # leading slash
        pn = '/objects/0/606/1984527ed7ef6247c78606/1401379842.14643.data'
        self.assertEqual(diskfile.extract_policy(pn), POLICIES[0])
        pn = '/objects-1/0/606/198452b6ef6247c78606/1401379842.14643.data'
        self.assertEqual(diskfile.extract_policy(pn), POLICIES[1])

        # full paths
        good_path = '/srv/node/sda1/objects-1/1/abc/def/1234.data'
        self.assertEqual(diskfile.extract_policy(good_path), POLICIES[1])
        good_path = '/srv/node/sda1/objects/1/abc/def/1234.data'
        self.assertEqual(diskfile.extract_policy(good_path), POLICIES[0])

        # short paths
        path = '/srv/node/sda1/objects/1/1234.data'
        self.assertEqual(diskfile.extract_policy(path), POLICIES[0])
        path = '/srv/node/sda1/objects-1/1/1234.data'
        self.assertEqual(diskfile.extract_policy(path), POLICIES[1])

        # well formatted but, unknown policy index
        pn = 'objects-2/0/606/198427efcff042c78606/1401379842.14643.data'
        self.assertIsNone(diskfile.extract_policy(pn))

        # malformed path
        self.assertIsNone(diskfile.extract_policy(''))
        bad_path = '/srv/node/sda1/objects-t/1/abc/def/1234.data'
        self.assertIsNone(diskfile.extract_policy(bad_path))
        pn = 'XXXX/0/606/1984527ed42b6ef6247c78606/1401379842.14643.data'
        self.assertIsNone(diskfile.extract_policy(pn))
        bad_path = '/srv/node/sda1/foo-1/1/abc/def/1234.data'
        self.assertIsNone(diskfile.extract_policy(bad_path))
        bad_path = '/srv/node/sda1/obj1/1/abc/def/1234.data'
        self.assertIsNone(diskfile.extract_policy(bad_path))

    def test_quarantine_renamer(self):
        for policy in POLICIES:
            # we use this for convenience, not really about a diskfile layout
            df = self._create_diskfile(policy=policy)
            mkdirs(df._datadir)
            exp_dir = os.path.join(self.devices, 'quarantined',
                                   diskfile.get_data_dir(policy),
                                   os.path.basename(df._datadir))
            qbit = os.path.join(df._datadir, 'qbit')
            with open(qbit, 'w') as f:
                f.write('abc')
            to_dir = diskfile.quarantine_renamer(self.devices, qbit)
            self.assertEqual(to_dir, exp_dir)
            self.assertRaises(OSError, diskfile.quarantine_renamer,
                              self.devices, qbit)

    def test_get_data_dir(self):
        self.assertEqual(diskfile.get_data_dir(POLICIES[0]),
                         diskfile.DATADIR_BASE)
        self.assertEqual(diskfile.get_data_dir(POLICIES[1]),
                         diskfile.DATADIR_BASE + "-1")
        self.assertRaises(ValueError, diskfile.get_data_dir, 'junk')

        self.assertRaises(ValueError, diskfile.get_data_dir, 99)

    def test_get_async_dir(self):
        self.assertEqual(diskfile.get_async_dir(POLICIES[0]),
                         diskfile.ASYNCDIR_BASE)
        self.assertEqual(diskfile.get_async_dir(POLICIES[1]),
                         diskfile.ASYNCDIR_BASE + "-1")
        self.assertRaises(ValueError, diskfile.get_async_dir, 'junk')

        self.assertRaises(ValueError, diskfile.get_async_dir, 99)

    def test_get_tmp_dir(self):
        self.assertEqual(diskfile.get_tmp_dir(POLICIES[0]),
                         diskfile.TMP_BASE)
        self.assertEqual(diskfile.get_tmp_dir(POLICIES[1]),
                         diskfile.TMP_BASE + "-1")
        self.assertRaises(ValueError, diskfile.get_tmp_dir, 'junk')

        self.assertRaises(ValueError, diskfile.get_tmp_dir, 99)

    def test_pickle_async_update_tmp_dir(self):
        for policy in POLICIES:
            if int(policy) == 0:
                tmp_part = 'tmp'
            else:
                tmp_part = 'tmp-%d' % policy
            tmp_path = os.path.join(
                self.devices, self.existing_device, tmp_part)
            self.assertFalse(os.path.isdir(tmp_path))
            pickle_args = (self.existing_device, 'a', 'c', 'o',
                           'data', 0.0, policy)
            os.makedirs(tmp_path)
            # now create a async update
            self.df_mgr.pickle_async_update(*pickle_args)
            # check tempdir
            self.assertTrue(os.path.isdir(tmp_path))

    def test_get_part_path(self):
        # partition passed as 'str'
        part_dir = diskfile.get_part_path('/srv/node/sda1', POLICIES[0], '123')
        exp_dir = '/srv/node/sda1/objects/123'
        self.assertEqual(part_dir, exp_dir)

        # partition passed as 'int'
        part_dir = diskfile.get_part_path('/srv/node/sdb5', POLICIES[1], 123)
        exp_dir = '/srv/node/sdb5/objects-1/123'
        self.assertEqual(part_dir, exp_dir)

    def test_can_read_old_meta(self):
        # outputs taken from `xattr -l <diskfile>`
        cases = {
            'python_2.7.18_swift_2.13_replicated': '''
0000   80 02 7D 71 01 28 55 0E 43 6F 6E 74 65 6E 74 2D    ..}q.(U.Content-
0010   4C 65 6E 67 74 68 71 02 55 02 31 33 55 04 6E 61    Lengthq.U.13U.na
0020   6D 65 71 03 55 12 2F 41 55 54 48 5F 74 65 73 74    meq.U./AUTH_test
0030   2F E2 98 83 2F E2 98 83 71 04 55 13 58 2D 4F 62    /.../...q.U.X-Ob
0040   6A 65 63 74 2D 4D 65 74 61 2D 4D 74 69 6D 65 55    ject-Meta-MtimeU
0050   11 31 36 38 32 39 35 39 38 37 34 2E 37 35 36 32    .1682959874.7562
0060   30 35 71 05 55 04 45 54 61 67 71 06 55 20 36 62    05q.U.ETagq.U 6b
0070   37 64 39 61 31 63 35 64 31 36 37 63 63 35 30 30    7d9a1c5d167cc500
0080   33 37 66 32 39 66 32 39 30 62 62 33 37 35 71 07    37f29f290bb375q.
0090   55 0B 58 2D 54 69 6D 65 73 74 61 6D 70 71 08 55    U.X-Timestampq.U
00A0   10 31 36 38 32 39 36 32 36 35 31 2E 39 37 34 39    .1682962651.9749
00B0   34 55 11 58 2D 4F 62 6A 65 63 74 2D 4D 65 74 61    4U.X-Object-Meta
00C0   2D E2 98 83 55 03 E2 98 83 71 09 55 0C 43 6F 6E    -...U....q.U.Con
00D0   74 65 6E 74 2D 54 79 70 65 71 0A 55 18 61 70 70    tent-Typeq.U.app
00E0   6C 69 63 61 74 69 6F 6E 2F 6F 63 74 65 74 2D 73    lication/octet-s
00F0   74 72 65 61 6D 71 0B 75 2E                         treamq.u.
            ''',
            'python_2.7.18_swift_2.13_ec': '''
0000   80 02 7D 71 01 28 55 0E 43 6F 6E 74 65 6E 74 2D    ..}q.(U.Content-
0010   4C 65 6E 67 74 68 71 02 55 02 38 34 55 04 6E 61    Lengthq.U.84U.na
0020   6D 65 71 03 55 12 2F 41 55 54 48 5F 74 65 73 74    meq.U./AUTH_test
0030   2F E2 98 83 2F E2 98 83 71 04 58 1E 00 00 00 58    /.../...q.X....X
0040   2D 4F 62 6A 65 63 74 2D 53 79 73 6D 65 74 61 2D    -Object-Sysmeta-
0050   45 63 2D 46 72 61 67 2D 49 6E 64 65 78 71 05 55    Ec-Frag-Indexq.U
0060   01 35 55 13 58 2D 4F 62 6A 65 63 74 2D 4D 65 74    .5U.X-Object-Met
0070   61 2D 4D 74 69 6D 65 55 11 31 36 38 32 39 35 39    a-MtimeU.1682959
0080   38 37 34 2E 37 35 36 32 30 35 71 06 58 22 00 00    874.756205q.X"..
0090   00 58 2D 4F 62 6A 65 63 74 2D 53 79 73 6D 65 74    .X-Object-Sysmet
00A0   61 2D 45 63 2D 43 6F 6E 74 65 6E 74 2D 4C 65 6E    a-Ec-Content-Len
00B0   67 74 68 71 07 55 02 31 33 71 08 58 18 00 00 00    gthq.U.13q.X....
00C0   58 2D 4F 62 6A 65 63 74 2D 53 79 73 6D 65 74 61    X-Object-Sysmeta
00D0   2D 45 63 2D 45 74 61 67 71 09 55 20 36 62 37 64    -Ec-Etagq.U 6b7d
00E0   39 61 31 63 35 64 31 36 37 63 63 35 30 30 33 37    9a1c5d167cc50037
00F0   66 32 39 66 32 39 30 62 62 33 37 35 71 0A 55 04    f29f290bb375q.U.
0100   45 54 61 67 71 0B 55 20 65 32 66 64 34 33 30 65    ETagq.U e2fd430e
0110   61 66 37 32 32 33 63 32 35 30 33 63 34 65 38 33    af7223c2503c4e83
0120   30 31 63 66 66 33 37 63 71 0C 55 0B 58 2D 54 69    01cff37cq.U.X-Ti
0130   6D 65 73 74 61 6D 70 71 0D 55 10 31 36 38 32 39    mestampq.U.16829
0140   36 32 32 36 32 2E 31 36 31 39 39 55 11 58 2D 4F    62262.16199U.X-O
0150   62 6A 65 63 74 2D 4D 65 74 61 2D E2 98 83 55 03    bject-Meta-...U.
0160   E2 98 83 71 0E 58 1A 00 00 00 58 2D 4F 62 6A 65    ...q.X....X-Obje
0170   63 74 2D 53 79 73 6D 65 74 61 2D 45 63 2D 53 63    ct-Sysmeta-Ec-Sc
0180   68 65 6D 65 71 0F 55 1A 6C 69 62 65 72 61 73 75    hemeq.U.liberasu
0190   72 65 63 6F 64 65 5F 72 73 5F 76 61 6E 64 20 34    recode_rs_vand 4
01A0   2B 32 71 10 55 0C 43 6F 6E 74 65 6E 74 2D 54 79    +2q.U.Content-Ty
01B0   70 65 71 11 55 18 61 70 70 6C 69 63 61 74 69 6F    peq.U.applicatio
01C0   6E 2F 6F 63 74 65 74 2D 73 74 72 65 61 6D 71 12    n/octet-streamq.
01D0   58 20 00 00 00 58 2D 4F 62 6A 65 63 74 2D 53 79    X ...X-Object-Sy
01E0   73 6D 65 74 61 2D 45 63 2D 53 65 67 6D 65 6E 74    smeta-Ec-Segment
01F0   2D 53 69 7A 65 71 13 55 07 31 30 34 38 35 37 36    -Sizeq.U.1048576
0200   71 14 75 2E                                        q.u.
            ''',
            'python_2.7.18_swift_2.23_replicated': '''
0000   80 02 7D 71 01 28 55 0E 43 6F 6E 74 65 6E 74 2D    ..}q.(U.Content-
0010   4C 65 6E 67 74 68 71 02 55 02 31 33 71 03 55 04    Lengthq.U.13q.U.
0020   6E 61 6D 65 71 04 55 12 2F 41 55 54 48 5F 74 65    nameq.U./AUTH_te
0030   73 74 2F E2 98 83 2F E2 98 83 71 05 55 0C 43 6F    st/.../...q.U.Co
0040   6E 74 65 6E 74 2D 54 79 70 65 71 06 55 18 61 70    ntent-Typeq.U.ap
0050   70 6C 69 63 61 74 69 6F 6E 2F 6F 63 74 65 74 2D    plication/octet-
0060   73 74 72 65 61 6D 71 07 55 04 45 54 61 67 71 08    streamq.U.ETagq.
0070   55 20 36 62 37 64 39 61 31 63 35 64 31 36 37 63    U 6b7d9a1c5d167c
0080   63 35 30 30 33 37 66 32 39 66 32 39 30 62 62 33    c50037f29f290bb3
0090   37 35 71 09 55 0B 58 2D 54 69 6D 65 73 74 61 6D    75q.U.X-Timestam
00A0   70 71 0A 55 10 31 36 38 32 39 36 33 32 30 39 2E    pq.U.1682963209.
00B0   38 32 32 37 32 71 0B 55 11 58 2D 4F 62 6A 65 63    82272q.U.X-Objec
00C0   74 2D 4D 65 74 61 2D E2 98 83 71 0C 55 03 E2 98    t-Meta-...q.U...
00D0   83 71 0D 55 13 58 2D 4F 62 6A 65 63 74 2D 4D 65    .q.U.X-Object-Me
00E0   74 61 2D 4D 74 69 6D 65 71 0E 55 11 31 36 38 32    ta-Mtimeq.U.1682
00F0   39 35 39 38 37 34 2E 37 35 36 32 30 35 71 0F 75    959874.756205q.u
0100   2E                                                 .
            ''',
            'python_3.10.6_swift_2.23_replicated': '''
0000   80 02 7D 71 00 28 63 5F 63 6F 64 65 63 73 0A 65    ..}q.(c_codecs.e
0010   6E 63 6F 64 65 0A 71 01 58 0B 00 00 00 58 2D 54    ncode.q.X....X-T
0020   69 6D 65 73 74 61 6D 70 71 02 58 06 00 00 00 6C    imestampq.X....l
0030   61 74 69 6E 31 71 03 86 71 04 52 71 05 68 01 58    atin1q..q.Rq.h.X
0040   10 00 00 00 31 36 38 32 39 36 33 30 31 37 2E 31    ....1682963017.1
0050   30 34 37 32 71 06 68 03 86 71 07 52 71 08 68 01    0472q.h..q.Rq.h.
0060   58 0C 00 00 00 43 6F 6E 74 65 6E 74 2D 54 79 70    X....Content-Typ
0070   65 71 09 68 03 86 71 0A 52 71 0B 68 01 58 18 00    eq.h..q.Rq.h.X..
0080   00 00 61 70 70 6C 69 63 61 74 69 6F 6E 2F 6F 63    ..application/oc
0090   74 65 74 2D 73 74 72 65 61 6D 71 0C 68 03 86 71    tet-streamq.h..q
00A0   0D 52 71 0E 68 01 58 0E 00 00 00 43 6F 6E 74 65    .Rq.h.X....Conte
00B0   6E 74 2D 4C 65 6E 67 74 68 71 0F 68 03 86 71 10    nt-Lengthq.h..q.
00C0   52 71 11 68 01 58 02 00 00 00 31 33 71 12 68 03    Rq.h.X....13q.h.
00D0   86 71 13 52 71 14 68 01 58 04 00 00 00 45 54 61    .q.Rq.h.X....ETa
00E0   67 71 15 68 03 86 71 16 52 71 17 68 01 58 20 00    gq.h..q.Rq.h.X .
00F0   00 00 36 62 37 64 39 61 31 63 35 64 31 36 37 63    ..6b7d9a1c5d167c
0100   63 35 30 30 33 37 66 32 39 66 32 39 30 62 62 33    c50037f29f290bb3
0110   37 35 71 18 68 03 86 71 19 52 71 1A 68 01 58 13    75q.h..q.Rq.h.X.
0120   00 00 00 58 2D 4F 62 6A 65 63 74 2D 4D 65 74 61    ...X-Object-Meta
0130   2D 4D 74 69 6D 65 71 1B 68 03 86 71 1C 52 71 1D    -Mtimeq.h..q.Rq.
0140   68 01 58 11 00 00 00 31 36 38 32 39 35 39 38 37    h.X....168295987
0150   34 2E 37 35 36 32 30 35 71 1E 68 03 86 71 1F 52    4.756205q.h..q.R
0160   71 20 68 01 58 1A 00 00 00 58 2D 4F 62 6A 65 63    q h.X....X-Objec
0170   74 2D 4D 65 74 61 2D C3 83 C2 A2 C3 82 C2 98 C3    t-Meta-.........
0180   82 C2 83 71 21 68 03 86 71 22 52 71 23 68 01 58    ...q!h..q"Rq#h.X
0190   0C 00 00 00 C3 83 C2 A2 C3 82 C2 98 C3 82 C2 83    ................
01A0   71 24 68 03 86 71 25 52 71 26 68 01 58 04 00 00    q$h..q%Rq&h.X...
01B0   00 6E 61 6D 65 71 27 68 03 86 71 28 52 71 29 68    .nameq'h..q(Rq)h
01C0   01 58 18 00 00 00 2F 41 55 54 48 5F 74 65 73 74    .X..../AUTH_test
01D0   2F C3 A2 C2 98 C2 83 2F C3 A2 C2 98 C2 83 71 2A    /....../......q*
01E0   68 03 86 71 2B 52 71 2C 75 2E                      h..q+Rq,u.
            ''',
            'python_2.7.18_swift_2.23_ec': '''
0000   80 02 7D 71 01 28 55 0E 43 6F 6E 74 65 6E 74 2D    ..}q.(U.Content-
0010   4C 65 6E 67 74 68 71 02 55 02 38 34 71 03 55 04    Lengthq.U.84q.U.
0020   6E 61 6D 65 71 04 55 12 2F 41 55 54 48 5F 74 65    nameq.U./AUTH_te
0030   73 74 2F E2 98 83 2F E2 98 83 71 05 55 1E 58 2D    st/.../...q.U.X-
0040   4F 62 6A 65 63 74 2D 53 79 73 6D 65 74 61 2D 45    Object-Sysmeta-E
0050   63 2D 46 72 61 67 2D 49 6E 64 65 78 55 01 35 55    c-Frag-IndexU.5U
0060   0C 43 6F 6E 74 65 6E 74 2D 54 79 70 65 71 06 55    .Content-Typeq.U
0070   18 61 70 70 6C 69 63 61 74 69 6F 6E 2F 6F 63 74    .application/oct
0080   65 74 2D 73 74 72 65 61 6D 71 07 55 22 58 2D 4F    et-streamq.U"X-O
0090   62 6A 65 63 74 2D 53 79 73 6D 65 74 61 2D 45 63    bject-Sysmeta-Ec
00A0   2D 43 6F 6E 74 65 6E 74 2D 4C 65 6E 67 74 68 55    -Content-LengthU
00B0   02 31 33 71 08 55 18 58 2D 4F 62 6A 65 63 74 2D    .13q.U.X-Object-
00C0   53 79 73 6D 65 74 61 2D 45 63 2D 45 74 61 67 55    Sysmeta-Ec-EtagU
00D0   20 36 62 37 64 39 61 31 63 35 64 31 36 37 63 63     6b7d9a1c5d167cc
00E0   35 30 30 33 37 66 32 39 66 32 39 30 62 62 33 37    50037f29f290bb37
00F0   35 71 09 55 04 45 54 61 67 71 0A 55 20 65 32 66    5q.U.ETagq.U e2f
0100   64 34 33 30 65 61 66 37 32 32 33 63 32 35 30 33    d430eaf7223c2503
0110   63 34 65 38 33 30 31 63 66 66 33 37 63 71 0B 55    c4e8301cff37cq.U
0120   0B 58 2D 54 69 6D 65 73 74 61 6D 70 71 0C 55 10    .X-Timestampq.U.
0130   31 36 38 32 39 36 33 31 33 30 2E 33 35 39 38 36    1682963130.35986
0140   71 0D 55 11 58 2D 4F 62 6A 65 63 74 2D 4D 65 74    q.U.X-Object-Met
0150   61 2D E2 98 83 71 0E 55 03 E2 98 83 71 0F 55 1A    a-...q.U....q.U.
0160   58 2D 4F 62 6A 65 63 74 2D 53 79 73 6D 65 74 61    X-Object-Sysmeta
0170   2D 45 63 2D 53 63 68 65 6D 65 55 1A 6C 69 62 65    -Ec-SchemeU.libe
0180   72 61 73 75 72 65 63 6F 64 65 5F 72 73 5F 76 61    rasurecode_rs_va
0190   6E 64 20 34 2B 32 71 10 55 13 58 2D 4F 62 6A 65    nd 4+2q.U.X-Obje
01A0   63 74 2D 4D 65 74 61 2D 4D 74 69 6D 65 71 11 55    ct-Meta-Mtimeq.U
01B0   11 31 36 38 32 39 35 39 38 37 34 2E 37 35 36 32    .1682959874.7562
01C0   30 35 71 12 55 20 58 2D 4F 62 6A 65 63 74 2D 53    05q.U X-Object-S
01D0   79 73 6D 65 74 61 2D 45 63 2D 53 65 67 6D 65 6E    ysmeta-Ec-Segmen
01E0   74 2D 53 69 7A 65 55 07 31 30 34 38 35 37 36 71    t-SizeU.1048576q
01F0   13 75 2E                                           .u.
            ''',
            'python_3.10.6_swift_2.23_ec': '''
0000   80 02 7D 71 00 28 63 5F 63 6F 64 65 63 73 0A 65    ..}q.(c_codecs.e
0010   6E 63 6F 64 65 0A 71 01 58 0B 00 00 00 58 2D 54    ncode.q.X....X-T
0020   69 6D 65 73 74 61 6D 70 71 02 58 06 00 00 00 6C    imestampq.X....l
0030   61 74 69 6E 31 71 03 86 71 04 52 71 05 68 01 58    atin1q..q.Rq.h.X
0040   10 00 00 00 31 36 38 32 39 36 32 39 35 35 2E 33    ....1682962955.3
0050   37 35 34 36 71 06 68 03 86 71 07 52 71 08 68 01    7546q.h..q.Rq.h.
0060   58 0C 00 00 00 43 6F 6E 74 65 6E 74 2D 54 79 70    X....Content-Typ
0070   65 71 09 68 03 86 71 0A 52 71 0B 68 01 58 18 00    eq.h..q.Rq.h.X..
0080   00 00 61 70 70 6C 69 63 61 74 69 6F 6E 2F 6F 63    ..application/oc
0090   74 65 74 2D 73 74 72 65 61 6D 71 0C 68 03 86 71    tet-streamq.h..q
00A0   0D 52 71 0E 68 01 58 0E 00 00 00 43 6F 6E 74 65    .Rq.h.X....Conte
00B0   6E 74 2D 4C 65 6E 67 74 68 71 0F 68 03 86 71 10    nt-Lengthq.h..q.
00C0   52 71 11 68 01 58 02 00 00 00 38 34 71 12 68 03    Rq.h.X....84q.h.
00D0   86 71 13 52 71 14 68 01 58 04 00 00 00 45 54 61    .q.Rq.h.X....ETa
00E0   67 71 15 68 03 86 71 16 52 71 17 68 01 58 20 00    gq.h..q.Rq.h.X .
00F0   00 00 65 32 66 64 34 33 30 65 61 66 37 32 32 33    ..e2fd430eaf7223
0100   63 32 35 30 33 63 34 65 38 33 30 31 63 66 66 33    c2503c4e8301cff3
0110   37 63 71 18 68 03 86 71 19 52 71 1A 68 01 58 13    7cq.h..q.Rq.h.X.
0120   00 00 00 58 2D 4F 62 6A 65 63 74 2D 4D 65 74 61    ...X-Object-Meta
0130   2D 4D 74 69 6D 65 71 1B 68 03 86 71 1C 52 71 1D    -Mtimeq.h..q.Rq.
0140   68 01 58 11 00 00 00 31 36 38 32 39 35 39 38 37    h.X....168295987
0150   34 2E 37 35 36 32 30 35 71 1E 68 03 86 71 1F 52    4.756205q.h..q.R
0160   71 20 68 01 58 1A 00 00 00 58 2D 4F 62 6A 65 63    q h.X....X-Objec
0170   74 2D 4D 65 74 61 2D C3 83 C2 A2 C3 82 C2 98 C3    t-Meta-.........
0180   82 C2 83 71 21 68 03 86 71 22 52 71 23 68 01 58    ...q!h..q"Rq#h.X
0190   0C 00 00 00 C3 83 C2 A2 C3 82 C2 98 C3 82 C2 83    ................
01A0   71 24 68 03 86 71 25 52 71 26 68 01 58 18 00 00    q$h..q%Rq&h.X...
01B0   00 58 2D 4F 62 6A 65 63 74 2D 53 79 73 6D 65 74    .X-Object-Sysmet
01C0   61 2D 45 63 2D 45 74 61 67 71 27 68 03 86 71 28    a-Ec-Etagq'h..q(
01D0   52 71 29 68 01 58 20 00 00 00 36 62 37 64 39 61    Rq)h.X ...6b7d9a
01E0   31 63 35 64 31 36 37 63 63 35 30 30 33 37 66 32    1c5d167cc50037f2
01F0   39 66 32 39 30 62 62 33 37 35 71 2A 68 03 86 71    9f290bb375q*h..q
0200   2B 52 71 2C 68 01 58 22 00 00 00 58 2D 4F 62 6A    +Rq,h.X"...X-Obj
0210   65 63 74 2D 53 79 73 6D 65 74 61 2D 45 63 2D 43    ect-Sysmeta-Ec-C
0220   6F 6E 74 65 6E 74 2D 4C 65 6E 67 74 68 71 2D 68    ontent-Lengthq-h
0230   03 86 71 2E 52 71 2F 68 01 58 02 00 00 00 31 33    ..q.Rq/h.X....13
0240   71 30 68 03 86 71 31 52 71 32 68 01 58 1E 00 00    q0h..q1Rq2h.X...
0250   00 58 2D 4F 62 6A 65 63 74 2D 53 79 73 6D 65 74    .X-Object-Sysmet
0260   61 2D 45 63 2D 46 72 61 67 2D 49 6E 64 65 78 71    a-Ec-Frag-Indexq
0270   33 68 03 86 71 34 52 71 35 68 01 58 01 00 00 00    3h..q4Rq5h.X....
0280   35 71 36 68 03 86 71 37 52 71 38 68 01 58 1A 00    5q6h..q7Rq8h.X..
0290   00 00 58 2D 4F 62 6A 65 63 74 2D 53 79 73 6D 65    ..X-Object-Sysme
02A0   74 61 2D 45 63 2D 53 63 68 65 6D 65 71 39 68 03    ta-Ec-Schemeq9h.
02B0   86 71 3A 52 71 3B 68 01 58 1A 00 00 00 6C 69 62    .q:Rq;h.X....lib
02C0   65 72 61 73 75 72 65 63 6F 64 65 5F 72 73 5F 76    erasurecode_rs_v
02D0   61 6E 64 20 34 2B 32 71 3C 68 03 86 71 3D 52 71    and 4+2q<h..q=Rq
02E0   3E 68 01 58 20 00 00 00 58 2D 4F 62 6A 65 63 74    >h.X ...X-Object
02F0   2D 53 79 73 6D 65 74 61 2D 45 63 2D 53 65 67 6D    -Sysmeta-Ec-Segm
0300   65 6E 74 2D 53 69 7A 65 71 3F 68 03 86 71 40 52    ent-Sizeq?h..q@R
0310   71 41 68 01 58 07 00 00 00 31 30 34 38 35 37 36    qAh.X....1048576
0320   71 42 68 03 86 71 43 52 71 44 68 01 58 04 00 00    qBh..qCRqDh.X...
0330   00 6E 61 6D 65 71 45 68 03 86 71 46 52 71 47 68    .nameqEh..qFRqGh
0340   01 58 18 00 00 00 2F 41 55 54 48 5F 74 65 73 74    .X..../AUTH_test
0350   2F C3 A2 C2 98 C2 83 2F C3 A2 C2 98 C2 83 71 48    /....../......qH
0360   68 03 86 71 49 52 71 4A 75 2E                      h..qIRqJu.
            ''',
            'python3.8.10_swift_2.31.1_replicated': '''
0000   80 02 7D 71 00 28 63 5F 63 6F 64 65 63 73 0A 65    ..}q.(c_codecs.e
0010   6E 63 6F 64 65 0A 71 01 58 0B 00 00 00 58 2D 54    ncode.q.X....X-T
0020   69 6D 65 73 74 61 6D 70 71 02 58 06 00 00 00 6C    imestampq.X....l
0030   61 74 69 6E 31 71 03 86 71 04 52 71 05 68 01 58    atin1q..q.Rq.h.X
0040   10 00 00 00 31 36 38 33 30 36 35 34 37 38 2E 32    ....1683065478.2
0050   35 30 30 34 71 06 68 03 86 71 07 52 71 08 68 01    5004q.h..q.Rq.h.
0060   58 0C 00 00 00 43 6F 6E 74 65 6E 74 2D 54 79 70    X....Content-Typ
0070   65 71 09 68 03 86 71 0A 52 71 0B 68 01 58 18 00    eq.h..q.Rq.h.X..
0080   00 00 61 70 70 6C 69 63 61 74 69 6F 6E 2F 6F 63    ..application/oc
0090   74 65 74 2D 73 74 72 65 61 6D 71 0C 68 03 86 71    tet-streamq.h..q
00A0   0D 52 71 0E 68 01 58 0E 00 00 00 43 6F 6E 74 65    .Rq.h.X....Conte
00B0   6E 74 2D 4C 65 6E 67 74 68 71 0F 68 03 86 71 10    nt-Lengthq.h..q.
00C0   52 71 11 68 01 58 01 00 00 00 38 71 12 68 03 86    Rq.h.X....8q.h..
00D0   71 13 52 71 14 68 01 58 04 00 00 00 45 54 61 67    q.Rq.h.X....ETag
00E0   71 15 68 03 86 71 16 52 71 17 68 01 58 20 00 00    q.h..q.Rq.h.X ..
00F0   00 37 30 63 31 64 62 35 36 66 33 30 31 63 39 65    .70c1db56f301c9e
0100   33 33 37 62 30 30 39 39 62 64 34 31 37 34 62 32    337b0099bd4174b2
0110   38 71 18 68 03 86 71 19 52 71 1A 68 01 58 13 00    8q.h..q.Rq.h.X..
0120   00 00 58 2D 4F 62 6A 65 63 74 2D 4D 65 74 61 2D    ..X-Object-Meta-
0130   4D 74 69 6D 65 71 1B 68 03 86 71 1C 52 71 1D 68    Mtimeq.h..q.Rq.h
0140   01 58 11 00 00 00 31 36 38 33 30 36 34 39 33 38    .X....1683064938
0150   2E 36 39 39 30 32 37 71 1E 68 03 86 71 1F 52 71    .699027q.h..q.Rq
0160   20 68 01 58 1A 00 00 00 58 2D 4F 62 6A 65 63 74     h.X....X-Object
0170   2D 4D 65 74 61 2D C3 83 C2 A2 C3 82 C2 98 C3 82    -Meta-..........
0180   C2 83 71 21 68 03 86 71 22 52 71 23 68 01 58 0C    ..q!h..q"Rq#h.X.
0190   00 00 00 C3 83 C2 A2 C3 82 C2 98 C3 82 C2 83 71    ...............q
01A0   24 68 03 86 71 25 52 71 26 68 01 58 04 00 00 00    $h..q%Rq&h.X....
01B0   6E 61 6D 65 71 27 68 03 86 71 28 52 71 29 68 01    nameq'h..q(Rq)h.
01C0   58 18 00 00 00 2F 41 55 54 48 5F 74 65 73 74 2F    X..../AUTH_test/
01D0   C3 A2 C2 98 C2 83 2F C3 A2 C2 98 C2 83 71 2A 68    ....../......q*h
01E0   03 86 71 2B 52 71 2C 75 2E                         ..q+Rq,u.
            ''',
        }

        def raw_xattr(output):
            return binascii.unhexlify(''.join(
                line[7:55] for line in output.split('\n')
            ).replace(' ', ''))

        path = os.path.join(self.testdir, str(uuid.uuid4()))
        for case, xattr_output in cases.items():
            try:
                to_write = raw_xattr(xattr_output)
                with open(path, 'wb') as fp:
                    xattr.setxattr(
                        fp.fileno(), 'user.swift.metadata', to_write)
                with open(path, 'rb') as fd:
                    actual = diskfile.read_metadata(fd)
                # name should come out as native strings
                self.assertEqual(actual['name'], '/AUTH_test/\u2603/\u2603')
                # other meta will be WSGI strings, though
                self.assertEqual(
                    actual['X-Object-Meta-\xe2\x98\x83'], '\xe2\x98\x83')
            except Exception:
                print('Failure in %s' % case, file=sys.stderr)
                raise

    def test_write_read_metadata(self):
        path = os.path.join(self.testdir, str(uuid.uuid4()))
        metadata = {'name': '/a/c/o',
                    'Content-Length': 99,
                    u'X-Object-Sysmeta-Ec-Frag-Index': 4,
                    u'X-Object-Meta-Strange': u'should be bytes',
                    b'X-Object-Meta-x\xff': b'not utf8 \xff',
                    u'X-Object-Meta-y\xe8': u'not ascii \xe8'}
        as_bytes = {b'name': b'/a/c/o',
                    b'Content-Length': 99,
                    b'X-Object-Sysmeta-Ec-Frag-Index': 4,
                    b'X-Object-Meta-Strange': b'should be bytes',
                    b'X-Object-Meta-x\xff': b'not utf8 \xff',
                    b'X-Object-Meta-y\xc3\xa8': b'not ascii \xc3\xa8'}
        as_native = dict((k.decode('utf-8', 'surrogateescape'),
                          v if isinstance(v, int) else
                          v.decode('utf-8', 'surrogateescape'))
                         for k, v in as_bytes.items())

        def check_metadata(expected, typ):
            with open(path, 'rb') as fd:
                actual = diskfile.read_metadata(fd)
            self.assertEqual(expected, actual)
            for k, v in actual.items():
                self.assertIsInstance(k, typ)
                self.assertIsInstance(v, (typ, int))

        # Check can write raw bytes
        with open(path, 'wb') as fd:
            diskfile.write_metadata(fd, as_bytes)
        check_metadata(as_native, str)
        # Check can write native (with surrogates on py3)
        with open(path, 'wb') as fd:
            diskfile.write_metadata(fd, as_native)
        check_metadata(as_native, str)
        # Check can write some crazy mix
        with open(path, 'wb') as fd:
            diskfile.write_metadata(fd, metadata)
        check_metadata(as_native, str)

    def test_should_part_listdir_types(self):
        self.assertTrue(should_part_listdir(0.1, 0, '1', 100))
        # zero pct is always false
        self.assertFalse(should_part_listdir(None, float, 'asdf', 0))
        # 200% is the same as 100%
        self.assertTrue(should_part_listdir(43, 78.9, 4567, 200))
        # int seed unexpected, and struggles with no cycle or part
        self.assertTrue(should_part_listdir(894, 0.0, 0, 1e-300))
        # but random seed does ok
        self.assertFalse(should_part_listdir(random(), 0.0, 0, 1e-300))

    def test_should_part_listdir_seed_helps_restarts(self):
        # for this test it doesn't matter that these are random so much as
        # different looking floats
        seeds = [random() for i in range(10000)]

        pct = 10
        # across 10K seeds with pct=10 we expect ~1000
        expected = int(len(seeds) * (pct / 100))
        found = []
        for part in (123, 4567, 8901234, 2 ** 31 + 5):
            part_across_seeds = sum(
                should_part_listdir(seed, 0, part, pct)
                for seed in seeds)
            found.append(part_across_seeds)
        for part_across_seeds in found:
            err = abs(part_across_seeds - expected) / expected
            # ... but get 890-1110
            self.assertLess(err, 0.11, found)

        pct = 50
        expected = int(len(seeds) * (pct / 100))
        found = []
        for part in (3, 42, 9743, 2 ** 16 + 123):
            part_across_seeds = sum(
                should_part_listdir(seed, 0, part, pct)
                for seed in seeds)
            found.append(part_across_seeds)
        for part_across_seeds in found:
            err = abs(part_across_seeds - expected) / expected
            # coin flip is more accurate than d10?
            self.assertLess(err, 0.05, found)

        pct = 1
        expected = int(len(seeds) * (pct / 100))
        found = []
        for part in (5, 1243, 2 ** 18 - 10, 2 ** 30 + 8765):
            part_across_seeds = sum(
                should_part_listdir(seed, 0, part, pct)
                for seed in seeds)
            found.append(part_across_seeds)
        for part_across_seeds in found:
            err = abs(part_across_seeds - expected) / expected
            # 65-135?  This is how many times out of 10K that 1% will land *on
            # the first cycle*
            self.assertLess(err, 0.35, found)

    def test_should_part_listdir_cycle_helps_guarantee(self):
        # given a static seed across enough cycles (10K) you're going to hit
        # your expected percentage - EXACTLY
        results = []
        pct = 10
        seed = random()
        for part in (3, 42, 9743, 2 ** 16 + 123):
            results.append(sum(should_part_listdir(seed, cycle, part, pct)
                               for cycle in range(10000)))
        for r in results:
            self.assertEqual(r, 1000)

        results = []
        pct = 50
        seed = 0
        for part in (123, 4567, 8901234, 2 ** 31 + 5):
            results.append(sum(should_part_listdir(seed, cycle, part, pct)
                               for cycle in range(10000)))
        for r in results:
            self.assertEqual(r, 5000)

        results = []
        pct = 1
        seed = random()
        for part in (5, 1243, 2 ** 18 - 10, 2 ** 30 + 8765):
            results.append(sum(should_part_listdir(seed, cycle, part, pct)
                               for cycle in range(100)))
        for r in results:
            # N.B. it will *always* happen 1/100 cycles consistently (if you
            # can run that long).
            self.assertEqual(r, 1)

    def test_should_part_listdir_looks_random(self):
        # if we listdir a given part one cycle, we probably don't want to
        # listdir the same part the very next cycle (at least not often)
        seed = random()
        part = 2 ** 12 - 3
        results = [should_part_listdir(seed, cycle, part, 10)
                   for cycle in range(10000)]
        self.assertEqual(sum(results), 1000)
        pairs = list(zip(results, results[1:]))
        # FWIW in the current implemenation it so happens these Trues are
        # *perfectly* distributed; but I wouldn't even know how to spell that
        # assertion for a random seed and all I really want is close enough.
        self.assertEqual(0, pairs.count((True, True)))

    def test_should_part_listdir_works_with_small_pct(self):
        seeds = [random() for i in range(100)]
        part = 2 ** 16 // 2 + 42
        pct = 0.01
        results = []
        for seed in seeds:
            results.append(sum(should_part_listdir(seed, cycle, part, pct)
                               for cycle in range(10000)))
        for result in results:
            self.assertEqual(result, 1)

    def test_should_part_listdir_too_small_pct(self):
        seed = 0.7674047700730445
        part = 2 ** 8 + 192
        # pct = 0.01 is really the lowest you can go
        pct = 0.00001
        number_of_listdir = sum(
            should_part_listdir(seed, cycle, part, pct)
            for cycle in range(10000))
        self.assertEqual(number_of_listdir, 1)

    def test_read_file_metadata(self):
        path = os.path.join(self.testdir, str(uuid.uuid4()))
        metadata = {'name': '/a/c/o'}
        with open(path, 'wb') as fd:
            diskfile.write_metadata(fd, metadata)

        actual = diskfile._read_file_metadata(path)
        self.assertEqual(metadata, actual)
        with open(path, 'rb') as fd:
            os.unlink(path)
            actual = diskfile._read_file_metadata(fd)
        self.assertEqual(metadata, actual)

    def test_read_file_metadata_nonexistent_file(self):
        with self.assertRaises(DiskFileStateChanged):
            diskfile._read_file_metadata('nonexistent')

    def test_read_metadata_nonexistent_file(self):
        with self.assertRaises(DiskFileNotExist):
            diskfile.read_metadata('nonexistent')


@patch_policies
class TestObjectAuditLocationGenerator(unittest.TestCase):
    def _make_file(self, path):
        try:
            os.makedirs(os.path.dirname(path))
        except OSError as err:
            if err.errno != errno.EEXIST:
                raise

        with open(path, 'w'):
            pass

    def test_audit_location_class(self):
        al = diskfile.AuditLocation('abc', '123', '_-_',
                                    policy=POLICIES.legacy)
        self.assertEqual(str(al), 'abc')

    def test_finding_of_hashdirs(self):
        with temptree([]) as tmpdir:
            # the good
            os.makedirs(os.path.join(tmpdir, "sdp", "objects", "1519", "aca",
                                     "5c1fdc1ffb12e5eaf84edc30d8b67aca"))
            os.makedirs(os.path.join(tmpdir, "sdp", "objects", "1519", "aca",
                                     "fdfd184d39080020bc8b487f8a7beaca"))
            os.makedirs(os.path.join(tmpdir, "sdp", "objects", "1519", "df2",
                                     "b0fe7af831cc7b1af5bf486b1c841df2"))
            os.makedirs(os.path.join(tmpdir, "sdp", "objects", "9720", "ca5",
                                     "4a943bc72c2e647c4675923d58cf4ca5"))
            os.makedirs(os.path.join(tmpdir, "sdq", "objects", "3071", "8eb",
                                     "fcd938702024c25fef6c32fef05298eb"))
            os.makedirs(os.path.join(tmpdir, "sdp", "objects-1", "9970", "ca5",
                                     "4a943bc72c2e647c4675923d58cf4ca5"))

            self._make_file(os.path.join(tmpdir, "sdp", "objects", "1519",
                                         "fed"))
            self._make_file(os.path.join(tmpdir, "sdq", "objects", "9876"))

            # the empty
            os.makedirs(os.path.join(tmpdir, "sdr"))
            os.makedirs(os.path.join(tmpdir, "sds", "objects"))
            os.makedirs(os.path.join(tmpdir, "sdt", "objects", "9601"))
            os.makedirs(os.path.join(tmpdir, "sdu", "objects", "6499", "f80"))

            # the irrelevant
            os.makedirs(os.path.join(tmpdir, "sdv", "accounts", "77", "421",
                                     "4b8c86149a6d532f4af018578fd9f421"))
            os.makedirs(os.path.join(tmpdir, "sdw", "containers", "28", "51e",
                                     "4f9eee668b66c6f0250bfa3c7ab9e51e"))

            logger = debug_logger()
            loc_generators = []
            datadirs = ["objects", "objects-1"]
            for datadir in datadirs:
                loc_generators.append(
                    diskfile.object_audit_location_generator(
                        devices=tmpdir, datadir=datadir, mount_check=False,
                        logger=logger))

            all_locs = itertools.chain(*loc_generators)
            locations = [(loc.path, loc.device, loc.partition, loc.policy) for
                         loc in all_locs]
            locations.sort()

            expected =  \
                [(os.path.join(tmpdir, "sdp", "objects-1", "9970", "ca5",
                               "4a943bc72c2e647c4675923d58cf4ca5"),
                  "sdp", "9970", POLICIES[1]),
                 (os.path.join(tmpdir, "sdp", "objects", "1519", "aca",
                               "5c1fdc1ffb12e5eaf84edc30d8b67aca"),
                  "sdp", "1519", POLICIES[0]),
                 (os.path.join(tmpdir, "sdp", "objects", "1519", "aca",
                               "fdfd184d39080020bc8b487f8a7beaca"),
                  "sdp", "1519", POLICIES[0]),
                 (os.path.join(tmpdir, "sdp", "objects", "1519", "df2",
                               "b0fe7af831cc7b1af5bf486b1c841df2"),
                  "sdp", "1519", POLICIES[0]),
                 (os.path.join(tmpdir, "sdp", "objects", "9720", "ca5",
                               "4a943bc72c2e647c4675923d58cf4ca5"),
                  "sdp", "9720", POLICIES[0]),
                 (os.path.join(tmpdir, "sdq", "objects", "3071", "8eb",
                               "fcd938702024c25fef6c32fef05298eb"),
                  "sdq", "3071", POLICIES[0]),
                 ]
            self.assertEqual(locations, expected)

            # Reset status file for next run
            for datadir in datadirs:
                diskfile.clear_auditor_status(tmpdir, datadir)

            # now without a logger
            for datadir in datadirs:
                loc_generators.append(
                    diskfile.object_audit_location_generator(
                        devices=tmpdir, datadir=datadir, mount_check=False,
                        logger=logger))

            all_locs = itertools.chain(*loc_generators)
            locations = [(loc.path, loc.device, loc.partition, loc.policy) for
                         loc in all_locs]
            locations.sort()
            self.assertEqual(locations, expected)

    def test_skipping_unmounted_devices(self):
        with temptree([]) as tmpdir, mock_check_drive() as mocks:
            mocks['ismount'].side_effect = lambda path: path.endswith('sdp')
            os.makedirs(os.path.join(tmpdir, "sdp", "objects",
                                     "2607", "df3",
                                     "ec2871fe724411f91787462f97d30df3"))
            os.makedirs(os.path.join(tmpdir, "sdq", "objects",
                                     "9785", "a10",
                                     "4993d582f41be9771505a8d4cb237a10"))

            locations = [
                (loc.path, loc.device, loc.partition, loc.policy)
                for loc in diskfile.object_audit_location_generator(
                    devices=tmpdir, datadir="objects", mount_check=True)]
            locations.sort()

            self.assertEqual(
                locations,
                [(os.path.join(tmpdir, "sdp", "objects",
                               "2607", "df3",
                               "ec2871fe724411f91787462f97d30df3"),
                  "sdp", "2607", POLICIES[0])])

            # Do it again, this time with a logger.
            logger = debug_logger()
            locations = [
                (loc.path, loc.device, loc.partition, loc.policy)
                for loc in diskfile.object_audit_location_generator(
                    devices=tmpdir, datadir="objects", mount_check=True,
                    logger=logger)]
            debug_lines = logger.get_lines_for_level('debug')
            self.assertEqual([
                'Skipping: %s/sdq is not mounted' % tmpdir,
            ], debug_lines)

    def test_skipping_files(self):
        with temptree([]) as tmpdir:
            os.makedirs(os.path.join(tmpdir, "sdp", "objects",
                                     "2607", "df3",
                                     "ec2871fe724411f91787462f97d30df3"))
            with open(os.path.join(tmpdir, "garbage"), "wb"):
                pass

            locations = [
                (loc.path, loc.device, loc.partition, loc.policy)
                for loc in diskfile.object_audit_location_generator(
                    devices=tmpdir, datadir="objects", mount_check=False)]

            self.assertEqual(
                locations,
                [(os.path.join(tmpdir, "sdp", "objects",
                               "2607", "df3",
                               "ec2871fe724411f91787462f97d30df3"),
                  "sdp", "2607", POLICIES[0])])

            # Do it again, this time with a logger.
            logger = debug_logger('test')
            locations = [
                (loc.path, loc.device, loc.partition, loc.policy)
                for loc in diskfile.object_audit_location_generator(
                    devices=tmpdir, datadir="objects", mount_check=False,
                    logger=logger)]
            debug_lines = logger.get_lines_for_level('debug')
            self.assertEqual([
                'Skipping: %s/garbage is not a directory' % tmpdir,
            ], debug_lines)
            logger.clear()

            with mock_check_drive() as mocks:
                mocks['ismount'].side_effect = lambda path: (
                    False if path.endswith('garbage') else True)
                locations = [
                    (loc.path, loc.device, loc.partition, loc.policy)
                    for loc in diskfile.object_audit_location_generator(
                        devices=tmpdir, datadir="objects", mount_check=True,
                        logger=logger)]
            debug_lines = logger.get_lines_for_level('debug')
            self.assertEqual([
                'Skipping: %s/garbage is not mounted' % tmpdir,
            ], debug_lines)

    def test_only_catch_expected_errors(self):
        # Crazy exceptions should still escape object_audit_location_generator
        # so that errors get logged and a human can see what's going wrong;
        # only normal FS corruption should be skipped over silently.

        def list_locations(dirname, datadir):
            return [(loc.path, loc.device, loc.partition, loc.policy)
                    for loc in diskfile.object_audit_location_generator(
                        devices=dirname, datadir=datadir, mount_check=False)]

        real_listdir = os.listdir

        def splode_if_endswith(suffix):
            def sploder(path):
                if path.endswith(suffix):
                    raise OSError(errno.EACCES, "don't try to ad-lib")
                else:
                    return real_listdir(path)
            return sploder

        with temptree([]) as tmpdir:
            os.makedirs(os.path.join(tmpdir, "sdf", "objects",
                                     "2607", "b54",
                                     "fe450ec990a88cc4b252b181bab04b54"))
            with mock.patch('os.listdir', splode_if_endswith("sdf/objects")):
                self.assertRaises(OSError, list_locations, tmpdir, "objects")
            with mock.patch('os.listdir', splode_if_endswith("2607")):
                self.assertRaises(OSError, list_locations, tmpdir, "objects")
            with mock.patch('os.listdir', splode_if_endswith("b54")):
                self.assertRaises(OSError, list_locations, tmpdir, "objects")

    def test_auditor_status(self):
        with temptree([]) as tmpdir:
            os.makedirs(os.path.join(tmpdir, "sdf", "objects", "1", "a", "b"))
            os.makedirs(os.path.join(tmpdir, "sdf", "objects", "2", "a", "b"))
            datadir = "objects"

            # Pretend that some time passed between each partition
            with mock.patch('os.stat') as mock_stat, \
                    mock_check_drive(isdir=True):
                mock_stat.return_value.st_mtime = time() - 60
                # Auditor starts, there are two partitions to check
                gen = diskfile.object_audit_location_generator(tmpdir,
                                                               datadir,
                                                               False)
                next(gen)
                next(gen)

            # Auditor stopped for some reason without raising StopIterator in
            # the generator and restarts There is now only one remaining
            # partition to check
            gen = diskfile.object_audit_location_generator(tmpdir, datadir,
                                                           False)
            with mock_check_drive(isdir=True):
                next(gen)

                # There are no more remaining partitions
                self.assertRaises(StopIteration, next, gen)

            # There are no partitions to check if the auditor restarts another
            # time and the status files have not been cleared
            gen = diskfile.object_audit_location_generator(tmpdir, datadir,
                                                           False)
            with mock_check_drive(isdir=True):
                self.assertRaises(StopIteration, next, gen)

            # Reset status file
            diskfile.clear_auditor_status(tmpdir, datadir)

            # If the auditor restarts another time, we expect to
            # check two partitions again, because the remaining
            # partitions were empty and a new listdir was executed
            gen = diskfile.object_audit_location_generator(tmpdir, datadir,
                                                           False)
            with mock_check_drive(isdir=True):
                next(gen)
                next(gen)

    def test_update_auditor_status_throttle(self):
        # If there are a lot of nearly empty partitions, the
        # update_auditor_status will write the status file many times a second,
        # creating some unexpected high write load. This test ensures that the
        # status file is only written once a minute.
        with temptree([]) as tmpdir:
            os.makedirs(os.path.join(tmpdir, "sdf", "objects", "1", "a", "b"))
            with mock.patch('swift.obj.diskfile.open') as mock_open:
                # File does not exist yet - write expected
                update_auditor_status(tmpdir, None, ['42'], "ALL")
                self.assertEqual(1, mock_open.call_count)

                mock_open.reset_mock()

                # File exists, updated just now - no write expected
                with mock.patch('os.stat') as mock_stat:
                    mock_stat.return_value.st_mtime = time()
                    update_auditor_status(tmpdir, None, ['42'], "ALL")
                    self.assertEqual(0, mock_open.call_count)

                mock_open.reset_mock()

                # File exists, updated just now, but empty partition list. This
                # is a finalizing call, write expected
                with mock.patch('os.stat') as mock_stat:
                    mock_stat.return_value.st_mtime = time()
                    update_auditor_status(tmpdir, None, [], "ALL")
                    self.assertEqual(1, mock_open.call_count)

                mock_open.reset_mock()

                # File updated more than 60 seconds ago - write expected
                with mock.patch('os.stat') as mock_stat:
                    mock_stat.return_value.st_mtime = time() - 61
                    update_auditor_status(tmpdir, None, ['42'], "ALL")
                    self.assertEqual(1, mock_open.call_count)


class TestDiskFileRouter(unittest.TestCase):

    @patch_policies(test_policies)
    def test_policy(self):
        conf = {}
        logger = debug_logger('test-' + self.__class__.__name__)
        df_router = diskfile.DiskFileRouter(conf, logger)
        manager_0 = df_router[POLICIES[0]]
        self.assertIsInstance(manager_0, diskfile.DiskFileManager)
        manager_1 = df_router[POLICIES[1]]
        self.assertIsInstance(manager_1, diskfile.ECDiskFileManager)

        # The DiskFileRouter should not have to load the policy again
        with mock.patch('swift.common.storage_policy.BaseStoragePolicy.' +
                        'get_diskfile_manager') as mock_load:
            manager_3 = df_router[POLICIES[0]]
            mock_load.assert_not_called()
            self.assertIs(manager_3, manager_0)
            self.assertIsInstance(manager_3, diskfile.DiskFileManager)

    def test_invalid_policy_config(self):
        # verify that invalid policy diskfile configs are detected when the
        # DiskfileRouter is created
        bad_policy = StoragePolicy(0, name='zero', is_default=True,
                                   diskfile_module='erasure_coding.fs')

        with patch_policies([bad_policy]):
            with self.assertRaises(PolicyError) as cm:
                diskfile.DiskFileRouter({}, debug_logger())
        self.assertIn('Invalid diskfile_module erasure_coding.fs',
                      str(cm.exception))

        bad_policy = ECStoragePolicy(0, name='one', is_default=True,
                                     ec_type=DEFAULT_TEST_EC_TYPE,
                                     ec_ndata=10, ec_nparity=4,
                                     diskfile_module='replication.fs')

        with patch_policies([bad_policy]):
            with self.assertRaises(PolicyError) as cm:
                diskfile.DiskFileRouter({}, debug_logger())
        self.assertIn('Invalid diskfile_module replication.fs',
                      str(cm.exception))

        bad_policy = StoragePolicy(0, name='zero', is_default=True,
                                   diskfile_module='thin_air.fs')

        with patch_policies([bad_policy]):
            with self.assertRaises(PolicyError) as cm:
                diskfile.DiskFileRouter({}, debug_logger())
        self.assertIn('Unable to load diskfile_module thin_air.fs',
                      str(cm.exception))


class BaseDiskFileTestMixin(object):
    """
    Bag of helpers that are useful in the per-policy DiskFile test classes,
    plus common setUp and tearDown methods.
    """

    # set mgr_cls on subclasses
    mgr_cls = None

    def setUp(self):
        skip_if_no_xattrs()
        self.tmpdir = mkdtemp()
        self.testdir = os.path.join(
            self.tmpdir, 'tmp_test_obj_server_DiskFile')
        self.existing_device = 'sda1'
        self.existing_device2 = 'sda2'
        for policy in POLICIES:
            mkdirs(os.path.join(self.testdir, self.existing_device,
                                diskfile.get_tmp_dir(policy)))
            mkdirs(os.path.join(self.testdir, self.existing_device2,
                                diskfile.get_tmp_dir(policy)))
        self._orig_tpool_exc = tpool.execute
        tpool.execute = lambda f, *args, **kwargs: f(*args, **kwargs)
        self.conf = dict(devices=self.testdir, mount_check='false',
                         keep_cache_size=2 * 1024, mb_per_sync=1)
        self.logger = debug_logger('test-' + self.__class__.__name__)
        self.df_mgr = self.mgr_cls(self.conf, self.logger)
        self.df_router = diskfile.DiskFileRouter(self.conf, self.logger)
        self._ts_iter = (Timestamp(t) for t in
                         itertools.count(int(time())))

    def tearDown(self):
        rmtree(self.tmpdir, ignore_errors=True)
        tpool.execute = self._orig_tpool_exc

    def _manager_mock(self, manager_attribute_name, df=None):
        mgr_cls = df._manager.__class__ if df else self.mgr_cls
        return '.'.join([
            mgr_cls.__module__, mgr_cls.__name__, manager_attribute_name])


class DiskFileManagerMixin(BaseDiskFileTestMixin):
    """
    Abstract test method mixin for concrete test cases - this class
    won't get picked up by test runners because it doesn't subclass
    unittest.TestCase and doesn't have [Tt]est in the name.
    """
    def _get_diskfile(self, policy, frag_index=None, **kwargs):
        df_mgr = self.df_router[policy]
        return df_mgr.get_diskfile('sda1', '0', 'a', 'c', 'o',
                                   policy=policy, frag_index=frag_index,
                                   **kwargs)

    def test_init(self):
        for policy in POLICIES:
            df_router = diskfile.DiskFileRouter({}, self.logger)
            df_mgr = df_router[policy]
            self.assertEqual('/srv/node', df_mgr.devices)
            self.assertEqual(604800, df_mgr.reclaim_age)
            self.assertEqual(60.0, df_mgr.commit_window)
            self.assertTrue(df_mgr.mount_check)

        for policy in POLICIES:
            conf = dict(devices=self.testdir,
                        mount_check='false',
                        reclaim_age=1000,
                        commit_window=10.1)
            df_router = diskfile.DiskFileRouter(conf, self.logger)
            df_mgr = df_router[policy]
            self.assertEqual(self.testdir, df_mgr.devices)
            self.assertEqual(1000, df_mgr.reclaim_age)
            self.assertEqual(10.1, df_mgr.commit_window)
            self.assertFalse(df_mgr.mount_check)

    def test_init_commit_window(self):
        def assert_ok(value, expected):
            for policy in POLICIES:
                conf = {'commit_window': value}
                df_mgr = diskfile.DiskFileRouter(conf, self.logger)[policy]
                self.assertEqual(expected, df_mgr.commit_window)

        assert_ok(10.1, 10.1)
        assert_ok('10.1', 10.1)
        assert_ok(0, 0.0)

        def assert_invalid(value):
            for policy in POLICIES:
                conf = {'commit_window': value}
                with self.assertRaises(ValueError):
                    diskfile.DiskFileRouter(conf, self.logger)[policy]

        assert_invalid(-1.1)
        assert_invalid('-1.1')
        assert_invalid('auto')

    def test_cleanup_uses_configured_reclaim_age(self):
        # verify that the reclaim_age used when cleaning up tombstones is
        # either the default or the configured value
        def do_test(ts, expect_reclaim):
            for policy in POLICIES:
                self.df_router = diskfile.DiskFileRouter(
                    self.conf, self.logger)
                df = self._get_diskfile(policy)
                df.delete(ts.internal)
                tombstone_file = os.path.join(df._datadir, ts.internal + '.ts')
                # cleanup_ondisk_files always uses the configured value
                df._manager.cleanup_ondisk_files(
                    os.path.dirname(tombstone_file))
                self.assertNotEqual(
                    expect_reclaim, os.path.exists(tombstone_file))

        # reclaim_age not configured so default should be used
        do_test(Timestamp(time() - diskfile.DEFAULT_RECLAIM_AGE - 1), True)
        do_test(Timestamp(time() - diskfile.DEFAULT_RECLAIM_AGE + 100), False)

        # reclaim_age configured value should be used
        self.conf['reclaim_age'] = 1000
        do_test(Timestamp(time() - diskfile.DEFAULT_RECLAIM_AGE + 100), True)
        do_test(Timestamp(time() - 1001), True)
        do_test(Timestamp(time() + 100), False)

    def _test_get_ondisk_files(self, scenarios, policy,
                               frag_index=None, **kwargs):
        class_under_test = self._get_diskfile(
            policy, frag_index=frag_index, **kwargs)
        for test in scenarios:
            # test => [('filename.ext', '.ext'|False, ...), ...]
            expected = {
                ext[1:] + '_file': os.path.join(
                    class_under_test._datadir, filename)
                for (filename, ext) in [v[:2] for v in test]
                if ext in ('.data', '.meta', '.ts')}
            # list(zip(...)) for py3 compatibility (zip is lazy there)
            files = list(list(zip(*test))[0])

            for _order in ('ordered', 'shuffled', 'shuffled'):
                class_under_test = self._get_diskfile(
                    policy, frag_index=frag_index, **kwargs)
                try:
                    actual = class_under_test._get_ondisk_files(files)
                    self._assertDictContainsSubset(
                        expected, actual,
                        'Expected %s from %s but got %s'
                        % (expected, files, actual))
                except AssertionError as e:
                    self.fail('%s with files %s' % (str(e), files))
                shuffle(files)

    def _test_cleanup_ondisk_files(self, scenarios, policy,
                                   reclaim_age=None, commit_window=None):
        # check that expected files are left in hashdir after cleanup
        for test in scenarios:
            class_under_test = self.df_router[policy]
            # list(zip(...)) for py3 compatibility (zip is lazy there)
            files = list(list(zip(*test))[0])
            hashdir = os.path.join(self.testdir, str(uuid.uuid4()))
            os.mkdir(hashdir)
            for fname in files:
                open(os.path.join(hashdir, fname), 'w')
            expected_after_cleanup = set([f[0] for f in test
                                          if (f[2] if len(f) > 2 else f[1])])
            if commit_window is not None:
                class_under_test.commit_window = commit_window
            if reclaim_age:
                class_under_test.reclaim_age = reclaim_age
                class_under_test.cleanup_ondisk_files(hashdir)
            else:
                with mock.patch('swift.obj.diskfile.time') as mock_time:
                    # don't reclaim anything
                    mock_time.time.return_value = 0.0
                    class_under_test.cleanup_ondisk_files(hashdir)

            if expected_after_cleanup:
                after_cleanup = set(os.listdir(hashdir))
                errmsg = "expected %r, got %r for test %r" % (
                    sorted(expected_after_cleanup), sorted(after_cleanup), test
                )
                self.assertEqual(expected_after_cleanup, after_cleanup, errmsg)
            else:
                self.assertFalse(os.path.exists(hashdir))

    def _test_yield_hashes_cleanup(self, scenarios, policy):
        # opportunistic test to check that yield_hashes cleans up dir using
        # same scenarios as passed to _test_cleanup_ondisk_files_files
        for test in scenarios:
            class_under_test = self.df_router[policy]
            # list(zip(...)) for py3 compatibility (zip is lazy there)
            files = list(list(zip(*test))[0])
            dev_path = os.path.join(self.testdir, str(uuid.uuid4()))
            hashdir = os.path.join(
                dev_path, diskfile.get_data_dir(policy),
                '0', 'abc', '9373a92d072897b136b3fc06595b4abc')
            os.makedirs(hashdir)
            for fname in files:
                open(os.path.join(hashdir, fname), 'w')
            expected_after_cleanup = set([f[0] for f in test
                                          if f[1] or len(f) > 2 and f[2]])
            with mock.patch('swift.obj.diskfile.time') as mock_time:
                # don't reclaim anything
                mock_time.time.return_value = 0.0
                mocked = 'swift.obj.diskfile.BaseDiskFileManager.get_dev_path'
                with mock.patch(mocked) as mock_path:
                    mock_path.return_value = dev_path
                    for _ in class_under_test.yield_hashes(
                            'ignored', '0', policy, suffixes=['abc']):
                        # return values are tested in test_yield_hashes_*
                        pass

            if expected_after_cleanup:
                after_cleanup = set(os.listdir(hashdir))
                errmsg = "expected %r, got %r for test %r" % (
                    sorted(expected_after_cleanup), sorted(after_cleanup), test
                )
                self.assertEqual(expected_after_cleanup, after_cleanup, errmsg)
            else:
                self.assertFalse(os.path.exists(hashdir))

    def test_get_ondisk_files_with_empty_dir(self):
        files = []
        expected = dict(
            data_file=None, meta_file=None, ctype_file=None, ts_file=None)
        for policy in POLICIES:
            for frag_index in (0, None, '13'):
                # check manager
                df_mgr = self.df_router[policy]
                datadir = os.path.join('/srv/node/sdb1/',
                                       diskfile.get_data_dir(policy))
                actual = df_mgr.get_ondisk_files(files, datadir)
                self._assertDictContainsSubset(expected, actual)
                # check diskfile under the hood
                df = self._get_diskfile(policy, frag_index=frag_index)
                actual = df._get_ondisk_files(files)
                self._assertDictContainsSubset(expected, actual)
                # check diskfile open
                self.assertRaises(DiskFileNotExist, df.open)

    def test_get_ondisk_files_with_unexpected_file(self):
        unexpected_files = ['junk', 'junk.data', '.junk']
        timestamp = next(make_timestamp_iter())
        tomb_file = timestamp.internal + '.ts'
        for policy in POLICIES:
            for unexpected in unexpected_files:
                self.logger.clear()
                files = [unexpected, tomb_file]
                df_mgr = self.df_router[policy]
                datadir = os.path.join('/srv/node/sdb1/',
                                       diskfile.get_data_dir(policy))

                results = df_mgr.get_ondisk_files(files, datadir)

                expected = {'ts_file': os.path.join(datadir, tomb_file)}
                self._assertDictContainsSubset(expected, results)
                log_lines = df_mgr.logger.get_lines_for_level('warning')
                self.assertTrue(
                    log_lines[0].startswith(
                        'Unexpected file %s'
                        % os.path.join(datadir, unexpected)))

    def test_get_ondisk_files_no_rsync_temp_file_warning(self):
        # get_ondisk_files logs no warnings for rsync temp files

        class_under_test = self._get_diskfile(POLICIES[0])
        files = [
            '.1472017820.44503.data.QBYCYU',  # rsync tempfile for a .data
            '.total-bs.abcdef',   # example of false positive
        ]
        paths = [os.path.join(class_under_test._datadir, f) for f in files]
        expected = {'unexpected': paths}
        results = class_under_test._get_ondisk_files(files)
        for k, v in expected.items():
            self.assertEqual(results[k], v)
        # no warnings
        self.assertFalse(self.logger.get_lines_for_level('warning'))
        # but we do get a debug!
        lines = self.logger.get_lines_for_level('debug')
        for path in paths:
            expected_msg = 'Rsync tempfile: %s' % path
            self.assertIn(expected_msg, lines)

    def test_cleanup_ondisk_files_reclaim_non_data_files(self):
        # Each scenario specifies a list of (filename, extension, [survives])
        # tuples. If extension is set or 'survives' is True, the filename
        # should still be in the dir after cleanup.
        much_older = Timestamp(time() - 2000).internal
        older = Timestamp(time() - 1001).internal
        newer = Timestamp(time() - 900).internal
        scenarios = [
            [('%s.ts' % older, False, False)],

            # fresh tombstone is preserved
            [('%s.ts' % newer, '.ts', True)],

            # tombstone reclaimed despite junk file
            [('junk', False, True),
             ('%s.ts' % much_older, '.ts', False)],

            # fresh .meta not reclaimed even if isolated
            [('%s.meta' % newer, '.meta')],

            # fresh .meta not reclaimed when tombstone is reclaimed
            [('%s.meta' % newer, '.meta'),
             ('%s.ts' % older, False, False)],

            # stale isolated .meta is reclaimed
            [('%s.meta' % older, False, False)],

            # stale .meta is reclaimed along with tombstone
            [('%s.meta' % older, False, False),
             ('%s.ts' % older, False, False)]]

        self._test_cleanup_ondisk_files(scenarios, POLICIES.default,
                                        reclaim_age=1000, commit_window=0)

    def test_construct_dev_path(self):
        res_path = self.df_mgr.construct_dev_path('abc')
        self.assertEqual(os.path.join(self.df_mgr.devices, 'abc'), res_path)

    def test_pickle_async_update(self):
        self.df_mgr.logger.increment = mock.MagicMock()
        ts = Timestamp(10000.0).internal
        with mock.patch('swift.obj.diskfile.write_pickle') as wp:
            self.df_mgr.pickle_async_update(self.existing_device,
                                            'a', 'c', 'o',
                                            dict(a=1, b=2), ts, POLICIES[0])
            dp = self.df_mgr.construct_dev_path(self.existing_device)
            ohash = diskfile.hash_path('a', 'c', 'o')
            wp.assert_called_with({'a': 1, 'b': 2},
                                  os.path.join(
                                      dp, diskfile.get_async_dir(POLICIES[0]),
                                      ohash[-3:], ohash + '-' + ts),
                                  os.path.join(dp, 'tmp'))
        self.df_mgr.logger.increment.assert_called_with('async_pendings')

    def test_object_audit_location_generator(self):
        locations = list(
            self.df_mgr.object_audit_location_generator(POLICIES[0]))
        self.assertEqual(locations, [])

    def test_replication_one_per_device_deprecation(self):
        conf = dict(**self.conf)
        mgr = diskfile.DiskFileManager(conf, self.logger)
        self.assertEqual(mgr.replication_concurrency_per_device, 1)

        conf = dict(replication_concurrency_per_device='0', **self.conf)
        mgr = diskfile.DiskFileManager(conf, self.logger)
        self.assertEqual(mgr.replication_concurrency_per_device, 0)

        conf = dict(replication_concurrency_per_device='2', **self.conf)
        mgr = diskfile.DiskFileManager(conf, self.logger)
        self.assertEqual(mgr.replication_concurrency_per_device, 2)

        conf = dict(replication_concurrency_per_device=2, **self.conf)
        mgr = diskfile.DiskFileManager(conf, self.logger)
        self.assertEqual(mgr.replication_concurrency_per_device, 2)

        # Check backward compatibility
        conf = dict(replication_one_per_device='true', **self.conf)
        mgr = diskfile.DiskFileManager(conf, self.logger)
        self.assertEqual(mgr.replication_concurrency_per_device, 1)
        log_lines = mgr.logger.get_lines_for_level('warning')
        self.assertIn('replication_one_per_device is deprecated',
                      log_lines[-1])

        conf = dict(replication_one_per_device='false', **self.conf)
        mgr = diskfile.DiskFileManager(conf, self.logger)
        self.assertEqual(mgr.replication_concurrency_per_device, 0)
        log_lines = mgr.logger.get_lines_for_level('warning')
        self.assertIn('replication_one_per_device is deprecated',
                      log_lines[-1])

        # If defined, new parameter has precedence
        conf = dict(replication_concurrency_per_device='2',
                    replication_one_per_device='true', **self.conf)
        mgr = diskfile.DiskFileManager(conf, self.logger)
        self.assertEqual(mgr.replication_concurrency_per_device, 2)
        log_lines = mgr.logger.get_lines_for_level('warning')
        self.assertIn('replication_one_per_device ignored',
                      log_lines[-1])

        conf = dict(replication_concurrency_per_device='2',
                    replication_one_per_device='false', **self.conf)
        mgr = diskfile.DiskFileManager(conf, self.logger)
        self.assertEqual(mgr.replication_concurrency_per_device, 2)
        log_lines = mgr.logger.get_lines_for_level('warning')
        self.assertIn('replication_one_per_device ignored',
                      log_lines[-1])

        conf = dict(replication_concurrency_per_device='0',
                    replication_one_per_device='true', **self.conf)
        mgr = diskfile.DiskFileManager(conf, self.logger)
        self.assertEqual(mgr.replication_concurrency_per_device, 0)
        log_lines = mgr.logger.get_lines_for_level('warning')
        self.assertIn('replication_one_per_device ignored',
                      log_lines[-1])

    def test_replication_lock_on(self):
        # Double check settings
        self.df_mgr.replication_concurrency_per_device = 1
        self.df_mgr.replication_lock_timeout = 0.1
        success = False
        with self.df_mgr.replication_lock(self.existing_device,
                                          POLICIES.legacy, '1'):
            with self.assertRaises(ReplicationLockTimeout):
                with self.df_mgr.replication_lock(self.existing_device,
                                                  POLICIES.legacy, '2'):
                    success = True
        self.assertFalse(success)

    def test_replication_lock_off(self):
        # Double check settings
        self.df_mgr.replication_concurrency_per_device = 0
        self.df_mgr.replication_lock_timeout = 0.1

        # 2 locks must succeed
        success = False
        with self.df_mgr.replication_lock(self.existing_device,
                                          POLICIES.legacy, '1'):
            try:
                with self.df_mgr.replication_lock(self.existing_device,
                                                  POLICIES.legacy, '2'):
                    success = True
            except ReplicationLockTimeout as err:
                self.fail('Unexpected exception: %s' % err)
        self.assertTrue(success)

        # 3 locks must succeed
        success = False
        with self.df_mgr.replication_lock(self.existing_device,
                                          POLICIES.legacy, '1'):
            with self.df_mgr.replication_lock(self.existing_device,
                                              POLICIES.legacy, '2'):
                try:
                    with self.df_mgr.replication_lock(self.existing_device,
                                                      POLICIES.legacy, '3'):
                        success = True
                except ReplicationLockTimeout as err:
                    self.fail('Unexpected exception: %s' % err)
        self.assertTrue(success)

    def test_replication_lock_2(self):
        # Double check settings
        self.df_mgr.replication_concurrency_per_device = 2
        self.df_mgr.replication_lock_timeout = 0.1

        # 2 locks with replication_concurrency_per_device=2 must succeed
        success = False
        with self.df_mgr.replication_lock(self.existing_device,
                                          POLICIES.legacy, '1'):
            try:
                with self.df_mgr.replication_lock(self.existing_device,
                                                  POLICIES.legacy, '2'):
                    success = True
            except ReplicationLockTimeout as err:
                self.fail('Unexpected exception: %s' % err)
        self.assertTrue(success)

        # 3 locks with replication_concurrency_per_device=2 must fail
        success = False
        with self.df_mgr.replication_lock(self.existing_device,
                                          POLICIES.legacy, '1'):
            with self.df_mgr.replication_lock(self.existing_device,
                                              POLICIES.legacy, '2'):
                with self.assertRaises(ReplicationLockTimeout):
                    with self.df_mgr.replication_lock(self.existing_device,
                                                      POLICIES.legacy, '3'):
                        success = True
        self.assertFalse(success)

    def test_replication_lock_another_device_fine(self):
        # Double check settings
        self.df_mgr.replication_concurrency_per_device = 1
        self.df_mgr.replication_lock_timeout = 0.1
        success = False
        with self.df_mgr.replication_lock(self.existing_device,
                                          POLICIES.legacy, '1'):
            try:
                with self.df_mgr.replication_lock(self.existing_device2,
                                                  POLICIES.legacy, '2'):
                    success = True
            except ReplicationLockTimeout as err:
                self.fail('Unexpected exception: %s' % err)
        self.assertTrue(success)

    def test_replication_lock_same_partition(self):
        # Double check settings
        self.df_mgr.replication_concurrency_per_device = 2
        self.df_mgr.replication_lock_timeout = 0.1
        success = False
        with self.df_mgr.replication_lock(self.existing_device,
                                          POLICIES.legacy, '1'):
            with self.assertRaises(PartitionLockTimeout):
                with self.df_mgr.replication_lock(self.existing_device,
                                                  POLICIES.legacy, '1'):
                    success = True
        self.assertFalse(success)

    def test_partition_lock_same_partition(self):
        # Double check settings
        self.df_mgr.replication_lock_timeout = 0.1
        success = False
        with self.df_mgr.partition_lock(self.existing_device,
                                        POLICIES.legacy, '1', name='foo'):
            with self.assertRaises(PartitionLockTimeout):
                with self.df_mgr.partition_lock(self.existing_device,
                                                POLICIES.legacy, '1',
                                                name='foo'):
                    success = True
        self.assertFalse(success)

    def test_partition_lock_same_partition_different_name(self):
        # Double check settings
        self.df_mgr.replication_lock_timeout = 0.1
        success = False
        with self.df_mgr.partition_lock(self.existing_device,
                                        POLICIES.legacy, '1', name='foo'):
            with self.df_mgr.partition_lock(self.existing_device,
                                            POLICIES.legacy, '1',
                                            name='bar'):
                success = True
        self.assertTrue(success)

    def test_partition_lock_and_replication_lock_same_partition(self):
        # Double check settings
        self.df_mgr.replication_lock_timeout = 0.1
        success = False
        with self.df_mgr.partition_lock(self.existing_device,
                                        POLICIES.legacy, '1',
                                        name='replication'):
            with self.assertRaises(PartitionLockTimeout):
                with self.df_mgr.replication_lock(self.existing_device,
                                                  POLICIES.legacy, '1'):
                    success = True
        self.assertFalse(success)

        success = False
        with self.df_mgr.replication_lock(self.existing_device,
                                          POLICIES.legacy, '1'):
            with self.assertRaises(PartitionLockTimeout):
                with self.df_mgr.partition_lock(self.existing_device,
                                                POLICIES.legacy, '1',
                                                name='replication'):
                    success = True
        self.assertFalse(success)

    def test_missing_splice_warning(self):
        with mock.patch('swift.common.splice.splice._c_splice', None):
            self.conf['splice'] = 'yes'
            mgr = diskfile.DiskFileManager(self.conf, logger=self.logger)

        warnings = self.logger.get_lines_for_level('warning')
        self.assertGreater(len(warnings), 0)
        self.assertTrue('splice()' in warnings[-1])
        self.assertFalse(mgr.use_splice)

    def test_get_diskfile_from_hash_dev_path_fail(self):
        self.df_mgr.get_dev_path = mock.MagicMock(return_value=None)
        with mock.patch(self._manager_mock('diskfile_cls')), \
                mock.patch(self._manager_mock(
                    'cleanup_ondisk_files')) as cleanup, \
                mock.patch('swift.obj.diskfile.read_metadata') as readmeta:
            cleanup.return_value = {'files': ['1381679759.90941.data']}
            readmeta.return_value = {'name': '/a/c/o'}
            self.assertRaises(
                DiskFileDeviceUnavailable,
                self.df_mgr.get_diskfile_from_hash,
                'dev', '9', '9a7175077c01a23ade5956b8a2bba900', POLICIES[0])

    def test_get_diskfile_from_hash_not_dir(self):
        self.df_mgr.get_dev_path = mock.MagicMock(return_value='/srv/dev/')
        with mock.patch(self._manager_mock('diskfile_cls')), \
                mock.patch(self._manager_mock(
                    'cleanup_ondisk_files')) as cleanup, \
                mock.patch('swift.obj.diskfile.read_metadata') as readmeta, \
                mock.patch(self._manager_mock(
                    'quarantine_renamer')) as quarantine_renamer:
            osexc = OSError()
            osexc.errno = errno.ENOTDIR
            cleanup.side_effect = osexc
            readmeta.return_value = {'name': '/a/c/o'}
            self.assertRaises(
                DiskFileNotExist,
                self.df_mgr.get_diskfile_from_hash,
                'dev', '9', '9a7175077c01a23ade5956b8a2bba900', POLICIES[0])
            quarantine_renamer.assert_called_once_with(
                '/srv/dev/',
                ('/srv/dev/objects/9/900/9a7175077c01a23ade5956b8a2bba900/' +
                 'made-up-filename'))

    def test_get_diskfile_from_hash_no_data(self):
        self.df_mgr.get_dev_path = mock.MagicMock(return_value='/srv/dev/')
        with mock.patch(self._manager_mock('diskfile_cls')), \
                mock.patch(self._manager_mock(
                    'cleanup_ondisk_files')) as cleanup, \
                mock.patch('swift.obj.diskfile.read_metadata') as readmeta, \
                mock.patch(self._manager_mock(
                    'quarantine_renamer')) as quarantine_renamer:
            osexc = OSError()
            osexc.errno = errno.ENODATA
            cleanup.side_effect = osexc
            readmeta.return_value = {'name': '/a/c/o'}
            self.assertRaises(
                DiskFileNotExist,
                self.df_mgr.get_diskfile_from_hash,
                'dev', '9', '9a7175077c01a23ade5956b8a2bba900', POLICIES[0])
            quarantine_renamer.assert_called_once_with(
                '/srv/dev/',
                ('/srv/dev/objects/9/900/9a7175077c01a23ade5956b8a2bba900/' +
                 'made-up-filename'))

    def test_get_diskfile_from_hash_unclean(self):
        self.df_mgr.get_dev_path = mock.MagicMock(return_value='/srv/dev/')
        with mock.patch(self._manager_mock('diskfile_cls')), \
                mock.patch(self._manager_mock(
                    'cleanup_ondisk_files')) as cleanup, \
                mock.patch('swift.obj.diskfile.read_metadata') as readmeta, \
                mock.patch(self._manager_mock(
                    'quarantine_renamer')) as quarantine_renamer:
            osexc = OSError()
            osexc.errno = EUCLEAN
            cleanup.side_effect = osexc
            readmeta.return_value = {'name': '/a/c/o'}
            self.assertRaises(
                DiskFileNotExist,
                self.df_mgr.get_diskfile_from_hash,
                'dev', '9', '9a7175077c01a23ade5956b8a2bba900', POLICIES[0])
            quarantine_renamer.assert_called_once_with(
                '/srv/dev/',
                ('/srv/dev/objects/9/900/9a7175077c01a23ade5956b8a2bba900/' +
                 'made-up-filename'))

    def test_get_diskfile_from_hash_no_dir(self):
        self.df_mgr.get_dev_path = mock.MagicMock(return_value='/srv/dev/')
        with mock.patch(self._manager_mock('diskfile_cls')), \
                mock.patch(self._manager_mock(
                    'cleanup_ondisk_files')) as cleanup, \
                mock.patch('swift.obj.diskfile.read_metadata') as readmeta:
            osexc = OSError()
            osexc.errno = errno.ENOENT
            cleanup.side_effect = osexc
            readmeta.return_value = {'name': '/a/c/o'}
            self.assertRaises(
                DiskFileNotExist,
                self.df_mgr.get_diskfile_from_hash,
                'dev', '9', '9a7175077c01a23ade5956b8a2bba900', POLICIES[0])

    def test_get_diskfile_from_hash_other_oserror(self):
        self.df_mgr.get_dev_path = mock.MagicMock(return_value='/srv/dev/')
        with mock.patch(self._manager_mock('diskfile_cls')), \
                mock.patch(self._manager_mock(
                    'cleanup_ondisk_files')) as cleanup, \
                mock.patch('swift.obj.diskfile.read_metadata') as readmeta:
            osexc = OSError()
            cleanup.side_effect = osexc
            readmeta.return_value = {'name': '/a/c/o'}
            self.assertRaises(
                OSError,
                self.df_mgr.get_diskfile_from_hash,
                'dev', '9', '9a7175077c01a23ade5956b8a2bba900', POLICIES[0])

    def test_get_diskfile_from_hash_no_actual_files(self):
        self.df_mgr.get_dev_path = mock.MagicMock(return_value='/srv/dev/')
        with mock.patch(self._manager_mock('diskfile_cls')), \
                mock.patch(self._manager_mock(
                    'cleanup_ondisk_files')) as cleanup, \
                mock.patch('swift.obj.diskfile.read_metadata') as readmeta:
            cleanup.return_value = {'files': []}
            readmeta.return_value = {'name': '/a/c/o'}
            self.assertRaises(
                DiskFileNotExist,
                self.df_mgr.get_diskfile_from_hash,
                'dev', '9', '9a7175077c01a23ade5956b8a2bba900', POLICIES[0])

    def test_get_diskfile_from_hash_read_metadata_problem(self):
        self.df_mgr.get_dev_path = mock.MagicMock(return_value='/srv/dev/')
        with mock.patch(self._manager_mock('diskfile_cls')), \
                mock.patch(self._manager_mock(
                    'cleanup_ondisk_files')) as cleanup, \
                mock.patch('swift.obj.diskfile.read_metadata') as readmeta:
            cleanup.return_value = {'files': ['1381679759.90941.data']}
            readmeta.side_effect = EOFError()
            self.assertRaises(
                DiskFileNotExist,
                self.df_mgr.get_diskfile_from_hash,
                'dev', '9', '9a7175077c01a23ade5956b8a2bba900', POLICIES[0])

    def test_get_diskfile_from_hash_no_meta_name(self):
        self.df_mgr.get_dev_path = mock.MagicMock(return_value='/srv/dev/')
        with mock.patch(self._manager_mock('diskfile_cls')), \
                mock.patch(self._manager_mock(
                    'cleanup_ondisk_files')) as cleanup, \
                mock.patch('swift.obj.diskfile.read_metadata') as readmeta:
            cleanup.return_value = {'files': ['1381679759.90941.data']}
            readmeta.return_value = {}
            try:
                self.df_mgr.get_diskfile_from_hash(
                    'dev', '9', '9a7175077c01a23ade5956b8a2bba900',
                    POLICIES[0])
            except DiskFileNotExist as err:
                exc = err
            self.assertEqual(str(exc), '')

    def test_get_diskfile_from_hash_bad_meta_name(self):
        self.df_mgr.get_dev_path = mock.MagicMock(return_value='/srv/dev/')
        with mock.patch(self._manager_mock('diskfile_cls')), \
                mock.patch(self._manager_mock(
                    'cleanup_ondisk_files')) as cleanup, \
                mock.patch('swift.obj.diskfile.read_metadata') as readmeta:
            cleanup.return_value = {'files': ['1381679759.90941.data']}
            readmeta.return_value = {'name': 'bad'}
            try:
                self.df_mgr.get_diskfile_from_hash(
                    'dev', '9', '9a7175077c01a23ade5956b8a2bba900',
                    POLICIES[0])
            except DiskFileNotExist as err:
                exc = err
            self.assertEqual(str(exc), '')

    def test_get_diskfile_from_hash(self):
        self.df_mgr.get_dev_path = mock.MagicMock(return_value='/srv/dev/')
        mock_return = object()
        with mock.patch(self._manager_mock('diskfile_cls'),
                        return_value=mock_return) as dfclass, \
                mock.patch(self._manager_mock(
                    'cleanup_ondisk_files')) as cleanup, \
                mock.patch('swift.obj.diskfile.read_metadata') as readmeta:
            cleanup.return_value = {'files': ['1381679759.90941.data']}
            readmeta.return_value = {'name': '/a/c/o'}
            actual = self.df_mgr.get_diskfile_from_hash(
                'dev', '9', '9a7175077c01a23ade5956b8a2bba900', POLICIES[0])
            dfclass.assert_called_once_with(
                self.df_mgr, '/srv/dev/', '9',
                'a', 'c', 'o', policy=POLICIES[0])
            cleanup.assert_called_once_with(
                '/srv/dev/objects/9/900/9a7175077c01a23ade5956b8a2bba900')
            readmeta.assert_called_once_with(
                '/srv/dev/objects/9/900/9a7175077c01a23ade5956b8a2bba900/'
                '1381679759.90941.data')
            self.assertEqual(mock_return, actual)

    def test_get_diskfile_and_filenames_from_hash(self):
        self.df_mgr.get_dev_path = mock.MagicMock(return_value='/srv/dev/')
        mock_return = object()
        with mock.patch(self._manager_mock('diskfile_cls'),
                        return_value=mock_return) as dfclass, \
                mock.patch(self._manager_mock(
                    'cleanup_ondisk_files')) as cleanup, \
                mock.patch('swift.obj.diskfile.read_metadata') as readmeta:
            cleanup.return_value = {'files': ['1381679759.90941.data']}
            readmeta.return_value = {'name': '/a/c/o'}
            actual, names = self.df_mgr.get_diskfile_and_filenames_from_hash(
                'dev', '9', '9a7175077c01a23ade5956b8a2bba900', POLICIES[0])
            dfclass.assert_called_once_with(
                self.df_mgr, '/srv/dev/', '9',
                'a', 'c', 'o', policy=POLICIES[0])
            cleanup.assert_called_once_with(
                '/srv/dev/objects/9/900/9a7175077c01a23ade5956b8a2bba900')
            readmeta.assert_called_once_with(
                '/srv/dev/objects/9/900/9a7175077c01a23ade5956b8a2bba900/'
                '1381679759.90941.data')
            self.assertEqual(mock_return, actual)
            self.assertEqual(['1381679759.90941.data'], names)

    def test_listdir_enoent(self):
        oserror = OSError()
        oserror.errno = errno.ENOENT
        self.df_mgr.logger.error = mock.MagicMock()
        with mock.patch('os.listdir', side_effect=oserror):
            self.assertEqual(self.df_mgr._listdir('path'), [])
            self.assertEqual(self.df_mgr.logger.error.mock_calls, [])

    def test_listdir_other_oserror(self):
        oserror = OSError()
        self.df_mgr.logger.error = mock.MagicMock()
        with mock.patch('os.listdir', side_effect=oserror):
            self.assertEqual(self.df_mgr._listdir('path'), [])
            self.df_mgr.logger.error.assert_called_once_with(
                'ERROR: Skipping %r due to error with listdir attempt: %s',
                'path', oserror)

    def test_listdir(self):
        self.df_mgr.logger.error = mock.MagicMock()
        with mock.patch('os.listdir', return_value=['abc', 'def']):
            self.assertEqual(self.df_mgr._listdir('path'), ['abc', 'def'])
            self.assertEqual(self.df_mgr.logger.error.mock_calls, [])

    def test_yield_suffixes_dev_path_fail(self):
        self.df_mgr.get_dev_path = mock.MagicMock(return_value=None)
        exc = None
        try:
            list(self.df_mgr.yield_suffixes(self.existing_device, '9', 0))
        except DiskFileDeviceUnavailable as err:
            exc = err
        self.assertEqual(str(exc), '')

    def test_yield_suffixes(self):
        self.df_mgr._listdir = mock.MagicMock(return_value=[
            'abc', 'def', 'ghi', 'abcd', '012'])
        dev = self.existing_device
        self.assertEqual(
            list(self.df_mgr.yield_suffixes(dev, '9', POLICIES[0])),
            [(self.testdir + '/' + dev + '/objects/9/abc', 'abc'),
             (self.testdir + '/' + dev + '/objects/9/def', 'def'),
             (self.testdir + '/' + dev + '/objects/9/012', '012')])

    def test_yield_hashes_dev_path_fail(self):
        self.df_mgr.get_dev_path = mock.MagicMock(return_value=None)
        exc = None
        try:
            list(self.df_mgr.yield_hashes(self.existing_device, '9',
                                          POLICIES[0]))
        except DiskFileDeviceUnavailable as err:
            exc = err
        self.assertEqual(str(exc), '')

    def test_yield_hashes_empty(self):
        def _listdir(path):
            return []

        with mock.patch('os.listdir', _listdir):
            self.assertEqual(list(self.df_mgr.yield_hashes(
                self.existing_device, '9', POLICIES[0])), [])

    def test_yield_hashes_cleans_up_everything(self):
        the_time = [1525354555.657585]

        def mock_time():
            return the_time[0]

        with mock.patch('time.time', mock_time):
            # Make a couple of (soon-to-be-)expired tombstones
            df1 = self.df_mgr.get_diskfile(
                self.existing_device, 0, 'a', 'c', 'o1', POLICIES[0])
            df1.delete(Timestamp(the_time[0]))
            df1_hash = utils.hash_path('a', 'c', 'o1')
            df1_suffix = df1_hash[-3:]

            df2 = self.df_mgr.get_diskfile(
                self.existing_device, 0, 'a', 'c', 'o2', POLICIES[0])
            df2.delete(Timestamp(the_time[0] + 1))
            df2_hash = utils.hash_path('a', 'c', 'o2')
            df2_suffix = df2_hash[-3:]

            # sanity checks
            self.assertTrue(os.path.exists(os.path.join(
                self.testdir, self.existing_device, 'objects', '0',
                df1_suffix, df1_hash,
                "1525354555.65758.ts")))
            self.assertTrue(os.path.exists(os.path.join(
                self.testdir, self.existing_device, 'objects', '0',
                df2_suffix, df2_hash,
                "1525354556.65758.ts")))

            # Cache the hashes and expire the tombstones
            self.df_mgr.get_hashes(self.existing_device, '0', [], POLICIES[0])
            the_time[0] += 2 * self.df_mgr.reclaim_age

            hashes = list(self.df_mgr.yield_hashes(
                self.existing_device, '0', POLICIES[0]))
        self.assertEqual(hashes, [])

        # The tombstones are gone
        self.assertFalse(os.path.exists(os.path.join(
            self.testdir, self.existing_device, 'objects', '0',
            df1_suffix, df1_hash,
            "1525354555.65758.ts")))
        self.assertFalse(os.path.exists(os.path.join(
            self.testdir, self.existing_device, 'objects', '0',
            df2_suffix, df2_hash,
            "1525354556.65758.ts")))

        # The empty hash dirs are gone
        self.assertFalse(os.path.exists(os.path.join(
            self.testdir, self.existing_device, 'objects', '0',
            df1_suffix, df1_hash)))
        self.assertFalse(os.path.exists(os.path.join(
            self.testdir, self.existing_device, 'objects', '0',
            df2_suffix, df2_hash)))

        # The empty suffix dirs, and partition are still there
        self.assertTrue(os.path.isdir(os.path.join(
            self.testdir, self.existing_device, 'objects', '0',
            df1_suffix)))
        self.assertTrue(os.path.isdir(os.path.join(
            self.testdir, self.existing_device, 'objects', '0',
            df2_suffix)))

        # but the suffixes is invalid
        part_dir = os.path.join(
            self.testdir, self.existing_device, 'objects', '0')
        invalidations_file = os.path.join(
            part_dir, diskfile.HASH_INVALIDATIONS_FILE)
        with open(invalidations_file) as f:
            invalids = f.read().splitlines()
            self.assertEqual(sorted((df1_suffix, df2_suffix)),
                             sorted(invalids))  # sanity

        # next time get hashes runs
        with mock.patch('time.time', mock_time):
            hashes = self.df_mgr.get_hashes(
                self.existing_device, '0', [], POLICIES[0])
        self.assertEqual(hashes, {})

        # ... suffixes will get cleanup
        self.assertFalse(os.path.exists(os.path.join(
            self.testdir, self.existing_device, 'objects', '0',
            df1_suffix)))
        self.assertFalse(os.path.exists(os.path.join(
            self.testdir, self.existing_device, 'objects', '0',
            df2_suffix)))

        # but really it's not diskfile's jobs to decide if a partition belongs
        # on a node or not
        self.assertTrue(os.path.isdir(os.path.join(
            self.testdir, self.existing_device, 'objects', '0')))

    def test_focused_yield_hashes_does_not_clean_up(self):
        the_time = [1525354555.657585]

        def mock_time():
            return the_time[0]

        with mock.patch('time.time', mock_time):
            df = self.df_mgr.get_diskfile(
                self.existing_device, 0, 'a', 'c', 'o', POLICIES[0])
            df.delete(Timestamp(the_time[0]))
            df_hash = utils.hash_path('a', 'c', 'o')
            df_suffix = df_hash[-3:]

            # sanity check
            self.assertTrue(os.path.exists(os.path.join(
                self.testdir, self.existing_device, 'objects', '0',
                df_suffix, df_hash,
                "1525354555.65758.ts")))

            # Expire the tombstone
            the_time[0] += 2 * self.df_mgr.reclaim_age

            hashes = list(self.df_mgr.yield_hashes(
                self.existing_device, '0', POLICIES[0],
                suffixes=[df_suffix]))
        self.assertEqual(hashes, [])

        # The partition dir is still there. Since we didn't visit all the
        # suffix dirs, we didn't learn whether or not the partition dir was
        # empty.
        self.assertTrue(os.path.exists(os.path.join(
            self.testdir, self.existing_device, 'objects', '0')))

    def test_yield_hashes_empty_suffixes(self):
        def _listdir(path):
            return []

        with mock.patch('os.listdir', _listdir):
            self.assertEqual(
                list(self.df_mgr.yield_hashes(self.existing_device, '9',
                                              POLICIES[0],
                                              suffixes=['456'])), [])

    def _check_yield_hashes(self, policy, suffix_map, expected, **kwargs):
        device = self.existing_device
        part = '9'
        part_path = os.path.join(
            self.testdir, device, diskfile.get_data_dir(policy), part)

        def _listdir(path):
            if path == part_path:
                return suffix_map.keys()
            for suff, hash_map in suffix_map.items():
                if path == os.path.join(part_path, suff):
                    return hash_map.keys()
                for hash_, files in hash_map.items():
                    if path == os.path.join(part_path, suff, hash_):
                        return files
            self.fail('Unexpected listdir of %r' % path)
        expected_items = [
            (hash_, timestamps)
            for hash_, timestamps in expected.items()]
        with mock.patch('os.listdir', _listdir), \
                mock.patch('os.unlink'), \
                mock.patch('os.rmdir'):
            df_mgr = self.df_router[policy]
            hash_items = list(df_mgr.yield_hashes(
                device, part, policy, **kwargs))
            expected = sorted(expected_items)
            actual = sorted(hash_items)
            # default list diff easiest to debug
            self.assertEqual(expected, actual)

    def test_yield_hashes_tombstones(self):
        ts_iter = (Timestamp(t) for t in itertools.count(int(time())))
        ts1 = next(ts_iter)
        ts2 = next(ts_iter)
        ts3 = next(ts_iter)
        suffix_map = {
            '27e': {
                '1111111111111111111111111111127e': [
                    ts1.internal + '.ts'],
                '2222222222222222222222222222227e': [
                    ts2.internal + '.ts'],
            },
            'd41': {
                'aaaaaaaaaaaaaaaaaaaaaaaaaaaaad41': []
            },
            'd98': {},
            '00b': {
                '3333333333333333333333333333300b': [
                    ts1.internal + '.ts',
                    ts2.internal + '.ts',
                    ts3.internal + '.ts',
                ]
            },
            '204': {
                'bbbbbbbbbbbbbbbbbbbbbbbbbbbbb204': [
                    ts3.internal + '.ts',
                ]
            }
        }
        expected = {
            '1111111111111111111111111111127e': {'ts_data': ts1.internal},
            '2222222222222222222222222222227e': {'ts_data': ts2.internal},
            '3333333333333333333333333333300b': {'ts_data': ts3.internal},
        }
        for policy in POLICIES:
            self._check_yield_hashes(policy, suffix_map, expected,
                                     suffixes=['27e', '00b'])


@patch_policies
class TestDiskFileManager(DiskFileManagerMixin, BaseTestCase):

    mgr_cls = diskfile.DiskFileManager

    def test_get_ondisk_files_with_repl_policy(self):
        # Each scenario specifies a list of (filename, extension) tuples. If
        # extension is set then that filename should be returned by the method
        # under test for that extension type.
        scenarios = [[('0000000007.00000.data', '.data')],

                     [('0000000007.00000.ts', '.ts')],

                     # older tombstone is ignored
                     [('0000000007.00000.ts', '.ts'),
                      ('0000000006.00000.ts', False)],

                     # older data is ignored
                     [('0000000007.00000.data', '.data'),
                      ('0000000006.00000.data', False),
                      ('0000000004.00000.ts', False)],

                     # newest meta trumps older meta
                     [('0000000009.00000.meta', '.meta'),
                      ('0000000008.00000.meta', False),
                      ('0000000007.00000.data', '.data'),
                      ('0000000004.00000.ts', False)],

                     # meta older than data is ignored
                     [('0000000007.00000.data', '.data'),
                      ('0000000006.00000.meta', False),
                      ('0000000004.00000.ts', False)],

                     # meta without data is ignored
                     [('0000000007.00000.meta', False, True),
                      ('0000000006.00000.ts', '.ts'),
                      ('0000000004.00000.data', False)],

                     # tombstone trumps meta and data at same timestamp
                     [('0000000006.00000.meta', False),
                      ('0000000006.00000.ts', '.ts'),
                      ('0000000006.00000.data', False)],
                     ]

        self._test_get_ondisk_files(scenarios, POLICIES[0], None)
        self._test_cleanup_ondisk_files(scenarios, POLICIES[0])
        self._test_yield_hashes_cleanup(scenarios, POLICIES[0])

    def test_get_ondisk_files_with_stray_meta(self):
        # get_ondisk_files ignores a stray .meta file

        class_under_test = self._get_diskfile(POLICIES[0])
        files = ['0000000007.00000.meta']

        with mock.patch('swift.obj.diskfile.os.listdir', lambda *args: files):
            self.assertRaises(DiskFileNotExist, class_under_test.open)

    def test_verify_ondisk_files(self):
        # ._verify_ondisk_files should only return False if get_ondisk_files
        # has produced a bad set of files due to a bug, so to test it we need
        # to probe it directly.
        mgr = self.df_router[POLICIES.default]
        ok_scenarios = (
            {'ts_file': None, 'data_file': None, 'meta_file': None},
            {'ts_file': None, 'data_file': 'a_file', 'meta_file': None},
            {'ts_file': None, 'data_file': 'a_file', 'meta_file': 'a_file'},
            {'ts_file': 'a_file', 'data_file': None, 'meta_file': None},
        )

        for scenario in ok_scenarios:
            self.assertTrue(mgr._verify_ondisk_files(scenario),
                            'Unexpected result for scenario %s' % scenario)

        # construct every possible invalid combination of results
        vals = (None, 'a_file')
        for ts_file, data_file, meta_file in [
                (a, b, c) for a in vals for b in vals for c in vals]:
            scenario = {
                'ts_file': ts_file,
                'data_file': data_file,
                'meta_file': meta_file}
            if scenario in ok_scenarios:
                continue
            self.assertFalse(mgr._verify_ondisk_files(scenario),
                             'Unexpected result for scenario %s' % scenario)

    def test_parse_on_disk_filename(self):
        mgr = self.df_router[POLICIES.default]
        for ts in (Timestamp('1234567890.00001'),
                   Timestamp('1234567890.00001', offset=17)):
            for ext in ('.meta', '.data', '.ts'):
                fname = '%s%s' % (ts.internal, ext)
                info = mgr.parse_on_disk_filename(fname, POLICIES.default)
                self.assertEqual(ts, info['timestamp'])
                self.assertEqual(ext, info['ext'])

    def test_parse_on_disk_filename_errors(self):
        mgr = self.df_router[POLICIES.default]
        with self.assertRaises(DiskFileError) as cm:
            mgr.parse_on_disk_filename('junk', POLICIES.default)
        self.assertEqual("Invalid Timestamp value in filename 'junk'",
                         str(cm.exception))

    def test_cleanup_ondisk_files_reclaim_with_data_files(self):
        # Each scenario specifies a list of (filename, extension, [survives])
        # tuples. If extension is set or 'survives' is True, the filename
        # should still be in the dir after cleanup.
        much_older = Timestamp(time() - 2000).internal
        older = Timestamp(time() - 1001).internal
        newer = Timestamp(time() - 900).internal
        scenarios = [
            # .data files are not reclaimed, ever
            [('%s.data' % older, '.data', True)],
            [('%s.data' % newer, '.data', True)],

            # ... and we could have a mixture of fresh and stale .data
            [('%s.data' % newer, '.data', True),
             ('%s.data' % older, False, False)],

            # tombstone reclaimed despite newer data
            [('%s.data' % newer, '.data', True),
             ('%s.data' % older, False, False),
             ('%s.ts' % much_older, '.ts', False)],

            # .meta not reclaimed if there is a .data file
            [('%s.meta' % older, '.meta'),
             ('%s.data' % much_older, '.data')]]

        self._test_cleanup_ondisk_files(scenarios, POLICIES.default,
                                        reclaim_age=1000)

    def test_yield_hashes(self):
        old_ts = '1383180000.12345'
        fresh_ts = Timestamp(time() - 10).internal
        fresher_ts = Timestamp(time() - 1).internal
        suffix_map = {
            'abc': {
                '9373a92d072897b136b3fc06595b4abc': [
                    fresh_ts + '.ts'],
            },
            '456': {
                '9373a92d072897b136b3fc06595b0456': [
                    old_ts + '.data'],
                '9373a92d072897b136b3fc06595b7456': [
                    fresh_ts + '.ts',
                    fresher_ts + '.data'],
            },
            'def': {},
        }
        expected = {
            '9373a92d072897b136b3fc06595b4abc': {'ts_data': fresh_ts},
            '9373a92d072897b136b3fc06595b0456': {'ts_data': old_ts},
            '9373a92d072897b136b3fc06595b7456': {'ts_data': fresher_ts},
        }
        self._check_yield_hashes(POLICIES.default, suffix_map, expected)

    def test_yield_hashes_yields_meta_timestamp(self):
        ts_iter = (Timestamp(t) for t in itertools.count(int(time())))
        ts1 = next(ts_iter)
        ts2 = next(ts_iter)
        ts3 = next(ts_iter)
        suffix_map = {
            'abc': {
                # only tombstone is yield/sync -able
                '9333a92d072897b136b3fc06595b4abc': [
                    ts1.internal + '.ts',
                    ts2.internal + '.meta'],
                # dangling .meta is not yielded because it cannot be sync'd
                '9222a92d072897b136b3fc06595b4abc': [
                    ts3.internal + '.meta'],
            },
            '456': {
                # only latest metadata timestamp
                '9444a92d072897b136b3fc06595b0456': [
                    ts1.internal + '.data',
                    ts2.internal + '.meta',
                    ts3.internal + '.meta'],
                # exemplary datadir with .meta
                '9555a92d072897b136b3fc06595b7456': [
                    ts1.internal + '.data',
                    ts2.internal + '.meta'],
            },
        }
        expected = {
            '9333a92d072897b136b3fc06595b4abc':
            {'ts_data': ts1},
            '9444a92d072897b136b3fc06595b0456':
            {'ts_data': ts1, 'ts_meta': ts3},
            '9555a92d072897b136b3fc06595b7456':
            {'ts_data': ts1, 'ts_meta': ts2},
        }
        self._check_yield_hashes(POLICIES.default, suffix_map, expected)

    def test_yield_hashes_yields_content_type_timestamp(self):
        hash_ = '9373a92d072897b136b3fc06595b4abc'
        ts_iter = make_timestamp_iter()
        ts0, ts1, ts2, ts3, ts4 = (next(ts_iter) for _ in range(5))
        data_file = ts1.internal + '.data'

        # no content-type delta
        meta_file = ts2.internal + '.meta'
        suffix_map = {'abc': {hash_: [data_file, meta_file]}}
        expected = {hash_: {'ts_data': ts1,
                            'ts_meta': ts2}}
        self._check_yield_hashes(POLICIES.default, suffix_map, expected)

        # non-zero content-type delta
        delta = ts3.raw - ts2.raw
        meta_file = '%s-%x.meta' % (ts3.internal, delta)
        suffix_map = {'abc': {hash_: [data_file, meta_file]}}
        expected = {hash_: {'ts_data': ts1,
                            'ts_meta': ts3,
                            'ts_ctype': ts2}}
        self._check_yield_hashes(POLICIES.default, suffix_map, expected)

        # zero content-type delta
        meta_file = '%s+0.meta' % ts3.internal
        suffix_map = {'abc': {hash_: [data_file, meta_file]}}
        expected = {hash_: {'ts_data': ts1,
                            'ts_meta': ts3,
                            'ts_ctype': ts3}}
        self._check_yield_hashes(POLICIES.default, suffix_map, expected)

        # content-type in second meta file
        delta = ts3.raw - ts2.raw
        meta_file1 = '%s-%x.meta' % (ts3.internal, delta)
        meta_file2 = '%s.meta' % ts4.internal
        suffix_map = {'abc': {hash_: [data_file, meta_file1, meta_file2]}}
        expected = {hash_: {'ts_data': ts1,
                            'ts_meta': ts4,
                            'ts_ctype': ts2}}
        self._check_yield_hashes(POLICIES.default, suffix_map, expected)

        # obsolete content-type in second meta file, older than data file
        delta = ts3.raw - ts0.raw
        meta_file1 = '%s-%x.meta' % (ts3.internal, delta)
        meta_file2 = '%s.meta' % ts4.internal
        suffix_map = {'abc': {hash_: [data_file, meta_file1, meta_file2]}}
        expected = {hash_: {'ts_data': ts1,
                            'ts_meta': ts4}}
        self._check_yield_hashes(POLICIES.default, suffix_map, expected)

        # obsolete content-type in second meta file, same time as data file
        delta = ts3.raw - ts1.raw
        meta_file1 = '%s-%x.meta' % (ts3.internal, delta)
        meta_file2 = '%s.meta' % ts4.internal
        suffix_map = {'abc': {hash_: [data_file, meta_file1, meta_file2]}}
        expected = {hash_: {'ts_data': ts1,
                            'ts_meta': ts4}}
        self._check_yield_hashes(POLICIES.default, suffix_map, expected)

    def test_yield_hashes_suffix_filter(self):
        # test again with limited suffixes
        old_ts = '1383180000.12345'
        fresh_ts = Timestamp(time() - 10).internal
        fresher_ts = Timestamp(time() - 1).internal
        suffix_map = {
            'abc': {
                '9373a92d072897b136b3fc06595b4abc': [
                    fresh_ts + '.ts'],
            },
            '456': {
                '9373a92d072897b136b3fc06595b0456': [
                    old_ts + '.data'],
                '9373a92d072897b136b3fc06595b7456': [
                    fresh_ts + '.ts',
                    fresher_ts + '.data'],
            },
            'def': {},
        }
        expected = {
            '9373a92d072897b136b3fc06595b0456': {'ts_data': old_ts},
            '9373a92d072897b136b3fc06595b7456': {'ts_data': fresher_ts},
        }
        self._check_yield_hashes(POLICIES.default, suffix_map, expected,
                                 suffixes=['456'])

    def test_yield_hashes_fails_with_bad_ondisk_filesets(self):
        ts_iter = (Timestamp(t) for t in itertools.count(int(time())))
        ts1 = next(ts_iter)
        suffix_map = {
            '456': {
                '9373a92d072897b136b3fc06595b0456': [
                    ts1.internal + '.data'],
                '9373a92d072897b136b3fc06595ba456': [
                    ts1.internal + '.meta'],
            },
        }
        expected = {
            '9373a92d072897b136b3fc06595b0456': {'ts_data': ts1},
        }
        try:
            self._check_yield_hashes(POLICIES.default, suffix_map, expected,
                                     frag_index=2)
            self.fail('Expected AssertionError')
        except AssertionError:
            pass

    def test_check_policy(self):
        mock_policy = mock.MagicMock()
        mock_policy.policy_type = REPL_POLICY
        # sanity, DiskFileManager is ok with REPL_POLICY
        diskfile.DiskFileManager.check_policy(mock_policy)
        # DiskFileManager raises ValueError with EC_POLICY
        mock_policy.policy_type = EC_POLICY
        with self.assertRaises(ValueError) as cm:
            diskfile.DiskFileManager.check_policy(mock_policy)
        self.assertEqual('Invalid policy_type: %s' % EC_POLICY,
                         str(cm.exception))


@patch_policies(with_ec_default=True)
class TestECDiskFileManager(DiskFileManagerMixin, BaseTestCase):

    mgr_cls = diskfile.ECDiskFileManager

    def test_get_ondisk_files_with_ec_policy_and_legacy_durable(self):
        # Each scenario specifies a list of (filename, extension, [survives])
        # tuples. If extension is set then that filename should be returned by
        # the method under test for that extension type. If the optional
        # 'survives' is True, the filename should still be in the dir after
        # cleanup.
        scenarios = [
            # highest frag index is chosen by default
            [('0000000007.00000.durable', '.durable'),
             ('0000000007.00000#1.data', '.data'),
             ('0000000007.00000#0.data', False, True)],

            # data older than durable is ignored
            [('0000000007.00000.durable', '.durable'),
             ('0000000007.00000#1.data', '.data'),
             ('0000000006.00000#1.data', False),
             ('0000000004.00000.ts', False)],

            # data older than durable ignored, even if its only data
            [('0000000007.00000.durable', False, False),
             ('0000000006.00000#1.data', False),
             ('0000000004.00000.ts', False)],

            # newer meta trumps older meta
            [('0000000009.00000.meta', '.meta'),
             ('0000000008.00000.meta', False),
             ('0000000007.00000.durable', '.durable'),
             ('0000000007.00000#14.data', '.data'),
             ('0000000004.00000.ts', False)],

            # older meta is ignored
            [('0000000007.00000.durable', '.durable'),
             ('0000000007.00000#14.data', '.data'),
             ('0000000006.00000.meta', False),
             ('0000000004.00000.ts', False)],

            # tombstone trumps meta, data, durable at older timestamp
            [('0000000006.00000.ts', '.ts'),
             ('0000000005.00000.meta', False),
             ('0000000004.00000.durable', False),
             ('0000000004.00000#0.data', False)],

            # tombstone trumps meta, data, durable at same timestamp
            [('0000000006.00000.meta', False),
             ('0000000006.00000.ts', '.ts'),
             ('0000000006.00000.durable', False),
             ('0000000006.00000#0.data', False)]
        ]

        # these scenarios have same outcome regardless of whether any
        # fragment preferences are specified
        self._test_get_ondisk_files(scenarios, POLICIES.default,
                                    frag_index=None)
        self._test_get_ondisk_files(scenarios, POLICIES.default,
                                    frag_index=None, frag_prefs=[])
        self._test_cleanup_ondisk_files(scenarios, POLICIES.default)
        self._test_yield_hashes_cleanup(scenarios, POLICIES.default)

        # next scenarios have different outcomes dependent on whether a
        # frag_prefs parameter is passed to diskfile constructor or not
        scenarios = [
            # data with no durable is ignored
            [('0000000007.00000#0.data', False, True)],

            # data newer than tombstone with no durable is ignored
            [('0000000007.00000#0.data', False, True),
             ('0000000006.00000.ts', '.ts', True)],

            # data newer than durable is ignored
            [('0000000009.00000#2.data', False, True),
             ('0000000009.00000#1.data', False, True),
             ('0000000008.00000#3.data', False, True),
             ('0000000007.00000.durable', '.durable'),
             ('0000000007.00000#1.data', '.data'),
             ('0000000007.00000#0.data', False, True)],

            # data newer than durable ignored, even if its only data
            [('0000000008.00000#1.data', False, True),
             ('0000000007.00000.durable', False, False)],

            # missing durable invalidates data, older meta deleted
            [('0000000007.00000.meta', False, True),
             ('0000000006.00000#0.data', False, True),
             ('0000000005.00000.meta', False, False),
             ('0000000004.00000#1.data', False, True)]]

        self._test_get_ondisk_files(scenarios, POLICIES.default,
                                    frag_index=None)
        self._test_cleanup_ondisk_files(scenarios, POLICIES.default)

        scenarios = [
            # data with no durable is chosen
            [('0000000007.00000#0.data', '.data', True)],

            # data newer than tombstone with no durable is chosen
            [('0000000007.00000#0.data', '.data', True),
             ('0000000006.00000.ts', False, True)],

            # data newer than durable is chosen, older data preserved
            [('0000000009.00000#2.data', '.data', True),
             ('0000000009.00000#1.data', False, True),
             ('0000000008.00000#3.data', False, True),
             ('0000000007.00000.durable', False, True),
             ('0000000007.00000#1.data', False, True),
             ('0000000007.00000#0.data', False, True)],

            # data newer than durable chosen when its only data
            [('0000000008.00000#1.data', '.data', True),
             ('0000000007.00000.durable', False, False)],

            # data plus meta chosen without durable, older meta deleted
            [('0000000007.00000.meta', '.meta', True),
             ('0000000006.00000#0.data', '.data', True),
             ('0000000005.00000.meta', False, False),
             ('0000000004.00000#1.data', False, True)]]

        self._test_get_ondisk_files(scenarios, POLICIES.default,
                                    frag_index=None, frag_prefs=[])
        self._test_cleanup_ondisk_files(scenarios, POLICIES.default)

    def test_get_ondisk_files_with_ec_policy(self):
        # Each scenario specifies a list of (filename, extension, [survives])
        # tuples. If extension is set then that filename should be returned by
        # the method under test for that extension type. If the optional
        # 'survives' is True, the filename should still be in the dir after
        # cleanup.
        scenarios = [[('0000000007.00000.ts', '.ts')],

                     [('0000000007.00000.ts', '.ts'),
                      ('0000000006.00000.ts', False)],

                     # highest frag index is chosen by default
                     [('0000000007.00000#1#d.data', '.data'),
                      ('0000000007.00000#0.data', False, True)],

                     # data older than durable is ignored
                     [('0000000007.00000#1#d.data', '.data'),
                      ('0000000006.00000#1.data', False),
                      ('0000000004.00000.ts', False)],

                     # newer meta trumps older meta
                     [('0000000009.00000.meta', '.meta'),
                      ('0000000008.00000.meta', False),
                      ('0000000007.00000#14#d.data', '.data'),
                      ('0000000004.00000.ts', False)],

                     # older meta is ignored
                     [('0000000007.00000#14#d.data', '.data'),
                      ('0000000006.00000.meta', False),
                      ('0000000004.00000.ts', False)],

                     # tombstone trumps meta and data at older timestamp
                     [('0000000006.00000.ts', '.ts'),
                      ('0000000005.00000.meta', False),
                      ('0000000004.00000#0#d.data', False)],

                     # tombstone trumps meta and data at same timestamp
                     [('0000000006.00000.meta', False),
                      ('0000000006.00000.ts', '.ts'),
                      ('0000000006.00000#0#d.data', False)],
                     ]

        # these scenarios have same outcome regardless of whether any
        # fragment preferences are specified
        self._test_get_ondisk_files(scenarios, POLICIES.default,
                                    frag_index=None)
        self._test_get_ondisk_files(scenarios, POLICIES.default,
                                    frag_index=None, frag_prefs=[])
        self._test_cleanup_ondisk_files(scenarios, POLICIES.default)
        self._test_yield_hashes_cleanup(scenarios, POLICIES.default)

        # next scenarios have different outcomes dependent on whether a
        # frag_prefs parameter is passed to diskfile constructor or not
        scenarios = [
            # non-durable is ignored
            [('0000000007.00000#0.data', False, True)],

            # non-durable data newer than tombstone is ignored
            [('0000000007.00000#0.data', False, True),
             ('0000000006.00000.ts', '.ts', True)],

            # data newer than durable data is ignored
            [('0000000009.00000#2.data', False, True),
             ('0000000009.00000#1.data', False, True),
             ('0000000008.00000#3.data', False, True),
             ('0000000007.00000#1#d.data', '.data'),
             ('0000000007.00000#0#d.data', False, True)],

            # non-durable data ignored, older meta deleted
            [('0000000007.00000.meta', False, True),
             ('0000000006.00000#0.data', False, True),
             ('0000000005.00000.meta', False, False),
             ('0000000004.00000#1.data', False, True)]]

        self._test_get_ondisk_files(scenarios, POLICIES.default,
                                    frag_index=None)
        self._test_cleanup_ondisk_files(scenarios, POLICIES.default)

        scenarios = [
            # non-durable data is chosen
            [('0000000007.00000#0.data', '.data', True)],

            # non-durable data newer than tombstone is chosen
            [('0000000007.00000#0.data', '.data', True),
             ('0000000006.00000.ts', False, True)],

            # non-durable data newer than durable data is chosen, older data
            # preserved
            [('0000000009.00000#2.data', '.data', True),
             ('0000000009.00000#1.data', False, True),
             ('0000000008.00000#3.data', False, True),
             ('0000000007.00000#1#d.data', False, True),
             ('0000000007.00000#0#d.data', False, True)],

            # non-durable data plus meta chosen, older meta deleted
            [('0000000007.00000.meta', '.meta', True),
             ('0000000006.00000#0.data', '.data', True),
             ('0000000005.00000.meta', False, False),
             ('0000000004.00000#1.data', False, True)]]

        self._test_get_ondisk_files(scenarios, POLICIES.default,
                                    frag_index=None, frag_prefs=[])
        self._test_cleanup_ondisk_files(scenarios, POLICIES.default)

    def test_get_ondisk_files_with_ec_policy_and_frag_index_legacy(self):
        # Each scenario specifies a list of (filename, extension, [survives])
        # tuples. If extension is set then that filename should be returned by
        # the method under test for that extension type.
        scenarios = [[('0000000007.00000#2.data', False, True),
                      ('0000000007.00000#1.data', '.data'),
                      ('0000000007.00000#0.data', False, True),
                      ('0000000007.00000.durable', '.durable')],

                     # specific frag newer than durable is ignored
                     [('0000000007.00000#2.data', False, True),
                      ('0000000007.00000#1.data', False, True),
                      ('0000000007.00000#0.data', False, True),
                      ('0000000006.00000.durable', False)],

                     # specific frag older than durable is ignored
                     [('0000000007.00000#2.data', False),
                      ('0000000007.00000#1.data', False),
                      ('0000000007.00000#0.data', False),
                      ('0000000008.00000.durable', False)],

                     # specific frag older than newest durable is ignored
                     # even if is also has a durable
                     [('0000000007.00000#2.data', False),
                      ('0000000007.00000#1.data', False),
                      ('0000000007.00000.durable', False),
                      ('0000000008.00000#0.data', False, True),
                      ('0000000008.00000.durable', '.durable')],

                     # meta included when frag index is specified
                     [('0000000009.00000.meta', '.meta'),
                      ('0000000007.00000#2.data', False, True),
                      ('0000000007.00000#1.data', '.data'),
                      ('0000000007.00000#0.data', False, True),
                      ('0000000007.00000.durable', '.durable')],

                     # specific frag older than tombstone is ignored
                     [('0000000009.00000.ts', '.ts'),
                      ('0000000007.00000#2.data', False),
                      ('0000000007.00000#1.data', False),
                      ('0000000007.00000#0.data', False),
                      ('0000000007.00000.durable', False)],

                     # no data file returned if specific frag index missing
                     [('0000000007.00000#2.data', False, True),
                      ('0000000007.00000#14.data', False, True),
                      ('0000000007.00000#0.data', False, True),
                      ('0000000007.00000.durable', '.durable')],

                     # meta ignored if specific frag index missing
                     [('0000000008.00000.meta', False, True),
                      ('0000000007.00000#14.data', False, True),
                      ('0000000007.00000#0.data', False, True),
                      ('0000000007.00000.durable', '.durable')],

                     # meta ignored if no data files
                     # Note: this is anomalous, because we are specifying a
                     # frag_index, get_ondisk_files will tolerate .meta with
                     # no .data
                     [('0000000088.00000.meta', False, True),
                      ('0000000077.00000.durable', False, False)]
                     ]

        self._test_get_ondisk_files(scenarios, POLICIES.default, frag_index=1)
        self._test_cleanup_ondisk_files(scenarios, POLICIES.default)

        # scenarios for empty frag_prefs, meaning durable not required
        scenarios = [
            # specific frag newer than durable is chosen
            [('0000000007.00000#2.data', False, True),
             ('0000000007.00000#1.data', '.data', True),
             ('0000000007.00000#0.data', False, True),
             ('0000000006.00000.durable', False, False)],
        ]
        self._test_get_ondisk_files(scenarios, POLICIES.default, frag_index=1,
                                    frag_prefs=[])
        self._test_cleanup_ondisk_files(scenarios, POLICIES.default)

    def test_get_ondisk_files_with_ec_policy_and_frag_index(self):
        # Each scenario specifies a list of (filename, extension, [survives])
        # tuples. If extension is set then that filename should be returned by
        # the method under test for that extension type.
        scenarios = [[('0000000007.00000#2#d.data', False, True),
                      ('0000000007.00000#1#d.data', '.data'),
                      ('0000000007.00000#0#d.data', False, True)],

                     # specific frag index 1 is returned as long as one durable
                     [('0000000007.00000#2.data', False, True),
                      ('0000000007.00000#1.data', '.data', True),
                      ('0000000007.00000#0#d.data', False, True)],

                     # specific frag newer than durable data is ignored
                     [('0000000007.00000#2.data', False, True),
                      ('0000000007.00000#1.data', False, True),
                      ('0000000007.00000#0.data', False, True),
                      ('0000000006.00000#0#d.data', False, True)],

                     # specific frag older than durable data is ignored
                     [('0000000007.00000#2.data', False),
                      ('0000000007.00000#1.data', False),
                      ('0000000007.00000#0.data', False),
                      ('0000000008.00000#0#d.data', False, True)],

                     # specific frag older than newest durable data is ignored
                     # even if is durable
                     [('0000000007.00000#2#d.data', False),
                      ('0000000007.00000#1#d.data', False),
                      ('0000000008.00000#0#d.data', False, True)],

                     # meta included when frag index is specified
                     [('0000000009.00000.meta', '.meta'),
                      ('0000000007.00000#2#d.data', False, True),
                      ('0000000007.00000#1#d.data', '.data'),
                      ('0000000007.00000#0#d.data', False, True)],

                     # specific frag older than tombstone is ignored
                     [('0000000009.00000.ts', '.ts'),
                      ('0000000007.00000#2#d.data', False),
                      ('0000000007.00000#1#d.data', False),
                      ('0000000007.00000#0#d.data', False)],

                     # no data file returned if specific frag index missing
                     [('0000000007.00000#2#d.data', False, True),
                      ('0000000007.00000#14#d.data', False, True),
                      ('0000000007.00000#0#d.data', False, True)],

                     # meta ignored if specific frag index missing
                     [('0000000008.00000.meta', False, True),
                      ('0000000007.00000#14#d.data', False, True),
                      ('0000000007.00000#0#d.data', False, True)],

                     # meta ignored if no data files
                     # Note: this is anomalous, because we are specifying a
                     # frag_index, get_ondisk_files will tolerate .meta with
                     # no .data
                     [('0000000088.00000.meta', False, True)]
                     ]

        self._test_get_ondisk_files(scenarios, POLICIES.default, frag_index=1)
        self._test_cleanup_ondisk_files(scenarios, POLICIES.default)

        # scenarios for empty frag_prefs, meaning durable not required
        scenarios = [
            # specific frag newer than durable is chosen
            [('0000000007.00000#2.data', False, True),
             ('0000000007.00000#1.data', '.data', True),
             ('0000000007.00000#0.data', False, True)],
        ]
        self._test_get_ondisk_files(scenarios, POLICIES.default, frag_index=1,
                                    frag_prefs=[])
        self._test_cleanup_ondisk_files(scenarios, POLICIES.default)

    def test_get_ondisk_files_with_ec_policy_some_legacy(self):
        # Test mixture of legacy durable files and durable data files that
        # might somehow end up in the same object dir.
        # Each scenario specifies a list of (filename, extension, [survives])
        # tuples. If extension is set then that filename should be returned by
        # the method under test for that extension type. If the optional
        # 'survives' is True, the filename should still be in the dir after
        # cleanup.
        scenarios = [
            # .durable at same timestamp is ok
            [('0000000007.00000#1#d.data', '.data', True),
             ('0000000007.00000#0#d.data', False, True),
             ('0000000007.00000.durable', False, True)],

            # .durable at same timestamp is ok with non durable wanted frag
            [('0000000007.00000#1.data', '.data', True),
             ('0000000007.00000#0#d.data', False, True),
             ('0000000007.00000.durable', False, True)],

            # older .durable file is cleaned up
            [('0000000007.00000#1#d.data', '.data', True),
             ('0000000007.00000#0#d.data', False, True),
             ('0000000006.00000.durable', False, False)],

            # older .durable does not interfere with non durable wanted frag
            [('0000000007.00000#1.data', '.data', True),
             ('0000000007.00000#0#d.data', False, True),
             ('0000000006.00000.durable', False, False)],

            # ...even if it has accompanying .data file
            [('0000000007.00000#1.data', '.data', True),
             ('0000000007.00000#0#d.data', False, True),
             ('0000000006.00000#0.data', False, False),
             ('0000000006.00000.durable', False, False)],

            # newer .durable file trumps older durable-data
            [('0000000007.00000#1#d.data', False, False),
             ('0000000007.00000#0#d.data', False, False),
             ('0000000008.00000#1.data', '.data', True),
             ('0000000008.00000.durable', False, True)],

            # newer .durable file with no .data trumps older durable-data
            [('0000000007.00000#1#d.data', False, False),
             ('0000000007.00000#0#d.data', False, False),
             ('0000000008.00000.durable', False, False)],
        ]

        self._test_get_ondisk_files(scenarios, POLICIES.default, frag_index=1)
        self._test_cleanup_ondisk_files(scenarios, POLICIES.default)
        self._test_yield_hashes_cleanup(scenarios, POLICIES.default)

    def test_cleanup_ondisk_files_reclaim_with_data_files_legacy_durable(self):
        # Each scenario specifies a list of (filename, extension, [survives])
        # tuples. If extension is set or 'survives' is True, the filename
        # should still be in the dir after cleanup.
        much_older = Timestamp(time() - 2000).internal
        older = Timestamp(time() - 1001).internal
        newer = Timestamp(time() - 900).internal
        scenarios = [
            # isolated legacy .durable is cleaned up immediately
            [('%s.durable' % newer, False, False)],

            # ...even when other older files are in dir
            [('%s.durable' % older, False, False),
             ('%s.ts' % much_older, False, False)],

            # isolated .data files are cleaned up when stale
            # ...even when there is an older legacy durable
            [('%s#2.data' % older, False, False),
             ('%s#4.data' % older, False, False),
             ('%s#2.data' % much_older, '.data', True),
             ('%s#4.data' % much_older, False, True),
             ('%s.durable' % much_older, '.durable', True)],

            # tombstone reclaimed despite much older legacy durable
            [('%s.ts' % older, '.ts', False),
             ('%s.durable' % much_older, False, False)],

            # .meta not reclaimed if there is legacy durable data
            [('%s.meta' % older, '.meta', True),
             ('%s#4.data' % much_older, False, True),
             ('%s.durable' % much_older, '.durable', True)],

            # stale .meta reclaimed along with stale legacy .durable
            [('%s.meta' % older, False, False),
             ('%s.durable' % much_older, False, False)]]

        self._test_cleanup_ondisk_files(scenarios, POLICIES.default,
                                        reclaim_age=1000, commit_window=0)

    def test_cleanup_ondisk_files_reclaim_with_data_files(self):
        # Each scenario specifies a list of (filename, extension, [survives])
        # tuples. If extension is set or 'survives' is True, the filename
        # should still be in the dir after cleanup.
        much_older = Timestamp(time() - 2000).internal
        older = Timestamp(time() - 1001).internal
        newer = Timestamp(time() - 900).internal
        scenarios = [
            # isolated .data files are cleaned up when stale
            [('%s#2.data' % older, False, False),
             ('%s#4.data' % older, False, False)],

            # ...even when there is an older durable fileset
            [('%s#2.data' % older, False, False),
             ('%s#4.data' % older, False, False),
             ('%s#2#d.data' % much_older, '.data', True),
             ('%s#4#d.data' % much_older, False, True)],

            # ... but preserved if still fresh
            [('%s#2.data' % newer, False, True),
             ('%s#4.data' % newer, False, True)],

            # ... and we could have a mixture of fresh and stale .data
            [('%s#2.data' % newer, False, True),
             ('%s#4.data' % older, False, False)],

            # tombstone reclaimed despite newer non-durable data
            [('%s#2.data' % newer, False, True),
             ('%s#4.data' % older, False, False),
             ('%s.ts' % much_older, '.ts', False)],

            # tombstone reclaimed despite much older durable
            [('%s.ts' % older, '.ts', False),
             ('%s#4#d.data' % much_older, False, False)],

            # .meta not reclaimed if there is durable data
            [('%s.meta' % older, '.meta', True),
             ('%s#4#d.data' % much_older, False, True)],

            # stale .meta reclaimed along with stale non-durable .data
            [('%s.meta' % older, False, False),
             ('%s#4.data' % much_older, False, False)]]

        self._test_cleanup_ondisk_files(scenarios, POLICIES.default,
                                        reclaim_age=1000, commit_window=0)

    def test_cleanup_ondisk_files_commit_window(self):
        # verify that non-durable files are not reclaimed regardless of
        # timestamp if written to disk within commit_window
        much_older = Timestamp(time() - 2000).internal
        older = Timestamp(time() - 1001).internal
        newer = Timestamp(time() - 900).internal
        scenarios = [
            # recently written nondurables not cleaned up
            [('%s#1.data' % older, True),
             ('%s#2.data' % newer, True),
             ('%s.meta' % much_older, False),
             ('%s.ts' % much_older, False)]]
        self._test_cleanup_ondisk_files(scenarios, POLICIES.default,
                                        reclaim_age=1000, commit_window=60)

        # ... but if commit_window is reduced then recently written files are
        # cleaned up
        scenarios = [
            # older *timestamps* cleaned up
            [('%s#1.data' % older, False),
             ('%s#2.data' % newer, True),
             ('%s.meta' % much_older, False),
             ('%s.ts' % much_older, False)]]
        self._test_cleanup_ondisk_files(scenarios, POLICIES.default,
                                        reclaim_age=1000, commit_window=0)

    def test_get_ondisk_files_with_stray_meta(self):
        # get_ondisk_files ignores a stray .meta file
        class_under_test = self._get_diskfile(POLICIES.default)

        @contextmanager
        def create_files(df, files):
            os.makedirs(df._datadir)
            for fname in files:
                fpath = os.path.join(df._datadir, fname)
                with open(fpath, 'w') as f:
                    diskfile.write_metadata(f, {'name': df._name,
                                                'Content-Length': 0})
            yield
            rmtree(df._datadir, ignore_errors=True)

        # sanity
        good_files = [
            '0000000006.00000.meta',
            '0000000006.00000#1#d.data'
        ]
        with create_files(class_under_test, good_files):
            class_under_test.open()

        scenarios = [['0000000007.00000.meta'],

                     ['0000000007.00000.meta',
                      '0000000006.00000.durable'],  # legacy durable file

                     ['0000000007.00000.meta',
                      '0000000006.00000#1.data'],

                     ['0000000007.00000.meta',
                      '0000000006.00000.durable',  # legacy durable file
                      '0000000005.00000#1.data']
                     ]
        for files in scenarios:
            with create_files(class_under_test, files):
                try:
                    class_under_test.open()
                except DiskFileNotExist:
                    continue
            self.fail('expected DiskFileNotExist opening %s with %r' % (
                class_under_test.__class__.__name__, files))

        # Simulate another process deleting the data after we list contents
        # but before we actually open them
        orig_listdir = os.listdir

        def deleting_listdir(d):
            result = orig_listdir(d)
            for f in result:
                os.unlink(os.path.join(d, f))
            return result

        with create_files(class_under_test, good_files), \
                mock.patch('swift.obj.diskfile.os.listdir',
                           side_effect=deleting_listdir), \
                self.assertRaises(DiskFileStateChanged):
            class_under_test.open()

    def test_verify_ondisk_files(self):
        # _verify_ondisk_files should only return False if get_ondisk_files
        # has produced a bad set of files due to a bug, so to test it we need
        # to probe it directly.
        mgr = self.df_router[POLICIES.default]
        ok_scenarios = (
            {'ts_file': None, 'data_file': None, 'meta_file': None,
             'durable_frag_set': None},
            {'ts_file': None, 'data_file': 'a_file', 'meta_file': None,
             'durable_frag_set': ['a_file']},
            {'ts_file': None, 'data_file': 'a_file', 'meta_file': 'a_file',
             'durable_frag_set': ['a_file']},
            {'ts_file': 'a_file', 'data_file': None, 'meta_file': None,
             'durable_frag_set': None},
        )

        for scenario in ok_scenarios:
            self.assertTrue(mgr._verify_ondisk_files(scenario),
                            'Unexpected result for scenario %s' % scenario)

        # construct every possible invalid combination of results
        vals = (None, 'a_file')
        for ts_file, data_file, meta_file, durable_frag in [
            (a, b, c, d)
                for a in vals for b in vals for c in vals for d in vals]:
            scenario = {
                'ts_file': ts_file,
                'data_file': data_file,
                'meta_file': meta_file,
                'durable_frag_set': [durable_frag] if durable_frag else None}
            if scenario in ok_scenarios:
                continue
            self.assertFalse(mgr._verify_ondisk_files(scenario),
                             'Unexpected result for scenario %s' % scenario)

    def test_parse_on_disk_filename(self):
        mgr = self.df_router[POLICIES.default]
        for ts in (Timestamp('1234567890.00001'),
                   Timestamp('1234567890.00001', offset=17)):
            # non-durable data file
            for frag in (0, 2, 13):
                fname = '%s#%s.data' % (ts.internal, frag)
                info = mgr.parse_on_disk_filename(fname, POLICIES.default)
                self.assertEqual(ts, info['timestamp'])
                self.assertEqual('.data', info['ext'])
                self.assertEqual(frag, info['frag_index'])
                self.assertIs(False, info['durable'])
                self.assertEqual(mgr.make_on_disk_filename(**info), fname)

            # durable data file
            for frag in (0, 2, 13):
                fname = '%s#%s#d.data' % (ts.internal, frag)
                info = mgr.parse_on_disk_filename(fname, POLICIES.default)
                self.assertEqual(ts, info['timestamp'])
                self.assertEqual('.data', info['ext'])
                self.assertEqual(frag, info['frag_index'])
                self.assertIs(True, info['durable'])
                self.assertEqual(mgr.make_on_disk_filename(**info), fname)

            # data file with unexpected suffix marker, not an error in case
            # alternative marker suffixes added in future
            for frag in (0, 2, 13):
                fname = '%s#%s#junk.data' % (ts.internal, frag)
                info = mgr.parse_on_disk_filename(fname, POLICIES.default)
                self.assertEqual(ts, info['timestamp'])
                self.assertEqual('.data', info['ext'])
                self.assertEqual(frag, info['frag_index'])
                self.assertIs(False, info['durable'])
                expected = '%s#%s.data' % (ts.internal, frag)
                self.assertEqual(mgr.make_on_disk_filename(**info), expected)

            for ext in ('.meta', '.durable', '.ts'):
                fname = '%s%s' % (ts.internal, ext)
                info = mgr.parse_on_disk_filename(fname, POLICIES.default)
                self.assertEqual(ts, info['timestamp'])
                self.assertEqual(ext, info['ext'])
                self.assertIsNone(info['frag_index'])
                self.assertEqual(mgr.make_on_disk_filename(**info), fname)

    def test_parse_on_disk_filename_errors(self):
        mgr = self.df_router[POLICIES.default]
        for ts in (Timestamp('1234567890.00001'),
                   Timestamp('1234567890.00001', offset=17)):
            fname = '%s.data' % ts.internal
            with self.assertRaises(DiskFileError) as cm:
                mgr.parse_on_disk_filename(fname, POLICIES.default)
            self.assertTrue(str(cm.exception).startswith("Bad fragment index"))

            expected = {
                '': 'bad',
                'foo': 'bad',
                '1.314': 'bad',
                1.314: 'bad',
                -2: 'negative',
                '-2': 'negative',
                None: 'bad',
                'None': 'bad',
            }

            # non-durable data file
            for frag, msg in expected.items():
                fname = '%s#%s.data' % (ts.internal, frag)
                with self.assertRaises(DiskFileError) as cm:
                    mgr.parse_on_disk_filename(fname, POLICIES.default)
                self.assertIn(msg, str(cm.exception).lower())

            # durable data file
            for frag, msg in expected.items():
                fname = '%s#%s#d.data' % (ts.internal, frag)
                with self.assertRaises(DiskFileError) as cm:
                    mgr.parse_on_disk_filename(fname, POLICIES.default)
                self.assertIn(msg, str(cm.exception).lower())

        with self.assertRaises(DiskFileError) as cm:
            mgr.parse_on_disk_filename('junk', POLICIES.default)
        self.assertEqual("Invalid Timestamp value in filename 'junk'",
                         str(cm.exception))

    def test_make_on_disk_filename(self):
        mgr = self.df_router[POLICIES.default]
        for ts in (Timestamp('1234567890.00001'),
                   Timestamp('1234567890.00001', offset=17)):
            for frag in (0, '0', 2, '2', 13, '13'):
                for durable in (True, False):
                    expected = _make_datafilename(
                        ts, POLICIES.default, frag_index=frag, durable=durable)
                    actual = mgr.make_on_disk_filename(
                        ts, '.data', frag_index=frag, durable=durable)
                    self.assertEqual(expected, actual)
                    parsed = mgr.parse_on_disk_filename(
                        actual, POLICIES.default)
                    self.assertEqual(parsed, {
                        'timestamp': ts,
                        'frag_index': int(frag),
                        'ext': '.data',
                        'ctype_timestamp': None,
                        'durable': durable
                    })
                    # these functions are inverse
                    self.assertEqual(
                        mgr.make_on_disk_filename(**parsed),
                        expected)

                    for ext in ('.meta', '.durable', '.ts'):
                        expected = '%s%s' % (ts.internal, ext)
                        # frag index should not be required
                        actual = mgr.make_on_disk_filename(ts, ext)
                        self.assertEqual(expected, actual)
                        # frag index should be ignored
                        actual = mgr.make_on_disk_filename(
                            ts, ext, frag_index=frag)
                        self.assertEqual(expected, actual)
                        parsed = mgr.parse_on_disk_filename(
                            actual, POLICIES.default)
                        self.assertEqual(parsed, {
                            'timestamp': ts,
                            'frag_index': None,
                            'ext': ext,
                            'ctype_timestamp': None
                        })
                        # these functions are inverse
                        self.assertEqual(
                            mgr.make_on_disk_filename(**parsed),
                            expected)

            actual = mgr.make_on_disk_filename(ts)
            self.assertEqual(ts, actual)

    def test_make_on_disk_filename_with_bad_frag_index(self):
        mgr = self.df_router[POLICIES.default]
        ts = Timestamp('1234567890.00001')
        with self.assertRaises(DiskFileError):
            # .data requires a frag_index kwarg
            mgr.make_on_disk_filename(ts, '.data')

        for frag in (None, 'foo', '1.314', 1.314, -2, '-2'):
            with self.assertRaises(DiskFileError):
                mgr.make_on_disk_filename(ts, '.data', frag_index=frag)

            for ext in ('.meta', '.durable', '.ts'):
                expected = '%s%s' % (ts.internal, ext)
                # bad frag index should be ignored
                actual = mgr.make_on_disk_filename(ts, ext, frag_index=frag)
                self.assertEqual(expected, actual)

    def test_make_on_disk_filename_for_meta_with_content_type(self):
        # verify .meta filename encodes content-type timestamp
        mgr = self.df_router[POLICIES.default]
        time_ = 1234567890.00001
        for delta in (0, 1, 111111):
            t_meta = Timestamp(time_)
            t_type = Timestamp(time_ - delta / 100000.)
            sign = '-' if delta else '+'
            expected = '%s%s%x.meta' % (t_meta.short, sign, delta)
            actual = mgr.make_on_disk_filename(
                t_meta, '.meta', ctype_timestamp=t_type)
            self.assertEqual(expected, actual)
            parsed = mgr.parse_on_disk_filename(actual, POLICIES.default)
            self.assertEqual(parsed, {
                'timestamp': t_meta,
                'frag_index': None,
                'ext': '.meta',
                'ctype_timestamp': t_type
            })
            # these functions are inverse
            self.assertEqual(
                mgr.make_on_disk_filename(**parsed),
                expected)

    def test_yield_hashes_legacy_durable(self):
        old_ts = Timestamp('1383180000.12345')
        fresh_ts = Timestamp(time() - 10)
        fresher_ts = Timestamp(time() - 1)
        suffix_map = {
            'abc': {
                '9373a92d072897b136b3fc06595b4abc': [
                    fresh_ts.internal + '.ts'],
            },
            '456': {
                '9373a92d072897b136b3fc06595b0456': [
                    old_ts.internal + '#2.data',
                    old_ts.internal + '.durable'],
                '9373a92d072897b136b3fc06595b7456': [
                    fresh_ts.internal + '.ts',
                    fresher_ts.internal + '#2.data',
                    fresher_ts.internal + '.durable'],
            },
            'def': {},
        }
        expected = {
            '9373a92d072897b136b3fc06595b4abc': {'ts_data': fresh_ts},
            '9373a92d072897b136b3fc06595b0456': {'ts_data': old_ts,
                                                 'durable': True},
            '9373a92d072897b136b3fc06595b7456': {'ts_data': fresher_ts,
                                                 'durable': True},
        }
        self._check_yield_hashes(POLICIES.default, suffix_map, expected,
                                 frag_index=2)

    def test_yield_hashes(self):
        old_ts = Timestamp('1383180000.12345')
        fresh_ts = Timestamp(time() - 10)
        fresher_ts = Timestamp(time() - 1)
        suffix_map = {
            'abc': {
                '9373a92d072897b136b3fc06595b4abc': [
                    fresh_ts.internal + '.ts'],
            },
            '456': {
                '9373a92d072897b136b3fc06595b0456': [
                    old_ts.internal + '#2#d.data'],
                '9373a92d072897b136b3fc06595b7456': [
                    fresh_ts.internal + '.ts',
                    fresher_ts.internal + '#2#d.data'],
            },
            'def': {},
        }
        expected = {
            '9373a92d072897b136b3fc06595b4abc': {'ts_data': fresh_ts},
            '9373a92d072897b136b3fc06595b0456': {'ts_data': old_ts,
                                                 'durable': True},
            '9373a92d072897b136b3fc06595b7456': {'ts_data': fresher_ts,
                                                 'durable': True},
        }
        self._check_yield_hashes(POLICIES.default, suffix_map, expected,
                                 frag_index=2)

    def test_yield_hashes_yields_meta_timestamp_legacy_durable(self):
        ts_iter = (Timestamp(t) for t in itertools.count(int(time())))
        ts1 = next(ts_iter)
        ts2 = next(ts_iter)
        ts3 = next(ts_iter)
        suffix_map = {
            'abc': {
                '9373a92d072897b136b3fc06595b4abc': [
                    ts1.internal + '.ts',
                    ts2.internal + '.meta'],
            },
            '456': {
                '9373a92d072897b136b3fc06595b0456': [
                    ts1.internal + '#2.data',
                    ts1.internal + '.durable',
                    ts2.internal + '.meta',
                    ts3.internal + '.meta'],
                '9373a92d072897b136b3fc06595b7456': [
                    ts1.internal + '#2.data',
                    ts1.internal + '.durable',
                    ts2.internal + '.meta'],
            },
        }
        expected = {
            '9373a92d072897b136b3fc06595b4abc': {'ts_data': ts1},
            '9373a92d072897b136b3fc06595b0456': {'ts_data': ts1,
                                                 'ts_meta': ts3,
                                                 'durable': True},
            '9373a92d072897b136b3fc06595b7456': {'ts_data': ts1,
                                                 'ts_meta': ts2,
                                                 'durable': True},
        }
        self._check_yield_hashes(POLICIES.default, suffix_map, expected)

        # but meta timestamp is *not* returned if specified frag index
        # is not found
        expected = {
            '9373a92d072897b136b3fc06595b4abc': {'ts_data': ts1},
        }
        self._check_yield_hashes(POLICIES.default, suffix_map, expected,
                                 frag_index=3)

    def test_yield_hashes_yields_meta_timestamp(self):
        ts_iter = (Timestamp(t) for t in itertools.count(int(time())))
        ts1 = next(ts_iter)
        ts2 = next(ts_iter)
        ts3 = next(ts_iter)
        suffix_map = {
            'abc': {
                '9373a92d072897b136b3fc06595b4abc': [
                    ts1.internal + '.ts',
                    ts2.internal + '.meta'],
            },
            '456': {
                '9373a92d072897b136b3fc06595b0456': [
                    ts1.internal + '#2#d.data',
                    ts2.internal + '.meta',
                    ts3.internal + '.meta'],
                '9373a92d072897b136b3fc06595b7456': [
                    ts1.internal + '#2#d.data',
                    ts2.internal + '.meta'],
            },
        }
        expected = {
            '9373a92d072897b136b3fc06595b4abc': {'ts_data': ts1},
            '9373a92d072897b136b3fc06595b0456': {'ts_data': ts1,
                                                 'ts_meta': ts3,
                                                 'durable': True},
            '9373a92d072897b136b3fc06595b7456': {'ts_data': ts1,
                                                 'ts_meta': ts2,
                                                 'durable': True},
        }
        self._check_yield_hashes(POLICIES.default, suffix_map, expected)

        # but meta timestamp is *not* returned if specified frag index
        # is not found
        expected = {
            '9373a92d072897b136b3fc06595b4abc': {'ts_data': ts1},
        }
        self._check_yield_hashes(POLICIES.default, suffix_map, expected,
                                 frag_index=3)

    def test_yield_hashes_suffix_filter_legacy_durable(self):
        # test again with limited suffixes
        old_ts = '1383180000.12345'
        fresh_ts = Timestamp(time() - 10).internal
        fresher_ts = Timestamp(time() - 1).internal
        suffix_map = {
            'abc': {
                '9373a92d072897b136b3fc06595b4abc': [
                    fresh_ts + '.ts'],
            },
            '456': {
                '9373a92d072897b136b3fc06595b0456': [
                    old_ts + '#2.data',
                    old_ts + '.durable'],
                '9373a92d072897b136b3fc06595b7456': [
                    fresh_ts + '.ts',
                    fresher_ts + '#2.data',
                    fresher_ts + '.durable'],
            },
            'def': {},
        }
        expected = {
            '9373a92d072897b136b3fc06595b0456': {'ts_data': old_ts,
                                                 'durable': True},
            '9373a92d072897b136b3fc06595b7456': {'ts_data': fresher_ts,
                                                 'durable': True},
        }
        self._check_yield_hashes(POLICIES.default, suffix_map, expected,
                                 suffixes=['456'], frag_index=2)

    def test_yield_hashes_suffix_filter(self):
        # test again with limited suffixes
        old_ts = '1383180000.12345'
        fresh_ts = Timestamp(time() - 10).internal
        fresher_ts = Timestamp(time() - 1).internal
        suffix_map = {
            'abc': {
                '9373a92d072897b136b3fc06595b4abc': [
                    fresh_ts + '.ts'],
            },
            '456': {
                '9373a92d072897b136b3fc06595b0456': [
                    old_ts + '#2#d.data'],
                '9373a92d072897b136b3fc06595b7456': [
                    fresh_ts + '.ts',
                    fresher_ts + '#2#d.data'],
            },
            'def': {},
        }
        expected = {
            '9373a92d072897b136b3fc06595b0456': {'ts_data': old_ts,
                                                 'durable': True},
            '9373a92d072897b136b3fc06595b7456': {'ts_data': fresher_ts,
                                                 'durable': True},
        }
        self._check_yield_hashes(POLICIES.default, suffix_map, expected,
                                 suffixes=['456'], frag_index=2)

    def test_yield_hashes_skips_non_durable_data(self):
        ts_iter = (Timestamp(t) for t in itertools.count(int(time())))
        ts1 = next(ts_iter)
        suffix_map = {
            '456': {
                '9373a92d072897b136b3fc06595b0456': [
                    ts1.internal + '#2#d.data'],
                '9373a92d072897b136b3fc06595b7456': [
                    ts1.internal + '#2.data'],
            },
        }
        expected = {
            '9373a92d072897b136b3fc06595b0456': {'ts_data': ts1,
                                                 'durable': True},
        }
        self._check_yield_hashes(POLICIES.default, suffix_map, expected,
                                 frag_index=2)

        # if we add a durable it shows up
        suffix_map['456']['9373a92d072897b136b3fc06595b7456'] = [
            ts1.internal + '#2#d.data']
        expected = {
            '9373a92d072897b136b3fc06595b0456': {'ts_data': ts1,
                                                 'durable': True},
            '9373a92d072897b136b3fc06595b7456': {'ts_data': ts1,
                                                 'durable': True},
        }
        self._check_yield_hashes(POLICIES.default, suffix_map, expected,
                                 frag_index=2)

    def test_yield_hashes_optionally_yields_non_durable_data(self):
        ts_iter = (Timestamp(t) for t in itertools.count(int(time())))
        ts1 = next(ts_iter)
        ts2 = next(ts_iter)
        suffix_map = {
            'abc': {
                '9373a92d072897b136b3fc06595b4abc': [
                    ts1.internal + '#2#d.data',
                    ts2.internal + '#2.data'],  # newer non-durable
                '9373a92d072897b136b3fc06595b0abc': [
                    ts1.internal + '#2.data',  # older non-durable
                    ts2.internal + '#2#d.data'],
            },
            '456': {
                '9373a92d072897b136b3fc06595b0456': [
                    ts1.internal + '#2#d.data'],
                '9373a92d072897b136b3fc06595b7456': [
                    ts2.internal + '#2.data'],
            },
        }

        # sanity check non-durables not yielded
        expected = {
            '9373a92d072897b136b3fc06595b4abc': {'ts_data': ts1,
                                                 'durable': True},
            '9373a92d072897b136b3fc06595b0abc': {'ts_data': ts2,
                                                 'durable': True},
            '9373a92d072897b136b3fc06595b0456': {'ts_data': ts1,
                                                 'durable': True},
        }
        self._check_yield_hashes(POLICIES.default, suffix_map, expected,
                                 frag_index=2, frag_prefs=None)

        # an empty frag_prefs list is sufficient to get non-durables yielded
        # (in preference over *older* durable)
        expected = {
            '9373a92d072897b136b3fc06595b4abc': {'ts_data': ts2,
                                                 'durable': False},
            '9373a92d072897b136b3fc06595b0abc': {'ts_data': ts2,
                                                 'durable': True},
            '9373a92d072897b136b3fc06595b0456': {'ts_data': ts1,
                                                 'durable': True},
            '9373a92d072897b136b3fc06595b7456': {'ts_data': ts2,
                                                 'durable': False},
        }
        self._check_yield_hashes(POLICIES.default, suffix_map, expected,
                                 frag_index=2, frag_prefs=[])

    def test_yield_hashes_skips_missing_legacy_durable(self):
        ts_iter = (Timestamp(t) for t in itertools.count(int(time())))
        ts1 = next(ts_iter)
        suffix_map = {
            '456': {
                '9373a92d072897b136b3fc06595b0456': [
                    ts1.internal + '#2.data',
                    ts1.internal + '.durable'],
                '9373a92d072897b136b3fc06595b7456': [
                    ts1.internal + '#2.data'],
            },
        }
        expected = {
            '9373a92d072897b136b3fc06595b0456': {'ts_data': ts1,
                                                 'durable': True},
        }
        self._check_yield_hashes(POLICIES.default, suffix_map, expected,
                                 frag_index=2)

        # if we add a durable it shows up
        suffix_map['456']['9373a92d072897b136b3fc06595b7456'].append(
            ts1.internal + '.durable')
        expected = {
            '9373a92d072897b136b3fc06595b0456': {'ts_data': ts1,
                                                 'durable': True},
            '9373a92d072897b136b3fc06595b7456': {'ts_data': ts1,
                                                 'durable': True},
        }
        self._check_yield_hashes(POLICIES.default, suffix_map, expected,
                                 frag_index=2)

    def test_yield_hashes_skips_newer_data_without_legacy_durable(self):
        ts_iter = (Timestamp(t) for t in itertools.count(int(time())))
        ts1 = next(ts_iter)
        ts2 = next(ts_iter)
        ts3 = next(ts_iter)
        suffix_map = {
            '456': {
                '9373a92d072897b136b3fc06595b0456': [
                    ts1.internal + '#2.data',
                    ts1.internal + '.durable',
                    ts2.internal + '#2.data',
                    ts3.internal + '#2.data'],
            },
        }
        expected = {
            '9373a92d072897b136b3fc06595b0456': {'ts_data': ts1,
                                                 'durable': True},
        }
        self._check_yield_hashes(POLICIES.default, suffix_map, expected,
                                 frag_index=None)
        self._check_yield_hashes(POLICIES.default, suffix_map, expected,
                                 frag_index=2)

        # if we add a durable then newer data shows up
        suffix_map['456']['9373a92d072897b136b3fc06595b0456'].append(
            ts2.internal + '.durable')
        expected = {
            '9373a92d072897b136b3fc06595b0456': {'ts_data': ts2,
                                                 'durable': True},
        }
        self._check_yield_hashes(POLICIES.default, suffix_map, expected,
                                 frag_index=None)
        self._check_yield_hashes(POLICIES.default, suffix_map, expected,
                                 frag_index=2)

    def test_yield_hashes_skips_newer_non_durable_data(self):
        ts_iter = (Timestamp(t) for t in itertools.count(int(time())))
        ts1 = next(ts_iter)
        ts2 = next(ts_iter)
        ts3 = next(ts_iter)
        suffix_map = {
            '456': {
                '9373a92d072897b136b3fc06595b0456': [
                    ts1.internal + '#2#d.data',
                    ts2.internal + '#2.data',
                    ts3.internal + '#2.data'],
            },
        }
        expected = {
            '9373a92d072897b136b3fc06595b0456': {'ts_data': ts1,
                                                 'durable': True},
        }
        self._check_yield_hashes(POLICIES.default, suffix_map, expected,
                                 frag_index=None)
        self._check_yield_hashes(POLICIES.default, suffix_map, expected,
                                 frag_index=2)

        # if we make it durable then newer data shows up
        suffix_map = {
            '456': {
                '9373a92d072897b136b3fc06595b0456': [
                    ts1.internal + '#2#d.data',
                    ts2.internal + '#2#d.data',
                    ts3.internal + '#2.data'],
            },
        }
        expected = {
            '9373a92d072897b136b3fc06595b0456': {'ts_data': ts2,
                                                 'durable': True},
        }
        self._check_yield_hashes(POLICIES.default, suffix_map, expected,
                                 frag_index=None)
        self._check_yield_hashes(POLICIES.default, suffix_map, expected,
                                 frag_index=2)

    def test_yield_hashes_ignores_bad_ondisk_filesets(self):
        # this differs from DiskFileManager.yield_hashes which will fail
        # when encountering a bad on-disk file set
        ts_iter = (Timestamp(t) for t in itertools.count(int(time())))
        ts1 = next(ts_iter)
        ts2 = next(ts_iter)
        suffix_map = {
            '456': {
                # this one is fine
                '9333a92d072897b136b3fc06595b0456': [
                    ts1.internal + '#2#d.data'],
                # this one is fine, legacy durable
                '9333a92d072897b136b3fc06595b1456': [
                    ts1.internal + '#2.data',
                    ts1.internal + '.durable'],
                # missing frag index
                '9444a92d072897b136b3fc06595b7456': [
                    ts1.internal + '.data'],
                # junk
                '9555a92d072897b136b3fc06595b8456': [
                    'junk_file'],
                # not durable
                '9666a92d072897b136b3fc06595b9456': [
                    ts1.internal + '#2.data',
                    ts2.internal + '.meta'],
                # .meta files w/o .data files can't be opened, and are ignored
                '9777a92d072897b136b3fc06595ba456': [
                    ts1.internal + '.meta'],
                # multiple meta files with no data
                '9888a92d072897b136b3fc06595bb456': [
                    ts1.internal + '.meta',
                    ts2.internal + '.meta'],
                # this is good with meta
                '9999a92d072897b136b3fc06595bb456': [
                    ts1.internal + '#2#d.data',
                    ts2.internal + '.meta'],
                # this is good with meta, legacy durable
                '9999a92d072897b136b3fc06595bc456': [
                    ts1.internal + '#2.data',
                    ts1.internal + '.durable',
                    ts2.internal + '.meta'],
                # this one is wrong frag index
                '9aaaa92d072897b136b3fc06595b0456': [
                    ts1.internal + '#7#d.data'],
                # this one is wrong frag index, legacy durable
                '9aaaa92d072897b136b3fc06595b1456': [
                    ts1.internal + '#7.data',
                    ts1.internal + '.durable'],
            },
        }
        expected = {
            '9333a92d072897b136b3fc06595b0456': {'ts_data': ts1,
                                                 'durable': True},
            '9999a92d072897b136b3fc06595bb456': {'ts_data': ts1,
                                                 'ts_meta': ts2,
                                                 'durable': True},
            '9333a92d072897b136b3fc06595b1456': {'ts_data': ts1,
                                                 'durable': True},
            '9999a92d072897b136b3fc06595bc456': {'ts_data': ts1,
                                                 'ts_meta': ts2,
                                                 'durable': True},
        }
        self._check_yield_hashes(POLICIES.default, suffix_map, expected,
                                 frag_index=2)

    def test_yield_hashes_filters_frag_index(self):
        ts_iter = (Timestamp(t) for t in itertools.count(int(time())))
        ts1 = next(ts_iter)
        ts2 = next(ts_iter)
        ts3 = next(ts_iter)
        suffix_map = {
            '27e': {
                '1111111111111111111111111111127e': [
                    ts1.internal + '#2#d.data',
                    ts1.internal + '#3#d.data',
                ],
                '2222222222222222222222222222227e': [
                    ts1.internal + '#2#d.data',
                    ts2.internal + '#2#d.data',
                ],
            },
            'd41': {
                'aaaaaaaaaaaaaaaaaaaaaaaaaaaaad41': [
                    ts1.internal + '#3#d.data',
                ],
            },
            '00b': {
                '3333333333333333333333333333300b': [
                    ts1.internal + '#2.data',
                    ts2.internal + '#2.data',
                    ts3.internal + '#2#d.data',
                ],
            },
        }
        expected = {
            '1111111111111111111111111111127e': {'ts_data': ts1,
                                                 'durable': True},
            '2222222222222222222222222222227e': {'ts_data': ts2,
                                                 'durable': True},
            '3333333333333333333333333333300b': {'ts_data': ts3,
                                                 'durable': True},
        }
        self._check_yield_hashes(POLICIES.default, suffix_map, expected,
                                 frag_index=2)

    def test_yield_hashes_filters_frag_index_legacy_durable(self):
        ts_iter = (Timestamp(t) for t in itertools.count(int(time())))
        ts1 = next(ts_iter)
        ts2 = next(ts_iter)
        ts3 = next(ts_iter)
        suffix_map = {
            '27e': {
                '1111111111111111111111111111127e': [
                    ts1.internal + '#2.data',
                    ts1.internal + '#3.data',
                    ts1.internal + '.durable',
                ],
                '2222222222222222222222222222227e': [
                    ts1.internal + '#2.data',
                    ts1.internal + '.durable',
                    ts2.internal + '#2.data',
                    ts2.internal + '.durable',
                ],
            },
            'd41': {
                'aaaaaaaaaaaaaaaaaaaaaaaaaaaaad41': [
                    ts1.internal + '#3.data',
                    ts1.internal + '.durable',
                ],
            },
            '00b': {
                '3333333333333333333333333333300b': [
                    ts1.internal + '#2.data',
                    ts2.internal + '#2.data',
                    ts3.internal + '#2.data',
                    ts3.internal + '.durable',
                ],
            },
        }
        expected = {
            '1111111111111111111111111111127e': {'ts_data': ts1,
                                                 'durable': True},
            '2222222222222222222222222222227e': {'ts_data': ts2,
                                                 'durable': True},
            '3333333333333333333333333333300b': {'ts_data': ts3,
                                                 'durable': True},
        }
        self._check_yield_hashes(POLICIES.default, suffix_map, expected,
                                 frag_index=2)

    def _test_get_diskfile_from_hash_frag_index_filter(self, legacy_durable):
        df = self._get_diskfile(POLICIES.default)
        hash_ = os.path.basename(df._datadir)
        self.assertRaises(DiskFileNotExist,
                          self.df_mgr.get_diskfile_from_hash,
                          self.existing_device, '0', hash_,
                          POLICIES.default)  # sanity
        timestamp = Timestamp.now()
        for frag_index in (4, 7):
            write_diskfile(df, timestamp, frag_index=frag_index,
                           legacy_durable=legacy_durable)

        df4 = self.df_mgr.get_diskfile_from_hash(
            self.existing_device, '0', hash_, POLICIES.default, frag_index=4)
        self.assertEqual(df4._frag_index, 4)
        self.assertEqual(
            df4.read_metadata()['X-Object-Sysmeta-Ec-Frag-Index'], '4')
        df7 = self.df_mgr.get_diskfile_from_hash(
            self.existing_device, '0', hash_, POLICIES.default, frag_index=7)
        self.assertEqual(df7._frag_index, 7)
        self.assertEqual(
            df7.read_metadata()['X-Object-Sysmeta-Ec-Frag-Index'], '7')

    def test_get_diskfile_from_hash_frag_index_filter(self):
        self._test_get_diskfile_from_hash_frag_index_filter(False)

    def test_get_diskfile_from_hash_frag_index_filter_legacy_durable(self):
        self._test_get_diskfile_from_hash_frag_index_filter(True)

    def test_check_policy(self):
        mock_policy = mock.MagicMock()
        mock_policy.policy_type = EC_POLICY
        # sanity, ECDiskFileManager is ok with EC_POLICY
        diskfile.ECDiskFileManager.check_policy(mock_policy)
        # ECDiskFileManager raises ValueError with REPL_POLICY
        mock_policy.policy_type = REPL_POLICY
        with self.assertRaises(ValueError) as cm:
            diskfile.ECDiskFileManager.check_policy(mock_policy)
        self.assertEqual('Invalid policy_type: %s' % REPL_POLICY,
                         str(cm.exception))


class DiskFileMixin(BaseDiskFileTestMixin):

    def ts(self):
        """
        Timestamps - forever.
        """
        return next(self._ts_iter)

    def _create_ondisk_file(self, df, data, timestamp, metadata=None,
                            ctype_timestamp=None,
                            ext='.data', legacy_durable=False, commit=True):
        mkdirs(df._datadir)
        if timestamp is None:
            timestamp = time()
        timestamp = Timestamp(timestamp)
        if not metadata:
            metadata = {}
        if 'X-Timestamp' not in metadata:
            metadata['X-Timestamp'] = timestamp.internal
        if 'ETag' not in metadata:
            etag = md5()
            etag.update(data)
            metadata['ETag'] = etag.hexdigest()
        if 'name' not in metadata:
            metadata['name'] = '/a/c/o'
        if 'Content-Length' not in metadata:
            metadata['Content-Length'] = str(len(data))
        filename = timestamp.internal
        if ext == '.data' and df.policy.policy_type == EC_POLICY:
            if legacy_durable:
                filename = '%s#%s' % (timestamp.internal, df._frag_index)
                if commit:
                    durable_file = os.path.join(
                        df._datadir, '%s.durable' % timestamp.internal)
                    with open(durable_file, 'wb') as f:
                        pass
            elif commit:
                filename = '%s#%s#d' % (timestamp.internal, df._frag_index)
            else:
                filename = '%s#%s' % (timestamp.internal, df._frag_index)
        if ctype_timestamp:
            metadata.update(
                {'Content-Type-Timestamp':
                 Timestamp(ctype_timestamp).internal})
            filename = encode_timestamps(timestamp,
                                         Timestamp(ctype_timestamp),
                                         explicit=True)
        data_file = os.path.join(df._datadir, filename + ext)
        with open(data_file, 'wb') as f:
            f.write(data)
            xattr.setxattr(f.fileno(), diskfile.METADATA_KEY,
                           pickle.dumps(metadata, diskfile.PICKLE_PROTOCOL))

    def _simple_get_diskfile(self, partition='0', account='a', container='c',
                             obj='o', policy=None, frag_index=None, **kwargs):
        policy = policy or POLICIES.default
        df_mgr = self.df_router[policy]
        if policy.policy_type == EC_POLICY and frag_index is None:
            frag_index = 2
        return df_mgr.get_diskfile(self.existing_device, partition,
                                   account, container, obj,
                                   policy=policy, frag_index=frag_index,
                                   **kwargs)

    def _create_test_file(self, data, timestamp=None, metadata=None,
                          account='a', container='c', obj='o', **kwargs):
        if not isinstance(data, bytes):
            raise ValueError('data must be bytes')
        if metadata is None:
            metadata = {}
        metadata.setdefault('name', '/%s/%s/%s' % (account, container, obj))
        df = self._simple_get_diskfile(account=account, container=container,
                                       obj=obj, **kwargs)
        if timestamp is None:
            timestamp = time()
        timestamp = Timestamp(timestamp)

        # avoid getting O_TMPFILE warning in logs
        if not utils.o_tmpfile_in_tmpdir_supported():
            df.manager.use_linkat = False

        if df.policy.policy_type == EC_POLICY:
            data = encode_frag_archive_bodies(df.policy, data)[df._frag_index]

        with df.create() as writer:
            new_metadata = {
                'ETag': md5(data).hexdigest(),
                'X-Timestamp': timestamp.internal,
                'Content-Length': len(data),
            }
            new_metadata.update(metadata)
            writer.write(data)
            writer.put(new_metadata)
            writer.commit(timestamp)
        df.open()
        return df, data

    def test_get_dev_path(self):
        self.df_mgr.devices = '/srv'
        device = 'sda1'
        dev_path = os.path.join(self.df_mgr.devices, device)

        mount_check = None
        self.df_mgr.mount_check = True
        with mock_check_drive(ismount=False):
            self.assertEqual(self.df_mgr.get_dev_path(device, mount_check),
                             None)
        with mock_check_drive(ismount=True):
            self.assertEqual(self.df_mgr.get_dev_path(device, mount_check),
                             dev_path)

        self.df_mgr.mount_check = False
        with mock_check_drive(isdir=False):
            self.assertEqual(self.df_mgr.get_dev_path(device, mount_check),
                             None)
        with mock_check_drive(isdir=True):
            self.assertEqual(self.df_mgr.get_dev_path(device, mount_check),
                             dev_path)

        mount_check = True
        with mock_check_drive(ismount=False):
            self.assertEqual(self.df_mgr.get_dev_path(device, mount_check),
                             None)
        with mock_check_drive(ismount=True):
            self.assertEqual(self.df_mgr.get_dev_path(device, mount_check),
                             dev_path)

        mount_check = False
        self.assertEqual(self.df_mgr.get_dev_path(device, mount_check),
                         dev_path)

    def test_open_not_exist(self):
        df = self._simple_get_diskfile()
        self.assertRaises(DiskFileNotExist, df.open)

    def test_open_expired(self):
        self.assertRaises(DiskFileExpired,
                          self._create_test_file,
                          b'1234567890', metadata={'X-Delete-At': '0'})

        try:
            self._create_test_file(b'1234567890', open_expired=True,
                                   metadata={'X-Delete-At': '0',
                                             'X-Object-Meta-Foo': 'bar'})
            df = self._simple_get_diskfile(open_expired=True)
            md = df.read_metadata()
            self.assertEqual(md['X-Object-Meta-Foo'], 'bar')
        except SwiftException as err:
            self.fail("Unexpected swift exception raised: %r" % err)

    def test_open_not_expired(self):
        try:
            self._create_test_file(
                b'1234567890', metadata={'X-Delete-At': str(2 * int(time()))})
        except SwiftException as err:
            self.fail("Unexpected swift exception raised: %r" % err)

    def test_get_metadata(self):
        timestamp = self.ts().internal
        df, df_data = self._create_test_file(b'1234567890',
                                             timestamp=timestamp)
        md = df.get_metadata()
        self.assertEqual(md['X-Timestamp'], timestamp)

    def test_read_metadata(self):
        timestamp = self.ts().internal
        self._create_test_file(b'1234567890', timestamp=timestamp)
        df = self._simple_get_diskfile()
        md = df.read_metadata()
        self.assertEqual(md['X-Timestamp'], timestamp)

    def test_read_metadata_no_xattr(self):
        def mock_getxattr(*args, **kargs):
            error_num = errno.ENOTSUP if hasattr(errno, 'ENOTSUP') else \
                errno.EOPNOTSUPP
            raise IOError(error_num, "Operation not supported")

        with mock.patch('xattr.getxattr', mock_getxattr):
            self.assertRaises(
                DiskFileXattrNotSupported,
                diskfile.read_metadata, 'n/a')

    def test_get_metadata_not_opened(self):
        df = self._simple_get_diskfile()
        with self.assertRaises(DiskFileNotOpen):
            df.get_metadata()

    def test_get_datafile_metadata(self):
        ts_iter = make_timestamp_iter()
        body = b'1234567890'
        ts_data = next(ts_iter)
        metadata = {'X-Object-Meta-Test': 'test1',
                    'X-Object-Sysmeta-Test': 'test1'}
        df, df_data = self._create_test_file(body, timestamp=ts_data.internal,
                                             metadata=metadata)
        expected = df.get_metadata()
        ts_meta = next(ts_iter)
        df.write_metadata({'X-Timestamp': ts_meta.internal,
                           'X-Object-Meta-Test': 'changed',
                           'X-Object-Sysmeta-Test': 'ignored'})
        df.open()
        self.assertEqual(expected, df.get_datafile_metadata())
        expected.update({'X-Timestamp': ts_meta.internal,
                         'X-Object-Meta-Test': 'changed'})
        self.assertEqual(expected, df.get_metadata())

    def test_get_datafile_metadata_not_opened(self):
        df = self._simple_get_diskfile()
        with self.assertRaises(DiskFileNotOpen):
            df.get_datafile_metadata()

    def test_get_metafile_metadata(self):
        ts_iter = make_timestamp_iter()
        body = b'1234567890'
        ts_data = next(ts_iter)
        metadata = {'X-Object-Meta-Test': 'test1',
                    'X-Object-Sysmeta-Test': 'test1'}
        df, df_data = self._create_test_file(body, timestamp=ts_data.internal,
                                             metadata=metadata)
        self.assertIsNone(df.get_metafile_metadata())

        # now create a meta file
        ts_meta = next(ts_iter)
        df.write_metadata({'X-Timestamp': ts_meta.internal,
                           'X-Object-Meta-Test': 'changed'})
        df.open()
        expected = {'X-Timestamp': ts_meta.internal,
                    'X-Object-Meta-Test': 'changed'}
        self.assertEqual(expected, df.get_metafile_metadata())

    def test_get_metafile_metadata_not_opened(self):
        df = self._simple_get_diskfile()
        with self.assertRaises(DiskFileNotOpen):
            df.get_metafile_metadata()

    def test_not_opened(self):
        df = self._simple_get_diskfile()
        with self.assertRaises(DiskFileNotOpen):
            with df:
                pass

    def test_disk_file_default_disallowed_metadata(self):
        # build an object with some meta (at t0+1s)
        orig_metadata = {'X-Object-Meta-Key1': 'Value1',
                         'X-Object-Transient-Sysmeta-KeyA': 'ValueA',
                         'Content-Type': 'text/garbage'}
        df = self._get_open_disk_file(ts=self.ts().internal,
                                      extra_metadata=orig_metadata)
        with df.open():
            if df.policy.policy_type == EC_POLICY:
                expected = df.policy.pyeclib_driver.get_segment_info(
                    1024, df.policy.ec_segment_size)['fragment_size']
            else:
                expected = 1024
            self.assertEqual(str(expected), df._metadata['Content-Length'])
        # write some new metadata (fast POST, don't send orig meta, at t0+1)
        df = self._simple_get_diskfile()
        df.write_metadata({'X-Timestamp': self.ts().internal,
                           'X-Object-Transient-Sysmeta-KeyB': 'ValueB',
                           'X-Object-Meta-Key2': 'Value2'})
        df = self._simple_get_diskfile()
        with df.open():
            # non-fast-post updateable keys are preserved
            self.assertEqual('text/garbage', df._metadata['Content-Type'])
            # original fast-post updateable keys are removed
            self.assertNotIn('X-Object-Meta-Key1', df._metadata)
            self.assertNotIn('X-Object-Transient-Sysmeta-KeyA', df._metadata)
            # new fast-post updateable keys are added
            self.assertEqual('Value2', df._metadata['X-Object-Meta-Key2'])
            self.assertEqual('ValueB',
                             df._metadata['X-Object-Transient-Sysmeta-KeyB'])

    def test_disk_file_preserves_sysmeta(self):
        # build an object with some meta (at t0)
        orig_metadata = {'X-Object-Sysmeta-Key1': 'Value1',
                         'Content-Type': 'text/garbage'}
        df = self._get_open_disk_file(ts=self.ts().internal,
                                      extra_metadata=orig_metadata)
        with df.open():
            if df.policy.policy_type == EC_POLICY:
                expected = df.policy.pyeclib_driver.get_segment_info(
                    1024, df.policy.ec_segment_size)['fragment_size']
            else:
                expected = 1024
            self.assertEqual(str(expected), df._metadata['Content-Length'])
        # write some new metadata (fast POST, don't send orig meta, at t0+1s)
        df = self._simple_get_diskfile()
        df.write_metadata({'X-Timestamp': self.ts().internal,
                           'X-Object-Sysmeta-Key1': 'Value2',
                           'X-Object-Meta-Key3': 'Value3'})
        df = self._simple_get_diskfile()
        with df.open():
            # non-fast-post updateable keys are preserved
            self.assertEqual('text/garbage', df._metadata['Content-Type'])
            # original sysmeta keys are preserved
            self.assertEqual('Value1', df._metadata['X-Object-Sysmeta-Key1'])

    def test_disk_file_preserves_slo(self):
        # build an object with some meta (at t0)
        orig_metadata = {'X-Static-Large-Object': 'True',
                         'Content-Type': 'text/garbage'}
        df = self._get_open_disk_file(ts=self.ts().internal,
                                      extra_metadata=orig_metadata)

        # sanity test
        with df.open():
            self.assertEqual('True', df._metadata['X-Static-Large-Object'])
            if df.policy.policy_type == EC_POLICY:
                expected = df.policy.pyeclib_driver.get_segment_info(
                    1024, df.policy.ec_segment_size)['fragment_size']
            else:
                expected = 1024
            self.assertEqual(str(expected), df._metadata['Content-Length'])

        # write some new metadata (fast POST, don't send orig meta, at t0+1s)
        df = self._simple_get_diskfile()
        df.write_metadata({'X-Timestamp': self.ts().internal})
        df = self._simple_get_diskfile()
        with df.open():
            # non-fast-post updateable keys are preserved
            self.assertEqual('text/garbage', df._metadata['Content-Type'])
            self.assertEqual('True', df._metadata['X-Static-Large-Object'])

    def test_disk_file_reader_iter(self):
        df, df_data = self._create_test_file(b'1234567890')
        quarantine_msgs = []
        reader = df.reader(_quarantine_hook=quarantine_msgs.append)
        self.assertEqual(b''.join(reader), df_data)
        self.assertEqual(quarantine_msgs, [])

    def test_disk_file_reader_iter_w_quarantine(self):
        df, df_data = self._create_test_file(b'1234567890')

        def raise_dfq(m):
            raise DiskFileQuarantined(m)

        reader = df.reader(_quarantine_hook=raise_dfq)
        reader._obj_size += 1
        self.assertRaises(DiskFileQuarantined, b''.join, reader)

    def test_disk_file_reader_iter_w_io_error(self):
        df, df_data = self._create_test_file(b'1234567890')

        class FakeFp(object):
            def __init__(self, buf):
                self.pos = 0
                self.buf = buf

            def read(self, sz):
                if not self.buf:
                    raise IOError(5, 'Input/output error')
                chunk, self.buf = self.buf, b''
                self.pos += len(chunk)
                return chunk

            def close(self):
                pass

            def tell(self):
                return self.pos

        def raise_dfq(m):
            raise DiskFileQuarantined(m)

        reader = df.reader(_quarantine_hook=raise_dfq)
        reader._fp = FakeFp(b'1234')
        self.assertRaises(DiskFileQuarantined, b''.join, reader)

    def test_disk_file_app_iter_corners(self):
        df, df_data = self._create_test_file(b'1234567890')
        quarantine_msgs = []
        reader = df.reader(_quarantine_hook=quarantine_msgs.append)
        self.assertEqual(b''.join(reader.app_iter_range(0, None)),
                         df_data)
        self.assertEqual(quarantine_msgs, [])
        df = self._simple_get_diskfile()
        with df.open():
            reader = df.reader()
            self.assertEqual(b''.join(reader.app_iter_range(5, None)),
                             df_data[5:])

    def test_disk_file_app_iter_range_w_none(self):
        df, df_data = self._create_test_file(b'1234567890')
        quarantine_msgs = []
        reader = df.reader(_quarantine_hook=quarantine_msgs.append)
        self.assertEqual(b''.join(reader.app_iter_range(None, None)),
                         df_data)
        self.assertEqual(quarantine_msgs, [])

    def test_disk_file_app_iter_partial_closes(self):
        df, df_data = self._create_test_file(b'1234567890')
        quarantine_msgs = []
        reader = df.reader(_quarantine_hook=quarantine_msgs.append)
        it = reader.app_iter_range(0, 5)
        self.assertEqual(b''.join(it), df_data[:5])
        self.assertEqual(quarantine_msgs, [])
        self.assertTrue(reader._fp is None)

    def test_disk_file_app_iter_ranges(self):
        df, df_data = self._create_test_file(b'012345678911234567892123456789')
        quarantine_msgs = []
        reader = df.reader(_quarantine_hook=quarantine_msgs.append)
        it = reader.app_iter_ranges([(0, 10), (10, 20), (20, 30)],
                                    'plain/text',
                                    '\r\n--someheader\r\n', len(df_data))
        value = b''.join(it)
        self.assertIn(df_data[:10], value)
        self.assertIn(df_data[10:20], value)
        self.assertIn(df_data[20:30], value)
        self.assertEqual(quarantine_msgs, [])

    def test_disk_file_app_iter_ranges_w_quarantine(self):
        df, df_data = self._create_test_file(b'012345678911234567892123456789')
        quarantine_msgs = []
        reader = df.reader(_quarantine_hook=quarantine_msgs.append)
        self.assertEqual(len(df_data), reader._obj_size)  # sanity check
        reader._obj_size += 1
        it = reader.app_iter_ranges([(0, len(df_data))],
                                    'plain/text',
                                    '\r\n--someheader\r\n', len(df_data))
        value = b''.join(it)
        self.assertIn(df_data, value)
        self.assertEqual(quarantine_msgs,
                         ["Bytes read: %s, does not match metadata: %s" %
                          (len(df_data), len(df_data) + 1)])

    def test_disk_file_app_iter_ranges_w_no_etag_quarantine(self):
        df, df_data = self._create_test_file(b'012345678911234567892123456789')
        quarantine_msgs = []
        reader = df.reader(_quarantine_hook=quarantine_msgs.append)
        it = reader.app_iter_ranges([(0, 10)],
                                    'plain/text',
                                    '\r\n--someheader\r\n', len(df_data))
        value = b''.join(it)
        self.assertIn(df_data[:10], value)
        self.assertEqual(quarantine_msgs, [])

    def test_disk_file_app_iter_ranges_edges(self):
        df, df_data = self._create_test_file(b'012345678911234567892123456789')
        quarantine_msgs = []
        reader = df.reader(_quarantine_hook=quarantine_msgs.append)
        it = reader.app_iter_ranges([(3, 10), (0, 2)], 'application/whatever',
                                    '\r\n--someheader\r\n', len(df_data))
        value = b''.join(it)
        self.assertIn(df_data[3:10], value)
        self.assertIn(df_data[:2], value)
        self.assertEqual(quarantine_msgs, [])

    def test_disk_file_large_app_iter_ranges(self):
        # This test case is to make sure that the disk file app_iter_ranges
        # method all the paths being tested.
        long_str = b'01234567890' * 65536
        df, df_data = self._create_test_file(long_str)
        target_strs = [df_data[3:10], df_data[0:65590]]
        quarantine_msgs = []
        reader = df.reader(_quarantine_hook=quarantine_msgs.append)
        it = reader.app_iter_ranges([(3, 10), (0, 65590)], 'plain/text',
                                    '5e816ff8b8b8e9a5d355497e5d9e0301',
                                    len(df_data))

        # The produced string actually missing the MIME headers
        # need to add these headers to make it as real MIME message.
        # The body of the message is produced by method app_iter_ranges
        # off of DiskFile object.
        header = b''.join([b'Content-Type: multipart/byteranges;',
                           b'boundary=',
                           b'5e816ff8b8b8e9a5d355497e5d9e0301\r\n'])

        value = header + b''.join(it)
        self.assertEqual(quarantine_msgs, [])

        message = email.message_from_bytes(value)
        parts = [p.get_payload(decode=True) for p in message.walk()][1:3]
        self.assertEqual(parts, target_strs)

    def test_disk_file_app_iter_ranges_empty(self):
        # This test case tests when empty value passed into app_iter_ranges
        # When ranges passed into the method is either empty array or None,
        # this method will yield empty string
        df, df_data = self._create_test_file(b'012345678911234567892123456789')
        quarantine_msgs = []
        reader = df.reader(_quarantine_hook=quarantine_msgs.append)
        it = reader.app_iter_ranges([], 'application/whatever',
                                    '\r\n--someheader\r\n', len(df_data))
        self.assertEqual(b''.join(it), b'')

        df = self._simple_get_diskfile()
        with df.open():
            reader = df.reader()
            it = reader.app_iter_ranges(None, 'app/something',
                                        '\r\n--someheader\r\n', 150)
            self.assertEqual(b''.join(it), b'')
            self.assertEqual(quarantine_msgs, [])

    def test_disk_file_mkstemp_creates_dir(self):
        for policy in POLICIES:
            tmpdir = os.path.join(self.testdir, self.existing_device,
                                  diskfile.get_tmp_dir(policy))
            os.rmdir(tmpdir)
            df = self._simple_get_diskfile(policy=policy)
            df.manager.use_linkat = False
            with df.create():
                self.assertTrue(os.path.exists(tmpdir))

    def test_disk_file_writer(self):
        df = self._simple_get_diskfile()
        with df.create() as writer:
            self.assertIsInstance(writer, diskfile.BaseDiskFileWriter)
            # create automatically opens for us
            self.assertIsNotNone(writer._fd)
            # can't re-open since we're already open
            with self.assertRaises(ValueError):
                writer.open()
            writer.write(b'asdf')
            writer.close()
            # can't write any more
            with self.assertRaises(ValueError):
                writer.write(b'asdf')
            # can close again
            writer.close()

    def test_disk_file_concurrent_writes(self):
        def threadA(df, events, errors):
            try:
                ts = self.ts()
                with df.create() as writer:
                    writer.write(b'dataA')
                    writer.put({
                        'X-Timestamp': ts.internal,
                        'Content-Length': 5,
                    })
                    events[0].set()
                    events[1].wait()
                    writer.commit(ts)
            except Exception as e:
                errors.append(e)
                raise

        def threadB(df, events, errors):
            try:
                events[0].wait()
                ts = self.ts()
                with df.create() as writer:
                    writer.write(b'dataB')
                    writer.put({
                        'X-Timestamp': ts.internal,
                        'Content-Length': 5,
                    })
                    writer.commit(ts)
                events[1].set()
            except Exception as e:
                errors.append(e)
                raise

        df = self._simple_get_diskfile()
        events = [threading.Event(), threading.Event()]
        errors = []

        threads = [threading.Thread(target=tgt, args=(df, events, errors))
                   for tgt in (threadA, threadB)]
        for thread in threads:
            thread.start()
        for thread in threads:
            thread.join()
        self.assertFalse(errors)

        with df.open(), open(df._data_file, 'rb') as fp:
            self.assertEqual(b'dataB', fp.read())

    def test_disk_file_concurrent_marked_durable(self):
        ts = self.ts()

        def threadA(df, events, errors):
            try:
                with df.create() as writer:
                    writer.write(b'dataA')
                    writer.put({
                        'X-Timestamp': ts.internal,
                        'Content-Length': 5,
                    })
                    events[0].set()
                    events[1].wait()
                    writer.commit(ts)
            except Exception as e:
                errors.append(e)
                raise

        def threadB(df, events, errors):
            try:
                events[0].wait()
                # Mark it durable just like in ssync_receiver
                with df.create() as writer:
                    writer.commit(ts)
                events[1].set()
            except Exception as e:
                errors.append(e)
                raise

        df = self._simple_get_diskfile()
        events = [threading.Event(), threading.Event()]
        errors = []

        threads = [threading.Thread(target=tgt, args=(df, events, errors))
                   for tgt in (threadA, threadB)]
        for thread in threads:
            thread.start()
        for thread in threads:
            thread.join()
        self.assertFalse(errors)

        with df.open(), open(df._data_file, 'rb') as fp:
            if df.policy.policy_type == EC_POLICY:
                # Confirm that it really *was* marked durable
                self.assertTrue(df._data_file.endswith('#d.data'))
            self.assertEqual(b'dataA', fp.read())

    def test_disk_file_concurrent_delete(self):
        def threadA(df, events, errors):
            try:
                ts = self.ts()
                with df.create() as writer:
                    writer.write(b'dataA')
                    writer.put({'X-Timestamp': ts.internal})
                    events[0].set()
                    events[1].wait()
                    writer.commit(ts)
            except Exception as e:
                errors.append(e)
                raise

        def threadB(df, events, errors):
            try:
                events[0].wait()
                df.delete(self.ts())
                events[1].set()
            except Exception as e:
                errors.append(e)
                raise

        df = self._simple_get_diskfile()
        events = [threading.Event(), threading.Event()]
        errors = []

        threads = [threading.Thread(target=tgt, args=(df, events, errors))
                   for tgt in (threadA, threadB)]
        for thread in threads:
            thread.start()
        for thread in threads:
            thread.join()
        self.assertFalse(errors)

        self.assertRaises(DiskFileDeleted, df.open)

    def _get_open_disk_file(self, invalid_type=None, obj_name='o', fsize=1024,
                            csize=8, mark_deleted=False, prealloc=False,
                            ts=None, mount_check=False, extra_metadata=None,
                            policy=None, frag_index=None, data=None,
                            commit=True):
        '''returns a DiskFile'''
        policy = policy or POLICIES.legacy
        df = self._simple_get_diskfile(obj=obj_name, policy=policy,
                                       frag_index=frag_index)
        data = data or b'0' * fsize
        if not isinstance(data, bytes):
            raise ValueError('data must be bytes')
        if policy.policy_type == EC_POLICY:
            archives = encode_frag_archive_bodies(policy, data)
            try:
                data = archives[df._frag_index]
            except IndexError:
                data = archives[0]

        if ts:
            timestamp = Timestamp(ts)
        else:
            timestamp = Timestamp.now()
        if prealloc:
            prealloc_size = fsize
        else:
            prealloc_size = None

        with df.create(size=prealloc_size) as writer:
            writer.write(data)
            upload_size, etag = writer.chunks_finished()
            metadata = {
                'ETag': etag,
                'X-Timestamp': timestamp.internal,
                'Content-Length': str(upload_size),
            }
            metadata.update(extra_metadata or {})
            writer.put(metadata)
            if invalid_type == 'ETag':
                etag = md5()
                etag.update('1' + '0' * (fsize - 1))
                etag = etag.hexdigest()
                metadata['ETag'] = etag
                diskfile.write_metadata(writer._fd, metadata)
            elif invalid_type == 'Content-Length':
                metadata['Content-Length'] = fsize - 1
                diskfile.write_metadata(writer._fd, metadata)
            elif invalid_type == 'Bad-Content-Length':
                metadata['Content-Length'] = 'zero'
                diskfile.write_metadata(writer._fd, metadata)
            elif invalid_type == 'Missing-Content-Length':
                del metadata['Content-Length']
                diskfile.write_metadata(writer._fd, metadata)
            elif invalid_type == 'Bad-X-Delete-At':
                metadata['X-Delete-At'] = 'bad integer'
                diskfile.write_metadata(writer._fd, metadata)
            if commit:
                writer.commit(timestamp)

        if mark_deleted:
            df.delete(timestamp)

        data_files = [os.path.join(df._datadir, fname)
                      for fname in sorted(os.listdir(df._datadir),
                                          reverse=True)
                      if fname.endswith('.data')]
        if invalid_type == 'Corrupt-Xattrs':
            # We have to go below read_metadata/write_metadata to get proper
            # corruption.
            meta_xattr = xattr.getxattr(data_files[0], "user.swift.metadata")
            wrong_byte = b'X' if meta_xattr[:1] != b'X' else b'Y'
            xattr.setxattr(data_files[0], "user.swift.metadata",
                           wrong_byte + meta_xattr[1:])
        elif invalid_type == 'Subtly-Corrupt-Xattrs':
            # We have to go below read_metadata/write_metadata to get proper
            # corruption.
            meta_xattr = xattr.getxattr(data_files[0], "user.swift.metadata")
            wrong_checksum = md5(meta_xattr + b"some extra stuff").hexdigest()
            xattr.setxattr(data_files[0], "user.swift.metadata_checksum",
                           wrong_checksum.encode())
        elif invalid_type == 'Truncated-Xattrs':
            meta_xattr = xattr.getxattr(data_files[0], "user.swift.metadata")
            xattr.setxattr(data_files[0], "user.swift.metadata",
                           meta_xattr[:-1])
        elif invalid_type == 'Missing-Name':
            md = diskfile.read_metadata(data_files[0])
            del md['name']
            diskfile.write_metadata(data_files[0], md)
        elif invalid_type == 'Bad-Name':
            md = diskfile.read_metadata(data_files[0])
            md['name'] = md['name'] + 'garbage'
            diskfile.write_metadata(data_files[0], md)

        self.conf['disk_chunk_size'] = csize
        self.conf['mount_check'] = mount_check
        self.df_mgr = self.mgr_cls(self.conf, self.logger)
        self.df_router = diskfile.DiskFileRouter(self.conf, self.logger)

        # actual on disk frag_index may have been set by metadata
        frag_index = metadata.get('X-Object-Sysmeta-Ec-Frag-Index',
                                  frag_index)
        df = self._simple_get_diskfile(obj=obj_name, policy=policy,
                                       frag_index=frag_index)
        df.open()

        if invalid_type == 'Zero-Byte':
            fp = open(df._data_file, 'w')
            fp.close()
        df.unit_test_len = fsize
        return df

    def test_keep_cache(self):
        df = self._get_open_disk_file(fsize=65)
        with mock.patch("swift.obj.diskfile.drop_buffer_cache") as foo:
            for _ in df.reader():
                pass
            self.assertTrue(foo.called)

        df = self._get_open_disk_file(fsize=65)
        with mock.patch("swift.obj.diskfile.drop_buffer_cache") as bar:
            for _ in df.reader(keep_cache=False):
                pass
            self.assertTrue(bar.called)

        df = self._get_open_disk_file(fsize=65)
        with mock.patch("swift.obj.diskfile.drop_buffer_cache") as boo:
            for _ in df.reader(keep_cache=True):
                pass
            self.assertFalse(boo.called)

        df = self._get_open_disk_file(fsize=50 * 1024, csize=256)
        with mock.patch("swift.obj.diskfile.drop_buffer_cache") as goo:
            for _ in df.reader(keep_cache=True):
                pass
            self.assertTrue(goo.called)

    def test_quarantine_valids(self):

        def verify(*args, **kwargs):
            try:
                df = self._get_open_disk_file(**kwargs)
                reader = df.reader()
                for chunk in reader:
                    pass
            except DiskFileQuarantined:
                self.fail(
                    "Unexpected quarantining occurred: args=%r, kwargs=%r" % (
                        args, kwargs))
            else:
                pass

        verify(obj_name='1')

        verify(obj_name='2', csize=1)

        verify(obj_name='3', csize=100000)

    def run_quarantine_invalids(self, invalid_type):
        open_exc = invalid_type in ('Content-Length', 'Bad-Content-Length',
                                    'Subtly-Corrupt-Xattrs',
                                    'Corrupt-Xattrs', 'Truncated-Xattrs',
                                    'Missing-Name', 'Bad-X-Delete-At')
        open_collision = invalid_type == 'Bad-Name'

        def verify(*args, **kwargs):
            quarantine_msgs = []
            try:
                df = self._get_open_disk_file(**kwargs)
                reader = df.reader(_quarantine_hook=quarantine_msgs.append)
            except DiskFileQuarantined as err:
                if not open_exc:
                    self.fail(
                        "Unexpected DiskFileQuarantine raised: %r" % err)
                return
            except DiskFileCollision as err:
                if not open_collision:
                    self.fail(
                        "Unexpected DiskFileCollision raised: %r" % err)
                return
            else:
                if open_exc:
                    self.fail("Expected DiskFileQuarantine exception")
            try:
                for chunk in reader:
                    pass
            except DiskFileQuarantined as err:
                self.fail("Unexpected DiskFileQuarantine raised: :%r" % err)
            else:
                if not open_exc:
                    self.assertEqual(1, len(quarantine_msgs))

        verify(invalid_type=invalid_type, obj_name='1')

        verify(invalid_type=invalid_type, obj_name='2', csize=1)

        verify(invalid_type=invalid_type, obj_name='3', csize=100000)

        verify(invalid_type=invalid_type, obj_name='4')

        def verify_air(params, start=0, adjustment=0):
            """verify (a)pp (i)ter (r)ange"""
            try:
                df = self._get_open_disk_file(**params)
                reader = df.reader()
            except DiskFileQuarantined as err:
                if not open_exc:
                    self.fail(
                        "Unexpected DiskFileQuarantine raised: %r" % err)
                return
            except DiskFileCollision as err:
                if not open_collision:
                    self.fail(
                        "Unexpected DiskFileCollision raised: %r" % err)
                return
            else:
                if open_exc:
                    self.fail("Expected DiskFileQuarantine exception")
            try:
                for chunk in reader.app_iter_range(
                        start,
                        df.unit_test_len + adjustment):
                    pass
            except DiskFileQuarantined as err:
                self.fail("Unexpected DiskFileQuarantine raised: :%r" % err)

        verify_air(dict(invalid_type=invalid_type, obj_name='5'))

        verify_air(dict(invalid_type=invalid_type, obj_name='6'), 0, 100)

        verify_air(dict(invalid_type=invalid_type, obj_name='7'), 1)

        verify_air(dict(invalid_type=invalid_type, obj_name='8'), 0, -1)

        verify_air(dict(invalid_type=invalid_type, obj_name='8'), 1, 1)

    def test_quarantine_corrupt_xattrs(self):
        self.run_quarantine_invalids('Corrupt-Xattrs')

    def test_quarantine_subtly_corrupt_xattrs(self):
        # xattrs that unpickle without error, but whose checksum does not
        # match
        self.run_quarantine_invalids('Subtly-Corrupt-Xattrs')

    def test_quarantine_truncated_xattrs(self):
        self.run_quarantine_invalids('Truncated-Xattrs')

    def test_quarantine_invalid_etag(self):
        self.run_quarantine_invalids('ETag')

    def test_quarantine_invalid_missing_name(self):
        self.run_quarantine_invalids('Missing-Name')

    def test_quarantine_invalid_bad_name(self):
        self.run_quarantine_invalids('Bad-Name')

    def test_quarantine_invalid_bad_x_delete_at(self):
        self.run_quarantine_invalids('Bad-X-Delete-At')

    def test_quarantine_invalid_content_length(self):
        self.run_quarantine_invalids('Content-Length')

    def test_quarantine_invalid_content_length_bad(self):
        self.run_quarantine_invalids('Bad-Content-Length')

    def test_quarantine_invalid_zero_byte(self):
        self.run_quarantine_invalids('Zero-Byte')

    def test_quarantine_deleted_files(self):
        try:
            self._get_open_disk_file(invalid_type='Content-Length')
        except DiskFileQuarantined:
            pass
        else:
            self.fail("Expected DiskFileQuarantined exception")
        try:
            self._get_open_disk_file(invalid_type='Content-Length',
                                     mark_deleted=True)
        except DiskFileQuarantined as err:
            self.fail("Unexpected DiskFileQuarantined exception"
                      " encountered: %r" % err)
        except DiskFileNotExist:
            pass
        else:
            self.fail("Expected DiskFileNotExist exception")
        try:
            self._get_open_disk_file(invalid_type='Content-Length',
                                     mark_deleted=True)
        except DiskFileNotExist:
            pass
        else:
            self.fail("Expected DiskFileNotExist exception")

    def test_quarantine_missing_content_length(self):
        self.assertRaises(
            DiskFileQuarantined,
            self._get_open_disk_file,
            invalid_type='Missing-Content-Length')

    def test_quarantine_bad_content_length(self):
        self.assertRaises(
            DiskFileQuarantined,
            self._get_open_disk_file,
            invalid_type='Bad-Content-Length')

    def test_quarantine_fstat_oserror(self):
        with mock.patch('os.fstat', side_effect=OSError()), \
                mock.patch('swift.obj.diskfile.lock_path'):
            self.assertRaises(
                DiskFileQuarantined,
                self._get_open_disk_file)

    def test_quarantine_ioerror_enodata(self):
        df = self._get_open_disk_file()

        def my_open(filename, mode, *args, **kwargs):
            if mode == 'rb':
                raise IOError(errno.ENODATA, '-ENODATA fool!')
            return open(filename, mode, *args, **kwargs)

        with mock.patch('swift.obj.diskfile.open', my_open):
            with self.assertRaises(DiskFileQuarantined) as err:
                df.open()
            self.assertEqual(
                'Failed to open %s: [Errno %d] -ENODATA fool!'
                % (df._data_file, errno.ENODATA), str(err.exception))

    def test_quarantine_ioerror_euclean(self):
        df = self._get_open_disk_file()

        def my_open(filename, mode, *args, **kwargs):
            if mode == 'rb':
                raise IOError(EUCLEAN, '-EUCLEAN fool!')
            return open(filename, mode, *args, **kwargs)

        with mock.patch('swift.obj.diskfile.open', my_open):
            with self.assertRaises(DiskFileQuarantined) as err:
                df.open()
            self.assertEqual(
                'Failed to open %s: [Errno %d] -EUCLEAN fool!'
                % (df._data_file, EUCLEAN), str(err.exception))

    def test_quarantine_hashdir_not_a_directory(self):
        df, df_data = self._create_test_file(b'1234567890', account="abc",
                                             container='123', obj='xyz')
        hashdir = df._datadir
        rmtree(hashdir)
        with open(hashdir, 'w'):
            pass

        df = self.df_mgr.get_diskfile(self.existing_device, '0', 'abc', '123',
                                      'xyz', policy=POLICIES.legacy)
        self.assertRaises(DiskFileQuarantined, df.open)

        # make sure the right thing got quarantined; the suffix dir should not
        # have moved, as that could have many objects in it
        self.assertFalse(os.path.exists(hashdir))
        self.assertTrue(os.path.exists(os.path.dirname(hashdir)))

    def test_quarantine_hashdir_not_listable(self):
        for eno in (errno.ENODATA, EUCLEAN):
            df, df_data = self._create_test_file(b'1234567890', account="abc",
                                                 container='123', obj='xyz')
            hashdir = df._datadir
            df = self.df_mgr.get_diskfile(
                self.existing_device, '0', 'abc', '123', 'xyz',
                policy=POLICIES.legacy)
            with mock.patch('os.listdir',
                            side_effect=OSError(eno, 'nope')):
                self.assertRaises(DiskFileQuarantined, df.open)

            # make sure the right thing got quarantined; the suffix dir should
            # not have moved, as that could have many objects in it
            self.assertFalse(os.path.exists(hashdir))
            self.assertTrue(os.path.exists(os.path.dirname(hashdir)))

    def test_create_prealloc(self):
        df = self.df_mgr.get_diskfile(self.existing_device, '0', 'abc', '123',
                                      'xyz', policy=POLICIES.legacy)
        with mock.patch("swift.obj.diskfile.fallocate_with_reserve") as fa:
            with df.create(size=200) as writer:
                used_fd = writer._fd
        fa.assert_called_with(used_fd, 1, True, 200)

    def test_create_prealloc_oserror(self):
        df = self.df_mgr.get_diskfile(self.existing_device, '0', 'abc', '123',
                                      'xyz', policy=POLICIES.legacy)
        for e in (errno.ENOSPC, errno.EDQUOT):
            with mock.patch("swift.obj.diskfile.fallocate_with_reserve",
                            mock.MagicMock(side_effect=OSError(
                                e, os.strerror(e)))):
                with self.assertRaises(DiskFileNoSpace):
                    with df.create(size=200):
                        pass

        # Other OSErrors must not be raised as DiskFileNoSpace
        with mock.patch("swift.obj.diskfile.fallocate_with_reserve",
                        mock.MagicMock(side_effect=OSError(
                            errno.EACCES, os.strerror(errno.EACCES)))):
            with self.assertRaises(OSError):
                with df.create(size=200):
                    pass

    def test_create_mkstemp_no_space(self):
        df = self.df_mgr.get_diskfile(self.existing_device, '0', 'abc', '123',
                                      'xyz', policy=POLICIES.legacy)
        df.manager.use_linkat = False
        for e in (errno.ENOSPC, errno.EDQUOT):
            with mock.patch("swift.obj.diskfile.mkstemp",
                            mock.MagicMock(side_effect=OSError(
                                e, os.strerror(e)))):
                with self.assertRaises(DiskFileNoSpace):
                    with df.create(size=200):
                        pass

        # Other OSErrors must not be raised as DiskFileNoSpace
        with mock.patch("swift.obj.diskfile.mkstemp",
                        mock.MagicMock(side_effect=OSError(
                            errno.EACCES, os.strerror(errno.EACCES)))):
            with self.assertRaises(OSError) as raised:
                with df.create(size=200):
                    pass
        self.assertEqual(raised.exception.errno, errno.EACCES)

    def test_create_close_oserror(self):
<<<<<<< HEAD
        # This is a horrible hack so you can run this test in isolation.
        # Some of the ctypes machinery calls os.close(), and that runs afoul
        # of our mock.
        with mock.patch.object(libc, '_sys_fallocate', None):
            utils.disable_fallocate()

=======
        err = OSError(errno.EACCES, os.strerror(errno.EACCES))
        # Disable fallocate for this test. Otherwise, the ctypes machinery may
        # also call os.close (for example, when this test is run in isolation),
        # but we're only interested in what diskfile is doing.
        with mock.patch.object(utils, '_fallocate_enabled', False):
>>>>>>> f4e6c06b
            df = self.df_mgr.get_diskfile(self.existing_device, '0', 'abc',
                                          '123', 'xyz', policy=POLICIES.legacy)
            with mock.patch("swift.obj.diskfile.os.close") as mock_close:
                mock_close.side_effect = err
                with df.create(size=200) as dfw:
                    fd = dfw._fd
        self.assertEqual([mock.call(fd)], mock_close.call_args_list)

    def test_write_metadata(self):
        df, df_data = self._create_test_file(b'1234567890')
        file_count = len(os.listdir(df._datadir))
        timestamp = Timestamp.now().internal
        metadata = {'X-Timestamp': timestamp, 'X-Object-Meta-test': 'data'}
        df.write_metadata(metadata)
        dl = os.listdir(df._datadir)
        self.assertEqual(len(dl), file_count + 1)
        exp_name = '%s.meta' % timestamp
        self.assertIn(exp_name, set(dl))

    def test_write_metadata_with_content_type(self):
        # if metadata has content-type then its time should be in file name
        df, df_data = self._create_test_file(b'1234567890')
        file_count = len(os.listdir(df._datadir))
        timestamp = Timestamp.now()
        metadata = {'X-Timestamp': timestamp.internal,
                    'X-Object-Meta-test': 'data',
                    'Content-Type': 'foo',
                    'Content-Type-Timestamp': timestamp.internal}
        df.write_metadata(metadata)
        dl = os.listdir(df._datadir)
        self.assertEqual(len(dl), file_count + 1)
        exp_name = '%s+0.meta' % timestamp.internal
        self.assertTrue(exp_name in set(dl),
                        'Expected file %s not found in %s' % (exp_name, dl))

    def test_write_metadata_with_older_content_type(self):
        # if metadata has content-type then its time should be in file name
        ts_iter = make_timestamp_iter()
        df, df_data = self._create_test_file(b'1234567890',
                                             timestamp=next(ts_iter))
        file_count = len(os.listdir(df._datadir))
        timestamp = next(ts_iter)
        timestamp2 = next(ts_iter)
        metadata = {'X-Timestamp': timestamp2.internal,
                    'X-Object-Meta-test': 'data',
                    'Content-Type': 'foo',
                    'Content-Type-Timestamp': timestamp.internal}
        df.write_metadata(metadata)
        dl = os.listdir(df._datadir)
        self.assertEqual(len(dl), file_count + 1, dl)
        exp_name = '%s-%x.meta' % (timestamp2.internal,
                                   timestamp2.raw - timestamp.raw)
        self.assertTrue(exp_name in set(dl),
                        'Expected file %s not found in %s' % (exp_name, dl))

    def test_write_metadata_with_content_type_removes_same_time_meta(self):
        # a meta file without content-type should be cleaned up in favour of
        # a meta file at same time with content-type
        ts_iter = make_timestamp_iter()
        df, df_data = self._create_test_file(b'1234567890',
                                             timestamp=next(ts_iter))
        file_count = len(os.listdir(df._datadir))
        timestamp = next(ts_iter)
        timestamp2 = next(ts_iter)
        metadata = {'X-Timestamp': timestamp2.internal,
                    'X-Object-Meta-test': 'data'}
        df.write_metadata(metadata)
        metadata = {'X-Timestamp': timestamp2.internal,
                    'X-Object-Meta-test': 'data',
                    'Content-Type': 'foo',
                    'Content-Type-Timestamp': timestamp.internal}
        df.write_metadata(metadata)

        dl = os.listdir(df._datadir)
        self.assertEqual(len(dl), file_count + 1, dl)
        exp_name = '%s-%x.meta' % (timestamp2.internal,
                                   timestamp2.raw - timestamp.raw)
        self.assertTrue(exp_name in set(dl),
                        'Expected file %s not found in %s' % (exp_name, dl))

    def test_write_metadata_with_content_type_removes_multiple_metas(self):
        # a combination of a meta file without content-type and an older meta
        # file with content-type should be cleaned up in favour of a meta file
        # at newer time with content-type
        ts_iter = make_timestamp_iter()
        df, df_data = self._create_test_file(b'1234567890',
                                             timestamp=next(ts_iter))
        file_count = len(os.listdir(df._datadir))
        timestamp = next(ts_iter)
        timestamp2 = next(ts_iter)
        metadata = {'X-Timestamp': timestamp2.internal,
                    'X-Object-Meta-test': 'data'}
        df.write_metadata(metadata)
        metadata = {'X-Timestamp': timestamp.internal,
                    'X-Object-Meta-test': 'data',
                    'Content-Type': 'foo',
                    'Content-Type-Timestamp': timestamp.internal}
        df.write_metadata(metadata)

        dl = os.listdir(df._datadir)
        self.assertEqual(len(dl), file_count + 2, dl)

        metadata = {'X-Timestamp': timestamp2.internal,
                    'X-Object-Meta-test': 'data',
                    'Content-Type': 'foo',
                    'Content-Type-Timestamp': timestamp.internal}
        df.write_metadata(metadata)

        dl = os.listdir(df._datadir)
        self.assertEqual(len(dl), file_count + 1, dl)
        exp_name = '%s-%x.meta' % (timestamp2.internal,
                                   timestamp2.raw - timestamp.raw)
        self.assertTrue(exp_name in set(dl),
                        'Expected file %s not found in %s' % (exp_name, dl))

    def test_write_metadata_no_xattr(self):
        timestamp = Timestamp.now().internal
        metadata = {'X-Timestamp': timestamp, 'X-Object-Meta-test': 'data'}

        def mock_setxattr(*args, **kargs):
            error_num = errno.ENOTSUP if hasattr(errno, 'ENOTSUP') else \
                errno.EOPNOTSUPP
            raise IOError(error_num, "Operation not supported")

        with mock.patch('xattr.setxattr', mock_setxattr):
            self.assertRaises(
                DiskFileXattrNotSupported,
                diskfile.write_metadata, 'n/a', metadata)

    def test_write_metadata_disk_full(self):
        timestamp = Timestamp.now().internal
        metadata = {'X-Timestamp': timestamp, 'X-Object-Meta-test': 'data'}

        def mock_setxattr_ENOSPC(*args, **kargs):
            raise IOError(errno.ENOSPC, "No space left on device")

        def mock_setxattr_EDQUOT(*args, **kargs):
            raise IOError(errno.EDQUOT, "Exceeded quota")

        with mock.patch('xattr.setxattr', mock_setxattr_ENOSPC):
            self.assertRaises(
                DiskFileNoSpace,
                diskfile.write_metadata, 'n/a', metadata)

        with mock.patch('xattr.setxattr', mock_setxattr_EDQUOT):
            self.assertRaises(
                DiskFileNoSpace,
                diskfile.write_metadata, 'n/a', metadata)

    def _create_diskfile_dir(self, timestamp, policy, legacy_durable=False,
                             partition=0, next_part_power=None,
                             expect_error=False):
        timestamp = Timestamp(timestamp)
        df = self._simple_get_diskfile(account='a', container='c',
                                       obj='o_%s' % policy,
                                       policy=policy,
                                       partition=partition,
                                       next_part_power=next_part_power)
        frag_index = None
        if policy.policy_type == EC_POLICY:
            frag_index = df._frag_index or 7
        if expect_error:
            with self.assertRaises(Exception):
                write_diskfile(df, timestamp, frag_index=frag_index,
                               legacy_durable=legacy_durable)
        else:
            write_diskfile(df, timestamp, frag_index=frag_index,
                           legacy_durable=legacy_durable)
        return df._datadir

    def test_commit(self):
        for policy in POLICIES:
            timestamp = Timestamp.now()
            df = self._simple_get_diskfile(account='a', container='c',
                                           obj='o_%s' % policy,
                                           policy=policy)
            write_diskfile(df, timestamp, frag_index=2)
            dl = os.listdir(df._datadir)
            expected = [_make_datafilename(
                timestamp, policy, frag_index=2, durable=True)]
            self.assertEqual(len(dl), len(expected),
                             'Unexpected dir listing %s' % dl)
            self.assertEqual(expected, dl)
            if policy.policy_type == EC_POLICY:
                self.assertEqual(2, df._frag_index)

    def _do_test_write_cleanup(self, policy, legacy_durable=False):
        # create first fileset as starting state
        timestamp_1 = Timestamp.now()
        datadir_1 = self._create_diskfile_dir(
            timestamp_1, policy, legacy_durable)
        # second write should clean up first fileset
        timestamp_2 = Timestamp(time() + 1)
        datadir_2 = self._create_diskfile_dir(timestamp_2, policy)
        # sanity check
        self.assertEqual(datadir_1, datadir_2)
        dl = os.listdir(datadir_2)
        expected = [_make_datafilename(
            timestamp_2, policy, frag_index=2, durable=True)]
        self.assertEqual(len(dl), len(expected),
                         'Unexpected dir listing %s' % dl)
        self.assertEqual(expected, dl)

    def test_write_cleanup(self):
        for policy in POLICIES:
            self._do_test_write_cleanup(policy)

    def test_write_cleanup_legacy_durable(self):
        for policy in POLICIES:
            self._do_test_write_cleanup(policy, legacy_durable=True)

    @mock.patch("swift.obj.diskfile.BaseDiskFileManager.cleanup_ondisk_files")
    def test_write_cleanup_part_power_increase(self, mock_cleanup):
        # Without next_part_power set we expect only one cleanup per DiskFile
        # and no linking
        for policy in POLICIES:
            timestamp = Timestamp(time()).internal
            df_dir = self._create_diskfile_dir(timestamp, policy)
            self.assertEqual(1, mock_cleanup.call_count)
            mock_cleanup.assert_called_once_with(df_dir)
            mock_cleanup.reset_mock()

        # With next_part_power set to part_power + 1 we expect two cleanups per
        # DiskFile: first cleanup the current directory, but also cleanup the
        # future directory where hardlinks are created
        for policy in POLICIES:
            timestamp = Timestamp(time()).internal
            df_dir = self._create_diskfile_dir(
                timestamp, policy, next_part_power=11)

            self.assertEqual(2, mock_cleanup.call_count)
            mock_cleanup.assert_any_call(df_dir)

            # Make sure the translated path is also cleaned up
            expected_dir = utils.replace_partition_in_path(
                self.conf['devices'], df_dir, 11)
            mock_cleanup.assert_any_call(expected_dir)

            mock_cleanup.reset_mock()

        # With next_part_power set to part_power we expect two cleanups per
        # DiskFile: first cleanup the current directory, but also cleanup the
        # previous old directory
        for policy in POLICIES:
            hash_path = utils.hash_path('a', 'c', 'o_%s' % policy)
            partition = utils.get_partition_for_hash(hash_path, 10)
            timestamp = Timestamp(time()).internal
            df_dir = self._create_diskfile_dir(
                timestamp, policy, partition=partition, next_part_power=10)

            self.assertEqual(2, mock_cleanup.call_count)
            mock_cleanup.assert_any_call(df_dir)

            # Make sure the path using the old part power is also cleaned up
            expected_dir = utils.replace_partition_in_path(
                self.conf['devices'], df_dir, 9)
            mock_cleanup.assert_any_call(expected_dir)

            mock_cleanup.reset_mock()

    @mock.patch.object(diskfile.BaseDiskFileManager, 'cleanup_ondisk_files',
                       side_effect=Exception)
    def test_killed_before_cleanup(self, mock_cleanup):
        for policy in POLICIES:
            timestamp = Timestamp(time()).internal
            hash_path = utils.hash_path('a', 'c', 'o_%s' % policy)
            partition = utils.get_partition_for_hash(hash_path, 10)
            df_dir = self._create_diskfile_dir(timestamp, policy,
                                               partition=partition,
                                               next_part_power=11,
                                               expect_error=True)
            expected_dir = utils.replace_partition_in_path(
                self.conf['devices'], df_dir, 11)

            self.assertEqual(os.listdir(df_dir), os.listdir(expected_dir))

    def test_commit_fsync(self):
        for policy in POLICIES:
            df = self._simple_get_diskfile(account='a', container='c',
                                           obj='o', policy=policy)

            timestamp = Timestamp.now()
            with df.create() as writer:
                metadata = {
                    'ETag': 'bogus_etag',
                    'X-Timestamp': timestamp.internal,
                    'Content-Length': '0',
                }
                with mock.patch('swift.obj.diskfile.fsync') as mock_fsync:
                    writer.put(metadata)
                    self.assertEqual(1, mock_fsync.call_count)
                    writer.commit(timestamp)
                    self.assertEqual(1, mock_fsync.call_count)
            if policy.policy_type == EC_POLICY:
                self.assertIsInstance(mock_fsync.call_args[0][0], int)

    def test_commit_ignores_cleanup_ondisk_files_error(self):
        for policy in POLICIES:
            # Check OSError from cleanup_ondisk_files is caught and ignored
            mock_cleanup = mock.MagicMock(side_effect=OSError)
            df = self._simple_get_diskfile(account='a', container='c',
                                           obj='o_error', policy=policy)

            timestamp = Timestamp.now()
            with df.create() as writer:
                metadata = {
                    'ETag': 'bogus_etag',
                    'X-Timestamp': timestamp.internal,
                    'Content-Length': '0',
                }
                writer.put(metadata)
                with mock.patch(self._manager_mock(
                        'cleanup_ondisk_files', df), mock_cleanup):
                    writer.commit(timestamp)
            expected = {
                EC_POLICY: 1,
                REPL_POLICY: 0,
            }[policy.policy_type]
            self.assertEqual(expected, mock_cleanup.call_count)
            if expected:
                self.assertIn(
                    'Problem cleaning up',
                    df.manager.logger.get_lines_for_level('error')[0])

            expected = [_make_datafilename(
                timestamp, policy, frag_index=2, durable=True)]
            dl = os.listdir(df._datadir)
            self.assertEqual(len(dl), len(expected),
                             'Unexpected dir listing %s' % dl)
            self.assertEqual(expected, dl)

    def test_number_calls_to_cleanup_ondisk_files_during_create(self):
        # Check how many calls are made to cleanup_ondisk_files, and when,
        # during put(), commit() sequence
        for policy in POLICIES:
            expected = {
                EC_POLICY: (0, 1),
                REPL_POLICY: (1, 0),
            }[policy.policy_type]
            df = self._simple_get_diskfile(account='a', container='c',
                                           obj='o_error', policy=policy)
            timestamp = Timestamp.now()
            with df.create() as writer:
                metadata = {
                    'ETag': 'bogus_etag',
                    'X-Timestamp': timestamp.internal,
                    'Content-Length': '0',
                }
                with mock.patch(self._manager_mock(
                        'cleanup_ondisk_files', df)) as mock_cleanup:
                    writer.put(metadata)
                    self.assertEqual(expected[0], mock_cleanup.call_count)
                with mock.patch(self._manager_mock(
                        'cleanup_ondisk_files', df)) as mock_cleanup:
                    writer.commit(timestamp)
                    self.assertEqual(expected[1], mock_cleanup.call_count)

    def test_number_calls_to_cleanup_ondisk_files_during_delete(self):
        # Check how many calls are made to cleanup_ondisk_files, and when,
        # for delete() and necessary prerequisite steps
        for policy in POLICIES:
            expected = {
                EC_POLICY: (0, 1, 1),
                REPL_POLICY: (1, 0, 1),
            }[policy.policy_type]
            df = self._simple_get_diskfile(account='a', container='c',
                                           obj='o_error', policy=policy)
            timestamp = Timestamp.now()
            with df.create() as writer:
                metadata = {
                    'ETag': 'bogus_etag',
                    'X-Timestamp': timestamp.internal,
                    'Content-Length': '0',
                }
                with mock.patch(self._manager_mock(
                        'cleanup_ondisk_files', df)) as mock_cleanup:
                    writer.put(metadata)
                    self.assertEqual(expected[0], mock_cleanup.call_count)
                with mock.patch(self._manager_mock(
                        'cleanup_ondisk_files', df)) as mock_cleanup:
                    writer.commit(timestamp)
                    self.assertEqual(expected[1], mock_cleanup.call_count)
                with mock.patch(self._manager_mock(
                        'cleanup_ondisk_files', df)) as mock_cleanup:
                    timestamp = Timestamp.now()
                    df.delete(timestamp)
                    self.assertEqual(expected[2], mock_cleanup.call_count)

    def test_delete(self):
        for policy in POLICIES:
            if policy.policy_type == EC_POLICY:
                metadata = {'X-Object-Sysmeta-Ec-Frag-Index': '1'}
                fi = 1
            else:
                metadata = {}
                fi = None
            df = self._get_open_disk_file(policy=policy, frag_index=fi,
                                          extra_metadata=metadata)

            ts = Timestamp.now()
            df.delete(ts)
            exp_name = '%s.ts' % ts.internal
            dl = os.listdir(df._datadir)
            self.assertEqual(len(dl), 1)
            self.assertIn(exp_name, set(dl))
            # cleanup before next policy
            os.unlink(os.path.join(df._datadir, exp_name))

    def test_open_deleted(self):
        df = self._get_open_disk_file()
        ts = time()
        df.delete(ts)
        exp_name = '%s.ts' % str(Timestamp(ts).internal)
        dl = os.listdir(df._datadir)
        self.assertEqual(len(dl), 1)
        self.assertIn(exp_name, set(dl))
        df = self._simple_get_diskfile()
        self.assertRaises(DiskFileDeleted, df.open)

    def test_open_deleted_with_corrupt_tombstone(self):
        df = self._get_open_disk_file()
        ts = time()
        df.delete(ts)
        exp_name = '%s.ts' % str(Timestamp(ts).internal)
        dl = os.listdir(df._datadir)
        self.assertEqual(len(dl), 1)
        self.assertIn(exp_name, set(dl))
        # it's pickle-format, so removing the last byte is sufficient to
        # corrupt it
        ts_fullpath = os.path.join(df._datadir, exp_name)
        self.assertTrue(os.path.exists(ts_fullpath))  # sanity check
        meta_xattr = xattr.getxattr(ts_fullpath, "user.swift.metadata")
        xattr.setxattr(ts_fullpath, "user.swift.metadata", meta_xattr[:-1])

        df = self._simple_get_diskfile()
        self.assertRaises(DiskFileNotExist, df.open)
        self.assertFalse(os.path.exists(ts_fullpath))

    def test_open_data_file_concurrently_unlinked(self):
        # if a .data file is cleaned up while diskfile is being opened then
        # DiskFileStateChanged can be raised
        ts_data = self.ts()
        ts_meta1 = self.ts()
        self._create_test_file(b'1234567890', timestamp=ts_data)
        df = self._simple_get_diskfile()
        df.write_metadata({'X-Timestamp': ts_meta1.internal, 'test': 'me'})
        with df.open():
            self.assertEqual(ts_data, df.data_timestamp)
            self.assertEqual(ts_meta1, df.timestamp)

        df = self._simple_get_diskfile()
        orig_get_ondisk_files = df._get_ondisk_files

        def fake_get_ondisk_files(files, policy):
            # once the datadir has been listed for the open(), unlink the .data
            # file
            file_info = orig_get_ondisk_files(files, policy)
            os.unlink(file_info['data_file'])
            return file_info

        with mock.patch.object(df, '_get_ondisk_files', fake_get_ondisk_files):
            with self.assertRaises(DiskFileStateChanged):
                df.open()

    def test_open_meta_file_concurrently_unlinked(self):
        # if a .meta file is cleaned up while diskfile is being opened then
        # DiskFileStateChanged can be raised
        ts_data = self.ts()
        ts_meta1 = self.ts()
        ts_meta2 = self.ts()
        self._create_test_file(b'1234567890', timestamp=ts_data)
        df = self._simple_get_diskfile()
        df.write_metadata({'X-Timestamp': ts_meta1.internal, 'test': 'me'})
        with df.open():
            self.assertEqual(ts_data, df.data_timestamp)
            self.assertEqual(ts_meta1, df.timestamp)

        df = self._simple_get_diskfile()
        orig_get_ondisk_files = df._get_ondisk_files

        def fake_get_ondisk_files(files, policy):
            # once the datadir has been listed for the open(), replace the meta
            # file with a newer one
            file_info = orig_get_ondisk_files(files, policy)
            os.unlink(file_info['meta_file'])
            df.write_metadata(
                {'X-Timestamp': ts_meta2.internal, 'test': 'me'})
            return file_info

        with mock.patch.object(df, '_get_ondisk_files', fake_get_ondisk_files):
            with self.assertRaises(DiskFileStateChanged):
                df.open()

        df = self._simple_get_diskfile()
        with df.open():
            self.assertEqual(ts_data, df.data_timestamp)
            self.assertEqual(ts_meta2, df.timestamp)

    def test_from_audit_location(self):
        df, df_data = self._create_test_file(
            b'blah blah',
            account='three', container='blind', obj='mice')
        hashdir = df._datadir
        df = self.df_mgr.get_diskfile_from_audit_location(
            diskfile.AuditLocation(hashdir, self.existing_device, '0',
                                   policy=POLICIES.default))
        df.open()
        self.assertEqual(df._name, '/three/blind/mice')

    def test_from_audit_location_with_mismatched_hash(self):
        df, df_data = self._create_test_file(
            b'blah blah',
            account='this', container='is', obj='right')
        hashdir = df._datadir
        datafilename = [f for f in os.listdir(hashdir)
                        if f.endswith('.data')][0]
        datafile = os.path.join(hashdir, datafilename)
        meta = diskfile.read_metadata(datafile)
        meta['name'] = '/this/is/wrong'
        diskfile.write_metadata(datafile, meta)

        df = self.df_mgr.get_diskfile_from_audit_location(
            diskfile.AuditLocation(hashdir, self.existing_device, '0',
                                   policy=POLICIES.default))
        self.assertRaises(DiskFileQuarantined, df.open)

    def test_close_error(self):

        def mock_handle_close_quarantine():
            raise Exception("Bad")

        df = self._get_open_disk_file(fsize=1024 * 1024 * 2, csize=1024)
        reader = df.reader()
        reader._handle_close_quarantine = mock_handle_close_quarantine
        for chunk in reader:
            pass
        # close is called at the end of the iterator
        self.assertIsNone(reader._fp)
        error_lines = df._logger.get_lines_for_level('error')
        self.assertEqual(len(error_lines), 1)
        self.assertIn('close failure', error_lines[0])
        self.assertIn('Bad', error_lines[0])

    def test_mount_checking(self):

        def _mock_cm(*args, **kwargs):
            return False

        with mock.patch("swift.common.constraints.check_mount", _mock_cm):
            self.assertRaises(
                DiskFileDeviceUnavailable,
                self._get_open_disk_file,
                mount_check=True)

    def test_ondisk_search_loop_ts_meta_data(self):
        df = self._simple_get_diskfile()
        self._create_ondisk_file(df, b'', ext='.ts', timestamp=10)
        self._create_ondisk_file(df, b'', ext='.ts', timestamp=9)
        self._create_ondisk_file(df, b'', ext='.meta', timestamp=8)
        self._create_ondisk_file(df, b'', ext='.meta', timestamp=7)
        self._create_ondisk_file(df, b'B', ext='.data', timestamp=6)
        self._create_ondisk_file(df, b'A', ext='.data', timestamp=5)
        df = self._simple_get_diskfile()
        with self.assertRaises(DiskFileDeleted) as raised:
            df.open()
        self.assertEqual(raised.exception.timestamp, Timestamp(10).internal)

    def test_ondisk_search_loop_meta_ts_data(self):
        df = self._simple_get_diskfile()
        self._create_ondisk_file(df, b'', ext='.meta', timestamp=10)
        self._create_ondisk_file(df, b'', ext='.meta', timestamp=9)
        self._create_ondisk_file(df, b'', ext='.ts', timestamp=8)
        self._create_ondisk_file(df, b'', ext='.ts', timestamp=7)
        self._create_ondisk_file(df, b'B', ext='.data', timestamp=6)
        self._create_ondisk_file(df, b'A', ext='.data', timestamp=5)
        df = self._simple_get_diskfile()
        with self.assertRaises(DiskFileDeleted) as raised:
            df.open()
        self.assertEqual(raised.exception.timestamp, Timestamp(8).internal)

    def _test_ondisk_search_loop_meta_data_ts(self, legacy_durable=False):
        df = self._simple_get_diskfile()
        self._create_ondisk_file(df, b'', ext='.meta', timestamp=10)
        self._create_ondisk_file(df, b'', ext='.meta', timestamp=9)
        self._create_ondisk_file(
            df, b'B', ext='.data', legacy_durable=legacy_durable, timestamp=8)
        self._create_ondisk_file(
            df, b'A', ext='.data', legacy_durable=legacy_durable, timestamp=7)
        self._create_ondisk_file(df, b'', ext='.ts', timestamp=6)
        self._create_ondisk_file(df, b'', ext='.ts', timestamp=5)
        df = self._simple_get_diskfile()
        with df.open():
            self.assertIn('X-Timestamp', df._metadata)
            self.assertEqual(df._metadata['X-Timestamp'],
                             Timestamp(10).internal)
            self.assertNotIn('deleted', df._metadata)

    def test_ondisk_search_loop_meta_data_ts(self):
        self._test_ondisk_search_loop_meta_data_ts()

    def test_ondisk_search_loop_meta_data_ts_legacy_durable(self):
        self._test_ondisk_search_loop_meta_data_ts(legacy_durable=True)

    def _test_ondisk_search_loop_multiple_meta_data(self,
                                                    legacy_durable=False):
        df = self._simple_get_diskfile()
        self._create_ondisk_file(df, b'', ext='.meta', timestamp=10,
                                 metadata={'X-Object-Meta-User': 'user-meta'})
        self._create_ondisk_file(df, b'', ext='.meta', timestamp=9,
                                 ctype_timestamp=9,
                                 metadata={'Content-Type': 'newest',
                                           'X-Object-Meta-User': 'blah'})
        self._create_ondisk_file(
            df, b'B', ext='.data', legacy_durable=legacy_durable, timestamp=8,
            metadata={'Content-Type': 'newer'})
        self._create_ondisk_file(
            df, b'A', ext='.data', legacy_durable=legacy_durable, timestamp=7,
            metadata={'Content-Type': 'oldest'})
        df = self._simple_get_diskfile()
        with df.open():
            self.assertTrue('X-Timestamp' in df._metadata)
            self.assertEqual(df._metadata['X-Timestamp'],
                             Timestamp(10).internal)
            self.assertTrue('Content-Type' in df._metadata)
            self.assertEqual(df._metadata['Content-Type'], 'newest')
            self.assertTrue('X-Object-Meta-User' in df._metadata)
            self.assertEqual(df._metadata['X-Object-Meta-User'], 'user-meta')

    def test_ondisk_search_loop_multiple_meta_data(self):
        self._test_ondisk_search_loop_multiple_meta_data()

    def test_ondisk_search_loop_multiple_meta_data_legacy_durable(self):
        self._test_ondisk_search_loop_multiple_meta_data(legacy_durable=True)

    def _test_ondisk_search_loop_stale_meta_data(self, legacy_durable=False):
        df = self._simple_get_diskfile()
        self._create_ondisk_file(df, b'', ext='.meta', timestamp=10,
                                 metadata={'X-Object-Meta-User': 'user-meta'})
        self._create_ondisk_file(df, b'', ext='.meta', timestamp=9,
                                 ctype_timestamp=7,
                                 metadata={'Content-Type': 'older',
                                           'X-Object-Meta-User': 'blah'})
        self._create_ondisk_file(
            df, b'B', ext='.data', legacy_durable=legacy_durable, timestamp=8,
            metadata={'Content-Type': 'newer'})
        df = self._simple_get_diskfile()
        with df.open():
            self.assertTrue('X-Timestamp' in df._metadata)
            self.assertEqual(df._metadata['X-Timestamp'],
                             Timestamp(10).internal)
            self.assertTrue('Content-Type' in df._metadata)
            self.assertEqual(df._metadata['Content-Type'], 'newer')
            self.assertTrue('X-Object-Meta-User' in df._metadata)
            self.assertEqual(df._metadata['X-Object-Meta-User'], 'user-meta')

    def test_ondisk_search_loop_stale_meta_data(self):
        self._test_ondisk_search_loop_stale_meta_data()

    def test_ondisk_search_loop_stale_meta_data_legacy_durable(self):
        self._test_ondisk_search_loop_stale_meta_data(legacy_durable=True)

    def _test_ondisk_search_loop_data_ts_meta(self, legacy_durable=False):
        df = self._simple_get_diskfile()
        self._create_ondisk_file(
            df, b'B', ext='.data', legacy_durable=legacy_durable, timestamp=10)
        self._create_ondisk_file(
            df, b'A', ext='.data', legacy_durable=legacy_durable, timestamp=9)
        self._create_ondisk_file(df, b'', ext='.ts', timestamp=8)
        self._create_ondisk_file(df, b'', ext='.ts', timestamp=7)
        self._create_ondisk_file(df, b'', ext='.meta', timestamp=6)
        self._create_ondisk_file(df, b'', ext='.meta', timestamp=5)
        df = self._simple_get_diskfile()
        with df.open():
            self.assertIn('X-Timestamp', df._metadata)
            self.assertEqual(df._metadata['X-Timestamp'],
                             Timestamp(10).internal)
            self.assertNotIn('deleted', df._metadata)

    def test_ondisk_search_loop_data_ts_meta(self):
        self._test_ondisk_search_loop_data_ts_meta()

    def test_ondisk_search_loop_data_ts_meta_legacy_durable(self):
        self._test_ondisk_search_loop_data_ts_meta(legacy_durable=True)

    def _test_ondisk_search_loop_wayward_files_ignored(self,
                                                       legacy_durable=False):
        df = self._simple_get_diskfile()
        self._create_ondisk_file(df, b'X', ext='.bar', timestamp=11)
        self._create_ondisk_file(
            df, b'B', ext='.data', legacy_durable=legacy_durable, timestamp=10)
        self._create_ondisk_file(
            df, b'A', ext='.data', legacy_durable=legacy_durable, timestamp=9)
        self._create_ondisk_file(df, b'', ext='.ts', timestamp=8)
        self._create_ondisk_file(df, b'', ext='.ts', timestamp=7)
        self._create_ondisk_file(df, b'', ext='.meta', timestamp=6)
        self._create_ondisk_file(df, b'', ext='.meta', timestamp=5)
        df = self._simple_get_diskfile()
        with df.open():
            self.assertIn('X-Timestamp', df._metadata)
            self.assertEqual(df._metadata['X-Timestamp'],
                             Timestamp(10).internal)
            self.assertNotIn('deleted', df._metadata)

    def test_ondisk_search_loop_wayward_files_ignored(self):
        self._test_ondisk_search_loop_wayward_files_ignored()

    def test_ondisk_search_loop_wayward_files_ignored_legacy_durable(self):
        self._test_ondisk_search_loop_wayward_files_ignored(
            legacy_durable=True)

    def _test_ondisk_search_loop_listdir_error(self, legacy_durable=False):
        df = self._simple_get_diskfile()

        def mock_listdir_exp(*args, **kwargs):
            raise OSError(errno.EACCES, os.strerror(errno.EACCES))

        with mock.patch("os.listdir", mock_listdir_exp):
            self._create_ondisk_file(df, b'X', ext='.bar', timestamp=11)
            self._create_ondisk_file(df, b'B', ext='.data', timestamp=10,
                                     legacy_durable=legacy_durable)
            self._create_ondisk_file(df, b'A', ext='.data', timestamp=9,
                                     legacy_durable=legacy_durable)
            self._create_ondisk_file(df, b'', ext='.ts', timestamp=8)
            self._create_ondisk_file(df, b'', ext='.ts', timestamp=7)
            self._create_ondisk_file(df, b'', ext='.meta', timestamp=6)
            self._create_ondisk_file(df, b'', ext='.meta', timestamp=5)
            df = self._simple_get_diskfile()
            self.assertRaises(DiskFileError, df.open)

    def test_ondisk_search_loop_listdir_error(self):
        self._test_ondisk_search_loop_listdir_error()

    def test_ondisk_search_loop_listdir_error_legacy_durable(self):
        self._test_ondisk_search_loop_listdir_error(legacy_durable=True)

    def test_exception_in_handle_close_quarantine(self):
        df = self._get_open_disk_file()

        def blow_up():
            raise Exception('a very special error')

        reader = df.reader()
        reader._handle_close_quarantine = blow_up
        for _ in reader:
            pass
        reader.close()
        log_lines = df._logger.get_lines_for_level('error')
        self.assertIn('a very special error', log_lines[-1])

    def test_diskfile_names(self):
        df = self._simple_get_diskfile()
        self.assertEqual(df.account, 'a')
        self.assertEqual(df.container, 'c')
        self.assertEqual(df.obj, 'o')

    def test_diskfile_content_length_not_open(self):
        df = self._simple_get_diskfile()
        exc = None
        try:
            df.content_length
        except DiskFileNotOpen as err:
            exc = err
        self.assertEqual(str(exc), '')

    def test_diskfile_content_length_deleted(self):
        df = self._get_open_disk_file()
        ts = time()
        df.delete(ts)
        exp_name = '%s.ts' % str(Timestamp(ts).internal)
        dl = os.listdir(df._datadir)
        self.assertEqual(len(dl), 1)
        self.assertIn(exp_name, set(dl))
        df = self._simple_get_diskfile()
        exc = None
        try:
            with df.open():
                df.content_length
        except DiskFileDeleted as err:
            exc = err
        self.assertEqual(str(exc), '')

    def test_diskfile_content_length(self):
        self._get_open_disk_file()
        df = self._simple_get_diskfile()
        with df.open():
            if df.policy.policy_type == EC_POLICY:
                expected = df.policy.pyeclib_driver.get_segment_info(
                    1024, df.policy.ec_segment_size)['fragment_size']
            else:
                expected = 1024
            self.assertEqual(df.content_length, expected)

    def test_diskfile_timestamp_not_open(self):
        df = self._simple_get_diskfile()
        exc = None
        try:
            df.timestamp
        except DiskFileNotOpen as err:
            exc = err
        self.assertEqual(str(exc), '')

    def test_diskfile_timestamp_deleted(self):
        df = self._get_open_disk_file()
        ts = time()
        df.delete(ts)
        exp_name = '%s.ts' % str(Timestamp(ts).internal)
        dl = os.listdir(df._datadir)
        self.assertEqual(len(dl), 1)
        self.assertIn(exp_name, set(dl))
        df = self._simple_get_diskfile()
        exc = None
        try:
            with df.open():
                df.timestamp
        except DiskFileDeleted as err:
            exc = err
        self.assertEqual(str(exc), '')

    def test_diskfile_timestamp(self):
        ts_1 = self.ts()
        self._get_open_disk_file(ts=ts_1.internal)
        df = self._simple_get_diskfile()
        with df.open():
            self.assertEqual(df.timestamp, ts_1.internal)
        ts_2 = self.ts()
        df.write_metadata({'X-Timestamp': ts_2.internal})
        with df.open():
            self.assertEqual(df.timestamp, ts_2.internal)

    def test_data_timestamp(self):
        ts_1 = self.ts()
        self._get_open_disk_file(ts=ts_1.internal)
        df = self._simple_get_diskfile()
        with df.open():
            self.assertEqual(df.data_timestamp, ts_1.internal)
        ts_2 = self.ts()
        df.write_metadata({'X-Timestamp': ts_2.internal})
        with df.open():
            self.assertEqual(df.data_timestamp, ts_1.internal)

    def test_data_timestamp_not_open(self):
        df = self._simple_get_diskfile()
        with self.assertRaises(DiskFileNotOpen):
            df.data_timestamp

    def test_content_type_and_timestamp(self):
        ts_1 = self.ts()
        self._get_open_disk_file(ts=ts_1.internal,
                                 extra_metadata={'Content-Type': 'image/jpeg'})
        df = self._simple_get_diskfile()
        with df.open():
            self.assertEqual(ts_1.internal, df.data_timestamp)
            self.assertEqual(ts_1.internal, df.timestamp)
            self.assertEqual(ts_1.internal, df.content_type_timestamp)
            self.assertEqual('image/jpeg', df.content_type)
        ts_2 = self.ts()
        ts_3 = self.ts()
        df.write_metadata({'X-Timestamp': ts_3.internal,
                           'Content-Type': 'image/gif',
                           'Content-Type-Timestamp': ts_2.internal})
        with df.open():
            self.assertEqual(ts_1.internal, df.data_timestamp)
            self.assertEqual(ts_3.internal, df.timestamp)
            self.assertEqual(ts_2.internal, df.content_type_timestamp)
            self.assertEqual('image/gif', df.content_type)

    def test_content_type_timestamp_not_open(self):
        df = self._simple_get_diskfile()
        with self.assertRaises(DiskFileNotOpen):
            df.content_type_timestamp

    def test_content_type_not_open(self):
        df = self._simple_get_diskfile()
        with self.assertRaises(DiskFileNotOpen):
            df.content_type

    def _do_test_durable_timestamp(self, legacy_durable):
        ts_1 = self.ts()
        df = self._simple_get_diskfile(frag_index=2)
        write_diskfile(df, ts_1, legacy_durable=legacy_durable)
        # get a new instance of the diskfile to ensure timestamp variable is
        # set by the open() and not just the write operations
        df = self._simple_get_diskfile(frag_index=2)
        with df.open():
            self.assertEqual(df.durable_timestamp, ts_1.internal)
        # verify durable timestamp does not change when metadata is written
        ts_2 = self.ts()
        df.write_metadata({'X-Timestamp': ts_2.internal})
        with df.open():
            self.assertEqual(df.durable_timestamp, ts_1.internal)

    def test_durable_timestamp(self):
        self._do_test_durable_timestamp(False)

    def test_durable_timestamp_not_open(self):
        df = self._simple_get_diskfile()
        with self.assertRaises(DiskFileNotOpen):
            df.durable_timestamp

    def test_durable_timestamp_no_data_file(self):
        df = self._get_open_disk_file(self.ts().internal)
        for f in os.listdir(df._datadir):
            if f.endswith('.data'):
                os.unlink(os.path.join(df._datadir, f))
        df = self._simple_get_diskfile()
        with self.assertRaises(DiskFileNotExist):
            df.open()
        # open() was attempted, but no data file so expect None
        self.assertIsNone(df.durable_timestamp)

    def test_error_in_cleanup_ondisk_files(self):

        def mock_cleanup(*args, **kwargs):
            raise OSError()

        df = self._get_open_disk_file()
        file_count = len(os.listdir(df._datadir))
        ts = time()
        with mock.patch(
                self._manager_mock('cleanup_ondisk_files'), mock_cleanup):
            # Expect to swallow the OSError
            df.delete(ts)
        exp_name = '%s.ts' % str(Timestamp(ts).internal)
        dl = os.listdir(df._datadir)
        self.assertEqual(len(dl), file_count + 1)
        self.assertIn(exp_name, set(dl))

    def _system_can_zero_copy(self):
        if not splice.available:
            return False

        try:
            utils.get_md5_socket()
        except IOError:
            return False

        return True

    def test_zero_copy_cache_dropping(self):
        if not self._system_can_zero_copy():
            raise unittest.SkipTest("zero-copy support is missing")
        self.conf['splice'] = 'on'
        self.conf['keep_cache_size'] = 16384
        self.conf['disk_chunk_size'] = 4096

        df = self._get_open_disk_file(fsize=163840)
        reader = df.reader()
        self.assertTrue(reader.can_zero_copy_send())
        with mock.patch("swift.obj.diskfile.drop_buffer_cache") as dbc:
            with mock.patch("swift.obj.diskfile.DROP_CACHE_WINDOW", 4095):
                with open('/dev/null', 'w') as devnull:
                    reader.zero_copy_send(devnull.fileno())
                if df.policy.policy_type == EC_POLICY:
                    expected = 4 + 1
                else:
                    expected = (4 * 10) + 1
                self.assertEqual(len(dbc.mock_calls), expected)

    def test_zero_copy_turns_off_when_md5_sockets_not_supported(self):
        if not self._system_can_zero_copy():
            raise unittest.SkipTest("zero-copy support is missing")
        df_mgr = self.df_router[POLICIES.default]
        self.conf['splice'] = 'on'
        with mock.patch('swift.obj.diskfile.get_md5_socket') as mock_md5sock:
            mock_md5sock.side_effect = IOError(
                errno.EAFNOSUPPORT, "MD5 socket busted")
            df = self._get_open_disk_file(fsize=128)
            reader = df.reader()
            self.assertFalse(reader.can_zero_copy_send())

            log_lines = df_mgr.logger.get_lines_for_level('warning')
            self.assertIn('MD5 sockets', log_lines[-1])

    def test_tee_to_md5_pipe_length_mismatch(self):
        if not self._system_can_zero_copy():
            raise unittest.SkipTest("zero-copy support is missing")
        self.conf['splice'] = 'on'

        df = self._get_open_disk_file(fsize=16385)
        reader = df.reader()
        self.assertTrue(reader.can_zero_copy_send())

        with mock.patch('swift.obj.diskfile.tee') as mock_tee:
            mock_tee.side_effect = lambda _1, _2, _3, cnt: cnt - 1

            with open('/dev/null', 'w') as devnull:
                exc_re = (r'tee\(\) failed: tried to move \d+ bytes, but only '
                          r'moved -?\d+')
                try:
                    reader.zero_copy_send(devnull.fileno())
                except Exception as e:
                    self.assertTrue(re.match(exc_re, str(e)))
                else:
                    self.fail('Expected Exception was not raised')

    def test_splice_to_wsockfd_blocks(self):
        if not self._system_can_zero_copy():
            raise unittest.SkipTest("zero-copy support is missing")
        self.conf['splice'] = 'on'

        df = self._get_open_disk_file(fsize=16385)
        reader = df.reader()
        self.assertTrue(reader.can_zero_copy_send())

        def _run_test():
            # Set up mock of `splice`
            splice_called = [False]  # State hack

            def fake_splice(fd_in, off_in, fd_out, off_out, len_, flags):
                if fd_out == devnull.fileno() and not splice_called[0]:
                    splice_called[0] = True
                    err = errno.EWOULDBLOCK
                    raise IOError(err, os.strerror(err))

                return splice(fd_in, off_in, fd_out, off_out,
                              len_, flags)

            mock_splice.side_effect = fake_splice

            # Set up mock of `trampoline`
            # There are 2 reasons to mock this:
            #
            # - We want to ensure it's called with the expected arguments at
            #   least once
            # - When called with our write FD (which points to `/dev/null`), we
            #   can't actually call `trampoline`, because adding such FD to an
            #   `epoll` handle results in `EPERM`
            def fake_trampoline(fd, read=None, write=None, timeout=None,
                                timeout_exc=timeout.Timeout,
                                mark_as_closed=None):
                if write and fd == devnull.fileno():
                    return
                else:
                    hubs.trampoline(fd, read=read, write=write,
                                    timeout=timeout, timeout_exc=timeout_exc,
                                    mark_as_closed=mark_as_closed)

            mock_trampoline.side_effect = fake_trampoline

            reader.zero_copy_send(devnull.fileno())

            # Assert the end of `zero_copy_send` was reached
            self.assertTrue(mock_close.called)
            # Assert there was at least one call to `trampoline` waiting for
            # `write` access to the output FD
            mock_trampoline.assert_any_call(devnull.fileno(), write=True)
            # Assert at least one call to `splice` with the output FD we expect
            for call in mock_splice.call_args_list:
                args = call[0]
                if args[2] == devnull.fileno():
                    break
            else:
                self.fail('`splice` not called with expected arguments')

        with mock.patch('swift.obj.diskfile.splice') as mock_splice:
            with mock.patch.object(
                    reader, 'close', side_effect=reader.close) as mock_close:
                with open('/dev/null', 'w') as devnull:
                    with mock.patch('swift.obj.diskfile.trampoline') as \
                            mock_trampoline:
                        _run_test()

    def test_create_unlink_cleanup_DiskFileNoSpace(self):
        # Test cleanup when DiskFileNoSpace() is raised.
        df = self.df_mgr.get_diskfile(self.existing_device, '0', 'abc', '123',
                                      'xyz', policy=POLICIES.legacy)
        df.manager.use_linkat = False
        _m_fallocate = mock.MagicMock(side_effect=OSError(errno.ENOSPC,
                                      os.strerror(errno.ENOSPC)))
        _m_unlink = mock.Mock()
        with mock.patch("swift.obj.diskfile.fallocate_with_reserve",
                        _m_fallocate):
            with mock.patch("os.unlink", _m_unlink):
                with self.assertRaises(DiskFileNoSpace):
                    with df.create(size=100):
                        pass
        self.assertTrue(_m_fallocate.called)
        self.assertTrue(_m_unlink.called)
        self.assertNotIn('error', self.logger.all_log_lines())

    def test_create_unlink_cleanup_renamer_fails(self):
        # Test cleanup when renamer fails
        _m_renamer = mock.MagicMock(side_effect=OSError(errno.ENOENT,
                                    os.strerror(errno.ENOENT)))
        _m_unlink = mock.Mock()
        df = self._simple_get_diskfile()
        df.manager.use_linkat = False
        data = b'0' * 100
        metadata = {
            'ETag': md5(data).hexdigest(),
            'X-Timestamp': Timestamp.now().internal,
            'Content-Length': str(100),
        }
        with mock.patch("swift.obj.diskfile.renamer", _m_renamer):
            with mock.patch("os.unlink", _m_unlink):
                try:
                    with df.create(size=100) as writer:
                        writer.write(data)
                        writer.put(metadata)
                except OSError:
                    pass
                else:
                    self.fail("Expected OSError exception")
        self.assertFalse(writer._put_succeeded)
        self.assertTrue(_m_renamer.called)
        self.assertTrue(_m_unlink.called)
        self.assertNotIn('error', self.logger.all_log_lines())

    def test_create_unlink_cleanup_logging(self):
        # Test logging of os.unlink() failures.
        df = self.df_mgr.get_diskfile(self.existing_device, '0', 'abc', '123',
                                      'xyz', policy=POLICIES.legacy)
        df.manager.use_linkat = False
        _m_fallocate = mock.MagicMock(side_effect=OSError(errno.ENOSPC,
                                      os.strerror(errno.ENOSPC)))
        _m_unlink = mock.MagicMock(side_effect=OSError(errno.ENOENT,
                                   os.strerror(errno.ENOENT)))
        with mock.patch("swift.obj.diskfile.fallocate_with_reserve",
                        _m_fallocate):
            with mock.patch("os.unlink", _m_unlink):
                with self.assertRaises(DiskFileNoSpace):
                    with df.create(size=100):
                        pass
        self.assertTrue(_m_fallocate.called)
        self.assertTrue(_m_unlink.called)
        error_lines = self.logger.get_lines_for_level('error')
        for line in error_lines:
            self.assertTrue(line.startswith("Error removing tempfile:"))

    @requires_o_tmpfile_support_in_tmp
    def test_get_tempfile_use_linkat_os_open_called(self):
        df = self._simple_get_diskfile()
        self.assertTrue(df.manager.use_linkat)
        _m_mkstemp = mock.MagicMock()
        _m_os_open = mock.Mock(return_value=12345)
        _m_mkc = mock.Mock()
        with mock.patch("swift.obj.diskfile.mkstemp", _m_mkstemp):
            with mock.patch("swift.obj.diskfile.os.open", _m_os_open):
                with mock.patch("swift.obj.diskfile.makedirs_count", _m_mkc):
                    writer = df.writer()
                    fd, tmppath = writer._get_tempfile()
        self.assertTrue(_m_mkc.called)
        flags = O_TMPFILE | os.O_WRONLY
        _m_os_open.assert_called_once_with(df._datadir, flags)
        self.assertIsNone(tmppath)
        self.assertEqual(fd, 12345)
        self.assertFalse(_m_mkstemp.called)

    @requires_o_tmpfile_support_in_tmp
    def test_get_tempfile_fallback_to_mkstemp(self):
        df = self._simple_get_diskfile()
        df._logger = debug_logger()
        self.assertTrue(df.manager.use_linkat)
        for err in (errno.EOPNOTSUPP, errno.EISDIR, errno.EINVAL):
            df.manager.use_linkat = True
            _m_open = mock.Mock(side_effect=OSError(err, os.strerror(err)))
            _m_mkstemp = mock.MagicMock(return_value=(0, "blah"))
            _m_mkc = mock.Mock()
            with mock.patch("swift.obj.diskfile.os.open", _m_open):
                with mock.patch("swift.obj.diskfile.mkstemp", _m_mkstemp):
                    with mock.patch("swift.obj.diskfile.makedirs_count",
                                    _m_mkc):
                        writer = df.writer()
                        fd, tmppath = writer._get_tempfile()
            self.assertTrue(_m_mkc.called)
            # Fallback should succeed and mkstemp() should be called.
            self.assertTrue(_m_mkstemp.called)
            self.assertEqual(tmppath, "blah")
            # Once opening file with O_TMPFILE has failed,
            # failure is cached to not try again
            self.assertFalse(df.manager.use_linkat)
            # Now that we try to use O_TMPFILE all the time, log at debug
            # instead of warning
            log = df.manager.logger.get_lines_for_level('warning')
            self.assertFalse(log)
            log = df.manager.logger.get_lines_for_level('debug')
            self.assertGreater(len(log), 0)
            self.assertTrue('O_TMPFILE' in log[-1])

    @requires_o_tmpfile_support_in_tmp
    def test_get_tmpfile_os_open_other_exceptions_are_raised(self):
        df = self._simple_get_diskfile()
        _m_open = mock.Mock(side_effect=OSError(errno.ENOSPC,
                            os.strerror(errno.ENOSPC)))
        _m_mkstemp = mock.MagicMock()
        _m_mkc = mock.Mock()
        with mock.patch("swift.obj.diskfile.os.open", _m_open):
            with mock.patch("swift.obj.diskfile.mkstemp", _m_mkstemp):
                with mock.patch("swift.obj.diskfile.makedirs_count", _m_mkc):
                    try:
                        writer = df.writer()
                        fd, tmppath = writer._get_tempfile()
                    except OSError as err:
                        self.assertEqual(err.errno, errno.ENOSPC)
                    else:
                        self.fail("Expecting ENOSPC")
        self.assertTrue(_m_mkc.called)
        # mkstemp() should not be invoked.
        self.assertFalse(_m_mkstemp.called)

    @requires_o_tmpfile_support_in_tmp
    def test_create_use_linkat_renamer_not_called(self):
        df = self._simple_get_diskfile()
        data = b'0' * 100
        metadata = {
            'ETag': md5(data).hexdigest(),
            'X-Timestamp': Timestamp.now().internal,
            'Content-Length': str(100),
        }
        _m_renamer = mock.Mock()
        with mock.patch("swift.obj.diskfile.renamer", _m_renamer):
            with df.create(size=100) as writer:
                writer.write(data)
                writer.put(metadata)
                self.assertTrue(writer._put_succeeded)

        self.assertFalse(_m_renamer.called)

    def test_diskfile_writer_timing_breakdown(self):
        timing_breakdown = TimingBreakdown()
        df = self._simple_get_diskfile(timing_breakdown=timing_breakdown)

        # Mock the record method to verify it's called
        with mock.patch.object(timing_breakdown, 'record') as mock_record:
            with df.create() as writer:
                writer.write(b'test data')
                metadata = {
                    'ETag': 'test_etag',
                    'X-Timestamp': Timestamp.now().internal,
                    'Content-Length': '9',
                }
                writer.put(metadata)
        mock_record.assert_called_with('tpool_scheduling')


@patch_policies(test_policies)
class TestDiskFile(DiskFileMixin, unittest.TestCase):

    mgr_cls = diskfile.DiskFileManager


@patch_policies(with_ec_default=True)
class TestECDiskFile(DiskFileMixin, unittest.TestCase):

    mgr_cls = diskfile.ECDiskFileManager

    def _test_commit_raises_DiskFileError_for_rename_error(self, fake_err):
        df = self._simple_get_diskfile(account='a', container='c',
                                       obj='o_rename_err',
                                       policy=POLICIES.default)
        timestamp = Timestamp.now()
        with df.create() as writer:
            metadata = {
                'ETag': 'bogus_etag',
                'X-Timestamp': timestamp.internal,
                'Content-Length': '0',
            }
            writer.put(metadata)
            with mock.patch('swift.obj.diskfile.os.rename',
                            side_effect=fake_err):
                with self.assertRaises(DiskFileError) as cm:
                    writer.commit(timestamp)
        dl = os.listdir(df._datadir)
        datafile = _make_datafilename(
            timestamp, POLICIES.default, frag_index=2, durable=False)
        self.assertEqual([datafile], dl)
        return df, cm.exception

    def test_commit_raises_DiskFileError_for_rename_ENOSPC_IOError(self):
        df, exc = self._test_commit_raises_DiskFileError_for_rename_error(
            IOError(errno.ENOSPC, 'ENOSPC'))
        self.assertIsInstance(exc, DiskFileNoSpace)
        self.assertIn('No space left on device', str(exc))
        self.assertIn('No space left on device',
                      df.manager.logger.get_lines_for_level('error')[0])
        self.assertFalse(df.manager.logger.get_lines_for_level('error')[1:])

    def test_commit_raises_DiskFileError_for_rename_EDQUOT_IOError(self):
        df, exc = self._test_commit_raises_DiskFileError_for_rename_error(
            IOError(errno.EDQUOT, 'EDQUOT'))
        self.assertIsInstance(exc, DiskFileNoSpace)
        self.assertIn('No space left on device', str(exc))
        self.assertIn('No space left on device',
                      df.manager.logger.get_lines_for_level('error')[0])
        self.assertFalse(df.manager.logger.get_lines_for_level('error')[1:])

    def test_commit_raises_DiskFileError_for_rename_other_IOError(self):
        df, exc = self._test_commit_raises_DiskFileError_for_rename_error(
            IOError(21, 'Some other IO Error'))
        self.assertIn('Problem making data file durable', str(exc))
        self.assertIn('Problem making data file durable',
                      df.manager.logger.get_lines_for_level('error')[0])
        self.assertFalse(df.manager.logger.get_lines_for_level('error')[1:])

    def test_commit_raises_DiskFileError_for_rename_OSError(self):
        df, exc = self._test_commit_raises_DiskFileError_for_rename_error(
            OSError(100, 'Some Error'))
        self.assertIn('Problem making data file durable', str(exc))
        self.assertIn('Problem making data file durable',
                      df.manager.logger.get_lines_for_level('error')[0])
        self.assertFalse(df.manager.logger.get_lines_for_level('error')[1:])

    def _test_commit_raises_DiskFileError_for_fsync_dir_errors(self, fake_err):
        df = self._simple_get_diskfile(account='a', container='c',
                                       obj='o_fsync_dir_err',
                                       policy=POLICIES.default)
        timestamp = Timestamp.now()
        with df.create() as writer:
            metadata = {
                'ETag': 'bogus_etag',
                'X-Timestamp': timestamp.internal,
                'Content-Length': '0',
            }
            writer.put(metadata)
            with mock.patch('swift.obj.diskfile.fsync_dir',
                            side_effect=fake_err):
                with self.assertRaises(DiskFileError) as cm:
                    writer.commit(timestamp)
        dl = os.listdir(df._datadir)
        datafile = _make_datafilename(
            timestamp, POLICIES.default, frag_index=2, durable=True)
        self.assertEqual([datafile], dl)
        self.assertIn('Problem making data file durable', str(cm.exception))
        self.assertIn('Problem making data file durable',
                      df.manager.logger.get_lines_for_level('error')[0])
        self.assertFalse(df.manager.logger.get_lines_for_level('error')[1:])

    def test_commit_raises_DiskFileError_for_fsync_dir_IOError(self):
        self._test_commit_raises_DiskFileError_for_fsync_dir_errors(
            IOError(21, 'Some IO Error'))

    def test_commit_raises_DiskFileError_for_fsync_dir_OSError(self):
        self._test_commit_raises_DiskFileError_for_fsync_dir_errors(
            OSError(100, 'Some Error'))

    def test_commit_raises_DiskFileError_for_error_in_ppi_rename(self):
        df = self._simple_get_diskfile(account='a', container='c',
                                       obj='o_fsync_dir_err',
                                       policy=POLICIES.default,
                                       next_part_power=11)

        orig_rename = os.rename
        captured_renames = []

        def exploding_rename(*args):
            captured_renames.append(args)
            if len(captured_renames) >= 2:
                raise IOError(21, 'Some IO Error')
            else:
                return orig_rename(*args)
        timestamp = Timestamp.now()
        with df.create() as writer:
            metadata = {
                'ETag': 'bogus_etag',
                'X-Timestamp': timestamp.internal,
                'Content-Length': '0',
            }
            writer.put(metadata)
            with mock.patch('swift.obj.diskfile.os.rename',
                            side_effect=exploding_rename):
                with self.assertRaises(DiskFileError) as cm:
                    writer.commit(timestamp)
        self.assertEqual(2, len(captured_renames))
        dl = os.listdir(df._datadir)
        datafile = _make_datafilename(
            timestamp, POLICIES.default, frag_index=2, durable=True)
        self.assertEqual([datafile], dl)
        self.assertIn('Problem making data file durable', str(cm.exception))
        error_lines = df.manager.logger.get_lines_for_level('error')
        self.assertEqual(2, len(error_lines), error_lines)
        self.assertTrue(error_lines[0].startswith('Renaming new path'))
        self.assertTrue(error_lines[1].startswith(
            'Problem making data file durable'))

    def test_commit_overwritten_before_ppi_rename(self):
        df = self._simple_get_diskfile(account='a', container='c',
                                       obj='o_fsync_dir_err',
                                       policy=POLICIES.default,
                                       next_part_power=11)

        orig_rename = os.rename
        captured_renames = []

        def overwriting_rename(*args):
            captured_renames.append(args)
            if len(captured_renames) == 2:
                # Overwrite!
                with df.create() as writer:
                    metadata = {
                        'ETag': 'also_bogus_etag',
                        'X-Timestamp': ts2.internal,
                        'Content-Length': '0',
                    }
                    writer.put(metadata)
                    writer.commit(ts2)
                os.unlink(args[0])
            return orig_rename(*args)

        timestamp = Timestamp.now()
        ts2 = Timestamp(timestamp, delta=1)
        with df.create() as writer:
            metadata = {
                'ETag': 'bogus_etag',
                'X-Timestamp': timestamp.internal,
                'Content-Length': '0',
            }
            writer.put(metadata)
            with mock.patch('swift.obj.diskfile.os.rename',
                            side_effect=overwriting_rename):
                writer.commit(timestamp)
        self.assertEqual(4, len(captured_renames))
        dl = os.listdir(df._datadir)
        datafile = _make_datafilename(
            ts2, POLICIES.default, frag_index=2, durable=True)
        self.assertEqual([datafile], dl)
        error_lines = df.manager.logger.get_lines_for_level('error')
        self.assertEqual(0, len(error_lines), error_lines)

    def test_data_file_has_frag_index(self):
        policy = POLICIES.default
        for good_value in (0, '0', 2, '2', 13, '13'):
            # frag_index set by constructor arg
            ts = self.ts()
            expected = [_make_datafilename(
                ts, policy, good_value, durable=True)]
            df = self._get_open_disk_file(ts=ts, policy=policy,
                                          frag_index=good_value)
            self.assertEqual(expected, sorted(os.listdir(df._datadir)))
            # frag index should be added to object sysmeta
            actual = df.get_metadata().get('X-Object-Sysmeta-Ec-Frag-Index')
            self.assertEqual(int(good_value), int(actual))

            # metadata value overrides the constructor arg
            ts = self.ts()
            expected = [_make_datafilename(
                ts, policy, good_value, durable=True)]
            meta = {'X-Object-Sysmeta-Ec-Frag-Index': good_value}
            df = self._get_open_disk_file(ts=ts, policy=policy,
                                          frag_index='3',
                                          extra_metadata=meta)
            self.assertEqual(expected, sorted(os.listdir(df._datadir)))
            actual = df.get_metadata().get('X-Object-Sysmeta-Ec-Frag-Index')
            self.assertEqual(int(good_value), int(actual))

            # metadata value alone is sufficient
            ts = self.ts()
            expected = [_make_datafilename(
                ts, policy, good_value, durable=True)]
            meta = {'X-Object-Sysmeta-Ec-Frag-Index': good_value}
            df = self._get_open_disk_file(ts=ts, policy=policy,
                                          frag_index=None,
                                          extra_metadata=meta)
            self.assertEqual(expected, sorted(os.listdir(df._datadir)))
            actual = df.get_metadata().get('X-Object-Sysmeta-Ec-Frag-Index')
            self.assertEqual(int(good_value), int(actual))

    def test_sysmeta_frag_index_is_immutable(self):
        # the X-Object-Sysmeta-Ec-Frag-Index should *only* be set when
        # the .data file is written.
        policy = POLICIES.default
        orig_frag_index = 13
        # frag_index set by constructor arg
        ts = self.ts()
        expected = [_make_datafilename(
            ts, policy, frag_index=orig_frag_index, durable=True)]
        df = self._get_open_disk_file(ts=ts, policy=policy, obj_name='my_obj',
                                      frag_index=orig_frag_index)
        self.assertEqual(expected, sorted(os.listdir(df._datadir)))
        # frag index should be added to object sysmeta
        actual = df.get_metadata().get('X-Object-Sysmeta-Ec-Frag-Index')
        self.assertEqual(int(orig_frag_index), int(actual))

        # open the same diskfile with no frag_index passed to constructor
        df = self.df_router[policy].get_diskfile(
            self.existing_device, 0, 'a', 'c', 'my_obj', policy=policy,
            frag_index=None)
        df.open()
        actual = df.get_metadata().get('X-Object-Sysmeta-Ec-Frag-Index')
        self.assertEqual(int(orig_frag_index), int(actual))

        # write metadata to a meta file
        ts = self.ts()
        metadata = {'X-Timestamp': ts.internal,
                    'X-Object-Meta-Fruit': 'kiwi'}
        df.write_metadata(metadata)
        # sanity check we did write a meta file
        expected.append('%s.meta' % ts.internal)
        actual_files = sorted(os.listdir(df._datadir))
        self.assertEqual(expected, actual_files)

        # open the same diskfile, check frag index is unchanged
        df = self.df_router[policy].get_diskfile(
            self.existing_device, 0, 'a', 'c', 'my_obj', policy=policy,
            frag_index=None)
        df.open()
        # sanity check we have read the meta file
        self.assertEqual(ts, df.get_metadata().get('X-Timestamp'))
        self.assertEqual('kiwi', df.get_metadata().get('X-Object-Meta-Fruit'))
        # check frag index sysmeta is unchanged
        actual = df.get_metadata().get('X-Object-Sysmeta-Ec-Frag-Index')
        self.assertEqual(int(orig_frag_index), int(actual))

        # attempt to overwrite frag index sysmeta
        ts = self.ts()
        metadata = {'X-Timestamp': ts.internal,
                    'X-Object-Sysmeta-Ec-Frag-Index': 99,
                    'X-Object-Meta-Fruit': 'apple'}
        df.write_metadata(metadata)

        # open the same diskfile, check frag index is unchanged
        df = self.df_router[policy].get_diskfile(
            self.existing_device, 0, 'a', 'c', 'my_obj', policy=policy,
            frag_index=None)
        df.open()
        # sanity check we have read the meta file
        self.assertEqual(ts, df.get_metadata().get('X-Timestamp'))
        self.assertEqual('apple', df.get_metadata().get('X-Object-Meta-Fruit'))
        actual = df.get_metadata().get('X-Object-Sysmeta-Ec-Frag-Index')
        self.assertEqual(int(orig_frag_index), int(actual))

    def test_data_file_errors_bad_frag_index(self):
        policy = POLICIES.default
        df_mgr = self.df_router[policy]
        for bad_value in ('foo', '-2', -2, '3.14', 3.14, '14', 14, '999'):
            # check that bad frag_index set by constructor arg raises error
            # as soon as diskfile is constructed, before data is written
            self.assertRaises(DiskFileError, self._simple_get_diskfile,
                              policy=policy, frag_index=bad_value)

            # bad frag_index set by metadata value
            # (drive-by check that it is ok for constructor arg to be None)
            df = df_mgr.get_diskfile(self.existing_device, '0', 'a', 'c', 'o',
                                     policy=policy, frag_index=None)
            ts = self.ts()
            meta = {'X-Object-Sysmeta-Ec-Frag-Index': bad_value,
                    'X-Timestamp': ts.internal,
                    'Content-Length': 0,
                    'Etag': MD5_OF_EMPTY_STRING,
                    'Content-Type': 'plain/text'}
            with df.create() as writer:
                try:
                    writer.put(meta)
                    self.fail('Expected DiskFileError for frag_index %s'
                              % bad_value)
                except DiskFileError:
                    pass

            # bad frag_index set by metadata value overrides ok constructor arg
            df = df_mgr.get_diskfile(self.existing_device, '0', 'a', 'c', 'o',
                                     policy=policy, frag_index=2)
            ts = self.ts()
            meta = {'X-Object-Sysmeta-Ec-Frag-Index': bad_value,
                    'X-Timestamp': ts.internal,
                    'Content-Length': 0,
                    'Etag': MD5_OF_EMPTY_STRING,
                    'Content-Type': 'plain/text'}
            with df.create() as writer:
                try:
                    writer.put(meta)
                    self.fail('Expected DiskFileError for frag_index %s'
                              % bad_value)
                except DiskFileError:
                    pass

    def test_purge_one_fragment_index(self):
        ts = self.ts()
        for frag_index in (1, 2):
            df = self._simple_get_diskfile(frag_index=frag_index)
            write_diskfile(df, ts)
        ts_meta = self.ts()
        df.write_metadata({
            'X-Timestamp': ts_meta.internal,
            'X-Object-Meta-Delete': 'me'
        })

        # sanity
        self.assertEqual(sorted(os.listdir(df._datadir)), [
            ts.internal + '#1#d.data',
            ts.internal + '#2#d.data',
            ts_meta.internal + '.meta',
        ])
        df.purge(ts, 2)
        # by default .meta file is not purged
        self.assertEqual(sorted(os.listdir(df._datadir)), [
            ts.internal + '#1#d.data',
            ts_meta.internal + '.meta',
        ])

    def test_purge_final_fragment_index_and_meta(self):
        ts = self.ts()
        df = self._simple_get_diskfile(frag_index=1)
        write_diskfile(df, ts)
        ts_meta = self.ts()
        df.write_metadata({
            'X-Timestamp': ts_meta.internal,
            'X-Object-Meta-Delete': 'me',
        })

        # sanity
        self.assertEqual(sorted(os.listdir(df._datadir)), [
            ts.internal + '#1#d.data',
            ts_meta.internal + '.meta',
        ])
        df.purge(ts, 1, meta_timestamp=ts_meta)
        self.assertFalse(os.path.exists(df._datadir))

    def test_purge_final_fragment_index_and_not_meta(self):
        ts = self.ts()
        df = self._simple_get_diskfile(frag_index=1)
        write_diskfile(df, ts)
        ts_meta = self.ts()
        df.write_metadata({
            'X-Timestamp': ts_meta.internal,
            'X-Object-Meta-Delete': 'me',
        })

        # sanity
        self.assertEqual(sorted(os.listdir(df._datadir)), [
            ts.internal + '#1#d.data',
            ts_meta.internal + '.meta',
        ])
        df.purge(ts, 1, meta_timestamp=ts)
        self.assertEqual(sorted(os.listdir(df._datadir)), [
            ts_meta.internal + '.meta',
        ])

    def test_purge_last_fragment_index(self):
        ts = self.ts()
        frag_index = 0
        df = self._simple_get_diskfile(frag_index=frag_index)
        write_diskfile(df, ts)
        # sanity
        self.assertEqual(os.listdir(df._datadir), [
            ts.internal + '#0#d.data',
        ])
        df.purge(ts, frag_index)
        self.assertFalse(os.path.exists(df._datadir))

    def test_purge_last_fragment_index_legacy_durable(self):
        # a legacy durable file doesn't get purged in case another fragment is
        # relying on it for durability
        ts = self.ts()
        frag_index = 0
        df = self._simple_get_diskfile(frag_index=frag_index)
        write_diskfile(df, ts, legacy_durable=True)
        # sanity
        self.assertEqual(sorted(os.listdir(df._datadir)), [
            ts.internal + '#0.data',
            ts.internal + '.durable',
        ])
        df.purge(ts, frag_index)
        self.assertEqual(sorted(os.listdir(df._datadir)), [
            ts.internal + '.durable',
        ])

    def test_purge_non_existent_fragment_index(self):
        ts = self.ts()
        frag_index = 7
        df = self._simple_get_diskfile(frag_index=frag_index)
        write_diskfile(df, ts)

        # sanity
        self.assertEqual(os.listdir(df._datadir), [
            ts.internal + '#7#d.data',
        ])
        df.purge(ts, 3)
        # no effect
        self.assertEqual(os.listdir(df._datadir), [
            ts.internal + '#7#d.data',
        ])

    def test_purge_old_timestamp_frag_index(self):
        old_ts = self.ts()
        ts = self.ts()
        frag_index = 1
        df = self._simple_get_diskfile(frag_index=frag_index)
        write_diskfile(df, ts)

        # sanity
        self.assertEqual(os.listdir(df._datadir), [
            ts.internal + '#1#d.data',
        ])
        df.purge(old_ts, 1)
        # no effect
        self.assertEqual(os.listdir(df._datadir), [
            ts.internal + '#1#d.data',
        ])

    def test_purge_tombstone(self):
        ts = self.ts()
        df = self._simple_get_diskfile(frag_index=3)
        df.delete(ts)

        # sanity
        self.assertEqual(sorted(os.listdir(df._datadir)), [
            ts.internal + '.ts',
        ])
        df.purge(ts, 3)
        self.assertFalse(os.path.exists(df._datadir))

    def test_purge_without_frag(self):
        ts = self.ts()
        df = self._simple_get_diskfile()
        df.delete(ts)

        # sanity
        self.assertEqual(sorted(os.listdir(df._datadir)), [
            ts.internal + '.ts',
        ])
        df.purge(ts, None)
        self.assertEqual(sorted(os.listdir(df._datadir)), [])

    def test_purge_old_tombstone(self):
        old_ts = self.ts()
        ts = self.ts()
        df = self._simple_get_diskfile(frag_index=5)
        df.delete(ts)

        # sanity
        self.assertEqual(sorted(os.listdir(df._datadir)), [
            ts.internal + '.ts',
        ])
        df.purge(old_ts, 5)
        # no effect
        self.assertEqual(sorted(os.listdir(df._datadir)), [
            ts.internal + '.ts',
        ])

    def test_purge_already_removed(self):
        df = self._simple_get_diskfile(frag_index=6)

        df.purge(self.ts(), 6)  # no errors

        # sanity
        os.makedirs(df._datadir)
        self.assertEqual(sorted(os.listdir(df._datadir)), [])
        df.purge(self.ts(), 6)
        # the directory was empty and has been removed
        self.assertFalse(os.path.exists(df._datadir))

    def _do_test_open_most_recent_durable(self, legacy_durable):
        policy = POLICIES.default
        df_mgr = self.df_router[policy]

        df = df_mgr.get_diskfile(self.existing_device, '0',
                                 'a', 'c', 'o', policy=policy)

        ts = self.ts()
        write_diskfile(df, ts, frag_index=3,
                       legacy_durable=legacy_durable)
        metadata = {
            'ETag': md5('test data').hexdigest(),
            'X-Timestamp': ts.internal,
            'Content-Length': str(len('test data')),
            'X-Object-Sysmeta-Ec-Etag': 'fake-etag',
            'X-Object-Sysmeta-Ec-Frag-Index': '3',
        }

        # add some .meta stuff
        extra_meta = {
            'X-Object-Meta-Foo': 'Bar',
            'X-Timestamp': self.ts().internal,
        }
        df = df_mgr.get_diskfile(self.existing_device, '0',
                                 'a', 'c', 'o', policy=policy)
        df.write_metadata(extra_meta)

        # sanity
        df = df_mgr.get_diskfile(self.existing_device, '0',
                                 'a', 'c', 'o', policy=policy)
        metadata.update(extra_meta)
        self.assertEqual(metadata, df.read_metadata())

        # add a newer datafile
        df = df_mgr.get_diskfile(self.existing_device, '0',
                                 'a', 'c', 'o', policy=policy)
        ts = self.ts()
        write_diskfile(df, ts, frag_index=3, commit=False,
                       legacy_durable=legacy_durable)
        # N.B. don't make it durable

        # and we still get the old metadata (same as if no .data!)
        df = df_mgr.get_diskfile(self.existing_device, '0',
                                 'a', 'c', 'o', policy=policy)
        self.assertEqual(metadata, df.read_metadata())

    def test_open_most_recent_durable(self):
        self._do_test_open_most_recent_durable(False)

    def test_open_most_recent_durable_legacy(self):
        self._do_test_open_most_recent_durable(True)

    def test_open_most_recent_missing_durable(self):
        policy = POLICIES.default
        df_mgr = self.df_router[policy]

        df = df_mgr.get_diskfile(self.existing_device, '0',
                                 'a', 'c', 'o', policy=policy)

        self.assertRaises(DiskFileNotExist, df.read_metadata)

        # now create a datafile missing durable
        ts = self.ts()
        write_diskfile(df, ts, frag_index=3, commit=False)
        # add some .meta stuff
        extra_meta = {
            'X-Object-Meta-Foo': 'Bar',
            'X-Timestamp': self.ts().internal,
        }
        df = df_mgr.get_diskfile(self.existing_device, '0',
                                 'a', 'c', 'o', policy=policy)
        df.write_metadata(extra_meta)

        # we still get the DiskFileNotExist (same as if no .data!)
        df = df_mgr.get_diskfile(self.existing_device, '0',
                                 'a', 'c', 'o', policy=policy,
                                 frag_index=3)
        self.assertRaises(DiskFileNotExist, df.read_metadata)

        # sanity, without the frag_index kwarg
        df = df_mgr.get_diskfile(self.existing_device, '0',
                                 'a', 'c', 'o', policy=policy)
        self.assertRaises(DiskFileNotExist, df.read_metadata)

    def test_fragments(self):
        ts_1 = self.ts()
        self._get_open_disk_file(ts=ts_1.internal, frag_index=0)
        df = self._get_open_disk_file(ts=ts_1.internal, frag_index=2)
        self.assertEqual(df.fragments, {ts_1: [0, 2]})

        # now add a newer datafile for frag index 3 but don't write a
        # durable with it (so ignore the error when we try to open)
        ts_2 = self.ts()
        try:
            df = self._get_open_disk_file(ts=ts_2.internal, frag_index=3,
                                          commit=False)
        except DiskFileNotExist:
            pass

        # sanity check: should have 3* .data
        files = os.listdir(df._datadir)
        self.assertEqual(3, len(files))
        with df.open():
            self.assertEqual(df.fragments, {ts_1: [0, 2], ts_2: [3]})

    def test_fragments_available_when_not_durable(self):
        # verify frags available even if open fails e.g. if none are durable
        ts_1 = self.ts()
        ts_2 = self.ts()
        for ts, fi in ((ts_1, 0), (ts_1, 2), (ts_2, 3)):
            try:
                df = self._get_open_disk_file(
                    ts=ts, frag_index=fi, commit=False)
            except DiskFileNotExist:
                pass
        df = self._simple_get_diskfile()

        # sanity check: should have 3* .data
        files = os.listdir(df._datadir)
        self.assertEqual(3, len(files))
        self.assertRaises(DiskFileNotExist, df.open)
        self.assertEqual(df.fragments, {ts_1: [0, 2], ts_2: [3]})

    def test_fragments_not_open(self):
        df = self._simple_get_diskfile()
        self.assertIsNone(df.fragments)

    def test_durable_timestamp_when_not_durable(self):
        try:
            self._get_open_disk_file(self.ts().internal, commit=False)
        except DiskFileNotExist:
            pass
        df = self._simple_get_diskfile()
        with self.assertRaises(DiskFileNotExist):
            df.open()
        # open() was attempted, but no durable file so expect None
        self.assertIsNone(df.durable_timestamp)

    def test_durable_timestamp_missing_frag_index(self):
        ts1 = self.ts()
        self._get_open_disk_file(ts=ts1.internal, frag_index=1)
        df = self._simple_get_diskfile(frag_index=2)
        with self.assertRaises(DiskFileNotExist):
            df.open()
        # open() was attempted, but no data file for frag index so expect None
        self.assertIsNone(df.durable_timestamp)

    def test_durable_timestamp_newer_non_durable_data_file(self):
        ts1 = self.ts()
        self._get_open_disk_file(ts=ts1.internal)
        ts2 = self.ts()
        try:
            self._get_open_disk_file(ts=ts2.internal, commit=False)
        except DiskFileNotExist:
            pass
        df = self._simple_get_diskfile()
        # sanity check - two .data files
        self.assertEqual(2, len(os.listdir(df._datadir)))
        df.open()
        self.assertEqual(ts1, df.durable_timestamp)

    def test_durable_timestamp_legacy_durable(self):
        self._do_test_durable_timestamp(True)

    def _test_open_with_fragment_preferences(self, legacy_durable=False):
        policy = POLICIES.default
        df_mgr = self.df_router[policy]

        df = df_mgr.get_diskfile(self.existing_device, '0',
                                 'a', 'c', 'o', policy=policy)

        ts_1, ts_2, ts_3, ts_4 = (self.ts() for _ in range(4))

        # create two durable frags, first with index 0
        frag_0_metadata = write_diskfile(df, ts_1, frag_index=0,
                                         legacy_durable=legacy_durable)

        # second with index 3
        frag_3_metadata = write_diskfile(df, ts_1, frag_index=3,
                                         legacy_durable=legacy_durable)

        # sanity check: should have 2 * .data plus possibly a .durable
        self.assertEqual(3 if legacy_durable else 2,
                         len(os.listdir(df._datadir)))

        # add some .meta stuff
        meta_1_metadata = {
            'X-Object-Meta-Foo': 'Bar',
            'X-Timestamp': ts_2.internal,
        }
        df = df_mgr.get_diskfile(self.existing_device, '0',
                                 'a', 'c', 'o', policy=policy)
        df.write_metadata(meta_1_metadata)
        # sanity check: should have 2 * .data, possibly .durable, .meta
        self.assertEqual(4 if legacy_durable else 3,
                         len(os.listdir(df._datadir)))

        # sanity: should get frag index 3
        df = df_mgr.get_diskfile(self.existing_device, '0',
                                 'a', 'c', 'o', policy=policy)
        expected = dict(frag_3_metadata)
        expected.update(meta_1_metadata)
        self.assertEqual(expected, df.read_metadata())

        # add a newer datafile for frag index 2
        # N.B. don't make it durable - skip call to commit()
        df = df_mgr.get_diskfile(self.existing_device, '0',
                                 'a', 'c', 'o', policy=policy)
        frag_2_metadata = write_diskfile(df, ts_3, frag_index=2, commit=False,
                                         data=b'new test data',
                                         legacy_durable=legacy_durable)
        # sanity check: should have 2* .data, possibly .durable, .meta, .data
        self.assertEqual(5 if legacy_durable else 4,
                         len(os.listdir(df._datadir)))

        # sanity check: with no frag preferences we get old metadata
        df = df_mgr.get_diskfile(self.existing_device, '0', 'a', 'c', 'o',
                                 policy=policy)
        self.assertEqual(expected, df.read_metadata())
        self.assertEqual(ts_2.internal, df.timestamp)
        self.assertEqual(ts_1.internal, df.data_timestamp)
        self.assertEqual(ts_1.internal, df.durable_timestamp)
        self.assertEqual({ts_1: [0, 3], ts_3: [2]}, df.fragments)

        # with empty frag preferences we get metadata from newer non-durable
        # data file
        df = df_mgr.get_diskfile(self.existing_device, '0', 'a', 'c', 'o',
                                 policy=policy, frag_prefs=[])
        self.assertEqual(frag_2_metadata, df.read_metadata())
        self.assertEqual(ts_3.internal, df.timestamp)
        self.assertEqual(ts_3.internal, df.data_timestamp)
        self.assertEqual(ts_1.internal, df.durable_timestamp)
        self.assertEqual({ts_1: [0, 3], ts_3: [2]}, df.fragments)

        # check we didn't destroy any potentially valid data by opening the
        # non-durable data file
        df = df_mgr.get_diskfile(self.existing_device, '0', 'a', 'c', 'o',
                                 policy=policy)
        self.assertEqual(expected, df.read_metadata())

        # now add some newer .meta stuff which should replace older .meta
        meta_2_metadata = {
            'X-Object-Meta-Foo': 'BarBarBarAnne',
            'X-Timestamp': ts_4.internal,
        }
        df = df_mgr.get_diskfile(self.existing_device, '0',
                                 'a', 'c', 'o', policy=policy)
        df.write_metadata(meta_2_metadata)
        # sanity check: should have 2 * .data, possibly .durable, .data, .meta
        self.assertEqual(5 if legacy_durable else 4,
                         len(os.listdir(df._datadir)))

        # sanity check: with no frag preferences we get newer metadata applied
        # to durable data file
        expected = dict(frag_3_metadata)
        expected.update(meta_2_metadata)
        df = df_mgr.get_diskfile(self.existing_device, '0', 'a', 'c', 'o',
                                 policy=policy)
        self.assertEqual(expected, df.read_metadata())
        self.assertEqual(ts_4.internal, df.timestamp)
        self.assertEqual(ts_1.internal, df.data_timestamp)
        self.assertEqual(ts_1.internal, df.durable_timestamp)
        self.assertEqual({ts_1: [0, 3], ts_3: [2]}, df.fragments)

        # with empty frag preferences we still get metadata from newer .meta
        # but applied to non-durable data file
        expected = dict(frag_2_metadata)
        expected.update(meta_2_metadata)
        df = df_mgr.get_diskfile(self.existing_device, '0', 'a', 'c', 'o',
                                 policy=policy, frag_prefs=[])
        self.assertEqual(expected, df.read_metadata())
        self.assertEqual(ts_4.internal, df.timestamp)
        self.assertEqual(ts_3.internal, df.data_timestamp)
        self.assertEqual(ts_1.internal, df.durable_timestamp)
        self.assertEqual({ts_1: [0, 3], ts_3: [2]}, df.fragments)

        # check we didn't destroy any potentially valid data by opening the
        # non-durable data file
        expected = dict(frag_3_metadata)
        expected.update(meta_2_metadata)
        df = df_mgr.get_diskfile(self.existing_device, '0', 'a', 'c', 'o',
                                 policy=policy)
        self.assertEqual(expected, df.read_metadata())
        self.assertEqual(ts_4.internal, df.timestamp)
        self.assertEqual(ts_1.internal, df.data_timestamp)
        self.assertEqual(ts_1.internal, df.durable_timestamp)
        self.assertEqual({ts_1: [0, 3], ts_3: [2]}, df.fragments)

        # prefer frags at ts_1, exclude no indexes, expect highest frag index
        prefs = [{'timestamp': ts_1.internal, 'exclude': []},
                 {'timestamp': ts_2.internal, 'exclude': []},
                 {'timestamp': ts_3.internal, 'exclude': []}]
        expected = dict(frag_3_metadata)
        expected.update(meta_2_metadata)
        df = df_mgr.get_diskfile(self.existing_device, '0', 'a', 'c', 'o',
                                 policy=policy, frag_prefs=prefs)
        self.assertEqual(expected, df.read_metadata())
        self.assertEqual(ts_4.internal, df.timestamp)
        self.assertEqual(ts_1.internal, df.data_timestamp)
        self.assertEqual(ts_1.internal, df.durable_timestamp)
        self.assertEqual({ts_1: [0, 3], ts_3: [2]}, df.fragments)

        # prefer frags at ts_1, exclude frag index 3 so expect frag index 0
        prefs = [{'timestamp': ts_1.internal, 'exclude': [3]},
                 {'timestamp': ts_2.internal, 'exclude': []},
                 {'timestamp': ts_3.internal, 'exclude': []}]
        expected = dict(frag_0_metadata)
        expected.update(meta_2_metadata)
        df = df_mgr.get_diskfile(self.existing_device, '0', 'a', 'c', 'o',
                                 policy=policy, frag_prefs=prefs)
        self.assertEqual(expected, df.read_metadata())
        self.assertEqual(ts_4.internal, df.timestamp)
        self.assertEqual(ts_1.internal, df.data_timestamp)
        self.assertEqual(ts_1.internal, df.durable_timestamp)
        self.assertEqual({ts_1: [0, 3], ts_3: [2]}, df.fragments)

        # now make ts_3 the preferred timestamp, excluded indexes don't exist
        prefs = [{'timestamp': ts_3.internal, 'exclude': [4, 5, 6]},
                 {'timestamp': ts_2.internal, 'exclude': []},
                 {'timestamp': ts_1.internal, 'exclude': []}]
        expected = dict(frag_2_metadata)
        expected.update(meta_2_metadata)
        df = df_mgr.get_diskfile(self.existing_device, '0', 'a', 'c', 'o',
                                 policy=policy, frag_prefs=prefs)
        self.assertEqual(expected, df.read_metadata())
        self.assertEqual(ts_4.internal, df.timestamp)
        self.assertEqual(ts_3.internal, df.data_timestamp)
        self.assertEqual(ts_1.internal, df.durable_timestamp)
        self.assertEqual({ts_1: [0, 3], ts_3: [2]}, df.fragments)

        # now make ts_2 the preferred timestamp - there are no frags at ts_2,
        # next preference is ts_3 but index 2 is excluded, then at ts_1 index 3
        # is excluded so we get frag 0 at ts_1
        prefs = [{'timestamp': ts_2.internal, 'exclude': [1]},
                 {'timestamp': ts_3.internal, 'exclude': [2]},
                 {'timestamp': ts_1.internal, 'exclude': [3]}]

        expected = dict(frag_0_metadata)
        expected.update(meta_2_metadata)
        df = df_mgr.get_diskfile(self.existing_device, '0', 'a', 'c', 'o',
                                 policy=policy, frag_prefs=prefs)
        self.assertEqual(expected, df.read_metadata())
        self.assertEqual(ts_4.internal, df.timestamp)
        self.assertEqual(ts_1.internal, df.data_timestamp)
        self.assertEqual(ts_1.internal, df.durable_timestamp)
        self.assertEqual({ts_1: [0, 3], ts_3: [2]}, df.fragments)

    def test_open_with_fragment_preferences_legacy_durable(self):
        self._test_open_with_fragment_preferences(legacy_durable=True)

    def test_open_with_fragment_preferences(self):
        self._test_open_with_fragment_preferences(legacy_durable=False)

    def test_open_with_bad_fragment_preferences(self):
        policy = POLICIES.default
        df_mgr = self.df_router[policy]

        for bad in (
            'ouch',
            2,
            [{'timestamp': '1234.5678', 'excludes': [1]}, {}],
            [{'timestamp': 'not a timestamp', 'excludes': [1, 2]}],
            [{'timestamp': '1234.5678', 'excludes': [1, -1]}],
            [{'timestamp': '1234.5678', 'excludes': 1}],
            [{'timestamp': '1234.5678'}],
            [{'excludes': [1, 2]}]

        ):
            try:
                df_mgr.get_diskfile(self.existing_device, '0', 'a', 'c', 'o',
                                    policy=policy, frag_prefs=bad)
                self.fail('Expected DiskFileError for bad frag_prefs: %r'
                          % bad)
            except DiskFileError as e:
                self.assertIn('frag_prefs', str(e))

    def test_disk_file_app_iter_ranges_checks_only_aligned_frag_data(self):
        policy = POLICIES.default
        frag_size = policy.fragment_size
        # make sure there are two fragment size worth of data on disk
        data = b'ab' * policy.ec_segment_size
        df, df_data = self._create_test_file(data)
        quarantine_msgs = []
        reader = df.reader(_quarantine_hook=quarantine_msgs.append)
        # each range uses a fresh reader app_iter_range which triggers a disk
        # read at the range offset - make sure each of those disk reads will
        # fetch an amount of data from disk that is greater than but not equal
        # to a fragment size
        reader._disk_chunk_size = int(frag_size * 1.5)
        with mock.patch.object(
                reader._diskfile.policy.pyeclib_driver, 'get_metadata')\
                as mock_get_metadata:
            it = reader.app_iter_ranges(
                [(0, 10), (10, 20),
                 (frag_size + 20, frag_size + 30)],
                'plain/text', '\r\n--someheader\r\n', len(df_data))
            value = b''.join(it)
        # check that only first range which starts at 0 triggers a frag check
        self.assertEqual(1, mock_get_metadata.call_count)
        self.assertIn(df_data[:10], value)
        self.assertIn(df_data[10:20], value)
        self.assertIn(df_data[frag_size + 20:frag_size + 30], value)
        self.assertEqual(quarantine_msgs, [])

    def test_reader_quarantines_corrupted_ec_archive(self):
        # This has same purpose as
        # TestAuditor.test_object_audit_checks_EC_fragments just making
        # sure that checks happen in DiskFileReader layer.
        policy = POLICIES.default
        df, df_data = self._create_test_file(b'x' * policy.ec_segment_size,
                                             timestamp=self.ts())

        def do_test(corrupted_frag_body, expected_offset, expected_read):
            # expected_offset is offset at which corruption should be reported
            # expected_read is number of bytes that should be read before the
            # exception is raised
            ts = self.ts()
            write_diskfile(df, ts, corrupted_frag_body)

            # at the open for the diskfile, no error occurred
            # reading first corrupt frag is sufficient to detect the corruption
            df.open()
            with self.assertRaises(DiskFileQuarantined) as cm:
                reader = df.reader()
                reader._disk_chunk_size = int(policy.fragment_size)
                bytes_read = 0
                for chunk in reader:
                    bytes_read += len(chunk)

            with self.assertRaises(DiskFileNotExist):
                df.open()

            self.assertEqual(expected_read, bytes_read)
            self.assertEqual('Invalid EC metadata at offset 0x%x' %
                             expected_offset, cm.exception.args[0])

        # TODO with liberasurecode < 1.2.0 the EC metadata verification checks
        # only the magic number at offset 59 bytes into the frag so we'll
        # corrupt up to and including that. Once liberasurecode >= 1.2.0 is
        # required we should be able to reduce the corruption length.
        corruption_length = 64
        # corrupted first frag can be detected
        corrupted_frag_body = (b' ' * corruption_length +
                               df_data[corruption_length:])
        do_test(corrupted_frag_body, 0, 0)

        # corrupted the second frag can be also detected
        corrupted_frag_body = (df_data + b' ' * corruption_length +
                               df_data[corruption_length:])
        do_test(corrupted_frag_body, len(df_data), len(df_data))

        # if the second frag is shorter than frag size then corruption is
        # detected when the reader is closed
        corrupted_frag_body = (df_data + b' ' * corruption_length +
                               df_data[corruption_length:-10])
        do_test(corrupted_frag_body, len(df_data), len(corrupted_frag_body))

    def test_reader_ec_exception_causes_quarantine(self):
        policy = POLICIES.default

        def do_test(exception):
            df, df_data = self._create_test_file(b'x' * policy.ec_segment_size,
                                                 timestamp=self.ts())
            df.manager.logger.clear()

            with mock.patch.object(df.policy.pyeclib_driver, 'get_metadata',
                                   side_effect=exception):
                df.open()
                with self.assertRaises(DiskFileQuarantined) as cm:
                    for chunk in df.reader():
                        pass

            with self.assertRaises(DiskFileNotExist):
                df.open()

            self.assertEqual('Invalid EC metadata at offset 0x0',
                             cm.exception.args[0])
            log_lines = df.manager.logger.get_lines_for_level('warning')
            self.assertIn('Quarantined object', log_lines[0])
            self.assertIn('Invalid EC metadata at offset 0x0', log_lines[0])

        do_test(pyeclib.ec_iface.ECInvalidFragmentMetadata('testing'))
        do_test(pyeclib.ec_iface.ECBadFragmentChecksum('testing'))
        do_test(pyeclib.ec_iface.ECInvalidParameter('testing'))

    def test_reader_ec_exception_does_not_cause_quarantine(self):
        # ECDriverError should not cause quarantine, only certain subclasses
        policy = POLICIES.default

        df, df_data = self._create_test_file(b'x' * policy.ec_segment_size,
                                             timestamp=self.ts())

        with mock.patch.object(
                df.policy.pyeclib_driver, 'get_metadata',
                side_effect=pyeclib.ec_iface.ECDriverError('testing')):
            df.open()
            read_data = b''.join([d for d in df.reader()])
        self.assertEqual(df_data, read_data)
        log_lines = df.manager.logger.get_lines_for_level('warning')
        self.assertIn('Problem checking EC fragment', log_lines[0])

        df.open()  # not quarantined

    def test_reader_frag_check_does_not_quarantine_if_its_not_binary(self):
        # This may look weird but for super-safety, check the
        # ECDiskFileReader._frag_check doesn't quarantine when non-binary
        # type chunk incomming (that would occurre only from coding bug)
        policy = POLICIES.default

        df, df_data = self._create_test_file(b'x' * policy.ec_segment_size,
                                             timestamp=self.ts())
        df.open()
        for invalid_type_chunk in (None, [], [[]], 1):
            reader = df.reader()
            reader._check_frag(invalid_type_chunk)

        # None and [] are just skipped and [[]] and 1 are detected as invalid
        # chunks
        log_lines = df.manager.logger.get_lines_for_level('warning')
        self.assertEqual(2, len(log_lines))
        for log_line in log_lines:
            self.assertIn(
                'Unexpected fragment data type (not quarantined)', log_line)

        df.open()  # not quarantined

    def test_ondisk_data_info_has_durable_key(self):
        # non-durable; use frag_prefs=[] to allow it to be opened
        df = self._simple_get_diskfile(obj='o1', frag_prefs=[])
        self._create_ondisk_file(df, b'', ext='.data', timestamp=10,
                                 metadata={'name': '/a/c/o1'}, commit=False)
        with df.open():
            self.assertIn('durable', df._ondisk_info['data_info'])
            self.assertFalse(df._ondisk_info['data_info']['durable'])

        # durable
        df = self._simple_get_diskfile(obj='o2')
        self._create_ondisk_file(df, b'', ext='.data', timestamp=10,
                                 metadata={'name': '/a/c/o2'})
        with df.open():
            self.assertIn('durable', df._ondisk_info['data_info'])
            self.assertTrue(df._ondisk_info['data_info']['durable'])

        # legacy durable
        df = self._simple_get_diskfile(obj='o3')
        self._create_ondisk_file(df, b'', ext='.data', timestamp=10,
                                 metadata={'name': '/a/c/o3'},
                                 legacy_durable=True)
        with df.open():
            data_info = df._ondisk_info['data_info']
            # sanity check it is legacy with no #d part in filename
            self.assertEqual(data_info['filename'], '0000000010.00000#2.data')
            self.assertIn('durable', data_info)
            self.assertTrue(data_info['durable'])


@patch_policies(with_ec_default=True)
class TestSuffixHashes(unittest.TestCase):
    """
    This tests all things related to hashing suffixes and therefore
    there's also few test methods for cleanup_ondisk_files as well
    (because it's used by hash_suffix).

    The public interface to suffix hashing is on the Manager::

         * cleanup_ondisk_files(hsh_path)
         * get_hashes(device, partition, suffixes, policy)
         * invalidate_hash(suffix_dir)

    The Manager.get_hashes method (used by the REPLICATE verb)
    calls Manager._get_hashes (which may be an alias to the module
    method get_hashes), which calls hash_suffix, which calls
    cleanup_ondisk_files.

    Outside of that, cleanup_ondisk_files and invalidate_hash are
    used mostly after writing new files via PUT or DELETE.

    Test methods are organized by::

        * cleanup_ondisk_files tests - behaviors
        * cleanup_ondisk_files tests - error handling
        * invalidate_hash tests - behavior
        * invalidate_hash tests - error handling
        * get_hashes tests - hash_suffix behaviors
        * get_hashes tests - hash_suffix error handling
        * get_hashes tests - behaviors
        * get_hashes tests - error handling

    """

    def setUp(self):
        skip_if_no_xattrs()
        self.testdir = tempfile.mkdtemp()
        self.logger = debug_logger('suffix-hash-test')
        self.devices = os.path.join(self.testdir, 'node')
        os.mkdir(self.devices)
        self.existing_device = 'sda1'
        os.mkdir(os.path.join(self.devices, self.existing_device))
        self.conf = {
            'swift_dir': self.testdir,
            'devices': self.devices,
            'mount_check': False,
        }
        self.df_router = diskfile.DiskFileRouter(self.conf, self.logger)
        self._ts_iter = (Timestamp(t) for t in
                         itertools.count(int(time())))
        self.policy = None

    def ts(self):
        """
        Timestamps - forever.
        """
        return next(self._ts_iter)

    def fname_to_ts_hash(self, fname):
        """
        EC datafiles are only hashed by their timestamp
        """
        return md5(fname.split('#', 1)[0]).hexdigest()

    def tearDown(self):
        rmtree(self.testdir, ignore_errors=1)

    def iter_policies(self):
        for policy in POLICIES:
            self.policy = policy
            yield policy

    @contextmanager
    def policy_in_message(self):
        try:
            yield
        except AssertionError as err:
            if not self.policy:
                raise
            policy_trailer = '\n\n... for policy %r' % self.policy
            raise AssertionError(str(err) + policy_trailer)

    def assertEqual(self, *args):
        with self.policy_in_message():
            unittest.TestCase.assertEqual(self, *args)

    def get_different_suffix_df(self, df, **kwargs):
        # returns diskfile in the same partition with different suffix
        suffix_dir = os.path.dirname(df._datadir)
        for i in itertools.count():
            df2 = df._manager.get_diskfile(
                os.path.basename(df._device_path),
                df._datadir.split('/')[-3],
                df._account,
                df._container,
                'o%d' % i,
                policy=df.policy,
                **kwargs)
            suffix_dir2 = os.path.dirname(df2._datadir)
            if suffix_dir != suffix_dir2:
                return df2

    def test_valid_suffix(self):
        self.assertTrue(diskfile.valid_suffix(u'000'))
        self.assertTrue(diskfile.valid_suffix('000'))
        self.assertTrue(diskfile.valid_suffix('123'))
        self.assertTrue(diskfile.valid_suffix('fff'))
        self.assertFalse(diskfile.valid_suffix(list('123')))
        self.assertFalse(diskfile.valid_suffix(123))
        self.assertFalse(diskfile.valid_suffix(' 12'))
        self.assertFalse(diskfile.valid_suffix('-00'))
        self.assertFalse(diskfile.valid_suffix(u'-00'))
        self.assertFalse(diskfile.valid_suffix('1234'))

    def check_cleanup_ondisk_files(self, policy, input_files, output_files):
        orig_unlink = os.unlink
        file_list = list(input_files)
        rmdirs = []

        def mock_listdir(path):
            return list(file_list)

        def mock_unlink(path):
            # timestamp 1 is a special tag to pretend a file disappeared
            # between the listdir and unlink.
            if '/0000000001.00000.' in path:
                # Using actual os.unlink for a non-existent name to reproduce
                # exactly what OSError it raises in order to prove that
                # common.utils.remove_file is squelching the error - but any
                # OSError would do.
                orig_unlink(uuid.uuid4().hex)
            file_list.remove(os.path.basename(path))

        df_mgr = self.df_router[policy]
        with unit_mock({'os.listdir': mock_listdir, 'os.unlink': mock_unlink,
                        'os.rmdir': rmdirs.append}):
            if isinstance(output_files, Exception):
                path = os.path.join(self.testdir, 'does-not-matter')
                self.assertRaises(output_files.__class__,
                                  df_mgr.cleanup_ondisk_files, path)
                return
            df_mgr.commit_window = 0
            files = df_mgr.cleanup_ondisk_files('/whatever')['files']
            self.assertEqual(files, output_files)
            if files:
                self.assertEqual(rmdirs, [])
            else:
                self.assertEqual(rmdirs, ['/whatever'])

    # cleanup_ondisk_files tests - behaviors

    def test_cleanup_ondisk_files_purge_data_newer_ts(self):
        for policy in self.iter_policies():
            # purge .data if there's a newer .ts
            file1 = _make_datafilename(self.ts(), policy)
            file2 = self.ts().internal + '.ts'
            file_list = [file1, file2]
            self.check_cleanup_ondisk_files(policy, file_list, [file2])

    def test_cleanup_ondisk_files_purge_expired_ts(self):
        for policy in self.iter_policies():
            # purge older .ts files if there's a newer .data
            file1 = self.ts().internal + '.ts'
            file2 = self.ts().internal + '.ts'
            timestamp = self.ts()
            file3 = _make_datafilename(timestamp, policy, durable=False)
            file_list = [file1, file2, file3]
            expected = {
                # no durable datafile means you can't get rid of the
                # latest tombstone even if datafile is newer
                EC_POLICY: [file3, file2],
                REPL_POLICY: [file3],
            }[policy.policy_type]
            self.check_cleanup_ondisk_files(policy, file_list, expected)

    def _do_test_cleanup_ondisk_files_purge_ts_newer_data(
            self, policy, legacy_durable=False):
        # purge .ts if there's a newer .data
        file1 = self.ts().internal + '.ts'
        timestamp = self.ts()
        file2 = _make_datafilename(
            timestamp, policy, durable=not legacy_durable)
        file_list = [file1, file2]
        expected = [file2]
        if policy.policy_type == EC_POLICY and legacy_durable:
            durable_file = timestamp.internal + '.durable'
            file_list.append(durable_file)
            expected.insert(0, durable_file)
        self.check_cleanup_ondisk_files(policy, file_list, expected)

    def test_cleanup_ondisk_files_purge_ts_newer_data(self):
        for policy in self.iter_policies():
            self._do_test_cleanup_ondisk_files_purge_ts_newer_data(policy)

    def test_cleanup_ondisk_files_purge_ts_newer_data_and_legacy_durable(self):
        for policy in self.iter_policies():
            if policy.policy_type == EC_POLICY:
                self._do_test_cleanup_ondisk_files_purge_ts_newer_data(
                    policy, legacy_durable=True)

    def test_cleanup_ondisk_files_purge_older_ts(self):
        for policy in self.iter_policies():
            file1 = self.ts().internal + '.ts'
            file2 = self.ts().internal + '.ts'
            file3 = _make_datafilename(self.ts(), policy, durable=False)
            file4 = self.ts().internal + '.meta'
            expected = {
                # no durable means we can only throw out things before
                # the latest tombstone
                EC_POLICY: [file4, file3, file2],
                # keep .meta and .data and purge all .ts files
                REPL_POLICY: [file4, file3],
            }[policy.policy_type]
            file_list = [file1, file2, file3, file4]
            self.check_cleanup_ondisk_files(policy, file_list, expected)

    def _do_test_cleanup_ondisk_files_keep_meta_data_purge_ts(
            self, policy, legacy_durable=False):
        file1 = self.ts().internal + '.ts'
        file2 = self.ts().internal + '.ts'
        timestamp = self.ts()
        file3 = _make_datafilename(
            timestamp, policy, durable=not legacy_durable)
        file_list = [file1, file2, file3]
        expected = [file3]
        if policy.policy_type == EC_POLICY and legacy_durable:
            durable_filename = timestamp.internal + '.durable'
            file_list.append(durable_filename)
            expected.insert(0, durable_filename)
        file4 = self.ts().internal + '.meta'
        file_list.append(file4)
        expected.insert(0, file4)
        # keep .meta and .data if meta newer than data and purge .ts
        self.check_cleanup_ondisk_files(policy, file_list, expected)

    def test_cleanup_ondisk_files_keep_meta_data_purge_ts(self):
        for policy in self.iter_policies():
            self._do_test_cleanup_ondisk_files_keep_meta_data_purge_ts(policy)

    def test_cleanup_ondisk_files_keep_meta_data_purge_ts_legacy_durable(self):
        for policy in self.iter_policies():
            if policy.policy_type == EC_POLICY:
                self._do_test_cleanup_ondisk_files_keep_meta_data_purge_ts(
                    policy, legacy_durable=True)

    def test_cleanup_ondisk_files_keep_one_ts(self):
        for policy in self.iter_policies():
            file1, file2, file3 = [self.ts().internal + '.ts'
                                   for i in range(3)]
            file_list = [file1, file2, file3]
            # keep only latest of multiple .ts files
            self.check_cleanup_ondisk_files(policy, file_list, [file3])

    def test_cleanup_ondisk_files_multi_data_file(self):
        for policy in self.iter_policies():
            file1 = _make_datafilename(self.ts(), policy, 1, durable=False)
            file2 = _make_datafilename(self.ts(), policy, 2, durable=False)
            file3 = _make_datafilename(self.ts(), policy, 3, durable=False)
            expected = {
                # keep all non-durable datafiles
                EC_POLICY: [file3, file2, file1],
                # keep only latest of multiple .data files
                REPL_POLICY: [file3]
            }[policy.policy_type]
            file_list = [file1, file2, file3]
            self.check_cleanup_ondisk_files(policy, file_list, expected)

    def _do_test_cleanup_ondisk_files_keeps_one_datafile(self, policy,
                                                         legacy_durable=False):
        timestamps = [self.ts() for i in range(3)]
        file1 = _make_datafilename(timestamps[0], policy, 1,
                                   durable=not legacy_durable)
        file2 = _make_datafilename(timestamps[1], policy, 2,
                                   durable=not legacy_durable)
        file3 = _make_datafilename(timestamps[2], policy, 3,
                                   durable=not legacy_durable)
        file_list = [file1, file2, file3]
        expected = [file3]
        if policy.policy_type == EC_POLICY and legacy_durable:
            for t in timestamps:
                file_list.append(t.internal + '.durable')
            expected.insert(0, file_list[-1])
        self.check_cleanup_ondisk_files(policy, file_list, expected)

    def test_cleanup_ondisk_files_keeps_one_datafile(self):
        for policy in self.iter_policies():
            self._do_test_cleanup_ondisk_files_keeps_one_datafile(policy)

    def test_cleanup_ondisk_files_keeps_one_datafile_and_legacy_durable(self):
        for policy in self.iter_policies():
            if policy.policy_type == EC_POLICY:
                self._do_test_cleanup_ondisk_files_keeps_one_datafile(
                    policy, legacy_durable=True)

    def _do_test_cleanup_ondisk_files_keep_one_meta(self, policy,
                                                    legacy_durable=False):
        # keep only latest of multiple .meta files
        t_data = self.ts()
        file1 = _make_datafilename(t_data, policy, durable=not legacy_durable)
        file2, file3 = [self.ts().internal + '.meta' for i in range(2)]
        file_list = [file1, file2, file3]
        expected = [file3, file1]
        if policy.policy_type == EC_POLICY and legacy_durable:
            durable_file = t_data.internal + '.durable'
            file_list.append(durable_file)
            expected.insert(1, durable_file)
        self.check_cleanup_ondisk_files(policy, file_list, expected)

    def test_cleanup_ondisk_files_keep_one_meta(self):
        for policy in self.iter_policies():
            self._do_test_cleanup_ondisk_files_keep_one_meta(policy)

    def test_cleanup_ondisk_files_keep_one_meta_legacy_durable(self):
        for policy in self.iter_policies():
            if policy.policy_type == EC_POLICY:
                self._do_test_cleanup_ondisk_files_keep_one_meta(
                    policy, legacy_durable=True)

    def test_cleanup_ondisk_files_only_meta(self):
        for policy in self.iter_policies():
            file1, file2 = [self.ts().internal + '.meta' for i in range(2)]
            file_list = [file1, file2]
            self.check_cleanup_ondisk_files(policy, file_list, [file2])

    def test_cleanup_ondisk_files_ignore_orphaned_ts(self):
        for policy in self.iter_policies():
            # A more recent orphaned .meta file will prevent old .ts files
            # from being cleaned up otherwise
            file1, file2 = [self.ts().internal + '.ts' for i in range(2)]
            file3 = self.ts().internal + '.meta'
            file_list = [file1, file2, file3]
            self.check_cleanup_ondisk_files(policy, file_list, [file3, file2])

    def test_cleanup_ondisk_files_purge_old_data_only(self):
        for policy in self.iter_policies():
            # Oldest .data will be purge, .meta and .ts won't be touched
            file1 = _make_datafilename(self.ts(), policy)
            file2 = self.ts().internal + '.ts'
            file3 = self.ts().internal + '.meta'
            file_list = [file1, file2, file3]
            self.check_cleanup_ondisk_files(policy, file_list, [file3, file2])

    def test_cleanup_ondisk_files_purge_old_ts(self):
        for policy in self.iter_policies():
            # A single old .ts file will be removed
            old_float = time() - (diskfile.DEFAULT_RECLAIM_AGE + 1)
            file1 = Timestamp(old_float).internal + '.ts'
            file_list = [file1]
            self.check_cleanup_ondisk_files(policy, file_list, [])

    def test_cleanup_ondisk_files_keep_isolated_meta_purge_old_ts(self):
        for policy in self.iter_policies():
            # A single old .ts file will be removed despite presence of a .meta
            old_float = time() - (diskfile.DEFAULT_RECLAIM_AGE + 1)
            file1 = Timestamp(old_float).internal + '.ts'
            file2 = Timestamp(time() + 2).internal + '.meta'
            file_list = [file1, file2]
            self.check_cleanup_ondisk_files(policy, file_list, [file2])

    def test_cleanup_ondisk_files_keep_single_old_data(self):
        for policy in self.iter_policies():
            old_float = time() - (diskfile.DEFAULT_RECLAIM_AGE + 1)
            file1 = _make_datafilename(
                Timestamp(old_float), policy, durable=True)
            file_list = [file1]
            self.check_cleanup_ondisk_files(policy, file_list, file_list)

    def test_cleanup_ondisk_drops_old_non_durable_data(self):
        for policy in self.iter_policies():
            if policy.policy_type == EC_POLICY:
                old_float = time() - (diskfile.DEFAULT_RECLAIM_AGE + 1)
                file1 = _make_datafilename(
                    Timestamp(old_float), policy, durable=False)
                file_list = [file1]
                # for EC an isolated old non-durable .data file is removed
                expected = []
                self.check_cleanup_ondisk_files(policy, file_list, expected)

    def test_cleanup_ondisk_files_drops_isolated_durable(self):
        # check behaviour for legacy durable files
        for policy in self.iter_policies():
            if policy.policy_type == EC_POLICY:
                file1 = Timestamp.now().internal + '.durable'
                file_list = [file1]
                self.check_cleanup_ondisk_files(policy, file_list, [])

    def test_cleanup_ondisk_files_purges_single_old_meta(self):
        for policy in self.iter_policies():
            # A single old .meta file will be removed
            old_float = time() - (diskfile.DEFAULT_RECLAIM_AGE + 1)
            file1 = Timestamp(old_float).internal + '.meta'
            file_list = [file1]
            self.check_cleanup_ondisk_files(policy, file_list, [])

    # cleanup_ondisk_files tests - error handling

    def test_cleanup_ondisk_files_hsh_path_enoent(self):
        for policy in self.iter_policies():
            df_mgr = self.df_router[policy]
            # common.utils.listdir *completely* mutes ENOENT
            path = os.path.join(self.testdir, 'does-not-exist')
            self.assertEqual(df_mgr.cleanup_ondisk_files(path)['files'], [])

    def test_cleanup_ondisk_files_hsh_path_other_oserror(self):
        for policy in self.iter_policies():
            df_mgr = self.df_router[policy]
            with mock.patch('os.listdir') as mock_listdir:
                mock_listdir.side_effect = OSError('kaboom!')
                # but it will raise other OSErrors
                path = os.path.join(self.testdir, 'does-not-matter')
                self.assertRaises(OSError, df_mgr.cleanup_ondisk_files,
                                  path)

    def test_cleanup_ondisk_files_reclaim_tombstone_remove_file_error(self):
        for policy in self.iter_policies():
            # Timestamp 1 makes the check routine pretend the file
            # disappeared after listdir before unlink.
            file1 = '0000000001.00000.ts'
            file_list = [file1]
            self.check_cleanup_ondisk_files(policy, file_list, [])

    def test_cleanup_ondisk_files_older_remove_file_error(self):
        for policy in self.iter_policies():
            # Timestamp 1 makes the check routine pretend the file
            # disappeared after listdir before unlink.
            file1 = _make_datafilename(Timestamp(1), policy)
            file2 = '0000000002.00000.ts'
            file_list = [file1, file2]
            self.check_cleanup_ondisk_files(policy, file_list, [])

    # invalidate_hash tests - behavior

    def test_invalidate_hash_race_with_partition_delete(self):
        part_dir = os.path.join(self.testdir, '0')
        suffix_dir = os.path.join(part_dir, 'fff')
        os.makedirs(suffix_dir)

        def replicatorish():
            with lock_path(part_dir):
                sleep(0.01)
                rmtree(part_dir)
                sleep(0.01)

        spawn(replicatorish)
        sleep(0)  # make sure thread starts
        diskfile.invalidate_hash(suffix_dir)

    def test_invalidate_hash_file_does_not_exist(self):
        for policy in self.iter_policies():
            df_mgr = self.df_router[policy]
            df = df_mgr.get_diskfile('sda1', '0', 'a', 'c', 'o',
                                     policy=policy)
            suffix_dir = os.path.dirname(df._datadir)
            suffix = os.path.basename(suffix_dir)
            part_path = os.path.join(self.devices, 'sda1',
                                     diskfile.get_data_dir(policy), '0')
            hashes_file = os.path.join(part_path, diskfile.HASH_FILE)
            inv_file = os.path.join(
                part_path, diskfile.HASH_INVALIDATIONS_FILE)
            # sanity, new partition has no suffix hashing artifacts
            self.assertFalse(os.path.exists(hashes_file))
            self.assertFalse(os.path.exists(inv_file))
            # invalidating a hash does not create the hashes_file
            with mock.patch(
                    'swift.obj.diskfile.BaseDiskFileManager.invalidate_hash',
                    side_effect=diskfile.invalidate_hash) \
                    as mock_invalidate_hash:
                df.delete(self.ts())
            self.assertFalse(os.path.exists(hashes_file))
            # ... but does invalidate the suffix
            self.assertEqual([mock.call(suffix_dir)],
                             mock_invalidate_hash.call_args_list)
            with open(inv_file) as f:
                self.assertEqual(suffix, f.read().strip('\n'))
            # ... and hashing suffixes finds (and hashes) the new suffix
            hashes = df_mgr.get_hashes('sda1', '0', [], policy)
            self.assertIn(suffix, hashes)
            self.assertTrue(os.path.exists(hashes_file))
            self.assertIn(os.path.basename(suffix_dir), hashes)
            with open(hashes_file, 'rb') as f:
                found_hashes = pickle.load(f)
                found_hashes.pop('updated')
                self.assertTrue(found_hashes.pop('valid'))
                self.assertEqual(hashes, found_hashes)
            # ... and truncates the invalidations file
            with open(inv_file) as f:
                self.assertEqual('', f.read().strip('\n'))

    def test_invalidate_hash_empty_file_exists(self):
        for policy in self.iter_policies():
            df_mgr = self.df_router[policy]
            part_path = os.path.join(self.devices, 'sda1',
                                     diskfile.get_data_dir(policy), '0')
            mkdirs(part_path)
            hashes = df_mgr.get_hashes('sda1', '0', [], policy)
            pkl_path = os.path.join(part_path, diskfile.HASH_FILE)
            self.assertTrue(os.path.exists(pkl_path))
            self.assertEqual(hashes, {})
            # create something to hash
            df = df_mgr.get_diskfile('sda1', '0', 'a', 'c', 'o',
                                     policy=policy)
            df.delete(self.ts())
            suffix_dir = os.path.dirname(df._datadir)
            suffix = os.path.basename(suffix_dir)
            hashes = df_mgr.get_hashes('sda1', '0', [], policy)
            self.assertIn(suffix, hashes)  # sanity

    def test_invalidate_hash_file_not_truncated_when_empty(self):
        orig_open = open

        def watch_open(*args, **kargs):
            name = os.path.basename(args[0])
            open_log[name].append(args[1])
            return orig_open(*args, **kargs)

        for policy in self.iter_policies():
            df_mgr = self.df_router[policy]
            part_path = os.path.join(self.devices, 'sda1',
                                     diskfile.get_data_dir(policy), '0')
            mkdirs(part_path)
            inv_file = os.path.join(
                part_path, diskfile.HASH_INVALIDATIONS_FILE)
            hash_file = os.path.join(
                part_path, diskfile.HASH_FILE)

            hashes = df_mgr.get_hashes('sda1', '0', [], policy)
            self.assertEqual(hashes, {})
            self.assertTrue(os.path.exists(hash_file))
            # create something to hash
            df = df_mgr.get_diskfile('sda1', '0', 'a', 'c', 'o',
                                     policy=policy)
            df.delete(self.ts())
            self.assertTrue(os.path.exists(inv_file))
            # invalidation file created, lets consolidate it
            df_mgr.get_hashes('sda1', '0', [], policy)

            open_log = defaultdict(list)
            with mock.patch('builtins.open', watch_open):
                self.assertTrue(os.path.exists(inv_file))
                # no new suffixes get invalidated... so no write iop
                df_mgr.get_hashes('sda1', '0', [], policy)
            # each file is opened once to read
            expected = {
                'hashes.pkl': ['rb'],
                'hashes.invalid': ['r'],
            }
            self.assertEqual(open_log, expected)

    def _test_invalidate_hash_racing_get_hashes_diff_suffix(self, existing):
        # a suffix can be changed or created by second process while new pkl is
        # being calculated - verify that suffix is correct after next
        # get_hashes call
        for policy in self.iter_policies():
            df_mgr = self.df_router[policy]
            part_path = os.path.join(self.devices, 'sda1',
                                     diskfile.get_data_dir(policy), '0')
            if existing:
                mkdirs(part_path)
                # force hashes.pkl to exist
                df_mgr.get_hashes('sda1', '0', [], policy)
                self.assertTrue(os.path.exists(os.path.join(
                    part_path, diskfile.HASH_FILE)))
            orig_listdir = os.listdir
            df = df_mgr.get_diskfile('sda1', '0', 'a', 'c', 'o',
                                     policy=policy)
            suffix = os.path.basename(os.path.dirname(df._datadir))
            df2 = self.get_different_suffix_df(df)
            suffix2 = os.path.basename(os.path.dirname(df2._datadir))
            non_local = {'df2touched': False}
            df.delete(self.ts())

            def mock_listdir(*args, **kwargs):
                # simulating an invalidation occurring in another process while
                # get_hashes is executing
                result = orig_listdir(*args, **kwargs)
                if not non_local['df2touched']:
                    non_local['df2touched'] = True
                    # other process creates new suffix
                    df2.delete(self.ts())
                return result

            if not existing:
                self.assertFalse(os.path.exists(os.path.join(
                    part_path, diskfile.HASH_FILE)))
            with mock.patch('swift.obj.diskfile.os.listdir',
                            mock_listdir):
                # creates pkl file if not already there
                hashes = df_mgr.get_hashes('sda1', '0', [], policy)
            self.assertTrue(os.path.exists(os.path.join(
                part_path, diskfile.HASH_FILE)))

            # second suffix added after directory listing, it's added later
            self.assertIn(suffix, hashes)
            self.assertNotIn(suffix2, hashes)
            # updates pkl file
            hashes = df_mgr.get_hashes('sda1', '0', [], policy)
            self.assertIn(suffix, hashes)
            self.assertIn(suffix2, hashes)

    def test_invalidate_hash_racing_get_hashes_diff_suffix_new_part(self):
        self._test_invalidate_hash_racing_get_hashes_diff_suffix(False)

    def test_invalidate_hash_racing_get_hashes_diff_suffix_existing_part(self):
        self._test_invalidate_hash_racing_get_hashes_diff_suffix(True)

    def _check_hash_invalidations_race_get_hashes_same_suffix(self, existing):
        # verify that when two processes concurrently call get_hashes, then any
        # concurrent hash invalidation will survive and be consolidated on a
        # subsequent call to get_hashes (i.e. ensure first get_hashes process
        # does not ignore the concurrent hash invalidation that second
        # get_hashes might have consolidated to hashes.pkl)
        non_local = {}

        for policy in self.iter_policies():
            df_mgr = self.df_router[policy]
            orig_hash_suffix = df_mgr._hash_suffix
            if existing:
                # create hashes.pkl
                part_path = os.path.join(self.devices, 'sda1',
                                         diskfile.get_data_dir(policy), '0')
                mkdirs(part_path)
                df_mgr.get_hashes('sda1', '0', [], policy)
                self.assertTrue(os.path.exists(os.path.join(
                    part_path, diskfile.HASH_FILE)))

            df = df_mgr.get_diskfile('sda1', '0', 'a', 'c', 'o',
                                     policy=policy)
            suffix_dir = os.path.dirname(df._datadir)
            suffix = os.path.basename(suffix_dir)
            part_dir = os.path.dirname(suffix_dir)
            invalidations_file = os.path.join(
                part_dir, diskfile.HASH_INVALIDATIONS_FILE)

            non_local['hash'] = None
            non_local['called'] = False

            # delete will append suffix to hashes.invalid
            df.delete(self.ts())
            with open(invalidations_file) as f:
                self.assertEqual(suffix, f.read().strip('\n'))  # sanity
            hash1 = df_mgr._hash_suffix(suffix_dir)

            def mock_hash_suffix(*args, **kwargs):
                # after first get_hashes has called _hash_suffix, simulate a
                # second process invalidating the same suffix, followed by a
                # third process calling get_hashes and failing (or yielding)
                # after consolidate_hashes has completed
                result = orig_hash_suffix(*args, **kwargs)
                if not non_local['called']:
                    non_local['called'] = True
                    # appends suffix to hashes.invalid
                    df.delete(self.ts())
                    # simulate another process calling get_hashes but failing
                    # after hash invalidation have been consolidated
                    hashes = df_mgr.consolidate_hashes(part_dir)
                    if existing:
                        self.assertTrue(hashes['valid'])
                    else:
                        self.assertFalse(hashes['valid'])
                    # get the updated suffix hash...
                    non_local['hash'] = orig_hash_suffix(suffix_dir)
                return result

            with mock.patch.object(df_mgr, '_hash_suffix', mock_hash_suffix):
                # repeats listing when pkl modified
                hashes = df_mgr.get_hashes('sda1', '0', [], policy)

            # first get_hashes should complete with suffix1 state
            self.assertIn(suffix, hashes)
            # sanity check - the suffix hash has changed...
            self.assertNotEqual(hash1, non_local['hash'])
            # the invalidation file has been truncated...
            with open(invalidations_file, 'r') as f:
                self.assertEqual('', f.read())
            # so hashes should have the latest suffix hash...
            self.assertEqual(hashes[suffix], non_local['hash'])

            non_local['called'] = False
            with mock.patch.object(df_mgr, '_hash_suffix', mock_hash_suffix):
                df_mgr.get_hashes('sda1', '0', [suffix], policy,
                                  skip_rehash=True)
            self.assertFalse(non_local['called'])
            with open(invalidations_file) as f:
                self.assertEqual(suffix, f.read().strip('\n'))  # sanity

    def test_hash_invalidations_race_get_hashes_same_suffix_new(self):
        self._check_hash_invalidations_race_get_hashes_same_suffix(False)

    def test_hash_invalidations_race_get_hashes_same_suffix_existing(self):
        self._check_hash_invalidations_race_get_hashes_same_suffix(True)

    def _check_unpickle_error_and_get_hashes_failure(self, existing):
        for policy in self.iter_policies():
            df_mgr = self.df_router[policy]
            df = df_mgr.get_diskfile('sda1', '0', 'a', 'c', 'o',
                                     policy=policy)
            suffix = os.path.basename(os.path.dirname(df._datadir))

            # avoid getting O_TMPFILE warning in logs
            if not utils.o_tmpfile_in_tmpdir_supported():
                df.manager.use_linkat = False
            if existing:
                df.delete(self.ts())
                hashes = df_mgr.get_hashes('sda1', '0', [], policy)
            df.delete(self.ts())
            part_path = os.path.join(self.devices, 'sda1',
                                     diskfile.get_data_dir(policy), '0')
            hashes_file = os.path.join(part_path, diskfile.HASH_FILE)
            # write a corrupt hashes.pkl
            open(hashes_file, 'w')
            # simulate first call to get_hashes failing after attempting to
            # consolidate hashes
            with mock.patch('swift.obj.diskfile.os.listdir',
                            side_effect=Exception()):
                self.assertRaises(
                    Exception, df_mgr.get_hashes, 'sda1', '0', [], policy)
            # sanity on-disk state is invalid
            with open(hashes_file, 'rb') as f:
                found_hashes = pickle.load(f)
                found_hashes.pop('updated')
                self.assertEqual(False, found_hashes.pop('valid'))
            # verify subsequent call to get_hashes reaches correct outcome
            hashes = df_mgr.get_hashes('sda1', '0', [], policy)
            self.assertIn(suffix, hashes)
            self.assertEqual([], df_mgr.logger.get_lines_for_level('warning'))

    def test_unpickle_error_and_get_hashes_failure_new_part(self):
        self._check_unpickle_error_and_get_hashes_failure(False)

    def test_unpickle_error_and_get_hashes_failure_existing_part(self):
        self._check_unpickle_error_and_get_hashes_failure(True)

    def test_invalidate_hash_consolidation(self):
        def assert_consolidation(suffixes):
            # verify that suffixes are invalidated after consolidation
            with mock.patch('swift.obj.diskfile.lock_path') as mock_lock:
                hashes = df_mgr.consolidate_hashes(part_path)
            self.assertTrue(mock_lock.called)
            for suffix in suffixes:
                self.assertIn(suffix, hashes)
                self.assertIsNone(hashes[suffix])
            with open(hashes_file, 'rb') as f:
                found_hashes = pickle.load(f)
                self.assertTrue(hashes['valid'])
                self.assertEqual(hashes, found_hashes)
            with open(invalidations_file, 'r') as f:
                self.assertEqual("", f.read())
            return hashes

        for policy in self.iter_policies():
            df_mgr = self.df_router[policy]
            # create something to hash
            df = df_mgr.get_diskfile('sda1', '0', 'a', 'c', 'o',
                                     policy=policy)
            df.delete(self.ts())
            suffix_dir = os.path.dirname(df._datadir)
            suffix = os.path.basename(suffix_dir)
            original_hashes = df_mgr.get_hashes('sda1', '0', [], policy)
            self.assertIn(suffix, original_hashes)  # sanity
            self.assertIsNotNone(original_hashes[suffix])

            # sanity check hashes file
            part_path = os.path.join(self.devices, 'sda1',
                                     diskfile.get_data_dir(policy), '0')
            hashes_file = os.path.join(part_path, diskfile.HASH_FILE)
            invalidations_file = os.path.join(
                part_path, diskfile.HASH_INVALIDATIONS_FILE)
            with open(hashes_file, 'rb') as f:
                found_hashes = pickle.load(f)
                found_hashes.pop('updated')
                self.assertTrue(found_hashes.pop('valid'))
                self.assertEqual(original_hashes, found_hashes)

            # invalidate the hash
            with mock.patch('swift.obj.diskfile.lock_path') as mock_lock:
                df_mgr.invalidate_hash(suffix_dir)
            self.assertTrue(mock_lock.called)
            # suffix should be in invalidations file
            with open(invalidations_file, 'r') as f:
                self.assertEqual(suffix + "\n", f.read())
            # hashes file is unchanged
            with open(hashes_file, 'rb') as f:
                found_hashes = pickle.load(f)
                found_hashes.pop('updated')
                self.assertTrue(found_hashes.pop('valid'))
                self.assertEqual(original_hashes, found_hashes)

            # consolidate the hash and the invalidations
            hashes = assert_consolidation([suffix])

            # invalidate a different suffix hash in same partition but not in
            # existing hashes.pkl
            df2 = self.get_different_suffix_df(df)
            df2.delete(self.ts())
            suffix_dir2 = os.path.dirname(df2._datadir)
            suffix2 = os.path.basename(suffix_dir2)
            # suffix2 should be in invalidations file
            with open(invalidations_file, 'r') as f:
                self.assertEqual(suffix2 + "\n", f.read())
            # hashes file is not yet changed
            with open(hashes_file, 'rb') as f:
                found_hashes = pickle.load(f)
                self.assertTrue(hashes['valid'])
                self.assertEqual(hashes, found_hashes)

            # consolidate hashes
            hashes = assert_consolidation([suffix, suffix2])

            # invalidating suffix2 multiple times is ok
            df2.delete(self.ts())
            df2.delete(self.ts())
            # suffix2 should be in invalidations file
            with open(invalidations_file, 'r') as f:
                invalids = f.read().splitlines()
                self.assertEqual(sorted((suffix2, suffix2)),
                                 sorted(invalids))  # sanity
            # hashes file is not yet changed
            with open(hashes_file, 'rb') as f:
                found_hashes = pickle.load(f)
                self.assertTrue(hashes['valid'])
                self.assertEqual(hashes, found_hashes)
            # consolidate hashes
            assert_consolidation([suffix, suffix2])

            # Might get some garbage in your invalidations file
            part_dir = os.path.dirname(suffix_dir)
            bad_suffix = "~" + suffix
            df_mgr.invalidate_hash(os.path.join(part_dir, bad_suffix))
            # Sure enough, it's in there
            with open(invalidations_file, 'r') as f:
                self.assertEqual(bad_suffix + "\n", f.read())
            # ... but it won't taint your pickle
            hashes = df_mgr.consolidate_hashes(part_path)
            self.assertNotIn(bad_suffix, hashes)
            with open(invalidations_file, 'r') as f:
                self.assertEqual("", f.read())

            # Old code doesn't have that protection
            df_mgr.invalidate_hash(os.path.join(part_dir, bad_suffix))
            with open(invalidations_file, 'r') as f:
                self.assertEqual(bad_suffix + "\n", f.read())
            with mock.patch.object(diskfile, 'valid_suffix', lambda s: True):
                # ... so it would propogate to the pickle when we consolidate,
                # and we ought to be able to deal with that
                hashes = assert_consolidation([bad_suffix])
            self.assertIn(bad_suffix, hashes)
            self.assertIsNone(hashes[bad_suffix])
            # When we go to really get hashes, we see the bad,
            # throw out the existing pickle, and rehash everything
            hashes = df_mgr.get_hashes('sda1', '0', [], policy)
            self.assertNotIn(bad_suffix, hashes)

    def test_get_hashes_consolidates_suffix_rehash_once(self):
        for policy in self.iter_policies():
            df_mgr = self.df_router[policy]
            df = df_mgr.get_diskfile('sda1', '0', 'a', 'c', 'o',
                                     policy=policy)
            df.delete(self.ts())
            suffix_dir = os.path.dirname(df._datadir)

            with mock.patch.object(df_mgr, 'consolidate_hashes',
                                   side_effect=df_mgr.consolidate_hashes
                                   ) as mock_consolidate_hashes, \
                    mock.patch.object(df_mgr, '_hash_suffix',
                                      side_effect=df_mgr._hash_suffix
                                      ) as mock_hash_suffix:
                # creates pkl file
                df_mgr.get_hashes('sda1', '0', [], policy)
                mock_consolidate_hashes.assert_called_once()
                self.assertEqual([mock.call(suffix_dir, policy=policy)],
                                 mock_hash_suffix.call_args_list)
                # second object in path
                df2 = self.get_different_suffix_df(df)
                df2.delete(self.ts())
                suffix_dir2 = os.path.dirname(df2._datadir)
                mock_consolidate_hashes.reset_mock()
                mock_hash_suffix.reset_mock()
                # updates pkl file
                df_mgr.get_hashes('sda1', '0', [], policy)
                mock_consolidate_hashes.assert_called_once()
                self.assertEqual([mock.call(suffix_dir2, policy=policy)],
                                 mock_hash_suffix.call_args_list)

    def test_consolidate_hashes_raises_exception(self):
        # verify that if consolidate_hashes raises an exception then suffixes
        # are rehashed and a hashes.pkl is written
        for policy in self.iter_policies():
            part_path = os.path.join(self.devices, 'sda1',
                                     diskfile.get_data_dir(policy), '0')
            hashes_file = os.path.join(part_path, diskfile.HASH_FILE)
            invalidations_file = os.path.join(
                part_path, diskfile.HASH_INVALIDATIONS_FILE)

            self.logger.clear()
            df_mgr = self.df_router[policy]
            # create something to hash
            df = df_mgr.get_diskfile('sda1', '0', 'a', 'c', 'o',
                                     policy=policy)

            # avoid getting O_TMPFILE warning in logs
            if not utils.o_tmpfile_in_tmpdir_supported():
                df.manager.use_linkat = False

            self.assertFalse(os.path.exists(part_path))
            df.delete(self.ts())
            self.assertTrue(os.path.exists(invalidations_file))
            suffix_dir = os.path.dirname(df._datadir)
            suffix = os.path.basename(suffix_dir)
            # no pre-existing hashes.pkl
            self.assertFalse(os.path.exists(hashes_file))
            with mock.patch.object(df_mgr, '_hash_suffix',
                                   return_value='fake hash'):
                with mock.patch.object(df_mgr, 'consolidate_hashes',
                                       side_effect=Exception()):
                    hashes = df_mgr.get_hashes('sda1', '0', [], policy)
            self.assertEqual({suffix: 'fake hash'}, hashes)

            # sanity check hashes file
            with open(hashes_file, 'rb') as f:
                found_hashes = pickle.load(f)
                found_hashes.pop('updated')
                self.assertTrue(found_hashes.pop('valid'))
                self.assertEqual(hashes, found_hashes)

            # sanity check log warning
            warnings = self.logger.get_lines_for_level('warning')
            self.assertEqual(warnings, ["Unable to read %r" % hashes_file])

            # repeat with pre-existing hashes.pkl
            self.logger.clear()
            with mock.patch.object(df_mgr, '_hash_suffix',
                                   return_value='new fake hash'):
                with mock.patch.object(df_mgr, 'consolidate_hashes',
                                       side_effect=Exception()):
                    hashes = df_mgr.get_hashes('sda1', '0', [], policy)
            self.assertEqual({suffix: 'new fake hash'}, hashes)

            # sanity check hashes file
            with open(hashes_file, 'rb') as f:
                found_hashes = pickle.load(f)
                found_hashes.pop('updated')
                self.assertTrue(found_hashes.pop('valid'))
                self.assertEqual(hashes, found_hashes)

            # sanity check log warning
            warnings = self.logger.get_lines_for_level('warning')
            self.assertEqual(warnings, ["Unable to read %r" % hashes_file])

    # invalidate_hash tests - error handling

    def test_invalidate_hash_bad_pickle(self):
        for policy in self.iter_policies():
            df_mgr = self.df_router[policy]
            # make some valid data
            df = df_mgr.get_diskfile('sda1', '0', 'a', 'c', 'o',
                                     policy=policy)
            suffix_dir = os.path.dirname(df._datadir)
            suffix = os.path.basename(suffix_dir)
            df.delete(self.ts())
            # sanity check hashes file
            part_path = os.path.join(self.devices, 'sda1',
                                     diskfile.get_data_dir(policy), '0')
            hashes_file = os.path.join(part_path, diskfile.HASH_FILE)
            self.assertFalse(os.path.exists(hashes_file))
            # write some garbage in hashes file
            with open(hashes_file, 'w') as f:
                f.write('asdf')
            # invalidate_hash silently *NOT* repair invalid data
            df_mgr.invalidate_hash(suffix_dir)
            with open(hashes_file) as f:
                self.assertEqual(f.read(), 'asdf')
            # ... but get_hashes will
            hashes = df_mgr.get_hashes('sda1', '0', [], policy)
            self.assertIn(suffix, hashes)

    # get_hashes tests - hash_suffix behaviors

    def test_hash_suffix_one_tombstone(self):
        for policy in self.iter_policies():
            df_mgr = self.df_router[policy]
            df = df_mgr.get_diskfile(
                'sda1', '0', 'a', 'c', 'o', policy=policy)
            suffix = os.path.basename(os.path.dirname(df._datadir))
            # write a tombstone
            timestamp = self.ts()
            df.delete(timestamp)
            tombstone_hash = md5(timestamp.internal + '.ts').hexdigest()
            hashes = df_mgr.get_hashes('sda1', '0', [], policy)
            expected = {
                REPL_POLICY: {suffix: tombstone_hash},
                EC_POLICY: {suffix: {
                    # fi is None here because we have a tombstone
                    None: tombstone_hash}},
            }[policy.policy_type]
            self.assertEqual(hashes, expected)

    def test_hash_suffix_one_tombstone_and_one_meta(self):
        # A tombstone plus a newer meta file can happen if a tombstone is
        # replicated to a node with a newer meta file but older data file. The
        # meta file will be ignored when the diskfile is opened so the
        # effective state of the disk files is equivalent to only having the
        # tombstone. Replication cannot remove the meta file, and the meta file
        # cannot be ssync replicated to a node with only the tombstone, so
        # we want the get_hashes result to be the same as if the meta file was
        # not there.
        for policy in self.iter_policies():
            df_mgr = self.df_router[policy]
            df = df_mgr.get_diskfile(
                'sda1', '0', 'a', 'c', 'o', policy=policy)
            suffix = os.path.basename(os.path.dirname(df._datadir))
            # write a tombstone
            timestamp = self.ts()
            df.delete(timestamp)
            # write a meta file
            df.write_metadata({'X-Timestamp': self.ts().internal})
            # sanity check
            self.assertEqual(2, len(os.listdir(df._datadir)))
            tombstone_hash = md5(timestamp.internal + '.ts').hexdigest()
            hashes = df_mgr.get_hashes('sda1', '0', [], policy)
            expected = {
                REPL_POLICY: {suffix: tombstone_hash},
                EC_POLICY: {suffix: {
                    # fi is None here because we have a tombstone
                    None: tombstone_hash}},
            }[policy.policy_type]
            self.assertEqual(hashes, expected)

    def test_hash_suffix_one_reclaim_tombstone_and_one_meta(self):
        # An isolated meta file can happen if a tombstone is replicated to a
        # node with a newer meta file but older data file, and the tombstone is
        # subsequently reclaimed. The meta file will be ignored when the
        # diskfile is opened so the effective state of the disk files is
        # equivalent to having no files.
        for policy in self.iter_policies():
            if policy.policy_type == EC_POLICY:
                continue
            df_mgr = self.df_router[policy]
            df = df_mgr.get_diskfile(
                'sda1', '0', 'a', 'c', 'o', policy=policy)
            suffix = os.path.basename(os.path.dirname(df._datadir))
            now = time()
            # write a tombstone that's just a *little* older than reclaim time
            df.delete(Timestamp(now - 1001))
            # write a meta file that's not quite so old
            ts_meta = Timestamp(now - 501)
            df.write_metadata({'X-Timestamp': ts_meta.internal})
            # sanity check
            self.assertEqual(2, len(os.listdir(df._datadir)))
            # scale back the df manager's reclaim age a bit to make the
            # tombstone reclaimable
            df_mgr.reclaim_age = 1000

            hashes = df_mgr.get_hashes('sda1', '0', [], policy)
            # the tombstone is reclaimed, the meta file remains, the suffix
            # hash is not updated BUT the suffix dir cannot be deleted so
            # a suffix hash equal to hash of empty string is reported.
            # TODO: this is not same result as if the meta file did not exist!
            self.assertEqual([ts_meta.internal + '.meta'],
                             os.listdir(df._datadir))
            self.assertEqual(hashes, {suffix: MD5_OF_EMPTY_STRING})

            # scale back the df manager's reclaim age even more - call to
            # get_hashes does not trigger reclaim because the suffix has
            # MD5_OF_EMPTY_STRING in hashes.pkl
            df_mgr.reclaim_age = 500
            df_mgr.commit_window = 0
            hashes = df_mgr.get_hashes('sda1', '0', [], policy)
            self.assertEqual([ts_meta.internal + '.meta'],
                             os.listdir(df._datadir))
            self.assertEqual(hashes, {suffix: MD5_OF_EMPTY_STRING})

            # call get_hashes with recalculate = [suffix] and the suffix dir
            # gets re-hashed so the .meta if finally reclaimed.
            hashes = df_mgr.get_hashes('sda1', '0', [suffix], policy)
            self.assertFalse(os.path.exists(os.path.dirname(df._datadir)))
            self.assertEqual(hashes, {})

    def test_hash_suffix_one_reclaim_tombstone(self):
        for policy in self.iter_policies():
            df_mgr = self.df_router[policy]
            df = df_mgr.get_diskfile(
                'sda1', '0', 'a', 'c', 'o', policy=policy)
            # scale back this tests manager's reclaim age a bit
            df_mgr.reclaim_age = 1000
            # write a tombstone that's just a *little* older
            old_time = time() - 1001
            timestamp = Timestamp(old_time)
            df.delete(timestamp.internal)
            hashes = df_mgr.get_hashes('sda1', '0', [], policy)
            self.assertEqual(hashes, {})

    def test_hash_suffix_ts_cleanup_after_recalc(self):
        for policy in self.iter_policies():
            df_mgr = self.df_router[policy]
            df = df_mgr.get_diskfile(
                'sda1', '0', 'a', 'c', 'o', policy=policy)
            suffix_dir = os.path.dirname(df._datadir)
            suffix = os.path.basename(suffix_dir)

            # scale back reclaim age a bit
            df_mgr.reclaim_age = 1000
            # write a valid tombstone
            old_time = time() - 500
            timestamp = Timestamp(old_time)
            df.delete(timestamp.internal)
            hashes = df_mgr.get_hashes('sda1', '0', [], policy)
            self.assertIn(suffix, hashes)
            self.assertIsNotNone(hashes[suffix])

            # we have tombstone entry
            tombstone = '%s.ts' % timestamp.internal
            self.assertTrue(os.path.exists(df._datadir))
            self.assertIn(tombstone, os.listdir(df._datadir))

            # lower reclaim age to force tombstone reclaiming
            df_mgr.reclaim_age = 200

            # not cleaning up because suffix not invalidated
            hashes = df_mgr.get_hashes('sda1', '0', [], policy)
            self.assertTrue(os.path.exists(df._datadir))
            self.assertIn(tombstone, os.listdir(df._datadir))
            self.assertIn(suffix, hashes)
            self.assertIsNotNone(hashes[suffix])

            # recalculating suffix hash cause cleanup
            hashes = df_mgr.get_hashes('sda1', '0', [suffix], policy)

            self.assertEqual(hashes, {})
            self.assertFalse(os.path.exists(df._datadir))

    def test_hash_suffix_ts_cleanup_after_invalidate_hash(self):
        for policy in self.iter_policies():
            df_mgr = self.df_router[policy]
            df = df_mgr.get_diskfile(
                'sda1', '0', 'a', 'c', 'o', policy=policy)
            suffix_dir = os.path.dirname(df._datadir)
            suffix = os.path.basename(suffix_dir)

            # scale back reclaim age a bit
            df_mgr.reclaim_age = 1000
            # write a valid tombstone
            old_time = time() - 500
            timestamp = Timestamp(old_time)
            df.delete(timestamp.internal)
            hashes = df_mgr.get_hashes('sda1', '0', [], policy)
            self.assertIn(suffix, hashes)
            self.assertIsNotNone(hashes[suffix])

            # we have tombstone entry
            tombstone = '%s.ts' % timestamp.internal
            self.assertTrue(os.path.exists(df._datadir))
            self.assertIn(tombstone, os.listdir(df._datadir))

            # lower reclaim age to force tombstone reclaiming
            df_mgr.reclaim_age = 200

            # not cleaning up because suffix not invalidated
            hashes = df_mgr.get_hashes('sda1', '0', [], policy)
            self.assertTrue(os.path.exists(df._datadir))
            self.assertIn(tombstone, os.listdir(df._datadir))
            self.assertIn(suffix, hashes)
            self.assertIsNotNone(hashes[suffix])

            # However if we call invalidate_hash for the suffix dir,
            # get_hashes can reclaim the tombstone
            with mock.patch('swift.obj.diskfile.lock_path'):
                df_mgr.invalidate_hash(suffix_dir)

            # updating invalidated hashes cause cleanup
            hashes = df_mgr.get_hashes('sda1', '0', [], policy)

            self.assertEqual(hashes, {})
            self.assertFalse(os.path.exists(df._datadir))

    def test_hash_suffix_one_reclaim_and_one_valid_tombstone(self):
        paths, suffix = find_paths_with_matching_suffixes(2, 1)
        for policy in self.iter_policies():
            df_mgr = self.df_router[policy]
            a, c, o = paths[suffix][0]
            df1 = df_mgr.get_diskfile(
                'sda1', '0', a, c, o, policy=policy)
            # scale back this tests manager's reclaim age a bit
            df_mgr.reclaim_age = 1000
            # write one tombstone that's just a *little* older
            df1.delete(Timestamp(time() - 1001))
            # create another tombstone in same suffix dir that's newer
            a, c, o = paths[suffix][1]
            df2 = df_mgr.get_diskfile(
                'sda1', '0', a, c, o, policy=policy)
            t_df2 = Timestamp(time() - 900)
            df2.delete(t_df2)

            hashes = df_mgr.get_hashes('sda1', '0', [], policy)

            suffix = os.path.basename(os.path.dirname(df1._datadir))
            df2_tombstone_hash = md5(t_df2.internal + '.ts').hexdigest()
            expected = {
                REPL_POLICY: {suffix: df2_tombstone_hash},
                EC_POLICY: {suffix: {
                    # fi is None here because we have a tombstone
                    None: df2_tombstone_hash}},
            }[policy.policy_type]

            self.assertEqual(hashes, expected)

    def test_hash_suffix_one_datafile(self):
        for policy in self.iter_policies():
            df_mgr = self.df_router[policy]
            df = df_mgr.get_diskfile(
                'sda1', '0', 'a', 'c', 'o', policy=policy, frag_index=7)
            suffix = os.path.basename(os.path.dirname(df._datadir))
            # write a datafile
            timestamp = self.ts()
            with df.create() as writer:
                test_data = b'test file'
                writer.write(test_data)
                metadata = {
                    'X-Timestamp': timestamp.internal,
                    'ETag': md5(test_data).hexdigest(),
                    'Content-Length': len(test_data),
                }
                writer.put(metadata)
                # note - no commit so data is non-durable
            hashes = df_mgr.get_hashes('sda1', '0', [], policy)
            datafile_hash = md5({
                EC_POLICY: timestamp.internal,
                REPL_POLICY: timestamp.internal + '.data',
            }[policy.policy_type]).hexdigest()
            expected = {
                REPL_POLICY: {suffix: datafile_hash},
                EC_POLICY: {suffix: {
                    # because there's no durable state, we have no hash for
                    # the None key - only the frag index for the data file
                    7: datafile_hash}},
            }[policy.policy_type]
            msg = 'expected %r != %r for policy %r' % (
                expected, hashes, policy)
            self.assertEqual(hashes, expected, msg)

    def test_hash_suffix_multi_file_ends_in_tombstone(self):
        for policy in self.iter_policies():
            df_mgr = self.df_router[policy]
            df = df_mgr.get_diskfile('sda1', '0', 'a', 'c', 'o', policy=policy,
                                     frag_index=4)
            suffix = os.path.basename(os.path.dirname(df._datadir))
            mkdirs(df._datadir)
            now = time()
            # go behind the scenes and setup a bunch of weird file names
            for tdiff in [500, 100, 10, 1]:
                for suff in ['.meta', '.data', '.ts']:
                    timestamp = Timestamp(now - tdiff)
                    filename = timestamp.internal
                    if policy.policy_type == EC_POLICY and suff == '.data':
                        filename += '#%s' % df._frag_index
                    filename += suff
                    open(os.path.join(df._datadir, filename), 'w').close()
            tombstone_hash = md5(filename).hexdigest()
            # call get_hashes and it should clean things up
            hashes = df_mgr.get_hashes('sda1', '0', [], policy)
            expected = {
                REPL_POLICY: {suffix: tombstone_hash},
                EC_POLICY: {suffix: {
                    # fi is None here because we have a tombstone
                    None: tombstone_hash}},
            }[policy.policy_type]
            self.assertEqual(hashes, expected)
            # only the tombstone should be left
            found_files = os.listdir(df._datadir)
            self.assertEqual(found_files, [filename])

    def _do_hash_suffix_multi_file_ends_in_datafile(self, policy,
                                                    legacy_durable):
        # if legacy_durable is True then synthesize legacy durable files
        # instead of having a durable marker in the data file name
        frag_index = 4
        df_mgr = self.df_router[policy]
        df = df_mgr.get_diskfile('sda1', '0', 'a', 'c', 'o', policy=policy,
                                 frag_index=frag_index)
        suffix = os.path.basename(os.path.dirname(df._datadir))
        mkdirs(df._datadir)
        now = time()
        timestamp = None
        # go behind the scenes and setup a bunch of weird file names
        for tdiff in [500, 100, 10, 1]:
            suffs = ['.meta', '.data']
            if tdiff > 50:
                suffs.append('.ts')
            if policy.policy_type == EC_POLICY and legacy_durable:
                suffs.append('.durable')
            for suff in suffs:
                timestamp = Timestamp(now - tdiff)
                if suff == '.data':
                    filename = _make_datafilename(
                        timestamp, policy, frag_index,
                        durable=not legacy_durable)
                else:
                    filename = timestamp.internal + suff
                open(os.path.join(df._datadir, filename), 'w').close()
        meta_timestamp = Timestamp(now)
        metadata_filename = meta_timestamp.internal + '.meta'
        open(os.path.join(df._datadir, metadata_filename), 'w').close()

        # call get_hashes and it should clean up all but the most recent files
        hashes = df_mgr.get_hashes('sda1', '0', [], policy)

        # calculate expected outcome
        data_filename = _make_datafilename(
            timestamp, policy, frag_index, durable=not legacy_durable)
        expected_files = [data_filename, metadata_filename]
        if policy.policy_type == EC_POLICY:
            # note: expected hashes is same with or without legacy durable file
            hasher = md5()
            hasher.update(metadata_filename)
            hasher.update(timestamp.internal + '.durable')
            expected = {
                suffix: {
                    # metadata & durable updates are hashed separately
                    None: hasher.hexdigest(),
                    4: self.fname_to_ts_hash(data_filename),
                }
            }
            if legacy_durable:
                expected_files.append(timestamp.internal + '.durable')
        elif policy.policy_type == REPL_POLICY:
            hasher = md5()
            hasher.update(metadata_filename)
            hasher.update(data_filename)
            expected = {suffix: hasher.hexdigest()}
        else:
            self.fail('unknown policy type %r' % policy.policy_type)
        self.assertEqual(hashes, expected)
        # only the meta and data should be left
        self.assertEqual(sorted(os.listdir(df._datadir)),
                         sorted(expected_files))

    def test_hash_suffix_multifile_ends_in_datafile(self):
        for policy in self.iter_policies():
            self._do_hash_suffix_multi_file_ends_in_datafile(
                policy, legacy_durable=False)

    def test_hash_suffix_multifile_ends_in_datafile_legacy_durable(self):
        for policy in self.iter_policies():
            if policy.policy_type == EC_POLICY:
                self._do_hash_suffix_multi_file_ends_in_datafile(
                    policy, legacy_durable=True)

    def _verify_get_hashes(self, filenames, ts_data, ts_meta, ts_ctype,
                           policy):
        """
        Helper method to create a set of ondisk files and verify suffix_hashes.

        :param filenames: list of filenames to create in an object hash dir
        :param ts_data: newest data timestamp, used for expected result
        :param ts_meta: newest meta timestamp, used for expected result
        :param ts_ctype: newest content-type timestamp, used for expected
                         result
        :param policy: storage policy to use for test
        """
        df_mgr = self.df_router[policy]
        df = df_mgr.get_diskfile('sda1', '0', 'a', 'c', 'o',
                                 policy=policy, frag_index=4)
        suffix = os.path.basename(os.path.dirname(df._datadir))
        partition_dir = os.path.dirname(os.path.dirname(df._datadir))
        rmtree(partition_dir, ignore_errors=True)  # clean dir for each test
        mkdirs(df._datadir)

        # calculate expected result
        hasher = md5()
        if policy.policy_type == EC_POLICY:
            hasher.update(ts_meta.internal + '.meta')
            hasher.update(ts_data.internal + '.durable')
            if ts_ctype:
                hasher.update(ts_ctype.internal + '_ctype')
            expected = {
                suffix: {
                    None: hasher.hexdigest(),
                    4: md5(ts_data.internal).hexdigest(),
                }
            }
        elif policy.policy_type == REPL_POLICY:
            hasher.update(ts_meta.internal + '.meta')
            hasher.update(ts_data.internal + '.data')
            if ts_ctype:
                hasher.update(ts_ctype.internal + '_ctype')
            expected = {suffix: hasher.hexdigest()}
        else:
            self.fail('unknown policy type %r' % policy.policy_type)

        for fname in filenames:
            open(os.path.join(df._datadir, fname), 'w').close()

        hashes = df_mgr.get_hashes('sda1', '0', [], policy)

        msg = 'expected %r != %r for policy %r' % (
            expected, hashes, policy)
        self.assertEqual(hashes, expected, msg)

    def test_hash_suffix_with_older_content_type_in_meta(self):
        # single meta file having older content-type
        def do_test(legacy_durable):
            for policy in self.iter_policies():
                ts_data, ts_ctype, ts_meta = (
                    self.ts(), self.ts(), self.ts())

                filenames = [_make_datafilename(ts_data, policy, frag_index=4,
                                                durable=not legacy_durable),
                             _make_metafilename(ts_meta, ts_ctype)]
                if policy.policy_type == EC_POLICY and legacy_durable:
                    filenames.append(ts_data.internal + '.durable')

                self._verify_get_hashes(
                    filenames, ts_data, ts_meta, ts_ctype, policy)

        do_test(False)
        do_test(True)

    def test_hash_suffix_with_same_age_content_type_in_meta(self):
        # single meta file having same age content-type
        def do_test(legacy_durable):
            for policy in self.iter_policies():
                ts_data, ts_meta = (self.ts(), self.ts())

                filenames = [_make_datafilename(ts_data, policy, frag_index=4,
                                                durable=not legacy_durable),
                             _make_metafilename(ts_meta, ts_meta)]
                if policy.policy_type == EC_POLICY and legacy_durable:
                    filenames.append(ts_data.internal + '.durable')

                self._verify_get_hashes(
                    filenames, ts_data, ts_meta, ts_meta, policy)

        do_test(False)
        do_test(True)

    def test_hash_suffix_with_obsolete_content_type_in_meta(self):
        # After rsync replication we could have a single meta file having
        # content-type older than a replicated data file
        def do_test(legacy_durable):
            for policy in self.iter_policies():
                ts_ctype, ts_data, ts_meta = (self.ts(), self.ts(), self.ts())

                filenames = [_make_datafilename(ts_data, policy, frag_index=4,
                                                durable=not legacy_durable),
                             _make_metafilename(ts_meta, ts_ctype)]
                if policy.policy_type == EC_POLICY and legacy_durable:
                    filenames.append(ts_data.internal + '.durable')

                self._verify_get_hashes(
                    filenames, ts_data, ts_meta, None, policy)

        do_test(False)
        do_test(True)

    def test_hash_suffix_with_older_content_type_in_newer_meta(self):
        # After rsync replication we could have two meta files: newest
        # content-type is in newer meta file, older than newer meta file
        def do_test(legacy_durable):
            for policy in self.iter_policies():
                ts_data, ts_older_meta, ts_ctype, ts_newer_meta = (
                    self.ts() for _ in range(4))

                filenames = [_make_datafilename(ts_data, policy, frag_index=4,
                                                durable=not legacy_durable),
                             _make_metafilename(ts_older_meta),
                             _make_metafilename(ts_newer_meta, ts_ctype)]
                if policy.policy_type == EC_POLICY and legacy_durable:
                    filenames.append(ts_data.internal + '.durable')

                self._verify_get_hashes(
                    filenames, ts_data, ts_newer_meta, ts_ctype, policy)

        do_test(False)
        do_test(True)

    def test_hash_suffix_with_same_age_content_type_in_newer_meta(self):
        # After rsync replication we could have two meta files: newest
        # content-type is in newer meta file, at same age as newer meta file
        def do_test(legacy_durable):
            for policy in self.iter_policies():
                ts_data, ts_older_meta, ts_newer_meta = (
                    self.ts() for _ in range(3))

                filenames = [_make_datafilename(ts_data, policy, frag_index=4,
                                                durable=not legacy_durable),
                             _make_metafilename(ts_newer_meta, ts_newer_meta)]
                if policy.policy_type == EC_POLICY and legacy_durable:
                    filenames.append(ts_data.internal + '.durable')

                self._verify_get_hashes(
                    filenames, ts_data, ts_newer_meta, ts_newer_meta, policy)

        do_test(False)
        do_test(True)

    def test_hash_suffix_with_older_content_type_in_older_meta(self):
        # After rsync replication we could have two meta files: newest
        # content-type is in older meta file, older than older meta file
        def do_test(legacy_durable):
            for policy in self.iter_policies():
                ts_data, ts_ctype, ts_older_meta, ts_newer_meta = (
                    self.ts() for _ in range(4))

                filenames = [_make_datafilename(ts_data, policy, frag_index=4,
                                                durable=not legacy_durable),
                             _make_metafilename(ts_newer_meta),
                             _make_metafilename(ts_older_meta, ts_ctype)]
                if policy.policy_type == EC_POLICY and legacy_durable:
                    filenames.append(ts_data.internal + '.durable')

                self._verify_get_hashes(
                    filenames, ts_data, ts_newer_meta, ts_ctype, policy)

        do_test(False)
        do_test(True)

    def test_hash_suffix_with_same_age_content_type_in_older_meta(self):
        # After rsync replication we could have two meta files: newest
        # content-type is in older meta file, at same age as older meta file
        def do_test(legacy_durable):
            for policy in self.iter_policies():
                ts_data, ts_older_meta, ts_newer_meta = (
                    self.ts() for _ in range(3))

                filenames = [_make_datafilename(ts_data, policy, frag_index=4,
                                                durable=not legacy_durable),
                             _make_metafilename(ts_newer_meta),
                             _make_metafilename(ts_older_meta, ts_older_meta)]
                if policy.policy_type == EC_POLICY and legacy_durable:
                    filenames.append(ts_data.internal + '.durable')

                self._verify_get_hashes(
                    filenames, ts_data, ts_newer_meta, ts_older_meta, policy)

        do_test(False)
        do_test(True)

    def test_hash_suffix_with_obsolete_content_type_in_older_meta(self):
        # After rsync replication we could have two meta files: newest
        # content-type is in older meta file, but older than data file
        def do_test(legacy_durable):
            for policy in self.iter_policies():
                ts_ctype, ts_data, ts_older_meta, ts_newer_meta = (
                    self.ts() for _ in range(4))

                filenames = [_make_datafilename(ts_data, policy, frag_index=4,
                                                durable=not legacy_durable),
                             _make_metafilename(ts_newer_meta),
                             _make_metafilename(ts_older_meta, ts_ctype)]
                if policy.policy_type == EC_POLICY and legacy_durable:
                    filenames.append(ts_data.internal + '.durable')

                self._verify_get_hashes(
                    filenames, ts_data, ts_newer_meta, None, policy)

        do_test(False)
        do_test(True)

    def test_hash_suffix_removes_empty_hashdir_and_suffix(self):
        for policy in self.iter_policies():
            df_mgr = self.df_router[policy]
            df = df_mgr.get_diskfile('sda1', '0', 'a', 'c', 'o',
                                     policy=policy, frag_index=2)
            os.makedirs(df._datadir)
            self.assertTrue(os.path.exists(df._datadir))  # sanity
            df_mgr.get_hashes('sda1', '0', [], policy)
            suffix_dir = os.path.dirname(df._datadir)
            self.assertFalse(os.path.exists(suffix_dir))

    def test_hash_suffix_removes_empty_hashdirs_in_valid_suffix(self):
        paths, suffix = find_paths_with_matching_suffixes(needed_matches=3,
                                                          needed_suffixes=0)
        matching_paths = paths.pop(suffix)
        for policy in self.iter_policies():
            df_mgr = self.df_router[policy]
            df = df_mgr.get_diskfile('sda1', '0', *matching_paths[0],
                                     policy=policy, frag_index=2)
            # create a real, valid hsh_path
            df.delete(Timestamp.now())
            # and a couple of empty hsh_paths
            empty_hsh_paths = []
            for path in matching_paths[1:]:
                fake_df = df_mgr.get_diskfile('sda1', '0', *path,
                                              policy=policy)
                os.makedirs(fake_df._datadir)
                empty_hsh_paths.append(fake_df._datadir)
            for hsh_path in empty_hsh_paths:
                self.assertTrue(os.path.exists(hsh_path))  # sanity
            # get_hashes will cleanup empty hsh_path and leave valid one
            hashes = df_mgr.get_hashes('sda1', '0', [], policy)
            self.assertIn(suffix, hashes)
            self.assertTrue(os.path.exists(df._datadir))
            for hsh_path in empty_hsh_paths:
                self.assertFalse(os.path.exists(hsh_path))

    # get_hashes tests - hash_suffix error handling

    def test_hash_suffix_listdir_enotdir(self):
        for policy in self.iter_policies():
            df_mgr = self.df_router[policy]
            suffix = '123'
            suffix_path = os.path.join(self.devices, 'sda1',
                                       diskfile.get_data_dir(policy), '0',
                                       suffix)
            os.makedirs(suffix_path)
            self.assertTrue(os.path.exists(suffix_path))  # sanity
            hashes = df_mgr.get_hashes('sda1', '0', [suffix], policy)
            # suffix dir cleaned up by get_hashes
            self.assertFalse(os.path.exists(suffix_path))
            expected = {}
            msg = 'expected %r != %r for policy %r' % (
                expected, hashes, policy)
            self.assertEqual(hashes, expected, msg)

            # now make the suffix path a file
            open(suffix_path, 'w').close()
            hashes = df_mgr.get_hashes('sda1', '0', [suffix], policy)
            expected = {}
            msg = 'expected %r != %r for policy %r' % (
                expected, hashes, policy)
            self.assertEqual(hashes, expected, msg)

    def test_hash_suffix_listdir_enoent(self):
        for policy in self.iter_policies():
            df_mgr = self.df_router[policy]
            part_path = os.path.join(self.devices, 'sda1',
                                     diskfile.get_data_dir(policy), '0')
            mkdirs(part_path)  # ensure we'll bother writing a pkl at all
            orig_listdir = os.listdir
            listdir_calls = []

            def mock_listdir(path):
                success = False
                try:
                    rv = orig_listdir(path)
                    success = True
                    return rv
                finally:
                    listdir_calls.append((path, success))

            with mock.patch('swift.obj.diskfile.os.listdir',
                            mock_listdir):
                # recalc always forces hash_suffix even if the suffix
                # does not exist!
                df_mgr.get_hashes('sda1', '0', ['123'], policy)

            self.assertEqual(listdir_calls, [
                # part path gets created automatically
                (part_path, True),
                # this one blows up
                (os.path.join(part_path, '123'), False),
            ])

    def test_hash_suffix_cleanup_ondisk_files_enotdir_quarantined(self):
        for policy in self.iter_policies():
            df = self.df_router[policy].get_diskfile(
                self.existing_device, '0', 'a', 'c', 'o', policy=policy)
            # make the suffix directory
            suffix_path = os.path.dirname(df._datadir)
            os.makedirs(suffix_path)
            suffix = os.path.basename(suffix_path)

            # make the df hash path a file
            open(df._datadir, 'wb').close()
            df_mgr = self.df_router[policy]
            hashes = df_mgr.get_hashes(self.existing_device, '0', [suffix],
                                       policy)
            self.assertEqual(hashes, {})
            # and hash path is quarantined
            self.assertFalse(os.path.exists(df._datadir))
            # each device a quarantined directory
            quarantine_base = os.path.join(self.devices,
                                           self.existing_device, 'quarantined')
            # the quarantine path is...
            quarantine_path = os.path.join(
                quarantine_base,  # quarantine root
                diskfile.get_data_dir(policy),  # per-policy data dir
                os.path.basename(df._datadir)  # name of quarantined file
            )
            self.assertTrue(os.path.exists(quarantine_path))

    def test_auditor_hashdir_not_listable(self):
        def list_locations(dirname, datadir):
            return [(loc.path, loc.device, loc.partition, loc.policy)
                    for loc in diskfile.object_audit_location_generator(
                    devices=dirname, datadir=datadir, mount_check=False)]

        real_listdir = os.listdir

        def splode_if_endswith(suffix, err):
            def sploder(path):
                if path.endswith(suffix):
                    raise OSError(err, os.strerror(err))
                else:
                    return real_listdir(path)

            return sploder

        with temptree([]) as tmpdir:
            hashdir1 = os.path.join(tmpdir, "sdf", "objects", "2607", "b54",
                                    "fe450ec990a88cc4b252b181bab04b54")
            os.makedirs(hashdir1)
            with open(os.path.join(hashdir1, '1656032666.98003.ts'), 'w'):
                pass
            hashdir2 = os.path.join(tmpdir, "sdf", "objects", "2809", "afd",
                                    "7089ab48d955ab0851fc51cc17a34afd")
            os.makedirs(hashdir2)
            with open(os.path.join(hashdir2, '1656080624.31899.ts'), 'w'):
                pass

            expected = [(hashdir2, 'sdf', '2809', POLICIES[0])]

            # Parts that look like files are just skipped
            with mock.patch('os.listdir', splode_if_endswith(
                    "2607", errno.ENOTDIR)):
                self.assertEqual(expected, list_locations(tmpdir, 'objects'))
            diskfile.clear_auditor_status(tmpdir, 'objects')
            # ENODATA on a suffix is ok
            with mock.patch('os.listdir', splode_if_endswith(
                    "b54", errno.ENODATA)):
                self.assertEqual(expected, list_locations(tmpdir, 'objects'))
            diskfile.clear_auditor_status(tmpdir, 'objects')
            # EUCLEAN too
            with mock.patch('os.listdir', splode_if_endswith(
                    "b54", EUCLEAN)):
                self.assertEqual(expected, list_locations(tmpdir, 'objects'))
            diskfile.clear_auditor_status(tmpdir, 'objects')

            # sanity the other way
            expected = [(hashdir1, 'sdf', '2607', POLICIES[0])]
            with mock.patch('os.listdir', splode_if_endswith(
                    "2809", errno.ENODATA)):
                self.assertEqual(expected, list_locations(tmpdir, 'objects'))
            diskfile.clear_auditor_status(tmpdir, 'objects')
            with mock.patch('os.listdir', splode_if_endswith(
                    "2809", EUCLEAN)):
                self.assertEqual(expected, list_locations(tmpdir, 'objects'))
            diskfile.clear_auditor_status(tmpdir, 'objects')
            with mock.patch('os.listdir', splode_if_endswith(
                    "afd", errno.ENOTDIR)):
                self.assertEqual(expected, list_locations(tmpdir, 'objects'))
            diskfile.clear_auditor_status(tmpdir, 'objects')

    def test_hash_suffix_cleanup_ondisk_files_enodata_quarantined(self):
        for policy in self.iter_policies():
            df = self.df_router[policy].get_diskfile(
                self.existing_device, '0', 'a', 'c', 'o', policy=policy)
            # make everything down to the hash directory
            os.makedirs(df._datadir)
            suffix = os.path.basename(os.path.dirname(df._datadir))
            orig_listdir = os.listdir

            def fake_listdir(path):
                if path == df._datadir:
                    raise OSError(errno.ENODATA, 'nope')
                return orig_listdir(path)

            df_mgr = self.df_router[policy]
            with mock.patch('os.listdir', side_effect=fake_listdir):
                hashes = df_mgr.get_hashes(self.existing_device, '0', [suffix],
                                           policy)
            self.assertEqual(hashes, {})
            # and hash path is quarantined
            self.assertFalse(os.path.exists(df._datadir))
            # each device a quarantined directory
            quarantine_base = os.path.join(self.devices,
                                           self.existing_device, 'quarantined')
            # the quarantine path is...
            quarantine_path = os.path.join(
                quarantine_base,  # quarantine root
                diskfile.get_data_dir(policy),  # per-policy data dir
                os.path.basename(df._datadir)  # name of quarantined file
            )
            self.assertTrue(os.path.exists(quarantine_path))

    def test_hash_suffix_cleanup_ondisk_files_euclean_quarantined(self):
        for policy in self.iter_policies():
            df = self.df_router[policy].get_diskfile(
                self.existing_device, '0', 'a', 'c', 'o', policy=policy)
            # make everything down to the hash directory
            os.makedirs(df._datadir)
            suffix = os.path.basename(os.path.dirname(df._datadir))
            orig_listdir = os.listdir

            def fake_listdir(path):
                if path == df._datadir:
                    raise OSError(EUCLEAN, 'nope')
                return orig_listdir(path)

            df_mgr = self.df_router[policy]
            with mock.patch('os.listdir', side_effect=fake_listdir):
                hashes = df_mgr.get_hashes(self.existing_device, '0', [suffix],
                                           policy)
            self.assertEqual(hashes, {})
            # and hash path is quarantined
            self.assertFalse(os.path.exists(df._datadir))
            # each device a quarantined directory
            quarantine_base = os.path.join(self.devices,
                                           self.existing_device, 'quarantined')
            # the quarantine path is...
            quarantine_path = os.path.join(
                quarantine_base,  # quarantine root
                diskfile.get_data_dir(policy),  # per-policy data dir
                os.path.basename(df._datadir)  # name of quarantined file
            )
            self.assertTrue(os.path.exists(quarantine_path))

    def test_hash_suffix_cleanup_ondisk_files_other_oserror(self):
        for policy in self.iter_policies():
            timestamp = self.ts()
            df_mgr = self.df_router[policy]
            df = df_mgr.get_diskfile(self.existing_device, '0', 'a', 'c',
                                     'o', policy=policy,
                                     frag_index=7)
            suffix = os.path.basename(os.path.dirname(df._datadir))
            with df.create() as writer:
                test_data = b'test_data'
                writer.write(test_data)
                metadata = {
                    'X-Timestamp': timestamp.internal,
                    'ETag': md5(test_data).hexdigest(),
                    'Content-Length': len(test_data),
                }
                writer.put(metadata)

            orig_os_listdir = os.listdir
            listdir_calls = []

            part_path = os.path.join(self.devices, self.existing_device,
                                     diskfile.get_data_dir(policy), '0')
            suffix_path = os.path.join(part_path, suffix)
            datadir_path = os.path.join(suffix_path, hash_path('a', 'c', 'o'))

            def mock_os_listdir(path):
                listdir_calls.append(path)
                if path == datadir_path:
                    # we want the part and suffix listdir calls to pass and
                    # make the cleanup_ondisk_files raise an exception
                    raise OSError(errno.EACCES, os.strerror(errno.EACCES))
                return orig_os_listdir(path)

            with mock.patch('os.listdir', mock_os_listdir):
                hashes = df_mgr.get_hashes(self.existing_device, '0', [],
                                           policy)

            self.assertEqual(listdir_calls, [
                part_path,
                suffix_path,
                datadir_path,
            ])
            expected = {suffix: None}
            msg = 'expected %r != %r for policy %r' % (
                expected, hashes, policy)
            self.assertEqual(hashes, expected, msg)

    def test_hash_suffix_rmdir_hsh_path_oserror(self):
        for policy in self.iter_policies():
            df_mgr = self.df_router[policy]
            # make an empty hsh_path to be removed
            df = df_mgr.get_diskfile(self.existing_device, '0', 'a', 'c',
                                     'o', policy=policy)
            os.makedirs(df._datadir)
            suffix = os.path.basename(os.path.dirname(df._datadir))
            with mock.patch('os.rmdir', side_effect=OSError()):
                hashes = df_mgr.get_hashes(self.existing_device, '0', [],
                                           policy)
            expected = {
                EC_POLICY: {},
                REPL_POLICY: md5().hexdigest(),
            }[policy.policy_type]
            self.assertEqual(hashes, {suffix: expected})
            self.assertTrue(os.path.exists(df._datadir))

    def test_hash_suffix_rmdir_suffix_oserror(self):
        for policy in self.iter_policies():
            df_mgr = self.df_router[policy]
            # make an empty hsh_path to be removed
            df = df_mgr.get_diskfile(self.existing_device, '0', 'a', 'c',
                                     'o', policy=policy)
            os.makedirs(df._datadir)
            suffix_path = os.path.dirname(df._datadir)
            suffix = os.path.basename(suffix_path)

            captured_paths = []

            def mock_rmdir(path):
                captured_paths.append(path)
                if path == suffix_path:
                    raise OSError('kaboom!')

            with mock.patch('os.rmdir', mock_rmdir):
                hashes = df_mgr.get_hashes(self.existing_device, '0', [],
                                           policy)
            expected = {
                EC_POLICY: {},
                REPL_POLICY: md5().hexdigest(),
            }[policy.policy_type]
            self.assertEqual(hashes, {suffix: expected})
            self.assertTrue(os.path.exists(suffix_path))
            self.assertEqual([
                df._datadir,
                suffix_path,
            ], captured_paths)

    # get_hashes tests - behaviors

    def test_get_hashes_does_not_create_partition(self):
        for policy in self.iter_policies():
            df_mgr = self.df_router[policy]
            hashes = df_mgr.get_hashes(self.existing_device, '0', [],
                                       policy)
            self.assertEqual(hashes, {})
            part_path = os.path.join(
                self.devices, 'sda1', diskfile.get_data_dir(policy), '0')
            self.assertFalse(os.path.exists(part_path))

    def test_get_hashes_creates_pkl(self):
        # like above, but -- if the partition already exists, make the pickle
        for policy in self.iter_policies():
            part_path = os.path.join(
                self.devices, 'sda1', diskfile.get_data_dir(policy), '0')
            mkdirs(part_path)
            df_mgr = self.df_router[policy]
            hashes = df_mgr.get_hashes(self.existing_device, '0', [],
                                       policy)
            self.assertEqual(hashes, {})
            self.assertTrue(os.path.exists(part_path))
            hashes_file = os.path.join(part_path,
                                       diskfile.HASH_FILE)
            self.assertTrue(os.path.exists(hashes_file))

            # and double check the hashes
            new_hashes = df_mgr.get_hashes(self.existing_device, '0', [],
                                           policy)
            self.assertEqual(hashes, new_hashes)

    def _do_test_get_hashes_new_pkl_finds_new_suffix_dirs(self, device):
        for policy in self.iter_policies():
            df_mgr = self.df_router[policy]
            part_path = os.path.join(
                self.devices, self.existing_device,
                diskfile.get_data_dir(policy), '0')
            hashes_file = os.path.join(part_path,
                                       diskfile.HASH_FILE)
            # add something to find
            df = df_mgr.get_diskfile(self.existing_device, '0', 'a', 'c',
                                     'o', policy=policy, frag_index=4)
            timestamp = self.ts()
            df.delete(timestamp)
            suffix_dir = os.path.dirname(df._datadir)
            suffix = os.path.basename(suffix_dir)
            # get_hashes will find the untracked suffix dir
            self.assertFalse(os.path.exists(hashes_file))  # sanity
            hashes = df_mgr.get_hashes(device, '0', [], policy)
            self.assertIn(suffix, hashes)
            # ... and create a hashes pickle for it
            self.assertTrue(os.path.exists(hashes_file))
            # repeat and check there is no rehashing
            with mock.patch.object(df_mgr, '_hash_suffix',
                                   return_value=hashes[suffix]) as mocked:
                repeat_hashes = df_mgr.get_hashes(device, '0', [], policy)
            self.assertEqual(hashes, repeat_hashes)
            mocked.assert_not_called()

    def test_get_hashes_new_pkl_finds_new_suffix_dirs_unicode(self):
        self._do_test_get_hashes_new_pkl_finds_new_suffix_dirs(u'sda1')

    def test_get_hashes_new_pkl_finds_new_suffix_dirs(self):
        self._do_test_get_hashes_new_pkl_finds_new_suffix_dirs('sda1')

    def test_get_hashes_new_pkl_missing_invalid_finds_new_suffix_dirs(self):
        for policy in self.iter_policies():
            df_mgr = self.df_router[policy]
            part_path = os.path.join(
                self.devices, self.existing_device,
                diskfile.get_data_dir(policy), '0')
            hashes_file = os.path.join(part_path,
                                       diskfile.HASH_FILE)
            invalidations_file = os.path.join(
                part_path, diskfile.HASH_INVALIDATIONS_FILE)
            # add something to find
            df = df_mgr.get_diskfile(self.existing_device, '0', 'a', 'c',
                                     'o', policy=policy, frag_index=4)
            timestamp = self.ts()
            df.delete(timestamp)
            suffix = os.path.basename(os.path.dirname(df._datadir))
            with open(invalidations_file) as f:
                self.assertEqual('%s\n' % suffix, f.read())
            # even if invalidations_file is missing ...
            os.unlink(invalidations_file)
            hashes = df_mgr.get_hashes(self.existing_device, '0', [], policy)
            # get_hashes will *still* find the untracked suffix dir
            self.assertIn(suffix, hashes)
            # ... and create a hashes pickle for it
            self.assertTrue(os.path.exists(hashes_file))

    def test_get_hashes_new_pkl_lying_invalid_finds_new_suffix_dirs(self):
        for policy in self.iter_policies():
            df_mgr = self.df_router[policy]
            part_path = os.path.join(
                self.devices, self.existing_device,
                diskfile.get_data_dir(policy), '0')
            hashes_file = os.path.join(part_path,
                                       diskfile.HASH_FILE)
            invalidations_file = os.path.join(
                part_path, diskfile.HASH_INVALIDATIONS_FILE)
            # add something to find
            df = df_mgr.get_diskfile(self.existing_device, '0', 'a', 'c',
                                     'o', policy=policy, frag_index=4)
            timestamp = self.ts()
            df.delete(timestamp)
            suffix = os.path.basename(os.path.dirname(df._datadir))
            with open(invalidations_file) as f:
                self.assertEqual('%s\n' % suffix, f.read())
            # even if invalidations_file is lying ...
            with open(invalidations_file, 'w') as f:
                f.write('%x\n' % (int(suffix, 16) + 1))
            hashes = df_mgr.get_hashes(self.existing_device, '0', [], policy)
            # get_hashes will *still* find the untracked suffix dir
            self.assertIn(suffix, hashes)
            # ... and create a hashes pickle for it
            self.assertTrue(os.path.exists(hashes_file))

    def test_get_hashes_old_pickle_does_not_find_new_suffix_dirs(self):
        for policy in self.iter_policies():
            df_mgr = self.df_router[policy]
            # create an empty stale pickle
            part_path = os.path.join(
                self.devices, 'sda1', diskfile.get_data_dir(policy), '0')
            mkdirs(part_path)
            hashes_file = os.path.join(part_path,
                                       diskfile.HASH_FILE)
            hashes = df_mgr.get_hashes(self.existing_device, '0', [], policy)
            self.assertEqual(hashes, {})
            self.assertTrue(os.path.exists(hashes_file))  # sanity
            # add something to find
            df = df_mgr.get_diskfile(self.existing_device, '0', 'a', 'c', 'o',
                                     policy=policy, frag_index=4)
            os.makedirs(df._datadir)
            filename = Timestamp.now().internal + '.ts'
            open(os.path.join(df._datadir, filename), 'w').close()
            suffix = os.path.basename(os.path.dirname(df._datadir))
            # but get_hashes has no reason to find it (because we didn't
            # call invalidate_hash)
            new_hashes = df_mgr.get_hashes(self.existing_device, '0', [],
                                           policy)
            self.assertEqual(new_hashes, hashes)
            # ... unless remote end asks for a recalc
            hashes = df_mgr.get_hashes(self.existing_device, '0', [suffix],
                                       policy)
            self.assertIn(suffix, hashes)

    def test_get_hashes_does_not_rehash_known_suffix_dirs(self):
        for policy in self.iter_policies():
            df_mgr = self.df_router[policy]
            df = df_mgr.get_diskfile(self.existing_device, '0', 'a', 'c',
                                     'o', policy=policy, frag_index=4)
            suffix = os.path.basename(os.path.dirname(df._datadir))
            timestamp = self.ts()
            df.delete(timestamp)
            # create the baseline hashes file
            hashes = df_mgr.get_hashes(self.existing_device, '0', [], policy)
            self.assertIn(suffix, hashes)
            # now change the contents of the suffix w/o calling
            # invalidate_hash
            rmtree(df._datadir)
            suffix_path = os.path.dirname(df._datadir)
            self.assertTrue(os.path.exists(suffix_path))  # sanity
            new_hashes = df_mgr.get_hashes(self.existing_device, '0', [],
                                           policy)
            # ... and get_hashes is none the wiser
            self.assertEqual(new_hashes, hashes)

            # ... unless remote end asks for a recalc
            hashes = df_mgr.get_hashes(self.existing_device, '0', [suffix],
                                       policy)
            self.assertNotEqual(new_hashes, hashes)
            # and the empty suffix path is removed
            self.assertFalse(os.path.exists(suffix_path))
            # ... and the suffix key is removed
            expected = {}
            self.assertEqual(expected, hashes)

    def test_get_hashes_multi_file_multi_suffix(self):
        paths, suffix = find_paths_with_matching_suffixes(needed_matches=2,
                                                          needed_suffixes=3)
        matching_paths = paths.pop(suffix)
        matching_paths.sort(key=lambda path: hash_path(*path))
        other_paths = []
        for suffix, paths in paths.items():
            other_paths.append(paths[0])
            if len(other_paths) >= 2:
                break
        for policy in self.iter_policies():
            df_mgr = self.df_router[policy]
            # first we'll make a tombstone
            df = df_mgr.get_diskfile(self.existing_device, '0',
                                     *other_paths[0], policy=policy,
                                     frag_index=4)
            timestamp = self.ts()
            df.delete(timestamp)
            tombstone_hash = md5(timestamp.internal + '.ts').hexdigest()
            tombstone_suffix = os.path.basename(os.path.dirname(df._datadir))
            # second file in another suffix has a .datafile
            df = df_mgr.get_diskfile(self.existing_device, '0',
                                     *other_paths[1], policy=policy,
                                     frag_index=5)
            timestamp = self.ts()
            with df.create() as writer:
                test_data = b'test_file'
                writer.write(test_data)
                metadata = {
                    'X-Timestamp': timestamp.internal,
                    'ETag': md5(test_data).hexdigest(),
                    'Content-Length': len(test_data),
                }
                writer.put(metadata)
                writer.commit(timestamp)
            datafile_name = _make_datafilename(
                timestamp, policy, frag_index=5)
            durable_hash = md5(timestamp.internal + '.durable').hexdigest()
            datafile_suffix = os.path.basename(os.path.dirname(df._datadir))
            # in the *third* suffix - two datafiles for different hashes
            df = df_mgr.get_diskfile(self.existing_device, '0',
                                     *matching_paths[0], policy=policy,
                                     frag_index=6)
            matching_suffix = os.path.basename(os.path.dirname(df._datadir))
            timestamp = self.ts()
            with df.create() as writer:
                test_data = b'test_file'
                writer.write(test_data)
                metadata = {
                    'X-Timestamp': timestamp.internal,
                    'ETag': md5(test_data).hexdigest(),
                    'Content-Length': len(test_data),
                }
                writer.put(metadata)
                writer.commit(timestamp)
            # we'll keep track of file names for hash calculations
            filename = _make_datafilename(
                timestamp, policy, frag_index=6)
            data_filenames = {
                6: filename
            }
            df = df_mgr.get_diskfile(self.existing_device, '0',
                                     *matching_paths[1], policy=policy,
                                     frag_index=7)
            self.assertEqual(os.path.basename(os.path.dirname(df._datadir)),
                             matching_suffix)  # sanity
            timestamp = self.ts()
            with df.create() as writer:
                test_data = b'test_file'
                writer.write(test_data)
                metadata = {
                    'X-Timestamp': timestamp.internal,
                    'ETag': md5(test_data).hexdigest(),
                    'Content-Length': len(test_data),
                }
                writer.put(metadata)
                writer.commit(timestamp)
            filename = _make_datafilename(
                timestamp, policy, frag_index=7)
            data_filenames[7] = filename
            # now make up the expected suffixes!
            if policy.policy_type == EC_POLICY:
                hasher = md5()
                for filename in data_filenames.values():
                    # each data file updates the hasher with durable timestamp
                    hasher.update(filename.split('#', 1)[0] + '.durable')
                expected = {
                    tombstone_suffix: {
                        None: tombstone_hash,
                    },
                    datafile_suffix: {
                        None: durable_hash,
                        5: self.fname_to_ts_hash(datafile_name),
                    },
                    matching_suffix: {
                        None: hasher.hexdigest(),
                        6: self.fname_to_ts_hash(data_filenames[6]),
                        7: self.fname_to_ts_hash(data_filenames[7]),
                    },
                }
            elif policy.policy_type == REPL_POLICY:
                hasher = md5()
                for filename in data_filenames.values():
                    hasher.update(filename)
                expected = {
                    tombstone_suffix: tombstone_hash,
                    datafile_suffix: md5(datafile_name).hexdigest(),
                    matching_suffix: hasher.hexdigest(),
                }
            else:
                self.fail('unknown policy type %r' % policy.policy_type)
            hashes = df_mgr.get_hashes('sda1', '0', [], policy)
            self.assertEqual(hashes, expected)

    def test_get_hashes_multi_file_multi_suffix_tracing(self):
        # paths is a map of suffix to list of paths, suffix is the suffix with
        # the multiple hashes
        paths, suffix = find_paths_with_matching_suffixes(needed_matches=2,
                                                          needed_suffixes=3)
        # focus on the reconstructor
        policy = [p for p in self.iter_policies()
                  if p.policy_type == EC_POLICY][0]
        df_mgr = self.df_router[policy]
        # maybe the expirer is running, let's make a lot of tombstones
        all_paths = sum(paths.values(), [])
        for path in all_paths:
            df = df_mgr.get_diskfile(self.existing_device, '0',
                                     # each path is (a, c, o)
                                     *path,
                                     policy=policy,
                                     frag_index=4)
            timestamp = self.ts()
            df.delete(timestamp)
        # make a trace
        self.logger.clear()
        df_mgr.get_hashes('sda1', '0', [], policy)
        lines = self.logger.get_lines_for_level('debug')
        self.assertEqual(
            f'Run listdir on {self.testdir}/node/sda1/objects/0', lines[0])
        chunk_pattern = \
            r'\[(.*) took ([\d.]+) ms txid-([a-f0-9]+) chunk ([\d]+)/([\d]+)\]'
        counter = 1
        timing, txid, total = None, None, None
        for line in lines[1:]:
            m = re.match(chunk_pattern, line)
            if m:
                method, timing, txid, chunk, total = m.groups()
            else:
                self.fail(f'Unexpected line: {line}')
            self.assertEqual('get_hashes', method)
            self.assertEqual(counter, int(chunk))
            counter += 1
        trace_info = []
        for i, line in enumerate(lines[1:]):
            prefix = (f'[get_hashes took {timing} ms txid-{txid} '
                      f'chunk {i + 1}/{total}] ')
            self.assertTrue(line.startswith(prefix), line)
            trace_info.extend(line[len(prefix):].splitlines())
        boiler_plate = 9
        per_suffix = 4
        per_hash = 3
        total_expected = boiler_plate + per_suffix * len(paths) + \
            per_hash * len(all_paths)
        self.assertEqual(total_expected, len(trace_info))
        # most of the per suffix trace_info will only have 7 lines, but the
        # interesting one has two hashes (4 + 3 * 2)
        interesting_suffix_trace_info = [x for x in trace_info
                                         if '_%s' % suffix in x]
        self.assertEqual(10, len(interesting_suffix_trace_info))

    # get_hashes tests - error handling

    def test_get_hashes_bad_dev(self):
        for policy in self.iter_policies():
            df_mgr = self.df_router[policy]
            df_mgr.mount_check = True
            with mock_check_drive(ismount=False):
                self.assertRaises(
                    DiskFileDeviceUnavailable,
                    df_mgr.get_hashes, self.existing_device, '0', ['123'],
                    policy)

    def test_get_hashes_zero_bytes_pickle(self):
        for policy in self.iter_policies():
            df_mgr = self.df_router[policy]
            part_path = os.path.join(self.devices, self.existing_device,
                                     diskfile.get_data_dir(policy), '0')
            os.makedirs(part_path)
            # create a pre-existing zero-byte file
            open(os.path.join(part_path, diskfile.HASH_FILE), 'w').close()
            hashes = df_mgr.get_hashes(self.existing_device, '0', [],
                                       policy)
            self.assertEqual(hashes, {})

    def _test_get_hashes_race(self, hash_breaking_function):
        for policy in self.iter_policies():
            df_mgr = self.df_router[policy]

            df = df_mgr.get_diskfile(self.existing_device, '0', 'a', 'c',
                                     'o', policy=policy, frag_index=3)
            suffix = os.path.basename(os.path.dirname(df._datadir))

            df2 = self.get_different_suffix_df(df, frag_index=5)
            suffix2 = os.path.basename(os.path.dirname(df2._datadir))
            part_path = os.path.dirname(os.path.dirname(
                os.path.join(df._datadir)))
            mkdirs(part_path)
            hashfile_path = os.path.join(part_path, diskfile.HASH_FILE)
            # create hashes.pkl
            hashes = df_mgr.get_hashes(self.existing_device, '0', [],
                                       policy)
            self.assertEqual(hashes, {})  # sanity
            self.assertTrue(os.path.exists(hashfile_path))
            # and optionally tamper with the hashes.pkl...
            hash_breaking_function(hashfile_path)
            non_local = {'called': False}
            orig_hash_suffix = df_mgr._hash_suffix

            # then create a suffix
            df.delete(self.ts())

            def mock_hash_suffix(*args, **kwargs):
                # capture first call to mock_hash
                if not non_local['called']:
                    non_local['called'] = True
                    df2.delete(self.ts())
                    non_local['other_hashes'] = df_mgr.get_hashes(
                        self.existing_device, '0', [], policy)
                return orig_hash_suffix(*args, **kwargs)

            with mock.patch.object(df_mgr, '_hash_suffix', mock_hash_suffix):
                hashes = df_mgr.get_hashes(self.existing_device, '0', [],
                                           policy)

            self.assertTrue(non_local['called'])
            self.assertIn(suffix, hashes)
            self.assertIn(suffix2, hashes)

    def test_get_hashes_race_invalid_pickle(self):
        def hash_breaking_function(hashfile_path):
            # create a garbage invalid zero-byte file which can not unpickle
            open(hashfile_path, 'w').close()
        self._test_get_hashes_race(hash_breaking_function)

    def test_get_hashes_race_new_partition(self):
        def hash_breaking_function(hashfile_path):
            # simulate rebalanced part doing post-rsync REPLICATE
            os.unlink(hashfile_path)
            part_dir = os.path.dirname(hashfile_path)
            os.unlink(os.path.join(part_dir, '.lock'))
            # sanity
            self.assertEqual([], os.listdir(os.path.dirname(hashfile_path)))
        self._test_get_hashes_race(hash_breaking_function)

    def test_get_hashes_race_existing_partition(self):
        def hash_breaking_function(hashfile_path):
            # no-op - simulate ok existing partition
            self.assertTrue(os.path.exists(hashfile_path))
        self._test_get_hashes_race(hash_breaking_function)

    def test_get_hashes_hash_suffix_enotdir(self):
        for policy in self.iter_policies():
            df_mgr = self.df_router[policy]
            # create a real suffix dir
            df = df_mgr.get_diskfile(self.existing_device, '0', 'a', 'c',
                                     'o', policy=policy, frag_index=3)
            df.delete(Timestamp.now())
            suffix = os.path.basename(os.path.dirname(df._datadir))
            # touch a bad suffix dir
            part_dir = os.path.join(self.devices, self.existing_device,
                                    diskfile.get_data_dir(policy), '0')
            open(os.path.join(part_dir, 'bad'), 'w').close()
            hashes = df_mgr.get_hashes(self.existing_device, '0', [], policy)
            self.assertIn(suffix, hashes)
            self.assertNotIn('bad', hashes)

    def test_get_hashes_hash_suffix_other_oserror(self):
        for policy in self.iter_policies():
            df_mgr = self.df_router[policy]
            suffix = '123'
            suffix_path = os.path.join(self.devices, self.existing_device,
                                       diskfile.get_data_dir(policy), '0',
                                       suffix)
            os.makedirs(suffix_path)
            self.assertTrue(os.path.exists(suffix_path))  # sanity
            hashes = df_mgr.get_hashes(self.existing_device, '0', [suffix],
                                       policy)
            expected = {}
            msg = 'expected %r != %r for policy %r' % (expected, hashes,
                                                       policy)
            self.assertEqual(hashes, expected, msg)

            # this OSError does *not* raise PathNotDir, and is allowed to leak
            # from hash_suffix into get_hashes
            mocked_os_listdir = mock.Mock(
                side_effect=OSError(errno.EACCES, os.strerror(errno.EACCES)))
            with mock.patch("os.listdir", mocked_os_listdir):
                with mock.patch('swift.obj.diskfile.logging') as mock_logging:
                    hashes = df_mgr.get_hashes('sda1', '0', [suffix], policy)
            self.assertEqual(mock_logging.method_calls,
                             [mock.call.exception('Error hashing suffix')])
            # recalc always causes a suffix to get reset to None; the listdir
            # error prevents the suffix from being rehashed
            expected = {'123': None}
            msg = 'expected %r != %r for policy %r' % (expected, hashes,
                                                       policy)
            self.assertEqual(hashes, expected, msg)

    def test_get_hashes_modified_recursive_retry(self):
        for policy in self.iter_policies():
            df_mgr = self.df_router[policy]
            part_path = os.path.join(self.devices, self.existing_device,
                                     diskfile.get_data_dir(policy), '0')
            mkdirs(part_path)
            # first create an empty pickle
            df_mgr.get_hashes(self.existing_device, '0', [], policy)
            hashes_file = os.path.join(part_path, diskfile.HASH_FILE)
            self.assertTrue(os.path.exists(hashes_file))
            non_local = {'suffix_count': 1}
            calls = []

            def mock_read_hashes(filename):
                rv = {'%03x' % i: 'fake'
                      for i in range(non_local['suffix_count'])}
                if len(calls) <= 3:
                    # this will make the *next* call get slightly
                    # different content
                    non_local['suffix_count'] += 1
                # track exactly the value for every return
                calls.append(dict(rv))
                rv['valid'] = True
                return rv
            with mock.patch('swift.obj.diskfile.read_hashes',
                            mock_read_hashes):
                rv = df_mgr.get_hashes(self.existing_device, '0',
                                       ['123'], policy)
                self.assertEqual({
                    '000': 'fake',
                    '001': 'fake',
                    '002': 'fake',
                    '003': 'fake',
                    '004': 'fake',
                }, rv)

            self.assertEqual(calls, [
                {'000': 'fake'},  # read
                {'000': 'fake', '001': 'fake'},  # modification
                {'000': 'fake', '001': 'fake', '002': 'fake'},  # read
                {'000': 'fake', '001': 'fake', '002': 'fake',
                 '003': 'fake'},  # modifed
                {'000': 'fake', '001': 'fake', '002': 'fake',
                 '003': 'fake', '004': 'fake'},  # read
                {'000': 'fake', '001': 'fake', '002': 'fake',
                 '003': 'fake', '004': 'fake'},  # not modifed
            ])
            self.assertEqual({
                '000': 'fake',
                '001': 'fake',
                '002': 'fake',
                '003': 'fake',
                '004': 'fake',
                'valid': True,
                'updated': mock.ANY,
            }, read_hashes(part_path))

    def test_get_hashes_modified_recursive_depth(self):
        policy = POLICIES.default
        df_mgr = self.df_router[policy]
        part_path = os.path.join(self.devices, self.existing_device,
                                 diskfile.get_data_dir(policy), '0')
        mkdirs(part_path)
        # first create an empty pickle
        df_mgr.get_hashes(self.existing_device, '0', [], policy)
        hashes_file = os.path.join(part_path, diskfile.HASH_FILE)
        self.assertTrue(os.path.exists(hashes_file))
        non_local = {'suffix_count': 1}
        calls = []

        def mock_read_hashes(filename):
            rv = {'%03x' % i: 'fake'
                  for i in range(non_local['suffix_count'])}
            # this will make the *next* call get slightly
            # different content
            non_local['suffix_count'] += 1
            # track exactly the value for every return
            calls.append(dict(rv))
            rv['valid'] = True
            return rv
        with mock.patch('swift.obj.diskfile.read_hashes', mock_read_hashes), \
                mock.patch('swift.obj.diskfile.sleep') as mock_sleep, \
                self.assertRaises(SuffixSyncError) as ctx:
            df_mgr.get_hashes(self.existing_device, '0', ['123'], policy)
        self.assertEqual('Too many attempts to get_hashes', str(ctx.exception))
        # 2 calls per 1 + 5 retries?
        self.assertEqual(12, len(calls), calls)
        self.assertEqual([mock.call(s) for s in [0.1, 0.2, 0.4, 0.8, 1.6]],
                         mock_sleep.call_args_list)
        self.assertEqual({'updated': -1, 'valid': False},
                         read_hashes(hashes_file))


class TestHashesHelpers(unittest.TestCase):

    def setUp(self):
        self.testdir = tempfile.mkdtemp()

    def tearDown(self):
        rmtree(self.testdir, ignore_errors=1)

    def test_log_trace_context_chunk_size(self):
        # sanity
        trace = LogTraceContext('test')
        with trace.open_span('test_span'):
            trace.message('test_msg')
        self.assertEqual(2, len(trace.messages))
        logger = debug_logger()
        trace.log(logger)
        self.assertEqual(1, len(logger.get_lines_for_level('debug')))

        # now test with more messages
        trace = LogTraceContext('test')
        with trace.open_span('test_span'):
            for i in range(100):
                trace.message('test_msg')
        self.assertEqual(101, len(trace.messages))
        logger = debug_logger()
        trace.log(logger)
        self.assertEqual(2, len(logger.get_lines_for_level('debug')))

        # now with smaller chunk size
        def get_log_messages(messages, chunk_size):
            trace = LogTraceContext('test')
            trace.MAX_MESSAGES_PER_CHUNK = chunk_size
            with trace.open_span('test_span'):
                for i in range(messages - 1):
                    trace.message('test_msg')
            self.assertEqual(messages, len(trace.messages))
            logger = debug_logger()
            trace.log(logger)
            return logger.get_lines_for_level('debug')
        expectations = {
            # messages, chunk_size: log_messages
            (15, 16): 1,
            (16, 16): 1,
            (17, 16): 2,
        }
        for (messages, chunk_size), expected in expectations.items():
            log_messages = get_log_messages(messages, chunk_size)
            self.assertEqual(expected, len(log_messages))
        # we could just output last chunk with only one trace message, but it's
        # (probably/) better for all messages to be roughly even sized
        log_messages = get_log_messages(31, 10)
        self.assertEqual([8, 8, 8, 7],
                         [len(m.splitlines()) for m in log_messages])

    def test_read_legacy_hashes(self):
        hashes = {'fff': 'fake'}
        hashes_file = os.path.join(self.testdir, diskfile.HASH_FILE)
        with open(hashes_file, 'wb') as f:
            pickle.dump(hashes, f)
        expected = {
            'fff': 'fake',
            'updated': -1,
            'valid': True,
        }
        self.assertEqual(expected, diskfile.read_hashes(self.testdir))

    def test_write_hashes_valid_updated(self):
        hashes = {'888': 'fake', 'valid': True}
        now = time()
        with mock.patch('swift.obj.diskfile.time.time', return_value=now):
            diskfile.write_hashes(self.testdir, hashes)
        hashes_file = os.path.join(self.testdir, diskfile.HASH_FILE)
        with open(hashes_file, 'rb') as f:
            data = pickle.load(f)
        expected = {
            '888': 'fake',
            'updated': now,
            'valid': True,
        }
        self.assertEqual(expected, data)

    def test_write_hashes_invalid_updated(self):
        hashes = {'valid': False}
        now = time()
        with mock.patch('swift.obj.diskfile.time.time', return_value=now):
            diskfile.write_hashes(self.testdir, hashes)
        hashes_file = os.path.join(self.testdir, diskfile.HASH_FILE)
        with open(hashes_file, 'rb') as f:
            data = pickle.load(f)
        expected = {
            'updated': now,
            'valid': False,
        }
        self.assertEqual(expected, data)

    def test_write_hashes_safe_default(self):
        hashes = {}
        now = time()
        with mock.patch('swift.obj.diskfile.time.time', return_value=now):
            diskfile.write_hashes(self.testdir, hashes)
        hashes_file = os.path.join(self.testdir, diskfile.HASH_FILE)
        with open(hashes_file, 'rb') as f:
            data = pickle.load(f)
        expected = {
            'updated': now,
            'valid': False,
        }
        self.assertEqual(expected, data)

    def test_read_write_valid_hashes_mutation_and_transative_equality(self):
        hashes = {'000': 'fake', 'valid': True}
        diskfile.write_hashes(self.testdir, hashes)
        # write_hashes mutates the passed in hashes, it adds the updated key
        self.assertIn('updated', hashes)
        self.assertTrue(hashes['valid'])
        result = diskfile.read_hashes(self.testdir)
        # unpickling result in a new object
        self.assertNotEqual(id(hashes), id(result))
        # with the exactly the same value mutation from write_hashes
        self.assertEqual(hashes, result)

    def test_read_write_invalid_hashes_mutation_and_transative_equality(self):
        hashes = {'valid': False}
        diskfile.write_hashes(self.testdir, hashes)
        # write_hashes mutates the passed in hashes, it adds the updated key
        self.assertIn('updated', hashes)
        self.assertFalse(hashes['valid'])
        result = diskfile.read_hashes(self.testdir)
        # unpickling result in a new object
        self.assertNotEqual(id(hashes), id(result))
        # with the exactly the same value mutation from write_hashes
        self.assertEqual(hashes, result)

    def test_ignore_corrupted_hashes(self):
        corrupted_hashes = {u'\x00\x00\x00': False, 'valid': True}
        diskfile.write_hashes(self.testdir, corrupted_hashes)
        result = diskfile.read_hashes(self.testdir)
        self.assertFalse(result['valid'])


class TestLogTraceContext(unittest.TestCase):

    def test_ephemeral_log_trace_in_tpool(self):

        captured = []

        class SomeTestClass:

            def __init__(self):
                self.logger = debug_logger('some-test-class')

            def _be_helpful(self):
                trace = LogTraceContext.get_trace('test', self.logger)
                trace.message('helped')
                captured.append((threading.get_ident(), trace))

            def some_instrumented_helper(self):
                with LogTraceContext.start_context(
                        'helping', self.logger) as trace:
                    self._be_helpful()
                captured.append((threading.get_ident(), trace))

        o = SomeTestClass()
        tpool.execute(o.some_instrumented_helper)
        self.assertFalse(getattr(o.logger._cls_thread_local, 'trace', None))
        # one thread_id, two trace objects
        ids, traces = zip(*captured)
        self.assertEqual(2, len(ids))
        self.assertEqual(1, len(set(ids)))
        self.assertEqual(2, len(traces))
        self.assertEqual(2, len(set(traces)))

        # each time you call get_trace in the tpool it creates a new object
        captured = []
        num_workers = len(tpool._threads)
        m = 3
        for i in range(num_workers * m):
            tpool.execute(o.some_instrumented_helper)
        self.assertFalse(getattr(o.logger._cls_thread_local, 'trace', None))
        expected = num_workers * m * 2
        ids, traces = zip(*captured)
        self.assertEqual(expected, len(ids))
        self.assertEqual(num_workers, len(set(ids)))
        self.assertEqual(expected, len(traces))
        self.assertEqual(expected, len(set(traces)))

    def test_local_log_trace_across_tpool(self):

        captured = []

        class SomeTestClass:

            def __init__(self):
                self.logger = debug_logger('some-test-class')

            def _be_helpful(self):
                trace = LogTraceContext.get_trace('test', self.logger)
                trace.message('helped')
                captured.append((threading.get_ident(), trace))

            def some_instrumented_helper(self, trace=None):
                with LogTraceContext.start_context(
                        'helping', self.logger, trace=trace):
                    self._be_helpful()
                captured.append((threading.get_ident(), trace))

        o = SomeTestClass()
        # you don't *have* to pass a trace object
        tpool.execute(o.some_instrumented_helper)
        self.assertFalse(getattr(o.logger._cls_thread_local, 'trace', None))
        self.assertEqual(2, len(captured))
        # one thread_id, two trace objects
        ids, traces = zip(*captured)
        self.assertEqual(2, len(ids))
        self.assertEqual(1, len(set(ids)))
        self.assertEqual(2, len(traces))
        self.assertEqual(2, len(set(traces)))

        # but it'd be a lot *cooler* if you did!
        captured = []
        trace = LogTraceContext('across_tpool')
        tpool.execute(o.some_instrumented_helper, trace=trace)
        self.assertFalse(getattr(o.logger._cls_thread_local, 'trace', None))
        # ... because we have our own reference to this object
        ids, traces = zip(*captured)
        self.assertEqual(2, len(ids))
        self.assertEqual(1, len(set(ids)))
        self.assertEqual(2, len(traces))
        self.assertEqual(1, len(set(traces)))
        self.assertEqual({trace}, set(traces))

        # ... so we could create another one!?
        trace2 = LogTraceContext('across_tpool2')
        tpool.execute(o.some_instrumented_helper, trace=trace2)
        ids, traces = zip(*captured)
        self.assertEqual(4, len(ids))
        # seems like tpool is round-robin, up to EVENTLET_THREADPOOL_SIZE
        num_workers = min(len(tpool._threads), 2)
        self.assertEqual(num_workers, len(set(ids)))
        self.assertEqual(4, len(traces))
        self.assertEqual(2, len(set(traces)))
        self.assertEqual({trace, trace2}, set(traces))

    def test_accidental_reuse(self):
        logger = debug_logger('test-reuse')
        orig_trace = LogTraceContext('reuse')
        self.assertFalse(getattr(logger._cls_thread_local, 'trace', None))

        def test_use(trace=None):
            with LogTraceContext.start_context(
                    'test', logger, trace=trace) as ctx:
                self.assertEqual(orig_trace, logger._cls_thread_local.trace)
                self.assertEqual(ctx, orig_trace)
                ctx.message('use')
        tpool.execute(test_use, orig_trace)

        def test_purposful_reuse(trace):
            with LogTraceContext.start_context('test', logger, trace=trace):
                trace = LogTraceContext.get_trace('test', logger)
                self.assertEqual(trace, logger._cls_thread_local.trace)
                self.assertEqual(orig_trace, logger._cls_thread_local.trace)
                trace.message('purposful_reuse')
        tpool.execute(test_purposful_reuse, orig_trace)

        # this should be the end of this trace's existance
        orig_trace.log(logger)
        # so, accidental re-use is not supported
        self.assertFalse(orig_trace.is_valid())
        self.assertRaises(AttributeError, orig_trace.message,
                          'accidental_reuse')

        # instead get_trace should return a new instance
        self.assertFalse(getattr(logger._cls_thread_local, 'trace', None))
        new_trace = LogTraceContext.get_trace('test', logger)
        self.assertNotEqual(new_trace, orig_trace)

    def test_malicious_reuse(self):
        logger = debug_logger('test-reuse')
        orig_trace = LogTraceContext('reuse')
        self.assertFalse(getattr(logger._cls_thread_local, 'trace', None))

        def deep_instrumentation():
            # how could this know it's thread local is stale?
            trace = LogTraceContext.get_trace('test', logger)
            trace.message('oops')

        captured = None

        def innocent_bystander(trace=None):
            before = getattr(logger._cls_thread_local, 'trace', None)
            with LogTraceContext.start_context('test', logger, trace=trace):
                deep_instrumentation()
            after = logger._cls_thread_local.trace
            nonlocal captured
            captured = (before, after)

        tpool.set_num_threads(1)
        tpool.execute(innocent_bystander, trace=orig_trace)
        self.assertEqual(captured, (mock.ANY, None))
        for i in range(10):
            tpool.execute(deep_instrumentation)

        # tpools can't keep appending to their trace if we reset the thread
        # local coming out of start_context
        self.assertEqual(2, len(orig_trace.messages))
        orig_trace.log(logger)
        self.assertFalse(orig_trace.is_valid())

        # to further minimize risk start_context can reset when not explicitly
        # starting a new trace
        tpool.execute(innocent_bystander)
        self.assertEqual(captured, (None, None))


if __name__ == '__main__':
    unittest.main()<|MERGE_RESOLUTION|>--- conflicted
+++ resolved
@@ -5147,20 +5147,11 @@
         self.assertEqual(raised.exception.errno, errno.EACCES)
 
     def test_create_close_oserror(self):
-<<<<<<< HEAD
-        # This is a horrible hack so you can run this test in isolation.
-        # Some of the ctypes machinery calls os.close(), and that runs afoul
-        # of our mock.
-        with mock.patch.object(libc, '_sys_fallocate', None):
-            utils.disable_fallocate()
-
-=======
         err = OSError(errno.EACCES, os.strerror(errno.EACCES))
         # Disable fallocate for this test. Otherwise, the ctypes machinery may
         # also call os.close (for example, when this test is run in isolation),
         # but we're only interested in what diskfile is doing.
         with mock.patch.object(utils, '_fallocate_enabled', False):
->>>>>>> f4e6c06b
             df = self.df_mgr.get_diskfile(self.existing_device, '0', 'abc',
                                           '123', 'xyz', policy=POLICIES.legacy)
             with mock.patch("swift.obj.diskfile.os.close") as mock_close:

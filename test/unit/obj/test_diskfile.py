# Copyright (c) 2010-2012 OpenStack Foundation
#
# Licensed under the Apache License, Version 2.0 (the "License");
# you may not use this file except in compliance with the License.
# You may obtain a copy of the License at
#
#    http://www.apache.org/licenses/LICENSE-2.0
#
# Unless required by applicable law or agreed to in writing, software
# distributed under the License is distributed on an "AS IS" BASIS,
# WITHOUT WARRANTIES OR CONDITIONS OF ANY KIND, either express or
# implied.
# See the License for the specific language governing permissions and
# limitations under the License.

"""Tests for swift.obj.diskfile"""

import pickle
import binascii
import os
import errno
import itertools
from unittest import mock
import unittest
import email
import tempfile
import threading
import uuid
import xattr
import re
import sys
from collections import defaultdict
from random import shuffle, randint, random
from shutil import rmtree
from time import time
from tempfile import mkdtemp
from contextlib import closing, contextmanager
from gzip import GzipFile
import pyeclib.ec_iface

<<<<<<< HEAD
from eventlet import hubs, timeout, tpool
from swift.obj.diskfile import update_auditor_status, EUCLEAN, \
    should_part_listdir
=======
from eventlet import hubs, timeout, tpool, spawn, sleep
from swift.obj.diskfile import update_auditor_status, EUCLEAN, LogTraceContext
>>>>>>> 9540d35b
from test import BaseTestCase
from test.debug_logger import debug_logger
from test.unit import (mock as unit_mock, temptree, mock_check_drive,
                       patch_policies, make_timestamp_iter,
                       DEFAULT_TEST_EC_TYPE, requires_o_tmpfile_support_in_tmp,
                       encode_frag_archive_bodies, skip_if_no_xattrs)
from swift.obj import diskfile
from swift.common import utils
<<<<<<< HEAD
from swift.common.utils import libc
from swift.common.utils import hash_path, mkdirs, Timestamp, \
=======
from swift.common.utils import hash_path, mkdirs, Timestamp, lock_path, \
>>>>>>> 9540d35b
    encode_timestamps, O_TMPFILE, md5 as _md5, MD5_OF_EMPTY_STRING
from swift.common import ring
from swift.common.splice import splice
from swift.common.exceptions import DiskFileNotExist, DiskFileQuarantined, \
    DiskFileDeviceUnavailable, DiskFileDeleted, DiskFileNotOpen, \
    DiskFileError, ReplicationLockTimeout, DiskFileCollision, \
    DiskFileExpired, SwiftException, DiskFileNoSpace, \
    DiskFileXattrNotSupported, PartitionLockTimeout, DiskFileStateChanged
from swift.common.storage_policy import (
    POLICIES, get_policy_string, StoragePolicy, ECStoragePolicy, REPL_POLICY,
    EC_POLICY, PolicyError)
from test.unit.obj.common import write_diskfile


test_policies = [
    StoragePolicy(0, name='zero', is_default=True),
    ECStoragePolicy(1, name='one', is_default=False,
                    ec_type=DEFAULT_TEST_EC_TYPE,
                    ec_ndata=10, ec_nparity=4),
]


class md5(object):
    def __init__(self, s=b''):
        if not isinstance(s, bytes):
            s = s.encode('ascii')
        self.md = _md5(s, usedforsecurity=False)

    def update(self, s=b''):
        if not isinstance(s, bytes):
            s = s.encode('ascii')
        return self.md.update(s)

    @property
    def hexdigest(self):
        return self.md.hexdigest

    @property
    def digest(self):
        return self.md.digest


def find_paths_with_matching_suffixes(needed_matches=2, needed_suffixes=3):
    paths = defaultdict(list)
    while True:
        path = ('a', 'c', uuid.uuid4().hex)
        hash_ = hash_path(*path)
        suffix = hash_[-3:]
        paths[suffix].append(path)
        if len(paths) < needed_suffixes:
            # in the extreamly unlikely situation where you land the matches
            # you need before you get the total suffixes you need - it's
            # simpler to just ignore this suffix for now
            continue
        if len(paths[suffix]) >= needed_matches:
            break
    return paths, suffix


def _create_test_ring(path, policy):
    ring_name = get_policy_string('object', policy)
    testgz = os.path.join(path, ring_name + '.ring.gz')
    intended_replica2part2dev_id = [
        [0, 1, 2, 3, 4, 5, 6],
        [1, 2, 3, 0, 5, 6, 4],
        [2, 3, 0, 1, 6, 4, 5]]
    intended_devs = [
        {'id': 0, 'device': 'sda1', 'zone': 0, 'ip': '127.0.0.0',
         'port': 6200},
        {'id': 1, 'device': 'sda1', 'zone': 1, 'ip': '127.0.0.1',
         'port': 6200},
        {'id': 2, 'device': 'sda1', 'zone': 2, 'ip': '127.0.0.2',
         'port': 6200},
        {'id': 3, 'device': 'sda1', 'zone': 4, 'ip': '127.0.0.3',
         'port': 6200},
        {'id': 4, 'device': 'sda1', 'zone': 5, 'ip': '127.0.0.4',
         'port': 6200},
        {'id': 5, 'device': 'sda1', 'zone': 6,
         'ip': 'fe80::202:b3ff:fe1e:8329', 'port': 6200},
        {'id': 6, 'device': 'sda1', 'zone': 7,
         'ip': '2001:0db8:85a3:0000:0000:8a2e:0370:7334',
         'port': 6200}]
    intended_part_shift = 30
    intended_reload_time = 15
    with closing(GzipFile(testgz, 'wb')) as f:
        pickle.dump(
            ring.RingData(intended_replica2part2dev_id, intended_devs,
                          intended_part_shift),
            f)
    return ring.Ring(path, ring_name=ring_name,
                     reload_time=intended_reload_time)


def _make_datafilename(timestamp, policy, frag_index=None, durable=False):
    if frag_index is None:
        frag_index = randint(0, 9)
    filename = timestamp.internal
    if policy.policy_type == EC_POLICY:
        filename += '#%d' % int(frag_index)
        if durable:
            filename += '#d'
    filename += '.data'
    return filename


def _make_metafilename(meta_timestamp, ctype_timestamp=None):
    filename = meta_timestamp.internal
    if ctype_timestamp is not None:
        delta = meta_timestamp.raw - ctype_timestamp.raw
        filename = '%s-%x' % (filename, delta)
    filename += '.meta'
    return filename


@patch_policies
class TestDiskFileModuleMethods(unittest.TestCase):

    def setUp(self):
        skip_if_no_xattrs()
        utils.HASH_PATH_SUFFIX = b'endcap'
        utils.HASH_PATH_PREFIX = b''
        # Setup a test ring per policy (stolen from common/test_ring.py)
        self.testdir = tempfile.mkdtemp()
        self.devices = os.path.join(self.testdir, 'node')
        rmtree(self.testdir, ignore_errors=1)
        os.mkdir(self.testdir)
        os.mkdir(self.devices)
        self.existing_device = 'sda1'
        os.mkdir(os.path.join(self.devices, self.existing_device))
        self.objects = os.path.join(self.devices, self.existing_device,
                                    'objects')
        os.mkdir(self.objects)
        self.parts = {}
        for part in ['0', '1', '2', '3']:
            self.parts[part] = os.path.join(self.objects, part)
            os.mkdir(os.path.join(self.objects, part))
        self.ring = _create_test_ring(self.testdir, POLICIES.legacy)
        self.conf = dict(
            swift_dir=self.testdir, devices=self.devices, mount_check='false',
            timeout='300', stats_interval='1')
        self.logger = debug_logger()
        self.df_mgr = diskfile.DiskFileManager(self.conf, logger=self.logger)

    def tearDown(self):
        rmtree(self.testdir, ignore_errors=1)

    def _create_diskfile(self, policy):
        return self.df_mgr.get_diskfile(self.existing_device,
                                        '0', 'a', 'c', 'o',
                                        policy=policy)

    def test_relink_paths(self):
        target_dir = os.path.join(self.testdir, 'd1')
        os.mkdir(target_dir)
        target_path = os.path.join(target_dir, 'f1')
        with open(target_path, 'w') as fd:
            fd.write('junk')
        new_target_path = os.path.join(self.testdir, 'd2', 'f1')
        created = diskfile.relink_paths(target_path, new_target_path)
        self.assertTrue(created)
        self.assertTrue(os.path.isfile(new_target_path))
        with open(new_target_path, 'r') as fd:
            self.assertEqual('junk', fd.read())

    def test_relink_paths_makedirs_error(self):
        target_dir = os.path.join(self.testdir, 'd1')
        os.mkdir(target_dir)
        target_path = os.path.join(target_dir, 'f1')
        with open(target_path, 'w') as fd:
            fd.write('junk')
        new_target_path = os.path.join(self.testdir, 'd2', 'f1')
        with mock.patch('swift.obj.diskfile.os.makedirs',
                        side_effect=Exception('oops')):
            with self.assertRaises(Exception) as cm:
                diskfile.relink_paths(target_path, new_target_path)
            self.assertEqual('oops', str(cm.exception))
            with self.assertRaises(Exception) as cm:
                diskfile.relink_paths(target_path, new_target_path,
                                      ignore_missing=False)
            self.assertEqual('oops', str(cm.exception))

    def test_relink_paths_makedirs_race(self):
        # test two concurrent relinks of the same object hash dir with race
        # around makedirs
        target_dir = os.path.join(self.testdir, 'd1')
        # target dir exists
        os.mkdir(target_dir)
        target_path_1 = os.path.join(target_dir, 't1.data')
        target_path_2 = os.path.join(target_dir, 't2.data')
        # new target dir and files do not exist
        new_target_dir = os.path.join(self.testdir, 'd2')
        new_target_path_1 = os.path.join(new_target_dir, 't1.data')
        new_target_path_2 = os.path.join(new_target_dir, 't2.data')
        created = []

        def write_and_relink(target_path, new_target_path):
            with open(target_path, 'w') as fd:
                fd.write(target_path)
            created.append(diskfile.relink_paths(target_path, new_target_path))

        calls = []
        orig_makedirs = os.makedirs

        def mock_makedirs(path, *args):
            calls.append(path)
            if len(calls) == 1:
                # pretend another process jumps in here and relinks same dirs
                write_and_relink(target_path_2, new_target_path_2)
            return orig_makedirs(path, *args)

        with mock.patch('swift.obj.diskfile.os.makedirs', mock_makedirs):
            write_and_relink(target_path_1, new_target_path_1)

        self.assertEqual([new_target_dir, new_target_dir], calls)
        self.assertTrue(os.path.isfile(new_target_path_1))
        with open(new_target_path_1, 'r') as fd:
            self.assertEqual(target_path_1, fd.read())
        self.assertTrue(os.path.isfile(new_target_path_2))
        with open(new_target_path_2, 'r') as fd:
            self.assertEqual(target_path_2, fd.read())
        self.assertEqual([True, True], created)

    def test_relink_paths_object_dir_exists_but_not_dir(self):
        target_dir = os.path.join(self.testdir, 'd1')
        os.mkdir(target_dir)
        target_path = os.path.join(target_dir, 't1.data')
        with open(target_path, 'w') as fd:
            fd.write(target_path)
        # make a file where the new object dir should be
        new_target_dir = os.path.join(self.testdir, 'd2')
        with open(new_target_dir, 'w') as fd:
            fd.write(new_target_dir)
        new_target_path = os.path.join(new_target_dir, 't1.data')

        with self.assertRaises(OSError) as cm:
            diskfile.relink_paths(target_path, new_target_path)
        self.assertEqual(errno.ENOTDIR, cm.exception.errno)

        # make a symlink to target where the new object dir should be
        os.unlink(new_target_dir)
        os.symlink(target_path, new_target_dir)
        with self.assertRaises(OSError) as cm:
            diskfile.relink_paths(target_path, new_target_path)
        self.assertEqual(errno.ENOTDIR, cm.exception.errno)

    def test_relink_paths_os_link_error(self):
        # check relink_paths raises exception from os.link
        target_dir = os.path.join(self.testdir, 'd1')
        os.mkdir(target_dir)
        target_path = os.path.join(target_dir, 'f1')
        with open(target_path, 'w') as fd:
            fd.write('junk')
        new_target_path = os.path.join(self.testdir, 'd2', 'f1')
        with mock.patch('swift.obj.diskfile.os.link',
                        side_effect=OSError(errno.EPERM, 'nope')):
            with self.assertRaises(Exception) as cm:
                diskfile.relink_paths(target_path, new_target_path)
        self.assertEqual(errno.EPERM, cm.exception.errno)

    def test_relink_paths_target_path_does_not_exist(self):
        # check relink_paths does not raise exception
        target_dir = os.path.join(self.testdir, 'd1')
        os.mkdir(target_dir)
        target_path = os.path.join(target_dir, 'f1')
        new_target_path = os.path.join(self.testdir, 'd2', 'f1')
        created = diskfile.relink_paths(target_path, new_target_path)
        self.assertFalse(os.path.exists(target_path))
        self.assertFalse(os.path.exists(new_target_path))
        self.assertFalse(created)
        with self.assertRaises(OSError) as cm:
            diskfile.relink_paths(target_path, new_target_path,
                                  ignore_missing=False)
        self.assertEqual(errno.ENOENT, cm.exception.errno)
        self.assertFalse(os.path.exists(target_path))
        self.assertFalse(os.path.exists(new_target_path))

    def test_relink_paths_os_link_race(self):
        # test two concurrent relinks of the same object hash dir with race
        # around os.link
        target_dir = os.path.join(self.testdir, 'd1')
        # target dir exists
        os.mkdir(target_dir)
        target_path = os.path.join(target_dir, 't1.data')
        # new target dir and file do not exist
        new_target_dir = os.path.join(self.testdir, 'd2')
        new_target_path = os.path.join(new_target_dir, 't1.data')
        created = []

        def write_and_relink(target_path, new_target_path):
            with open(target_path, 'w') as fd:
                fd.write(target_path)
            created.append(diskfile.relink_paths(target_path, new_target_path))

        calls = []
        orig_link = os.link

        def mock_link(path, new_path):
            calls.append((path, new_path))
            if len(calls) == 1:
                # pretend another process jumps in here and links same files
                write_and_relink(target_path, new_target_path)
            return orig_link(path, new_path)

        with mock.patch('swift.obj.diskfile.os.link', mock_link):
            write_and_relink(target_path, new_target_path)

        self.assertEqual([(target_path, new_target_path)] * 2, calls)
        self.assertTrue(os.path.isfile(new_target_path))
        with open(new_target_path, 'r') as fd:
            self.assertEqual(target_path, fd.read())
        with open(target_path, 'r') as fd:
            self.assertEqual(target_path, fd.read())
        self.assertEqual([True, False], created)

    def test_relink_paths_different_file_exists(self):
        # check for an exception if a hard link cannot be made because a
        # different file already exists at new_target_path
        target_dir = os.path.join(self.testdir, 'd1')
        # target dir and file exists
        os.mkdir(target_dir)
        target_path = os.path.join(target_dir, 't1.data')
        with open(target_path, 'w') as fd:
            fd.write(target_path)
        # new target dir and different file exist
        new_target_dir = os.path.join(self.testdir, 'd2')
        os.mkdir(new_target_dir)
        new_target_path = os.path.join(new_target_dir, 't1.data')
        with open(new_target_path, 'w') as fd:
            fd.write(new_target_path)

        with self.assertRaises(OSError) as cm:
            diskfile.relink_paths(target_path, new_target_path)

        self.assertEqual(errno.EEXIST, cm.exception.errno)
        # check nothing got deleted...
        self.assertTrue(os.path.isfile(target_path))
        with open(target_path, 'r') as fd:
            self.assertEqual(target_path, fd.read())
        self.assertTrue(os.path.isfile(new_target_path))
        with open(new_target_path, 'r') as fd:
            self.assertEqual(new_target_path, fd.read())

    def test_relink_paths_same_file_exists(self):
        # check for no exception if a hard link cannot be made because a link
        # to the same file already exists at the path
        target_dir = os.path.join(self.testdir, 'd1')
        # target dir and file exists
        os.mkdir(target_dir)
        target_path = os.path.join(target_dir, 't1.data')
        with open(target_path, 'w') as fd:
            fd.write(target_path)
        # new target dir and link to same file exist
        new_target_dir = os.path.join(self.testdir, 'd2')
        os.mkdir(new_target_dir)
        new_target_path = os.path.join(new_target_dir, 't1.data')
        os.link(target_path, new_target_path)
        with open(new_target_path, 'r') as fd:
            self.assertEqual(target_path, fd.read())  # sanity check

        # existing link checks ok
        created = diskfile.relink_paths(target_path, new_target_path)
        with open(new_target_path, 'r') as fd:
            self.assertEqual(target_path, fd.read())  # sanity check
        self.assertFalse(created)

        # now pretend there is an error when checking that the link already
        # exists - expect the EEXIST exception to be raised
        orig_stat = os.stat

        def mocked_stat(path):
            if path == new_target_path:
                raise OSError(errno.EPERM, 'cannot be sure link exists :(')
            return orig_stat(path)

        with mock.patch('swift.obj.diskfile.os.stat', mocked_stat):
            with self.assertRaises(OSError) as cm:
                diskfile.relink_paths(target_path, new_target_path)
        self.assertEqual(errno.EEXIST, cm.exception.errno, str(cm.exception))
        with open(new_target_path, 'r') as fd:
            self.assertEqual(target_path, fd.read())  # sanity check

        # ...unless while checking for an existing link the target file is
        # found to no longer exists, which is ok
        def mocked_stat(path):
            if path == target_path:
                raise OSError(errno.ENOENT, 'target longer here :)')
            return orig_stat(path)

        with mock.patch('swift.obj.diskfile.os.stat', mocked_stat):
            created = diskfile.relink_paths(target_path, new_target_path)
        with open(new_target_path, 'r') as fd:
            self.assertEqual(target_path, fd.read())  # sanity check
        self.assertFalse(created)

    def test_extract_policy(self):
        # good path names
        pn = 'objects/0/606/1984527ed7ef6247c78606/1401379842.14643.data'
        self.assertEqual(diskfile.extract_policy(pn), POLICIES[0])
        pn = 'objects-1/0/606/198452b6ef6247c78606/1401379842.14643.data'
        self.assertEqual(diskfile.extract_policy(pn), POLICIES[1])

        # leading slash
        pn = '/objects/0/606/1984527ed7ef6247c78606/1401379842.14643.data'
        self.assertEqual(diskfile.extract_policy(pn), POLICIES[0])
        pn = '/objects-1/0/606/198452b6ef6247c78606/1401379842.14643.data'
        self.assertEqual(diskfile.extract_policy(pn), POLICIES[1])

        # full paths
        good_path = '/srv/node/sda1/objects-1/1/abc/def/1234.data'
        self.assertEqual(diskfile.extract_policy(good_path), POLICIES[1])
        good_path = '/srv/node/sda1/objects/1/abc/def/1234.data'
        self.assertEqual(diskfile.extract_policy(good_path), POLICIES[0])

        # short paths
        path = '/srv/node/sda1/objects/1/1234.data'
        self.assertEqual(diskfile.extract_policy(path), POLICIES[0])
        path = '/srv/node/sda1/objects-1/1/1234.data'
        self.assertEqual(diskfile.extract_policy(path), POLICIES[1])

        # well formatted but, unknown policy index
        pn = 'objects-2/0/606/198427efcff042c78606/1401379842.14643.data'
        self.assertIsNone(diskfile.extract_policy(pn))

        # malformed path
        self.assertIsNone(diskfile.extract_policy(''))
        bad_path = '/srv/node/sda1/objects-t/1/abc/def/1234.data'
        self.assertIsNone(diskfile.extract_policy(bad_path))
        pn = 'XXXX/0/606/1984527ed42b6ef6247c78606/1401379842.14643.data'
        self.assertIsNone(diskfile.extract_policy(pn))
        bad_path = '/srv/node/sda1/foo-1/1/abc/def/1234.data'
        self.assertIsNone(diskfile.extract_policy(bad_path))
        bad_path = '/srv/node/sda1/obj1/1/abc/def/1234.data'
        self.assertIsNone(diskfile.extract_policy(bad_path))

    def test_quarantine_renamer(self):
        for policy in POLICIES:
            # we use this for convenience, not really about a diskfile layout
            df = self._create_diskfile(policy=policy)
            mkdirs(df._datadir)
            exp_dir = os.path.join(self.devices, 'quarantined',
                                   diskfile.get_data_dir(policy),
                                   os.path.basename(df._datadir))
            qbit = os.path.join(df._datadir, 'qbit')
            with open(qbit, 'w') as f:
                f.write('abc')
            to_dir = diskfile.quarantine_renamer(self.devices, qbit)
            self.assertEqual(to_dir, exp_dir)
            self.assertRaises(OSError, diskfile.quarantine_renamer,
                              self.devices, qbit)

    def test_get_data_dir(self):
        self.assertEqual(diskfile.get_data_dir(POLICIES[0]),
                         diskfile.DATADIR_BASE)
        self.assertEqual(diskfile.get_data_dir(POLICIES[1]),
                         diskfile.DATADIR_BASE + "-1")
        self.assertRaises(ValueError, diskfile.get_data_dir, 'junk')

        self.assertRaises(ValueError, diskfile.get_data_dir, 99)

    def test_get_async_dir(self):
        self.assertEqual(diskfile.get_async_dir(POLICIES[0]),
                         diskfile.ASYNCDIR_BASE)
        self.assertEqual(diskfile.get_async_dir(POLICIES[1]),
                         diskfile.ASYNCDIR_BASE + "-1")
        self.assertRaises(ValueError, diskfile.get_async_dir, 'junk')

        self.assertRaises(ValueError, diskfile.get_async_dir, 99)

    def test_get_tmp_dir(self):
        self.assertEqual(diskfile.get_tmp_dir(POLICIES[0]),
                         diskfile.TMP_BASE)
        self.assertEqual(diskfile.get_tmp_dir(POLICIES[1]),
                         diskfile.TMP_BASE + "-1")
        self.assertRaises(ValueError, diskfile.get_tmp_dir, 'junk')

        self.assertRaises(ValueError, diskfile.get_tmp_dir, 99)

    def test_pickle_async_update_tmp_dir(self):
        for policy in POLICIES:
            if int(policy) == 0:
                tmp_part = 'tmp'
            else:
                tmp_part = 'tmp-%d' % policy
            tmp_path = os.path.join(
                self.devices, self.existing_device, tmp_part)
            self.assertFalse(os.path.isdir(tmp_path))
            pickle_args = (self.existing_device, 'a', 'c', 'o',
                           'data', 0.0, policy)
            os.makedirs(tmp_path)
            # now create a async update
            self.df_mgr.pickle_async_update(*pickle_args)
            # check tempdir
            self.assertTrue(os.path.isdir(tmp_path))

    def test_get_part_path(self):
        # partition passed as 'str'
        part_dir = diskfile.get_part_path('/srv/node/sda1', POLICIES[0], '123')
        exp_dir = '/srv/node/sda1/objects/123'
        self.assertEqual(part_dir, exp_dir)

        # partition passed as 'int'
        part_dir = diskfile.get_part_path('/srv/node/sdb5', POLICIES[1], 123)
        exp_dir = '/srv/node/sdb5/objects-1/123'
        self.assertEqual(part_dir, exp_dir)

    def test_can_read_old_meta(self):
        # outputs taken from `xattr -l <diskfile>`
        cases = {
            'python_2.7.18_swift_2.13_replicated': '''
0000   80 02 7D 71 01 28 55 0E 43 6F 6E 74 65 6E 74 2D    ..}q.(U.Content-
0010   4C 65 6E 67 74 68 71 02 55 02 31 33 55 04 6E 61    Lengthq.U.13U.na
0020   6D 65 71 03 55 12 2F 41 55 54 48 5F 74 65 73 74    meq.U./AUTH_test
0030   2F E2 98 83 2F E2 98 83 71 04 55 13 58 2D 4F 62    /.../...q.U.X-Ob
0040   6A 65 63 74 2D 4D 65 74 61 2D 4D 74 69 6D 65 55    ject-Meta-MtimeU
0050   11 31 36 38 32 39 35 39 38 37 34 2E 37 35 36 32    .1682959874.7562
0060   30 35 71 05 55 04 45 54 61 67 71 06 55 20 36 62    05q.U.ETagq.U 6b
0070   37 64 39 61 31 63 35 64 31 36 37 63 63 35 30 30    7d9a1c5d167cc500
0080   33 37 66 32 39 66 32 39 30 62 62 33 37 35 71 07    37f29f290bb375q.
0090   55 0B 58 2D 54 69 6D 65 73 74 61 6D 70 71 08 55    U.X-Timestampq.U
00A0   10 31 36 38 32 39 36 32 36 35 31 2E 39 37 34 39    .1682962651.9749
00B0   34 55 11 58 2D 4F 62 6A 65 63 74 2D 4D 65 74 61    4U.X-Object-Meta
00C0   2D E2 98 83 55 03 E2 98 83 71 09 55 0C 43 6F 6E    -...U....q.U.Con
00D0   74 65 6E 74 2D 54 79 70 65 71 0A 55 18 61 70 70    tent-Typeq.U.app
00E0   6C 69 63 61 74 69 6F 6E 2F 6F 63 74 65 74 2D 73    lication/octet-s
00F0   74 72 65 61 6D 71 0B 75 2E                         treamq.u.
            ''',
            'python_2.7.18_swift_2.13_ec': '''
0000   80 02 7D 71 01 28 55 0E 43 6F 6E 74 65 6E 74 2D    ..}q.(U.Content-
0010   4C 65 6E 67 74 68 71 02 55 02 38 34 55 04 6E 61    Lengthq.U.84U.na
0020   6D 65 71 03 55 12 2F 41 55 54 48 5F 74 65 73 74    meq.U./AUTH_test
0030   2F E2 98 83 2F E2 98 83 71 04 58 1E 00 00 00 58    /.../...q.X....X
0040   2D 4F 62 6A 65 63 74 2D 53 79 73 6D 65 74 61 2D    -Object-Sysmeta-
0050   45 63 2D 46 72 61 67 2D 49 6E 64 65 78 71 05 55    Ec-Frag-Indexq.U
0060   01 35 55 13 58 2D 4F 62 6A 65 63 74 2D 4D 65 74    .5U.X-Object-Met
0070   61 2D 4D 74 69 6D 65 55 11 31 36 38 32 39 35 39    a-MtimeU.1682959
0080   38 37 34 2E 37 35 36 32 30 35 71 06 58 22 00 00    874.756205q.X"..
0090   00 58 2D 4F 62 6A 65 63 74 2D 53 79 73 6D 65 74    .X-Object-Sysmet
00A0   61 2D 45 63 2D 43 6F 6E 74 65 6E 74 2D 4C 65 6E    a-Ec-Content-Len
00B0   67 74 68 71 07 55 02 31 33 71 08 58 18 00 00 00    gthq.U.13q.X....
00C0   58 2D 4F 62 6A 65 63 74 2D 53 79 73 6D 65 74 61    X-Object-Sysmeta
00D0   2D 45 63 2D 45 74 61 67 71 09 55 20 36 62 37 64    -Ec-Etagq.U 6b7d
00E0   39 61 31 63 35 64 31 36 37 63 63 35 30 30 33 37    9a1c5d167cc50037
00F0   66 32 39 66 32 39 30 62 62 33 37 35 71 0A 55 04    f29f290bb375q.U.
0100   45 54 61 67 71 0B 55 20 65 32 66 64 34 33 30 65    ETagq.U e2fd430e
0110   61 66 37 32 32 33 63 32 35 30 33 63 34 65 38 33    af7223c2503c4e83
0120   30 31 63 66 66 33 37 63 71 0C 55 0B 58 2D 54 69    01cff37cq.U.X-Ti
0130   6D 65 73 74 61 6D 70 71 0D 55 10 31 36 38 32 39    mestampq.U.16829
0140   36 32 32 36 32 2E 31 36 31 39 39 55 11 58 2D 4F    62262.16199U.X-O
0150   62 6A 65 63 74 2D 4D 65 74 61 2D E2 98 83 55 03    bject-Meta-...U.
0160   E2 98 83 71 0E 58 1A 00 00 00 58 2D 4F 62 6A 65    ...q.X....X-Obje
0170   63 74 2D 53 79 73 6D 65 74 61 2D 45 63 2D 53 63    ct-Sysmeta-Ec-Sc
0180   68 65 6D 65 71 0F 55 1A 6C 69 62 65 72 61 73 75    hemeq.U.liberasu
0190   72 65 63 6F 64 65 5F 72 73 5F 76 61 6E 64 20 34    recode_rs_vand 4
01A0   2B 32 71 10 55 0C 43 6F 6E 74 65 6E 74 2D 54 79    +2q.U.Content-Ty
01B0   70 65 71 11 55 18 61 70 70 6C 69 63 61 74 69 6F    peq.U.applicatio
01C0   6E 2F 6F 63 74 65 74 2D 73 74 72 65 61 6D 71 12    n/octet-streamq.
01D0   58 20 00 00 00 58 2D 4F 62 6A 65 63 74 2D 53 79    X ...X-Object-Sy
01E0   73 6D 65 74 61 2D 45 63 2D 53 65 67 6D 65 6E 74    smeta-Ec-Segment
01F0   2D 53 69 7A 65 71 13 55 07 31 30 34 38 35 37 36    -Sizeq.U.1048576
0200   71 14 75 2E                                        q.u.
            ''',
            'python_2.7.18_swift_2.23_replicated': '''
0000   80 02 7D 71 01 28 55 0E 43 6F 6E 74 65 6E 74 2D    ..}q.(U.Content-
0010   4C 65 6E 67 74 68 71 02 55 02 31 33 71 03 55 04    Lengthq.U.13q.U.
0020   6E 61 6D 65 71 04 55 12 2F 41 55 54 48 5F 74 65    nameq.U./AUTH_te
0030   73 74 2F E2 98 83 2F E2 98 83 71 05 55 0C 43 6F    st/.../...q.U.Co
0040   6E 74 65 6E 74 2D 54 79 70 65 71 06 55 18 61 70    ntent-Typeq.U.ap
0050   70 6C 69 63 61 74 69 6F 6E 2F 6F 63 74 65 74 2D    plication/octet-
0060   73 74 72 65 61 6D 71 07 55 04 45 54 61 67 71 08    streamq.U.ETagq.
0070   55 20 36 62 37 64 39 61 31 63 35 64 31 36 37 63    U 6b7d9a1c5d167c
0080   63 35 30 30 33 37 66 32 39 66 32 39 30 62 62 33    c50037f29f290bb3
0090   37 35 71 09 55 0B 58 2D 54 69 6D 65 73 74 61 6D    75q.U.X-Timestam
00A0   70 71 0A 55 10 31 36 38 32 39 36 33 32 30 39 2E    pq.U.1682963209.
00B0   38 32 32 37 32 71 0B 55 11 58 2D 4F 62 6A 65 63    82272q.U.X-Objec
00C0   74 2D 4D 65 74 61 2D E2 98 83 71 0C 55 03 E2 98    t-Meta-...q.U...
00D0   83 71 0D 55 13 58 2D 4F 62 6A 65 63 74 2D 4D 65    .q.U.X-Object-Me
00E0   74 61 2D 4D 74 69 6D 65 71 0E 55 11 31 36 38 32    ta-Mtimeq.U.1682
00F0   39 35 39 38 37 34 2E 37 35 36 32 30 35 71 0F 75    959874.756205q.u
0100   2E                                                 .
            ''',
            'python_3.10.6_swift_2.23_replicated': '''
0000   80 02 7D 71 00 28 63 5F 63 6F 64 65 63 73 0A 65    ..}q.(c_codecs.e
0010   6E 63 6F 64 65 0A 71 01 58 0B 00 00 00 58 2D 54    ncode.q.X....X-T
0020   69 6D 65 73 74 61 6D 70 71 02 58 06 00 00 00 6C    imestampq.X....l
0030   61 74 69 6E 31 71 03 86 71 04 52 71 05 68 01 58    atin1q..q.Rq.h.X
0040   10 00 00 00 31 36 38 32 39 36 33 30 31 37 2E 31    ....1682963017.1
0050   30 34 37 32 71 06 68 03 86 71 07 52 71 08 68 01    0472q.h..q.Rq.h.
0060   58 0C 00 00 00 43 6F 6E 74 65 6E 74 2D 54 79 70    X....Content-Typ
0070   65 71 09 68 03 86 71 0A 52 71 0B 68 01 58 18 00    eq.h..q.Rq.h.X..
0080   00 00 61 70 70 6C 69 63 61 74 69 6F 6E 2F 6F 63    ..application/oc
0090   74 65 74 2D 73 74 72 65 61 6D 71 0C 68 03 86 71    tet-streamq.h..q
00A0   0D 52 71 0E 68 01 58 0E 00 00 00 43 6F 6E 74 65    .Rq.h.X....Conte
00B0   6E 74 2D 4C 65 6E 67 74 68 71 0F 68 03 86 71 10    nt-Lengthq.h..q.
00C0   52 71 11 68 01 58 02 00 00 00 31 33 71 12 68 03    Rq.h.X....13q.h.
00D0   86 71 13 52 71 14 68 01 58 04 00 00 00 45 54 61    .q.Rq.h.X....ETa
00E0   67 71 15 68 03 86 71 16 52 71 17 68 01 58 20 00    gq.h..q.Rq.h.X .
00F0   00 00 36 62 37 64 39 61 31 63 35 64 31 36 37 63    ..6b7d9a1c5d167c
0100   63 35 30 30 33 37 66 32 39 66 32 39 30 62 62 33    c50037f29f290bb3
0110   37 35 71 18 68 03 86 71 19 52 71 1A 68 01 58 13    75q.h..q.Rq.h.X.
0120   00 00 00 58 2D 4F 62 6A 65 63 74 2D 4D 65 74 61    ...X-Object-Meta
0130   2D 4D 74 69 6D 65 71 1B 68 03 86 71 1C 52 71 1D    -Mtimeq.h..q.Rq.
0140   68 01 58 11 00 00 00 31 36 38 32 39 35 39 38 37    h.X....168295987
0150   34 2E 37 35 36 32 30 35 71 1E 68 03 86 71 1F 52    4.756205q.h..q.R
0160   71 20 68 01 58 1A 00 00 00 58 2D 4F 62 6A 65 63    q h.X....X-Objec
0170   74 2D 4D 65 74 61 2D C3 83 C2 A2 C3 82 C2 98 C3    t-Meta-.........
0180   82 C2 83 71 21 68 03 86 71 22 52 71 23 68 01 58    ...q!h..q"Rq#h.X
0190   0C 00 00 00 C3 83 C2 A2 C3 82 C2 98 C3 82 C2 83    ................
01A0   71 24 68 03 86 71 25 52 71 26 68 01 58 04 00 00    q$h..q%Rq&h.X...
01B0   00 6E 61 6D 65 71 27 68 03 86 71 28 52 71 29 68    .nameq'h..q(Rq)h
01C0   01 58 18 00 00 00 2F 41 55 54 48 5F 74 65 73 74    .X..../AUTH_test
01D0   2F C3 A2 C2 98 C2 83 2F C3 A2 C2 98 C2 83 71 2A    /....../......q*
01E0   68 03 86 71 2B 52 71 2C 75 2E                      h..q+Rq,u.
            ''',
            'python_2.7.18_swift_2.23_ec': '''
0000   80 02 7D 71 01 28 55 0E 43 6F 6E 74 65 6E 74 2D    ..}q.(U.Content-
0010   4C 65 6E 67 74 68 71 02 55 02 38 34 71 03 55 04    Lengthq.U.84q.U.
0020   6E 61 6D 65 71 04 55 12 2F 41 55 54 48 5F 74 65    nameq.U./AUTH_te
0030   73 74 2F E2 98 83 2F E2 98 83 71 05 55 1E 58 2D    st/.../...q.U.X-
0040   4F 62 6A 65 63 74 2D 53 79 73 6D 65 74 61 2D 45    Object-Sysmeta-E
0050   63 2D 46 72 61 67 2D 49 6E 64 65 78 55 01 35 55    c-Frag-IndexU.5U
0060   0C 43 6F 6E 74 65 6E 74 2D 54 79 70 65 71 06 55    .Content-Typeq.U
0070   18 61 70 70 6C 69 63 61 74 69 6F 6E 2F 6F 63 74    .application/oct
0080   65 74 2D 73 74 72 65 61 6D 71 07 55 22 58 2D 4F    et-streamq.U"X-O
0090   62 6A 65 63 74 2D 53 79 73 6D 65 74 61 2D 45 63    bject-Sysmeta-Ec
00A0   2D 43 6F 6E 74 65 6E 74 2D 4C 65 6E 67 74 68 55    -Content-LengthU
00B0   02 31 33 71 08 55 18 58 2D 4F 62 6A 65 63 74 2D    .13q.U.X-Object-
00C0   53 79 73 6D 65 74 61 2D 45 63 2D 45 74 61 67 55    Sysmeta-Ec-EtagU
00D0   20 36 62 37 64 39 61 31 63 35 64 31 36 37 63 63     6b7d9a1c5d167cc
00E0   35 30 30 33 37 66 32 39 66 32 39 30 62 62 33 37    50037f29f290bb37
00F0   35 71 09 55 04 45 54 61 67 71 0A 55 20 65 32 66    5q.U.ETagq.U e2f
0100   64 34 33 30 65 61 66 37 32 32 33 63 32 35 30 33    d430eaf7223c2503
0110   63 34 65 38 33 30 31 63 66 66 33 37 63 71 0B 55    c4e8301cff37cq.U
0120   0B 58 2D 54 69 6D 65 73 74 61 6D 70 71 0C 55 10    .X-Timestampq.U.
0130   31 36 38 32 39 36 33 31 33 30 2E 33 35 39 38 36    1682963130.35986
0140   71 0D 55 11 58 2D 4F 62 6A 65 63 74 2D 4D 65 74    q.U.X-Object-Met
0150   61 2D E2 98 83 71 0E 55 03 E2 98 83 71 0F 55 1A    a-...q.U....q.U.
0160   58 2D 4F 62 6A 65 63 74 2D 53 79 73 6D 65 74 61    X-Object-Sysmeta
0170   2D 45 63 2D 53 63 68 65 6D 65 55 1A 6C 69 62 65    -Ec-SchemeU.libe
0180   72 61 73 75 72 65 63 6F 64 65 5F 72 73 5F 76 61    rasurecode_rs_va
0190   6E 64 20 34 2B 32 71 10 55 13 58 2D 4F 62 6A 65    nd 4+2q.U.X-Obje
01A0   63 74 2D 4D 65 74 61 2D 4D 74 69 6D 65 71 11 55    ct-Meta-Mtimeq.U
01B0   11 31 36 38 32 39 35 39 38 37 34 2E 37 35 36 32    .1682959874.7562
01C0   30 35 71 12 55 20 58 2D 4F 62 6A 65 63 74 2D 53    05q.U X-Object-S
01D0   79 73 6D 65 74 61 2D 45 63 2D 53 65 67 6D 65 6E    ysmeta-Ec-Segmen
01E0   74 2D 53 69 7A 65 55 07 31 30 34 38 35 37 36 71    t-SizeU.1048576q
01F0   13 75 2E                                           .u.
            ''',
            'python_3.10.6_swift_2.23_ec': '''
0000   80 02 7D 71 00 28 63 5F 63 6F 64 65 63 73 0A 65    ..}q.(c_codecs.e
0010   6E 63 6F 64 65 0A 71 01 58 0B 00 00 00 58 2D 54    ncode.q.X....X-T
0020   69 6D 65 73 74 61 6D 70 71 02 58 06 00 00 00 6C    imestampq.X....l
0030   61 74 69 6E 31 71 03 86 71 04 52 71 05 68 01 58    atin1q..q.Rq.h.X
0040   10 00 00 00 31 36 38 32 39 36 32 39 35 35 2E 33    ....1682962955.3
0050   37 35 34 36 71 06 68 03 86 71 07 52 71 08 68 01    7546q.h..q.Rq.h.
0060   58 0C 00 00 00 43 6F 6E 74 65 6E 74 2D 54 79 70    X....Content-Typ
0070   65 71 09 68 03 86 71 0A 52 71 0B 68 01 58 18 00    eq.h..q.Rq.h.X..
0080   00 00 61 70 70 6C 69 63 61 74 69 6F 6E 2F 6F 63    ..application/oc
0090   74 65 74 2D 73 74 72 65 61 6D 71 0C 68 03 86 71    tet-streamq.h..q
00A0   0D 52 71 0E 68 01 58 0E 00 00 00 43 6F 6E 74 65    .Rq.h.X....Conte
00B0   6E 74 2D 4C 65 6E 67 74 68 71 0F 68 03 86 71 10    nt-Lengthq.h..q.
00C0   52 71 11 68 01 58 02 00 00 00 38 34 71 12 68 03    Rq.h.X....84q.h.
00D0   86 71 13 52 71 14 68 01 58 04 00 00 00 45 54 61    .q.Rq.h.X....ETa
00E0   67 71 15 68 03 86 71 16 52 71 17 68 01 58 20 00    gq.h..q.Rq.h.X .
00F0   00 00 65 32 66 64 34 33 30 65 61 66 37 32 32 33    ..e2fd430eaf7223
0100   63 32 35 30 33 63 34 65 38 33 30 31 63 66 66 33    c2503c4e8301cff3
0110   37 63 71 18 68 03 86 71 19 52 71 1A 68 01 58 13    7cq.h..q.Rq.h.X.
0120   00 00 00 58 2D 4F 62 6A 65 63 74 2D 4D 65 74 61    ...X-Object-Meta
0130   2D 4D 74 69 6D 65 71 1B 68 03 86 71 1C 52 71 1D    -Mtimeq.h..q.Rq.
0140   68 01 58 11 00 00 00 31 36 38 32 39 35 39 38 37    h.X....168295987
0150   34 2E 37 35 36 32 30 35 71 1E 68 03 86 71 1F 52    4.756205q.h..q.R
0160   71 20 68 01 58 1A 00 00 00 58 2D 4F 62 6A 65 63    q h.X....X-Objec
0170   74 2D 4D 65 74 61 2D C3 83 C2 A2 C3 82 C2 98 C3    t-Meta-.........
0180   82 C2 83 71 21 68 03 86 71 22 52 71 23 68 01 58    ...q!h..q"Rq#h.X
0190   0C 00 00 00 C3 83 C2 A2 C3 82 C2 98 C3 82 C2 83    ................
01A0   71 24 68 03 86 71 25 52 71 26 68 01 58 18 00 00    q$h..q%Rq&h.X...
01B0   00 58 2D 4F 62 6A 65 63 74 2D 53 79 73 6D 65 74    .X-Object-Sysmet
01C0   61 2D 45 63 2D 45 74 61 67 71 27 68 03 86 71 28    a-Ec-Etagq'h..q(
01D0   52 71 29 68 01 58 20 00 00 00 36 62 37 64 39 61    Rq)h.X ...6b7d9a
01E0   31 63 35 64 31 36 37 63 63 35 30 30 33 37 66 32    1c5d167cc50037f2
01F0   39 66 32 39 30 62 62 33 37 35 71 2A 68 03 86 71    9f290bb375q*h..q
0200   2B 52 71 2C 68 01 58 22 00 00 00 58 2D 4F 62 6A    +Rq,h.X"...X-Obj
0210   65 63 74 2D 53 79 73 6D 65 74 61 2D 45 63 2D 43    ect-Sysmeta-Ec-C
0220   6F 6E 74 65 6E 74 2D 4C 65 6E 67 74 68 71 2D 68    ontent-Lengthq-h
0230   03 86 71 2E 52 71 2F 68 01 58 02 00 00 00 31 33    ..q.Rq/h.X....13
0240   71 30 68 03 86 71 31 52 71 32 68 01 58 1E 00 00    q0h..q1Rq2h.X...
0250   00 58 2D 4F 62 6A 65 63 74 2D 53 79 73 6D 65 74    .X-Object-Sysmet
0260   61 2D 45 63 2D 46 72 61 67 2D 49 6E 64 65 78 71    a-Ec-Frag-Indexq
0270   33 68 03 86 71 34 52 71 35 68 01 58 01 00 00 00    3h..q4Rq5h.X....
0280   35 71 36 68 03 86 71 37 52 71 38 68 01 58 1A 00    5q6h..q7Rq8h.X..
0290   00 00 58 2D 4F 62 6A 65 63 74 2D 53 79 73 6D 65    ..X-Object-Sysme
02A0   74 61 2D 45 63 2D 53 63 68 65 6D 65 71 39 68 03    ta-Ec-Schemeq9h.
02B0   86 71 3A 52 71 3B 68 01 58 1A 00 00 00 6C 69 62    .q:Rq;h.X....lib
02C0   65 72 61 73 75 72 65 63 6F 64 65 5F 72 73 5F 76    erasurecode_rs_v
02D0   61 6E 64 20 34 2B 32 71 3C 68 03 86 71 3D 52 71    and 4+2q<h..q=Rq
02E0   3E 68 01 58 20 00 00 00 58 2D 4F 62 6A 65 63 74    >h.X ...X-Object
02F0   2D 53 79 73 6D 65 74 61 2D 45 63 2D 53 65 67 6D    -Sysmeta-Ec-Segm
0300   65 6E 74 2D 53 69 7A 65 71 3F 68 03 86 71 40 52    ent-Sizeq?h..q@R
0310   71 41 68 01 58 07 00 00 00 31 30 34 38 35 37 36    qAh.X....1048576
0320   71 42 68 03 86 71 43 52 71 44 68 01 58 04 00 00    qBh..qCRqDh.X...
0330   00 6E 61 6D 65 71 45 68 03 86 71 46 52 71 47 68    .nameqEh..qFRqGh
0340   01 58 18 00 00 00 2F 41 55 54 48 5F 74 65 73 74    .X..../AUTH_test
0350   2F C3 A2 C2 98 C2 83 2F C3 A2 C2 98 C2 83 71 48    /....../......qH
0360   68 03 86 71 49 52 71 4A 75 2E                      h..qIRqJu.
            ''',
            'python3.8.10_swift_2.31.1_replicated': '''
0000   80 02 7D 71 00 28 63 5F 63 6F 64 65 63 73 0A 65    ..}q.(c_codecs.e
0010   6E 63 6F 64 65 0A 71 01 58 0B 00 00 00 58 2D 54    ncode.q.X....X-T
0020   69 6D 65 73 74 61 6D 70 71 02 58 06 00 00 00 6C    imestampq.X....l
0030   61 74 69 6E 31 71 03 86 71 04 52 71 05 68 01 58    atin1q..q.Rq.h.X
0040   10 00 00 00 31 36 38 33 30 36 35 34 37 38 2E 32    ....1683065478.2
0050   35 30 30 34 71 06 68 03 86 71 07 52 71 08 68 01    5004q.h..q.Rq.h.
0060   58 0C 00 00 00 43 6F 6E 74 65 6E 74 2D 54 79 70    X....Content-Typ
0070   65 71 09 68 03 86 71 0A 52 71 0B 68 01 58 18 00    eq.h..q.Rq.h.X..
0080   00 00 61 70 70 6C 69 63 61 74 69 6F 6E 2F 6F 63    ..application/oc
0090   74 65 74 2D 73 74 72 65 61 6D 71 0C 68 03 86 71    tet-streamq.h..q
00A0   0D 52 71 0E 68 01 58 0E 00 00 00 43 6F 6E 74 65    .Rq.h.X....Conte
00B0   6E 74 2D 4C 65 6E 67 74 68 71 0F 68 03 86 71 10    nt-Lengthq.h..q.
00C0   52 71 11 68 01 58 01 00 00 00 38 71 12 68 03 86    Rq.h.X....8q.h..
00D0   71 13 52 71 14 68 01 58 04 00 00 00 45 54 61 67    q.Rq.h.X....ETag
00E0   71 15 68 03 86 71 16 52 71 17 68 01 58 20 00 00    q.h..q.Rq.h.X ..
00F0   00 37 30 63 31 64 62 35 36 66 33 30 31 63 39 65    .70c1db56f301c9e
0100   33 33 37 62 30 30 39 39 62 64 34 31 37 34 62 32    337b0099bd4174b2
0110   38 71 18 68 03 86 71 19 52 71 1A 68 01 58 13 00    8q.h..q.Rq.h.X..
0120   00 00 58 2D 4F 62 6A 65 63 74 2D 4D 65 74 61 2D    ..X-Object-Meta-
0130   4D 74 69 6D 65 71 1B 68 03 86 71 1C 52 71 1D 68    Mtimeq.h..q.Rq.h
0140   01 58 11 00 00 00 31 36 38 33 30 36 34 39 33 38    .X....1683064938
0150   2E 36 39 39 30 32 37 71 1E 68 03 86 71 1F 52 71    .699027q.h..q.Rq
0160   20 68 01 58 1A 00 00 00 58 2D 4F 62 6A 65 63 74     h.X....X-Object
0170   2D 4D 65 74 61 2D C3 83 C2 A2 C3 82 C2 98 C3 82    -Meta-..........
0180   C2 83 71 21 68 03 86 71 22 52 71 23 68 01 58 0C    ..q!h..q"Rq#h.X.
0190   00 00 00 C3 83 C2 A2 C3 82 C2 98 C3 82 C2 83 71    ...............q
01A0   24 68 03 86 71 25 52 71 26 68 01 58 04 00 00 00    $h..q%Rq&h.X....
01B0   6E 61 6D 65 71 27 68 03 86 71 28 52 71 29 68 01    nameq'h..q(Rq)h.
01C0   58 18 00 00 00 2F 41 55 54 48 5F 74 65 73 74 2F    X..../AUTH_test/
01D0   C3 A2 C2 98 C2 83 2F C3 A2 C2 98 C2 83 71 2A 68    ....../......q*h
01E0   03 86 71 2B 52 71 2C 75 2E                         ..q+Rq,u.
            ''',
        }

        def raw_xattr(output):
            return binascii.unhexlify(''.join(
                line[7:55] for line in output.split('\n')
            ).replace(' ', ''))

        path = os.path.join(self.testdir, str(uuid.uuid4()))
        for case, xattr_output in cases.items():
            try:
                to_write = raw_xattr(xattr_output)
                with open(path, 'wb') as fp:
                    xattr.setxattr(
                        fp.fileno(), 'user.swift.metadata', to_write)
                with open(path, 'rb') as fd:
                    actual = diskfile.read_metadata(fd)
                # name should come out as native strings
                self.assertEqual(actual['name'], '/AUTH_test/\u2603/\u2603')
                # other meta will be WSGI strings, though
                self.assertEqual(
                    actual['X-Object-Meta-\xe2\x98\x83'], '\xe2\x98\x83')
            except Exception:
                print('Failure in %s' % case, file=sys.stderr)
                raise

    def test_write_read_metadata(self):
        path = os.path.join(self.testdir, str(uuid.uuid4()))
        metadata = {'name': '/a/c/o',
                    'Content-Length': 99,
                    u'X-Object-Sysmeta-Ec-Frag-Index': 4,
                    u'X-Object-Meta-Strange': u'should be bytes',
                    b'X-Object-Meta-x\xff': b'not utf8 \xff',
                    u'X-Object-Meta-y\xe8': u'not ascii \xe8'}
        as_bytes = {b'name': b'/a/c/o',
                    b'Content-Length': 99,
                    b'X-Object-Sysmeta-Ec-Frag-Index': 4,
                    b'X-Object-Meta-Strange': b'should be bytes',
                    b'X-Object-Meta-x\xff': b'not utf8 \xff',
                    b'X-Object-Meta-y\xc3\xa8': b'not ascii \xc3\xa8'}
        as_native = dict((k.decode('utf-8', 'surrogateescape'),
                          v if isinstance(v, int) else
                          v.decode('utf-8', 'surrogateescape'))
                         for k, v in as_bytes.items())

        def check_metadata(expected, typ):
            with open(path, 'rb') as fd:
                actual = diskfile.read_metadata(fd)
            self.assertEqual(expected, actual)
            for k, v in actual.items():
                self.assertIsInstance(k, typ)
                self.assertIsInstance(v, (typ, int))

        # Check can write raw bytes
        with open(path, 'wb') as fd:
            diskfile.write_metadata(fd, as_bytes)
        check_metadata(as_native, str)
        # Check can write native (with surrogates on py3)
        with open(path, 'wb') as fd:
            diskfile.write_metadata(fd, as_native)
        check_metadata(as_native, str)
        # Check can write some crazy mix
        with open(path, 'wb') as fd:
            diskfile.write_metadata(fd, metadata)
        check_metadata(as_native, str)

    def test_should_part_listdir_types(self):
        self.assertTrue(should_part_listdir(0.1, 0, '1', 100))
        # zero pct is always false
        self.assertFalse(should_part_listdir(None, float, 'asdf', 0))
        # 200% is the same as 100%
        self.assertTrue(should_part_listdir(43, 78.9, 4567, 200))
        # int seed unexpected, and struggles with no cycle or part
        self.assertTrue(should_part_listdir(894, 0.0, 0, 1e-300))
        # but random seed does ok
        self.assertFalse(should_part_listdir(random(), 0.0, 0, 1e-300))

    def test_should_part_listdir_seed_helps_restarts(self):
        # for this test it doesn't matter that these are random so much as
        # different looking floats
        seeds = [random() for i in range(10000)]

        pct = 10
        # across 10K seeds with pct=10 we expect ~1000
        expected = int(len(seeds) * (pct / 100))
        found = []
        for part in (123, 4567, 8901234, 2 ** 31 + 5):
            part_across_seeds = sum(
                should_part_listdir(seed, 0, part, pct)
                for seed in seeds)
            found.append(part_across_seeds)
        for part_across_seeds in found:
            err = abs(part_across_seeds - expected) / expected
            # ... but get 890-1110
            self.assertLess(err, 0.11, found)

        pct = 50
        expected = int(len(seeds) * (pct / 100))
        found = []
        for part in (3, 42, 9743, 2 ** 16 + 123):
            part_across_seeds = sum(
                should_part_listdir(seed, 0, part, pct)
                for seed in seeds)
            found.append(part_across_seeds)
        for part_across_seeds in found:
            err = abs(part_across_seeds - expected) / expected
            # coin flip is more accurate than d10?
            self.assertLess(err, 0.05, found)

        pct = 1
        expected = int(len(seeds) * (pct / 100))
        found = []
        for part in (5, 1243, 2 ** 18 - 10, 2 ** 30 + 8765):
            part_across_seeds = sum(
                should_part_listdir(seed, 0, part, pct)
                for seed in seeds)
            found.append(part_across_seeds)
        for part_across_seeds in found:
            err = abs(part_across_seeds - expected) / expected
            # 65-135?  This is how many times out of 10K that 1% will land *on
            # the first cycle*
            self.assertLess(err, 0.35, found)

    def test_should_part_listdir_cycle_helps_guarantee(self):
        # given a static seed across enough cycles (10K) you're going to hit
        # your expected percentage - EXACTLY
        results = []
        pct = 10
        seed = random()
        for part in (3, 42, 9743, 2 ** 16 + 123):
            results.append(sum(should_part_listdir(seed, cycle, part, pct)
                               for cycle in range(10000)))
        for r in results:
            self.assertEqual(r, 1000)

        results = []
        pct = 50
        seed = 0
        for part in (123, 4567, 8901234, 2 ** 31 + 5):
            results.append(sum(should_part_listdir(seed, cycle, part, pct)
                               for cycle in range(10000)))
        for r in results:
            self.assertEqual(r, 5000)

        results = []
        pct = 1
        seed = random()
        for part in (5, 1243, 2 ** 18 - 10, 2 ** 30 + 8765):
            results.append(sum(should_part_listdir(seed, cycle, part, pct)
                               for cycle in range(100)))
        for r in results:
            # N.B. it will *always* happen 1/100 cycles consistently (if you
            # can run that long).
            self.assertEqual(r, 1)

    def test_should_part_listdir_looks_random(self):
        # if we listdir a given part one cycle, we probably don't want to
        # listdir the same part the very next cycle (at least not often)
        seed = random()
        part = 2 ** 12 - 3
        results = [should_part_listdir(seed, cycle, part, 10)
                   for cycle in range(10000)]
        self.assertEqual(sum(results), 1000)
        pairs = list(zip(results, results[1:]))
        # FWIW in the current implemenation it so happens these Trues are
        # *perfectly* distributed; but I wouldn't even know how to spell that
        # assertion for a random seed and all I really want is close enough.
        self.assertEqual(0, pairs.count((True, True)))

    def test_should_part_listdir_works_with_small_pct(self):
        seeds = [random() for i in range(100)]
        part = 2 ** 16 // 2 + 42
        pct = 0.01
        results = []
        for seed in seeds:
            results.append(sum(should_part_listdir(seed, cycle, part, pct)
                               for cycle in range(10000)))
        for result in results:
            self.assertEqual(result, 1)

    def test_should_part_listdir_too_small_pct(self):
        seed = 0.7674047700730445
        part = 2 ** 8 + 192
        # pct = 0.01 is really the lowest you can go
        pct = 0.00001
        number_of_listdir = sum(
            should_part_listdir(seed, cycle, part, pct)
            for cycle in range(10000))
        self.assertEqual(number_of_listdir, 1)

    def test_read_file_metadata(self):
        path = os.path.join(self.testdir, str(uuid.uuid4()))
        metadata = {'name': '/a/c/o'}
        with open(path, 'wb') as fd:
            diskfile.write_metadata(fd, metadata)

        actual = diskfile._read_file_metadata(path)
        self.assertEqual(metadata, actual)
        with open(path, 'rb') as fd:
            os.unlink(path)
            actual = diskfile._read_file_metadata(fd)
        self.assertEqual(metadata, actual)

    def test_read_file_metadata_nonexistent_file(self):
        with self.assertRaises(DiskFileStateChanged):
            diskfile._read_file_metadata('nonexistent')

    def test_read_metadata_nonexistent_file(self):
        with self.assertRaises(DiskFileNotExist):
            diskfile.read_metadata('nonexistent')


@patch_policies
class TestObjectAuditLocationGenerator(unittest.TestCase):
    def _make_file(self, path):
        try:
            os.makedirs(os.path.dirname(path))
        except OSError as err:
            if err.errno != errno.EEXIST:
                raise

        with open(path, 'w'):
            pass

    def test_audit_location_class(self):
        al = diskfile.AuditLocation('abc', '123', '_-_',
                                    policy=POLICIES.legacy)
        self.assertEqual(str(al), 'abc')

    def test_finding_of_hashdirs(self):
        with temptree([]) as tmpdir:
            # the good
            os.makedirs(os.path.join(tmpdir, "sdp", "objects", "1519", "aca",
                                     "5c1fdc1ffb12e5eaf84edc30d8b67aca"))
            os.makedirs(os.path.join(tmpdir, "sdp", "objects", "1519", "aca",
                                     "fdfd184d39080020bc8b487f8a7beaca"))
            os.makedirs(os.path.join(tmpdir, "sdp", "objects", "1519", "df2",
                                     "b0fe7af831cc7b1af5bf486b1c841df2"))
            os.makedirs(os.path.join(tmpdir, "sdp", "objects", "9720", "ca5",
                                     "4a943bc72c2e647c4675923d58cf4ca5"))
            os.makedirs(os.path.join(tmpdir, "sdq", "objects", "3071", "8eb",
                                     "fcd938702024c25fef6c32fef05298eb"))
            os.makedirs(os.path.join(tmpdir, "sdp", "objects-1", "9970", "ca5",
                                     "4a943bc72c2e647c4675923d58cf4ca5"))

            self._make_file(os.path.join(tmpdir, "sdp", "objects", "1519",
                                         "fed"))
            self._make_file(os.path.join(tmpdir, "sdq", "objects", "9876"))

            # the empty
            os.makedirs(os.path.join(tmpdir, "sdr"))
            os.makedirs(os.path.join(tmpdir, "sds", "objects"))
            os.makedirs(os.path.join(tmpdir, "sdt", "objects", "9601"))
            os.makedirs(os.path.join(tmpdir, "sdu", "objects", "6499", "f80"))

            # the irrelevant
            os.makedirs(os.path.join(tmpdir, "sdv", "accounts", "77", "421",
                                     "4b8c86149a6d532f4af018578fd9f421"))
            os.makedirs(os.path.join(tmpdir, "sdw", "containers", "28", "51e",
                                     "4f9eee668b66c6f0250bfa3c7ab9e51e"))

            logger = debug_logger()
            loc_generators = []
            datadirs = ["objects", "objects-1"]
            for datadir in datadirs:
                loc_generators.append(
                    diskfile.object_audit_location_generator(
                        devices=tmpdir, datadir=datadir, mount_check=False,
                        logger=logger))

            all_locs = itertools.chain(*loc_generators)
            locations = [(loc.path, loc.device, loc.partition, loc.policy) for
                         loc in all_locs]
            locations.sort()

            expected =  \
                [(os.path.join(tmpdir, "sdp", "objects-1", "9970", "ca5",
                               "4a943bc72c2e647c4675923d58cf4ca5"),
                  "sdp", "9970", POLICIES[1]),
                 (os.path.join(tmpdir, "sdp", "objects", "1519", "aca",
                               "5c1fdc1ffb12e5eaf84edc30d8b67aca"),
                  "sdp", "1519", POLICIES[0]),
                 (os.path.join(tmpdir, "sdp", "objects", "1519", "aca",
                               "fdfd184d39080020bc8b487f8a7beaca"),
                  "sdp", "1519", POLICIES[0]),
                 (os.path.join(tmpdir, "sdp", "objects", "1519", "df2",
                               "b0fe7af831cc7b1af5bf486b1c841df2"),
                  "sdp", "1519", POLICIES[0]),
                 (os.path.join(tmpdir, "sdp", "objects", "9720", "ca5",
                               "4a943bc72c2e647c4675923d58cf4ca5"),
                  "sdp", "9720", POLICIES[0]),
                 (os.path.join(tmpdir, "sdq", "objects", "3071", "8eb",
                               "fcd938702024c25fef6c32fef05298eb"),
                  "sdq", "3071", POLICIES[0]),
                 ]
            self.assertEqual(locations, expected)

            # Reset status file for next run
            for datadir in datadirs:
                diskfile.clear_auditor_status(tmpdir, datadir)

            # now without a logger
            for datadir in datadirs:
                loc_generators.append(
                    diskfile.object_audit_location_generator(
                        devices=tmpdir, datadir=datadir, mount_check=False,
                        logger=logger))

            all_locs = itertools.chain(*loc_generators)
            locations = [(loc.path, loc.device, loc.partition, loc.policy) for
                         loc in all_locs]
            locations.sort()
            self.assertEqual(locations, expected)

    def test_skipping_unmounted_devices(self):
        with temptree([]) as tmpdir, mock_check_drive() as mocks:
            mocks['ismount'].side_effect = lambda path: path.endswith('sdp')
            os.makedirs(os.path.join(tmpdir, "sdp", "objects",
                                     "2607", "df3",
                                     "ec2871fe724411f91787462f97d30df3"))
            os.makedirs(os.path.join(tmpdir, "sdq", "objects",
                                     "9785", "a10",
                                     "4993d582f41be9771505a8d4cb237a10"))

            locations = [
                (loc.path, loc.device, loc.partition, loc.policy)
                for loc in diskfile.object_audit_location_generator(
                    devices=tmpdir, datadir="objects", mount_check=True)]
            locations.sort()

            self.assertEqual(
                locations,
                [(os.path.join(tmpdir, "sdp", "objects",
                               "2607", "df3",
                               "ec2871fe724411f91787462f97d30df3"),
                  "sdp", "2607", POLICIES[0])])

            # Do it again, this time with a logger.
            logger = debug_logger()
            locations = [
                (loc.path, loc.device, loc.partition, loc.policy)
                for loc in diskfile.object_audit_location_generator(
                    devices=tmpdir, datadir="objects", mount_check=True,
                    logger=logger)]
            debug_lines = logger.get_lines_for_level('debug')
            self.assertEqual([
                'Skipping: %s/sdq is not mounted' % tmpdir,
            ], debug_lines)

    def test_skipping_files(self):
        with temptree([]) as tmpdir:
            os.makedirs(os.path.join(tmpdir, "sdp", "objects",
                                     "2607", "df3",
                                     "ec2871fe724411f91787462f97d30df3"))
            with open(os.path.join(tmpdir, "garbage"), "wb"):
                pass

            locations = [
                (loc.path, loc.device, loc.partition, loc.policy)
                for loc in diskfile.object_audit_location_generator(
                    devices=tmpdir, datadir="objects", mount_check=False)]

            self.assertEqual(
                locations,
                [(os.path.join(tmpdir, "sdp", "objects",
                               "2607", "df3",
                               "ec2871fe724411f91787462f97d30df3"),
                  "sdp", "2607", POLICIES[0])])

            # Do it again, this time with a logger.
            logger = debug_logger('test')
            locations = [
                (loc.path, loc.device, loc.partition, loc.policy)
                for loc in diskfile.object_audit_location_generator(
                    devices=tmpdir, datadir="objects", mount_check=False,
                    logger=logger)]
            debug_lines = logger.get_lines_for_level('debug')
            self.assertEqual([
                'Skipping: %s/garbage is not a directory' % tmpdir,
            ], debug_lines)
            logger.clear()

            with mock_check_drive() as mocks:
                mocks['ismount'].side_effect = lambda path: (
                    False if path.endswith('garbage') else True)
                locations = [
                    (loc.path, loc.device, loc.partition, loc.policy)
                    for loc in diskfile.object_audit_location_generator(
                        devices=tmpdir, datadir="objects", mount_check=True,
                        logger=logger)]
            debug_lines = logger.get_lines_for_level('debug')
            self.assertEqual([
                'Skipping: %s/garbage is not mounted' % tmpdir,
            ], debug_lines)

    def test_only_catch_expected_errors(self):
        # Crazy exceptions should still escape object_audit_location_generator
        # so that errors get logged and a human can see what's going wrong;
        # only normal FS corruption should be skipped over silently.

        def list_locations(dirname, datadir):
            return [(loc.path, loc.device, loc.partition, loc.policy)
                    for loc in diskfile.object_audit_location_generator(
                        devices=dirname, datadir=datadir, mount_check=False)]

        real_listdir = os.listdir

        def splode_if_endswith(suffix):
            def sploder(path):
                if path.endswith(suffix):
                    raise OSError(errno.EACCES, "don't try to ad-lib")
                else:
                    return real_listdir(path)
            return sploder

        with temptree([]) as tmpdir:
            os.makedirs(os.path.join(tmpdir, "sdf", "objects",
                                     "2607", "b54",
                                     "fe450ec990a88cc4b252b181bab04b54"))
            with mock.patch('os.listdir', splode_if_endswith("sdf/objects")):
                self.assertRaises(OSError, list_locations, tmpdir, "objects")
            with mock.patch('os.listdir', splode_if_endswith("2607")):
                self.assertRaises(OSError, list_locations, tmpdir, "objects")
            with mock.patch('os.listdir', splode_if_endswith("b54")):
                self.assertRaises(OSError, list_locations, tmpdir, "objects")

    def test_auditor_status(self):
        with temptree([]) as tmpdir:
            os.makedirs(os.path.join(tmpdir, "sdf", "objects", "1", "a", "b"))
            os.makedirs(os.path.join(tmpdir, "sdf", "objects", "2", "a", "b"))
            datadir = "objects"

            # Pretend that some time passed between each partition
            with mock.patch('os.stat') as mock_stat, \
                    mock_check_drive(isdir=True):
                mock_stat.return_value.st_mtime = time() - 60
                # Auditor starts, there are two partitions to check
                gen = diskfile.object_audit_location_generator(tmpdir,
                                                               datadir,
                                                               False)
                next(gen)
                next(gen)

            # Auditor stopped for some reason without raising StopIterator in
            # the generator and restarts There is now only one remaining
            # partition to check
            gen = diskfile.object_audit_location_generator(tmpdir, datadir,
                                                           False)
            with mock_check_drive(isdir=True):
                next(gen)

                # There are no more remaining partitions
                self.assertRaises(StopIteration, next, gen)

            # There are no partitions to check if the auditor restarts another
            # time and the status files have not been cleared
            gen = diskfile.object_audit_location_generator(tmpdir, datadir,
                                                           False)
            with mock_check_drive(isdir=True):
                self.assertRaises(StopIteration, next, gen)

            # Reset status file
            diskfile.clear_auditor_status(tmpdir, datadir)

            # If the auditor restarts another time, we expect to
            # check two partitions again, because the remaining
            # partitions were empty and a new listdir was executed
            gen = diskfile.object_audit_location_generator(tmpdir, datadir,
                                                           False)
            with mock_check_drive(isdir=True):
                next(gen)
                next(gen)

    def test_update_auditor_status_throttle(self):
        # If there are a lot of nearly empty partitions, the
        # update_auditor_status will write the status file many times a second,
        # creating some unexpected high write load. This test ensures that the
        # status file is only written once a minute.
        with temptree([]) as tmpdir:
            os.makedirs(os.path.join(tmpdir, "sdf", "objects", "1", "a", "b"))
            with mock.patch('swift.obj.diskfile.open') as mock_open:
                # File does not exist yet - write expected
                update_auditor_status(tmpdir, None, ['42'], "ALL")
                self.assertEqual(1, mock_open.call_count)

                mock_open.reset_mock()

                # File exists, updated just now - no write expected
                with mock.patch('os.stat') as mock_stat:
                    mock_stat.return_value.st_mtime = time()
                    update_auditor_status(tmpdir, None, ['42'], "ALL")
                    self.assertEqual(0, mock_open.call_count)

                mock_open.reset_mock()

                # File exists, updated just now, but empty partition list. This
                # is a finalizing call, write expected
                with mock.patch('os.stat') as mock_stat:
                    mock_stat.return_value.st_mtime = time()
                    update_auditor_status(tmpdir, None, [], "ALL")
                    self.assertEqual(1, mock_open.call_count)

                mock_open.reset_mock()

                # File updated more than 60 seconds ago - write expected
                with mock.patch('os.stat') as mock_stat:
                    mock_stat.return_value.st_mtime = time() - 61
                    update_auditor_status(tmpdir, None, ['42'], "ALL")
                    self.assertEqual(1, mock_open.call_count)


class TestDiskFileRouter(unittest.TestCase):

    @patch_policies(test_policies)
    def test_policy(self):
        conf = {}
        logger = debug_logger('test-' + self.__class__.__name__)
        df_router = diskfile.DiskFileRouter(conf, logger)
        manager_0 = df_router[POLICIES[0]]
        self.assertIsInstance(manager_0, diskfile.DiskFileManager)
        manager_1 = df_router[POLICIES[1]]
        self.assertIsInstance(manager_1, diskfile.ECDiskFileManager)

        # The DiskFileRouter should not have to load the policy again
        with mock.patch('swift.common.storage_policy.BaseStoragePolicy.' +
                        'get_diskfile_manager') as mock_load:
            manager_3 = df_router[POLICIES[0]]
            mock_load.assert_not_called()
            self.assertIs(manager_3, manager_0)
            self.assertIsInstance(manager_3, diskfile.DiskFileManager)

    def test_invalid_policy_config(self):
        # verify that invalid policy diskfile configs are detected when the
        # DiskfileRouter is created
        bad_policy = StoragePolicy(0, name='zero', is_default=True,
                                   diskfile_module='erasure_coding.fs')

        with patch_policies([bad_policy]):
            with self.assertRaises(PolicyError) as cm:
                diskfile.DiskFileRouter({}, debug_logger())
        self.assertIn('Invalid diskfile_module erasure_coding.fs',
                      str(cm.exception))

        bad_policy = ECStoragePolicy(0, name='one', is_default=True,
                                     ec_type=DEFAULT_TEST_EC_TYPE,
                                     ec_ndata=10, ec_nparity=4,
                                     diskfile_module='replication.fs')

        with patch_policies([bad_policy]):
            with self.assertRaises(PolicyError) as cm:
                diskfile.DiskFileRouter({}, debug_logger())
        self.assertIn('Invalid diskfile_module replication.fs',
                      str(cm.exception))

        bad_policy = StoragePolicy(0, name='zero', is_default=True,
                                   diskfile_module='thin_air.fs')

        with patch_policies([bad_policy]):
            with self.assertRaises(PolicyError) as cm:
                diskfile.DiskFileRouter({}, debug_logger())
        self.assertIn('Unable to load diskfile_module thin_air.fs',
                      str(cm.exception))


class BaseDiskFileTestMixin(object):
    """
    Bag of helpers that are useful in the per-policy DiskFile test classes,
    plus common setUp and tearDown methods.
    """

    # set mgr_cls on subclasses
    mgr_cls = None

    def setUp(self):
        skip_if_no_xattrs()
        self.tmpdir = mkdtemp()
        self.testdir = os.path.join(
            self.tmpdir, 'tmp_test_obj_server_DiskFile')
        self.existing_device = 'sda1'
        self.existing_device2 = 'sda2'
        for policy in POLICIES:
            mkdirs(os.path.join(self.testdir, self.existing_device,
                                diskfile.get_tmp_dir(policy)))
            mkdirs(os.path.join(self.testdir, self.existing_device2,
                                diskfile.get_tmp_dir(policy)))
        self._orig_tpool_exc = tpool.execute
        tpool.execute = lambda f, *args, **kwargs: f(*args, **kwargs)
        self.conf = dict(devices=self.testdir, mount_check='false',
                         keep_cache_size=2 * 1024, mb_per_sync=1)
        self.logger = debug_logger('test-' + self.__class__.__name__)
        self.df_mgr = self.mgr_cls(self.conf, self.logger)
        self.df_router = diskfile.DiskFileRouter(self.conf, self.logger)
        self._ts_iter = (Timestamp(t) for t in
                         itertools.count(int(time())))

    def tearDown(self):
        rmtree(self.tmpdir, ignore_errors=True)
        tpool.execute = self._orig_tpool_exc

    def _manager_mock(self, manager_attribute_name, df=None):
        mgr_cls = df._manager.__class__ if df else self.mgr_cls
        return '.'.join([
            mgr_cls.__module__, mgr_cls.__name__, manager_attribute_name])


class DiskFileManagerMixin(BaseDiskFileTestMixin):
    """
    Abstract test method mixin for concrete test cases - this class
    won't get picked up by test runners because it doesn't subclass
    unittest.TestCase and doesn't have [Tt]est in the name.
    """
    def _get_diskfile(self, policy, frag_index=None, **kwargs):
        df_mgr = self.df_router[policy]
        return df_mgr.get_diskfile('sda1', '0', 'a', 'c', 'o',
                                   policy=policy, frag_index=frag_index,
                                   **kwargs)

    def test_init(self):
        for policy in POLICIES:
            df_router = diskfile.DiskFileRouter({}, self.logger)
            df_mgr = df_router[policy]
            self.assertEqual('/srv/node', df_mgr.devices)
            self.assertEqual(604800, df_mgr.reclaim_age)
            self.assertEqual(60.0, df_mgr.commit_window)
            self.assertTrue(df_mgr.mount_check)

        for policy in POLICIES:
            conf = dict(devices=self.testdir,
                        mount_check='false',
                        reclaim_age=1000,
                        commit_window=10.1)
            df_router = diskfile.DiskFileRouter(conf, self.logger)
            df_mgr = df_router[policy]
            self.assertEqual(self.testdir, df_mgr.devices)
            self.assertEqual(1000, df_mgr.reclaim_age)
            self.assertEqual(10.1, df_mgr.commit_window)
            self.assertFalse(df_mgr.mount_check)

    def test_init_commit_window(self):
        def assert_ok(value, expected):
            for policy in POLICIES:
                conf = {'commit_window': value}
                df_mgr = diskfile.DiskFileRouter(conf, self.logger)[policy]
                self.assertEqual(expected, df_mgr.commit_window)

        assert_ok(10.1, 10.1)
        assert_ok('10.1', 10.1)
        assert_ok(0, 0.0)

        def assert_invalid(value):
            for policy in POLICIES:
                conf = {'commit_window': value}
                with self.assertRaises(ValueError):
                    diskfile.DiskFileRouter(conf, self.logger)[policy]

        assert_invalid(-1.1)
        assert_invalid('-1.1')
        assert_invalid('auto')

    def test_cleanup_uses_configured_reclaim_age(self):
        # verify that the reclaim_age used when cleaning up tombstones is
        # either the default or the configured value
        def do_test(ts, expect_reclaim):
            for policy in POLICIES:
                self.df_router = diskfile.DiskFileRouter(
                    self.conf, self.logger)
                df = self._get_diskfile(policy)
                df.delete(ts.internal)
                tombstone_file = os.path.join(df._datadir, ts.internal + '.ts')
                # cleanup_ondisk_files always uses the configured value
                df._manager.cleanup_ondisk_files(
                    os.path.dirname(tombstone_file))
                self.assertNotEqual(
                    expect_reclaim, os.path.exists(tombstone_file))

        # reclaim_age not configured so default should be used
        do_test(Timestamp(time() - diskfile.DEFAULT_RECLAIM_AGE - 1), True)
        do_test(Timestamp(time() - diskfile.DEFAULT_RECLAIM_AGE + 100), False)

        # reclaim_age configured value should be used
        self.conf['reclaim_age'] = 1000
        do_test(Timestamp(time() - diskfile.DEFAULT_RECLAIM_AGE + 100), True)
        do_test(Timestamp(time() - 1001), True)
        do_test(Timestamp(time() + 100), False)

    def _test_get_ondisk_files(self, scenarios, policy,
                               frag_index=None, **kwargs):
        class_under_test = self._get_diskfile(
            policy, frag_index=frag_index, **kwargs)
        for test in scenarios:
            # test => [('filename.ext', '.ext'|False, ...), ...]
            expected = {
                ext[1:] + '_file': os.path.join(
                    class_under_test._datadir, filename)
                for (filename, ext) in [v[:2] for v in test]
                if ext in ('.data', '.meta', '.ts')}
            # list(zip(...)) for py3 compatibility (zip is lazy there)
            files = list(list(zip(*test))[0])

            for _order in ('ordered', 'shuffled', 'shuffled'):
                class_under_test = self._get_diskfile(
                    policy, frag_index=frag_index, **kwargs)
                try:
                    actual = class_under_test._get_ondisk_files(files)
                    self._assertDictContainsSubset(
                        expected, actual,
                        'Expected %s from %s but got %s'
                        % (expected, files, actual))
                except AssertionError as e:
                    self.fail('%s with files %s' % (str(e), files))
                shuffle(files)

    def _test_cleanup_ondisk_files(self, scenarios, policy,
                                   reclaim_age=None, commit_window=None):
        # check that expected files are left in hashdir after cleanup
        for test in scenarios:
            class_under_test = self.df_router[policy]
            # list(zip(...)) for py3 compatibility (zip is lazy there)
            files = list(list(zip(*test))[0])
            hashdir = os.path.join(self.testdir, str(uuid.uuid4()))
            os.mkdir(hashdir)
            for fname in files:
                open(os.path.join(hashdir, fname), 'w')
            expected_after_cleanup = set([f[0] for f in test
                                          if (f[2] if len(f) > 2 else f[1])])
            if commit_window is not None:
                class_under_test.commit_window = commit_window
            if reclaim_age:
                class_under_test.reclaim_age = reclaim_age
                class_under_test.cleanup_ondisk_files(hashdir)
            else:
                with mock.patch('swift.obj.diskfile.time') as mock_time:
                    # don't reclaim anything
                    mock_time.time.return_value = 0.0
                    class_under_test.cleanup_ondisk_files(hashdir)

            if expected_after_cleanup:
                after_cleanup = set(os.listdir(hashdir))
                errmsg = "expected %r, got %r for test %r" % (
                    sorted(expected_after_cleanup), sorted(after_cleanup), test
                )
                self.assertEqual(expected_after_cleanup, after_cleanup, errmsg)
            else:
                self.assertFalse(os.path.exists(hashdir))

    def _test_yield_hashes_cleanup(self, scenarios, policy):
        # opportunistic test to check that yield_hashes cleans up dir using
        # same scenarios as passed to _test_cleanup_ondisk_files_files
        for test in scenarios:
            class_under_test = self.df_router[policy]
            # list(zip(...)) for py3 compatibility (zip is lazy there)
            files = list(list(zip(*test))[0])
            dev_path = os.path.join(self.testdir, str(uuid.uuid4()))
            hashdir = os.path.join(
                dev_path, diskfile.get_data_dir(policy),
                '0', 'abc', '9373a92d072897b136b3fc06595b4abc')
            os.makedirs(hashdir)
            for fname in files:
                open(os.path.join(hashdir, fname), 'w')
            expected_after_cleanup = set([f[0] for f in test
                                          if f[1] or len(f) > 2 and f[2]])
            with mock.patch('swift.obj.diskfile.time') as mock_time:
                # don't reclaim anything
                mock_time.time.return_value = 0.0
                mocked = 'swift.obj.diskfile.BaseDiskFileManager.get_dev_path'
                with mock.patch(mocked) as mock_path:
                    mock_path.return_value = dev_path
                    for _ in class_under_test.yield_hashes(
                            'ignored', '0', policy, suffixes=['abc']):
                        # return values are tested in test_yield_hashes_*
                        pass

            if expected_after_cleanup:
                after_cleanup = set(os.listdir(hashdir))
                errmsg = "expected %r, got %r for test %r" % (
                    sorted(expected_after_cleanup), sorted(after_cleanup), test
                )
                self.assertEqual(expected_after_cleanup, after_cleanup, errmsg)
            else:
                self.assertFalse(os.path.exists(hashdir))

    def test_get_ondisk_files_with_empty_dir(self):
        files = []
        expected = dict(
            data_file=None, meta_file=None, ctype_file=None, ts_file=None)
        for policy in POLICIES:
            for frag_index in (0, None, '13'):
                # check manager
                df_mgr = self.df_router[policy]
                datadir = os.path.join('/srv/node/sdb1/',
                                       diskfile.get_data_dir(policy))
                actual = df_mgr.get_ondisk_files(files, datadir)
                self._assertDictContainsSubset(expected, actual)
                # check diskfile under the hood
                df = self._get_diskfile(policy, frag_index=frag_index)
                actual = df._get_ondisk_files(files)
                self._assertDictContainsSubset(expected, actual)
                # check diskfile open
                self.assertRaises(DiskFileNotExist, df.open)

    def test_get_ondisk_files_with_unexpected_file(self):
        unexpected_files = ['junk', 'junk.data', '.junk']
        timestamp = next(make_timestamp_iter())
        tomb_file = timestamp.internal + '.ts'
        for policy in POLICIES:
            for unexpected in unexpected_files:
                self.logger.clear()
                files = [unexpected, tomb_file]
                df_mgr = self.df_router[policy]
                datadir = os.path.join('/srv/node/sdb1/',
                                       diskfile.get_data_dir(policy))

                results = df_mgr.get_ondisk_files(files, datadir)

                expected = {'ts_file': os.path.join(datadir, tomb_file)}
                self._assertDictContainsSubset(expected, results)
                log_lines = df_mgr.logger.get_lines_for_level('warning')
                self.assertTrue(
                    log_lines[0].startswith(
                        'Unexpected file %s'
                        % os.path.join(datadir, unexpected)))

    def test_get_ondisk_files_no_rsync_temp_file_warning(self):
        # get_ondisk_files logs no warnings for rsync temp files

        class_under_test = self._get_diskfile(POLICIES[0])
        files = [
            '.1472017820.44503.data.QBYCYU',  # rsync tempfile for a .data
            '.total-bs.abcdef',   # example of false positive
        ]
        paths = [os.path.join(class_under_test._datadir, f) for f in files]
        expected = {'unexpected': paths}
        results = class_under_test._get_ondisk_files(files)
        for k, v in expected.items():
            self.assertEqual(results[k], v)
        # no warnings
        self.assertFalse(self.logger.get_lines_for_level('warning'))
        # but we do get a debug!
        lines = self.logger.get_lines_for_level('debug')
        for path in paths:
            expected_msg = 'Rsync tempfile: %s' % path
            self.assertIn(expected_msg, lines)

    def test_cleanup_ondisk_files_reclaim_non_data_files(self):
        # Each scenario specifies a list of (filename, extension, [survives])
        # tuples. If extension is set or 'survives' is True, the filename
        # should still be in the dir after cleanup.
        much_older = Timestamp(time() - 2000).internal
        older = Timestamp(time() - 1001).internal
        newer = Timestamp(time() - 900).internal
        scenarios = [
            [('%s.ts' % older, False, False)],

            # fresh tombstone is preserved
            [('%s.ts' % newer, '.ts', True)],

            # tombstone reclaimed despite junk file
            [('junk', False, True),
             ('%s.ts' % much_older, '.ts', False)],

            # fresh .meta not reclaimed even if isolated
            [('%s.meta' % newer, '.meta')],

            # fresh .meta not reclaimed when tombstone is reclaimed
            [('%s.meta' % newer, '.meta'),
             ('%s.ts' % older, False, False)],

            # stale isolated .meta is reclaimed
            [('%s.meta' % older, False, False)],

            # stale .meta is reclaimed along with tombstone
            [('%s.meta' % older, False, False),
             ('%s.ts' % older, False, False)]]

        self._test_cleanup_ondisk_files(scenarios, POLICIES.default,
                                        reclaim_age=1000, commit_window=0)

    def test_construct_dev_path(self):
        res_path = self.df_mgr.construct_dev_path('abc')
        self.assertEqual(os.path.join(self.df_mgr.devices, 'abc'), res_path)

    def test_pickle_async_update(self):
        self.df_mgr.logger.increment = mock.MagicMock()
        ts = Timestamp(10000.0).internal
        with mock.patch('swift.obj.diskfile.write_pickle') as wp:
            self.df_mgr.pickle_async_update(self.existing_device,
                                            'a', 'c', 'o',
                                            dict(a=1, b=2), ts, POLICIES[0])
            dp = self.df_mgr.construct_dev_path(self.existing_device)
            ohash = diskfile.hash_path('a', 'c', 'o')
            wp.assert_called_with({'a': 1, 'b': 2},
                                  os.path.join(
                                      dp, diskfile.get_async_dir(POLICIES[0]),
                                      ohash[-3:], ohash + '-' + ts),
                                  os.path.join(dp, 'tmp'))
        self.df_mgr.logger.increment.assert_called_with('async_pendings')

    def test_object_audit_location_generator(self):
        locations = list(
            self.df_mgr.object_audit_location_generator(POLICIES[0]))
        self.assertEqual(locations, [])

    def test_replication_one_per_device_deprecation(self):
        conf = dict(**self.conf)
        mgr = diskfile.DiskFileManager(conf, self.logger)
        self.assertEqual(mgr.replication_concurrency_per_device, 1)

        conf = dict(replication_concurrency_per_device='0', **self.conf)
        mgr = diskfile.DiskFileManager(conf, self.logger)
        self.assertEqual(mgr.replication_concurrency_per_device, 0)

        conf = dict(replication_concurrency_per_device='2', **self.conf)
        mgr = diskfile.DiskFileManager(conf, self.logger)
        self.assertEqual(mgr.replication_concurrency_per_device, 2)

        conf = dict(replication_concurrency_per_device=2, **self.conf)
        mgr = diskfile.DiskFileManager(conf, self.logger)
        self.assertEqual(mgr.replication_concurrency_per_device, 2)

        # Check backward compatibility
        conf = dict(replication_one_per_device='true', **self.conf)
        mgr = diskfile.DiskFileManager(conf, self.logger)
        self.assertEqual(mgr.replication_concurrency_per_device, 1)
        log_lines = mgr.logger.get_lines_for_level('warning')
        self.assertIn('replication_one_per_device is deprecated',
                      log_lines[-1])

        conf = dict(replication_one_per_device='false', **self.conf)
        mgr = diskfile.DiskFileManager(conf, self.logger)
        self.assertEqual(mgr.replication_concurrency_per_device, 0)
        log_lines = mgr.logger.get_lines_for_level('warning')
        self.assertIn('replication_one_per_device is deprecated',
                      log_lines[-1])

        # If defined, new parameter has precedence
        conf = dict(replication_concurrency_per_device='2',
                    replication_one_per_device='true', **self.conf)
        mgr = diskfile.DiskFileManager(conf, self.logger)
        self.assertEqual(mgr.replication_concurrency_per_device, 2)
        log_lines = mgr.logger.get_lines_for_level('warning')
        self.assertIn('replication_one_per_device ignored',
                      log_lines[-1])

        conf = dict(replication_concurrency_per_device='2',
                    replication_one_per_device='false', **self.conf)
        mgr = diskfile.DiskFileManager(conf, self.logger)
        self.assertEqual(mgr.replication_concurrency_per_device, 2)
        log_lines = mgr.logger.get_lines_for_level('warning')
        self.assertIn('replication_one_per_device ignored',
                      log_lines[-1])

        conf = dict(replication_concurrency_per_device='0',
                    replication_one_per_device='true', **self.conf)
        mgr = diskfile.DiskFileManager(conf, self.logger)
        self.assertEqual(mgr.replication_concurrency_per_device, 0)
        log_lines = mgr.logger.get_lines_for_level('warning')
        self.assertIn('replication_one_per_device ignored',
                      log_lines[-1])

    def test_replication_lock_on(self):
        # Double check settings
        self.df_mgr.replication_concurrency_per_device = 1
        self.df_mgr.replication_lock_timeout = 0.1
        success = False
        with self.df_mgr.replication_lock(self.existing_device,
                                          POLICIES.legacy, '1'):
            with self.assertRaises(ReplicationLockTimeout):
                with self.df_mgr.replication_lock(self.existing_device,
                                                  POLICIES.legacy, '2'):
                    success = True
        self.assertFalse(success)

    def test_replication_lock_off(self):
        # Double check settings
        self.df_mgr.replication_concurrency_per_device = 0
        self.df_mgr.replication_lock_timeout = 0.1

        # 2 locks must succeed
        success = False
        with self.df_mgr.replication_lock(self.existing_device,
                                          POLICIES.legacy, '1'):
            try:
                with self.df_mgr.replication_lock(self.existing_device,
                                                  POLICIES.legacy, '2'):
                    success = True
            except ReplicationLockTimeout as err:
                self.fail('Unexpected exception: %s' % err)
        self.assertTrue(success)

        # 3 locks must succeed
        success = False
        with self.df_mgr.replication_lock(self.existing_device,
                                          POLICIES.legacy, '1'):
            with self.df_mgr.replication_lock(self.existing_device,
                                              POLICIES.legacy, '2'):
                try:
                    with self.df_mgr.replication_lock(self.existing_device,
                                                      POLICIES.legacy, '3'):
                        success = True
                except ReplicationLockTimeout as err:
                    self.fail('Unexpected exception: %s' % err)
        self.assertTrue(success)

    def test_replication_lock_2(self):
        # Double check settings
        self.df_mgr.replication_concurrency_per_device = 2
        self.df_mgr.replication_lock_timeout = 0.1

        # 2 locks with replication_concurrency_per_device=2 must succeed
        success = False
        with self.df_mgr.replication_lock(self.existing_device,
                                          POLICIES.legacy, '1'):
            try:
                with self.df_mgr.replication_lock(self.existing_device,
                                                  POLICIES.legacy, '2'):
                    success = True
            except ReplicationLockTimeout as err:
                self.fail('Unexpected exception: %s' % err)
        self.assertTrue(success)

        # 3 locks with replication_concurrency_per_device=2 must fail
        success = False
        with self.df_mgr.replication_lock(self.existing_device,
                                          POLICIES.legacy, '1'):
            with self.df_mgr.replication_lock(self.existing_device,
                                              POLICIES.legacy, '2'):
                with self.assertRaises(ReplicationLockTimeout):
                    with self.df_mgr.replication_lock(self.existing_device,
                                                      POLICIES.legacy, '3'):
                        success = True
        self.assertFalse(success)

    def test_replication_lock_another_device_fine(self):
        # Double check settings
        self.df_mgr.replication_concurrency_per_device = 1
        self.df_mgr.replication_lock_timeout = 0.1
        success = False
        with self.df_mgr.replication_lock(self.existing_device,
                                          POLICIES.legacy, '1'):
            try:
                with self.df_mgr.replication_lock(self.existing_device2,
                                                  POLICIES.legacy, '2'):
                    success = True
            except ReplicationLockTimeout as err:
                self.fail('Unexpected exception: %s' % err)
        self.assertTrue(success)

    def test_replication_lock_same_partition(self):
        # Double check settings
        self.df_mgr.replication_concurrency_per_device = 2
        self.df_mgr.replication_lock_timeout = 0.1
        success = False
        with self.df_mgr.replication_lock(self.existing_device,
                                          POLICIES.legacy, '1'):
            with self.assertRaises(PartitionLockTimeout):
                with self.df_mgr.replication_lock(self.existing_device,
                                                  POLICIES.legacy, '1'):
                    success = True
        self.assertFalse(success)

    def test_partition_lock_same_partition(self):
        # Double check settings
        self.df_mgr.replication_lock_timeout = 0.1
        success = False
        with self.df_mgr.partition_lock(self.existing_device,
                                        POLICIES.legacy, '1', name='foo'):
            with self.assertRaises(PartitionLockTimeout):
                with self.df_mgr.partition_lock(self.existing_device,
                                                POLICIES.legacy, '1',
                                                name='foo'):
                    success = True
        self.assertFalse(success)

    def test_partition_lock_same_partition_different_name(self):
        # Double check settings
        self.df_mgr.replication_lock_timeout = 0.1
        success = False
        with self.df_mgr.partition_lock(self.existing_device,
                                        POLICIES.legacy, '1', name='foo'):
            with self.df_mgr.partition_lock(self.existing_device,
                                            POLICIES.legacy, '1',
                                            name='bar'):
                success = True
        self.assertTrue(success)

    def test_partition_lock_and_replication_lock_same_partition(self):
        # Double check settings
        self.df_mgr.replication_lock_timeout = 0.1
        success = False
        with self.df_mgr.partition_lock(self.existing_device,
                                        POLICIES.legacy, '1',
                                        name='replication'):
            with self.assertRaises(PartitionLockTimeout):
                with self.df_mgr.replication_lock(self.existing_device,
                                                  POLICIES.legacy, '1'):
                    success = True
        self.assertFalse(success)

        success = False
        with self.df_mgr.replication_lock(self.existing_device,
                                          POLICIES.legacy, '1'):
            with self.assertRaises(PartitionLockTimeout):
                with self.df_mgr.partition_lock(self.existing_device,
                                                POLICIES.legacy, '1',
                                                name='replication'):
                    success = True
        self.assertFalse(success)

    def test_missing_splice_warning(self):
        with mock.patch('swift.common.splice.splice._c_splice', None):
            self.conf['splice'] = 'yes'
            mgr = diskfile.DiskFileManager(self.conf, logger=self.logger)

        warnings = self.logger.get_lines_for_level('warning')
        self.assertGreater(len(warnings), 0)
        self.assertTrue('splice()' in warnings[-1])
        self.assertFalse(mgr.use_splice)

    def test_get_diskfile_from_hash_dev_path_fail(self):
        self.df_mgr.get_dev_path = mock.MagicMock(return_value=None)
        with mock.patch(self._manager_mock('diskfile_cls')), \
                mock.patch(self._manager_mock(
                    'cleanup_ondisk_files')) as cleanup, \
                mock.patch('swift.obj.diskfile.read_metadata') as readmeta:
            cleanup.return_value = {'files': ['1381679759.90941.data']}
            readmeta.return_value = {'name': '/a/c/o'}
            self.assertRaises(
                DiskFileDeviceUnavailable,
                self.df_mgr.get_diskfile_from_hash,
                'dev', '9', '9a7175077c01a23ade5956b8a2bba900', POLICIES[0])

    def test_get_diskfile_from_hash_not_dir(self):
        self.df_mgr.get_dev_path = mock.MagicMock(return_value='/srv/dev/')
        with mock.patch(self._manager_mock('diskfile_cls')), \
                mock.patch(self._manager_mock(
                    'cleanup_ondisk_files')) as cleanup, \
                mock.patch('swift.obj.diskfile.read_metadata') as readmeta, \
                mock.patch(self._manager_mock(
                    'quarantine_renamer')) as quarantine_renamer:
            osexc = OSError()
            osexc.errno = errno.ENOTDIR
            cleanup.side_effect = osexc
            readmeta.return_value = {'name': '/a/c/o'}
            self.assertRaises(
                DiskFileNotExist,
                self.df_mgr.get_diskfile_from_hash,
                'dev', '9', '9a7175077c01a23ade5956b8a2bba900', POLICIES[0])
            quarantine_renamer.assert_called_once_with(
                '/srv/dev/',
                ('/srv/dev/objects/9/900/9a7175077c01a23ade5956b8a2bba900/' +
                 'made-up-filename'))

    def test_get_diskfile_from_hash_no_data(self):
        self.df_mgr.get_dev_path = mock.MagicMock(return_value='/srv/dev/')
        with mock.patch(self._manager_mock('diskfile_cls')), \
                mock.patch(self._manager_mock(
                    'cleanup_ondisk_files')) as cleanup, \
                mock.patch('swift.obj.diskfile.read_metadata') as readmeta, \
                mock.patch(self._manager_mock(
                    'quarantine_renamer')) as quarantine_renamer:
            osexc = OSError()
            osexc.errno = errno.ENODATA
            cleanup.side_effect = osexc
            readmeta.return_value = {'name': '/a/c/o'}
            self.assertRaises(
                DiskFileNotExist,
                self.df_mgr.get_diskfile_from_hash,
                'dev', '9', '9a7175077c01a23ade5956b8a2bba900', POLICIES[0])
            quarantine_renamer.assert_called_once_with(
                '/srv/dev/',
                ('/srv/dev/objects/9/900/9a7175077c01a23ade5956b8a2bba900/' +
                 'made-up-filename'))

    def test_get_diskfile_from_hash_unclean(self):
        self.df_mgr.get_dev_path = mock.MagicMock(return_value='/srv/dev/')
        with mock.patch(self._manager_mock('diskfile_cls')), \
                mock.patch(self._manager_mock(
                    'cleanup_ondisk_files')) as cleanup, \
                mock.patch('swift.obj.diskfile.read_metadata') as readmeta, \
                mock.patch(self._manager_mock(
                    'quarantine_renamer')) as quarantine_renamer:
            osexc = OSError()
            osexc.errno = EUCLEAN
            cleanup.side_effect = osexc
            readmeta.return_value = {'name': '/a/c/o'}
            self.assertRaises(
                DiskFileNotExist,
                self.df_mgr.get_diskfile_from_hash,
                'dev', '9', '9a7175077c01a23ade5956b8a2bba900', POLICIES[0])
            quarantine_renamer.assert_called_once_with(
                '/srv/dev/',
                ('/srv/dev/objects/9/900/9a7175077c01a23ade5956b8a2bba900/' +
                 'made-up-filename'))

    def test_get_diskfile_from_hash_no_dir(self):
        self.df_mgr.get_dev_path = mock.MagicMock(return_value='/srv/dev/')
        with mock.patch(self._manager_mock('diskfile_cls')), \
                mock.patch(self._manager_mock(
                    'cleanup_ondisk_files')) as cleanup, \
                mock.patch('swift.obj.diskfile.read_metadata') as readmeta:
            osexc = OSError()
            osexc.errno = errno.ENOENT
            cleanup.side_effect = osexc
            readmeta.return_value = {'name': '/a/c/o'}
            self.assertRaises(
                DiskFileNotExist,
                self.df_mgr.get_diskfile_from_hash,
                'dev', '9', '9a7175077c01a23ade5956b8a2bba900', POLICIES[0])

    def test_get_diskfile_from_hash_other_oserror(self):
        self.df_mgr.get_dev_path = mock.MagicMock(return_value='/srv/dev/')
        with mock.patch(self._manager_mock('diskfile_cls')), \
                mock.patch(self._manager_mock(
                    'cleanup_ondisk_files')) as cleanup, \
                mock.patch('swift.obj.diskfile.read_metadata') as readmeta:
            osexc = OSError()
            cleanup.side_effect = osexc
            readmeta.return_value = {'name': '/a/c/o'}
            self.assertRaises(
                OSError,
                self.df_mgr.get_diskfile_from_hash,
                'dev', '9', '9a7175077c01a23ade5956b8a2bba900', POLICIES[0])

    def test_get_diskfile_from_hash_no_actual_files(self):
        self.df_mgr.get_dev_path = mock.MagicMock(return_value='/srv/dev/')
        with mock.patch(self._manager_mock('diskfile_cls')), \
                mock.patch(self._manager_mock(
                    'cleanup_ondisk_files')) as cleanup, \
                mock.patch('swift.obj.diskfile.read_metadata') as readmeta:
            cleanup.return_value = {'files': []}
            readmeta.return_value = {'name': '/a/c/o'}
            self.assertRaises(
                DiskFileNotExist,
                self.df_mgr.get_diskfile_from_hash,
                'dev', '9', '9a7175077c01a23ade5956b8a2bba900', POLICIES[0])

    def test_get_diskfile_from_hash_read_metadata_problem(self):
        self.df_mgr.get_dev_path = mock.MagicMock(return_value='/srv/dev/')
        with mock.patch(self._manager_mock('diskfile_cls')), \
                mock.patch(self._manager_mock(
                    'cleanup_ondisk_files')) as cleanup, \
                mock.patch('swift.obj.diskfile.read_metadata') as readmeta:
            cleanup.return_value = {'files': ['1381679759.90941.data']}
            readmeta.side_effect = EOFError()
            self.assertRaises(
                DiskFileNotExist,
                self.df_mgr.get_diskfile_from_hash,
                'dev', '9', '9a7175077c01a23ade5956b8a2bba900', POLICIES[0])

    def test_get_diskfile_from_hash_no_meta_name(self):
        self.df_mgr.get_dev_path = mock.MagicMock(return_value='/srv/dev/')
        with mock.patch(self._manager_mock('diskfile_cls')), \
                mock.patch(self._manager_mock(
                    'cleanup_ondisk_files')) as cleanup, \
                mock.patch('swift.obj.diskfile.read_metadata') as readmeta:
            cleanup.return_value = {'files': ['1381679759.90941.data']}
            readmeta.return_value = {}
            try:
                self.df_mgr.get_diskfile_from_hash(
                    'dev', '9', '9a7175077c01a23ade5956b8a2bba900',
                    POLICIES[0])
            except DiskFileNotExist as err:
                exc = err
            self.assertEqual(str(exc), '')

    def test_get_diskfile_from_hash_bad_meta_name(self):
        self.df_mgr.get_dev_path = mock.MagicMock(return_value='/srv/dev/')
        with mock.patch(self._manager_mock('diskfile_cls')), \
                mock.patch(self._manager_mock(
                    'cleanup_ondisk_files')) as cleanup, \
                mock.patch('swift.obj.diskfile.read_metadata') as readmeta:
            cleanup.return_value = {'files': ['1381679759.90941.data']}
            readmeta.return_value = {'name': 'bad'}
            try:
                self.df_mgr.get_diskfile_from_hash(
                    'dev', '9', '9a7175077c01a23ade5956b8a2bba900',
                    POLICIES[0])
            except DiskFileNotExist as err:
                exc = err
            self.assertEqual(str(exc), '')

    def test_get_diskfile_from_hash(self):
        self.df_mgr.get_dev_path = mock.MagicMock(return_value='/srv/dev/')
        mock_return = object()
        with mock.patch(self._manager_mock('diskfile_cls'),
                        return_value=mock_return) as dfclass, \
                mock.patch(self._manager_mock(
                    'cleanup_ondisk_files')) as cleanup, \
                mock.patch('swift.obj.diskfile.read_metadata') as readmeta:
            cleanup.return_value = {'files': ['1381679759.90941.data']}
            readmeta.return_value = {'name': '/a/c/o'}
            actual = self.df_mgr.get_diskfile_from_hash(
                'dev', '9', '9a7175077c01a23ade5956b8a2bba900', POLICIES[0])
            dfclass.assert_called_once_with(
                self.df_mgr, '/srv/dev/', '9',
                'a', 'c', 'o', policy=POLICIES[0])
            cleanup.assert_called_once_with(
                '/srv/dev/objects/9/900/9a7175077c01a23ade5956b8a2bba900')
            readmeta.assert_called_once_with(
                '/srv/dev/objects/9/900/9a7175077c01a23ade5956b8a2bba900/'
                '1381679759.90941.data')
            self.assertEqual(mock_return, actual)

    def test_get_diskfile_and_filenames_from_hash(self):
        self.df_mgr.get_dev_path = mock.MagicMock(return_value='/srv/dev/')
        mock_return = object()
        with mock.patch(self._manager_mock('diskfile_cls'),
                        return_value=mock_return) as dfclass, \
                mock.patch(self._manager_mock(
                    'cleanup_ondisk_files')) as cleanup, \
                mock.patch('swift.obj.diskfile.read_metadata') as readmeta:
            cleanup.return_value = {'files': ['1381679759.90941.data']}
            readmeta.return_value = {'name': '/a/c/o'}
            actual, names = self.df_mgr.get_diskfile_and_filenames_from_hash(
                'dev', '9', '9a7175077c01a23ade5956b8a2bba900', POLICIES[0])
            dfclass.assert_called_once_with(
                self.df_mgr, '/srv/dev/', '9',
                'a', 'c', 'o', policy=POLICIES[0])
            cleanup.assert_called_once_with(
                '/srv/dev/objects/9/900/9a7175077c01a23ade5956b8a2bba900')
            readmeta.assert_called_once_with(
                '/srv/dev/objects/9/900/9a7175077c01a23ade5956b8a2bba900/'
                '1381679759.90941.data')
            self.assertEqual(mock_return, actual)
            self.assertEqual(['1381679759.90941.data'], names)

    def test_listdir_enoent(self):
        oserror = OSError()
        oserror.errno = errno.ENOENT
        self.df_mgr.logger.error = mock.MagicMock()
        with mock.patch('os.listdir', side_effect=oserror):
            self.assertEqual(self.df_mgr._listdir('path'), [])
            self.assertEqual(self.df_mgr.logger.error.mock_calls, [])

    def test_listdir_other_oserror(self):
        oserror = OSError()
        self.df_mgr.logger.error = mock.MagicMock()
        with mock.patch('os.listdir', side_effect=oserror):
            self.assertEqual(self.df_mgr._listdir('path'), [])
            self.df_mgr.logger.error.assert_called_once_with(
                'ERROR: Skipping %r due to error with listdir attempt: %s',
                'path', oserror)

    def test_listdir(self):
        self.df_mgr.logger.error = mock.MagicMock()
        with mock.patch('os.listdir', return_value=['abc', 'def']):
            self.assertEqual(self.df_mgr._listdir('path'), ['abc', 'def'])
            self.assertEqual(self.df_mgr.logger.error.mock_calls, [])

    def test_yield_suffixes_dev_path_fail(self):
        self.df_mgr.get_dev_path = mock.MagicMock(return_value=None)
        exc = None
        try:
            list(self.df_mgr.yield_suffixes(self.existing_device, '9', 0))
        except DiskFileDeviceUnavailable as err:
            exc = err
        self.assertEqual(str(exc), '')

    def test_yield_suffixes(self):
        self.df_mgr._listdir = mock.MagicMock(return_value=[
            'abc', 'def', 'ghi', 'abcd', '012'])
        dev = self.existing_device
        self.assertEqual(
            list(self.df_mgr.yield_suffixes(dev, '9', POLICIES[0])),
            [(self.testdir + '/' + dev + '/objects/9/abc', 'abc'),
             (self.testdir + '/' + dev + '/objects/9/def', 'def'),
             (self.testdir + '/' + dev + '/objects/9/012', '012')])

    def test_yield_hashes_dev_path_fail(self):
        self.df_mgr.get_dev_path = mock.MagicMock(return_value=None)
        exc = None
        try:
            list(self.df_mgr.yield_hashes(self.existing_device, '9',
                                          POLICIES[0]))
        except DiskFileDeviceUnavailable as err:
            exc = err
        self.assertEqual(str(exc), '')

    def test_yield_hashes_empty(self):
        def _listdir(path):
            return []

        with mock.patch('os.listdir', _listdir):
            self.assertEqual(list(self.df_mgr.yield_hashes(
                self.existing_device, '9', POLICIES[0])), [])

    def test_yield_hashes_cleans_up_everything(self):
        the_time = [1525354555.657585]

        def mock_time():
            return the_time[0]

        with mock.patch('time.time', mock_time):
            # Make a couple of (soon-to-be-)expired tombstones
            df1 = self.df_mgr.get_diskfile(
                self.existing_device, 0, 'a', 'c', 'o1', POLICIES[0])
            df1.delete(Timestamp(the_time[0]))
            df1_hash = utils.hash_path('a', 'c', 'o1')
            df1_suffix = df1_hash[-3:]

            df2 = self.df_mgr.get_diskfile(
                self.existing_device, 0, 'a', 'c', 'o2', POLICIES[0])
            df2.delete(Timestamp(the_time[0] + 1))
            df2_hash = utils.hash_path('a', 'c', 'o2')
            df2_suffix = df2_hash[-3:]

            # sanity checks
            self.assertTrue(os.path.exists(os.path.join(
                self.testdir, self.existing_device, 'objects', '0',
                df1_suffix, df1_hash,
                "1525354555.65758.ts")))
            self.assertTrue(os.path.exists(os.path.join(
                self.testdir, self.existing_device, 'objects', '0',
                df2_suffix, df2_hash,
                "1525354556.65758.ts")))

            # Cache the hashes and expire the tombstones
            self.df_mgr.get_hashes(self.existing_device, '0', [], POLICIES[0])
            the_time[0] += 2 * self.df_mgr.reclaim_age

            hashes = list(self.df_mgr.yield_hashes(
                self.existing_device, '0', POLICIES[0]))
        self.assertEqual(hashes, [])

        # The tombstones are gone
        self.assertFalse(os.path.exists(os.path.join(
            self.testdir, self.existing_device, 'objects', '0',
            df1_suffix, df1_hash,
            "1525354555.65758.ts")))
        self.assertFalse(os.path.exists(os.path.join(
            self.testdir, self.existing_device, 'objects', '0',
            df2_suffix, df2_hash,
            "1525354556.65758.ts")))

        # The empty hash dirs are gone
        self.assertFalse(os.path.exists(os.path.join(
            self.testdir, self.existing_device, 'objects', '0',
            df1_suffix, df1_hash)))
        self.assertFalse(os.path.exists(os.path.join(
            self.testdir, self.existing_device, 'objects', '0',
            df2_suffix, df2_hash)))

        # The empty suffix dirs, and partition are still there
        self.assertTrue(os.path.isdir(os.path.join(
            self.testdir, self.existing_device, 'objects', '0',
            df1_suffix)))
        self.assertTrue(os.path.isdir(os.path.join(
            self.testdir, self.existing_device, 'objects', '0',
            df2_suffix)))

        # but the suffixes is invalid
        part_dir = os.path.join(
            self.testdir, self.existing_device, 'objects', '0')
        invalidations_file = os.path.join(
            part_dir, diskfile.HASH_INVALIDATIONS_FILE)
        with open(invalidations_file) as f:
            invalids = f.read().splitlines()
            self.assertEqual(sorted((df1_suffix, df2_suffix)),
                             sorted(invalids))  # sanity

        # next time get hashes runs
        with mock.patch('time.time', mock_time):
            hashes = self.df_mgr.get_hashes(
                self.existing_device, '0', [], POLICIES[0])
        self.assertEqual(hashes, {})

        # ... suffixes will get cleanup
        self.assertFalse(os.path.exists(os.path.join(
            self.testdir, self.existing_device, 'objects', '0',
            df1_suffix)))
        self.assertFalse(os.path.exists(os.path.join(
            self.testdir, self.existing_device, 'objects', '0',
            df2_suffix)))

        # but really it's not diskfile's jobs to decide if a partition belongs
        # on a node or not
        self.assertTrue(os.path.isdir(os.path.join(
            self.testdir, self.existing_device, 'objects', '0')))

    def test_focused_yield_hashes_does_not_clean_up(self):
        the_time = [1525354555.657585]

        def mock_time():
            return the_time[0]

        with mock.patch('time.time', mock_time):
            df = self.df_mgr.get_diskfile(
                self.existing_device, 0, 'a', 'c', 'o', POLICIES[0])
            df.delete(Timestamp(the_time[0]))
            df_hash = utils.hash_path('a', 'c', 'o')
            df_suffix = df_hash[-3:]

            # sanity check
            self.assertTrue(os.path.exists(os.path.join(
                self.testdir, self.existing_device, 'objects', '0',
                df_suffix, df_hash,
                "1525354555.65758.ts")))

            # Expire the tombstone
            the_time[0] += 2 * self.df_mgr.reclaim_age

            hashes = list(self.df_mgr.yield_hashes(
                self.existing_device, '0', POLICIES[0],
                suffixes=[df_suffix]))
        self.assertEqual(hashes, [])

        # The partition dir is still there. Since we didn't visit all the
        # suffix dirs, we didn't learn whether or not the partition dir was
        # empty.
        self.assertTrue(os.path.exists(os.path.join(
            self.testdir, self.existing_device, 'objects', '0')))

    def test_yield_hashes_empty_suffixes(self):
        def _listdir(path):
            return []

        with mock.patch('os.listdir', _listdir):
            self.assertEqual(
                list(self.df_mgr.yield_hashes(self.existing_device, '9',
                                              POLICIES[0],
                                              suffixes=['456'])), [])

    def _check_yield_hashes(self, policy, suffix_map, expected, **kwargs):
        device = self.existing_device
        part = '9'
        part_path = os.path.join(
            self.testdir, device, diskfile.get_data_dir(policy), part)

        def _listdir(path):
            if path == part_path:
                return suffix_map.keys()
            for suff, hash_map in suffix_map.items():
                if path == os.path.join(part_path, suff):
                    return hash_map.keys()
                for hash_, files in hash_map.items():
                    if path == os.path.join(part_path, suff, hash_):
                        return files
            self.fail('Unexpected listdir of %r' % path)
        expected_items = [
            (hash_, timestamps)
            for hash_, timestamps in expected.items()]
        with mock.patch('os.listdir', _listdir), \
                mock.patch('os.unlink'), \
                mock.patch('os.rmdir'):
            df_mgr = self.df_router[policy]
            hash_items = list(df_mgr.yield_hashes(
                device, part, policy, **kwargs))
            expected = sorted(expected_items)
            actual = sorted(hash_items)
            # default list diff easiest to debug
            self.assertEqual(expected, actual)

    def test_yield_hashes_tombstones(self):
        ts_iter = (Timestamp(t) for t in itertools.count(int(time())))
        ts1 = next(ts_iter)
        ts2 = next(ts_iter)
        ts3 = next(ts_iter)
        suffix_map = {
            '27e': {
                '1111111111111111111111111111127e': [
                    ts1.internal + '.ts'],
                '2222222222222222222222222222227e': [
                    ts2.internal + '.ts'],
            },
            'd41': {
                'aaaaaaaaaaaaaaaaaaaaaaaaaaaaad41': []
            },
            'd98': {},
            '00b': {
                '3333333333333333333333333333300b': [
                    ts1.internal + '.ts',
                    ts2.internal + '.ts',
                    ts3.internal + '.ts',
                ]
            },
            '204': {
                'bbbbbbbbbbbbbbbbbbbbbbbbbbbbb204': [
                    ts3.internal + '.ts',
                ]
            }
        }
        expected = {
            '1111111111111111111111111111127e': {'ts_data': ts1.internal},
            '2222222222222222222222222222227e': {'ts_data': ts2.internal},
            '3333333333333333333333333333300b': {'ts_data': ts3.internal},
        }
        for policy in POLICIES:
            self._check_yield_hashes(policy, suffix_map, expected,
                                     suffixes=['27e', '00b'])


@patch_policies
class TestDiskFileManager(DiskFileManagerMixin, BaseTestCase):

    mgr_cls = diskfile.DiskFileManager

    def test_get_ondisk_files_with_repl_policy(self):
        # Each scenario specifies a list of (filename, extension) tuples. If
        # extension is set then that filename should be returned by the method
        # under test for that extension type.
        scenarios = [[('0000000007.00000.data', '.data')],

                     [('0000000007.00000.ts', '.ts')],

                     # older tombstone is ignored
                     [('0000000007.00000.ts', '.ts'),
                      ('0000000006.00000.ts', False)],

                     # older data is ignored
                     [('0000000007.00000.data', '.data'),
                      ('0000000006.00000.data', False),
                      ('0000000004.00000.ts', False)],

                     # newest meta trumps older meta
                     [('0000000009.00000.meta', '.meta'),
                      ('0000000008.00000.meta', False),
                      ('0000000007.00000.data', '.data'),
                      ('0000000004.00000.ts', False)],

                     # meta older than data is ignored
                     [('0000000007.00000.data', '.data'),
                      ('0000000006.00000.meta', False),
                      ('0000000004.00000.ts', False)],

                     # meta without data is ignored
                     [('0000000007.00000.meta', False, True),
                      ('0000000006.00000.ts', '.ts'),
                      ('0000000004.00000.data', False)],

                     # tombstone trumps meta and data at same timestamp
                     [('0000000006.00000.meta', False),
                      ('0000000006.00000.ts', '.ts'),
                      ('0000000006.00000.data', False)],
                     ]

        self._test_get_ondisk_files(scenarios, POLICIES[0], None)
        self._test_cleanup_ondisk_files(scenarios, POLICIES[0])
        self._test_yield_hashes_cleanup(scenarios, POLICIES[0])

    def test_get_ondisk_files_with_stray_meta(self):
        # get_ondisk_files ignores a stray .meta file

        class_under_test = self._get_diskfile(POLICIES[0])
        files = ['0000000007.00000.meta']

        with mock.patch('swift.obj.diskfile.os.listdir', lambda *args: files):
            self.assertRaises(DiskFileNotExist, class_under_test.open)

    def test_verify_ondisk_files(self):
        # ._verify_ondisk_files should only return False if get_ondisk_files
        # has produced a bad set of files due to a bug, so to test it we need
        # to probe it directly.
        mgr = self.df_router[POLICIES.default]
        ok_scenarios = (
            {'ts_file': None, 'data_file': None, 'meta_file': None},
            {'ts_file': None, 'data_file': 'a_file', 'meta_file': None},
            {'ts_file': None, 'data_file': 'a_file', 'meta_file': 'a_file'},
            {'ts_file': 'a_file', 'data_file': None, 'meta_file': None},
        )

        for scenario in ok_scenarios:
            self.assertTrue(mgr._verify_ondisk_files(scenario),
                            'Unexpected result for scenario %s' % scenario)

        # construct every possible invalid combination of results
        vals = (None, 'a_file')
        for ts_file, data_file, meta_file in [
                (a, b, c) for a in vals for b in vals for c in vals]:
            scenario = {
                'ts_file': ts_file,
                'data_file': data_file,
                'meta_file': meta_file}
            if scenario in ok_scenarios:
                continue
            self.assertFalse(mgr._verify_ondisk_files(scenario),
                             'Unexpected result for scenario %s' % scenario)

    def test_parse_on_disk_filename(self):
        mgr = self.df_router[POLICIES.default]
        for ts in (Timestamp('1234567890.00001'),
                   Timestamp('1234567890.00001', offset=17)):
            for ext in ('.meta', '.data', '.ts'):
                fname = '%s%s' % (ts.internal, ext)
                info = mgr.parse_on_disk_filename(fname, POLICIES.default)
                self.assertEqual(ts, info['timestamp'])
                self.assertEqual(ext, info['ext'])

    def test_parse_on_disk_filename_errors(self):
        mgr = self.df_router[POLICIES.default]
        with self.assertRaises(DiskFileError) as cm:
            mgr.parse_on_disk_filename('junk', POLICIES.default)
        self.assertEqual("Invalid Timestamp value in filename 'junk'",
                         str(cm.exception))

    def test_cleanup_ondisk_files_reclaim_with_data_files(self):
        # Each scenario specifies a list of (filename, extension, [survives])
        # tuples. If extension is set or 'survives' is True, the filename
        # should still be in the dir after cleanup.
        much_older = Timestamp(time() - 2000).internal
        older = Timestamp(time() - 1001).internal
        newer = Timestamp(time() - 900).internal
        scenarios = [
            # .data files are not reclaimed, ever
            [('%s.data' % older, '.data', True)],
            [('%s.data' % newer, '.data', True)],

            # ... and we could have a mixture of fresh and stale .data
            [('%s.data' % newer, '.data', True),
             ('%s.data' % older, False, False)],

            # tombstone reclaimed despite newer data
            [('%s.data' % newer, '.data', True),
             ('%s.data' % older, False, False),
             ('%s.ts' % much_older, '.ts', False)],

            # .meta not reclaimed if there is a .data file
            [('%s.meta' % older, '.meta'),
             ('%s.data' % much_older, '.data')]]

        self._test_cleanup_ondisk_files(scenarios, POLICIES.default,
                                        reclaim_age=1000)

    def test_yield_hashes(self):
        old_ts = '1383180000.12345'
        fresh_ts = Timestamp(time() - 10).internal
        fresher_ts = Timestamp(time() - 1).internal
        suffix_map = {
            'abc': {
                '9373a92d072897b136b3fc06595b4abc': [
                    fresh_ts + '.ts'],
            },
            '456': {
                '9373a92d072897b136b3fc06595b0456': [
                    old_ts + '.data'],
                '9373a92d072897b136b3fc06595b7456': [
                    fresh_ts + '.ts',
                    fresher_ts + '.data'],
            },
            'def': {},
        }
        expected = {
            '9373a92d072897b136b3fc06595b4abc': {'ts_data': fresh_ts},
            '9373a92d072897b136b3fc06595b0456': {'ts_data': old_ts},
            '9373a92d072897b136b3fc06595b7456': {'ts_data': fresher_ts},
        }
        self._check_yield_hashes(POLICIES.default, suffix_map, expected)

    def test_yield_hashes_yields_meta_timestamp(self):
        ts_iter = (Timestamp(t) for t in itertools.count(int(time())))
        ts1 = next(ts_iter)
        ts2 = next(ts_iter)
        ts3 = next(ts_iter)
        suffix_map = {
            'abc': {
                # only tombstone is yield/sync -able
                '9333a92d072897b136b3fc06595b4abc': [
                    ts1.internal + '.ts',
                    ts2.internal + '.meta'],
                # dangling .meta is not yielded because it cannot be sync'd
                '9222a92d072897b136b3fc06595b4abc': [
                    ts3.internal + '.meta'],
            },
            '456': {
                # only latest metadata timestamp
                '9444a92d072897b136b3fc06595b0456': [
                    ts1.internal + '.data',
                    ts2.internal + '.meta',
                    ts3.internal + '.meta'],
                # exemplary datadir with .meta
                '9555a92d072897b136b3fc06595b7456': [
                    ts1.internal + '.data',
                    ts2.internal + '.meta'],
            },
        }
        expected = {
            '9333a92d072897b136b3fc06595b4abc':
            {'ts_data': ts1},
            '9444a92d072897b136b3fc06595b0456':
            {'ts_data': ts1, 'ts_meta': ts3},
            '9555a92d072897b136b3fc06595b7456':
            {'ts_data': ts1, 'ts_meta': ts2},
        }
        self._check_yield_hashes(POLICIES.default, suffix_map, expected)

    def test_yield_hashes_yields_content_type_timestamp(self):
        hash_ = '9373a92d072897b136b3fc06595b4abc'
        ts_iter = make_timestamp_iter()
        ts0, ts1, ts2, ts3, ts4 = (next(ts_iter) for _ in range(5))
        data_file = ts1.internal + '.data'

        # no content-type delta
        meta_file = ts2.internal + '.meta'
        suffix_map = {'abc': {hash_: [data_file, meta_file]}}
        expected = {hash_: {'ts_data': ts1,
                            'ts_meta': ts2}}
        self._check_yield_hashes(POLICIES.default, suffix_map, expected)

        # non-zero content-type delta
        delta = ts3.raw - ts2.raw
        meta_file = '%s-%x.meta' % (ts3.internal, delta)
        suffix_map = {'abc': {hash_: [data_file, meta_file]}}
        expected = {hash_: {'ts_data': ts1,
                            'ts_meta': ts3,
                            'ts_ctype': ts2}}
        self._check_yield_hashes(POLICIES.default, suffix_map, expected)

        # zero content-type delta
        meta_file = '%s+0.meta' % ts3.internal
        suffix_map = {'abc': {hash_: [data_file, meta_file]}}
        expected = {hash_: {'ts_data': ts1,
                            'ts_meta': ts3,
                            'ts_ctype': ts3}}
        self._check_yield_hashes(POLICIES.default, suffix_map, expected)

        # content-type in second meta file
        delta = ts3.raw - ts2.raw
        meta_file1 = '%s-%x.meta' % (ts3.internal, delta)
        meta_file2 = '%s.meta' % ts4.internal
        suffix_map = {'abc': {hash_: [data_file, meta_file1, meta_file2]}}
        expected = {hash_: {'ts_data': ts1,
                            'ts_meta': ts4,
                            'ts_ctype': ts2}}
        self._check_yield_hashes(POLICIES.default, suffix_map, expected)

        # obsolete content-type in second meta file, older than data file
        delta = ts3.raw - ts0.raw
        meta_file1 = '%s-%x.meta' % (ts3.internal, delta)
        meta_file2 = '%s.meta' % ts4.internal
        suffix_map = {'abc': {hash_: [data_file, meta_file1, meta_file2]}}
        expected = {hash_: {'ts_data': ts1,
                            'ts_meta': ts4}}
        self._check_yield_hashes(POLICIES.default, suffix_map, expected)

        # obsolete content-type in second meta file, same time as data file
        delta = ts3.raw - ts1.raw
        meta_file1 = '%s-%x.meta' % (ts3.internal, delta)
        meta_file2 = '%s.meta' % ts4.internal
        suffix_map = {'abc': {hash_: [data_file, meta_file1, meta_file2]}}
        expected = {hash_: {'ts_data': ts1,
                            'ts_meta': ts4}}
        self._check_yield_hashes(POLICIES.default, suffix_map, expected)

    def test_yield_hashes_suffix_filter(self):
        # test again with limited suffixes
        old_ts = '1383180000.12345'
        fresh_ts = Timestamp(time() - 10).internal
        fresher_ts = Timestamp(time() - 1).internal
        suffix_map = {
            'abc': {
                '9373a92d072897b136b3fc06595b4abc': [
                    fresh_ts + '.ts'],
            },
            '456': {
                '9373a92d072897b136b3fc06595b0456': [
                    old_ts + '.data'],
                '9373a92d072897b136b3fc06595b7456': [
                    fresh_ts + '.ts',
                    fresher_ts + '.data'],
            },
            'def': {},
        }
        expected = {
            '9373a92d072897b136b3fc06595b0456': {'ts_data': old_ts},
            '9373a92d072897b136b3fc06595b7456': {'ts_data': fresher_ts},
        }
        self._check_yield_hashes(POLICIES.default, suffix_map, expected,
                                 suffixes=['456'])

    def test_yield_hashes_fails_with_bad_ondisk_filesets(self):
        ts_iter = (Timestamp(t) for t in itertools.count(int(time())))
        ts1 = next(ts_iter)
        suffix_map = {
            '456': {
                '9373a92d072897b136b3fc06595b0456': [
                    ts1.internal + '.data'],
                '9373a92d072897b136b3fc06595ba456': [
                    ts1.internal + '.meta'],
            },
        }
        expected = {
            '9373a92d072897b136b3fc06595b0456': {'ts_data': ts1},
        }
        try:
            self._check_yield_hashes(POLICIES.default, suffix_map, expected,
                                     frag_index=2)
            self.fail('Expected AssertionError')
        except AssertionError:
            pass

    def test_check_policy(self):
        mock_policy = mock.MagicMock()
        mock_policy.policy_type = REPL_POLICY
        # sanity, DiskFileManager is ok with REPL_POLICY
        diskfile.DiskFileManager.check_policy(mock_policy)
        # DiskFileManager raises ValueError with EC_POLICY
        mock_policy.policy_type = EC_POLICY
        with self.assertRaises(ValueError) as cm:
            diskfile.DiskFileManager.check_policy(mock_policy)
        self.assertEqual('Invalid policy_type: %s' % EC_POLICY,
                         str(cm.exception))


@patch_policies(with_ec_default=True)
class TestECDiskFileManager(DiskFileManagerMixin, BaseTestCase):

    mgr_cls = diskfile.ECDiskFileManager

    def test_get_ondisk_files_with_ec_policy_and_legacy_durable(self):
        # Each scenario specifies a list of (filename, extension, [survives])
        # tuples. If extension is set then that filename should be returned by
        # the method under test for that extension type. If the optional
        # 'survives' is True, the filename should still be in the dir after
        # cleanup.
        scenarios = [
            # highest frag index is chosen by default
            [('0000000007.00000.durable', '.durable'),
             ('0000000007.00000#1.data', '.data'),
             ('0000000007.00000#0.data', False, True)],

            # data older than durable is ignored
            [('0000000007.00000.durable', '.durable'),
             ('0000000007.00000#1.data', '.data'),
             ('0000000006.00000#1.data', False),
             ('0000000004.00000.ts', False)],

            # data older than durable ignored, even if its only data
            [('0000000007.00000.durable', False, False),
             ('0000000006.00000#1.data', False),
             ('0000000004.00000.ts', False)],

            # newer meta trumps older meta
            [('0000000009.00000.meta', '.meta'),
             ('0000000008.00000.meta', False),
             ('0000000007.00000.durable', '.durable'),
             ('0000000007.00000#14.data', '.data'),
             ('0000000004.00000.ts', False)],

            # older meta is ignored
            [('0000000007.00000.durable', '.durable'),
             ('0000000007.00000#14.data', '.data'),
             ('0000000006.00000.meta', False),
             ('0000000004.00000.ts', False)],

            # tombstone trumps meta, data, durable at older timestamp
            [('0000000006.00000.ts', '.ts'),
             ('0000000005.00000.meta', False),
             ('0000000004.00000.durable', False),
             ('0000000004.00000#0.data', False)],

            # tombstone trumps meta, data, durable at same timestamp
            [('0000000006.00000.meta', False),
             ('0000000006.00000.ts', '.ts'),
             ('0000000006.00000.durable', False),
             ('0000000006.00000#0.data', False)]
        ]

        # these scenarios have same outcome regardless of whether any
        # fragment preferences are specified
        self._test_get_ondisk_files(scenarios, POLICIES.default,
                                    frag_index=None)
        self._test_get_ondisk_files(scenarios, POLICIES.default,
                                    frag_index=None, frag_prefs=[])
        self._test_cleanup_ondisk_files(scenarios, POLICIES.default)
        self._test_yield_hashes_cleanup(scenarios, POLICIES.default)

        # next scenarios have different outcomes dependent on whether a
        # frag_prefs parameter is passed to diskfile constructor or not
        scenarios = [
            # data with no durable is ignored
            [('0000000007.00000#0.data', False, True)],

            # data newer than tombstone with no durable is ignored
            [('0000000007.00000#0.data', False, True),
             ('0000000006.00000.ts', '.ts', True)],

            # data newer than durable is ignored
            [('0000000009.00000#2.data', False, True),
             ('0000000009.00000#1.data', False, True),
             ('0000000008.00000#3.data', False, True),
             ('0000000007.00000.durable', '.durable'),
             ('0000000007.00000#1.data', '.data'),
             ('0000000007.00000#0.data', False, True)],

            # data newer than durable ignored, even if its only data
            [('0000000008.00000#1.data', False, True),
             ('0000000007.00000.durable', False, False)],

            # missing durable invalidates data, older meta deleted
            [('0000000007.00000.meta', False, True),
             ('0000000006.00000#0.data', False, True),
             ('0000000005.00000.meta', False, False),
             ('0000000004.00000#1.data', False, True)]]

        self._test_get_ondisk_files(scenarios, POLICIES.default,
                                    frag_index=None)
        self._test_cleanup_ondisk_files(scenarios, POLICIES.default)

        scenarios = [
            # data with no durable is chosen
            [('0000000007.00000#0.data', '.data', True)],

            # data newer than tombstone with no durable is chosen
            [('0000000007.00000#0.data', '.data', True),
             ('0000000006.00000.ts', False, True)],

            # data newer than durable is chosen, older data preserved
            [('0000000009.00000#2.data', '.data', True),
             ('0000000009.00000#1.data', False, True),
             ('0000000008.00000#3.data', False, True),
             ('0000000007.00000.durable', False, True),
             ('0000000007.00000#1.data', False, True),
             ('0000000007.00000#0.data', False, True)],

            # data newer than durable chosen when its only data
            [('0000000008.00000#1.data', '.data', True),
             ('0000000007.00000.durable', False, False)],

            # data plus meta chosen without durable, older meta deleted
            [('0000000007.00000.meta', '.meta', True),
             ('0000000006.00000#0.data', '.data', True),
             ('0000000005.00000.meta', False, False),
             ('0000000004.00000#1.data', False, True)]]

        self._test_get_ondisk_files(scenarios, POLICIES.default,
                                    frag_index=None, frag_prefs=[])
        self._test_cleanup_ondisk_files(scenarios, POLICIES.default)

    def test_get_ondisk_files_with_ec_policy(self):
        # Each scenario specifies a list of (filename, extension, [survives])
        # tuples. If extension is set then that filename should be returned by
        # the method under test for that extension type. If the optional
        # 'survives' is True, the filename should still be in the dir after
        # cleanup.
        scenarios = [[('0000000007.00000.ts', '.ts')],

                     [('0000000007.00000.ts', '.ts'),
                      ('0000000006.00000.ts', False)],

                     # highest frag index is chosen by default
                     [('0000000007.00000#1#d.data', '.data'),
                      ('0000000007.00000#0.data', False, True)],

                     # data older than durable is ignored
                     [('0000000007.00000#1#d.data', '.data'),
                      ('0000000006.00000#1.data', False),
                      ('0000000004.00000.ts', False)],

                     # newer meta trumps older meta
                     [('0000000009.00000.meta', '.meta'),
                      ('0000000008.00000.meta', False),
                      ('0000000007.00000#14#d.data', '.data'),
                      ('0000000004.00000.ts', False)],

                     # older meta is ignored
                     [('0000000007.00000#14#d.data', '.data'),
                      ('0000000006.00000.meta', False),
                      ('0000000004.00000.ts', False)],

                     # tombstone trumps meta and data at older timestamp
                     [('0000000006.00000.ts', '.ts'),
                      ('0000000005.00000.meta', False),
                      ('0000000004.00000#0#d.data', False)],

                     # tombstone trumps meta and data at same timestamp
                     [('0000000006.00000.meta', False),
                      ('0000000006.00000.ts', '.ts'),
                      ('0000000006.00000#0#d.data', False)],
                     ]

        # these scenarios have same outcome regardless of whether any
        # fragment preferences are specified
        self._test_get_ondisk_files(scenarios, POLICIES.default,
                                    frag_index=None)
        self._test_get_ondisk_files(scenarios, POLICIES.default,
                                    frag_index=None, frag_prefs=[])
        self._test_cleanup_ondisk_files(scenarios, POLICIES.default)
        self._test_yield_hashes_cleanup(scenarios, POLICIES.default)

        # next scenarios have different outcomes dependent on whether a
        # frag_prefs parameter is passed to diskfile constructor or not
        scenarios = [
            # non-durable is ignored
            [('0000000007.00000#0.data', False, True)],

            # non-durable data newer than tombstone is ignored
            [('0000000007.00000#0.data', False, True),
             ('0000000006.00000.ts', '.ts', True)],

            # data newer than durable data is ignored
            [('0000000009.00000#2.data', False, True),
             ('0000000009.00000#1.data', False, True),
             ('0000000008.00000#3.data', False, True),
             ('0000000007.00000#1#d.data', '.data'),
             ('0000000007.00000#0#d.data', False, True)],

            # non-durable data ignored, older meta deleted
            [('0000000007.00000.meta', False, True),
             ('0000000006.00000#0.data', False, True),
             ('0000000005.00000.meta', False, False),
             ('0000000004.00000#1.data', False, True)]]

        self._test_get_ondisk_files(scenarios, POLICIES.default,
                                    frag_index=None)
        self._test_cleanup_ondisk_files(scenarios, POLICIES.default)

        scenarios = [
            # non-durable data is chosen
            [('0000000007.00000#0.data', '.data', True)],

            # non-durable data newer than tombstone is chosen
            [('0000000007.00000#0.data', '.data', True),
             ('0000000006.00000.ts', False, True)],

            # non-durable data newer than durable data is chosen, older data
            # preserved
            [('0000000009.00000#2.data', '.data', True),
             ('0000000009.00000#1.data', False, True),
             ('0000000008.00000#3.data', False, True),
             ('0000000007.00000#1#d.data', False, True),
             ('0000000007.00000#0#d.data', False, True)],

            # non-durable data plus meta chosen, older meta deleted
            [('0000000007.00000.meta', '.meta', True),
             ('0000000006.00000#0.data', '.data', True),
             ('0000000005.00000.meta', False, False),
             ('0000000004.00000#1.data', False, True)]]

        self._test_get_ondisk_files(scenarios, POLICIES.default,
                                    frag_index=None, frag_prefs=[])
        self._test_cleanup_ondisk_files(scenarios, POLICIES.default)

    def test_get_ondisk_files_with_ec_policy_and_frag_index_legacy(self):
        # Each scenario specifies a list of (filename, extension, [survives])
        # tuples. If extension is set then that filename should be returned by
        # the method under test for that extension type.
        scenarios = [[('0000000007.00000#2.data', False, True),
                      ('0000000007.00000#1.data', '.data'),
                      ('0000000007.00000#0.data', False, True),
                      ('0000000007.00000.durable', '.durable')],

                     # specific frag newer than durable is ignored
                     [('0000000007.00000#2.data', False, True),
                      ('0000000007.00000#1.data', False, True),
                      ('0000000007.00000#0.data', False, True),
                      ('0000000006.00000.durable', False)],

                     # specific frag older than durable is ignored
                     [('0000000007.00000#2.data', False),
                      ('0000000007.00000#1.data', False),
                      ('0000000007.00000#0.data', False),
                      ('0000000008.00000.durable', False)],

                     # specific frag older than newest durable is ignored
                     # even if is also has a durable
                     [('0000000007.00000#2.data', False),
                      ('0000000007.00000#1.data', False),
                      ('0000000007.00000.durable', False),
                      ('0000000008.00000#0.data', False, True),
                      ('0000000008.00000.durable', '.durable')],

                     # meta included when frag index is specified
                     [('0000000009.00000.meta', '.meta'),
                      ('0000000007.00000#2.data', False, True),
                      ('0000000007.00000#1.data', '.data'),
                      ('0000000007.00000#0.data', False, True),
                      ('0000000007.00000.durable', '.durable')],

                     # specific frag older than tombstone is ignored
                     [('0000000009.00000.ts', '.ts'),
                      ('0000000007.00000#2.data', False),
                      ('0000000007.00000#1.data', False),
                      ('0000000007.00000#0.data', False),
                      ('0000000007.00000.durable', False)],

                     # no data file returned if specific frag index missing
                     [('0000000007.00000#2.data', False, True),
                      ('0000000007.00000#14.data', False, True),
                      ('0000000007.00000#0.data', False, True),
                      ('0000000007.00000.durable', '.durable')],

                     # meta ignored if specific frag index missing
                     [('0000000008.00000.meta', False, True),
                      ('0000000007.00000#14.data', False, True),
                      ('0000000007.00000#0.data', False, True),
                      ('0000000007.00000.durable', '.durable')],

                     # meta ignored if no data files
                     # Note: this is anomalous, because we are specifying a
                     # frag_index, get_ondisk_files will tolerate .meta with
                     # no .data
                     [('0000000088.00000.meta', False, True),
                      ('0000000077.00000.durable', False, False)]
                     ]

        self._test_get_ondisk_files(scenarios, POLICIES.default, frag_index=1)
        self._test_cleanup_ondisk_files(scenarios, POLICIES.default)

        # scenarios for empty frag_prefs, meaning durable not required
        scenarios = [
            # specific frag newer than durable is chosen
            [('0000000007.00000#2.data', False, True),
             ('0000000007.00000#1.data', '.data', True),
             ('0000000007.00000#0.data', False, True),
             ('0000000006.00000.durable', False, False)],
        ]
        self._test_get_ondisk_files(scenarios, POLICIES.default, frag_index=1,
                                    frag_prefs=[])
        self._test_cleanup_ondisk_files(scenarios, POLICIES.default)

    def test_get_ondisk_files_with_ec_policy_and_frag_index(self):
        # Each scenario specifies a list of (filename, extension, [survives])
        # tuples. If extension is set then that filename should be returned by
        # the method under test for that extension type.
        scenarios = [[('0000000007.00000#2#d.data', False, True),
                      ('0000000007.00000#1#d.data', '.data'),
                      ('0000000007.00000#0#d.data', False, True)],

                     # specific frag index 1 is returned as long as one durable
                     [('0000000007.00000#2.data', False, True),
                      ('0000000007.00000#1.data', '.data', True),
                      ('0000000007.00000#0#d.data', False, True)],

                     # specific frag newer than durable data is ignored
                     [('0000000007.00000#2.data', False, True),
                      ('0000000007.00000#1.data', False, True),
                      ('0000000007.00000#0.data', False, True),
                      ('0000000006.00000#0#d.data', False, True)],

                     # specific frag older than durable data is ignored
                     [('0000000007.00000#2.data', False),
                      ('0000000007.00000#1.data', False),
                      ('0000000007.00000#0.data', False),
                      ('0000000008.00000#0#d.data', False, True)],

                     # specific frag older than newest durable data is ignored
                     # even if is durable
                     [('0000000007.00000#2#d.data', False),
                      ('0000000007.00000#1#d.data', False),
                      ('0000000008.00000#0#d.data', False, True)],

                     # meta included when frag index is specified
                     [('0000000009.00000.meta', '.meta'),
                      ('0000000007.00000#2#d.data', False, True),
                      ('0000000007.00000#1#d.data', '.data'),
                      ('0000000007.00000#0#d.data', False, True)],

                     # specific frag older than tombstone is ignored
                     [('0000000009.00000.ts', '.ts'),
                      ('0000000007.00000#2#d.data', False),
                      ('0000000007.00000#1#d.data', False),
                      ('0000000007.00000#0#d.data', False)],

                     # no data file returned if specific frag index missing
                     [('0000000007.00000#2#d.data', False, True),
                      ('0000000007.00000#14#d.data', False, True),
                      ('0000000007.00000#0#d.data', False, True)],

                     # meta ignored if specific frag index missing
                     [('0000000008.00000.meta', False, True),
                      ('0000000007.00000#14#d.data', False, True),
                      ('0000000007.00000#0#d.data', False, True)],

                     # meta ignored if no data files
                     # Note: this is anomalous, because we are specifying a
                     # frag_index, get_ondisk_files will tolerate .meta with
                     # no .data
                     [('0000000088.00000.meta', False, True)]
                     ]

        self._test_get_ondisk_files(scenarios, POLICIES.default, frag_index=1)
        self._test_cleanup_ondisk_files(scenarios, POLICIES.default)

        # scenarios for empty frag_prefs, meaning durable not required
        scenarios = [
            # specific frag newer than durable is chosen
            [('0000000007.00000#2.data', False, True),
             ('0000000007.00000#1.data', '.data', True),
             ('0000000007.00000#0.data', False, True)],
        ]
        self._test_get_ondisk_files(scenarios, POLICIES.default, frag_index=1,
                                    frag_prefs=[])
        self._test_cleanup_ondisk_files(scenarios, POLICIES.default)

    def test_get_ondisk_files_with_ec_policy_some_legacy(self):
        # Test mixture of legacy durable files and durable data files that
        # might somehow end up in the same object dir.
        # Each scenario specifies a list of (filename, extension, [survives])
        # tuples. If extension is set then that filename should be returned by
        # the method under test for that extension type. If the optional
        # 'survives' is True, the filename should still be in the dir after
        # cleanup.
        scenarios = [
            # .durable at same timestamp is ok
            [('0000000007.00000#1#d.data', '.data', True),
             ('0000000007.00000#0#d.data', False, True),
             ('0000000007.00000.durable', False, True)],

            # .durable at same timestamp is ok with non durable wanted frag
            [('0000000007.00000#1.data', '.data', True),
             ('0000000007.00000#0#d.data', False, True),
             ('0000000007.00000.durable', False, True)],

            # older .durable file is cleaned up
            [('0000000007.00000#1#d.data', '.data', True),
             ('0000000007.00000#0#d.data', False, True),
             ('0000000006.00000.durable', False, False)],

            # older .durable does not interfere with non durable wanted frag
            [('0000000007.00000#1.data', '.data', True),
             ('0000000007.00000#0#d.data', False, True),
             ('0000000006.00000.durable', False, False)],

            # ...even if it has accompanying .data file
            [('0000000007.00000#1.data', '.data', True),
             ('0000000007.00000#0#d.data', False, True),
             ('0000000006.00000#0.data', False, False),
             ('0000000006.00000.durable', False, False)],

            # newer .durable file trumps older durable-data
            [('0000000007.00000#1#d.data', False, False),
             ('0000000007.00000#0#d.data', False, False),
             ('0000000008.00000#1.data', '.data', True),
             ('0000000008.00000.durable', False, True)],

            # newer .durable file with no .data trumps older durable-data
            [('0000000007.00000#1#d.data', False, False),
             ('0000000007.00000#0#d.data', False, False),
             ('0000000008.00000.durable', False, False)],
        ]

        self._test_get_ondisk_files(scenarios, POLICIES.default, frag_index=1)
        self._test_cleanup_ondisk_files(scenarios, POLICIES.default)
        self._test_yield_hashes_cleanup(scenarios, POLICIES.default)

    def test_cleanup_ondisk_files_reclaim_with_data_files_legacy_durable(self):
        # Each scenario specifies a list of (filename, extension, [survives])
        # tuples. If extension is set or 'survives' is True, the filename
        # should still be in the dir after cleanup.
        much_older = Timestamp(time() - 2000).internal
        older = Timestamp(time() - 1001).internal
        newer = Timestamp(time() - 900).internal
        scenarios = [
            # isolated legacy .durable is cleaned up immediately
            [('%s.durable' % newer, False, False)],

            # ...even when other older files are in dir
            [('%s.durable' % older, False, False),
             ('%s.ts' % much_older, False, False)],

            # isolated .data files are cleaned up when stale
            # ...even when there is an older legacy durable
            [('%s#2.data' % older, False, False),
             ('%s#4.data' % older, False, False),
             ('%s#2.data' % much_older, '.data', True),
             ('%s#4.data' % much_older, False, True),
             ('%s.durable' % much_older, '.durable', True)],

            # tombstone reclaimed despite much older legacy durable
            [('%s.ts' % older, '.ts', False),
             ('%s.durable' % much_older, False, False)],

            # .meta not reclaimed if there is legacy durable data
            [('%s.meta' % older, '.meta', True),
             ('%s#4.data' % much_older, False, True),
             ('%s.durable' % much_older, '.durable', True)],

            # stale .meta reclaimed along with stale legacy .durable
            [('%s.meta' % older, False, False),
             ('%s.durable' % much_older, False, False)]]

        self._test_cleanup_ondisk_files(scenarios, POLICIES.default,
                                        reclaim_age=1000, commit_window=0)

    def test_cleanup_ondisk_files_reclaim_with_data_files(self):
        # Each scenario specifies a list of (filename, extension, [survives])
        # tuples. If extension is set or 'survives' is True, the filename
        # should still be in the dir after cleanup.
        much_older = Timestamp(time() - 2000).internal
        older = Timestamp(time() - 1001).internal
        newer = Timestamp(time() - 900).internal
        scenarios = [
            # isolated .data files are cleaned up when stale
            [('%s#2.data' % older, False, False),
             ('%s#4.data' % older, False, False)],

            # ...even when there is an older durable fileset
            [('%s#2.data' % older, False, False),
             ('%s#4.data' % older, False, False),
             ('%s#2#d.data' % much_older, '.data', True),
             ('%s#4#d.data' % much_older, False, True)],

            # ... but preserved if still fresh
            [('%s#2.data' % newer, False, True),
             ('%s#4.data' % newer, False, True)],

            # ... and we could have a mixture of fresh and stale .data
            [('%s#2.data' % newer, False, True),
             ('%s#4.data' % older, False, False)],

            # tombstone reclaimed despite newer non-durable data
            [('%s#2.data' % newer, False, True),
             ('%s#4.data' % older, False, False),
             ('%s.ts' % much_older, '.ts', False)],

            # tombstone reclaimed despite much older durable
            [('%s.ts' % older, '.ts', False),
             ('%s#4#d.data' % much_older, False, False)],

            # .meta not reclaimed if there is durable data
            [('%s.meta' % older, '.meta', True),
             ('%s#4#d.data' % much_older, False, True)],

            # stale .meta reclaimed along with stale non-durable .data
            [('%s.meta' % older, False, False),
             ('%s#4.data' % much_older, False, False)]]

        self._test_cleanup_ondisk_files(scenarios, POLICIES.default,
                                        reclaim_age=1000, commit_window=0)

    def test_cleanup_ondisk_files_commit_window(self):
        # verify that non-durable files are not reclaimed regardless of
        # timestamp if written to disk within commit_window
        much_older = Timestamp(time() - 2000).internal
        older = Timestamp(time() - 1001).internal
        newer = Timestamp(time() - 900).internal
        scenarios = [
            # recently written nondurables not cleaned up
            [('%s#1.data' % older, True),
             ('%s#2.data' % newer, True),
             ('%s.meta' % much_older, False),
             ('%s.ts' % much_older, False)]]
        self._test_cleanup_ondisk_files(scenarios, POLICIES.default,
                                        reclaim_age=1000, commit_window=60)

        # ... but if commit_window is reduced then recently written files are
        # cleaned up
        scenarios = [
            # older *timestamps* cleaned up
            [('%s#1.data' % older, False),
             ('%s#2.data' % newer, True),
             ('%s.meta' % much_older, False),
             ('%s.ts' % much_older, False)]]
        self._test_cleanup_ondisk_files(scenarios, POLICIES.default,
                                        reclaim_age=1000, commit_window=0)

    def test_get_ondisk_files_with_stray_meta(self):
        # get_ondisk_files ignores a stray .meta file
        class_under_test = self._get_diskfile(POLICIES.default)

        @contextmanager
        def create_files(df, files):
            os.makedirs(df._datadir)
            for fname in files:
                fpath = os.path.join(df._datadir, fname)
                with open(fpath, 'w') as f:
                    diskfile.write_metadata(f, {'name': df._name,
                                                'Content-Length': 0})
            yield
            rmtree(df._datadir, ignore_errors=True)

        # sanity
        good_files = [
            '0000000006.00000.meta',
            '0000000006.00000#1#d.data'
        ]
        with create_files(class_under_test, good_files):
            class_under_test.open()

        scenarios = [['0000000007.00000.meta'],

                     ['0000000007.00000.meta',
                      '0000000006.00000.durable'],  # legacy durable file

                     ['0000000007.00000.meta',
                      '0000000006.00000#1.data'],

                     ['0000000007.00000.meta',
                      '0000000006.00000.durable',  # legacy durable file
                      '0000000005.00000#1.data']
                     ]
        for files in scenarios:
            with create_files(class_under_test, files):
                try:
                    class_under_test.open()
                except DiskFileNotExist:
                    continue
            self.fail('expected DiskFileNotExist opening %s with %r' % (
                class_under_test.__class__.__name__, files))

        # Simulate another process deleting the data after we list contents
        # but before we actually open them
        orig_listdir = os.listdir

        def deleting_listdir(d):
            result = orig_listdir(d)
            for f in result:
                os.unlink(os.path.join(d, f))
            return result

        with create_files(class_under_test, good_files), \
                mock.patch('swift.obj.diskfile.os.listdir',
                           side_effect=deleting_listdir), \
                self.assertRaises(DiskFileStateChanged):
            class_under_test.open()

    def test_verify_ondisk_files(self):
        # _verify_ondisk_files should only return False if get_ondisk_files
        # has produced a bad set of files due to a bug, so to test it we need
        # to probe it directly.
        mgr = self.df_router[POLICIES.default]
        ok_scenarios = (
            {'ts_file': None, 'data_file': None, 'meta_file': None,
             'durable_frag_set': None},
            {'ts_file': None, 'data_file': 'a_file', 'meta_file': None,
             'durable_frag_set': ['a_file']},
            {'ts_file': None, 'data_file': 'a_file', 'meta_file': 'a_file',
             'durable_frag_set': ['a_file']},
            {'ts_file': 'a_file', 'data_file': None, 'meta_file': None,
             'durable_frag_set': None},
        )

        for scenario in ok_scenarios:
            self.assertTrue(mgr._verify_ondisk_files(scenario),
                            'Unexpected result for scenario %s' % scenario)

        # construct every possible invalid combination of results
        vals = (None, 'a_file')
        for ts_file, data_file, meta_file, durable_frag in [
            (a, b, c, d)
                for a in vals for b in vals for c in vals for d in vals]:
            scenario = {
                'ts_file': ts_file,
                'data_file': data_file,
                'meta_file': meta_file,
                'durable_frag_set': [durable_frag] if durable_frag else None}
            if scenario in ok_scenarios:
                continue
            self.assertFalse(mgr._verify_ondisk_files(scenario),
                             'Unexpected result for scenario %s' % scenario)

    def test_parse_on_disk_filename(self):
        mgr = self.df_router[POLICIES.default]
        for ts in (Timestamp('1234567890.00001'),
                   Timestamp('1234567890.00001', offset=17)):
            # non-durable data file
            for frag in (0, 2, 13):
                fname = '%s#%s.data' % (ts.internal, frag)
                info = mgr.parse_on_disk_filename(fname, POLICIES.default)
                self.assertEqual(ts, info['timestamp'])
                self.assertEqual('.data', info['ext'])
                self.assertEqual(frag, info['frag_index'])
                self.assertIs(False, info['durable'])
                self.assertEqual(mgr.make_on_disk_filename(**info), fname)

            # durable data file
            for frag in (0, 2, 13):
                fname = '%s#%s#d.data' % (ts.internal, frag)
                info = mgr.parse_on_disk_filename(fname, POLICIES.default)
                self.assertEqual(ts, info['timestamp'])
                self.assertEqual('.data', info['ext'])
                self.assertEqual(frag, info['frag_index'])
                self.assertIs(True, info['durable'])
                self.assertEqual(mgr.make_on_disk_filename(**info), fname)

            # data file with unexpected suffix marker, not an error in case
            # alternative marker suffixes added in future
            for frag in (0, 2, 13):
                fname = '%s#%s#junk.data' % (ts.internal, frag)
                info = mgr.parse_on_disk_filename(fname, POLICIES.default)
                self.assertEqual(ts, info['timestamp'])
                self.assertEqual('.data', info['ext'])
                self.assertEqual(frag, info['frag_index'])
                self.assertIs(False, info['durable'])
                expected = '%s#%s.data' % (ts.internal, frag)
                self.assertEqual(mgr.make_on_disk_filename(**info), expected)

            for ext in ('.meta', '.durable', '.ts'):
                fname = '%s%s' % (ts.internal, ext)
                info = mgr.parse_on_disk_filename(fname, POLICIES.default)
                self.assertEqual(ts, info['timestamp'])
                self.assertEqual(ext, info['ext'])
                self.assertIsNone(info['frag_index'])
                self.assertEqual(mgr.make_on_disk_filename(**info), fname)

    def test_parse_on_disk_filename_errors(self):
        mgr = self.df_router[POLICIES.default]
        for ts in (Timestamp('1234567890.00001'),
                   Timestamp('1234567890.00001', offset=17)):
            fname = '%s.data' % ts.internal
            with self.assertRaises(DiskFileError) as cm:
                mgr.parse_on_disk_filename(fname, POLICIES.default)
            self.assertTrue(str(cm.exception).startswith("Bad fragment index"))

            expected = {
                '': 'bad',
                'foo': 'bad',
                '1.314': 'bad',
                1.314: 'bad',
                -2: 'negative',
                '-2': 'negative',
                None: 'bad',
                'None': 'bad',
            }

            # non-durable data file
            for frag, msg in expected.items():
                fname = '%s#%s.data' % (ts.internal, frag)
                with self.assertRaises(DiskFileError) as cm:
                    mgr.parse_on_disk_filename(fname, POLICIES.default)
                self.assertIn(msg, str(cm.exception).lower())

            # durable data file
            for frag, msg in expected.items():
                fname = '%s#%s#d.data' % (ts.internal, frag)
                with self.assertRaises(DiskFileError) as cm:
                    mgr.parse_on_disk_filename(fname, POLICIES.default)
                self.assertIn(msg, str(cm.exception).lower())

        with self.assertRaises(DiskFileError) as cm:
            mgr.parse_on_disk_filename('junk', POLICIES.default)
        self.assertEqual("Invalid Timestamp value in filename 'junk'",
                         str(cm.exception))

    def test_make_on_disk_filename(self):
        mgr = self.df_router[POLICIES.default]
        for ts in (Timestamp('1234567890.00001'),
                   Timestamp('1234567890.00001', offset=17)):
            for frag in (0, '0', 2, '2', 13, '13'):
                for durable in (True, False):
                    expected = _make_datafilename(
                        ts, POLICIES.default, frag_index=frag, durable=durable)
                    actual = mgr.make_on_disk_filename(
                        ts, '.data', frag_index=frag, durable=durable)
                    self.assertEqual(expected, actual)
                    parsed = mgr.parse_on_disk_filename(
                        actual, POLICIES.default)
                    self.assertEqual(parsed, {
                        'timestamp': ts,
                        'frag_index': int(frag),
                        'ext': '.data',
                        'ctype_timestamp': None,
                        'durable': durable
                    })
                    # these functions are inverse
                    self.assertEqual(
                        mgr.make_on_disk_filename(**parsed),
                        expected)

                    for ext in ('.meta', '.durable', '.ts'):
                        expected = '%s%s' % (ts.internal, ext)
                        # frag index should not be required
                        actual = mgr.make_on_disk_filename(ts, ext)
                        self.assertEqual(expected, actual)
                        # frag index should be ignored
                        actual = mgr.make_on_disk_filename(
                            ts, ext, frag_index=frag)
                        self.assertEqual(expected, actual)
                        parsed = mgr.parse_on_disk_filename(
                            actual, POLICIES.default)
                        self.assertEqual(parsed, {
                            'timestamp': ts,
                            'frag_index': None,
                            'ext': ext,
                            'ctype_timestamp': None
                        })
                        # these functions are inverse
                        self.assertEqual(
                            mgr.make_on_disk_filename(**parsed),
                            expected)

            actual = mgr.make_on_disk_filename(ts)
            self.assertEqual(ts, actual)

    def test_make_on_disk_filename_with_bad_frag_index(self):
        mgr = self.df_router[POLICIES.default]
        ts = Timestamp('1234567890.00001')
        with self.assertRaises(DiskFileError):
            # .data requires a frag_index kwarg
            mgr.make_on_disk_filename(ts, '.data')

        for frag in (None, 'foo', '1.314', 1.314, -2, '-2'):
            with self.assertRaises(DiskFileError):
                mgr.make_on_disk_filename(ts, '.data', frag_index=frag)

            for ext in ('.meta', '.durable', '.ts'):
                expected = '%s%s' % (ts.internal, ext)
                # bad frag index should be ignored
                actual = mgr.make_on_disk_filename(ts, ext, frag_index=frag)
                self.assertEqual(expected, actual)

    def test_make_on_disk_filename_for_meta_with_content_type(self):
        # verify .meta filename encodes content-type timestamp
        mgr = self.df_router[POLICIES.default]
        time_ = 1234567890.00001
        for delta in (0, 1, 111111):
            t_meta = Timestamp(time_)
            t_type = Timestamp(time_ - delta / 100000.)
            sign = '-' if delta else '+'
            expected = '%s%s%x.meta' % (t_meta.short, sign, delta)
            actual = mgr.make_on_disk_filename(
                t_meta, '.meta', ctype_timestamp=t_type)
            self.assertEqual(expected, actual)
            parsed = mgr.parse_on_disk_filename(actual, POLICIES.default)
            self.assertEqual(parsed, {
                'timestamp': t_meta,
                'frag_index': None,
                'ext': '.meta',
                'ctype_timestamp': t_type
            })
            # these functions are inverse
            self.assertEqual(
                mgr.make_on_disk_filename(**parsed),
                expected)

    def test_yield_hashes_legacy_durable(self):
        old_ts = Timestamp('1383180000.12345')
        fresh_ts = Timestamp(time() - 10)
        fresher_ts = Timestamp(time() - 1)
        suffix_map = {
            'abc': {
                '9373a92d072897b136b3fc06595b4abc': [
                    fresh_ts.internal + '.ts'],
            },
            '456': {
                '9373a92d072897b136b3fc06595b0456': [
                    old_ts.internal + '#2.data',
                    old_ts.internal + '.durable'],
                '9373a92d072897b136b3fc06595b7456': [
                    fresh_ts.internal + '.ts',
                    fresher_ts.internal + '#2.data',
                    fresher_ts.internal + '.durable'],
            },
            'def': {},
        }
        expected = {
            '9373a92d072897b136b3fc06595b4abc': {'ts_data': fresh_ts},
            '9373a92d072897b136b3fc06595b0456': {'ts_data': old_ts,
                                                 'durable': True},
            '9373a92d072897b136b3fc06595b7456': {'ts_data': fresher_ts,
                                                 'durable': True},
        }
        self._check_yield_hashes(POLICIES.default, suffix_map, expected,
                                 frag_index=2)

    def test_yield_hashes(self):
        old_ts = Timestamp('1383180000.12345')
        fresh_ts = Timestamp(time() - 10)
        fresher_ts = Timestamp(time() - 1)
        suffix_map = {
            'abc': {
                '9373a92d072897b136b3fc06595b4abc': [
                    fresh_ts.internal + '.ts'],
            },
            '456': {
                '9373a92d072897b136b3fc06595b0456': [
                    old_ts.internal + '#2#d.data'],
                '9373a92d072897b136b3fc06595b7456': [
                    fresh_ts.internal + '.ts',
                    fresher_ts.internal + '#2#d.data'],
            },
            'def': {},
        }
        expected = {
            '9373a92d072897b136b3fc06595b4abc': {'ts_data': fresh_ts},
            '9373a92d072897b136b3fc06595b0456': {'ts_data': old_ts,
                                                 'durable': True},
            '9373a92d072897b136b3fc06595b7456': {'ts_data': fresher_ts,
                                                 'durable': True},
        }
        self._check_yield_hashes(POLICIES.default, suffix_map, expected,
                                 frag_index=2)

    def test_yield_hashes_yields_meta_timestamp_legacy_durable(self):
        ts_iter = (Timestamp(t) for t in itertools.count(int(time())))
        ts1 = next(ts_iter)
        ts2 = next(ts_iter)
        ts3 = next(ts_iter)
        suffix_map = {
            'abc': {
                '9373a92d072897b136b3fc06595b4abc': [
                    ts1.internal + '.ts',
                    ts2.internal + '.meta'],
            },
            '456': {
                '9373a92d072897b136b3fc06595b0456': [
                    ts1.internal + '#2.data',
                    ts1.internal + '.durable',
                    ts2.internal + '.meta',
                    ts3.internal + '.meta'],
                '9373a92d072897b136b3fc06595b7456': [
                    ts1.internal + '#2.data',
                    ts1.internal + '.durable',
                    ts2.internal + '.meta'],
            },
        }
        expected = {
            '9373a92d072897b136b3fc06595b4abc': {'ts_data': ts1},
            '9373a92d072897b136b3fc06595b0456': {'ts_data': ts1,
                                                 'ts_meta': ts3,
                                                 'durable': True},
            '9373a92d072897b136b3fc06595b7456': {'ts_data': ts1,
                                                 'ts_meta': ts2,
                                                 'durable': True},
        }
        self._check_yield_hashes(POLICIES.default, suffix_map, expected)

        # but meta timestamp is *not* returned if specified frag index
        # is not found
        expected = {
            '9373a92d072897b136b3fc06595b4abc': {'ts_data': ts1},
        }
        self._check_yield_hashes(POLICIES.default, suffix_map, expected,
                                 frag_index=3)

    def test_yield_hashes_yields_meta_timestamp(self):
        ts_iter = (Timestamp(t) for t in itertools.count(int(time())))
        ts1 = next(ts_iter)
        ts2 = next(ts_iter)
        ts3 = next(ts_iter)
        suffix_map = {
            'abc': {
                '9373a92d072897b136b3fc06595b4abc': [
                    ts1.internal + '.ts',
                    ts2.internal + '.meta'],
            },
            '456': {
                '9373a92d072897b136b3fc06595b0456': [
                    ts1.internal + '#2#d.data',
                    ts2.internal + '.meta',
                    ts3.internal + '.meta'],
                '9373a92d072897b136b3fc06595b7456': [
                    ts1.internal + '#2#d.data',
                    ts2.internal + '.meta'],
            },
        }
        expected = {
            '9373a92d072897b136b3fc06595b4abc': {'ts_data': ts1},
            '9373a92d072897b136b3fc06595b0456': {'ts_data': ts1,
                                                 'ts_meta': ts3,
                                                 'durable': True},
            '9373a92d072897b136b3fc06595b7456': {'ts_data': ts1,
                                                 'ts_meta': ts2,
                                                 'durable': True},
        }
        self._check_yield_hashes(POLICIES.default, suffix_map, expected)

        # but meta timestamp is *not* returned if specified frag index
        # is not found
        expected = {
            '9373a92d072897b136b3fc06595b4abc': {'ts_data': ts1},
        }
        self._check_yield_hashes(POLICIES.default, suffix_map, expected,
                                 frag_index=3)

    def test_yield_hashes_suffix_filter_legacy_durable(self):
        # test again with limited suffixes
        old_ts = '1383180000.12345'
        fresh_ts = Timestamp(time() - 10).internal
        fresher_ts = Timestamp(time() - 1).internal
        suffix_map = {
            'abc': {
                '9373a92d072897b136b3fc06595b4abc': [
                    fresh_ts + '.ts'],
            },
            '456': {
                '9373a92d072897b136b3fc06595b0456': [
                    old_ts + '#2.data',
                    old_ts + '.durable'],
                '9373a92d072897b136b3fc06595b7456': [
                    fresh_ts + '.ts',
                    fresher_ts + '#2.data',
                    fresher_ts + '.durable'],
            },
            'def': {},
        }
        expected = {
            '9373a92d072897b136b3fc06595b0456': {'ts_data': old_ts,
                                                 'durable': True},
            '9373a92d072897b136b3fc06595b7456': {'ts_data': fresher_ts,
                                                 'durable': True},
        }
        self._check_yield_hashes(POLICIES.default, suffix_map, expected,
                                 suffixes=['456'], frag_index=2)

    def test_yield_hashes_suffix_filter(self):
        # test again with limited suffixes
        old_ts = '1383180000.12345'
        fresh_ts = Timestamp(time() - 10).internal
        fresher_ts = Timestamp(time() - 1).internal
        suffix_map = {
            'abc': {
                '9373a92d072897b136b3fc06595b4abc': [
                    fresh_ts + '.ts'],
            },
            '456': {
                '9373a92d072897b136b3fc06595b0456': [
                    old_ts + '#2#d.data'],
                '9373a92d072897b136b3fc06595b7456': [
                    fresh_ts + '.ts',
                    fresher_ts + '#2#d.data'],
            },
            'def': {},
        }
        expected = {
            '9373a92d072897b136b3fc06595b0456': {'ts_data': old_ts,
                                                 'durable': True},
            '9373a92d072897b136b3fc06595b7456': {'ts_data': fresher_ts,
                                                 'durable': True},
        }
        self._check_yield_hashes(POLICIES.default, suffix_map, expected,
                                 suffixes=['456'], frag_index=2)

    def test_yield_hashes_skips_non_durable_data(self):
        ts_iter = (Timestamp(t) for t in itertools.count(int(time())))
        ts1 = next(ts_iter)
        suffix_map = {
            '456': {
                '9373a92d072897b136b3fc06595b0456': [
                    ts1.internal + '#2#d.data'],
                '9373a92d072897b136b3fc06595b7456': [
                    ts1.internal + '#2.data'],
            },
        }
        expected = {
            '9373a92d072897b136b3fc06595b0456': {'ts_data': ts1,
                                                 'durable': True},
        }
        self._check_yield_hashes(POLICIES.default, suffix_map, expected,
                                 frag_index=2)

        # if we add a durable it shows up
        suffix_map['456']['9373a92d072897b136b3fc06595b7456'] = [
            ts1.internal + '#2#d.data']
        expected = {
            '9373a92d072897b136b3fc06595b0456': {'ts_data': ts1,
                                                 'durable': True},
            '9373a92d072897b136b3fc06595b7456': {'ts_data': ts1,
                                                 'durable': True},
        }
        self._check_yield_hashes(POLICIES.default, suffix_map, expected,
                                 frag_index=2)

    def test_yield_hashes_optionally_yields_non_durable_data(self):
        ts_iter = (Timestamp(t) for t in itertools.count(int(time())))
        ts1 = next(ts_iter)
        ts2 = next(ts_iter)
        suffix_map = {
            'abc': {
                '9373a92d072897b136b3fc06595b4abc': [
                    ts1.internal + '#2#d.data',
                    ts2.internal + '#2.data'],  # newer non-durable
                '9373a92d072897b136b3fc06595b0abc': [
                    ts1.internal + '#2.data',  # older non-durable
                    ts2.internal + '#2#d.data'],
            },
            '456': {
                '9373a92d072897b136b3fc06595b0456': [
                    ts1.internal + '#2#d.data'],
                '9373a92d072897b136b3fc06595b7456': [
                    ts2.internal + '#2.data'],
            },
        }

        # sanity check non-durables not yielded
        expected = {
            '9373a92d072897b136b3fc06595b4abc': {'ts_data': ts1,
                                                 'durable': True},
            '9373a92d072897b136b3fc06595b0abc': {'ts_data': ts2,
                                                 'durable': True},
            '9373a92d072897b136b3fc06595b0456': {'ts_data': ts1,
                                                 'durable': True},
        }
        self._check_yield_hashes(POLICIES.default, suffix_map, expected,
                                 frag_index=2, frag_prefs=None)

        # an empty frag_prefs list is sufficient to get non-durables yielded
        # (in preference over *older* durable)
        expected = {
            '9373a92d072897b136b3fc06595b4abc': {'ts_data': ts2,
                                                 'durable': False},
            '9373a92d072897b136b3fc06595b0abc': {'ts_data': ts2,
                                                 'durable': True},
            '9373a92d072897b136b3fc06595b0456': {'ts_data': ts1,
                                                 'durable': True},
            '9373a92d072897b136b3fc06595b7456': {'ts_data': ts2,
                                                 'durable': False},
        }
        self._check_yield_hashes(POLICIES.default, suffix_map, expected,
                                 frag_index=2, frag_prefs=[])

    def test_yield_hashes_skips_missing_legacy_durable(self):
        ts_iter = (Timestamp(t) for t in itertools.count(int(time())))
        ts1 = next(ts_iter)
        suffix_map = {
            '456': {
                '9373a92d072897b136b3fc06595b0456': [
                    ts1.internal + '#2.data',
                    ts1.internal + '.durable'],
                '9373a92d072897b136b3fc06595b7456': [
                    ts1.internal + '#2.data'],
            },
        }
        expected = {
            '9373a92d072897b136b3fc06595b0456': {'ts_data': ts1,
                                                 'durable': True},
        }
        self._check_yield_hashes(POLICIES.default, suffix_map, expected,
                                 frag_index=2)

        # if we add a durable it shows up
        suffix_map['456']['9373a92d072897b136b3fc06595b7456'].append(
            ts1.internal + '.durable')
        expected = {
            '9373a92d072897b136b3fc06595b0456': {'ts_data': ts1,
                                                 'durable': True},
            '9373a92d072897b136b3fc06595b7456': {'ts_data': ts1,
                                                 'durable': True},
        }
        self._check_yield_hashes(POLICIES.default, suffix_map, expected,
                                 frag_index=2)

    def test_yield_hashes_skips_newer_data_without_legacy_durable(self):
        ts_iter = (Timestamp(t) for t in itertools.count(int(time())))
        ts1 = next(ts_iter)
        ts2 = next(ts_iter)
        ts3 = next(ts_iter)
        suffix_map = {
            '456': {
                '9373a92d072897b136b3fc06595b0456': [
                    ts1.internal + '#2.data',
                    ts1.internal + '.durable',
                    ts2.internal + '#2.data',
                    ts3.internal + '#2.data'],
            },
        }
        expected = {
            '9373a92d072897b136b3fc06595b0456': {'ts_data': ts1,
                                                 'durable': True},
        }
        self._check_yield_hashes(POLICIES.default, suffix_map, expected,
                                 frag_index=None)
        self._check_yield_hashes(POLICIES.default, suffix_map, expected,
                                 frag_index=2)

        # if we add a durable then newer data shows up
        suffix_map['456']['9373a92d072897b136b3fc06595b0456'].append(
            ts2.internal + '.durable')
        expected = {
            '9373a92d072897b136b3fc06595b0456': {'ts_data': ts2,
                                                 'durable': True},
        }
        self._check_yield_hashes(POLICIES.default, suffix_map, expected,
                                 frag_index=None)
        self._check_yield_hashes(POLICIES.default, suffix_map, expected,
                                 frag_index=2)

    def test_yield_hashes_skips_newer_non_durable_data(self):
        ts_iter = (Timestamp(t) for t in itertools.count(int(time())))
        ts1 = next(ts_iter)
        ts2 = next(ts_iter)
        ts3 = next(ts_iter)
        suffix_map = {
            '456': {
                '9373a92d072897b136b3fc06595b0456': [
                    ts1.internal + '#2#d.data',
                    ts2.internal + '#2.data',
                    ts3.internal + '#2.data'],
            },
        }
        expected = {
            '9373a92d072897b136b3fc06595b0456': {'ts_data': ts1,
                                                 'durable': True},
        }
        self._check_yield_hashes(POLICIES.default, suffix_map, expected,
                                 frag_index=None)
        self._check_yield_hashes(POLICIES.default, suffix_map, expected,
                                 frag_index=2)

        # if we make it durable then newer data shows up
        suffix_map = {
            '456': {
                '9373a92d072897b136b3fc06595b0456': [
                    ts1.internal + '#2#d.data',
                    ts2.internal + '#2#d.data',
                    ts3.internal + '#2.data'],
            },
        }
        expected = {
            '9373a92d072897b136b3fc06595b0456': {'ts_data': ts2,
                                                 'durable': True},
        }
        self._check_yield_hashes(POLICIES.default, suffix_map, expected,
                                 frag_index=None)
        self._check_yield_hashes(POLICIES.default, suffix_map, expected,
                                 frag_index=2)

    def test_yield_hashes_ignores_bad_ondisk_filesets(self):
        # this differs from DiskFileManager.yield_hashes which will fail
        # when encountering a bad on-disk file set
        ts_iter = (Timestamp(t) for t in itertools.count(int(time())))
        ts1 = next(ts_iter)
        ts2 = next(ts_iter)
        suffix_map = {
            '456': {
                # this one is fine
                '9333a92d072897b136b3fc06595b0456': [
                    ts1.internal + '#2#d.data'],
                # this one is fine, legacy durable
                '9333a92d072897b136b3fc06595b1456': [
                    ts1.internal + '#2.data',
                    ts1.internal + '.durable'],
                # missing frag index
                '9444a92d072897b136b3fc06595b7456': [
                    ts1.internal + '.data'],
                # junk
                '9555a92d072897b136b3fc06595b8456': [
                    'junk_file'],
                # not durable
                '9666a92d072897b136b3fc06595b9456': [
                    ts1.internal + '#2.data',
                    ts2.internal + '.meta'],
                # .meta files w/o .data files can't be opened, and are ignored
                '9777a92d072897b136b3fc06595ba456': [
                    ts1.internal + '.meta'],
                # multiple meta files with no data
                '9888a92d072897b136b3fc06595bb456': [
                    ts1.internal + '.meta',
                    ts2.internal + '.meta'],
                # this is good with meta
                '9999a92d072897b136b3fc06595bb456': [
                    ts1.internal + '#2#d.data',
                    ts2.internal + '.meta'],
                # this is good with meta, legacy durable
                '9999a92d072897b136b3fc06595bc456': [
                    ts1.internal + '#2.data',
                    ts1.internal + '.durable',
                    ts2.internal + '.meta'],
                # this one is wrong frag index
                '9aaaa92d072897b136b3fc06595b0456': [
                    ts1.internal + '#7#d.data'],
                # this one is wrong frag index, legacy durable
                '9aaaa92d072897b136b3fc06595b1456': [
                    ts1.internal + '#7.data',
                    ts1.internal + '.durable'],
            },
        }
        expected = {
            '9333a92d072897b136b3fc06595b0456': {'ts_data': ts1,
                                                 'durable': True},
            '9999a92d072897b136b3fc06595bb456': {'ts_data': ts1,
                                                 'ts_meta': ts2,
                                                 'durable': True},
            '9333a92d072897b136b3fc06595b1456': {'ts_data': ts1,
                                                 'durable': True},
            '9999a92d072897b136b3fc06595bc456': {'ts_data': ts1,
                                                 'ts_meta': ts2,
                                                 'durable': True},
        }
        self._check_yield_hashes(POLICIES.default, suffix_map, expected,
                                 frag_index=2)

    def test_yield_hashes_filters_frag_index(self):
        ts_iter = (Timestamp(t) for t in itertools.count(int(time())))
        ts1 = next(ts_iter)
        ts2 = next(ts_iter)
        ts3 = next(ts_iter)
        suffix_map = {
            '27e': {
                '1111111111111111111111111111127e': [
                    ts1.internal + '#2#d.data',
                    ts1.internal + '#3#d.data',
                ],
                '2222222222222222222222222222227e': [
                    ts1.internal + '#2#d.data',
                    ts2.internal + '#2#d.data',
                ],
            },
            'd41': {
                'aaaaaaaaaaaaaaaaaaaaaaaaaaaaad41': [
                    ts1.internal + '#3#d.data',
                ],
            },
            '00b': {
                '3333333333333333333333333333300b': [
                    ts1.internal + '#2.data',
                    ts2.internal + '#2.data',
                    ts3.internal + '#2#d.data',
                ],
            },
        }
        expected = {
            '1111111111111111111111111111127e': {'ts_data': ts1,
                                                 'durable': True},
            '2222222222222222222222222222227e': {'ts_data': ts2,
                                                 'durable': True},
            '3333333333333333333333333333300b': {'ts_data': ts3,
                                                 'durable': True},
        }
        self._check_yield_hashes(POLICIES.default, suffix_map, expected,
                                 frag_index=2)

    def test_yield_hashes_filters_frag_index_legacy_durable(self):
        ts_iter = (Timestamp(t) for t in itertools.count(int(time())))
        ts1 = next(ts_iter)
        ts2 = next(ts_iter)
        ts3 = next(ts_iter)
        suffix_map = {
            '27e': {
                '1111111111111111111111111111127e': [
                    ts1.internal + '#2.data',
                    ts1.internal + '#3.data',
                    ts1.internal + '.durable',
                ],
                '2222222222222222222222222222227e': [
                    ts1.internal + '#2.data',
                    ts1.internal + '.durable',
                    ts2.internal + '#2.data',
                    ts2.internal + '.durable',
                ],
            },
            'd41': {
                'aaaaaaaaaaaaaaaaaaaaaaaaaaaaad41': [
                    ts1.internal + '#3.data',
                    ts1.internal + '.durable',
                ],
            },
            '00b': {
                '3333333333333333333333333333300b': [
                    ts1.internal + '#2.data',
                    ts2.internal + '#2.data',
                    ts3.internal + '#2.data',
                    ts3.internal + '.durable',
                ],
            },
        }
        expected = {
            '1111111111111111111111111111127e': {'ts_data': ts1,
                                                 'durable': True},
            '2222222222222222222222222222227e': {'ts_data': ts2,
                                                 'durable': True},
            '3333333333333333333333333333300b': {'ts_data': ts3,
                                                 'durable': True},
        }
        self._check_yield_hashes(POLICIES.default, suffix_map, expected,
                                 frag_index=2)

    def _test_get_diskfile_from_hash_frag_index_filter(self, legacy_durable):
        df = self._get_diskfile(POLICIES.default)
        hash_ = os.path.basename(df._datadir)
        self.assertRaises(DiskFileNotExist,
                          self.df_mgr.get_diskfile_from_hash,
                          self.existing_device, '0', hash_,
                          POLICIES.default)  # sanity
        timestamp = Timestamp.now()
        for frag_index in (4, 7):
            write_diskfile(df, timestamp, frag_index=frag_index,
                           legacy_durable=legacy_durable)

        df4 = self.df_mgr.get_diskfile_from_hash(
            self.existing_device, '0', hash_, POLICIES.default, frag_index=4)
        self.assertEqual(df4._frag_index, 4)
        self.assertEqual(
            df4.read_metadata()['X-Object-Sysmeta-Ec-Frag-Index'], '4')
        df7 = self.df_mgr.get_diskfile_from_hash(
            self.existing_device, '0', hash_, POLICIES.default, frag_index=7)
        self.assertEqual(df7._frag_index, 7)
        self.assertEqual(
            df7.read_metadata()['X-Object-Sysmeta-Ec-Frag-Index'], '7')

    def test_get_diskfile_from_hash_frag_index_filter(self):
        self._test_get_diskfile_from_hash_frag_index_filter(False)

    def test_get_diskfile_from_hash_frag_index_filter_legacy_durable(self):
        self._test_get_diskfile_from_hash_frag_index_filter(True)

    def test_check_policy(self):
        mock_policy = mock.MagicMock()
        mock_policy.policy_type = EC_POLICY
        # sanity, ECDiskFileManager is ok with EC_POLICY
        diskfile.ECDiskFileManager.check_policy(mock_policy)
        # ECDiskFileManager raises ValueError with REPL_POLICY
        mock_policy.policy_type = REPL_POLICY
        with self.assertRaises(ValueError) as cm:
            diskfile.ECDiskFileManager.check_policy(mock_policy)
        self.assertEqual('Invalid policy_type: %s' % REPL_POLICY,
                         str(cm.exception))


class DiskFileMixin(BaseDiskFileTestMixin):

    def ts(self):
        """
        Timestamps - forever.
        """
        return next(self._ts_iter)

    def _create_ondisk_file(self, df, data, timestamp, metadata=None,
                            ctype_timestamp=None,
                            ext='.data', legacy_durable=False, commit=True):
        mkdirs(df._datadir)
        if timestamp is None:
            timestamp = time()
        timestamp = Timestamp(timestamp)
        if not metadata:
            metadata = {}
        if 'X-Timestamp' not in metadata:
            metadata['X-Timestamp'] = timestamp.internal
        if 'ETag' not in metadata:
            etag = md5()
            etag.update(data)
            metadata['ETag'] = etag.hexdigest()
        if 'name' not in metadata:
            metadata['name'] = '/a/c/o'
        if 'Content-Length' not in metadata:
            metadata['Content-Length'] = str(len(data))
        filename = timestamp.internal
        if ext == '.data' and df.policy.policy_type == EC_POLICY:
            if legacy_durable:
                filename = '%s#%s' % (timestamp.internal, df._frag_index)
                if commit:
                    durable_file = os.path.join(
                        df._datadir, '%s.durable' % timestamp.internal)
                    with open(durable_file, 'wb') as f:
                        pass
            elif commit:
                filename = '%s#%s#d' % (timestamp.internal, df._frag_index)
            else:
                filename = '%s#%s' % (timestamp.internal, df._frag_index)
        if ctype_timestamp:
            metadata.update(
                {'Content-Type-Timestamp':
                 Timestamp(ctype_timestamp).internal})
            filename = encode_timestamps(timestamp,
                                         Timestamp(ctype_timestamp),
                                         explicit=True)
        data_file = os.path.join(df._datadir, filename + ext)
        with open(data_file, 'wb') as f:
            f.write(data)
            xattr.setxattr(f.fileno(), diskfile.METADATA_KEY,
                           pickle.dumps(metadata, diskfile.PICKLE_PROTOCOL))

    def _simple_get_diskfile(self, partition='0', account='a', container='c',
                             obj='o', policy=None, frag_index=None, **kwargs):
        policy = policy or POLICIES.default
        df_mgr = self.df_router[policy]
        if policy.policy_type == EC_POLICY and frag_index is None:
            frag_index = 2
        return df_mgr.get_diskfile(self.existing_device, partition,
                                   account, container, obj,
                                   policy=policy, frag_index=frag_index,
                                   **kwargs)

    def _create_test_file(self, data, timestamp=None, metadata=None,
                          account='a', container='c', obj='o', **kwargs):
        if not isinstance(data, bytes):
            raise ValueError('data must be bytes')
        if metadata is None:
            metadata = {}
        metadata.setdefault('name', '/%s/%s/%s' % (account, container, obj))
        df = self._simple_get_diskfile(account=account, container=container,
                                       obj=obj, **kwargs)
        if timestamp is None:
            timestamp = time()
        timestamp = Timestamp(timestamp)

        # avoid getting O_TMPFILE warning in logs
        if not utils.o_tmpfile_in_tmpdir_supported():
            df.manager.use_linkat = False

        if df.policy.policy_type == EC_POLICY:
            data = encode_frag_archive_bodies(df.policy, data)[df._frag_index]

        with df.create() as writer:
            new_metadata = {
                'ETag': md5(data).hexdigest(),
                'X-Timestamp': timestamp.internal,
                'Content-Length': len(data),
            }
            new_metadata.update(metadata)
            writer.write(data)
            writer.put(new_metadata)
            writer.commit(timestamp)
        df.open()
        return df, data

    def test_get_dev_path(self):
        self.df_mgr.devices = '/srv'
        device = 'sda1'
        dev_path = os.path.join(self.df_mgr.devices, device)

        mount_check = None
        self.df_mgr.mount_check = True
        with mock_check_drive(ismount=False):
            self.assertEqual(self.df_mgr.get_dev_path(device, mount_check),
                             None)
        with mock_check_drive(ismount=True):
            self.assertEqual(self.df_mgr.get_dev_path(device, mount_check),
                             dev_path)

        self.df_mgr.mount_check = False
        with mock_check_drive(isdir=False):
            self.assertEqual(self.df_mgr.get_dev_path(device, mount_check),
                             None)
        with mock_check_drive(isdir=True):
            self.assertEqual(self.df_mgr.get_dev_path(device, mount_check),
                             dev_path)

        mount_check = True
        with mock_check_drive(ismount=False):
            self.assertEqual(self.df_mgr.get_dev_path(device, mount_check),
                             None)
        with mock_check_drive(ismount=True):
            self.assertEqual(self.df_mgr.get_dev_path(device, mount_check),
                             dev_path)

        mount_check = False
        self.assertEqual(self.df_mgr.get_dev_path(device, mount_check),
                         dev_path)

    def test_open_not_exist(self):
        df = self._simple_get_diskfile()
        self.assertRaises(DiskFileNotExist, df.open)

    def test_open_expired(self):
        self.assertRaises(DiskFileExpired,
                          self._create_test_file,
                          b'1234567890', metadata={'X-Delete-At': '0'})

        try:
            self._create_test_file(b'1234567890', open_expired=True,
                                   metadata={'X-Delete-At': '0',
                                             'X-Object-Meta-Foo': 'bar'})
            df = self._simple_get_diskfile(open_expired=True)
            md = df.read_metadata()
            self.assertEqual(md['X-Object-Meta-Foo'], 'bar')
        except SwiftException as err:
            self.fail("Unexpected swift exception raised: %r" % err)

    def test_open_not_expired(self):
        try:
            self._create_test_file(
                b'1234567890', metadata={'X-Delete-At': str(2 * int(time()))})
        except SwiftException as err:
            self.fail("Unexpected swift exception raised: %r" % err)

    def test_get_metadata(self):
        timestamp = self.ts().internal
        df, df_data = self._create_test_file(b'1234567890',
                                             timestamp=timestamp)
        md = df.get_metadata()
        self.assertEqual(md['X-Timestamp'], timestamp)

    def test_read_metadata(self):
        timestamp = self.ts().internal
        self._create_test_file(b'1234567890', timestamp=timestamp)
        df = self._simple_get_diskfile()
        md = df.read_metadata()
        self.assertEqual(md['X-Timestamp'], timestamp)

    def test_read_metadata_no_xattr(self):
        def mock_getxattr(*args, **kargs):
            error_num = errno.ENOTSUP if hasattr(errno, 'ENOTSUP') else \
                errno.EOPNOTSUPP
            raise IOError(error_num, "Operation not supported")

        with mock.patch('xattr.getxattr', mock_getxattr):
            self.assertRaises(
                DiskFileXattrNotSupported,
                diskfile.read_metadata, 'n/a')

    def test_get_metadata_not_opened(self):
        df = self._simple_get_diskfile()
        with self.assertRaises(DiskFileNotOpen):
            df.get_metadata()

    def test_get_datafile_metadata(self):
        ts_iter = make_timestamp_iter()
        body = b'1234567890'
        ts_data = next(ts_iter)
        metadata = {'X-Object-Meta-Test': 'test1',
                    'X-Object-Sysmeta-Test': 'test1'}
        df, df_data = self._create_test_file(body, timestamp=ts_data.internal,
                                             metadata=metadata)
        expected = df.get_metadata()
        ts_meta = next(ts_iter)
        df.write_metadata({'X-Timestamp': ts_meta.internal,
                           'X-Object-Meta-Test': 'changed',
                           'X-Object-Sysmeta-Test': 'ignored'})
        df.open()
        self.assertEqual(expected, df.get_datafile_metadata())
        expected.update({'X-Timestamp': ts_meta.internal,
                         'X-Object-Meta-Test': 'changed'})
        self.assertEqual(expected, df.get_metadata())

    def test_get_datafile_metadata_not_opened(self):
        df = self._simple_get_diskfile()
        with self.assertRaises(DiskFileNotOpen):
            df.get_datafile_metadata()

    def test_get_metafile_metadata(self):
        ts_iter = make_timestamp_iter()
        body = b'1234567890'
        ts_data = next(ts_iter)
        metadata = {'X-Object-Meta-Test': 'test1',
                    'X-Object-Sysmeta-Test': 'test1'}
        df, df_data = self._create_test_file(body, timestamp=ts_data.internal,
                                             metadata=metadata)
        self.assertIsNone(df.get_metafile_metadata())

        # now create a meta file
        ts_meta = next(ts_iter)
        df.write_metadata({'X-Timestamp': ts_meta.internal,
                           'X-Object-Meta-Test': 'changed'})
        df.open()
        expected = {'X-Timestamp': ts_meta.internal,
                    'X-Object-Meta-Test': 'changed'}
        self.assertEqual(expected, df.get_metafile_metadata())

    def test_get_metafile_metadata_not_opened(self):
        df = self._simple_get_diskfile()
        with self.assertRaises(DiskFileNotOpen):
            df.get_metafile_metadata()

    def test_not_opened(self):
        df = self._simple_get_diskfile()
        with self.assertRaises(DiskFileNotOpen):
            with df:
                pass

    def test_disk_file_default_disallowed_metadata(self):
        # build an object with some meta (at t0+1s)
        orig_metadata = {'X-Object-Meta-Key1': 'Value1',
                         'X-Object-Transient-Sysmeta-KeyA': 'ValueA',
                         'Content-Type': 'text/garbage'}
        df = self._get_open_disk_file(ts=self.ts().internal,
                                      extra_metadata=orig_metadata)
        with df.open():
            if df.policy.policy_type == EC_POLICY:
                expected = df.policy.pyeclib_driver.get_segment_info(
                    1024, df.policy.ec_segment_size)['fragment_size']
            else:
                expected = 1024
            self.assertEqual(str(expected), df._metadata['Content-Length'])
        # write some new metadata (fast POST, don't send orig meta, at t0+1)
        df = self._simple_get_diskfile()
        df.write_metadata({'X-Timestamp': self.ts().internal,
                           'X-Object-Transient-Sysmeta-KeyB': 'ValueB',
                           'X-Object-Meta-Key2': 'Value2'})
        df = self._simple_get_diskfile()
        with df.open():
            # non-fast-post updateable keys are preserved
            self.assertEqual('text/garbage', df._metadata['Content-Type'])
            # original fast-post updateable keys are removed
            self.assertNotIn('X-Object-Meta-Key1', df._metadata)
            self.assertNotIn('X-Object-Transient-Sysmeta-KeyA', df._metadata)
            # new fast-post updateable keys are added
            self.assertEqual('Value2', df._metadata['X-Object-Meta-Key2'])
            self.assertEqual('ValueB',
                             df._metadata['X-Object-Transient-Sysmeta-KeyB'])

    def test_disk_file_preserves_sysmeta(self):
        # build an object with some meta (at t0)
        orig_metadata = {'X-Object-Sysmeta-Key1': 'Value1',
                         'Content-Type': 'text/garbage'}
        df = self._get_open_disk_file(ts=self.ts().internal,
                                      extra_metadata=orig_metadata)
        with df.open():
            if df.policy.policy_type == EC_POLICY:
                expected = df.policy.pyeclib_driver.get_segment_info(
                    1024, df.policy.ec_segment_size)['fragment_size']
            else:
                expected = 1024
            self.assertEqual(str(expected), df._metadata['Content-Length'])
        # write some new metadata (fast POST, don't send orig meta, at t0+1s)
        df = self._simple_get_diskfile()
        df.write_metadata({'X-Timestamp': self.ts().internal,
                           'X-Object-Sysmeta-Key1': 'Value2',
                           'X-Object-Meta-Key3': 'Value3'})
        df = self._simple_get_diskfile()
        with df.open():
            # non-fast-post updateable keys are preserved
            self.assertEqual('text/garbage', df._metadata['Content-Type'])
            # original sysmeta keys are preserved
            self.assertEqual('Value1', df._metadata['X-Object-Sysmeta-Key1'])

    def test_disk_file_preserves_slo(self):
        # build an object with some meta (at t0)
        orig_metadata = {'X-Static-Large-Object': 'True',
                         'Content-Type': 'text/garbage'}
        df = self._get_open_disk_file(ts=self.ts().internal,
                                      extra_metadata=orig_metadata)

        # sanity test
        with df.open():
            self.assertEqual('True', df._metadata['X-Static-Large-Object'])
            if df.policy.policy_type == EC_POLICY:
                expected = df.policy.pyeclib_driver.get_segment_info(
                    1024, df.policy.ec_segment_size)['fragment_size']
            else:
                expected = 1024
            self.assertEqual(str(expected), df._metadata['Content-Length'])

        # write some new metadata (fast POST, don't send orig meta, at t0+1s)
        df = self._simple_get_diskfile()
        df.write_metadata({'X-Timestamp': self.ts().internal})
        df = self._simple_get_diskfile()
        with df.open():
            # non-fast-post updateable keys are preserved
            self.assertEqual('text/garbage', df._metadata['Content-Type'])
            self.assertEqual('True', df._metadata['X-Static-Large-Object'])

    def test_disk_file_reader_iter(self):
        df, df_data = self._create_test_file(b'1234567890')
        quarantine_msgs = []
        reader = df.reader(_quarantine_hook=quarantine_msgs.append)
        self.assertEqual(b''.join(reader), df_data)
        self.assertEqual(quarantine_msgs, [])

    def test_disk_file_reader_iter_w_quarantine(self):
        df, df_data = self._create_test_file(b'1234567890')

        def raise_dfq(m):
            raise DiskFileQuarantined(m)

        reader = df.reader(_quarantine_hook=raise_dfq)
        reader._obj_size += 1
        self.assertRaises(DiskFileQuarantined, b''.join, reader)

    def test_disk_file_reader_iter_w_io_error(self):
        df, df_data = self._create_test_file(b'1234567890')

        class FakeFp(object):
            def __init__(self, buf):
                self.pos = 0
                self.buf = buf

            def read(self, sz):
                if not self.buf:
                    raise IOError(5, 'Input/output error')
                chunk, self.buf = self.buf, b''
                self.pos += len(chunk)
                return chunk

            def close(self):
                pass

            def tell(self):
                return self.pos

        def raise_dfq(m):
            raise DiskFileQuarantined(m)

        reader = df.reader(_quarantine_hook=raise_dfq)
        reader._fp = FakeFp(b'1234')
        self.assertRaises(DiskFileQuarantined, b''.join, reader)

    def test_disk_file_app_iter_corners(self):
        df, df_data = self._create_test_file(b'1234567890')
        quarantine_msgs = []
        reader = df.reader(_quarantine_hook=quarantine_msgs.append)
        self.assertEqual(b''.join(reader.app_iter_range(0, None)),
                         df_data)
        self.assertEqual(quarantine_msgs, [])
        df = self._simple_get_diskfile()
        with df.open():
            reader = df.reader()
            self.assertEqual(b''.join(reader.app_iter_range(5, None)),
                             df_data[5:])

    def test_disk_file_app_iter_range_w_none(self):
        df, df_data = self._create_test_file(b'1234567890')
        quarantine_msgs = []
        reader = df.reader(_quarantine_hook=quarantine_msgs.append)
        self.assertEqual(b''.join(reader.app_iter_range(None, None)),
                         df_data)
        self.assertEqual(quarantine_msgs, [])

    def test_disk_file_app_iter_partial_closes(self):
        df, df_data = self._create_test_file(b'1234567890')
        quarantine_msgs = []
        reader = df.reader(_quarantine_hook=quarantine_msgs.append)
        it = reader.app_iter_range(0, 5)
        self.assertEqual(b''.join(it), df_data[:5])
        self.assertEqual(quarantine_msgs, [])
        self.assertTrue(reader._fp is None)

    def test_disk_file_app_iter_ranges(self):
        df, df_data = self._create_test_file(b'012345678911234567892123456789')
        quarantine_msgs = []
        reader = df.reader(_quarantine_hook=quarantine_msgs.append)
        it = reader.app_iter_ranges([(0, 10), (10, 20), (20, 30)],
                                    'plain/text',
                                    '\r\n--someheader\r\n', len(df_data))
        value = b''.join(it)
        self.assertIn(df_data[:10], value)
        self.assertIn(df_data[10:20], value)
        self.assertIn(df_data[20:30], value)
        self.assertEqual(quarantine_msgs, [])

    def test_disk_file_app_iter_ranges_w_quarantine(self):
        df, df_data = self._create_test_file(b'012345678911234567892123456789')
        quarantine_msgs = []
        reader = df.reader(_quarantine_hook=quarantine_msgs.append)
        self.assertEqual(len(df_data), reader._obj_size)  # sanity check
        reader._obj_size += 1
        it = reader.app_iter_ranges([(0, len(df_data))],
                                    'plain/text',
                                    '\r\n--someheader\r\n', len(df_data))
        value = b''.join(it)
        self.assertIn(df_data, value)
        self.assertEqual(quarantine_msgs,
                         ["Bytes read: %s, does not match metadata: %s" %
                          (len(df_data), len(df_data) + 1)])

    def test_disk_file_app_iter_ranges_w_no_etag_quarantine(self):
        df, df_data = self._create_test_file(b'012345678911234567892123456789')
        quarantine_msgs = []
        reader = df.reader(_quarantine_hook=quarantine_msgs.append)
        it = reader.app_iter_ranges([(0, 10)],
                                    'plain/text',
                                    '\r\n--someheader\r\n', len(df_data))
        value = b''.join(it)
        self.assertIn(df_data[:10], value)
        self.assertEqual(quarantine_msgs, [])

    def test_disk_file_app_iter_ranges_edges(self):
        df, df_data = self._create_test_file(b'012345678911234567892123456789')
        quarantine_msgs = []
        reader = df.reader(_quarantine_hook=quarantine_msgs.append)
        it = reader.app_iter_ranges([(3, 10), (0, 2)], 'application/whatever',
                                    '\r\n--someheader\r\n', len(df_data))
        value = b''.join(it)
        self.assertIn(df_data[3:10], value)
        self.assertIn(df_data[:2], value)
        self.assertEqual(quarantine_msgs, [])

    def test_disk_file_large_app_iter_ranges(self):
        # This test case is to make sure that the disk file app_iter_ranges
        # method all the paths being tested.
        long_str = b'01234567890' * 65536
        df, df_data = self._create_test_file(long_str)
        target_strs = [df_data[3:10], df_data[0:65590]]
        quarantine_msgs = []
        reader = df.reader(_quarantine_hook=quarantine_msgs.append)
        it = reader.app_iter_ranges([(3, 10), (0, 65590)], 'plain/text',
                                    '5e816ff8b8b8e9a5d355497e5d9e0301',
                                    len(df_data))

        # The produced string actually missing the MIME headers
        # need to add these headers to make it as real MIME message.
        # The body of the message is produced by method app_iter_ranges
        # off of DiskFile object.
        header = b''.join([b'Content-Type: multipart/byteranges;',
                           b'boundary=',
                           b'5e816ff8b8b8e9a5d355497e5d9e0301\r\n'])

        value = header + b''.join(it)
        self.assertEqual(quarantine_msgs, [])

        message = email.message_from_bytes(value)
        parts = [p.get_payload(decode=True) for p in message.walk()][1:3]
        self.assertEqual(parts, target_strs)

    def test_disk_file_app_iter_ranges_empty(self):
        # This test case tests when empty value passed into app_iter_ranges
        # When ranges passed into the method is either empty array or None,
        # this method will yield empty string
        df, df_data = self._create_test_file(b'012345678911234567892123456789')
        quarantine_msgs = []
        reader = df.reader(_quarantine_hook=quarantine_msgs.append)
        it = reader.app_iter_ranges([], 'application/whatever',
                                    '\r\n--someheader\r\n', len(df_data))
        self.assertEqual(b''.join(it), b'')

        df = self._simple_get_diskfile()
        with df.open():
            reader = df.reader()
            it = reader.app_iter_ranges(None, 'app/something',
                                        '\r\n--someheader\r\n', 150)
            self.assertEqual(b''.join(it), b'')
            self.assertEqual(quarantine_msgs, [])

    def test_disk_file_mkstemp_creates_dir(self):
        for policy in POLICIES:
            tmpdir = os.path.join(self.testdir, self.existing_device,
                                  diskfile.get_tmp_dir(policy))
            os.rmdir(tmpdir)
            df = self._simple_get_diskfile(policy=policy)
            df.manager.use_linkat = False
            with df.create():
                self.assertTrue(os.path.exists(tmpdir))

    def test_disk_file_writer(self):
        df = self._simple_get_diskfile()
        with df.create() as writer:
            self.assertIsInstance(writer, diskfile.BaseDiskFileWriter)
            # create automatically opens for us
            self.assertIsNotNone(writer._fd)
            # can't re-open since we're already open
            with self.assertRaises(ValueError):
                writer.open()
            writer.write(b'asdf')
            writer.close()
            # can't write any more
            with self.assertRaises(ValueError):
                writer.write(b'asdf')
            # can close again
            writer.close()

    def test_disk_file_concurrent_writes(self):
        def threadA(df, events, errors):
            try:
                ts = self.ts()
                with df.create() as writer:
                    writer.write(b'dataA')
                    writer.put({
                        'X-Timestamp': ts.internal,
                        'Content-Length': 5,
                    })
                    events[0].set()
                    events[1].wait()
                    writer.commit(ts)
            except Exception as e:
                errors.append(e)
                raise

        def threadB(df, events, errors):
            try:
                events[0].wait()
                ts = self.ts()
                with df.create() as writer:
                    writer.write(b'dataB')
                    writer.put({
                        'X-Timestamp': ts.internal,
                        'Content-Length': 5,
                    })
                    writer.commit(ts)
                events[1].set()
            except Exception as e:
                errors.append(e)
                raise

        df = self._simple_get_diskfile()
        events = [threading.Event(), threading.Event()]
        errors = []

        threads = [threading.Thread(target=tgt, args=(df, events, errors))
                   for tgt in (threadA, threadB)]
        for thread in threads:
            thread.start()
        for thread in threads:
            thread.join()
        self.assertFalse(errors)

        with df.open(), open(df._data_file, 'rb') as fp:
            self.assertEqual(b'dataB', fp.read())

    def test_disk_file_concurrent_marked_durable(self):
        ts = self.ts()

        def threadA(df, events, errors):
            try:
                with df.create() as writer:
                    writer.write(b'dataA')
                    writer.put({
                        'X-Timestamp': ts.internal,
                        'Content-Length': 5,
                    })
                    events[0].set()
                    events[1].wait()
                    writer.commit(ts)
            except Exception as e:
                errors.append(e)
                raise

        def threadB(df, events, errors):
            try:
                events[0].wait()
                # Mark it durable just like in ssync_receiver
                with df.create() as writer:
                    writer.commit(ts)
                events[1].set()
            except Exception as e:
                errors.append(e)
                raise

        df = self._simple_get_diskfile()
        events = [threading.Event(), threading.Event()]
        errors = []

        threads = [threading.Thread(target=tgt, args=(df, events, errors))
                   for tgt in (threadA, threadB)]
        for thread in threads:
            thread.start()
        for thread in threads:
            thread.join()
        self.assertFalse(errors)

        with df.open(), open(df._data_file, 'rb') as fp:
            if df.policy.policy_type == EC_POLICY:
                # Confirm that it really *was* marked durable
                self.assertTrue(df._data_file.endswith('#d.data'))
            self.assertEqual(b'dataA', fp.read())

    def test_disk_file_concurrent_delete(self):
        def threadA(df, events, errors):
            try:
                ts = self.ts()
                with df.create() as writer:
                    writer.write(b'dataA')
                    writer.put({'X-Timestamp': ts.internal})
                    events[0].set()
                    events[1].wait()
                    writer.commit(ts)
            except Exception as e:
                errors.append(e)
                raise

        def threadB(df, events, errors):
            try:
                events[0].wait()
                df.delete(self.ts())
                events[1].set()
            except Exception as e:
                errors.append(e)
                raise

        df = self._simple_get_diskfile()
        events = [threading.Event(), threading.Event()]
        errors = []

        threads = [threading.Thread(target=tgt, args=(df, events, errors))
                   for tgt in (threadA, threadB)]
        for thread in threads:
            thread.start()
        for thread in threads:
            thread.join()
        self.assertFalse(errors)

        self.assertRaises(DiskFileDeleted, df.open)

    def _get_open_disk_file(self, invalid_type=None, obj_name='o', fsize=1024,
                            csize=8, mark_deleted=False, prealloc=False,
                            ts=None, mount_check=False, extra_metadata=None,
                            policy=None, frag_index=None, data=None,
                            commit=True):
        '''returns a DiskFile'''
        policy = policy or POLICIES.legacy
        df = self._simple_get_diskfile(obj=obj_name, policy=policy,
                                       frag_index=frag_index)
        data = data or b'0' * fsize
        if not isinstance(data, bytes):
            raise ValueError('data must be bytes')
        if policy.policy_type == EC_POLICY:
            archives = encode_frag_archive_bodies(policy, data)
            try:
                data = archives[df._frag_index]
            except IndexError:
                data = archives[0]

        if ts:
            timestamp = Timestamp(ts)
        else:
            timestamp = Timestamp.now()
        if prealloc:
            prealloc_size = fsize
        else:
            prealloc_size = None

        with df.create(size=prealloc_size) as writer:
            writer.write(data)
            upload_size, etag = writer.chunks_finished()
            metadata = {
                'ETag': etag,
                'X-Timestamp': timestamp.internal,
                'Content-Length': str(upload_size),
            }
            metadata.update(extra_metadata or {})
            writer.put(metadata)
            if invalid_type == 'ETag':
                etag = md5()
                etag.update('1' + '0' * (fsize - 1))
                etag = etag.hexdigest()
                metadata['ETag'] = etag
                diskfile.write_metadata(writer._fd, metadata)
            elif invalid_type == 'Content-Length':
                metadata['Content-Length'] = fsize - 1
                diskfile.write_metadata(writer._fd, metadata)
            elif invalid_type == 'Bad-Content-Length':
                metadata['Content-Length'] = 'zero'
                diskfile.write_metadata(writer._fd, metadata)
            elif invalid_type == 'Missing-Content-Length':
                del metadata['Content-Length']
                diskfile.write_metadata(writer._fd, metadata)
            elif invalid_type == 'Bad-X-Delete-At':
                metadata['X-Delete-At'] = 'bad integer'
                diskfile.write_metadata(writer._fd, metadata)
            if commit:
                writer.commit(timestamp)

        if mark_deleted:
            df.delete(timestamp)

        data_files = [os.path.join(df._datadir, fname)
                      for fname in sorted(os.listdir(df._datadir),
                                          reverse=True)
                      if fname.endswith('.data')]
        if invalid_type == 'Corrupt-Xattrs':
            # We have to go below read_metadata/write_metadata to get proper
            # corruption.
            meta_xattr = xattr.getxattr(data_files[0], "user.swift.metadata")
            wrong_byte = b'X' if meta_xattr[:1] != b'X' else b'Y'
            xattr.setxattr(data_files[0], "user.swift.metadata",
                           wrong_byte + meta_xattr[1:])
        elif invalid_type == 'Subtly-Corrupt-Xattrs':
            # We have to go below read_metadata/write_metadata to get proper
            # corruption.
            meta_xattr = xattr.getxattr(data_files[0], "user.swift.metadata")
            wrong_checksum = md5(meta_xattr + b"some extra stuff").hexdigest()
            xattr.setxattr(data_files[0], "user.swift.metadata_checksum",
                           wrong_checksum.encode())
        elif invalid_type == 'Truncated-Xattrs':
            meta_xattr = xattr.getxattr(data_files[0], "user.swift.metadata")
            xattr.setxattr(data_files[0], "user.swift.metadata",
                           meta_xattr[:-1])
        elif invalid_type == 'Missing-Name':
            md = diskfile.read_metadata(data_files[0])
            del md['name']
            diskfile.write_metadata(data_files[0], md)
        elif invalid_type == 'Bad-Name':
            md = diskfile.read_metadata(data_files[0])
            md['name'] = md['name'] + 'garbage'
            diskfile.write_metadata(data_files[0], md)

        self.conf['disk_chunk_size'] = csize
        self.conf['mount_check'] = mount_check
        self.df_mgr = self.mgr_cls(self.conf, self.logger)
        self.df_router = diskfile.DiskFileRouter(self.conf, self.logger)

        # actual on disk frag_index may have been set by metadata
        frag_index = metadata.get('X-Object-Sysmeta-Ec-Frag-Index',
                                  frag_index)
        df = self._simple_get_diskfile(obj=obj_name, policy=policy,
                                       frag_index=frag_index)
        df.open()

        if invalid_type == 'Zero-Byte':
            fp = open(df._data_file, 'w')
            fp.close()
        df.unit_test_len = fsize
        return df

    def test_keep_cache(self):
        df = self._get_open_disk_file(fsize=65)
        with mock.patch("swift.obj.diskfile.drop_buffer_cache") as foo:
            for _ in df.reader():
                pass
            self.assertTrue(foo.called)

        df = self._get_open_disk_file(fsize=65)
        with mock.patch("swift.obj.diskfile.drop_buffer_cache") as bar:
            for _ in df.reader(keep_cache=False):
                pass
            self.assertTrue(bar.called)

        df = self._get_open_disk_file(fsize=65)
        with mock.patch("swift.obj.diskfile.drop_buffer_cache") as boo:
            for _ in df.reader(keep_cache=True):
                pass
            self.assertFalse(boo.called)

        df = self._get_open_disk_file(fsize=50 * 1024, csize=256)
        with mock.patch("swift.obj.diskfile.drop_buffer_cache") as goo:
            for _ in df.reader(keep_cache=True):
                pass
            self.assertTrue(goo.called)

    def test_quarantine_valids(self):

        def verify(*args, **kwargs):
            try:
                df = self._get_open_disk_file(**kwargs)
                reader = df.reader()
                for chunk in reader:
                    pass
            except DiskFileQuarantined:
                self.fail(
                    "Unexpected quarantining occurred: args=%r, kwargs=%r" % (
                        args, kwargs))
            else:
                pass

        verify(obj_name='1')

        verify(obj_name='2', csize=1)

        verify(obj_name='3', csize=100000)

    def run_quarantine_invalids(self, invalid_type):
        open_exc = invalid_type in ('Content-Length', 'Bad-Content-Length',
                                    'Subtly-Corrupt-Xattrs',
                                    'Corrupt-Xattrs', 'Truncated-Xattrs',
                                    'Missing-Name', 'Bad-X-Delete-At')
        open_collision = invalid_type == 'Bad-Name'

        def verify(*args, **kwargs):
            quarantine_msgs = []
            try:
                df = self._get_open_disk_file(**kwargs)
                reader = df.reader(_quarantine_hook=quarantine_msgs.append)
            except DiskFileQuarantined as err:
                if not open_exc:
                    self.fail(
                        "Unexpected DiskFileQuarantine raised: %r" % err)
                return
            except DiskFileCollision as err:
                if not open_collision:
                    self.fail(
                        "Unexpected DiskFileCollision raised: %r" % err)
                return
            else:
                if open_exc:
                    self.fail("Expected DiskFileQuarantine exception")
            try:
                for chunk in reader:
                    pass
            except DiskFileQuarantined as err:
                self.fail("Unexpected DiskFileQuarantine raised: :%r" % err)
            else:
                if not open_exc:
                    self.assertEqual(1, len(quarantine_msgs))

        verify(invalid_type=invalid_type, obj_name='1')

        verify(invalid_type=invalid_type, obj_name='2', csize=1)

        verify(invalid_type=invalid_type, obj_name='3', csize=100000)

        verify(invalid_type=invalid_type, obj_name='4')

        def verify_air(params, start=0, adjustment=0):
            """verify (a)pp (i)ter (r)ange"""
            try:
                df = self._get_open_disk_file(**params)
                reader = df.reader()
            except DiskFileQuarantined as err:
                if not open_exc:
                    self.fail(
                        "Unexpected DiskFileQuarantine raised: %r" % err)
                return
            except DiskFileCollision as err:
                if not open_collision:
                    self.fail(
                        "Unexpected DiskFileCollision raised: %r" % err)
                return
            else:
                if open_exc:
                    self.fail("Expected DiskFileQuarantine exception")
            try:
                for chunk in reader.app_iter_range(
                        start,
                        df.unit_test_len + adjustment):
                    pass
            except DiskFileQuarantined as err:
                self.fail("Unexpected DiskFileQuarantine raised: :%r" % err)

        verify_air(dict(invalid_type=invalid_type, obj_name='5'))

        verify_air(dict(invalid_type=invalid_type, obj_name='6'), 0, 100)

        verify_air(dict(invalid_type=invalid_type, obj_name='7'), 1)

        verify_air(dict(invalid_type=invalid_type, obj_name='8'), 0, -1)

        verify_air(dict(invalid_type=invalid_type, obj_name='8'), 1, 1)

    def test_quarantine_corrupt_xattrs(self):
        self.run_quarantine_invalids('Corrupt-Xattrs')

    def test_quarantine_subtly_corrupt_xattrs(self):
        # xattrs that unpickle without error, but whose checksum does not
        # match
        self.run_quarantine_invalids('Subtly-Corrupt-Xattrs')

    def test_quarantine_truncated_xattrs(self):
        self.run_quarantine_invalids('Truncated-Xattrs')

    def test_quarantine_invalid_etag(self):
        self.run_quarantine_invalids('ETag')

    def test_quarantine_invalid_missing_name(self):
        self.run_quarantine_invalids('Missing-Name')

    def test_quarantine_invalid_bad_name(self):
        self.run_quarantine_invalids('Bad-Name')

    def test_quarantine_invalid_bad_x_delete_at(self):
        self.run_quarantine_invalids('Bad-X-Delete-At')

    def test_quarantine_invalid_content_length(self):
        self.run_quarantine_invalids('Content-Length')

    def test_quarantine_invalid_content_length_bad(self):
        self.run_quarantine_invalids('Bad-Content-Length')

    def test_quarantine_invalid_zero_byte(self):
        self.run_quarantine_invalids('Zero-Byte')

    def test_quarantine_deleted_files(self):
        try:
            self._get_open_disk_file(invalid_type='Content-Length')
        except DiskFileQuarantined:
            pass
        else:
            self.fail("Expected DiskFileQuarantined exception")
        try:
            self._get_open_disk_file(invalid_type='Content-Length',
                                     mark_deleted=True)
        except DiskFileQuarantined as err:
            self.fail("Unexpected DiskFileQuarantined exception"
                      " encountered: %r" % err)
        except DiskFileNotExist:
            pass
        else:
            self.fail("Expected DiskFileNotExist exception")
        try:
            self._get_open_disk_file(invalid_type='Content-Length',
                                     mark_deleted=True)
        except DiskFileNotExist:
            pass
        else:
            self.fail("Expected DiskFileNotExist exception")

    def test_quarantine_missing_content_length(self):
        self.assertRaises(
            DiskFileQuarantined,
            self._get_open_disk_file,
            invalid_type='Missing-Content-Length')

    def test_quarantine_bad_content_length(self):
        self.assertRaises(
            DiskFileQuarantined,
            self._get_open_disk_file,
            invalid_type='Bad-Content-Length')

    def test_quarantine_fstat_oserror(self):
        with mock.patch('os.fstat', side_effect=OSError()), \
                mock.patch('swift.obj.diskfile.lock_path'):
            self.assertRaises(
                DiskFileQuarantined,
                self._get_open_disk_file)

    def test_quarantine_ioerror_enodata(self):
        df = self._get_open_disk_file()

        def my_open(filename, mode, *args, **kwargs):
            if mode == 'rb':
                raise IOError(errno.ENODATA, '-ENODATA fool!')
            return open(filename, mode, *args, **kwargs)

        with mock.patch('swift.obj.diskfile.open', my_open):
            with self.assertRaises(DiskFileQuarantined) as err:
                df.open()
            self.assertEqual(
                'Failed to open %s: [Errno %d] -ENODATA fool!'
                % (df._data_file, errno.ENODATA), str(err.exception))

    def test_quarantine_ioerror_euclean(self):
        df = self._get_open_disk_file()

        def my_open(filename, mode, *args, **kwargs):
            if mode == 'rb':
                raise IOError(EUCLEAN, '-EUCLEAN fool!')
            return open(filename, mode, *args, **kwargs)

        with mock.patch('swift.obj.diskfile.open', my_open):
            with self.assertRaises(DiskFileQuarantined) as err:
                df.open()
            self.assertEqual(
                'Failed to open %s: [Errno %d] -EUCLEAN fool!'
                % (df._data_file, EUCLEAN), str(err.exception))

    def test_quarantine_hashdir_not_a_directory(self):
        df, df_data = self._create_test_file(b'1234567890', account="abc",
                                             container='123', obj='xyz')
        hashdir = df._datadir
        rmtree(hashdir)
        with open(hashdir, 'w'):
            pass

        df = self.df_mgr.get_diskfile(self.existing_device, '0', 'abc', '123',
                                      'xyz', policy=POLICIES.legacy)
        self.assertRaises(DiskFileQuarantined, df.open)

        # make sure the right thing got quarantined; the suffix dir should not
        # have moved, as that could have many objects in it
        self.assertFalse(os.path.exists(hashdir))
        self.assertTrue(os.path.exists(os.path.dirname(hashdir)))

    def test_quarantine_hashdir_not_listable(self):
        for eno in (errno.ENODATA, EUCLEAN):
            df, df_data = self._create_test_file(b'1234567890', account="abc",
                                                 container='123', obj='xyz')
            hashdir = df._datadir
            df = self.df_mgr.get_diskfile(
                self.existing_device, '0', 'abc', '123', 'xyz',
                policy=POLICIES.legacy)
            with mock.patch('os.listdir',
                            side_effect=OSError(eno, 'nope')):
                self.assertRaises(DiskFileQuarantined, df.open)

            # make sure the right thing got quarantined; the suffix dir should
            # not have moved, as that could have many objects in it
            self.assertFalse(os.path.exists(hashdir))
            self.assertTrue(os.path.exists(os.path.dirname(hashdir)))

    def test_create_prealloc(self):
        df = self.df_mgr.get_diskfile(self.existing_device, '0', 'abc', '123',
                                      'xyz', policy=POLICIES.legacy)
        with mock.patch("swift.obj.diskfile.fallocate_with_reserve") as fa:
            with df.create(size=200) as writer:
                used_fd = writer._fd
        fa.assert_called_with(used_fd, 1, True, 200)

    def test_create_prealloc_oserror(self):
        df = self.df_mgr.get_diskfile(self.existing_device, '0', 'abc', '123',
                                      'xyz', policy=POLICIES.legacy)
        for e in (errno.ENOSPC, errno.EDQUOT):
            with mock.patch("swift.obj.diskfile.fallocate_with_reserve",
                            mock.MagicMock(side_effect=OSError(
                                e, os.strerror(e)))):
                with self.assertRaises(DiskFileNoSpace):
                    with df.create(size=200):
                        pass

        # Other OSErrors must not be raised as DiskFileNoSpace
        with mock.patch("swift.obj.diskfile.fallocate_with_reserve",
                        mock.MagicMock(side_effect=OSError(
                            errno.EACCES, os.strerror(errno.EACCES)))):
            with self.assertRaises(OSError):
                with df.create(size=200):
                    pass

    def test_create_mkstemp_no_space(self):
        df = self.df_mgr.get_diskfile(self.existing_device, '0', 'abc', '123',
                                      'xyz', policy=POLICIES.legacy)
        df.manager.use_linkat = False
        for e in (errno.ENOSPC, errno.EDQUOT):
            with mock.patch("swift.obj.diskfile.mkstemp",
                            mock.MagicMock(side_effect=OSError(
                                e, os.strerror(e)))):
                with self.assertRaises(DiskFileNoSpace):
                    with df.create(size=200):
                        pass

        # Other OSErrors must not be raised as DiskFileNoSpace
        with mock.patch("swift.obj.diskfile.mkstemp",
                        mock.MagicMock(side_effect=OSError(
                            errno.EACCES, os.strerror(errno.EACCES)))):
            with self.assertRaises(OSError) as raised:
                with df.create(size=200):
                    pass
        self.assertEqual(raised.exception.errno, errno.EACCES)

    def test_create_close_oserror(self):
        # This is a horrible hack so you can run this test in isolation.
        # Some of the ctypes machinery calls os.close(), and that runs afoul
        # of our mock.
        with mock.patch.object(libc, '_sys_fallocate', None):
            utils.disable_fallocate()

            df = self.df_mgr.get_diskfile(self.existing_device, '0', 'abc',
                                          '123', 'xyz', policy=POLICIES.legacy)
            with mock.patch("swift.obj.diskfile.os.close",
                            mock.MagicMock(side_effect=OSError(
                                errno.EACCES, os.strerror(errno.EACCES)))):
                with df.create(size=200):
                    pass

    def test_write_metadata(self):
        df, df_data = self._create_test_file(b'1234567890')
        file_count = len(os.listdir(df._datadir))
        timestamp = Timestamp.now().internal
        metadata = {'X-Timestamp': timestamp, 'X-Object-Meta-test': 'data'}
        df.write_metadata(metadata)
        dl = os.listdir(df._datadir)
        self.assertEqual(len(dl), file_count + 1)
        exp_name = '%s.meta' % timestamp
        self.assertIn(exp_name, set(dl))

    def test_write_metadata_with_content_type(self):
        # if metadata has content-type then its time should be in file name
        df, df_data = self._create_test_file(b'1234567890')
        file_count = len(os.listdir(df._datadir))
        timestamp = Timestamp.now()
        metadata = {'X-Timestamp': timestamp.internal,
                    'X-Object-Meta-test': 'data',
                    'Content-Type': 'foo',
                    'Content-Type-Timestamp': timestamp.internal}
        df.write_metadata(metadata)
        dl = os.listdir(df._datadir)
        self.assertEqual(len(dl), file_count + 1)
        exp_name = '%s+0.meta' % timestamp.internal
        self.assertTrue(exp_name in set(dl),
                        'Expected file %s not found in %s' % (exp_name, dl))

    def test_write_metadata_with_older_content_type(self):
        # if metadata has content-type then its time should be in file name
        ts_iter = make_timestamp_iter()
        df, df_data = self._create_test_file(b'1234567890',
                                             timestamp=next(ts_iter))
        file_count = len(os.listdir(df._datadir))
        timestamp = next(ts_iter)
        timestamp2 = next(ts_iter)
        metadata = {'X-Timestamp': timestamp2.internal,
                    'X-Object-Meta-test': 'data',
                    'Content-Type': 'foo',
                    'Content-Type-Timestamp': timestamp.internal}
        df.write_metadata(metadata)
        dl = os.listdir(df._datadir)
        self.assertEqual(len(dl), file_count + 1, dl)
        exp_name = '%s-%x.meta' % (timestamp2.internal,
                                   timestamp2.raw - timestamp.raw)
        self.assertTrue(exp_name in set(dl),
                        'Expected file %s not found in %s' % (exp_name, dl))

    def test_write_metadata_with_content_type_removes_same_time_meta(self):
        # a meta file without content-type should be cleaned up in favour of
        # a meta file at same time with content-type
        ts_iter = make_timestamp_iter()
        df, df_data = self._create_test_file(b'1234567890',
                                             timestamp=next(ts_iter))
        file_count = len(os.listdir(df._datadir))
        timestamp = next(ts_iter)
        timestamp2 = next(ts_iter)
        metadata = {'X-Timestamp': timestamp2.internal,
                    'X-Object-Meta-test': 'data'}
        df.write_metadata(metadata)
        metadata = {'X-Timestamp': timestamp2.internal,
                    'X-Object-Meta-test': 'data',
                    'Content-Type': 'foo',
                    'Content-Type-Timestamp': timestamp.internal}
        df.write_metadata(metadata)

        dl = os.listdir(df._datadir)
        self.assertEqual(len(dl), file_count + 1, dl)
        exp_name = '%s-%x.meta' % (timestamp2.internal,
                                   timestamp2.raw - timestamp.raw)
        self.assertTrue(exp_name in set(dl),
                        'Expected file %s not found in %s' % (exp_name, dl))

    def test_write_metadata_with_content_type_removes_multiple_metas(self):
        # a combination of a meta file without content-type and an older meta
        # file with content-type should be cleaned up in favour of a meta file
        # at newer time with content-type
        ts_iter = make_timestamp_iter()
        df, df_data = self._create_test_file(b'1234567890',
                                             timestamp=next(ts_iter))
        file_count = len(os.listdir(df._datadir))
        timestamp = next(ts_iter)
        timestamp2 = next(ts_iter)
        metadata = {'X-Timestamp': timestamp2.internal,
                    'X-Object-Meta-test': 'data'}
        df.write_metadata(metadata)
        metadata = {'X-Timestamp': timestamp.internal,
                    'X-Object-Meta-test': 'data',
                    'Content-Type': 'foo',
                    'Content-Type-Timestamp': timestamp.internal}
        df.write_metadata(metadata)

        dl = os.listdir(df._datadir)
        self.assertEqual(len(dl), file_count + 2, dl)

        metadata = {'X-Timestamp': timestamp2.internal,
                    'X-Object-Meta-test': 'data',
                    'Content-Type': 'foo',
                    'Content-Type-Timestamp': timestamp.internal}
        df.write_metadata(metadata)

        dl = os.listdir(df._datadir)
        self.assertEqual(len(dl), file_count + 1, dl)
        exp_name = '%s-%x.meta' % (timestamp2.internal,
                                   timestamp2.raw - timestamp.raw)
        self.assertTrue(exp_name in set(dl),
                        'Expected file %s not found in %s' % (exp_name, dl))

    def test_write_metadata_no_xattr(self):
        timestamp = Timestamp.now().internal
        metadata = {'X-Timestamp': timestamp, 'X-Object-Meta-test': 'data'}

        def mock_setxattr(*args, **kargs):
            error_num = errno.ENOTSUP if hasattr(errno, 'ENOTSUP') else \
                errno.EOPNOTSUPP
            raise IOError(error_num, "Operation not supported")

        with mock.patch('xattr.setxattr', mock_setxattr):
            self.assertRaises(
                DiskFileXattrNotSupported,
                diskfile.write_metadata, 'n/a', metadata)

    def test_write_metadata_disk_full(self):
        timestamp = Timestamp.now().internal
        metadata = {'X-Timestamp': timestamp, 'X-Object-Meta-test': 'data'}

        def mock_setxattr_ENOSPC(*args, **kargs):
            raise IOError(errno.ENOSPC, "No space left on device")

        def mock_setxattr_EDQUOT(*args, **kargs):
            raise IOError(errno.EDQUOT, "Exceeded quota")

        with mock.patch('xattr.setxattr', mock_setxattr_ENOSPC):
            self.assertRaises(
                DiskFileNoSpace,
                diskfile.write_metadata, 'n/a', metadata)

        with mock.patch('xattr.setxattr', mock_setxattr_EDQUOT):
            self.assertRaises(
                DiskFileNoSpace,
                diskfile.write_metadata, 'n/a', metadata)

    def _create_diskfile_dir(self, timestamp, policy, legacy_durable=False,
                             partition=0, next_part_power=None,
                             expect_error=False):
        timestamp = Timestamp(timestamp)
        df = self._simple_get_diskfile(account='a', container='c',
                                       obj='o_%s' % policy,
                                       policy=policy,
                                       partition=partition,
                                       next_part_power=next_part_power)
        frag_index = None
        if policy.policy_type == EC_POLICY:
            frag_index = df._frag_index or 7
        if expect_error:
            with self.assertRaises(Exception):
                write_diskfile(df, timestamp, frag_index=frag_index,
                               legacy_durable=legacy_durable)
        else:
            write_diskfile(df, timestamp, frag_index=frag_index,
                           legacy_durable=legacy_durable)
        return df._datadir

    def test_commit(self):
        for policy in POLICIES:
            timestamp = Timestamp.now()
            df = self._simple_get_diskfile(account='a', container='c',
                                           obj='o_%s' % policy,
                                           policy=policy)
            write_diskfile(df, timestamp, frag_index=2)
            dl = os.listdir(df._datadir)
            expected = [_make_datafilename(
                timestamp, policy, frag_index=2, durable=True)]
            self.assertEqual(len(dl), len(expected),
                             'Unexpected dir listing %s' % dl)
            self.assertEqual(expected, dl)
            if policy.policy_type == EC_POLICY:
                self.assertEqual(2, df._frag_index)

    def _do_test_write_cleanup(self, policy, legacy_durable=False):
        # create first fileset as starting state
        timestamp_1 = Timestamp.now()
        datadir_1 = self._create_diskfile_dir(
            timestamp_1, policy, legacy_durable)
        # second write should clean up first fileset
        timestamp_2 = Timestamp(time() + 1)
        datadir_2 = self._create_diskfile_dir(timestamp_2, policy)
        # sanity check
        self.assertEqual(datadir_1, datadir_2)
        dl = os.listdir(datadir_2)
        expected = [_make_datafilename(
            timestamp_2, policy, frag_index=2, durable=True)]
        self.assertEqual(len(dl), len(expected),
                         'Unexpected dir listing %s' % dl)
        self.assertEqual(expected, dl)

    def test_write_cleanup(self):
        for policy in POLICIES:
            self._do_test_write_cleanup(policy)

    def test_write_cleanup_legacy_durable(self):
        for policy in POLICIES:
            self._do_test_write_cleanup(policy, legacy_durable=True)

    @mock.patch("swift.obj.diskfile.BaseDiskFileManager.cleanup_ondisk_files")
    def test_write_cleanup_part_power_increase(self, mock_cleanup):
        # Without next_part_power set we expect only one cleanup per DiskFile
        # and no linking
        for policy in POLICIES:
            timestamp = Timestamp(time()).internal
            df_dir = self._create_diskfile_dir(timestamp, policy)
            self.assertEqual(1, mock_cleanup.call_count)
            mock_cleanup.assert_called_once_with(df_dir)
            mock_cleanup.reset_mock()

        # With next_part_power set to part_power + 1 we expect two cleanups per
        # DiskFile: first cleanup the current directory, but also cleanup the
        # future directory where hardlinks are created
        for policy in POLICIES:
            timestamp = Timestamp(time()).internal
            df_dir = self._create_diskfile_dir(
                timestamp, policy, next_part_power=11)

            self.assertEqual(2, mock_cleanup.call_count)
            mock_cleanup.assert_any_call(df_dir)

            # Make sure the translated path is also cleaned up
            expected_dir = utils.replace_partition_in_path(
                self.conf['devices'], df_dir, 11)
            mock_cleanup.assert_any_call(expected_dir)

            mock_cleanup.reset_mock()

        # With next_part_power set to part_power we expect two cleanups per
        # DiskFile: first cleanup the current directory, but also cleanup the
        # previous old directory
        for policy in POLICIES:
            hash_path = utils.hash_path('a', 'c', 'o_%s' % policy)
            partition = utils.get_partition_for_hash(hash_path, 10)
            timestamp = Timestamp(time()).internal
            df_dir = self._create_diskfile_dir(
                timestamp, policy, partition=partition, next_part_power=10)

            self.assertEqual(2, mock_cleanup.call_count)
            mock_cleanup.assert_any_call(df_dir)

            # Make sure the path using the old part power is also cleaned up
            expected_dir = utils.replace_partition_in_path(
                self.conf['devices'], df_dir, 9)
            mock_cleanup.assert_any_call(expected_dir)

            mock_cleanup.reset_mock()

    @mock.patch.object(diskfile.BaseDiskFileManager, 'cleanup_ondisk_files',
                       side_effect=Exception)
    def test_killed_before_cleanup(self, mock_cleanup):
        for policy in POLICIES:
            timestamp = Timestamp(time()).internal
            hash_path = utils.hash_path('a', 'c', 'o_%s' % policy)
            partition = utils.get_partition_for_hash(hash_path, 10)
            df_dir = self._create_diskfile_dir(timestamp, policy,
                                               partition=partition,
                                               next_part_power=11,
                                               expect_error=True)
            expected_dir = utils.replace_partition_in_path(
                self.conf['devices'], df_dir, 11)

            self.assertEqual(os.listdir(df_dir), os.listdir(expected_dir))

    def test_commit_fsync(self):
        for policy in POLICIES:
            df = self._simple_get_diskfile(account='a', container='c',
                                           obj='o', policy=policy)

            timestamp = Timestamp.now()
            with df.create() as writer:
                metadata = {
                    'ETag': 'bogus_etag',
                    'X-Timestamp': timestamp.internal,
                    'Content-Length': '0',
                }
                with mock.patch('swift.obj.diskfile.fsync') as mock_fsync:
                    writer.put(metadata)
                    self.assertEqual(1, mock_fsync.call_count)
                    writer.commit(timestamp)
                    self.assertEqual(1, mock_fsync.call_count)
            if policy.policy_type == EC_POLICY:
                self.assertIsInstance(mock_fsync.call_args[0][0], int)

    def test_commit_ignores_cleanup_ondisk_files_error(self):
        for policy in POLICIES:
            # Check OSError from cleanup_ondisk_files is caught and ignored
            mock_cleanup = mock.MagicMock(side_effect=OSError)
            df = self._simple_get_diskfile(account='a', container='c',
                                           obj='o_error', policy=policy)

            timestamp = Timestamp.now()
            with df.create() as writer:
                metadata = {
                    'ETag': 'bogus_etag',
                    'X-Timestamp': timestamp.internal,
                    'Content-Length': '0',
                }
                writer.put(metadata)
                with mock.patch(self._manager_mock(
                        'cleanup_ondisk_files', df), mock_cleanup):
                    writer.commit(timestamp)
            expected = {
                EC_POLICY: 1,
                REPL_POLICY: 0,
            }[policy.policy_type]
            self.assertEqual(expected, mock_cleanup.call_count)
            if expected:
                self.assertIn(
                    'Problem cleaning up',
                    df.manager.logger.get_lines_for_level('error')[0])

            expected = [_make_datafilename(
                timestamp, policy, frag_index=2, durable=True)]
            dl = os.listdir(df._datadir)
            self.assertEqual(len(dl), len(expected),
                             'Unexpected dir listing %s' % dl)
            self.assertEqual(expected, dl)

    def test_number_calls_to_cleanup_ondisk_files_during_create(self):
        # Check how many calls are made to cleanup_ondisk_files, and when,
        # during put(), commit() sequence
        for policy in POLICIES:
            expected = {
                EC_POLICY: (0, 1),
                REPL_POLICY: (1, 0),
            }[policy.policy_type]
            df = self._simple_get_diskfile(account='a', container='c',
                                           obj='o_error', policy=policy)
            timestamp = Timestamp.now()
            with df.create() as writer:
                metadata = {
                    'ETag': 'bogus_etag',
                    'X-Timestamp': timestamp.internal,
                    'Content-Length': '0',
                }
                with mock.patch(self._manager_mock(
                        'cleanup_ondisk_files', df)) as mock_cleanup:
                    writer.put(metadata)
                    self.assertEqual(expected[0], mock_cleanup.call_count)
                with mock.patch(self._manager_mock(
                        'cleanup_ondisk_files', df)) as mock_cleanup:
                    writer.commit(timestamp)
                    self.assertEqual(expected[1], mock_cleanup.call_count)

    def test_number_calls_to_cleanup_ondisk_files_during_delete(self):
        # Check how many calls are made to cleanup_ondisk_files, and when,
        # for delete() and necessary prerequisite steps
        for policy in POLICIES:
            expected = {
                EC_POLICY: (0, 1, 1),
                REPL_POLICY: (1, 0, 1),
            }[policy.policy_type]
            df = self._simple_get_diskfile(account='a', container='c',
                                           obj='o_error', policy=policy)
            timestamp = Timestamp.now()
            with df.create() as writer:
                metadata = {
                    'ETag': 'bogus_etag',
                    'X-Timestamp': timestamp.internal,
                    'Content-Length': '0',
                }
                with mock.patch(self._manager_mock(
                        'cleanup_ondisk_files', df)) as mock_cleanup:
                    writer.put(metadata)
                    self.assertEqual(expected[0], mock_cleanup.call_count)
                with mock.patch(self._manager_mock(
                        'cleanup_ondisk_files', df)) as mock_cleanup:
                    writer.commit(timestamp)
                    self.assertEqual(expected[1], mock_cleanup.call_count)
                with mock.patch(self._manager_mock(
                        'cleanup_ondisk_files', df)) as mock_cleanup:
                    timestamp = Timestamp.now()
                    df.delete(timestamp)
                    self.assertEqual(expected[2], mock_cleanup.call_count)

    def test_delete(self):
        for policy in POLICIES:
            if policy.policy_type == EC_POLICY:
                metadata = {'X-Object-Sysmeta-Ec-Frag-Index': '1'}
                fi = 1
            else:
                metadata = {}
                fi = None
            df = self._get_open_disk_file(policy=policy, frag_index=fi,
                                          extra_metadata=metadata)

            ts = Timestamp.now()
            df.delete(ts)
            exp_name = '%s.ts' % ts.internal
            dl = os.listdir(df._datadir)
            self.assertEqual(len(dl), 1)
            self.assertIn(exp_name, set(dl))
            # cleanup before next policy
            os.unlink(os.path.join(df._datadir, exp_name))

    def test_open_deleted(self):
        df = self._get_open_disk_file()
        ts = time()
        df.delete(ts)
        exp_name = '%s.ts' % str(Timestamp(ts).internal)
        dl = os.listdir(df._datadir)
        self.assertEqual(len(dl), 1)
        self.assertIn(exp_name, set(dl))
        df = self._simple_get_diskfile()
        self.assertRaises(DiskFileDeleted, df.open)

    def test_open_deleted_with_corrupt_tombstone(self):
        df = self._get_open_disk_file()
        ts = time()
        df.delete(ts)
        exp_name = '%s.ts' % str(Timestamp(ts).internal)
        dl = os.listdir(df._datadir)
        self.assertEqual(len(dl), 1)
        self.assertIn(exp_name, set(dl))
        # it's pickle-format, so removing the last byte is sufficient to
        # corrupt it
        ts_fullpath = os.path.join(df._datadir, exp_name)
        self.assertTrue(os.path.exists(ts_fullpath))  # sanity check
        meta_xattr = xattr.getxattr(ts_fullpath, "user.swift.metadata")
        xattr.setxattr(ts_fullpath, "user.swift.metadata", meta_xattr[:-1])

        df = self._simple_get_diskfile()
        self.assertRaises(DiskFileNotExist, df.open)
        self.assertFalse(os.path.exists(ts_fullpath))

    def test_open_data_file_concurrently_unlinked(self):
        # if a .data file is cleaned up while diskfile is being opened then
        # DiskFileStateChanged can be raised
        ts_data = self.ts()
        ts_meta1 = self.ts()
        self._create_test_file(b'1234567890', timestamp=ts_data)
        df = self._simple_get_diskfile()
        df.write_metadata({'X-Timestamp': ts_meta1.internal, 'test': 'me'})
        with df.open():
            self.assertEqual(ts_data, df.data_timestamp)
            self.assertEqual(ts_meta1, df.timestamp)

        df = self._simple_get_diskfile()
        orig_get_ondisk_files = df._get_ondisk_files

        def fake_get_ondisk_files(files, policy):
            # once the datadir has been listed for the open(), unlink the .data
            # file
            file_info = orig_get_ondisk_files(files, policy)
            os.unlink(file_info['data_file'])
            return file_info

        with mock.patch.object(df, '_get_ondisk_files', fake_get_ondisk_files):
            with self.assertRaises(DiskFileStateChanged):
                df.open()

    def test_open_meta_file_concurrently_unlinked(self):
        # if a .meta file is cleaned up while diskfile is being opened then
        # DiskFileStateChanged can be raised
        ts_data = self.ts()
        ts_meta1 = self.ts()
        ts_meta2 = self.ts()
        self._create_test_file(b'1234567890', timestamp=ts_data)
        df = self._simple_get_diskfile()
        df.write_metadata({'X-Timestamp': ts_meta1.internal, 'test': 'me'})
        with df.open():
            self.assertEqual(ts_data, df.data_timestamp)
            self.assertEqual(ts_meta1, df.timestamp)

        df = self._simple_get_diskfile()
        orig_get_ondisk_files = df._get_ondisk_files

        def fake_get_ondisk_files(files, policy):
            # once the datadir has been listed for the open(), replace the meta
            # file with a newer one
            file_info = orig_get_ondisk_files(files, policy)
            os.unlink(file_info['meta_file'])
            df.write_metadata(
                {'X-Timestamp': ts_meta2.internal, 'test': 'me'})
            return file_info

        with mock.patch.object(df, '_get_ondisk_files', fake_get_ondisk_files):
            with self.assertRaises(DiskFileStateChanged):
                df.open()

        df = self._simple_get_diskfile()
        with df.open():
            self.assertEqual(ts_data, df.data_timestamp)
            self.assertEqual(ts_meta2, df.timestamp)

    def test_from_audit_location(self):
        df, df_data = self._create_test_file(
            b'blah blah',
            account='three', container='blind', obj='mice')
        hashdir = df._datadir
        df = self.df_mgr.get_diskfile_from_audit_location(
            diskfile.AuditLocation(hashdir, self.existing_device, '0',
                                   policy=POLICIES.default))
        df.open()
        self.assertEqual(df._name, '/three/blind/mice')

    def test_from_audit_location_with_mismatched_hash(self):
        df, df_data = self._create_test_file(
            b'blah blah',
            account='this', container='is', obj='right')
        hashdir = df._datadir
        datafilename = [f for f in os.listdir(hashdir)
                        if f.endswith('.data')][0]
        datafile = os.path.join(hashdir, datafilename)
        meta = diskfile.read_metadata(datafile)
        meta['name'] = '/this/is/wrong'
        diskfile.write_metadata(datafile, meta)

        df = self.df_mgr.get_diskfile_from_audit_location(
            diskfile.AuditLocation(hashdir, self.existing_device, '0',
                                   policy=POLICIES.default))
        self.assertRaises(DiskFileQuarantined, df.open)

    def test_close_error(self):

        def mock_handle_close_quarantine():
            raise Exception("Bad")

        df = self._get_open_disk_file(fsize=1024 * 1024 * 2, csize=1024)
        reader = df.reader()
        reader._handle_close_quarantine = mock_handle_close_quarantine
        for chunk in reader:
            pass
        # close is called at the end of the iterator
        self.assertIsNone(reader._fp)
        error_lines = df._logger.get_lines_for_level('error')
        self.assertEqual(len(error_lines), 1)
        self.assertIn('close failure', error_lines[0])
        self.assertIn('Bad', error_lines[0])

    def test_mount_checking(self):

        def _mock_cm(*args, **kwargs):
            return False

        with mock.patch("swift.common.constraints.check_mount", _mock_cm):
            self.assertRaises(
                DiskFileDeviceUnavailable,
                self._get_open_disk_file,
                mount_check=True)

    def test_ondisk_search_loop_ts_meta_data(self):
        df = self._simple_get_diskfile()
        self._create_ondisk_file(df, b'', ext='.ts', timestamp=10)
        self._create_ondisk_file(df, b'', ext='.ts', timestamp=9)
        self._create_ondisk_file(df, b'', ext='.meta', timestamp=8)
        self._create_ondisk_file(df, b'', ext='.meta', timestamp=7)
        self._create_ondisk_file(df, b'B', ext='.data', timestamp=6)
        self._create_ondisk_file(df, b'A', ext='.data', timestamp=5)
        df = self._simple_get_diskfile()
        with self.assertRaises(DiskFileDeleted) as raised:
            df.open()
        self.assertEqual(raised.exception.timestamp, Timestamp(10).internal)

    def test_ondisk_search_loop_meta_ts_data(self):
        df = self._simple_get_diskfile()
        self._create_ondisk_file(df, b'', ext='.meta', timestamp=10)
        self._create_ondisk_file(df, b'', ext='.meta', timestamp=9)
        self._create_ondisk_file(df, b'', ext='.ts', timestamp=8)
        self._create_ondisk_file(df, b'', ext='.ts', timestamp=7)
        self._create_ondisk_file(df, b'B', ext='.data', timestamp=6)
        self._create_ondisk_file(df, b'A', ext='.data', timestamp=5)
        df = self._simple_get_diskfile()
        with self.assertRaises(DiskFileDeleted) as raised:
            df.open()
        self.assertEqual(raised.exception.timestamp, Timestamp(8).internal)

    def _test_ondisk_search_loop_meta_data_ts(self, legacy_durable=False):
        df = self._simple_get_diskfile()
        self._create_ondisk_file(df, b'', ext='.meta', timestamp=10)
        self._create_ondisk_file(df, b'', ext='.meta', timestamp=9)
        self._create_ondisk_file(
            df, b'B', ext='.data', legacy_durable=legacy_durable, timestamp=8)
        self._create_ondisk_file(
            df, b'A', ext='.data', legacy_durable=legacy_durable, timestamp=7)
        self._create_ondisk_file(df, b'', ext='.ts', timestamp=6)
        self._create_ondisk_file(df, b'', ext='.ts', timestamp=5)
        df = self._simple_get_diskfile()
        with df.open():
            self.assertIn('X-Timestamp', df._metadata)
            self.assertEqual(df._metadata['X-Timestamp'],
                             Timestamp(10).internal)
            self.assertNotIn('deleted', df._metadata)

    def test_ondisk_search_loop_meta_data_ts(self):
        self._test_ondisk_search_loop_meta_data_ts()

    def test_ondisk_search_loop_meta_data_ts_legacy_durable(self):
        self._test_ondisk_search_loop_meta_data_ts(legacy_durable=True)

    def _test_ondisk_search_loop_multiple_meta_data(self,
                                                    legacy_durable=False):
        df = self._simple_get_diskfile()
        self._create_ondisk_file(df, b'', ext='.meta', timestamp=10,
                                 metadata={'X-Object-Meta-User': 'user-meta'})
        self._create_ondisk_file(df, b'', ext='.meta', timestamp=9,
                                 ctype_timestamp=9,
                                 metadata={'Content-Type': 'newest',
                                           'X-Object-Meta-User': 'blah'})
        self._create_ondisk_file(
            df, b'B', ext='.data', legacy_durable=legacy_durable, timestamp=8,
            metadata={'Content-Type': 'newer'})
        self._create_ondisk_file(
            df, b'A', ext='.data', legacy_durable=legacy_durable, timestamp=7,
            metadata={'Content-Type': 'oldest'})
        df = self._simple_get_diskfile()
        with df.open():
            self.assertTrue('X-Timestamp' in df._metadata)
            self.assertEqual(df._metadata['X-Timestamp'],
                             Timestamp(10).internal)
            self.assertTrue('Content-Type' in df._metadata)
            self.assertEqual(df._metadata['Content-Type'], 'newest')
            self.assertTrue('X-Object-Meta-User' in df._metadata)
            self.assertEqual(df._metadata['X-Object-Meta-User'], 'user-meta')

    def test_ondisk_search_loop_multiple_meta_data(self):
        self._test_ondisk_search_loop_multiple_meta_data()

    def test_ondisk_search_loop_multiple_meta_data_legacy_durable(self):
        self._test_ondisk_search_loop_multiple_meta_data(legacy_durable=True)

    def _test_ondisk_search_loop_stale_meta_data(self, legacy_durable=False):
        df = self._simple_get_diskfile()
        self._create_ondisk_file(df, b'', ext='.meta', timestamp=10,
                                 metadata={'X-Object-Meta-User': 'user-meta'})
        self._create_ondisk_file(df, b'', ext='.meta', timestamp=9,
                                 ctype_timestamp=7,
                                 metadata={'Content-Type': 'older',
                                           'X-Object-Meta-User': 'blah'})
        self._create_ondisk_file(
            df, b'B', ext='.data', legacy_durable=legacy_durable, timestamp=8,
            metadata={'Content-Type': 'newer'})
        df = self._simple_get_diskfile()
        with df.open():
            self.assertTrue('X-Timestamp' in df._metadata)
            self.assertEqual(df._metadata['X-Timestamp'],
                             Timestamp(10).internal)
            self.assertTrue('Content-Type' in df._metadata)
            self.assertEqual(df._metadata['Content-Type'], 'newer')
            self.assertTrue('X-Object-Meta-User' in df._metadata)
            self.assertEqual(df._metadata['X-Object-Meta-User'], 'user-meta')

    def test_ondisk_search_loop_stale_meta_data(self):
        self._test_ondisk_search_loop_stale_meta_data()

    def test_ondisk_search_loop_stale_meta_data_legacy_durable(self):
        self._test_ondisk_search_loop_stale_meta_data(legacy_durable=True)

    def _test_ondisk_search_loop_data_ts_meta(self, legacy_durable=False):
        df = self._simple_get_diskfile()
        self._create_ondisk_file(
            df, b'B', ext='.data', legacy_durable=legacy_durable, timestamp=10)
        self._create_ondisk_file(
            df, b'A', ext='.data', legacy_durable=legacy_durable, timestamp=9)
        self._create_ondisk_file(df, b'', ext='.ts', timestamp=8)
        self._create_ondisk_file(df, b'', ext='.ts', timestamp=7)
        self._create_ondisk_file(df, b'', ext='.meta', timestamp=6)
        self._create_ondisk_file(df, b'', ext='.meta', timestamp=5)
        df = self._simple_get_diskfile()
        with df.open():
            self.assertIn('X-Timestamp', df._metadata)
            self.assertEqual(df._metadata['X-Timestamp'],
                             Timestamp(10).internal)
            self.assertNotIn('deleted', df._metadata)

    def test_ondisk_search_loop_data_ts_meta(self):
        self._test_ondisk_search_loop_data_ts_meta()

    def test_ondisk_search_loop_data_ts_meta_legacy_durable(self):
        self._test_ondisk_search_loop_data_ts_meta(legacy_durable=True)

    def _test_ondisk_search_loop_wayward_files_ignored(self,
                                                       legacy_durable=False):
        df = self._simple_get_diskfile()
        self._create_ondisk_file(df, b'X', ext='.bar', timestamp=11)
        self._create_ondisk_file(
            df, b'B', ext='.data', legacy_durable=legacy_durable, timestamp=10)
        self._create_ondisk_file(
            df, b'A', ext='.data', legacy_durable=legacy_durable, timestamp=9)
        self._create_ondisk_file(df, b'', ext='.ts', timestamp=8)
        self._create_ondisk_file(df, b'', ext='.ts', timestamp=7)
        self._create_ondisk_file(df, b'', ext='.meta', timestamp=6)
        self._create_ondisk_file(df, b'', ext='.meta', timestamp=5)
        df = self._simple_get_diskfile()
        with df.open():
            self.assertIn('X-Timestamp', df._metadata)
            self.assertEqual(df._metadata['X-Timestamp'],
                             Timestamp(10).internal)
            self.assertNotIn('deleted', df._metadata)

    def test_ondisk_search_loop_wayward_files_ignored(self):
        self._test_ondisk_search_loop_wayward_files_ignored()

    def test_ondisk_search_loop_wayward_files_ignored_legacy_durable(self):
        self._test_ondisk_search_loop_wayward_files_ignored(
            legacy_durable=True)

    def _test_ondisk_search_loop_listdir_error(self, legacy_durable=False):
        df = self._simple_get_diskfile()

        def mock_listdir_exp(*args, **kwargs):
            raise OSError(errno.EACCES, os.strerror(errno.EACCES))

        with mock.patch("os.listdir", mock_listdir_exp):
            self._create_ondisk_file(df, b'X', ext='.bar', timestamp=11)
            self._create_ondisk_file(df, b'B', ext='.data', timestamp=10,
                                     legacy_durable=legacy_durable)
            self._create_ondisk_file(df, b'A', ext='.data', timestamp=9,
                                     legacy_durable=legacy_durable)
            self._create_ondisk_file(df, b'', ext='.ts', timestamp=8)
            self._create_ondisk_file(df, b'', ext='.ts', timestamp=7)
            self._create_ondisk_file(df, b'', ext='.meta', timestamp=6)
            self._create_ondisk_file(df, b'', ext='.meta', timestamp=5)
            df = self._simple_get_diskfile()
            self.assertRaises(DiskFileError, df.open)

    def test_ondisk_search_loop_listdir_error(self):
        self._test_ondisk_search_loop_listdir_error()

    def test_ondisk_search_loop_listdir_error_legacy_durable(self):
        self._test_ondisk_search_loop_listdir_error(legacy_durable=True)

    def test_exception_in_handle_close_quarantine(self):
        df = self._get_open_disk_file()

        def blow_up():
            raise Exception('a very special error')

        reader = df.reader()
        reader._handle_close_quarantine = blow_up
        for _ in reader:
            pass
        reader.close()
        log_lines = df._logger.get_lines_for_level('error')
        self.assertIn('a very special error', log_lines[-1])

    def test_diskfile_names(self):
        df = self._simple_get_diskfile()
        self.assertEqual(df.account, 'a')
        self.assertEqual(df.container, 'c')
        self.assertEqual(df.obj, 'o')

    def test_diskfile_content_length_not_open(self):
        df = self._simple_get_diskfile()
        exc = None
        try:
            df.content_length
        except DiskFileNotOpen as err:
            exc = err
        self.assertEqual(str(exc), '')

    def test_diskfile_content_length_deleted(self):
        df = self._get_open_disk_file()
        ts = time()
        df.delete(ts)
        exp_name = '%s.ts' % str(Timestamp(ts).internal)
        dl = os.listdir(df._datadir)
        self.assertEqual(len(dl), 1)
        self.assertIn(exp_name, set(dl))
        df = self._simple_get_diskfile()
        exc = None
        try:
            with df.open():
                df.content_length
        except DiskFileDeleted as err:
            exc = err
        self.assertEqual(str(exc), '')

    def test_diskfile_content_length(self):
        self._get_open_disk_file()
        df = self._simple_get_diskfile()
        with df.open():
            if df.policy.policy_type == EC_POLICY:
                expected = df.policy.pyeclib_driver.get_segment_info(
                    1024, df.policy.ec_segment_size)['fragment_size']
            else:
                expected = 1024
            self.assertEqual(df.content_length, expected)

    def test_diskfile_timestamp_not_open(self):
        df = self._simple_get_diskfile()
        exc = None
        try:
            df.timestamp
        except DiskFileNotOpen as err:
            exc = err
        self.assertEqual(str(exc), '')

    def test_diskfile_timestamp_deleted(self):
        df = self._get_open_disk_file()
        ts = time()
        df.delete(ts)
        exp_name = '%s.ts' % str(Timestamp(ts).internal)
        dl = os.listdir(df._datadir)
        self.assertEqual(len(dl), 1)
        self.assertIn(exp_name, set(dl))
        df = self._simple_get_diskfile()
        exc = None
        try:
            with df.open():
                df.timestamp
        except DiskFileDeleted as err:
            exc = err
        self.assertEqual(str(exc), '')

    def test_diskfile_timestamp(self):
        ts_1 = self.ts()
        self._get_open_disk_file(ts=ts_1.internal)
        df = self._simple_get_diskfile()
        with df.open():
            self.assertEqual(df.timestamp, ts_1.internal)
        ts_2 = self.ts()
        df.write_metadata({'X-Timestamp': ts_2.internal})
        with df.open():
            self.assertEqual(df.timestamp, ts_2.internal)

    def test_data_timestamp(self):
        ts_1 = self.ts()
        self._get_open_disk_file(ts=ts_1.internal)
        df = self._simple_get_diskfile()
        with df.open():
            self.assertEqual(df.data_timestamp, ts_1.internal)
        ts_2 = self.ts()
        df.write_metadata({'X-Timestamp': ts_2.internal})
        with df.open():
            self.assertEqual(df.data_timestamp, ts_1.internal)

    def test_data_timestamp_not_open(self):
        df = self._simple_get_diskfile()
        with self.assertRaises(DiskFileNotOpen):
            df.data_timestamp

    def test_content_type_and_timestamp(self):
        ts_1 = self.ts()
        self._get_open_disk_file(ts=ts_1.internal,
                                 extra_metadata={'Content-Type': 'image/jpeg'})
        df = self._simple_get_diskfile()
        with df.open():
            self.assertEqual(ts_1.internal, df.data_timestamp)
            self.assertEqual(ts_1.internal, df.timestamp)
            self.assertEqual(ts_1.internal, df.content_type_timestamp)
            self.assertEqual('image/jpeg', df.content_type)
        ts_2 = self.ts()
        ts_3 = self.ts()
        df.write_metadata({'X-Timestamp': ts_3.internal,
                           'Content-Type': 'image/gif',
                           'Content-Type-Timestamp': ts_2.internal})
        with df.open():
            self.assertEqual(ts_1.internal, df.data_timestamp)
            self.assertEqual(ts_3.internal, df.timestamp)
            self.assertEqual(ts_2.internal, df.content_type_timestamp)
            self.assertEqual('image/gif', df.content_type)

    def test_content_type_timestamp_not_open(self):
        df = self._simple_get_diskfile()
        with self.assertRaises(DiskFileNotOpen):
            df.content_type_timestamp

    def test_content_type_not_open(self):
        df = self._simple_get_diskfile()
        with self.assertRaises(DiskFileNotOpen):
            df.content_type

    def _do_test_durable_timestamp(self, legacy_durable):
        ts_1 = self.ts()
        df = self._simple_get_diskfile(frag_index=2)
        write_diskfile(df, ts_1, legacy_durable=legacy_durable)
        # get a new instance of the diskfile to ensure timestamp variable is
        # set by the open() and not just the write operations
        df = self._simple_get_diskfile(frag_index=2)
        with df.open():
            self.assertEqual(df.durable_timestamp, ts_1.internal)
        # verify durable timestamp does not change when metadata is written
        ts_2 = self.ts()
        df.write_metadata({'X-Timestamp': ts_2.internal})
        with df.open():
            self.assertEqual(df.durable_timestamp, ts_1.internal)

    def test_durable_timestamp(self):
        self._do_test_durable_timestamp(False)

    def test_durable_timestamp_not_open(self):
        df = self._simple_get_diskfile()
        with self.assertRaises(DiskFileNotOpen):
            df.durable_timestamp

    def test_durable_timestamp_no_data_file(self):
        df = self._get_open_disk_file(self.ts().internal)
        for f in os.listdir(df._datadir):
            if f.endswith('.data'):
                os.unlink(os.path.join(df._datadir, f))
        df = self._simple_get_diskfile()
        with self.assertRaises(DiskFileNotExist):
            df.open()
        # open() was attempted, but no data file so expect None
        self.assertIsNone(df.durable_timestamp)

    def test_error_in_cleanup_ondisk_files(self):

        def mock_cleanup(*args, **kwargs):
            raise OSError()

        df = self._get_open_disk_file()
        file_count = len(os.listdir(df._datadir))
        ts = time()
        with mock.patch(
                self._manager_mock('cleanup_ondisk_files'), mock_cleanup):
            # Expect to swallow the OSError
            df.delete(ts)
        exp_name = '%s.ts' % str(Timestamp(ts).internal)
        dl = os.listdir(df._datadir)
        self.assertEqual(len(dl), file_count + 1)
        self.assertIn(exp_name, set(dl))

    def _system_can_zero_copy(self):
        if not splice.available:
            return False

        try:
            utils.get_md5_socket()
        except IOError:
            return False

        return True

    def test_zero_copy_cache_dropping(self):
        if not self._system_can_zero_copy():
            raise unittest.SkipTest("zero-copy support is missing")
        self.conf['splice'] = 'on'
        self.conf['keep_cache_size'] = 16384
        self.conf['disk_chunk_size'] = 4096

        df = self._get_open_disk_file(fsize=163840)
        reader = df.reader()
        self.assertTrue(reader.can_zero_copy_send())
        with mock.patch("swift.obj.diskfile.drop_buffer_cache") as dbc:
            with mock.patch("swift.obj.diskfile.DROP_CACHE_WINDOW", 4095):
                with open('/dev/null', 'w') as devnull:
                    reader.zero_copy_send(devnull.fileno())
                if df.policy.policy_type == EC_POLICY:
                    expected = 4 + 1
                else:
                    expected = (4 * 10) + 1
                self.assertEqual(len(dbc.mock_calls), expected)

    def test_zero_copy_turns_off_when_md5_sockets_not_supported(self):
        if not self._system_can_zero_copy():
            raise unittest.SkipTest("zero-copy support is missing")
        df_mgr = self.df_router[POLICIES.default]
        self.conf['splice'] = 'on'
        with mock.patch('swift.obj.diskfile.get_md5_socket') as mock_md5sock:
            mock_md5sock.side_effect = IOError(
                errno.EAFNOSUPPORT, "MD5 socket busted")
            df = self._get_open_disk_file(fsize=128)
            reader = df.reader()
            self.assertFalse(reader.can_zero_copy_send())

            log_lines = df_mgr.logger.get_lines_for_level('warning')
            self.assertIn('MD5 sockets', log_lines[-1])

    def test_tee_to_md5_pipe_length_mismatch(self):
        if not self._system_can_zero_copy():
            raise unittest.SkipTest("zero-copy support is missing")
        self.conf['splice'] = 'on'

        df = self._get_open_disk_file(fsize=16385)
        reader = df.reader()
        self.assertTrue(reader.can_zero_copy_send())

        with mock.patch('swift.obj.diskfile.tee') as mock_tee:
            mock_tee.side_effect = lambda _1, _2, _3, cnt: cnt - 1

            with open('/dev/null', 'w') as devnull:
                exc_re = (r'tee\(\) failed: tried to move \d+ bytes, but only '
                          r'moved -?\d+')
                try:
                    reader.zero_copy_send(devnull.fileno())
                except Exception as e:
                    self.assertTrue(re.match(exc_re, str(e)))
                else:
                    self.fail('Expected Exception was not raised')

    def test_splice_to_wsockfd_blocks(self):
        if not self._system_can_zero_copy():
            raise unittest.SkipTest("zero-copy support is missing")
        self.conf['splice'] = 'on'

        df = self._get_open_disk_file(fsize=16385)
        reader = df.reader()
        self.assertTrue(reader.can_zero_copy_send())

        def _run_test():
            # Set up mock of `splice`
            splice_called = [False]  # State hack

            def fake_splice(fd_in, off_in, fd_out, off_out, len_, flags):
                if fd_out == devnull.fileno() and not splice_called[0]:
                    splice_called[0] = True
                    err = errno.EWOULDBLOCK
                    raise IOError(err, os.strerror(err))

                return splice(fd_in, off_in, fd_out, off_out,
                              len_, flags)

            mock_splice.side_effect = fake_splice

            # Set up mock of `trampoline`
            # There are 2 reasons to mock this:
            #
            # - We want to ensure it's called with the expected arguments at
            #   least once
            # - When called with our write FD (which points to `/dev/null`), we
            #   can't actually call `trampoline`, because adding such FD to an
            #   `epoll` handle results in `EPERM`
            def fake_trampoline(fd, read=None, write=None, timeout=None,
                                timeout_exc=timeout.Timeout,
                                mark_as_closed=None):
                if write and fd == devnull.fileno():
                    return
                else:
                    hubs.trampoline(fd, read=read, write=write,
                                    timeout=timeout, timeout_exc=timeout_exc,
                                    mark_as_closed=mark_as_closed)

            mock_trampoline.side_effect = fake_trampoline

            reader.zero_copy_send(devnull.fileno())

            # Assert the end of `zero_copy_send` was reached
            self.assertTrue(mock_close.called)
            # Assert there was at least one call to `trampoline` waiting for
            # `write` access to the output FD
            mock_trampoline.assert_any_call(devnull.fileno(), write=True)
            # Assert at least one call to `splice` with the output FD we expect
            for call in mock_splice.call_args_list:
                args = call[0]
                if args[2] == devnull.fileno():
                    break
            else:
                self.fail('`splice` not called with expected arguments')

        with mock.patch('swift.obj.diskfile.splice') as mock_splice:
            with mock.patch.object(
                    reader, 'close', side_effect=reader.close) as mock_close:
                with open('/dev/null', 'w') as devnull:
                    with mock.patch('swift.obj.diskfile.trampoline') as \
                            mock_trampoline:
                        _run_test()

    def test_create_unlink_cleanup_DiskFileNoSpace(self):
        # Test cleanup when DiskFileNoSpace() is raised.
        df = self.df_mgr.get_diskfile(self.existing_device, '0', 'abc', '123',
                                      'xyz', policy=POLICIES.legacy)
        df.manager.use_linkat = False
        _m_fallocate = mock.MagicMock(side_effect=OSError(errno.ENOSPC,
                                      os.strerror(errno.ENOSPC)))
        _m_unlink = mock.Mock()
        with mock.patch("swift.obj.diskfile.fallocate_with_reserve",
                        _m_fallocate):
            with mock.patch("os.unlink", _m_unlink):
                with self.assertRaises(DiskFileNoSpace):
                    with df.create(size=100):
                        pass
        self.assertTrue(_m_fallocate.called)
        self.assertTrue(_m_unlink.called)
        self.assertNotIn('error', self.logger.all_log_lines())

    def test_create_unlink_cleanup_renamer_fails(self):
        # Test cleanup when renamer fails
        _m_renamer = mock.MagicMock(side_effect=OSError(errno.ENOENT,
                                    os.strerror(errno.ENOENT)))
        _m_unlink = mock.Mock()
        df = self._simple_get_diskfile()
        df.manager.use_linkat = False
        data = b'0' * 100
        metadata = {
            'ETag': md5(data).hexdigest(),
            'X-Timestamp': Timestamp.now().internal,
            'Content-Length': str(100),
        }
        with mock.patch("swift.obj.diskfile.renamer", _m_renamer):
            with mock.patch("os.unlink", _m_unlink):
                try:
                    with df.create(size=100) as writer:
                        writer.write(data)
                        writer.put(metadata)
                except OSError:
                    pass
                else:
                    self.fail("Expected OSError exception")
        self.assertFalse(writer._put_succeeded)
        self.assertTrue(_m_renamer.called)
        self.assertTrue(_m_unlink.called)
        self.assertNotIn('error', self.logger.all_log_lines())

    def test_create_unlink_cleanup_logging(self):
        # Test logging of os.unlink() failures.
        df = self.df_mgr.get_diskfile(self.existing_device, '0', 'abc', '123',
                                      'xyz', policy=POLICIES.legacy)
        df.manager.use_linkat = False
        _m_fallocate = mock.MagicMock(side_effect=OSError(errno.ENOSPC,
                                      os.strerror(errno.ENOSPC)))
        _m_unlink = mock.MagicMock(side_effect=OSError(errno.ENOENT,
                                   os.strerror(errno.ENOENT)))
        with mock.patch("swift.obj.diskfile.fallocate_with_reserve",
                        _m_fallocate):
            with mock.patch("os.unlink", _m_unlink):
                with self.assertRaises(DiskFileNoSpace):
                    with df.create(size=100):
                        pass
        self.assertTrue(_m_fallocate.called)
        self.assertTrue(_m_unlink.called)
        error_lines = self.logger.get_lines_for_level('error')
        for line in error_lines:
            self.assertTrue(line.startswith("Error removing tempfile:"))

    @requires_o_tmpfile_support_in_tmp
    def test_get_tempfile_use_linkat_os_open_called(self):
        df = self._simple_get_diskfile()
        self.assertTrue(df.manager.use_linkat)
        _m_mkstemp = mock.MagicMock()
        _m_os_open = mock.Mock(return_value=12345)
        _m_mkc = mock.Mock()
        with mock.patch("swift.obj.diskfile.mkstemp", _m_mkstemp):
            with mock.patch("swift.obj.diskfile.os.open", _m_os_open):
                with mock.patch("swift.obj.diskfile.makedirs_count", _m_mkc):
                    writer = df.writer()
                    fd, tmppath = writer._get_tempfile()
        self.assertTrue(_m_mkc.called)
        flags = O_TMPFILE | os.O_WRONLY
        _m_os_open.assert_called_once_with(df._datadir, flags)
        self.assertIsNone(tmppath)
        self.assertEqual(fd, 12345)
        self.assertFalse(_m_mkstemp.called)

    @requires_o_tmpfile_support_in_tmp
    def test_get_tempfile_fallback_to_mkstemp(self):
        df = self._simple_get_diskfile()
        df._logger = debug_logger()
        self.assertTrue(df.manager.use_linkat)
        for err in (errno.EOPNOTSUPP, errno.EISDIR, errno.EINVAL):
            df.manager.use_linkat = True
            _m_open = mock.Mock(side_effect=OSError(err, os.strerror(err)))
            _m_mkstemp = mock.MagicMock(return_value=(0, "blah"))
            _m_mkc = mock.Mock()
            with mock.patch("swift.obj.diskfile.os.open", _m_open):
                with mock.patch("swift.obj.diskfile.mkstemp", _m_mkstemp):
                    with mock.patch("swift.obj.diskfile.makedirs_count",
                                    _m_mkc):
                        writer = df.writer()
                        fd, tmppath = writer._get_tempfile()
            self.assertTrue(_m_mkc.called)
            # Fallback should succeed and mkstemp() should be called.
            self.assertTrue(_m_mkstemp.called)
            self.assertEqual(tmppath, "blah")
            # Once opening file with O_TMPFILE has failed,
            # failure is cached to not try again
            self.assertFalse(df.manager.use_linkat)
            # Now that we try to use O_TMPFILE all the time, log at debug
            # instead of warning
            log = df.manager.logger.get_lines_for_level('warning')
            self.assertFalse(log)
            log = df.manager.logger.get_lines_for_level('debug')
            self.assertGreater(len(log), 0)
            self.assertTrue('O_TMPFILE' in log[-1])

    @requires_o_tmpfile_support_in_tmp
    def test_get_tmpfile_os_open_other_exceptions_are_raised(self):
        df = self._simple_get_diskfile()
        _m_open = mock.Mock(side_effect=OSError(errno.ENOSPC,
                            os.strerror(errno.ENOSPC)))
        _m_mkstemp = mock.MagicMock()
        _m_mkc = mock.Mock()
        with mock.patch("swift.obj.diskfile.os.open", _m_open):
            with mock.patch("swift.obj.diskfile.mkstemp", _m_mkstemp):
                with mock.patch("swift.obj.diskfile.makedirs_count", _m_mkc):
                    try:
                        writer = df.writer()
                        fd, tmppath = writer._get_tempfile()
                    except OSError as err:
                        self.assertEqual(err.errno, errno.ENOSPC)
                    else:
                        self.fail("Expecting ENOSPC")
        self.assertTrue(_m_mkc.called)
        # mkstemp() should not be invoked.
        self.assertFalse(_m_mkstemp.called)

    @requires_o_tmpfile_support_in_tmp
    def test_create_use_linkat_renamer_not_called(self):
        df = self._simple_get_diskfile()
        data = b'0' * 100
        metadata = {
            'ETag': md5(data).hexdigest(),
            'X-Timestamp': Timestamp.now().internal,
            'Content-Length': str(100),
        }
        _m_renamer = mock.Mock()
        with mock.patch("swift.obj.diskfile.renamer", _m_renamer):
            with df.create(size=100) as writer:
                writer.write(data)
                writer.put(metadata)
                self.assertTrue(writer._put_succeeded)

        self.assertFalse(_m_renamer.called)


@patch_policies(test_policies)
class TestDiskFile(DiskFileMixin, unittest.TestCase):

    mgr_cls = diskfile.DiskFileManager


@patch_policies(with_ec_default=True)
class TestECDiskFile(DiskFileMixin, unittest.TestCase):

    mgr_cls = diskfile.ECDiskFileManager

    def _test_commit_raises_DiskFileError_for_rename_error(self, fake_err):
        df = self._simple_get_diskfile(account='a', container='c',
                                       obj='o_rename_err',
                                       policy=POLICIES.default)
        timestamp = Timestamp.now()
        with df.create() as writer:
            metadata = {
                'ETag': 'bogus_etag',
                'X-Timestamp': timestamp.internal,
                'Content-Length': '0',
            }
            writer.put(metadata)
            with mock.patch('swift.obj.diskfile.os.rename',
                            side_effect=fake_err):
                with self.assertRaises(DiskFileError) as cm:
                    writer.commit(timestamp)
        dl = os.listdir(df._datadir)
        datafile = _make_datafilename(
            timestamp, POLICIES.default, frag_index=2, durable=False)
        self.assertEqual([datafile], dl)
        return df, cm.exception

    def test_commit_raises_DiskFileError_for_rename_ENOSPC_IOError(self):
        df, exc = self._test_commit_raises_DiskFileError_for_rename_error(
            IOError(errno.ENOSPC, 'ENOSPC'))
        self.assertIsInstance(exc, DiskFileNoSpace)
        self.assertIn('No space left on device', str(exc))
        self.assertIn('No space left on device',
                      df.manager.logger.get_lines_for_level('error')[0])
        self.assertFalse(df.manager.logger.get_lines_for_level('error')[1:])

    def test_commit_raises_DiskFileError_for_rename_EDQUOT_IOError(self):
        df, exc = self._test_commit_raises_DiskFileError_for_rename_error(
            IOError(errno.EDQUOT, 'EDQUOT'))
        self.assertIsInstance(exc, DiskFileNoSpace)
        self.assertIn('No space left on device', str(exc))
        self.assertIn('No space left on device',
                      df.manager.logger.get_lines_for_level('error')[0])
        self.assertFalse(df.manager.logger.get_lines_for_level('error')[1:])

    def test_commit_raises_DiskFileError_for_rename_other_IOError(self):
        df, exc = self._test_commit_raises_DiskFileError_for_rename_error(
            IOError(21, 'Some other IO Error'))
        self.assertIn('Problem making data file durable', str(exc))
        self.assertIn('Problem making data file durable',
                      df.manager.logger.get_lines_for_level('error')[0])
        self.assertFalse(df.manager.logger.get_lines_for_level('error')[1:])

    def test_commit_raises_DiskFileError_for_rename_OSError(self):
        df, exc = self._test_commit_raises_DiskFileError_for_rename_error(
            OSError(100, 'Some Error'))
        self.assertIn('Problem making data file durable', str(exc))
        self.assertIn('Problem making data file durable',
                      df.manager.logger.get_lines_for_level('error')[0])
        self.assertFalse(df.manager.logger.get_lines_for_level('error')[1:])

    def _test_commit_raises_DiskFileError_for_fsync_dir_errors(self, fake_err):
        df = self._simple_get_diskfile(account='a', container='c',
                                       obj='o_fsync_dir_err',
                                       policy=POLICIES.default)
        timestamp = Timestamp.now()
        with df.create() as writer:
            metadata = {
                'ETag': 'bogus_etag',
                'X-Timestamp': timestamp.internal,
                'Content-Length': '0',
            }
            writer.put(metadata)
            with mock.patch('swift.obj.diskfile.fsync_dir',
                            side_effect=fake_err):
                with self.assertRaises(DiskFileError) as cm:
                    writer.commit(timestamp)
        dl = os.listdir(df._datadir)
        datafile = _make_datafilename(
            timestamp, POLICIES.default, frag_index=2, durable=True)
        self.assertEqual([datafile], dl)
        self.assertIn('Problem making data file durable', str(cm.exception))
        self.assertIn('Problem making data file durable',
                      df.manager.logger.get_lines_for_level('error')[0])
        self.assertFalse(df.manager.logger.get_lines_for_level('error')[1:])

    def test_commit_raises_DiskFileError_for_fsync_dir_IOError(self):
        self._test_commit_raises_DiskFileError_for_fsync_dir_errors(
            IOError(21, 'Some IO Error'))

    def test_commit_raises_DiskFileError_for_fsync_dir_OSError(self):
        self._test_commit_raises_DiskFileError_for_fsync_dir_errors(
            OSError(100, 'Some Error'))

    def test_data_file_has_frag_index(self):
        policy = POLICIES.default
        for good_value in (0, '0', 2, '2', 13, '13'):
            # frag_index set by constructor arg
            ts = self.ts()
            expected = [_make_datafilename(
                ts, policy, good_value, durable=True)]
            df = self._get_open_disk_file(ts=ts, policy=policy,
                                          frag_index=good_value)
            self.assertEqual(expected, sorted(os.listdir(df._datadir)))
            # frag index should be added to object sysmeta
            actual = df.get_metadata().get('X-Object-Sysmeta-Ec-Frag-Index')
            self.assertEqual(int(good_value), int(actual))

            # metadata value overrides the constructor arg
            ts = self.ts()
            expected = [_make_datafilename(
                ts, policy, good_value, durable=True)]
            meta = {'X-Object-Sysmeta-Ec-Frag-Index': good_value}
            df = self._get_open_disk_file(ts=ts, policy=policy,
                                          frag_index='3',
                                          extra_metadata=meta)
            self.assertEqual(expected, sorted(os.listdir(df._datadir)))
            actual = df.get_metadata().get('X-Object-Sysmeta-Ec-Frag-Index')
            self.assertEqual(int(good_value), int(actual))

            # metadata value alone is sufficient
            ts = self.ts()
            expected = [_make_datafilename(
                ts, policy, good_value, durable=True)]
            meta = {'X-Object-Sysmeta-Ec-Frag-Index': good_value}
            df = self._get_open_disk_file(ts=ts, policy=policy,
                                          frag_index=None,
                                          extra_metadata=meta)
            self.assertEqual(expected, sorted(os.listdir(df._datadir)))
            actual = df.get_metadata().get('X-Object-Sysmeta-Ec-Frag-Index')
            self.assertEqual(int(good_value), int(actual))

    def test_sysmeta_frag_index_is_immutable(self):
        # the X-Object-Sysmeta-Ec-Frag-Index should *only* be set when
        # the .data file is written.
        policy = POLICIES.default
        orig_frag_index = 13
        # frag_index set by constructor arg
        ts = self.ts()
        expected = [_make_datafilename(
            ts, policy, frag_index=orig_frag_index, durable=True)]
        df = self._get_open_disk_file(ts=ts, policy=policy, obj_name='my_obj',
                                      frag_index=orig_frag_index)
        self.assertEqual(expected, sorted(os.listdir(df._datadir)))
        # frag index should be added to object sysmeta
        actual = df.get_metadata().get('X-Object-Sysmeta-Ec-Frag-Index')
        self.assertEqual(int(orig_frag_index), int(actual))

        # open the same diskfile with no frag_index passed to constructor
        df = self.df_router[policy].get_diskfile(
            self.existing_device, 0, 'a', 'c', 'my_obj', policy=policy,
            frag_index=None)
        df.open()
        actual = df.get_metadata().get('X-Object-Sysmeta-Ec-Frag-Index')
        self.assertEqual(int(orig_frag_index), int(actual))

        # write metadata to a meta file
        ts = self.ts()
        metadata = {'X-Timestamp': ts.internal,
                    'X-Object-Meta-Fruit': 'kiwi'}
        df.write_metadata(metadata)
        # sanity check we did write a meta file
        expected.append('%s.meta' % ts.internal)
        actual_files = sorted(os.listdir(df._datadir))
        self.assertEqual(expected, actual_files)

        # open the same diskfile, check frag index is unchanged
        df = self.df_router[policy].get_diskfile(
            self.existing_device, 0, 'a', 'c', 'my_obj', policy=policy,
            frag_index=None)
        df.open()
        # sanity check we have read the meta file
        self.assertEqual(ts, df.get_metadata().get('X-Timestamp'))
        self.assertEqual('kiwi', df.get_metadata().get('X-Object-Meta-Fruit'))
        # check frag index sysmeta is unchanged
        actual = df.get_metadata().get('X-Object-Sysmeta-Ec-Frag-Index')
        self.assertEqual(int(orig_frag_index), int(actual))

        # attempt to overwrite frag index sysmeta
        ts = self.ts()
        metadata = {'X-Timestamp': ts.internal,
                    'X-Object-Sysmeta-Ec-Frag-Index': 99,
                    'X-Object-Meta-Fruit': 'apple'}
        df.write_metadata(metadata)

        # open the same diskfile, check frag index is unchanged
        df = self.df_router[policy].get_diskfile(
            self.existing_device, 0, 'a', 'c', 'my_obj', policy=policy,
            frag_index=None)
        df.open()
        # sanity check we have read the meta file
        self.assertEqual(ts, df.get_metadata().get('X-Timestamp'))
        self.assertEqual('apple', df.get_metadata().get('X-Object-Meta-Fruit'))
        actual = df.get_metadata().get('X-Object-Sysmeta-Ec-Frag-Index')
        self.assertEqual(int(orig_frag_index), int(actual))

    def test_data_file_errors_bad_frag_index(self):
        policy = POLICIES.default
        df_mgr = self.df_router[policy]
        for bad_value in ('foo', '-2', -2, '3.14', 3.14, '14', 14, '999'):
            # check that bad frag_index set by constructor arg raises error
            # as soon as diskfile is constructed, before data is written
            self.assertRaises(DiskFileError, self._simple_get_diskfile,
                              policy=policy, frag_index=bad_value)

            # bad frag_index set by metadata value
            # (drive-by check that it is ok for constructor arg to be None)
            df = df_mgr.get_diskfile(self.existing_device, '0', 'a', 'c', 'o',
                                     policy=policy, frag_index=None)
            ts = self.ts()
            meta = {'X-Object-Sysmeta-Ec-Frag-Index': bad_value,
                    'X-Timestamp': ts.internal,
                    'Content-Length': 0,
                    'Etag': MD5_OF_EMPTY_STRING,
                    'Content-Type': 'plain/text'}
            with df.create() as writer:
                try:
                    writer.put(meta)
                    self.fail('Expected DiskFileError for frag_index %s'
                              % bad_value)
                except DiskFileError:
                    pass

            # bad frag_index set by metadata value overrides ok constructor arg
            df = df_mgr.get_diskfile(self.existing_device, '0', 'a', 'c', 'o',
                                     policy=policy, frag_index=2)
            ts = self.ts()
            meta = {'X-Object-Sysmeta-Ec-Frag-Index': bad_value,
                    'X-Timestamp': ts.internal,
                    'Content-Length': 0,
                    'Etag': MD5_OF_EMPTY_STRING,
                    'Content-Type': 'plain/text'}
            with df.create() as writer:
                try:
                    writer.put(meta)
                    self.fail('Expected DiskFileError for frag_index %s'
                              % bad_value)
                except DiskFileError:
                    pass

    def test_purge_one_fragment_index(self):
        ts = self.ts()
        for frag_index in (1, 2):
            df = self._simple_get_diskfile(frag_index=frag_index)
            write_diskfile(df, ts)
        ts_meta = self.ts()
        df.write_metadata({
            'X-Timestamp': ts_meta.internal,
            'X-Object-Meta-Delete': 'me'
        })

        # sanity
        self.assertEqual(sorted(os.listdir(df._datadir)), [
            ts.internal + '#1#d.data',
            ts.internal + '#2#d.data',
            ts_meta.internal + '.meta',
        ])
        df.purge(ts, 2)
        # by default .meta file is not purged
        self.assertEqual(sorted(os.listdir(df._datadir)), [
            ts.internal + '#1#d.data',
            ts_meta.internal + '.meta',
        ])

    def test_purge_final_fragment_index_and_meta(self):
        ts = self.ts()
        df = self._simple_get_diskfile(frag_index=1)
        write_diskfile(df, ts)
        ts_meta = self.ts()
        df.write_metadata({
            'X-Timestamp': ts_meta.internal,
            'X-Object-Meta-Delete': 'me',
        })

        # sanity
        self.assertEqual(sorted(os.listdir(df._datadir)), [
            ts.internal + '#1#d.data',
            ts_meta.internal + '.meta',
        ])
        df.purge(ts, 1, meta_timestamp=ts_meta)
        self.assertFalse(os.path.exists(df._datadir))

    def test_purge_final_fragment_index_and_not_meta(self):
        ts = self.ts()
        df = self._simple_get_diskfile(frag_index=1)
        write_diskfile(df, ts)
        ts_meta = self.ts()
        df.write_metadata({
            'X-Timestamp': ts_meta.internal,
            'X-Object-Meta-Delete': 'me',
        })

        # sanity
        self.assertEqual(sorted(os.listdir(df._datadir)), [
            ts.internal + '#1#d.data',
            ts_meta.internal + '.meta',
        ])
        df.purge(ts, 1, meta_timestamp=ts)
        self.assertEqual(sorted(os.listdir(df._datadir)), [
            ts_meta.internal + '.meta',
        ])

    def test_purge_last_fragment_index(self):
        ts = self.ts()
        frag_index = 0
        df = self._simple_get_diskfile(frag_index=frag_index)
        write_diskfile(df, ts)
        # sanity
        self.assertEqual(os.listdir(df._datadir), [
            ts.internal + '#0#d.data',
        ])
        df.purge(ts, frag_index)
        self.assertFalse(os.path.exists(df._datadir))

    def test_purge_last_fragment_index_legacy_durable(self):
        # a legacy durable file doesn't get purged in case another fragment is
        # relying on it for durability
        ts = self.ts()
        frag_index = 0
        df = self._simple_get_diskfile(frag_index=frag_index)
        write_diskfile(df, ts, legacy_durable=True)
        # sanity
        self.assertEqual(sorted(os.listdir(df._datadir)), [
            ts.internal + '#0.data',
            ts.internal + '.durable',
        ])
        df.purge(ts, frag_index)
        self.assertEqual(sorted(os.listdir(df._datadir)), [
            ts.internal + '.durable',
        ])

    def test_purge_non_existent_fragment_index(self):
        ts = self.ts()
        frag_index = 7
        df = self._simple_get_diskfile(frag_index=frag_index)
        write_diskfile(df, ts)

        # sanity
        self.assertEqual(os.listdir(df._datadir), [
            ts.internal + '#7#d.data',
        ])
        df.purge(ts, 3)
        # no effect
        self.assertEqual(os.listdir(df._datadir), [
            ts.internal + '#7#d.data',
        ])

    def test_purge_old_timestamp_frag_index(self):
        old_ts = self.ts()
        ts = self.ts()
        frag_index = 1
        df = self._simple_get_diskfile(frag_index=frag_index)
        write_diskfile(df, ts)

        # sanity
        self.assertEqual(os.listdir(df._datadir), [
            ts.internal + '#1#d.data',
        ])
        df.purge(old_ts, 1)
        # no effect
        self.assertEqual(os.listdir(df._datadir), [
            ts.internal + '#1#d.data',
        ])

    def test_purge_tombstone(self):
        ts = self.ts()
        df = self._simple_get_diskfile(frag_index=3)
        df.delete(ts)

        # sanity
        self.assertEqual(sorted(os.listdir(df._datadir)), [
            ts.internal + '.ts',
        ])
        df.purge(ts, 3)
        self.assertFalse(os.path.exists(df._datadir))

    def test_purge_without_frag(self):
        ts = self.ts()
        df = self._simple_get_diskfile()
        df.delete(ts)

        # sanity
        self.assertEqual(sorted(os.listdir(df._datadir)), [
            ts.internal + '.ts',
        ])
        df.purge(ts, None)
        self.assertEqual(sorted(os.listdir(df._datadir)), [])

    def test_purge_old_tombstone(self):
        old_ts = self.ts()
        ts = self.ts()
        df = self._simple_get_diskfile(frag_index=5)
        df.delete(ts)

        # sanity
        self.assertEqual(sorted(os.listdir(df._datadir)), [
            ts.internal + '.ts',
        ])
        df.purge(old_ts, 5)
        # no effect
        self.assertEqual(sorted(os.listdir(df._datadir)), [
            ts.internal + '.ts',
        ])

    def test_purge_already_removed(self):
        df = self._simple_get_diskfile(frag_index=6)

        df.purge(self.ts(), 6)  # no errors

        # sanity
        os.makedirs(df._datadir)
        self.assertEqual(sorted(os.listdir(df._datadir)), [])
        df.purge(self.ts(), 6)
        # the directory was empty and has been removed
        self.assertFalse(os.path.exists(df._datadir))

    def _do_test_open_most_recent_durable(self, legacy_durable):
        policy = POLICIES.default
        df_mgr = self.df_router[policy]

        df = df_mgr.get_diskfile(self.existing_device, '0',
                                 'a', 'c', 'o', policy=policy)

        ts = self.ts()
        write_diskfile(df, ts, frag_index=3,
                       legacy_durable=legacy_durable)
        metadata = {
            'ETag': md5('test data').hexdigest(),
            'X-Timestamp': ts.internal,
            'Content-Length': str(len('test data')),
            'X-Object-Sysmeta-Ec-Etag': 'fake-etag',
            'X-Object-Sysmeta-Ec-Frag-Index': '3',
        }

        # add some .meta stuff
        extra_meta = {
            'X-Object-Meta-Foo': 'Bar',
            'X-Timestamp': self.ts().internal,
        }
        df = df_mgr.get_diskfile(self.existing_device, '0',
                                 'a', 'c', 'o', policy=policy)
        df.write_metadata(extra_meta)

        # sanity
        df = df_mgr.get_diskfile(self.existing_device, '0',
                                 'a', 'c', 'o', policy=policy)
        metadata.update(extra_meta)
        self.assertEqual(metadata, df.read_metadata())

        # add a newer datafile
        df = df_mgr.get_diskfile(self.existing_device, '0',
                                 'a', 'c', 'o', policy=policy)
        ts = self.ts()
        write_diskfile(df, ts, frag_index=3, commit=False,
                       legacy_durable=legacy_durable)
        # N.B. don't make it durable

        # and we still get the old metadata (same as if no .data!)
        df = df_mgr.get_diskfile(self.existing_device, '0',
                                 'a', 'c', 'o', policy=policy)
        self.assertEqual(metadata, df.read_metadata())

    def test_open_most_recent_durable(self):
        self._do_test_open_most_recent_durable(False)

    def test_open_most_recent_durable_legacy(self):
        self._do_test_open_most_recent_durable(True)

    def test_open_most_recent_missing_durable(self):
        policy = POLICIES.default
        df_mgr = self.df_router[policy]

        df = df_mgr.get_diskfile(self.existing_device, '0',
                                 'a', 'c', 'o', policy=policy)

        self.assertRaises(DiskFileNotExist, df.read_metadata)

        # now create a datafile missing durable
        ts = self.ts()
        write_diskfile(df, ts, frag_index=3, commit=False)
        # add some .meta stuff
        extra_meta = {
            'X-Object-Meta-Foo': 'Bar',
            'X-Timestamp': self.ts().internal,
        }
        df = df_mgr.get_diskfile(self.existing_device, '0',
                                 'a', 'c', 'o', policy=policy)
        df.write_metadata(extra_meta)

        # we still get the DiskFileNotExist (same as if no .data!)
        df = df_mgr.get_diskfile(self.existing_device, '0',
                                 'a', 'c', 'o', policy=policy,
                                 frag_index=3)
        self.assertRaises(DiskFileNotExist, df.read_metadata)

        # sanity, without the frag_index kwarg
        df = df_mgr.get_diskfile(self.existing_device, '0',
                                 'a', 'c', 'o', policy=policy)
        self.assertRaises(DiskFileNotExist, df.read_metadata)

    def test_fragments(self):
        ts_1 = self.ts()
        self._get_open_disk_file(ts=ts_1.internal, frag_index=0)
        df = self._get_open_disk_file(ts=ts_1.internal, frag_index=2)
        self.assertEqual(df.fragments, {ts_1: [0, 2]})

        # now add a newer datafile for frag index 3 but don't write a
        # durable with it (so ignore the error when we try to open)
        ts_2 = self.ts()
        try:
            df = self._get_open_disk_file(ts=ts_2.internal, frag_index=3,
                                          commit=False)
        except DiskFileNotExist:
            pass

        # sanity check: should have 3* .data
        files = os.listdir(df._datadir)
        self.assertEqual(3, len(files))
        with df.open():
            self.assertEqual(df.fragments, {ts_1: [0, 2], ts_2: [3]})

    def test_fragments_available_when_not_durable(self):
        # verify frags available even if open fails e.g. if none are durable
        ts_1 = self.ts()
        ts_2 = self.ts()
        for ts, fi in ((ts_1, 0), (ts_1, 2), (ts_2, 3)):
            try:
                df = self._get_open_disk_file(
                    ts=ts, frag_index=fi, commit=False)
            except DiskFileNotExist:
                pass
        df = self._simple_get_diskfile()

        # sanity check: should have 3* .data
        files = os.listdir(df._datadir)
        self.assertEqual(3, len(files))
        self.assertRaises(DiskFileNotExist, df.open)
        self.assertEqual(df.fragments, {ts_1: [0, 2], ts_2: [3]})

    def test_fragments_not_open(self):
        df = self._simple_get_diskfile()
        self.assertIsNone(df.fragments)

    def test_durable_timestamp_when_not_durable(self):
        try:
            self._get_open_disk_file(self.ts().internal, commit=False)
        except DiskFileNotExist:
            pass
        df = self._simple_get_diskfile()
        with self.assertRaises(DiskFileNotExist):
            df.open()
        # open() was attempted, but no durable file so expect None
        self.assertIsNone(df.durable_timestamp)

    def test_durable_timestamp_missing_frag_index(self):
        ts1 = self.ts()
        self._get_open_disk_file(ts=ts1.internal, frag_index=1)
        df = self._simple_get_diskfile(frag_index=2)
        with self.assertRaises(DiskFileNotExist):
            df.open()
        # open() was attempted, but no data file for frag index so expect None
        self.assertIsNone(df.durable_timestamp)

    def test_durable_timestamp_newer_non_durable_data_file(self):
        ts1 = self.ts()
        self._get_open_disk_file(ts=ts1.internal)
        ts2 = self.ts()
        try:
            self._get_open_disk_file(ts=ts2.internal, commit=False)
        except DiskFileNotExist:
            pass
        df = self._simple_get_diskfile()
        # sanity check - two .data files
        self.assertEqual(2, len(os.listdir(df._datadir)))
        df.open()
        self.assertEqual(ts1, df.durable_timestamp)

    def test_durable_timestamp_legacy_durable(self):
        self._do_test_durable_timestamp(True)

    def _test_open_with_fragment_preferences(self, legacy_durable=False):
        policy = POLICIES.default
        df_mgr = self.df_router[policy]

        df = df_mgr.get_diskfile(self.existing_device, '0',
                                 'a', 'c', 'o', policy=policy)

        ts_1, ts_2, ts_3, ts_4 = (self.ts() for _ in range(4))

        # create two durable frags, first with index 0
        frag_0_metadata = write_diskfile(df, ts_1, frag_index=0,
                                         legacy_durable=legacy_durable)

        # second with index 3
        frag_3_metadata = write_diskfile(df, ts_1, frag_index=3,
                                         legacy_durable=legacy_durable)

        # sanity check: should have 2 * .data plus possibly a .durable
        self.assertEqual(3 if legacy_durable else 2,
                         len(os.listdir(df._datadir)))

        # add some .meta stuff
        meta_1_metadata = {
            'X-Object-Meta-Foo': 'Bar',
            'X-Timestamp': ts_2.internal,
        }
        df = df_mgr.get_diskfile(self.existing_device, '0',
                                 'a', 'c', 'o', policy=policy)
        df.write_metadata(meta_1_metadata)
        # sanity check: should have 2 * .data, possibly .durable, .meta
        self.assertEqual(4 if legacy_durable else 3,
                         len(os.listdir(df._datadir)))

        # sanity: should get frag index 3
        df = df_mgr.get_diskfile(self.existing_device, '0',
                                 'a', 'c', 'o', policy=policy)
        expected = dict(frag_3_metadata)
        expected.update(meta_1_metadata)
        self.assertEqual(expected, df.read_metadata())

        # add a newer datafile for frag index 2
        # N.B. don't make it durable - skip call to commit()
        df = df_mgr.get_diskfile(self.existing_device, '0',
                                 'a', 'c', 'o', policy=policy)
        frag_2_metadata = write_diskfile(df, ts_3, frag_index=2, commit=False,
                                         data=b'new test data',
                                         legacy_durable=legacy_durable)
        # sanity check: should have 2* .data, possibly .durable, .meta, .data
        self.assertEqual(5 if legacy_durable else 4,
                         len(os.listdir(df._datadir)))

        # sanity check: with no frag preferences we get old metadata
        df = df_mgr.get_diskfile(self.existing_device, '0', 'a', 'c', 'o',
                                 policy=policy)
        self.assertEqual(expected, df.read_metadata())
        self.assertEqual(ts_2.internal, df.timestamp)
        self.assertEqual(ts_1.internal, df.data_timestamp)
        self.assertEqual(ts_1.internal, df.durable_timestamp)
        self.assertEqual({ts_1: [0, 3], ts_3: [2]}, df.fragments)

        # with empty frag preferences we get metadata from newer non-durable
        # data file
        df = df_mgr.get_diskfile(self.existing_device, '0', 'a', 'c', 'o',
                                 policy=policy, frag_prefs=[])
        self.assertEqual(frag_2_metadata, df.read_metadata())
        self.assertEqual(ts_3.internal, df.timestamp)
        self.assertEqual(ts_3.internal, df.data_timestamp)
        self.assertEqual(ts_1.internal, df.durable_timestamp)
        self.assertEqual({ts_1: [0, 3], ts_3: [2]}, df.fragments)

        # check we didn't destroy any potentially valid data by opening the
        # non-durable data file
        df = df_mgr.get_diskfile(self.existing_device, '0', 'a', 'c', 'o',
                                 policy=policy)
        self.assertEqual(expected, df.read_metadata())

        # now add some newer .meta stuff which should replace older .meta
        meta_2_metadata = {
            'X-Object-Meta-Foo': 'BarBarBarAnne',
            'X-Timestamp': ts_4.internal,
        }
        df = df_mgr.get_diskfile(self.existing_device, '0',
                                 'a', 'c', 'o', policy=policy)
        df.write_metadata(meta_2_metadata)
        # sanity check: should have 2 * .data, possibly .durable, .data, .meta
        self.assertEqual(5 if legacy_durable else 4,
                         len(os.listdir(df._datadir)))

        # sanity check: with no frag preferences we get newer metadata applied
        # to durable data file
        expected = dict(frag_3_metadata)
        expected.update(meta_2_metadata)
        df = df_mgr.get_diskfile(self.existing_device, '0', 'a', 'c', 'o',
                                 policy=policy)
        self.assertEqual(expected, df.read_metadata())
        self.assertEqual(ts_4.internal, df.timestamp)
        self.assertEqual(ts_1.internal, df.data_timestamp)
        self.assertEqual(ts_1.internal, df.durable_timestamp)
        self.assertEqual({ts_1: [0, 3], ts_3: [2]}, df.fragments)

        # with empty frag preferences we still get metadata from newer .meta
        # but applied to non-durable data file
        expected = dict(frag_2_metadata)
        expected.update(meta_2_metadata)
        df = df_mgr.get_diskfile(self.existing_device, '0', 'a', 'c', 'o',
                                 policy=policy, frag_prefs=[])
        self.assertEqual(expected, df.read_metadata())
        self.assertEqual(ts_4.internal, df.timestamp)
        self.assertEqual(ts_3.internal, df.data_timestamp)
        self.assertEqual(ts_1.internal, df.durable_timestamp)
        self.assertEqual({ts_1: [0, 3], ts_3: [2]}, df.fragments)

        # check we didn't destroy any potentially valid data by opening the
        # non-durable data file
        expected = dict(frag_3_metadata)
        expected.update(meta_2_metadata)
        df = df_mgr.get_diskfile(self.existing_device, '0', 'a', 'c', 'o',
                                 policy=policy)
        self.assertEqual(expected, df.read_metadata())
        self.assertEqual(ts_4.internal, df.timestamp)
        self.assertEqual(ts_1.internal, df.data_timestamp)
        self.assertEqual(ts_1.internal, df.durable_timestamp)
        self.assertEqual({ts_1: [0, 3], ts_3: [2]}, df.fragments)

        # prefer frags at ts_1, exclude no indexes, expect highest frag index
        prefs = [{'timestamp': ts_1.internal, 'exclude': []},
                 {'timestamp': ts_2.internal, 'exclude': []},
                 {'timestamp': ts_3.internal, 'exclude': []}]
        expected = dict(frag_3_metadata)
        expected.update(meta_2_metadata)
        df = df_mgr.get_diskfile(self.existing_device, '0', 'a', 'c', 'o',
                                 policy=policy, frag_prefs=prefs)
        self.assertEqual(expected, df.read_metadata())
        self.assertEqual(ts_4.internal, df.timestamp)
        self.assertEqual(ts_1.internal, df.data_timestamp)
        self.assertEqual(ts_1.internal, df.durable_timestamp)
        self.assertEqual({ts_1: [0, 3], ts_3: [2]}, df.fragments)

        # prefer frags at ts_1, exclude frag index 3 so expect frag index 0
        prefs = [{'timestamp': ts_1.internal, 'exclude': [3]},
                 {'timestamp': ts_2.internal, 'exclude': []},
                 {'timestamp': ts_3.internal, 'exclude': []}]
        expected = dict(frag_0_metadata)
        expected.update(meta_2_metadata)
        df = df_mgr.get_diskfile(self.existing_device, '0', 'a', 'c', 'o',
                                 policy=policy, frag_prefs=prefs)
        self.assertEqual(expected, df.read_metadata())
        self.assertEqual(ts_4.internal, df.timestamp)
        self.assertEqual(ts_1.internal, df.data_timestamp)
        self.assertEqual(ts_1.internal, df.durable_timestamp)
        self.assertEqual({ts_1: [0, 3], ts_3: [2]}, df.fragments)

        # now make ts_3 the preferred timestamp, excluded indexes don't exist
        prefs = [{'timestamp': ts_3.internal, 'exclude': [4, 5, 6]},
                 {'timestamp': ts_2.internal, 'exclude': []},
                 {'timestamp': ts_1.internal, 'exclude': []}]
        expected = dict(frag_2_metadata)
        expected.update(meta_2_metadata)
        df = df_mgr.get_diskfile(self.existing_device, '0', 'a', 'c', 'o',
                                 policy=policy, frag_prefs=prefs)
        self.assertEqual(expected, df.read_metadata())
        self.assertEqual(ts_4.internal, df.timestamp)
        self.assertEqual(ts_3.internal, df.data_timestamp)
        self.assertEqual(ts_1.internal, df.durable_timestamp)
        self.assertEqual({ts_1: [0, 3], ts_3: [2]}, df.fragments)

        # now make ts_2 the preferred timestamp - there are no frags at ts_2,
        # next preference is ts_3 but index 2 is excluded, then at ts_1 index 3
        # is excluded so we get frag 0 at ts_1
        prefs = [{'timestamp': ts_2.internal, 'exclude': [1]},
                 {'timestamp': ts_3.internal, 'exclude': [2]},
                 {'timestamp': ts_1.internal, 'exclude': [3]}]

        expected = dict(frag_0_metadata)
        expected.update(meta_2_metadata)
        df = df_mgr.get_diskfile(self.existing_device, '0', 'a', 'c', 'o',
                                 policy=policy, frag_prefs=prefs)
        self.assertEqual(expected, df.read_metadata())
        self.assertEqual(ts_4.internal, df.timestamp)
        self.assertEqual(ts_1.internal, df.data_timestamp)
        self.assertEqual(ts_1.internal, df.durable_timestamp)
        self.assertEqual({ts_1: [0, 3], ts_3: [2]}, df.fragments)

    def test_open_with_fragment_preferences_legacy_durable(self):
        self._test_open_with_fragment_preferences(legacy_durable=True)

    def test_open_with_fragment_preferences(self):
        self._test_open_with_fragment_preferences(legacy_durable=False)

    def test_open_with_bad_fragment_preferences(self):
        policy = POLICIES.default
        df_mgr = self.df_router[policy]

        for bad in (
            'ouch',
            2,
            [{'timestamp': '1234.5678', 'excludes': [1]}, {}],
            [{'timestamp': 'not a timestamp', 'excludes': [1, 2]}],
            [{'timestamp': '1234.5678', 'excludes': [1, -1]}],
            [{'timestamp': '1234.5678', 'excludes': 1}],
            [{'timestamp': '1234.5678'}],
            [{'excludes': [1, 2]}]

        ):
            try:
                df_mgr.get_diskfile(self.existing_device, '0', 'a', 'c', 'o',
                                    policy=policy, frag_prefs=bad)
                self.fail('Expected DiskFileError for bad frag_prefs: %r'
                          % bad)
            except DiskFileError as e:
                self.assertIn('frag_prefs', str(e))

    def test_disk_file_app_iter_ranges_checks_only_aligned_frag_data(self):
        policy = POLICIES.default
        frag_size = policy.fragment_size
        # make sure there are two fragment size worth of data on disk
        data = b'ab' * policy.ec_segment_size
        df, df_data = self._create_test_file(data)
        quarantine_msgs = []
        reader = df.reader(_quarantine_hook=quarantine_msgs.append)
        # each range uses a fresh reader app_iter_range which triggers a disk
        # read at the range offset - make sure each of those disk reads will
        # fetch an amount of data from disk that is greater than but not equal
        # to a fragment size
        reader._disk_chunk_size = int(frag_size * 1.5)
        with mock.patch.object(
                reader._diskfile.policy.pyeclib_driver, 'get_metadata')\
                as mock_get_metadata:
            it = reader.app_iter_ranges(
                [(0, 10), (10, 20),
                 (frag_size + 20, frag_size + 30)],
                'plain/text', '\r\n--someheader\r\n', len(df_data))
            value = b''.join(it)
        # check that only first range which starts at 0 triggers a frag check
        self.assertEqual(1, mock_get_metadata.call_count)
        self.assertIn(df_data[:10], value)
        self.assertIn(df_data[10:20], value)
        self.assertIn(df_data[frag_size + 20:frag_size + 30], value)
        self.assertEqual(quarantine_msgs, [])

    def test_reader_quarantines_corrupted_ec_archive(self):
        # This has same purpose as
        # TestAuditor.test_object_audit_checks_EC_fragments just making
        # sure that checks happen in DiskFileReader layer.
        policy = POLICIES.default
        df, df_data = self._create_test_file(b'x' * policy.ec_segment_size,
                                             timestamp=self.ts())

        def do_test(corrupted_frag_body, expected_offset, expected_read):
            # expected_offset is offset at which corruption should be reported
            # expected_read is number of bytes that should be read before the
            # exception is raised
            ts = self.ts()
            write_diskfile(df, ts, corrupted_frag_body)

            # at the open for the diskfile, no error occurred
            # reading first corrupt frag is sufficient to detect the corruption
            df.open()
            with self.assertRaises(DiskFileQuarantined) as cm:
                reader = df.reader()
                reader._disk_chunk_size = int(policy.fragment_size)
                bytes_read = 0
                for chunk in reader:
                    bytes_read += len(chunk)

            with self.assertRaises(DiskFileNotExist):
                df.open()

            self.assertEqual(expected_read, bytes_read)
            self.assertEqual('Invalid EC metadata at offset 0x%x' %
                             expected_offset, cm.exception.args[0])

        # TODO with liberasurecode < 1.2.0 the EC metadata verification checks
        # only the magic number at offset 59 bytes into the frag so we'll
        # corrupt up to and including that. Once liberasurecode >= 1.2.0 is
        # required we should be able to reduce the corruption length.
        corruption_length = 64
        # corrupted first frag can be detected
        corrupted_frag_body = (b' ' * corruption_length +
                               df_data[corruption_length:])
        do_test(corrupted_frag_body, 0, 0)

        # corrupted the second frag can be also detected
        corrupted_frag_body = (df_data + b' ' * corruption_length +
                               df_data[corruption_length:])
        do_test(corrupted_frag_body, len(df_data), len(df_data))

        # if the second frag is shorter than frag size then corruption is
        # detected when the reader is closed
        corrupted_frag_body = (df_data + b' ' * corruption_length +
                               df_data[corruption_length:-10])
        do_test(corrupted_frag_body, len(df_data), len(corrupted_frag_body))

    def test_reader_ec_exception_causes_quarantine(self):
        policy = POLICIES.default

        def do_test(exception):
            df, df_data = self._create_test_file(b'x' * policy.ec_segment_size,
                                                 timestamp=self.ts())
            df.manager.logger.clear()

            with mock.patch.object(df.policy.pyeclib_driver, 'get_metadata',
                                   side_effect=exception):
                df.open()
                with self.assertRaises(DiskFileQuarantined) as cm:
                    for chunk in df.reader():
                        pass

            with self.assertRaises(DiskFileNotExist):
                df.open()

            self.assertEqual('Invalid EC metadata at offset 0x0',
                             cm.exception.args[0])
            log_lines = df.manager.logger.get_lines_for_level('warning')
            self.assertIn('Quarantined object', log_lines[0])
            self.assertIn('Invalid EC metadata at offset 0x0', log_lines[0])

        do_test(pyeclib.ec_iface.ECInvalidFragmentMetadata('testing'))
        do_test(pyeclib.ec_iface.ECBadFragmentChecksum('testing'))
        do_test(pyeclib.ec_iface.ECInvalidParameter('testing'))

    def test_reader_ec_exception_does_not_cause_quarantine(self):
        # ECDriverError should not cause quarantine, only certain subclasses
        policy = POLICIES.default

        df, df_data = self._create_test_file(b'x' * policy.ec_segment_size,
                                             timestamp=self.ts())

        with mock.patch.object(
                df.policy.pyeclib_driver, 'get_metadata',
                side_effect=pyeclib.ec_iface.ECDriverError('testing')):
            df.open()
            read_data = b''.join([d for d in df.reader()])
        self.assertEqual(df_data, read_data)
        log_lines = df.manager.logger.get_lines_for_level('warning')
        self.assertIn('Problem checking EC fragment', log_lines[0])

        df.open()  # not quarantined

    def test_reader_frag_check_does_not_quarantine_if_its_not_binary(self):
        # This may look weird but for super-safety, check the
        # ECDiskFileReader._frag_check doesn't quarantine when non-binary
        # type chunk incomming (that would occurre only from coding bug)
        policy = POLICIES.default

        df, df_data = self._create_test_file(b'x' * policy.ec_segment_size,
                                             timestamp=self.ts())
        df.open()
        for invalid_type_chunk in (None, [], [[]], 1):
            reader = df.reader()
            reader._check_frag(invalid_type_chunk)

        # None and [] are just skipped and [[]] and 1 are detected as invalid
        # chunks
        log_lines = df.manager.logger.get_lines_for_level('warning')
        self.assertEqual(2, len(log_lines))
        for log_line in log_lines:
            self.assertIn(
                'Unexpected fragment data type (not quarantined)', log_line)

        df.open()  # not quarantined

    def test_ondisk_data_info_has_durable_key(self):
        # non-durable; use frag_prefs=[] to allow it to be opened
        df = self._simple_get_diskfile(obj='o1', frag_prefs=[])
        self._create_ondisk_file(df, b'', ext='.data', timestamp=10,
                                 metadata={'name': '/a/c/o1'}, commit=False)
        with df.open():
            self.assertIn('durable', df._ondisk_info['data_info'])
            self.assertFalse(df._ondisk_info['data_info']['durable'])

        # durable
        df = self._simple_get_diskfile(obj='o2')
        self._create_ondisk_file(df, b'', ext='.data', timestamp=10,
                                 metadata={'name': '/a/c/o2'})
        with df.open():
            self.assertIn('durable', df._ondisk_info['data_info'])
            self.assertTrue(df._ondisk_info['data_info']['durable'])

        # legacy durable
        df = self._simple_get_diskfile(obj='o3')
        self._create_ondisk_file(df, b'', ext='.data', timestamp=10,
                                 metadata={'name': '/a/c/o3'},
                                 legacy_durable=True)
        with df.open():
            data_info = df._ondisk_info['data_info']
            # sanity check it is legacy with no #d part in filename
            self.assertEqual(data_info['filename'], '0000000010.00000#2.data')
            self.assertIn('durable', data_info)
            self.assertTrue(data_info['durable'])


@patch_policies(with_ec_default=True)
class TestSuffixHashes(unittest.TestCase):
    """
    This tests all things related to hashing suffixes and therefore
    there's also few test methods for cleanup_ondisk_files as well
    (because it's used by hash_suffix).

    The public interface to suffix hashing is on the Manager::

         * cleanup_ondisk_files(hsh_path)
         * get_hashes(device, partition, suffixes, policy)
         * invalidate_hash(suffix_dir)

    The Manager.get_hashes method (used by the REPLICATE verb)
    calls Manager._get_hashes (which may be an alias to the module
    method get_hashes), which calls hash_suffix, which calls
    cleanup_ondisk_files.

    Outside of that, cleanup_ondisk_files and invalidate_hash are
    used mostly after writing new files via PUT or DELETE.

    Test methods are organized by::

        * cleanup_ondisk_files tests - behaviors
        * cleanup_ondisk_files tests - error handling
        * invalidate_hash tests - behavior
        * invalidate_hash tests - error handling
        * get_hashes tests - hash_suffix behaviors
        * get_hashes tests - hash_suffix error handling
        * get_hashes tests - behaviors
        * get_hashes tests - error handling

    """

    def setUp(self):
        skip_if_no_xattrs()
        self.testdir = tempfile.mkdtemp()
        self.logger = debug_logger('suffix-hash-test')
        self.devices = os.path.join(self.testdir, 'node')
        os.mkdir(self.devices)
        self.existing_device = 'sda1'
        os.mkdir(os.path.join(self.devices, self.existing_device))
        self.conf = {
            'swift_dir': self.testdir,
            'devices': self.devices,
            'mount_check': False,
        }
        self.df_router = diskfile.DiskFileRouter(self.conf, self.logger)
        self._ts_iter = (Timestamp(t) for t in
                         itertools.count(int(time())))
        self.policy = None

    def ts(self):
        """
        Timestamps - forever.
        """
        return next(self._ts_iter)

    def fname_to_ts_hash(self, fname):
        """
        EC datafiles are only hashed by their timestamp
        """
        return md5(fname.split('#', 1)[0]).hexdigest()

    def tearDown(self):
        rmtree(self.testdir, ignore_errors=1)

    def iter_policies(self):
        for policy in POLICIES:
            self.policy = policy
            yield policy

    @contextmanager
    def policy_in_message(self):
        try:
            yield
        except AssertionError as err:
            if not self.policy:
                raise
            policy_trailer = '\n\n... for policy %r' % self.policy
            raise AssertionError(str(err) + policy_trailer)

    def assertEqual(self, *args):
        with self.policy_in_message():
            unittest.TestCase.assertEqual(self, *args)

    def get_different_suffix_df(self, df, **kwargs):
        # returns diskfile in the same partition with different suffix
        suffix_dir = os.path.dirname(df._datadir)
        for i in itertools.count():
            df2 = df._manager.get_diskfile(
                os.path.basename(df._device_path),
                df._datadir.split('/')[-3],
                df._account,
                df._container,
                'o%d' % i,
                policy=df.policy,
                **kwargs)
            suffix_dir2 = os.path.dirname(df2._datadir)
            if suffix_dir != suffix_dir2:
                return df2

    def test_valid_suffix(self):
        self.assertTrue(diskfile.valid_suffix(u'000'))
        self.assertTrue(diskfile.valid_suffix('000'))
        self.assertTrue(diskfile.valid_suffix('123'))
        self.assertTrue(diskfile.valid_suffix('fff'))
        self.assertFalse(diskfile.valid_suffix(list('123')))
        self.assertFalse(diskfile.valid_suffix(123))
        self.assertFalse(diskfile.valid_suffix(' 12'))
        self.assertFalse(diskfile.valid_suffix('-00'))
        self.assertFalse(diskfile.valid_suffix(u'-00'))
        self.assertFalse(diskfile.valid_suffix('1234'))

    def check_cleanup_ondisk_files(self, policy, input_files, output_files):
        orig_unlink = os.unlink
        file_list = list(input_files)
        rmdirs = []

        def mock_listdir(path):
            return list(file_list)

        def mock_unlink(path):
            # timestamp 1 is a special tag to pretend a file disappeared
            # between the listdir and unlink.
            if '/0000000001.00000.' in path:
                # Using actual os.unlink for a non-existent name to reproduce
                # exactly what OSError it raises in order to prove that
                # common.utils.remove_file is squelching the error - but any
                # OSError would do.
                orig_unlink(uuid.uuid4().hex)
            file_list.remove(os.path.basename(path))

        df_mgr = self.df_router[policy]
        with unit_mock({'os.listdir': mock_listdir, 'os.unlink': mock_unlink,
                        'os.rmdir': rmdirs.append}):
            if isinstance(output_files, Exception):
                path = os.path.join(self.testdir, 'does-not-matter')
                self.assertRaises(output_files.__class__,
                                  df_mgr.cleanup_ondisk_files, path)
                return
            df_mgr.commit_window = 0
            files = df_mgr.cleanup_ondisk_files('/whatever')['files']
            self.assertEqual(files, output_files)
            if files:
                self.assertEqual(rmdirs, [])
            else:
                self.assertEqual(rmdirs, ['/whatever'])

    # cleanup_ondisk_files tests - behaviors

    def test_cleanup_ondisk_files_purge_data_newer_ts(self):
        for policy in self.iter_policies():
            # purge .data if there's a newer .ts
            file1 = _make_datafilename(self.ts(), policy)
            file2 = self.ts().internal + '.ts'
            file_list = [file1, file2]
            self.check_cleanup_ondisk_files(policy, file_list, [file2])

    def test_cleanup_ondisk_files_purge_expired_ts(self):
        for policy in self.iter_policies():
            # purge older .ts files if there's a newer .data
            file1 = self.ts().internal + '.ts'
            file2 = self.ts().internal + '.ts'
            timestamp = self.ts()
            file3 = _make_datafilename(timestamp, policy, durable=False)
            file_list = [file1, file2, file3]
            expected = {
                # no durable datafile means you can't get rid of the
                # latest tombstone even if datafile is newer
                EC_POLICY: [file3, file2],
                REPL_POLICY: [file3],
            }[policy.policy_type]
            self.check_cleanup_ondisk_files(policy, file_list, expected)

    def _do_test_cleanup_ondisk_files_purge_ts_newer_data(
            self, policy, legacy_durable=False):
        # purge .ts if there's a newer .data
        file1 = self.ts().internal + '.ts'
        timestamp = self.ts()
        file2 = _make_datafilename(
            timestamp, policy, durable=not legacy_durable)
        file_list = [file1, file2]
        expected = [file2]
        if policy.policy_type == EC_POLICY and legacy_durable:
            durable_file = timestamp.internal + '.durable'
            file_list.append(durable_file)
            expected.insert(0, durable_file)
        self.check_cleanup_ondisk_files(policy, file_list, expected)

    def test_cleanup_ondisk_files_purge_ts_newer_data(self):
        for policy in self.iter_policies():
            self._do_test_cleanup_ondisk_files_purge_ts_newer_data(policy)

    def test_cleanup_ondisk_files_purge_ts_newer_data_and_legacy_durable(self):
        for policy in self.iter_policies():
            if policy.policy_type == EC_POLICY:
                self._do_test_cleanup_ondisk_files_purge_ts_newer_data(
                    policy, legacy_durable=True)

    def test_cleanup_ondisk_files_purge_older_ts(self):
        for policy in self.iter_policies():
            file1 = self.ts().internal + '.ts'
            file2 = self.ts().internal + '.ts'
            file3 = _make_datafilename(self.ts(), policy, durable=False)
            file4 = self.ts().internal + '.meta'
            expected = {
                # no durable means we can only throw out things before
                # the latest tombstone
                EC_POLICY: [file4, file3, file2],
                # keep .meta and .data and purge all .ts files
                REPL_POLICY: [file4, file3],
            }[policy.policy_type]
            file_list = [file1, file2, file3, file4]
            self.check_cleanup_ondisk_files(policy, file_list, expected)

    def _do_test_cleanup_ondisk_files_keep_meta_data_purge_ts(
            self, policy, legacy_durable=False):
        file1 = self.ts().internal + '.ts'
        file2 = self.ts().internal + '.ts'
        timestamp = self.ts()
        file3 = _make_datafilename(
            timestamp, policy, durable=not legacy_durable)
        file_list = [file1, file2, file3]
        expected = [file3]
        if policy.policy_type == EC_POLICY and legacy_durable:
            durable_filename = timestamp.internal + '.durable'
            file_list.append(durable_filename)
            expected.insert(0, durable_filename)
        file4 = self.ts().internal + '.meta'
        file_list.append(file4)
        expected.insert(0, file4)
        # keep .meta and .data if meta newer than data and purge .ts
        self.check_cleanup_ondisk_files(policy, file_list, expected)

    def test_cleanup_ondisk_files_keep_meta_data_purge_ts(self):
        for policy in self.iter_policies():
            self._do_test_cleanup_ondisk_files_keep_meta_data_purge_ts(policy)

    def test_cleanup_ondisk_files_keep_meta_data_purge_ts_legacy_durable(self):
        for policy in self.iter_policies():
            if policy.policy_type == EC_POLICY:
                self._do_test_cleanup_ondisk_files_keep_meta_data_purge_ts(
                    policy, legacy_durable=True)

    def test_cleanup_ondisk_files_keep_one_ts(self):
        for policy in self.iter_policies():
            file1, file2, file3 = [self.ts().internal + '.ts'
                                   for i in range(3)]
            file_list = [file1, file2, file3]
            # keep only latest of multiple .ts files
            self.check_cleanup_ondisk_files(policy, file_list, [file3])

    def test_cleanup_ondisk_files_multi_data_file(self):
        for policy in self.iter_policies():
            file1 = _make_datafilename(self.ts(), policy, 1, durable=False)
            file2 = _make_datafilename(self.ts(), policy, 2, durable=False)
            file3 = _make_datafilename(self.ts(), policy, 3, durable=False)
            expected = {
                # keep all non-durable datafiles
                EC_POLICY: [file3, file2, file1],
                # keep only latest of multiple .data files
                REPL_POLICY: [file3]
            }[policy.policy_type]
            file_list = [file1, file2, file3]
            self.check_cleanup_ondisk_files(policy, file_list, expected)

    def _do_test_cleanup_ondisk_files_keeps_one_datafile(self, policy,
                                                         legacy_durable=False):
        timestamps = [self.ts() for i in range(3)]
        file1 = _make_datafilename(timestamps[0], policy, 1,
                                   durable=not legacy_durable)
        file2 = _make_datafilename(timestamps[1], policy, 2,
                                   durable=not legacy_durable)
        file3 = _make_datafilename(timestamps[2], policy, 3,
                                   durable=not legacy_durable)
        file_list = [file1, file2, file3]
        expected = [file3]
        if policy.policy_type == EC_POLICY and legacy_durable:
            for t in timestamps:
                file_list.append(t.internal + '.durable')
            expected.insert(0, file_list[-1])
        self.check_cleanup_ondisk_files(policy, file_list, expected)

    def test_cleanup_ondisk_files_keeps_one_datafile(self):
        for policy in self.iter_policies():
            self._do_test_cleanup_ondisk_files_keeps_one_datafile(policy)

    def test_cleanup_ondisk_files_keeps_one_datafile_and_legacy_durable(self):
        for policy in self.iter_policies():
            if policy.policy_type == EC_POLICY:
                self._do_test_cleanup_ondisk_files_keeps_one_datafile(
                    policy, legacy_durable=True)

    def _do_test_cleanup_ondisk_files_keep_one_meta(self, policy,
                                                    legacy_durable=False):
        # keep only latest of multiple .meta files
        t_data = self.ts()
        file1 = _make_datafilename(t_data, policy, durable=not legacy_durable)
        file2, file3 = [self.ts().internal + '.meta' for i in range(2)]
        file_list = [file1, file2, file3]
        expected = [file3, file1]
        if policy.policy_type == EC_POLICY and legacy_durable:
            durable_file = t_data.internal + '.durable'
            file_list.append(durable_file)
            expected.insert(1, durable_file)
        self.check_cleanup_ondisk_files(policy, file_list, expected)

    def test_cleanup_ondisk_files_keep_one_meta(self):
        for policy in self.iter_policies():
            self._do_test_cleanup_ondisk_files_keep_one_meta(policy)

    def test_cleanup_ondisk_files_keep_one_meta_legacy_durable(self):
        for policy in self.iter_policies():
            if policy.policy_type == EC_POLICY:
                self._do_test_cleanup_ondisk_files_keep_one_meta(
                    policy, legacy_durable=True)

    def test_cleanup_ondisk_files_only_meta(self):
        for policy in self.iter_policies():
            file1, file2 = [self.ts().internal + '.meta' for i in range(2)]
            file_list = [file1, file2]
            self.check_cleanup_ondisk_files(policy, file_list, [file2])

    def test_cleanup_ondisk_files_ignore_orphaned_ts(self):
        for policy in self.iter_policies():
            # A more recent orphaned .meta file will prevent old .ts files
            # from being cleaned up otherwise
            file1, file2 = [self.ts().internal + '.ts' for i in range(2)]
            file3 = self.ts().internal + '.meta'
            file_list = [file1, file2, file3]
            self.check_cleanup_ondisk_files(policy, file_list, [file3, file2])

    def test_cleanup_ondisk_files_purge_old_data_only(self):
        for policy in self.iter_policies():
            # Oldest .data will be purge, .meta and .ts won't be touched
            file1 = _make_datafilename(self.ts(), policy)
            file2 = self.ts().internal + '.ts'
            file3 = self.ts().internal + '.meta'
            file_list = [file1, file2, file3]
            self.check_cleanup_ondisk_files(policy, file_list, [file3, file2])

    def test_cleanup_ondisk_files_purge_old_ts(self):
        for policy in self.iter_policies():
            # A single old .ts file will be removed
            old_float = time() - (diskfile.DEFAULT_RECLAIM_AGE + 1)
            file1 = Timestamp(old_float).internal + '.ts'
            file_list = [file1]
            self.check_cleanup_ondisk_files(policy, file_list, [])

    def test_cleanup_ondisk_files_keep_isolated_meta_purge_old_ts(self):
        for policy in self.iter_policies():
            # A single old .ts file will be removed despite presence of a .meta
            old_float = time() - (diskfile.DEFAULT_RECLAIM_AGE + 1)
            file1 = Timestamp(old_float).internal + '.ts'
            file2 = Timestamp(time() + 2).internal + '.meta'
            file_list = [file1, file2]
            self.check_cleanup_ondisk_files(policy, file_list, [file2])

    def test_cleanup_ondisk_files_keep_single_old_data(self):
        for policy in self.iter_policies():
            old_float = time() - (diskfile.DEFAULT_RECLAIM_AGE + 1)
            file1 = _make_datafilename(
                Timestamp(old_float), policy, durable=True)
            file_list = [file1]
            self.check_cleanup_ondisk_files(policy, file_list, file_list)

    def test_cleanup_ondisk_drops_old_non_durable_data(self):
        for policy in self.iter_policies():
            if policy.policy_type == EC_POLICY:
                old_float = time() - (diskfile.DEFAULT_RECLAIM_AGE + 1)
                file1 = _make_datafilename(
                    Timestamp(old_float), policy, durable=False)
                file_list = [file1]
                # for EC an isolated old non-durable .data file is removed
                expected = []
                self.check_cleanup_ondisk_files(policy, file_list, expected)

    def test_cleanup_ondisk_files_drops_isolated_durable(self):
        # check behaviour for legacy durable files
        for policy in self.iter_policies():
            if policy.policy_type == EC_POLICY:
                file1 = Timestamp.now().internal + '.durable'
                file_list = [file1]
                self.check_cleanup_ondisk_files(policy, file_list, [])

    def test_cleanup_ondisk_files_purges_single_old_meta(self):
        for policy in self.iter_policies():
            # A single old .meta file will be removed
            old_float = time() - (diskfile.DEFAULT_RECLAIM_AGE + 1)
            file1 = Timestamp(old_float).internal + '.meta'
            file_list = [file1]
            self.check_cleanup_ondisk_files(policy, file_list, [])

    # cleanup_ondisk_files tests - error handling

    def test_cleanup_ondisk_files_hsh_path_enoent(self):
        for policy in self.iter_policies():
            df_mgr = self.df_router[policy]
            # common.utils.listdir *completely* mutes ENOENT
            path = os.path.join(self.testdir, 'does-not-exist')
            self.assertEqual(df_mgr.cleanup_ondisk_files(path)['files'], [])

    def test_cleanup_ondisk_files_hsh_path_other_oserror(self):
        for policy in self.iter_policies():
            df_mgr = self.df_router[policy]
            with mock.patch('os.listdir') as mock_listdir:
                mock_listdir.side_effect = OSError('kaboom!')
                # but it will raise other OSErrors
                path = os.path.join(self.testdir, 'does-not-matter')
                self.assertRaises(OSError, df_mgr.cleanup_ondisk_files,
                                  path)

    def test_cleanup_ondisk_files_reclaim_tombstone_remove_file_error(self):
        for policy in self.iter_policies():
            # Timestamp 1 makes the check routine pretend the file
            # disappeared after listdir before unlink.
            file1 = '0000000001.00000.ts'
            file_list = [file1]
            self.check_cleanup_ondisk_files(policy, file_list, [])

    def test_cleanup_ondisk_files_older_remove_file_error(self):
        for policy in self.iter_policies():
            # Timestamp 1 makes the check routine pretend the file
            # disappeared after listdir before unlink.
            file1 = _make_datafilename(Timestamp(1), policy)
            file2 = '0000000002.00000.ts'
            file_list = [file1, file2]
            self.check_cleanup_ondisk_files(policy, file_list, [])

    # invalidate_hash tests - behavior

    def test_invalidate_hash_race_with_partition_delete(self):
        part_dir = os.path.join(self.testdir, '0')
        suffix_dir = os.path.join(part_dir, 'fff')
        os.makedirs(suffix_dir)

        def replicatorish():
            with lock_path(part_dir):
                sleep(0.01)
                rmtree(part_dir)
                sleep(0.01)

        spawn(replicatorish)
        sleep(0)  # make sure thread starts
        diskfile.invalidate_hash(suffix_dir)

    def test_invalidate_hash_file_does_not_exist(self):
        for policy in self.iter_policies():
            df_mgr = self.df_router[policy]
            df = df_mgr.get_diskfile('sda1', '0', 'a', 'c', 'o',
                                     policy=policy)
            suffix_dir = os.path.dirname(df._datadir)
            suffix = os.path.basename(suffix_dir)
            part_path = os.path.join(self.devices, 'sda1',
                                     diskfile.get_data_dir(policy), '0')
            hashes_file = os.path.join(part_path, diskfile.HASH_FILE)
            inv_file = os.path.join(
                part_path, diskfile.HASH_INVALIDATIONS_FILE)
            # sanity, new partition has no suffix hashing artifacts
            self.assertFalse(os.path.exists(hashes_file))
            self.assertFalse(os.path.exists(inv_file))
            # invalidating a hash does not create the hashes_file
            with mock.patch(
                    'swift.obj.diskfile.BaseDiskFileManager.invalidate_hash',
                    side_effect=diskfile.invalidate_hash) \
                    as mock_invalidate_hash:
                df.delete(self.ts())
            self.assertFalse(os.path.exists(hashes_file))
            # ... but does invalidate the suffix
            self.assertEqual([mock.call(suffix_dir)],
                             mock_invalidate_hash.call_args_list)
            with open(inv_file) as f:
                self.assertEqual(suffix, f.read().strip('\n'))
            # ... and hashing suffixes finds (and hashes) the new suffix
            hashes = df_mgr.get_hashes('sda1', '0', [], policy)
            self.assertIn(suffix, hashes)
            self.assertTrue(os.path.exists(hashes_file))
            self.assertIn(os.path.basename(suffix_dir), hashes)
            with open(hashes_file, 'rb') as f:
                found_hashes = pickle.load(f)
                found_hashes.pop('updated')
                self.assertTrue(found_hashes.pop('valid'))
                self.assertEqual(hashes, found_hashes)
            # ... and truncates the invalidations file
            with open(inv_file) as f:
                self.assertEqual('', f.read().strip('\n'))

    def test_invalidate_hash_empty_file_exists(self):
        for policy in self.iter_policies():
            df_mgr = self.df_router[policy]
            part_path = os.path.join(self.devices, 'sda1',
                                     diskfile.get_data_dir(policy), '0')
            mkdirs(part_path)
            hashes = df_mgr.get_hashes('sda1', '0', [], policy)
            pkl_path = os.path.join(part_path, diskfile.HASH_FILE)
            self.assertTrue(os.path.exists(pkl_path))
            self.assertEqual(hashes, {})
            # create something to hash
            df = df_mgr.get_diskfile('sda1', '0', 'a', 'c', 'o',
                                     policy=policy)
            df.delete(self.ts())
            suffix_dir = os.path.dirname(df._datadir)
            suffix = os.path.basename(suffix_dir)
            hashes = df_mgr.get_hashes('sda1', '0', [], policy)
            self.assertIn(suffix, hashes)  # sanity

    def test_invalidate_hash_file_not_truncated_when_empty(self):
        orig_open = open

        def watch_open(*args, **kargs):
            name = os.path.basename(args[0])
            open_log[name].append(args[1])
            return orig_open(*args, **kargs)

        for policy in self.iter_policies():
            df_mgr = self.df_router[policy]
            part_path = os.path.join(self.devices, 'sda1',
                                     diskfile.get_data_dir(policy), '0')
            mkdirs(part_path)
            inv_file = os.path.join(
                part_path, diskfile.HASH_INVALIDATIONS_FILE)
            hash_file = os.path.join(
                part_path, diskfile.HASH_FILE)

            hashes = df_mgr.get_hashes('sda1', '0', [], policy)
            self.assertEqual(hashes, {})
            self.assertTrue(os.path.exists(hash_file))
            # create something to hash
            df = df_mgr.get_diskfile('sda1', '0', 'a', 'c', 'o',
                                     policy=policy)
            df.delete(self.ts())
            self.assertTrue(os.path.exists(inv_file))
            # invalidation file created, lets consolidate it
            df_mgr.get_hashes('sda1', '0', [], policy)

            open_log = defaultdict(list)
            with mock.patch('builtins.open', watch_open):
                self.assertTrue(os.path.exists(inv_file))
                # no new suffixes get invalidated... so no write iop
                df_mgr.get_hashes('sda1', '0', [], policy)
            # each file is opened once to read
            expected = {
                'hashes.pkl': ['rb'],
                'hashes.invalid': ['r'],
            }
            self.assertEqual(open_log, expected)

    def _test_invalidate_hash_racing_get_hashes_diff_suffix(self, existing):
        # a suffix can be changed or created by second process while new pkl is
        # being calculated - verify that suffix is correct after next
        # get_hashes call
        for policy in self.iter_policies():
            df_mgr = self.df_router[policy]
            part_path = os.path.join(self.devices, 'sda1',
                                     diskfile.get_data_dir(policy), '0')
            if existing:
                mkdirs(part_path)
                # force hashes.pkl to exist
                df_mgr.get_hashes('sda1', '0', [], policy)
                self.assertTrue(os.path.exists(os.path.join(
                    part_path, diskfile.HASH_FILE)))
            orig_listdir = os.listdir
            df = df_mgr.get_diskfile('sda1', '0', 'a', 'c', 'o',
                                     policy=policy)
            suffix = os.path.basename(os.path.dirname(df._datadir))
            df2 = self.get_different_suffix_df(df)
            suffix2 = os.path.basename(os.path.dirname(df2._datadir))
            non_local = {'df2touched': False}
            df.delete(self.ts())

            def mock_listdir(*args, **kwargs):
                # simulating an invalidation occurring in another process while
                # get_hashes is executing
                result = orig_listdir(*args, **kwargs)
                if not non_local['df2touched']:
                    non_local['df2touched'] = True
                    # other process creates new suffix
                    df2.delete(self.ts())
                return result

            if not existing:
                self.assertFalse(os.path.exists(os.path.join(
                    part_path, diskfile.HASH_FILE)))
            with mock.patch('swift.obj.diskfile.os.listdir',
                            mock_listdir):
                # creates pkl file if not already there
                hashes = df_mgr.get_hashes('sda1', '0', [], policy)
            self.assertTrue(os.path.exists(os.path.join(
                part_path, diskfile.HASH_FILE)))

            # second suffix added after directory listing, it's added later
            self.assertIn(suffix, hashes)
            self.assertNotIn(suffix2, hashes)
            # updates pkl file
            hashes = df_mgr.get_hashes('sda1', '0', [], policy)
            self.assertIn(suffix, hashes)
            self.assertIn(suffix2, hashes)

    def test_invalidate_hash_racing_get_hashes_diff_suffix_new_part(self):
        self._test_invalidate_hash_racing_get_hashes_diff_suffix(False)

    def test_invalidate_hash_racing_get_hashes_diff_suffix_existing_part(self):
        self._test_invalidate_hash_racing_get_hashes_diff_suffix(True)

    def _check_hash_invalidations_race_get_hashes_same_suffix(self, existing):
        # verify that when two processes concurrently call get_hashes, then any
        # concurrent hash invalidation will survive and be consolidated on a
        # subsequent call to get_hashes (i.e. ensure first get_hashes process
        # does not ignore the concurrent hash invalidation that second
        # get_hashes might have consolidated to hashes.pkl)
        non_local = {}

        for policy in self.iter_policies():
            df_mgr = self.df_router[policy]
            orig_hash_suffix = df_mgr._hash_suffix
            if existing:
                # create hashes.pkl
                part_path = os.path.join(self.devices, 'sda1',
                                         diskfile.get_data_dir(policy), '0')
                mkdirs(part_path)
                df_mgr.get_hashes('sda1', '0', [], policy)
                self.assertTrue(os.path.exists(os.path.join(
                    part_path, diskfile.HASH_FILE)))

            df = df_mgr.get_diskfile('sda1', '0', 'a', 'c', 'o',
                                     policy=policy)
            suffix_dir = os.path.dirname(df._datadir)
            suffix = os.path.basename(suffix_dir)
            part_dir = os.path.dirname(suffix_dir)
            invalidations_file = os.path.join(
                part_dir, diskfile.HASH_INVALIDATIONS_FILE)

            non_local['hash'] = None
            non_local['called'] = False

            # delete will append suffix to hashes.invalid
            df.delete(self.ts())
            with open(invalidations_file) as f:
                self.assertEqual(suffix, f.read().strip('\n'))  # sanity
            hash1 = df_mgr._hash_suffix(suffix_dir)

            def mock_hash_suffix(*args, **kwargs):
                # after first get_hashes has called _hash_suffix, simulate a
                # second process invalidating the same suffix, followed by a
                # third process calling get_hashes and failing (or yielding)
                # after consolidate_hashes has completed
                result = orig_hash_suffix(*args, **kwargs)
                if not non_local['called']:
                    non_local['called'] = True
                    # appends suffix to hashes.invalid
                    df.delete(self.ts())
                    # simulate another process calling get_hashes but failing
                    # after hash invalidation have been consolidated
                    hashes = df_mgr.consolidate_hashes(part_dir)
                    if existing:
                        self.assertTrue(hashes['valid'])
                    else:
                        self.assertFalse(hashes['valid'])
                    # get the updated suffix hash...
                    non_local['hash'] = orig_hash_suffix(suffix_dir)
                return result

            with mock.patch.object(df_mgr, '_hash_suffix', mock_hash_suffix):
                # repeats listing when pkl modified
                hashes = df_mgr.get_hashes('sda1', '0', [], policy)

            # first get_hashes should complete with suffix1 state
            self.assertIn(suffix, hashes)
            # sanity check - the suffix hash has changed...
            self.assertNotEqual(hash1, non_local['hash'])
            # the invalidation file has been truncated...
            with open(invalidations_file, 'r') as f:
                self.assertEqual('', f.read())
            # so hashes should have the latest suffix hash...
            self.assertEqual(hashes[suffix], non_local['hash'])

            non_local['called'] = False
            with mock.patch.object(df_mgr, '_hash_suffix', mock_hash_suffix):
                df_mgr.get_hashes('sda1', '0', [suffix], policy,
                                  skip_rehash=True)
            self.assertFalse(non_local['called'])
            with open(invalidations_file) as f:
                self.assertEqual(suffix, f.read().strip('\n'))  # sanity

    def test_hash_invalidations_race_get_hashes_same_suffix_new(self):
        self._check_hash_invalidations_race_get_hashes_same_suffix(False)

    def test_hash_invalidations_race_get_hashes_same_suffix_existing(self):
        self._check_hash_invalidations_race_get_hashes_same_suffix(True)

    def _check_unpickle_error_and_get_hashes_failure(self, existing):
        for policy in self.iter_policies():
            df_mgr = self.df_router[policy]
            df = df_mgr.get_diskfile('sda1', '0', 'a', 'c', 'o',
                                     policy=policy)
            suffix = os.path.basename(os.path.dirname(df._datadir))

            # avoid getting O_TMPFILE warning in logs
            if not utils.o_tmpfile_in_tmpdir_supported():
                df.manager.use_linkat = False
            if existing:
                df.delete(self.ts())
                hashes = df_mgr.get_hashes('sda1', '0', [], policy)
            df.delete(self.ts())
            part_path = os.path.join(self.devices, 'sda1',
                                     diskfile.get_data_dir(policy), '0')
            hashes_file = os.path.join(part_path, diskfile.HASH_FILE)
            # write a corrupt hashes.pkl
            open(hashes_file, 'w')
            # simulate first call to get_hashes failing after attempting to
            # consolidate hashes
            with mock.patch('swift.obj.diskfile.os.listdir',
                            side_effect=Exception()):
                self.assertRaises(
                    Exception, df_mgr.get_hashes, 'sda1', '0', [], policy)
            # sanity on-disk state is invalid
            with open(hashes_file, 'rb') as f:
                found_hashes = pickle.load(f)
                found_hashes.pop('updated')
                self.assertEqual(False, found_hashes.pop('valid'))
            # verify subsequent call to get_hashes reaches correct outcome
            hashes = df_mgr.get_hashes('sda1', '0', [], policy)
            self.assertIn(suffix, hashes)
            self.assertEqual([], df_mgr.logger.get_lines_for_level('warning'))

    def test_unpickle_error_and_get_hashes_failure_new_part(self):
        self._check_unpickle_error_and_get_hashes_failure(False)

    def test_unpickle_error_and_get_hashes_failure_existing_part(self):
        self._check_unpickle_error_and_get_hashes_failure(True)

    def test_invalidate_hash_consolidation(self):
        def assert_consolidation(suffixes):
            # verify that suffixes are invalidated after consolidation
            with mock.patch('swift.obj.diskfile.lock_path') as mock_lock:
                hashes = df_mgr.consolidate_hashes(part_path)
            self.assertTrue(mock_lock.called)
            for suffix in suffixes:
                self.assertIn(suffix, hashes)
                self.assertIsNone(hashes[suffix])
            with open(hashes_file, 'rb') as f:
                found_hashes = pickle.load(f)
                self.assertTrue(hashes['valid'])
                self.assertEqual(hashes, found_hashes)
            with open(invalidations_file, 'r') as f:
                self.assertEqual("", f.read())
            return hashes

        for policy in self.iter_policies():
            df_mgr = self.df_router[policy]
            # create something to hash
            df = df_mgr.get_diskfile('sda1', '0', 'a', 'c', 'o',
                                     policy=policy)
            df.delete(self.ts())
            suffix_dir = os.path.dirname(df._datadir)
            suffix = os.path.basename(suffix_dir)
            original_hashes = df_mgr.get_hashes('sda1', '0', [], policy)
            self.assertIn(suffix, original_hashes)  # sanity
            self.assertIsNotNone(original_hashes[suffix])

            # sanity check hashes file
            part_path = os.path.join(self.devices, 'sda1',
                                     diskfile.get_data_dir(policy), '0')
            hashes_file = os.path.join(part_path, diskfile.HASH_FILE)
            invalidations_file = os.path.join(
                part_path, diskfile.HASH_INVALIDATIONS_FILE)
            with open(hashes_file, 'rb') as f:
                found_hashes = pickle.load(f)
                found_hashes.pop('updated')
                self.assertTrue(found_hashes.pop('valid'))
                self.assertEqual(original_hashes, found_hashes)

            # invalidate the hash
            with mock.patch('swift.obj.diskfile.lock_path') as mock_lock:
                df_mgr.invalidate_hash(suffix_dir)
            self.assertTrue(mock_lock.called)
            # suffix should be in invalidations file
            with open(invalidations_file, 'r') as f:
                self.assertEqual(suffix + "\n", f.read())
            # hashes file is unchanged
            with open(hashes_file, 'rb') as f:
                found_hashes = pickle.load(f)
                found_hashes.pop('updated')
                self.assertTrue(found_hashes.pop('valid'))
                self.assertEqual(original_hashes, found_hashes)

            # consolidate the hash and the invalidations
            hashes = assert_consolidation([suffix])

            # invalidate a different suffix hash in same partition but not in
            # existing hashes.pkl
            df2 = self.get_different_suffix_df(df)
            df2.delete(self.ts())
            suffix_dir2 = os.path.dirname(df2._datadir)
            suffix2 = os.path.basename(suffix_dir2)
            # suffix2 should be in invalidations file
            with open(invalidations_file, 'r') as f:
                self.assertEqual(suffix2 + "\n", f.read())
            # hashes file is not yet changed
            with open(hashes_file, 'rb') as f:
                found_hashes = pickle.load(f)
                self.assertTrue(hashes['valid'])
                self.assertEqual(hashes, found_hashes)

            # consolidate hashes
            hashes = assert_consolidation([suffix, suffix2])

            # invalidating suffix2 multiple times is ok
            df2.delete(self.ts())
            df2.delete(self.ts())
            # suffix2 should be in invalidations file
            with open(invalidations_file, 'r') as f:
                invalids = f.read().splitlines()
                self.assertEqual(sorted((suffix2, suffix2)),
                                 sorted(invalids))  # sanity
            # hashes file is not yet changed
            with open(hashes_file, 'rb') as f:
                found_hashes = pickle.load(f)
                self.assertTrue(hashes['valid'])
                self.assertEqual(hashes, found_hashes)
            # consolidate hashes
            assert_consolidation([suffix, suffix2])

            # Might get some garbage in your invalidations file
            part_dir = os.path.dirname(suffix_dir)
            bad_suffix = "~" + suffix
            df_mgr.invalidate_hash(os.path.join(part_dir, bad_suffix))
            # Sure enough, it's in there
            with open(invalidations_file, 'r') as f:
                self.assertEqual(bad_suffix + "\n", f.read())
            # ... but it won't taint your pickle
            hashes = df_mgr.consolidate_hashes(part_path)
            self.assertNotIn(bad_suffix, hashes)
            with open(invalidations_file, 'r') as f:
                self.assertEqual("", f.read())

            # Old code doesn't have that protection
            df_mgr.invalidate_hash(os.path.join(part_dir, bad_suffix))
            with open(invalidations_file, 'r') as f:
                self.assertEqual(bad_suffix + "\n", f.read())
            with mock.patch.object(diskfile, 'valid_suffix', lambda s: True):
                # ... so it would propogate to the pickle when we consolidate,
                # and we ought to be able to deal with that
                hashes = assert_consolidation([bad_suffix])
            self.assertIn(bad_suffix, hashes)
            self.assertIsNone(hashes[bad_suffix])
            # When we go to really get hashes, we see the bad,
            # throw out the existing pickle, and rehash everything
            hashes = df_mgr.get_hashes('sda1', '0', [], policy)
            self.assertNotIn(bad_suffix, hashes)

    def test_get_hashes_consolidates_suffix_rehash_once(self):
        for policy in self.iter_policies():
            df_mgr = self.df_router[policy]
            df = df_mgr.get_diskfile('sda1', '0', 'a', 'c', 'o',
                                     policy=policy)
            df.delete(self.ts())
            suffix_dir = os.path.dirname(df._datadir)

            with mock.patch.object(df_mgr, 'consolidate_hashes',
                                   side_effect=df_mgr.consolidate_hashes
                                   ) as mock_consolidate_hashes, \
                    mock.patch.object(df_mgr, '_hash_suffix',
                                      side_effect=df_mgr._hash_suffix
                                      ) as mock_hash_suffix:
                # creates pkl file
                df_mgr.get_hashes('sda1', '0', [], policy)
                mock_consolidate_hashes.assert_called_once()
                self.assertEqual([mock.call(suffix_dir, policy=policy)],
                                 mock_hash_suffix.call_args_list)
                # second object in path
                df2 = self.get_different_suffix_df(df)
                df2.delete(self.ts())
                suffix_dir2 = os.path.dirname(df2._datadir)
                mock_consolidate_hashes.reset_mock()
                mock_hash_suffix.reset_mock()
                # updates pkl file
                df_mgr.get_hashes('sda1', '0', [], policy)
                mock_consolidate_hashes.assert_called_once()
                self.assertEqual([mock.call(suffix_dir2, policy=policy)],
                                 mock_hash_suffix.call_args_list)

    def test_consolidate_hashes_raises_exception(self):
        # verify that if consolidate_hashes raises an exception then suffixes
        # are rehashed and a hashes.pkl is written
        for policy in self.iter_policies():
            part_path = os.path.join(self.devices, 'sda1',
                                     diskfile.get_data_dir(policy), '0')
            hashes_file = os.path.join(part_path, diskfile.HASH_FILE)
            invalidations_file = os.path.join(
                part_path, diskfile.HASH_INVALIDATIONS_FILE)

            self.logger.clear()
            df_mgr = self.df_router[policy]
            # create something to hash
            df = df_mgr.get_diskfile('sda1', '0', 'a', 'c', 'o',
                                     policy=policy)

            # avoid getting O_TMPFILE warning in logs
            if not utils.o_tmpfile_in_tmpdir_supported():
                df.manager.use_linkat = False

            self.assertFalse(os.path.exists(part_path))
            df.delete(self.ts())
            self.assertTrue(os.path.exists(invalidations_file))
            suffix_dir = os.path.dirname(df._datadir)
            suffix = os.path.basename(suffix_dir)
            # no pre-existing hashes.pkl
            self.assertFalse(os.path.exists(hashes_file))
            with mock.patch.object(df_mgr, '_hash_suffix',
                                   return_value='fake hash'):
                with mock.patch.object(df_mgr, 'consolidate_hashes',
                                       side_effect=Exception()):
                    hashes = df_mgr.get_hashes('sda1', '0', [], policy)
            self.assertEqual({suffix: 'fake hash'}, hashes)

            # sanity check hashes file
            with open(hashes_file, 'rb') as f:
                found_hashes = pickle.load(f)
                found_hashes.pop('updated')
                self.assertTrue(found_hashes.pop('valid'))
                self.assertEqual(hashes, found_hashes)

            # sanity check log warning
            warnings = self.logger.get_lines_for_level('warning')
            self.assertEqual(warnings, ["Unable to read %r" % hashes_file])

            # repeat with pre-existing hashes.pkl
            self.logger.clear()
            with mock.patch.object(df_mgr, '_hash_suffix',
                                   return_value='new fake hash'):
                with mock.patch.object(df_mgr, 'consolidate_hashes',
                                       side_effect=Exception()):
                    hashes = df_mgr.get_hashes('sda1', '0', [], policy)
            self.assertEqual({suffix: 'new fake hash'}, hashes)

            # sanity check hashes file
            with open(hashes_file, 'rb') as f:
                found_hashes = pickle.load(f)
                found_hashes.pop('updated')
                self.assertTrue(found_hashes.pop('valid'))
                self.assertEqual(hashes, found_hashes)

            # sanity check log warning
            warnings = self.logger.get_lines_for_level('warning')
            self.assertEqual(warnings, ["Unable to read %r" % hashes_file])

    # invalidate_hash tests - error handling

    def test_invalidate_hash_bad_pickle(self):
        for policy in self.iter_policies():
            df_mgr = self.df_router[policy]
            # make some valid data
            df = df_mgr.get_diskfile('sda1', '0', 'a', 'c', 'o',
                                     policy=policy)
            suffix_dir = os.path.dirname(df._datadir)
            suffix = os.path.basename(suffix_dir)
            df.delete(self.ts())
            # sanity check hashes file
            part_path = os.path.join(self.devices, 'sda1',
                                     diskfile.get_data_dir(policy), '0')
            hashes_file = os.path.join(part_path, diskfile.HASH_FILE)
            self.assertFalse(os.path.exists(hashes_file))
            # write some garbage in hashes file
            with open(hashes_file, 'w') as f:
                f.write('asdf')
            # invalidate_hash silently *NOT* repair invalid data
            df_mgr.invalidate_hash(suffix_dir)
            with open(hashes_file) as f:
                self.assertEqual(f.read(), 'asdf')
            # ... but get_hashes will
            hashes = df_mgr.get_hashes('sda1', '0', [], policy)
            self.assertIn(suffix, hashes)

    # get_hashes tests - hash_suffix behaviors

    def test_hash_suffix_one_tombstone(self):
        for policy in self.iter_policies():
            df_mgr = self.df_router[policy]
            df = df_mgr.get_diskfile(
                'sda1', '0', 'a', 'c', 'o', policy=policy)
            suffix = os.path.basename(os.path.dirname(df._datadir))
            # write a tombstone
            timestamp = self.ts()
            df.delete(timestamp)
            tombstone_hash = md5(timestamp.internal + '.ts').hexdigest()
            hashes = df_mgr.get_hashes('sda1', '0', [], policy)
            expected = {
                REPL_POLICY: {suffix: tombstone_hash},
                EC_POLICY: {suffix: {
                    # fi is None here because we have a tombstone
                    None: tombstone_hash}},
            }[policy.policy_type]
            self.assertEqual(hashes, expected)

    def test_hash_suffix_one_tombstone_and_one_meta(self):
        # A tombstone plus a newer meta file can happen if a tombstone is
        # replicated to a node with a newer meta file but older data file. The
        # meta file will be ignored when the diskfile is opened so the
        # effective state of the disk files is equivalent to only having the
        # tombstone. Replication cannot remove the meta file, and the meta file
        # cannot be ssync replicated to a node with only the tombstone, so
        # we want the get_hashes result to be the same as if the meta file was
        # not there.
        for policy in self.iter_policies():
            df_mgr = self.df_router[policy]
            df = df_mgr.get_diskfile(
                'sda1', '0', 'a', 'c', 'o', policy=policy)
            suffix = os.path.basename(os.path.dirname(df._datadir))
            # write a tombstone
            timestamp = self.ts()
            df.delete(timestamp)
            # write a meta file
            df.write_metadata({'X-Timestamp': self.ts().internal})
            # sanity check
            self.assertEqual(2, len(os.listdir(df._datadir)))
            tombstone_hash = md5(timestamp.internal + '.ts').hexdigest()
            hashes = df_mgr.get_hashes('sda1', '0', [], policy)
            expected = {
                REPL_POLICY: {suffix: tombstone_hash},
                EC_POLICY: {suffix: {
                    # fi is None here because we have a tombstone
                    None: tombstone_hash}},
            }[policy.policy_type]
            self.assertEqual(hashes, expected)

    def test_hash_suffix_one_reclaim_tombstone_and_one_meta(self):
        # An isolated meta file can happen if a tombstone is replicated to a
        # node with a newer meta file but older data file, and the tombstone is
        # subsequently reclaimed. The meta file will be ignored when the
        # diskfile is opened so the effective state of the disk files is
        # equivalent to having no files.
        for policy in self.iter_policies():
            if policy.policy_type == EC_POLICY:
                continue
            df_mgr = self.df_router[policy]
            df = df_mgr.get_diskfile(
                'sda1', '0', 'a', 'c', 'o', policy=policy)
            suffix = os.path.basename(os.path.dirname(df._datadir))
            now = time()
            # write a tombstone that's just a *little* older than reclaim time
            df.delete(Timestamp(now - 1001))
            # write a meta file that's not quite so old
            ts_meta = Timestamp(now - 501)
            df.write_metadata({'X-Timestamp': ts_meta.internal})
            # sanity check
            self.assertEqual(2, len(os.listdir(df._datadir)))
            # scale back the df manager's reclaim age a bit to make the
            # tombstone reclaimable
            df_mgr.reclaim_age = 1000

            hashes = df_mgr.get_hashes('sda1', '0', [], policy)
            # the tombstone is reclaimed, the meta file remains, the suffix
            # hash is not updated BUT the suffix dir cannot be deleted so
            # a suffix hash equal to hash of empty string is reported.
            # TODO: this is not same result as if the meta file did not exist!
            self.assertEqual([ts_meta.internal + '.meta'],
                             os.listdir(df._datadir))
            self.assertEqual(hashes, {suffix: MD5_OF_EMPTY_STRING})

            # scale back the df manager's reclaim age even more - call to
            # get_hashes does not trigger reclaim because the suffix has
            # MD5_OF_EMPTY_STRING in hashes.pkl
            df_mgr.reclaim_age = 500
            df_mgr.commit_window = 0
            hashes = df_mgr.get_hashes('sda1', '0', [], policy)
            self.assertEqual([ts_meta.internal + '.meta'],
                             os.listdir(df._datadir))
            self.assertEqual(hashes, {suffix: MD5_OF_EMPTY_STRING})

            # call get_hashes with recalculate = [suffix] and the suffix dir
            # gets re-hashed so the .meta if finally reclaimed.
            hashes = df_mgr.get_hashes('sda1', '0', [suffix], policy)
            self.assertFalse(os.path.exists(os.path.dirname(df._datadir)))
            self.assertEqual(hashes, {})

    def test_hash_suffix_one_reclaim_tombstone(self):
        for policy in self.iter_policies():
            df_mgr = self.df_router[policy]
            df = df_mgr.get_diskfile(
                'sda1', '0', 'a', 'c', 'o', policy=policy)
            # scale back this tests manager's reclaim age a bit
            df_mgr.reclaim_age = 1000
            # write a tombstone that's just a *little* older
            old_time = time() - 1001
            timestamp = Timestamp(old_time)
            df.delete(timestamp.internal)
            hashes = df_mgr.get_hashes('sda1', '0', [], policy)
            self.assertEqual(hashes, {})

    def test_hash_suffix_ts_cleanup_after_recalc(self):
        for policy in self.iter_policies():
            df_mgr = self.df_router[policy]
            df = df_mgr.get_diskfile(
                'sda1', '0', 'a', 'c', 'o', policy=policy)
            suffix_dir = os.path.dirname(df._datadir)
            suffix = os.path.basename(suffix_dir)

            # scale back reclaim age a bit
            df_mgr.reclaim_age = 1000
            # write a valid tombstone
            old_time = time() - 500
            timestamp = Timestamp(old_time)
            df.delete(timestamp.internal)
            hashes = df_mgr.get_hashes('sda1', '0', [], policy)
            self.assertIn(suffix, hashes)
            self.assertIsNotNone(hashes[suffix])

            # we have tombstone entry
            tombstone = '%s.ts' % timestamp.internal
            self.assertTrue(os.path.exists(df._datadir))
            self.assertIn(tombstone, os.listdir(df._datadir))

            # lower reclaim age to force tombstone reclaiming
            df_mgr.reclaim_age = 200

            # not cleaning up because suffix not invalidated
            hashes = df_mgr.get_hashes('sda1', '0', [], policy)
            self.assertTrue(os.path.exists(df._datadir))
            self.assertIn(tombstone, os.listdir(df._datadir))
            self.assertIn(suffix, hashes)
            self.assertIsNotNone(hashes[suffix])

            # recalculating suffix hash cause cleanup
            hashes = df_mgr.get_hashes('sda1', '0', [suffix], policy)

            self.assertEqual(hashes, {})
            self.assertFalse(os.path.exists(df._datadir))

    def test_hash_suffix_ts_cleanup_after_invalidate_hash(self):
        for policy in self.iter_policies():
            df_mgr = self.df_router[policy]
            df = df_mgr.get_diskfile(
                'sda1', '0', 'a', 'c', 'o', policy=policy)
            suffix_dir = os.path.dirname(df._datadir)
            suffix = os.path.basename(suffix_dir)

            # scale back reclaim age a bit
            df_mgr.reclaim_age = 1000
            # write a valid tombstone
            old_time = time() - 500
            timestamp = Timestamp(old_time)
            df.delete(timestamp.internal)
            hashes = df_mgr.get_hashes('sda1', '0', [], policy)
            self.assertIn(suffix, hashes)
            self.assertIsNotNone(hashes[suffix])

            # we have tombstone entry
            tombstone = '%s.ts' % timestamp.internal
            self.assertTrue(os.path.exists(df._datadir))
            self.assertIn(tombstone, os.listdir(df._datadir))

            # lower reclaim age to force tombstone reclaiming
            df_mgr.reclaim_age = 200

            # not cleaning up because suffix not invalidated
            hashes = df_mgr.get_hashes('sda1', '0', [], policy)
            self.assertTrue(os.path.exists(df._datadir))
            self.assertIn(tombstone, os.listdir(df._datadir))
            self.assertIn(suffix, hashes)
            self.assertIsNotNone(hashes[suffix])

            # However if we call invalidate_hash for the suffix dir,
            # get_hashes can reclaim the tombstone
            with mock.patch('swift.obj.diskfile.lock_path'):
                df_mgr.invalidate_hash(suffix_dir)

            # updating invalidated hashes cause cleanup
            hashes = df_mgr.get_hashes('sda1', '0', [], policy)

            self.assertEqual(hashes, {})
            self.assertFalse(os.path.exists(df._datadir))

    def test_hash_suffix_one_reclaim_and_one_valid_tombstone(self):
        paths, suffix = find_paths_with_matching_suffixes(2, 1)
        for policy in self.iter_policies():
            df_mgr = self.df_router[policy]
            a, c, o = paths[suffix][0]
            df1 = df_mgr.get_diskfile(
                'sda1', '0', a, c, o, policy=policy)
            # scale back this tests manager's reclaim age a bit
            df_mgr.reclaim_age = 1000
            # write one tombstone that's just a *little* older
            df1.delete(Timestamp(time() - 1001))
            # create another tombstone in same suffix dir that's newer
            a, c, o = paths[suffix][1]
            df2 = df_mgr.get_diskfile(
                'sda1', '0', a, c, o, policy=policy)
            t_df2 = Timestamp(time() - 900)
            df2.delete(t_df2)

            hashes = df_mgr.get_hashes('sda1', '0', [], policy)

            suffix = os.path.basename(os.path.dirname(df1._datadir))
            df2_tombstone_hash = md5(t_df2.internal + '.ts').hexdigest()
            expected = {
                REPL_POLICY: {suffix: df2_tombstone_hash},
                EC_POLICY: {suffix: {
                    # fi is None here because we have a tombstone
                    None: df2_tombstone_hash}},
            }[policy.policy_type]

            self.assertEqual(hashes, expected)

    def test_hash_suffix_one_datafile(self):
        for policy in self.iter_policies():
            df_mgr = self.df_router[policy]
            df = df_mgr.get_diskfile(
                'sda1', '0', 'a', 'c', 'o', policy=policy, frag_index=7)
            suffix = os.path.basename(os.path.dirname(df._datadir))
            # write a datafile
            timestamp = self.ts()
            with df.create() as writer:
                test_data = b'test file'
                writer.write(test_data)
                metadata = {
                    'X-Timestamp': timestamp.internal,
                    'ETag': md5(test_data).hexdigest(),
                    'Content-Length': len(test_data),
                }
                writer.put(metadata)
                # note - no commit so data is non-durable
            hashes = df_mgr.get_hashes('sda1', '0', [], policy)
            datafile_hash = md5({
                EC_POLICY: timestamp.internal,
                REPL_POLICY: timestamp.internal + '.data',
            }[policy.policy_type]).hexdigest()
            expected = {
                REPL_POLICY: {suffix: datafile_hash},
                EC_POLICY: {suffix: {
                    # because there's no durable state, we have no hash for
                    # the None key - only the frag index for the data file
                    7: datafile_hash}},
            }[policy.policy_type]
            msg = 'expected %r != %r for policy %r' % (
                expected, hashes, policy)
            self.assertEqual(hashes, expected, msg)

    def test_hash_suffix_multi_file_ends_in_tombstone(self):
        for policy in self.iter_policies():
            df_mgr = self.df_router[policy]
            df = df_mgr.get_diskfile('sda1', '0', 'a', 'c', 'o', policy=policy,
                                     frag_index=4)
            suffix = os.path.basename(os.path.dirname(df._datadir))
            mkdirs(df._datadir)
            now = time()
            # go behind the scenes and setup a bunch of weird file names
            for tdiff in [500, 100, 10, 1]:
                for suff in ['.meta', '.data', '.ts']:
                    timestamp = Timestamp(now - tdiff)
                    filename = timestamp.internal
                    if policy.policy_type == EC_POLICY and suff == '.data':
                        filename += '#%s' % df._frag_index
                    filename += suff
                    open(os.path.join(df._datadir, filename), 'w').close()
            tombstone_hash = md5(filename).hexdigest()
            # call get_hashes and it should clean things up
            hashes = df_mgr.get_hashes('sda1', '0', [], policy)
            expected = {
                REPL_POLICY: {suffix: tombstone_hash},
                EC_POLICY: {suffix: {
                    # fi is None here because we have a tombstone
                    None: tombstone_hash}},
            }[policy.policy_type]
            self.assertEqual(hashes, expected)
            # only the tombstone should be left
            found_files = os.listdir(df._datadir)
            self.assertEqual(found_files, [filename])

    def _do_hash_suffix_multi_file_ends_in_datafile(self, policy,
                                                    legacy_durable):
        # if legacy_durable is True then synthesize legacy durable files
        # instead of having a durable marker in the data file name
        frag_index = 4
        df_mgr = self.df_router[policy]
        df = df_mgr.get_diskfile('sda1', '0', 'a', 'c', 'o', policy=policy,
                                 frag_index=frag_index)
        suffix = os.path.basename(os.path.dirname(df._datadir))
        mkdirs(df._datadir)
        now = time()
        timestamp = None
        # go behind the scenes and setup a bunch of weird file names
        for tdiff in [500, 100, 10, 1]:
            suffs = ['.meta', '.data']
            if tdiff > 50:
                suffs.append('.ts')
            if policy.policy_type == EC_POLICY and legacy_durable:
                suffs.append('.durable')
            for suff in suffs:
                timestamp = Timestamp(now - tdiff)
                if suff == '.data':
                    filename = _make_datafilename(
                        timestamp, policy, frag_index,
                        durable=not legacy_durable)
                else:
                    filename = timestamp.internal + suff
                open(os.path.join(df._datadir, filename), 'w').close()
        meta_timestamp = Timestamp(now)
        metadata_filename = meta_timestamp.internal + '.meta'
        open(os.path.join(df._datadir, metadata_filename), 'w').close()

        # call get_hashes and it should clean up all but the most recent files
        hashes = df_mgr.get_hashes('sda1', '0', [], policy)

        # calculate expected outcome
        data_filename = _make_datafilename(
            timestamp, policy, frag_index, durable=not legacy_durable)
        expected_files = [data_filename, metadata_filename]
        if policy.policy_type == EC_POLICY:
            # note: expected hashes is same with or without legacy durable file
            hasher = md5()
            hasher.update(metadata_filename)
            hasher.update(timestamp.internal + '.durable')
            expected = {
                suffix: {
                    # metadata & durable updates are hashed separately
                    None: hasher.hexdigest(),
                    4: self.fname_to_ts_hash(data_filename),
                }
            }
            if legacy_durable:
                expected_files.append(timestamp.internal + '.durable')
        elif policy.policy_type == REPL_POLICY:
            hasher = md5()
            hasher.update(metadata_filename)
            hasher.update(data_filename)
            expected = {suffix: hasher.hexdigest()}
        else:
            self.fail('unknown policy type %r' % policy.policy_type)
        self.assertEqual(hashes, expected)
        # only the meta and data should be left
        self.assertEqual(sorted(os.listdir(df._datadir)),
                         sorted(expected_files))

    def test_hash_suffix_multifile_ends_in_datafile(self):
        for policy in self.iter_policies():
            self._do_hash_suffix_multi_file_ends_in_datafile(
                policy, legacy_durable=False)

    def test_hash_suffix_multifile_ends_in_datafile_legacy_durable(self):
        for policy in self.iter_policies():
            if policy.policy_type == EC_POLICY:
                self._do_hash_suffix_multi_file_ends_in_datafile(
                    policy, legacy_durable=True)

    def _verify_get_hashes(self, filenames, ts_data, ts_meta, ts_ctype,
                           policy):
        """
        Helper method to create a set of ondisk files and verify suffix_hashes.

        :param filenames: list of filenames to create in an object hash dir
        :param ts_data: newest data timestamp, used for expected result
        :param ts_meta: newest meta timestamp, used for expected result
        :param ts_ctype: newest content-type timestamp, used for expected
                         result
        :param policy: storage policy to use for test
        """
        df_mgr = self.df_router[policy]
        df = df_mgr.get_diskfile('sda1', '0', 'a', 'c', 'o',
                                 policy=policy, frag_index=4)
        suffix = os.path.basename(os.path.dirname(df._datadir))
        partition_dir = os.path.dirname(os.path.dirname(df._datadir))
        rmtree(partition_dir, ignore_errors=True)  # clean dir for each test
        mkdirs(df._datadir)

        # calculate expected result
        hasher = md5()
        if policy.policy_type == EC_POLICY:
            hasher.update(ts_meta.internal + '.meta')
            hasher.update(ts_data.internal + '.durable')
            if ts_ctype:
                hasher.update(ts_ctype.internal + '_ctype')
            expected = {
                suffix: {
                    None: hasher.hexdigest(),
                    4: md5(ts_data.internal).hexdigest(),
                }
            }
        elif policy.policy_type == REPL_POLICY:
            hasher.update(ts_meta.internal + '.meta')
            hasher.update(ts_data.internal + '.data')
            if ts_ctype:
                hasher.update(ts_ctype.internal + '_ctype')
            expected = {suffix: hasher.hexdigest()}
        else:
            self.fail('unknown policy type %r' % policy.policy_type)

        for fname in filenames:
            open(os.path.join(df._datadir, fname), 'w').close()

        hashes = df_mgr.get_hashes('sda1', '0', [], policy)

        msg = 'expected %r != %r for policy %r' % (
            expected, hashes, policy)
        self.assertEqual(hashes, expected, msg)

    def test_hash_suffix_with_older_content_type_in_meta(self):
        # single meta file having older content-type
        def do_test(legacy_durable):
            for policy in self.iter_policies():
                ts_data, ts_ctype, ts_meta = (
                    self.ts(), self.ts(), self.ts())

                filenames = [_make_datafilename(ts_data, policy, frag_index=4,
                                                durable=not legacy_durable),
                             _make_metafilename(ts_meta, ts_ctype)]
                if policy.policy_type == EC_POLICY and legacy_durable:
                    filenames.append(ts_data.internal + '.durable')

                self._verify_get_hashes(
                    filenames, ts_data, ts_meta, ts_ctype, policy)

        do_test(False)
        do_test(True)

    def test_hash_suffix_with_same_age_content_type_in_meta(self):
        # single meta file having same age content-type
        def do_test(legacy_durable):
            for policy in self.iter_policies():
                ts_data, ts_meta = (self.ts(), self.ts())

                filenames = [_make_datafilename(ts_data, policy, frag_index=4,
                                                durable=not legacy_durable),
                             _make_metafilename(ts_meta, ts_meta)]
                if policy.policy_type == EC_POLICY and legacy_durable:
                    filenames.append(ts_data.internal + '.durable')

                self._verify_get_hashes(
                    filenames, ts_data, ts_meta, ts_meta, policy)

        do_test(False)
        do_test(True)

    def test_hash_suffix_with_obsolete_content_type_in_meta(self):
        # After rsync replication we could have a single meta file having
        # content-type older than a replicated data file
        def do_test(legacy_durable):
            for policy in self.iter_policies():
                ts_ctype, ts_data, ts_meta = (self.ts(), self.ts(), self.ts())

                filenames = [_make_datafilename(ts_data, policy, frag_index=4,
                                                durable=not legacy_durable),
                             _make_metafilename(ts_meta, ts_ctype)]
                if policy.policy_type == EC_POLICY and legacy_durable:
                    filenames.append(ts_data.internal + '.durable')

                self._verify_get_hashes(
                    filenames, ts_data, ts_meta, None, policy)

        do_test(False)
        do_test(True)

    def test_hash_suffix_with_older_content_type_in_newer_meta(self):
        # After rsync replication we could have two meta files: newest
        # content-type is in newer meta file, older than newer meta file
        def do_test(legacy_durable):
            for policy in self.iter_policies():
                ts_data, ts_older_meta, ts_ctype, ts_newer_meta = (
                    self.ts() for _ in range(4))

                filenames = [_make_datafilename(ts_data, policy, frag_index=4,
                                                durable=not legacy_durable),
                             _make_metafilename(ts_older_meta),
                             _make_metafilename(ts_newer_meta, ts_ctype)]
                if policy.policy_type == EC_POLICY and legacy_durable:
                    filenames.append(ts_data.internal + '.durable')

                self._verify_get_hashes(
                    filenames, ts_data, ts_newer_meta, ts_ctype, policy)

        do_test(False)
        do_test(True)

    def test_hash_suffix_with_same_age_content_type_in_newer_meta(self):
        # After rsync replication we could have two meta files: newest
        # content-type is in newer meta file, at same age as newer meta file
        def do_test(legacy_durable):
            for policy in self.iter_policies():
                ts_data, ts_older_meta, ts_newer_meta = (
                    self.ts() for _ in range(3))

                filenames = [_make_datafilename(ts_data, policy, frag_index=4,
                                                durable=not legacy_durable),
                             _make_metafilename(ts_newer_meta, ts_newer_meta)]
                if policy.policy_type == EC_POLICY and legacy_durable:
                    filenames.append(ts_data.internal + '.durable')

                self._verify_get_hashes(
                    filenames, ts_data, ts_newer_meta, ts_newer_meta, policy)

        do_test(False)
        do_test(True)

    def test_hash_suffix_with_older_content_type_in_older_meta(self):
        # After rsync replication we could have two meta files: newest
        # content-type is in older meta file, older than older meta file
        def do_test(legacy_durable):
            for policy in self.iter_policies():
                ts_data, ts_ctype, ts_older_meta, ts_newer_meta = (
                    self.ts() for _ in range(4))

                filenames = [_make_datafilename(ts_data, policy, frag_index=4,
                                                durable=not legacy_durable),
                             _make_metafilename(ts_newer_meta),
                             _make_metafilename(ts_older_meta, ts_ctype)]
                if policy.policy_type == EC_POLICY and legacy_durable:
                    filenames.append(ts_data.internal + '.durable')

                self._verify_get_hashes(
                    filenames, ts_data, ts_newer_meta, ts_ctype, policy)

        do_test(False)
        do_test(True)

    def test_hash_suffix_with_same_age_content_type_in_older_meta(self):
        # After rsync replication we could have two meta files: newest
        # content-type is in older meta file, at same age as older meta file
        def do_test(legacy_durable):
            for policy in self.iter_policies():
                ts_data, ts_older_meta, ts_newer_meta = (
                    self.ts() for _ in range(3))

                filenames = [_make_datafilename(ts_data, policy, frag_index=4,
                                                durable=not legacy_durable),
                             _make_metafilename(ts_newer_meta),
                             _make_metafilename(ts_older_meta, ts_older_meta)]
                if policy.policy_type == EC_POLICY and legacy_durable:
                    filenames.append(ts_data.internal + '.durable')

                self._verify_get_hashes(
                    filenames, ts_data, ts_newer_meta, ts_older_meta, policy)

        do_test(False)
        do_test(True)

    def test_hash_suffix_with_obsolete_content_type_in_older_meta(self):
        # After rsync replication we could have two meta files: newest
        # content-type is in older meta file, but older than data file
        def do_test(legacy_durable):
            for policy in self.iter_policies():
                ts_ctype, ts_data, ts_older_meta, ts_newer_meta = (
                    self.ts() for _ in range(4))

                filenames = [_make_datafilename(ts_data, policy, frag_index=4,
                                                durable=not legacy_durable),
                             _make_metafilename(ts_newer_meta),
                             _make_metafilename(ts_older_meta, ts_ctype)]
                if policy.policy_type == EC_POLICY and legacy_durable:
                    filenames.append(ts_data.internal + '.durable')

                self._verify_get_hashes(
                    filenames, ts_data, ts_newer_meta, None, policy)

        do_test(False)
        do_test(True)

    def test_hash_suffix_removes_empty_hashdir_and_suffix(self):
        for policy in self.iter_policies():
            df_mgr = self.df_router[policy]
            df = df_mgr.get_diskfile('sda1', '0', 'a', 'c', 'o',
                                     policy=policy, frag_index=2)
            os.makedirs(df._datadir)
            self.assertTrue(os.path.exists(df._datadir))  # sanity
            df_mgr.get_hashes('sda1', '0', [], policy)
            suffix_dir = os.path.dirname(df._datadir)
            self.assertFalse(os.path.exists(suffix_dir))

    def test_hash_suffix_removes_empty_hashdirs_in_valid_suffix(self):
        paths, suffix = find_paths_with_matching_suffixes(needed_matches=3,
                                                          needed_suffixes=0)
        matching_paths = paths.pop(suffix)
        for policy in self.iter_policies():
            df_mgr = self.df_router[policy]
            df = df_mgr.get_diskfile('sda1', '0', *matching_paths[0],
                                     policy=policy, frag_index=2)
            # create a real, valid hsh_path
            df.delete(Timestamp.now())
            # and a couple of empty hsh_paths
            empty_hsh_paths = []
            for path in matching_paths[1:]:
                fake_df = df_mgr.get_diskfile('sda1', '0', *path,
                                              policy=policy)
                os.makedirs(fake_df._datadir)
                empty_hsh_paths.append(fake_df._datadir)
            for hsh_path in empty_hsh_paths:
                self.assertTrue(os.path.exists(hsh_path))  # sanity
            # get_hashes will cleanup empty hsh_path and leave valid one
            hashes = df_mgr.get_hashes('sda1', '0', [], policy)
            self.assertIn(suffix, hashes)
            self.assertTrue(os.path.exists(df._datadir))
            for hsh_path in empty_hsh_paths:
                self.assertFalse(os.path.exists(hsh_path))

    # get_hashes tests - hash_suffix error handling

    def test_hash_suffix_listdir_enotdir(self):
        for policy in self.iter_policies():
            df_mgr = self.df_router[policy]
            suffix = '123'
            suffix_path = os.path.join(self.devices, 'sda1',
                                       diskfile.get_data_dir(policy), '0',
                                       suffix)
            os.makedirs(suffix_path)
            self.assertTrue(os.path.exists(suffix_path))  # sanity
            hashes = df_mgr.get_hashes('sda1', '0', [suffix], policy)
            # suffix dir cleaned up by get_hashes
            self.assertFalse(os.path.exists(suffix_path))
            expected = {}
            msg = 'expected %r != %r for policy %r' % (
                expected, hashes, policy)
            self.assertEqual(hashes, expected, msg)

            # now make the suffix path a file
            open(suffix_path, 'w').close()
            hashes = df_mgr.get_hashes('sda1', '0', [suffix], policy)
            expected = {}
            msg = 'expected %r != %r for policy %r' % (
                expected, hashes, policy)
            self.assertEqual(hashes, expected, msg)

    def test_hash_suffix_listdir_enoent(self):
        for policy in self.iter_policies():
            df_mgr = self.df_router[policy]
            part_path = os.path.join(self.devices, 'sda1',
                                     diskfile.get_data_dir(policy), '0')
            mkdirs(part_path)  # ensure we'll bother writing a pkl at all
            orig_listdir = os.listdir
            listdir_calls = []

            def mock_listdir(path):
                success = False
                try:
                    rv = orig_listdir(path)
                    success = True
                    return rv
                finally:
                    listdir_calls.append((path, success))

            with mock.patch('swift.obj.diskfile.os.listdir',
                            mock_listdir):
                # recalc always forces hash_suffix even if the suffix
                # does not exist!
                df_mgr.get_hashes('sda1', '0', ['123'], policy)

            self.assertEqual(listdir_calls, [
                # part path gets created automatically
                (part_path, True),
                # this one blows up
                (os.path.join(part_path, '123'), False),
            ])

    def test_hash_suffix_cleanup_ondisk_files_enotdir_quarantined(self):
        for policy in self.iter_policies():
            df = self.df_router[policy].get_diskfile(
                self.existing_device, '0', 'a', 'c', 'o', policy=policy)
            # make the suffix directory
            suffix_path = os.path.dirname(df._datadir)
            os.makedirs(suffix_path)
            suffix = os.path.basename(suffix_path)

            # make the df hash path a file
            open(df._datadir, 'wb').close()
            df_mgr = self.df_router[policy]
            hashes = df_mgr.get_hashes(self.existing_device, '0', [suffix],
                                       policy)
            self.assertEqual(hashes, {})
            # and hash path is quarantined
            self.assertFalse(os.path.exists(df._datadir))
            # each device a quarantined directory
            quarantine_base = os.path.join(self.devices,
                                           self.existing_device, 'quarantined')
            # the quarantine path is...
            quarantine_path = os.path.join(
                quarantine_base,  # quarantine root
                diskfile.get_data_dir(policy),  # per-policy data dir
                os.path.basename(df._datadir)  # name of quarantined file
            )
            self.assertTrue(os.path.exists(quarantine_path))

    def test_auditor_hashdir_not_listable(self):
        def list_locations(dirname, datadir):
            return [(loc.path, loc.device, loc.partition, loc.policy)
                    for loc in diskfile.object_audit_location_generator(
                    devices=dirname, datadir=datadir, mount_check=False)]

        real_listdir = os.listdir

        def splode_if_endswith(suffix, err):
            def sploder(path):
                if path.endswith(suffix):
                    raise OSError(err, os.strerror(err))
                else:
                    return real_listdir(path)

            return sploder

        with temptree([]) as tmpdir:
            hashdir1 = os.path.join(tmpdir, "sdf", "objects", "2607", "b54",
                                    "fe450ec990a88cc4b252b181bab04b54")
            os.makedirs(hashdir1)
            with open(os.path.join(hashdir1, '1656032666.98003.ts'), 'w'):
                pass
            hashdir2 = os.path.join(tmpdir, "sdf", "objects", "2809", "afd",
                                    "7089ab48d955ab0851fc51cc17a34afd")
            os.makedirs(hashdir2)
            with open(os.path.join(hashdir2, '1656080624.31899.ts'), 'w'):
                pass

            expected = [(hashdir2, 'sdf', '2809', POLICIES[0])]

            # Parts that look like files are just skipped
            with mock.patch('os.listdir', splode_if_endswith(
                    "2607", errno.ENOTDIR)):
                self.assertEqual(expected, list_locations(tmpdir, 'objects'))
            diskfile.clear_auditor_status(tmpdir, 'objects')
            # ENODATA on a suffix is ok
            with mock.patch('os.listdir', splode_if_endswith(
                    "b54", errno.ENODATA)):
                self.assertEqual(expected, list_locations(tmpdir, 'objects'))
            diskfile.clear_auditor_status(tmpdir, 'objects')
            # EUCLEAN too
            with mock.patch('os.listdir', splode_if_endswith(
                    "b54", EUCLEAN)):
                self.assertEqual(expected, list_locations(tmpdir, 'objects'))
            diskfile.clear_auditor_status(tmpdir, 'objects')

            # sanity the other way
            expected = [(hashdir1, 'sdf', '2607', POLICIES[0])]
            with mock.patch('os.listdir', splode_if_endswith(
                    "2809", errno.ENODATA)):
                self.assertEqual(expected, list_locations(tmpdir, 'objects'))
            diskfile.clear_auditor_status(tmpdir, 'objects')
            with mock.patch('os.listdir', splode_if_endswith(
                    "2809", EUCLEAN)):
                self.assertEqual(expected, list_locations(tmpdir, 'objects'))
            diskfile.clear_auditor_status(tmpdir, 'objects')
            with mock.patch('os.listdir', splode_if_endswith(
                    "afd", errno.ENOTDIR)):
                self.assertEqual(expected, list_locations(tmpdir, 'objects'))
            diskfile.clear_auditor_status(tmpdir, 'objects')

    def test_hash_suffix_cleanup_ondisk_files_enodata_quarantined(self):
        for policy in self.iter_policies():
            df = self.df_router[policy].get_diskfile(
                self.existing_device, '0', 'a', 'c', 'o', policy=policy)
            # make everything down to the hash directory
            os.makedirs(df._datadir)
            suffix = os.path.basename(os.path.dirname(df._datadir))
            orig_listdir = os.listdir

            def fake_listdir(path):
                if path == df._datadir:
                    raise OSError(errno.ENODATA, 'nope')
                return orig_listdir(path)

            df_mgr = self.df_router[policy]
            with mock.patch('os.listdir', side_effect=fake_listdir):
                hashes = df_mgr.get_hashes(self.existing_device, '0', [suffix],
                                           policy)
            self.assertEqual(hashes, {})
            # and hash path is quarantined
            self.assertFalse(os.path.exists(df._datadir))
            # each device a quarantined directory
            quarantine_base = os.path.join(self.devices,
                                           self.existing_device, 'quarantined')
            # the quarantine path is...
            quarantine_path = os.path.join(
                quarantine_base,  # quarantine root
                diskfile.get_data_dir(policy),  # per-policy data dir
                os.path.basename(df._datadir)  # name of quarantined file
            )
            self.assertTrue(os.path.exists(quarantine_path))

    def test_hash_suffix_cleanup_ondisk_files_euclean_quarantined(self):
        for policy in self.iter_policies():
            df = self.df_router[policy].get_diskfile(
                self.existing_device, '0', 'a', 'c', 'o', policy=policy)
            # make everything down to the hash directory
            os.makedirs(df._datadir)
            suffix = os.path.basename(os.path.dirname(df._datadir))
            orig_listdir = os.listdir

            def fake_listdir(path):
                if path == df._datadir:
                    raise OSError(EUCLEAN, 'nope')
                return orig_listdir(path)

            df_mgr = self.df_router[policy]
            with mock.patch('os.listdir', side_effect=fake_listdir):
                hashes = df_mgr.get_hashes(self.existing_device, '0', [suffix],
                                           policy)
            self.assertEqual(hashes, {})
            # and hash path is quarantined
            self.assertFalse(os.path.exists(df._datadir))
            # each device a quarantined directory
            quarantine_base = os.path.join(self.devices,
                                           self.existing_device, 'quarantined')
            # the quarantine path is...
            quarantine_path = os.path.join(
                quarantine_base,  # quarantine root
                diskfile.get_data_dir(policy),  # per-policy data dir
                os.path.basename(df._datadir)  # name of quarantined file
            )
            self.assertTrue(os.path.exists(quarantine_path))

    def test_hash_suffix_cleanup_ondisk_files_other_oserror(self):
        for policy in self.iter_policies():
            timestamp = self.ts()
            df_mgr = self.df_router[policy]
            df = df_mgr.get_diskfile(self.existing_device, '0', 'a', 'c',
                                     'o', policy=policy,
                                     frag_index=7)
            suffix = os.path.basename(os.path.dirname(df._datadir))
            with df.create() as writer:
                test_data = b'test_data'
                writer.write(test_data)
                metadata = {
                    'X-Timestamp': timestamp.internal,
                    'ETag': md5(test_data).hexdigest(),
                    'Content-Length': len(test_data),
                }
                writer.put(metadata)

            orig_os_listdir = os.listdir
            listdir_calls = []

            part_path = os.path.join(self.devices, self.existing_device,
                                     diskfile.get_data_dir(policy), '0')
            suffix_path = os.path.join(part_path, suffix)
            datadir_path = os.path.join(suffix_path, hash_path('a', 'c', 'o'))

            def mock_os_listdir(path):
                listdir_calls.append(path)
                if path == datadir_path:
                    # we want the part and suffix listdir calls to pass and
                    # make the cleanup_ondisk_files raise an exception
                    raise OSError(errno.EACCES, os.strerror(errno.EACCES))
                return orig_os_listdir(path)

            with mock.patch('os.listdir', mock_os_listdir):
                hashes = df_mgr.get_hashes(self.existing_device, '0', [],
                                           policy)

            self.assertEqual(listdir_calls, [
                part_path,
                suffix_path,
                datadir_path,
            ])
            expected = {suffix: None}
            msg = 'expected %r != %r for policy %r' % (
                expected, hashes, policy)
            self.assertEqual(hashes, expected, msg)

    def test_hash_suffix_rmdir_hsh_path_oserror(self):
        for policy in self.iter_policies():
            df_mgr = self.df_router[policy]
            # make an empty hsh_path to be removed
            df = df_mgr.get_diskfile(self.existing_device, '0', 'a', 'c',
                                     'o', policy=policy)
            os.makedirs(df._datadir)
            suffix = os.path.basename(os.path.dirname(df._datadir))
            with mock.patch('os.rmdir', side_effect=OSError()):
                hashes = df_mgr.get_hashes(self.existing_device, '0', [],
                                           policy)
            expected = {
                EC_POLICY: {},
                REPL_POLICY: md5().hexdigest(),
            }[policy.policy_type]
            self.assertEqual(hashes, {suffix: expected})
            self.assertTrue(os.path.exists(df._datadir))

    def test_hash_suffix_rmdir_suffix_oserror(self):
        for policy in self.iter_policies():
            df_mgr = self.df_router[policy]
            # make an empty hsh_path to be removed
            df = df_mgr.get_diskfile(self.existing_device, '0', 'a', 'c',
                                     'o', policy=policy)
            os.makedirs(df._datadir)
            suffix_path = os.path.dirname(df._datadir)
            suffix = os.path.basename(suffix_path)

            captured_paths = []

            def mock_rmdir(path):
                captured_paths.append(path)
                if path == suffix_path:
                    raise OSError('kaboom!')

            with mock.patch('os.rmdir', mock_rmdir):
                hashes = df_mgr.get_hashes(self.existing_device, '0', [],
                                           policy)
            expected = {
                EC_POLICY: {},
                REPL_POLICY: md5().hexdigest(),
            }[policy.policy_type]
            self.assertEqual(hashes, {suffix: expected})
            self.assertTrue(os.path.exists(suffix_path))
            self.assertEqual([
                df._datadir,
                suffix_path,
            ], captured_paths)

    # get_hashes tests - behaviors

    def test_get_hashes_does_not_create_partition(self):
        for policy in self.iter_policies():
            df_mgr = self.df_router[policy]
            hashes = df_mgr.get_hashes(self.existing_device, '0', [],
                                       policy)
            self.assertEqual(hashes, {})
            part_path = os.path.join(
                self.devices, 'sda1', diskfile.get_data_dir(policy), '0')
            self.assertFalse(os.path.exists(part_path))

    def test_get_hashes_creates_pkl(self):
        # like above, but -- if the partition already exists, make the pickle
        for policy in self.iter_policies():
            part_path = os.path.join(
                self.devices, 'sda1', diskfile.get_data_dir(policy), '0')
            mkdirs(part_path)
            df_mgr = self.df_router[policy]
            hashes = df_mgr.get_hashes(self.existing_device, '0', [],
                                       policy)
            self.assertEqual(hashes, {})
            self.assertTrue(os.path.exists(part_path))
            hashes_file = os.path.join(part_path,
                                       diskfile.HASH_FILE)
            self.assertTrue(os.path.exists(hashes_file))

            # and double check the hashes
            new_hashes = df_mgr.get_hashes(self.existing_device, '0', [],
                                           policy)
            self.assertEqual(hashes, new_hashes)

    def _do_test_get_hashes_new_pkl_finds_new_suffix_dirs(self, device):
        for policy in self.iter_policies():
            df_mgr = self.df_router[policy]
            part_path = os.path.join(
                self.devices, self.existing_device,
                diskfile.get_data_dir(policy), '0')
            hashes_file = os.path.join(part_path,
                                       diskfile.HASH_FILE)
            # add something to find
            df = df_mgr.get_diskfile(self.existing_device, '0', 'a', 'c',
                                     'o', policy=policy, frag_index=4)
            timestamp = self.ts()
            df.delete(timestamp)
            suffix_dir = os.path.dirname(df._datadir)
            suffix = os.path.basename(suffix_dir)
            # get_hashes will find the untracked suffix dir
            self.assertFalse(os.path.exists(hashes_file))  # sanity
            hashes = df_mgr.get_hashes(device, '0', [], policy)
            self.assertIn(suffix, hashes)
            # ... and create a hashes pickle for it
            self.assertTrue(os.path.exists(hashes_file))
            # repeat and check there is no rehashing
            with mock.patch.object(df_mgr, '_hash_suffix',
                                   return_value=hashes[suffix]) as mocked:
                repeat_hashes = df_mgr.get_hashes(device, '0', [], policy)
            self.assertEqual(hashes, repeat_hashes)
            mocked.assert_not_called()

    def test_get_hashes_new_pkl_finds_new_suffix_dirs_unicode(self):
        self._do_test_get_hashes_new_pkl_finds_new_suffix_dirs(u'sda1')

    def test_get_hashes_new_pkl_finds_new_suffix_dirs(self):
        self._do_test_get_hashes_new_pkl_finds_new_suffix_dirs('sda1')

    def test_get_hashes_new_pkl_missing_invalid_finds_new_suffix_dirs(self):
        for policy in self.iter_policies():
            df_mgr = self.df_router[policy]
            part_path = os.path.join(
                self.devices, self.existing_device,
                diskfile.get_data_dir(policy), '0')
            hashes_file = os.path.join(part_path,
                                       diskfile.HASH_FILE)
            invalidations_file = os.path.join(
                part_path, diskfile.HASH_INVALIDATIONS_FILE)
            # add something to find
            df = df_mgr.get_diskfile(self.existing_device, '0', 'a', 'c',
                                     'o', policy=policy, frag_index=4)
            timestamp = self.ts()
            df.delete(timestamp)
            suffix = os.path.basename(os.path.dirname(df._datadir))
            with open(invalidations_file) as f:
                self.assertEqual('%s\n' % suffix, f.read())
            # even if invalidations_file is missing ...
            os.unlink(invalidations_file)
            hashes = df_mgr.get_hashes(self.existing_device, '0', [], policy)
            # get_hashes will *still* find the untracked suffix dir
            self.assertIn(suffix, hashes)
            # ... and create a hashes pickle for it
            self.assertTrue(os.path.exists(hashes_file))

    def test_get_hashes_new_pkl_lying_invalid_finds_new_suffix_dirs(self):
        for policy in self.iter_policies():
            df_mgr = self.df_router[policy]
            part_path = os.path.join(
                self.devices, self.existing_device,
                diskfile.get_data_dir(policy), '0')
            hashes_file = os.path.join(part_path,
                                       diskfile.HASH_FILE)
            invalidations_file = os.path.join(
                part_path, diskfile.HASH_INVALIDATIONS_FILE)
            # add something to find
            df = df_mgr.get_diskfile(self.existing_device, '0', 'a', 'c',
                                     'o', policy=policy, frag_index=4)
            timestamp = self.ts()
            df.delete(timestamp)
            suffix = os.path.basename(os.path.dirname(df._datadir))
            with open(invalidations_file) as f:
                self.assertEqual('%s\n' % suffix, f.read())
            # even if invalidations_file is lying ...
            with open(invalidations_file, 'w') as f:
                f.write('%x\n' % (int(suffix, 16) + 1))
            hashes = df_mgr.get_hashes(self.existing_device, '0', [], policy)
            # get_hashes will *still* find the untracked suffix dir
            self.assertIn(suffix, hashes)
            # ... and create a hashes pickle for it
            self.assertTrue(os.path.exists(hashes_file))

    def test_get_hashes_old_pickle_does_not_find_new_suffix_dirs(self):
        for policy in self.iter_policies():
            df_mgr = self.df_router[policy]
            # create an empty stale pickle
            part_path = os.path.join(
                self.devices, 'sda1', diskfile.get_data_dir(policy), '0')
            mkdirs(part_path)
            hashes_file = os.path.join(part_path,
                                       diskfile.HASH_FILE)
            hashes = df_mgr.get_hashes(self.existing_device, '0', [], policy)
            self.assertEqual(hashes, {})
            self.assertTrue(os.path.exists(hashes_file))  # sanity
            # add something to find
            df = df_mgr.get_diskfile(self.existing_device, '0', 'a', 'c', 'o',
                                     policy=policy, frag_index=4)
            os.makedirs(df._datadir)
            filename = Timestamp.now().internal + '.ts'
            open(os.path.join(df._datadir, filename), 'w').close()
            suffix = os.path.basename(os.path.dirname(df._datadir))
            # but get_hashes has no reason to find it (because we didn't
            # call invalidate_hash)
            new_hashes = df_mgr.get_hashes(self.existing_device, '0', [],
                                           policy)
            self.assertEqual(new_hashes, hashes)
            # ... unless remote end asks for a recalc
            hashes = df_mgr.get_hashes(self.existing_device, '0', [suffix],
                                       policy)
            self.assertIn(suffix, hashes)

    def test_get_hashes_does_not_rehash_known_suffix_dirs(self):
        for policy in self.iter_policies():
            df_mgr = self.df_router[policy]
            df = df_mgr.get_diskfile(self.existing_device, '0', 'a', 'c',
                                     'o', policy=policy, frag_index=4)
            suffix = os.path.basename(os.path.dirname(df._datadir))
            timestamp = self.ts()
            df.delete(timestamp)
            # create the baseline hashes file
            hashes = df_mgr.get_hashes(self.existing_device, '0', [], policy)
            self.assertIn(suffix, hashes)
            # now change the contents of the suffix w/o calling
            # invalidate_hash
            rmtree(df._datadir)
            suffix_path = os.path.dirname(df._datadir)
            self.assertTrue(os.path.exists(suffix_path))  # sanity
            new_hashes = df_mgr.get_hashes(self.existing_device, '0', [],
                                           policy)
            # ... and get_hashes is none the wiser
            self.assertEqual(new_hashes, hashes)

            # ... unless remote end asks for a recalc
            hashes = df_mgr.get_hashes(self.existing_device, '0', [suffix],
                                       policy)
            self.assertNotEqual(new_hashes, hashes)
            # and the empty suffix path is removed
            self.assertFalse(os.path.exists(suffix_path))
            # ... and the suffix key is removed
            expected = {}
            self.assertEqual(expected, hashes)

    def test_get_hashes_multi_file_multi_suffix(self):
        paths, suffix = find_paths_with_matching_suffixes(needed_matches=2,
                                                          needed_suffixes=3)
        matching_paths = paths.pop(suffix)
        matching_paths.sort(key=lambda path: hash_path(*path))
        other_paths = []
        for suffix, paths in paths.items():
            other_paths.append(paths[0])
            if len(other_paths) >= 2:
                break
        for policy in self.iter_policies():
            df_mgr = self.df_router[policy]
            # first we'll make a tombstone
            df = df_mgr.get_diskfile(self.existing_device, '0',
                                     *other_paths[0], policy=policy,
                                     frag_index=4)
            timestamp = self.ts()
            df.delete(timestamp)
            tombstone_hash = md5(timestamp.internal + '.ts').hexdigest()
            tombstone_suffix = os.path.basename(os.path.dirname(df._datadir))
            # second file in another suffix has a .datafile
            df = df_mgr.get_diskfile(self.existing_device, '0',
                                     *other_paths[1], policy=policy,
                                     frag_index=5)
            timestamp = self.ts()
            with df.create() as writer:
                test_data = b'test_file'
                writer.write(test_data)
                metadata = {
                    'X-Timestamp': timestamp.internal,
                    'ETag': md5(test_data).hexdigest(),
                    'Content-Length': len(test_data),
                }
                writer.put(metadata)
                writer.commit(timestamp)
            datafile_name = _make_datafilename(
                timestamp, policy, frag_index=5)
            durable_hash = md5(timestamp.internal + '.durable').hexdigest()
            datafile_suffix = os.path.basename(os.path.dirname(df._datadir))
            # in the *third* suffix - two datafiles for different hashes
            df = df_mgr.get_diskfile(self.existing_device, '0',
                                     *matching_paths[0], policy=policy,
                                     frag_index=6)
            matching_suffix = os.path.basename(os.path.dirname(df._datadir))
            timestamp = self.ts()
            with df.create() as writer:
                test_data = b'test_file'
                writer.write(test_data)
                metadata = {
                    'X-Timestamp': timestamp.internal,
                    'ETag': md5(test_data).hexdigest(),
                    'Content-Length': len(test_data),
                }
                writer.put(metadata)
                writer.commit(timestamp)
            # we'll keep track of file names for hash calculations
            filename = _make_datafilename(
                timestamp, policy, frag_index=6)
            data_filenames = {
                6: filename
            }
            df = df_mgr.get_diskfile(self.existing_device, '0',
                                     *matching_paths[1], policy=policy,
                                     frag_index=7)
            self.assertEqual(os.path.basename(os.path.dirname(df._datadir)),
                             matching_suffix)  # sanity
            timestamp = self.ts()
            with df.create() as writer:
                test_data = b'test_file'
                writer.write(test_data)
                metadata = {
                    'X-Timestamp': timestamp.internal,
                    'ETag': md5(test_data).hexdigest(),
                    'Content-Length': len(test_data),
                }
                writer.put(metadata)
                writer.commit(timestamp)
            filename = _make_datafilename(
                timestamp, policy, frag_index=7)
            data_filenames[7] = filename
            # now make up the expected suffixes!
            if policy.policy_type == EC_POLICY:
                hasher = md5()
                for filename in data_filenames.values():
                    # each data file updates the hasher with durable timestamp
                    hasher.update(filename.split('#', 1)[0] + '.durable')
                expected = {
                    tombstone_suffix: {
                        None: tombstone_hash,
                    },
                    datafile_suffix: {
                        None: durable_hash,
                        5: self.fname_to_ts_hash(datafile_name),
                    },
                    matching_suffix: {
                        None: hasher.hexdigest(),
                        6: self.fname_to_ts_hash(data_filenames[6]),
                        7: self.fname_to_ts_hash(data_filenames[7]),
                    },
                }
            elif policy.policy_type == REPL_POLICY:
                hasher = md5()
                for filename in data_filenames.values():
                    hasher.update(filename)
                expected = {
                    tombstone_suffix: tombstone_hash,
                    datafile_suffix: md5(datafile_name).hexdigest(),
                    matching_suffix: hasher.hexdigest(),
                }
            else:
                self.fail('unknown policy type %r' % policy.policy_type)
            hashes = df_mgr.get_hashes('sda1', '0', [], policy)
            self.assertEqual(hashes, expected)

    def test_get_hashes_multi_file_multi_suffix_tracing(self):
        # paths is a map of suffix to list of paths, suffix is the suffix with
        # the multiple hashes
        paths, suffix = find_paths_with_matching_suffixes(needed_matches=2,
                                                          needed_suffixes=3)
        # focus on the reconstructor
        policy = [p for p in self.iter_policies()
                  if p.policy_type == EC_POLICY][0]
        df_mgr = self.df_router[policy]
        # maybe the expirer is running, let's make a lot of tombstones
        all_paths = sum(paths.values(), [])
        for path in all_paths:
            df = df_mgr.get_diskfile(self.existing_device, '0',
                                     # each path is (a, c, o)
                                     *path,
                                     policy=policy,
                                     frag_index=4)
            timestamp = self.ts()
            df.delete(timestamp)
        # make a trace
        self.logger.clear()
        df_mgr.get_hashes('sda1', '0', [], policy)
        lines = self.logger.get_lines_for_level('debug')
        self.assertEqual(
            f'Run listdir on {self.testdir}/node/sda1/objects/0', lines[0])
        chunk_pattern = \
            r'\[(.*) took ([\d.]+) ms txid-([a-f0-9]+) chunk ([\d]+)/([\d]+)\]'
        counter = 1
        timing, txid, total = None, None, None
        for line in lines[1:]:
            m = re.match(chunk_pattern, line)
            if m:
                method, timing, txid, chunk, total = m.groups()
            else:
                self.fail(f'Unexpected line: {line}')
            self.assertEqual('get_hashes', method)
            self.assertEqual(counter, int(chunk))
            counter += 1
        trace_info = []
        for i, line in enumerate(lines[1:]):
            prefix = (f'[get_hashes took {timing} ms txid-{txid} '
                      f'chunk {i + 1}/{total}] ')
            self.assertTrue(line.startswith(prefix), line)
            trace_info.extend(line[len(prefix):].splitlines())
        boiler_plate = 9
        per_suffix = 4
        per_hash = 3
        total_expected = boiler_plate + per_suffix * len(paths) + \
            per_hash * len(all_paths)
        self.assertEqual(total_expected, len(trace_info))
        # most of the per suffix trace_info will only have 7 lines, but the
        # interesting one has two hashes (4 + 3 * 2)
        interesting_suffix_trace_info = [x for x in trace_info
                                         if '_%s' % suffix in x]
        self.assertEqual(10, len(interesting_suffix_trace_info))

    # get_hashes tests - error handling

    def test_get_hashes_bad_dev(self):
        for policy in self.iter_policies():
            df_mgr = self.df_router[policy]
            df_mgr.mount_check = True
            with mock_check_drive(ismount=False):
                self.assertRaises(
                    DiskFileDeviceUnavailable,
                    df_mgr.get_hashes, self.existing_device, '0', ['123'],
                    policy)

    def test_get_hashes_zero_bytes_pickle(self):
        for policy in self.iter_policies():
            df_mgr = self.df_router[policy]
            part_path = os.path.join(self.devices, self.existing_device,
                                     diskfile.get_data_dir(policy), '0')
            os.makedirs(part_path)
            # create a pre-existing zero-byte file
            open(os.path.join(part_path, diskfile.HASH_FILE), 'w').close()
            hashes = df_mgr.get_hashes(self.existing_device, '0', [],
                                       policy)
            self.assertEqual(hashes, {})

    def _test_get_hashes_race(self, hash_breaking_function):
        for policy in self.iter_policies():
            df_mgr = self.df_router[policy]

            df = df_mgr.get_diskfile(self.existing_device, '0', 'a', 'c',
                                     'o', policy=policy, frag_index=3)
            suffix = os.path.basename(os.path.dirname(df._datadir))

            df2 = self.get_different_suffix_df(df, frag_index=5)
            suffix2 = os.path.basename(os.path.dirname(df2._datadir))
            part_path = os.path.dirname(os.path.dirname(
                os.path.join(df._datadir)))
            mkdirs(part_path)
            hashfile_path = os.path.join(part_path, diskfile.HASH_FILE)
            # create hashes.pkl
            hashes = df_mgr.get_hashes(self.existing_device, '0', [],
                                       policy)
            self.assertEqual(hashes, {})  # sanity
            self.assertTrue(os.path.exists(hashfile_path))
            # and optionally tamper with the hashes.pkl...
            hash_breaking_function(hashfile_path)
            non_local = {'called': False}
            orig_hash_suffix = df_mgr._hash_suffix

            # then create a suffix
            df.delete(self.ts())

            def mock_hash_suffix(*args, **kwargs):
                # capture first call to mock_hash
                if not non_local['called']:
                    non_local['called'] = True
                    df2.delete(self.ts())
                    non_local['other_hashes'] = df_mgr.get_hashes(
                        self.existing_device, '0', [], policy)
                return orig_hash_suffix(*args, **kwargs)

            with mock.patch.object(df_mgr, '_hash_suffix', mock_hash_suffix):
                hashes = df_mgr.get_hashes(self.existing_device, '0', [],
                                           policy)

            self.assertTrue(non_local['called'])
            self.assertIn(suffix, hashes)
            self.assertIn(suffix2, hashes)

    def test_get_hashes_race_invalid_pickle(self):
        def hash_breaking_function(hashfile_path):
            # create a garbage invalid zero-byte file which can not unpickle
            open(hashfile_path, 'w').close()
        self._test_get_hashes_race(hash_breaking_function)

    def test_get_hashes_race_new_partition(self):
        def hash_breaking_function(hashfile_path):
            # simulate rebalanced part doing post-rsync REPLICATE
            os.unlink(hashfile_path)
            part_dir = os.path.dirname(hashfile_path)
            os.unlink(os.path.join(part_dir, '.lock'))
            # sanity
            self.assertEqual([], os.listdir(os.path.dirname(hashfile_path)))
        self._test_get_hashes_race(hash_breaking_function)

    def test_get_hashes_race_existing_partition(self):
        def hash_breaking_function(hashfile_path):
            # no-op - simulate ok existing partition
            self.assertTrue(os.path.exists(hashfile_path))
        self._test_get_hashes_race(hash_breaking_function)

    def test_get_hashes_hash_suffix_enotdir(self):
        for policy in self.iter_policies():
            df_mgr = self.df_router[policy]
            # create a real suffix dir
            df = df_mgr.get_diskfile(self.existing_device, '0', 'a', 'c',
                                     'o', policy=policy, frag_index=3)
            df.delete(Timestamp.now())
            suffix = os.path.basename(os.path.dirname(df._datadir))
            # touch a bad suffix dir
            part_dir = os.path.join(self.devices, self.existing_device,
                                    diskfile.get_data_dir(policy), '0')
            open(os.path.join(part_dir, 'bad'), 'w').close()
            hashes = df_mgr.get_hashes(self.existing_device, '0', [], policy)
            self.assertIn(suffix, hashes)
            self.assertNotIn('bad', hashes)

    def test_get_hashes_hash_suffix_other_oserror(self):
        for policy in self.iter_policies():
            df_mgr = self.df_router[policy]
            suffix = '123'
            suffix_path = os.path.join(self.devices, self.existing_device,
                                       diskfile.get_data_dir(policy), '0',
                                       suffix)
            os.makedirs(suffix_path)
            self.assertTrue(os.path.exists(suffix_path))  # sanity
            hashes = df_mgr.get_hashes(self.existing_device, '0', [suffix],
                                       policy)
            expected = {}
            msg = 'expected %r != %r for policy %r' % (expected, hashes,
                                                       policy)
            self.assertEqual(hashes, expected, msg)

            # this OSError does *not* raise PathNotDir, and is allowed to leak
            # from hash_suffix into get_hashes
            mocked_os_listdir = mock.Mock(
                side_effect=OSError(errno.EACCES, os.strerror(errno.EACCES)))
            with mock.patch("os.listdir", mocked_os_listdir):
                with mock.patch('swift.obj.diskfile.logging') as mock_logging:
                    hashes = df_mgr.get_hashes('sda1', '0', [suffix], policy)
            self.assertEqual(mock_logging.method_calls,
                             [mock.call.exception('Error hashing suffix')])
            # recalc always causes a suffix to get reset to None; the listdir
            # error prevents the suffix from being rehashed
            expected = {'123': None}
            msg = 'expected %r != %r for policy %r' % (expected, hashes,
                                                       policy)
            self.assertEqual(hashes, expected, msg)

    def test_get_hashes_modified_recursive_retry(self):
        for policy in self.iter_policies():
            df_mgr = self.df_router[policy]
            part_path = os.path.join(self.devices, self.existing_device,
                                     diskfile.get_data_dir(policy), '0')
            mkdirs(part_path)
            # first create an empty pickle
            df_mgr.get_hashes(self.existing_device, '0', [], policy)
            hashes_file = os.path.join(part_path, diskfile.HASH_FILE)
            self.assertTrue(os.path.exists(hashes_file))
            non_local = {'suffix_count': 1}
            calls = []

            def mock_read_hashes(filename):
                rv = {'%03x' % i: 'fake'
                      for i in range(non_local['suffix_count'])}
                if len(calls) <= 3:
                    # this will make the *next* call get slightly
                    # different content
                    non_local['suffix_count'] += 1
                # track exactly the value for every return
                calls.append(dict(rv))
                rv['valid'] = True
                return rv
            with mock.patch('swift.obj.diskfile.read_hashes',
                            mock_read_hashes):
                rv = df_mgr.get_hashes(self.existing_device, '0',
                                       ['123'], policy)
                self.assertEqual({
                    '000': 'fake',
                    '001': 'fake',
                    '002': 'fake',
                    '003': 'fake',
                    '004': 'fake',
                }, rv)

            self.assertEqual(calls, [
                {'000': 'fake'},  # read
                {'000': 'fake', '001': 'fake'},  # modification
                {'000': 'fake', '001': 'fake', '002': 'fake'},  # read
                {'000': 'fake', '001': 'fake', '002': 'fake',
                 '003': 'fake'},  # modifed
                {'000': 'fake', '001': 'fake', '002': 'fake',
                 '003': 'fake', '004': 'fake'},  # read
                {'000': 'fake', '001': 'fake', '002': 'fake',
                 '003': 'fake', '004': 'fake'},  # not modifed
            ])
            self.assertEqual({
                '000': 'fake',
                '001': 'fake',
                '002': 'fake',
                '003': 'fake',
                '004': 'fake',
                'valid': True,
                'updated': mock.ANY,
            }, read_hashes(part_path))

    def test_get_hashes_modified_recursive_depth(self):
        policy = POLICIES.default
        df_mgr = self.df_router[policy]
        part_path = os.path.join(self.devices, self.existing_device,
                                 diskfile.get_data_dir(policy), '0')
        mkdirs(part_path)
        # first create an empty pickle
        df_mgr.get_hashes(self.existing_device, '0', [], policy)
        hashes_file = os.path.join(part_path, diskfile.HASH_FILE)
        self.assertTrue(os.path.exists(hashes_file))
        non_local = {'suffix_count': 1}
        calls = []

        def mock_read_hashes(filename):
            rv = {'%03x' % i: 'fake'
                  for i in range(non_local['suffix_count'])}
            # this will make the *next* call get slightly
            # different content
            non_local['suffix_count'] += 1
            # track exactly the value for every return
            calls.append(dict(rv))
            rv['valid'] = True
            return rv
        with mock.patch('swift.obj.diskfile.read_hashes', mock_read_hashes), \
                mock.patch('swift.obj.diskfile.sleep') as mock_sleep, \
                self.assertRaises(SuffixSyncError) as ctx:
            df_mgr.get_hashes(self.existing_device, '0', ['123'], policy)
        self.assertEqual('Too many attempts to get_hashes', str(ctx.exception))
        # 2 calls per 1 + 5 retries?
        self.assertEqual(12, len(calls), calls)
        self.assertEqual([mock.call(s) for s in [0.1, 0.2, 0.4, 0.8, 1.6]],
                         mock_sleep.call_args_list)
        self.assertEqual({'updated': -1, 'valid': False},
                         read_hashes(hashes_file))


class TestHashesHelpers(unittest.TestCase):

    def setUp(self):
        self.testdir = tempfile.mkdtemp()

    def tearDown(self):
        rmtree(self.testdir, ignore_errors=1)

    def test_log_trace_context_chunk_size(self):
        # sanity
        trace = LogTraceContext('test')
        with trace.open_span('test_span'):
            trace.message('test_msg')
        self.assertEqual(2, len(trace.messages))
        logger = debug_logger()
        trace.log(logger)
        self.assertEqual(1, len(logger.get_lines_for_level('debug')))

        # now test with more messages
        trace = LogTraceContext('test')
        with trace.open_span('test_span'):
            for i in range(100):
                trace.message('test_msg')
        self.assertEqual(101, len(trace.messages))
        logger = debug_logger()
        trace.log(logger)
        self.assertEqual(2, len(logger.get_lines_for_level('debug')))

        # now with smaller chunk size
        def get_log_messages(messages, chunk_size):
            trace = LogTraceContext('test')
            trace.MAX_MESSAGES_PER_CHUNK = chunk_size
            with trace.open_span('test_span'):
                for i in range(messages - 1):
                    trace.message('test_msg')
            self.assertEqual(messages, len(trace.messages))
            logger = debug_logger()
            trace.log(logger)
            return logger.get_lines_for_level('debug')
        expectations = {
            # messages, chunk_size: log_messages
            (15, 16): 1,
            (16, 16): 1,
            (17, 16): 2,
        }
        for (messages, chunk_size), expected in expectations.items():
            log_messages = get_log_messages(messages, chunk_size)
            self.assertEqual(expected, len(log_messages))
        # we could just output last chunk with only one trace message, but it's
        # (probably/) better for all messages to be roughly even sized
        log_messages = get_log_messages(31, 10)
        self.assertEqual([8, 8, 8, 7],
                         [len(m.splitlines()) for m in log_messages])

    def test_read_legacy_hashes(self):
        hashes = {'fff': 'fake'}
        hashes_file = os.path.join(self.testdir, diskfile.HASH_FILE)
        with open(hashes_file, 'wb') as f:
            pickle.dump(hashes, f)
        expected = {
            'fff': 'fake',
            'updated': -1,
            'valid': True,
        }
        self.assertEqual(expected, diskfile.read_hashes(self.testdir))

    def test_write_hashes_valid_updated(self):
        hashes = {'888': 'fake', 'valid': True}
        now = time()
        with mock.patch('swift.obj.diskfile.time.time', return_value=now):
            diskfile.write_hashes(self.testdir, hashes)
        hashes_file = os.path.join(self.testdir, diskfile.HASH_FILE)
        with open(hashes_file, 'rb') as f:
            data = pickle.load(f)
        expected = {
            '888': 'fake',
            'updated': now,
            'valid': True,
        }
        self.assertEqual(expected, data)

    def test_write_hashes_invalid_updated(self):
        hashes = {'valid': False}
        now = time()
        with mock.patch('swift.obj.diskfile.time.time', return_value=now):
            diskfile.write_hashes(self.testdir, hashes)
        hashes_file = os.path.join(self.testdir, diskfile.HASH_FILE)
        with open(hashes_file, 'rb') as f:
            data = pickle.load(f)
        expected = {
            'updated': now,
            'valid': False,
        }
        self.assertEqual(expected, data)

    def test_write_hashes_safe_default(self):
        hashes = {}
        now = time()
        with mock.patch('swift.obj.diskfile.time.time', return_value=now):
            diskfile.write_hashes(self.testdir, hashes)
        hashes_file = os.path.join(self.testdir, diskfile.HASH_FILE)
        with open(hashes_file, 'rb') as f:
            data = pickle.load(f)
        expected = {
            'updated': now,
            'valid': False,
        }
        self.assertEqual(expected, data)

    def test_read_write_valid_hashes_mutation_and_transative_equality(self):
        hashes = {'000': 'fake', 'valid': True}
        diskfile.write_hashes(self.testdir, hashes)
        # write_hashes mutates the passed in hashes, it adds the updated key
        self.assertIn('updated', hashes)
        self.assertTrue(hashes['valid'])
        result = diskfile.read_hashes(self.testdir)
        # unpickling result in a new object
        self.assertNotEqual(id(hashes), id(result))
        # with the exactly the same value mutation from write_hashes
        self.assertEqual(hashes, result)

    def test_read_write_invalid_hashes_mutation_and_transative_equality(self):
        hashes = {'valid': False}
        diskfile.write_hashes(self.testdir, hashes)
        # write_hashes mutates the passed in hashes, it adds the updated key
        self.assertIn('updated', hashes)
        self.assertFalse(hashes['valid'])
        result = diskfile.read_hashes(self.testdir)
        # unpickling result in a new object
        self.assertNotEqual(id(hashes), id(result))
        # with the exactly the same value mutation from write_hashes
        self.assertEqual(hashes, result)

    def test_ignore_corrupted_hashes(self):
        corrupted_hashes = {u'\x00\x00\x00': False, 'valid': True}
        diskfile.write_hashes(self.testdir, corrupted_hashes)
        result = diskfile.read_hashes(self.testdir)
        self.assertFalse(result['valid'])


if __name__ == '__main__':
    unittest.main()<|MERGE_RESOLUTION|>--- conflicted
+++ resolved
@@ -38,14 +38,8 @@
 from gzip import GzipFile
 import pyeclib.ec_iface
 
-<<<<<<< HEAD
-from eventlet import hubs, timeout, tpool
-from swift.obj.diskfile import update_auditor_status, EUCLEAN, \
-    should_part_listdir
-=======
 from eventlet import hubs, timeout, tpool, spawn, sleep
 from swift.obj.diskfile import update_auditor_status, EUCLEAN, LogTraceContext
->>>>>>> 9540d35b
 from test import BaseTestCase
 from test.debug_logger import debug_logger
 from test.unit import (mock as unit_mock, temptree, mock_check_drive,
@@ -54,12 +48,7 @@
                        encode_frag_archive_bodies, skip_if_no_xattrs)
 from swift.obj import diskfile
 from swift.common import utils
-<<<<<<< HEAD
-from swift.common.utils import libc
-from swift.common.utils import hash_path, mkdirs, Timestamp, \
-=======
 from swift.common.utils import hash_path, mkdirs, Timestamp, lock_path, \
->>>>>>> 9540d35b
     encode_timestamps, O_TMPFILE, md5 as _md5, MD5_OF_EMPTY_STRING
 from swift.common import ring
 from swift.common.splice import splice

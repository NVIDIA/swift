--- conflicted
+++ resolved
@@ -6754,10 +6754,7 @@
                 return df2
 
     def test_valid_suffix(self):
-<<<<<<< HEAD
-=======
         self.assertTrue(diskfile.valid_suffix(u'000'))
->>>>>>> 0c3a864e
         self.assertTrue(diskfile.valid_suffix('000'))
         self.assertTrue(diskfile.valid_suffix('123'))
         self.assertTrue(diskfile.valid_suffix('fff'))
@@ -6765,11 +6762,8 @@
         self.assertFalse(diskfile.valid_suffix(123))
         self.assertFalse(diskfile.valid_suffix(' 12'))
         self.assertFalse(diskfile.valid_suffix('-00'))
-<<<<<<< HEAD
-=======
         self.assertFalse(diskfile.valid_suffix(u'-00'))
         self.assertFalse(diskfile.valid_suffix('1234'))
->>>>>>> 0c3a864e
 
     def check_cleanup_ondisk_files(self, policy, input_files, output_files):
         orig_unlink = os.unlink

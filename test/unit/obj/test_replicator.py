# Copyright (c) 2010-2012 OpenStack Foundation
#
# Licensed under the Apache License, Version 2.0 (the "License");
# you may not use this file except in compliance with the License.
# You may obtain a copy of the License at
#
#    http://www.apache.org/licenses/LICENSE-2.0
#
# Unless required by applicable law or agreed to in writing, software
# distributed under the License is distributed on an "AS IS" BASIS,
# WITHOUT WARRANTIES OR CONDITIONS OF ANY KIND, either express or
# implied.
# See the License for the specific language governing permissions and
# limitations under the License.
import collections
import errno
import io
import json
import unittest
import os
import mock
from gzip import GzipFile
from shutil import rmtree
import six
import six.moves.cPickle as pickle
import time
import tempfile
from contextlib import contextmanager, closing
from collections import defaultdict
from errno import ENOENT, ENOTEMPTY, ENOTDIR

from eventlet.green import subprocess
from eventlet import Timeout, sleep

from test.debug_logger import debug_logger
from test.unit import (patch_policies, make_timestamp_iter, mocked_http_conn,
                       mock_check_drive, skip_if_no_xattrs)
from swift.common import utils
from swift.common.utils import (hash_path, mkdirs, normalize_timestamp,
                                storage_directory)
from swift.common import ring
from swift.common.recon import RECON_OBJECT_FILE
from swift.obj import diskfile, replicator as object_replicator
from swift.common.storage_policy import StoragePolicy, POLICIES
from swift.common.exceptions import PartitionLockTimeout


def _ips(*args, **kwargs):
    return ['127.0.0.0']


def mock_http_connect(status):

    class FakeConn(object):

        def __init__(self, status, *args, **kwargs):
            self.status = status
            self.reason = 'Fake'
            self.host = args[0]
            self.port = args[1]
            self.method = args[4]
            self.path = args[5]
            self.with_exc = False
            self.headers = kwargs.get('headers', {})

        def getresponse(self):
            if self.with_exc:
                raise Exception('test')
            return self

        def getheader(self, header):
            return self.headers[header]

        def read(self, amt=None):
            return pickle.dumps({})

        def close(self):
            return
    return lambda *args, **kwargs: FakeConn(status, *args, **kwargs)


process_errors = []


class MockProcess(object):
    ret_code = None
    ret_log = None
    check_args = None
    captured_log = None

    class Stream(object):

        def read(self):
            return next(MockProcess.ret_log)

    def __init__(self, *args, **kwargs):
        targs = next(MockProcess.check_args)
        for targ in targs:
            # Allow more than 2 candidate targs
            # (e.g. a case that either node is fine when nodes shuffled)
            if isinstance(targ, tuple):
                allowed = False
                for target in targ:
                    if target in args[0]:
                        allowed = True
                if not allowed:
                    process_errors.append("Invalid: %s not in %s" % (targ,
                                                                     args))
            else:
                if targ not in args[0]:
                    process_errors.append("Invalid: %s not in %s" % (targ,
                                                                     args))
        self.captured_info = {
            'rsync_args': args[0],
        }
        self.stdout = self.Stream()

    def wait(self):
        # the _mock_process context manager assures this class attribute is a
        # mutable list and takes care of resetting it
        rv = next(self.ret_code)
        if self.captured_log is not None:
            self.captured_info['ret_code'] = rv
            self.captured_log.append(self.captured_info)
        return rv


@contextmanager
def _mock_process(ret):
    captured_log = []
    MockProcess.captured_log = captured_log
    orig_process = subprocess.Popen
    MockProcess.ret_code = (i[0] for i in ret)
    MockProcess.ret_log = (i[1] if six.PY2 else i[1].encode('utf8')
                           for i in ret)
    MockProcess.check_args = (i[2] for i in ret)
    object_replicator.subprocess.Popen = MockProcess
    yield captured_log
    MockProcess.captured_log = None
    object_replicator.subprocess.Popen = orig_process


class MockHungProcess(object):
    def __init__(self, polls_needed=0, *args, **kwargs):
        class MockStdout(object):
            def read(self):
                pass
        self.stdout = MockStdout()
        self._state = 'running'
        self._calls = []
        self._polls = 0
        self._polls_needed = polls_needed

    def wait(self, timeout=None):
        self._calls.append(('wait', self._state))
        if self._state == 'running':
            # Sleep so we trip the rsync timeout
            sleep(1)
            raise BaseException('You need to mock out some timeouts')
        if not self._polls_needed:
            self._state = 'os-reaped'
            return 137
        if timeout is not None:
            raise subprocess.TimeoutExpired('some cmd', timeout)
        raise BaseException("You're waiting indefinitely on something "
                            "we've established is hung")

    def poll(self):
        self._calls.append(('poll', self._state))
        self._polls += 1
        if self._polls >= self._polls_needed:
            self._state = 'os-reaped'
            return 137
        else:
            return None

    def terminate(self):
        self._calls.append(('terminate', self._state))
        if self._state == 'running':
            self._state = 'terminating'

    def kill(self):
        self._calls.append(('kill', self._state))
        self._state = 'killed'


def _create_test_rings(path, devs=None, next_part_power=None):
    testgz = os.path.join(path, 'object.ring.gz')
    intended_replica2part2dev_id = [
        [0, 1, 2, 3, 4, 5, 6],
        [1, 2, 3, 0, 5, 6, 4],
        [2, 3, 0, 1, 6, 4, 5],
    ]
    intended_devs = devs or [
        {'id': 0, 'device': 'sda', 'zone': 0,
         'region': 1, 'ip': '127.0.0.0', 'port': 6200},
        {'id': 1, 'device': 'sda', 'zone': 1,
         'region': 2, 'ip': '127.0.0.1', 'port': 6200},
        {'id': 2, 'device': 'sda', 'zone': 2,
         'region': 3, 'ip': '127.0.0.2', 'port': 6200},
        {'id': 3, 'device': 'sda', 'zone': 4,
         'region': 2, 'ip': '127.0.0.3', 'port': 6200},
        {'id': 4, 'device': 'sda', 'zone': 5,
         'region': 1, 'ip': '127.0.0.4', 'port': 6200,
         'replication_ip': '127.0.1.4'},
        {'id': 5, 'device': 'sda', 'zone': 6,
         'region': 3, 'ip': 'fe80::202:b3ff:fe1e:8329', 'port': 6200},
        {'id': 6, 'device': 'sda', 'zone': 7, 'region': 1,
         'ip': '2001:0db8:85a3:0000:0000:8a2e:0370:7334', 'port': 6200},
    ]
    intended_part_shift = 30
    with closing(GzipFile(testgz, 'wb')) as f:
        pickle.dump(
            ring.RingData(intended_replica2part2dev_id,
                          intended_devs, intended_part_shift, next_part_power),
            f)

    testgz = os.path.join(path, 'object-1.ring.gz')
    with closing(GzipFile(testgz, 'wb')) as f:
        pickle.dump(
            ring.RingData(intended_replica2part2dev_id,
                          intended_devs, intended_part_shift, next_part_power),
            f)
    for policy in POLICIES:
        policy.object_ring = None  # force reload
    return


@patch_policies([StoragePolicy(0, 'zero', False),
                StoragePolicy(1, 'one', True)])
class TestObjectReplicator(unittest.TestCase):

    def setUp(self):
        skip_if_no_xattrs()
        utils.HASH_PATH_SUFFIX = b'endcap'
        utils.HASH_PATH_PREFIX = b''
        # recon cache path
        self.recon_cache = tempfile.mkdtemp()
        rmtree(self.recon_cache, ignore_errors=1)
        os.mkdir(self.recon_cache)
        # Setup a test ring (stolen from common/test_ring.py)
        self.testdir = tempfile.mkdtemp()
        self.devices = os.path.join(self.testdir, 'node')
        rmtree(self.testdir, ignore_errors=1)
        os.mkdir(self.testdir)
        os.mkdir(self.devices)

        self.objects, self.objects_1, self.parts, self.parts_1 = \
            self._write_disk_data('sda')
        _create_test_rings(self.testdir)
        self.logger = debug_logger('test-replicator')
        self.conf = dict(
            bind_ip=_ips()[0], bind_port=6200,
            swift_dir=self.testdir, devices=self.devices, mount_check='false',
            timeout='300', stats_interval='1', sync_method='rsync',
            recon_cache_path=self.recon_cache)
        self._create_replicator()
        self.ts = make_timestamp_iter()

    def tearDown(self):
        self.assertFalse(process_errors)
        rmtree(self.testdir, ignore_errors=1)
        rmtree(self.recon_cache, ignore_errors=1)

    def test_ring_ip_and_bind_ip(self):
        # make clean base_conf
        base_conf = dict(self.conf)
        for key in ('bind_ip', 'ring_ip'):
            base_conf.pop(key, None)

        # default ring_ip is always 0.0.0.0
        self.conf = base_conf
        self._create_replicator()
        self.assertEqual('0.0.0.0', self.replicator.ring_ip)

        # bind_ip works fine for legacy configs
        self.conf = dict(base_conf)
        self.conf['bind_ip'] = '192.168.1.42'
        self._create_replicator()
        self.assertEqual('192.168.1.42', self.replicator.ring_ip)

        # ring_ip works fine by-itself
        self.conf = dict(base_conf)
        self.conf['ring_ip'] = '192.168.1.43'
        self._create_replicator()
        self.assertEqual('192.168.1.43', self.replicator.ring_ip)

        # if you have both ring_ip wins
        self.conf = dict(base_conf)
        self.conf['bind_ip'] = '192.168.1.44'
        self.conf['ring_ip'] = '192.168.1.45'
        self._create_replicator()
        self.assertEqual('192.168.1.45', self.replicator.ring_ip)

    def test_handoff_replication_setting_warnings(self):
        conf_tests = [
            # (config, expected_warning)
            ({}, False),
            ({'handoff_delete': 'auto'}, False),
            ({'handoffs_first': 'no'}, False),
            ({'handoff_delete': '2'}, True),
            ({'handoffs_first': 'yes'}, True),
            ({'handoff_delete': '1', 'handoffs_first': 'yes'}, True),
        ]
        log_message = 'Handoff only mode is not intended for normal ' \
            'operation, please disable handoffs_first and ' \
            'handoff_delete before the next normal rebalance'
        for config, expected_warning in conf_tests:
            self.logger.clear()
            object_replicator.ObjectReplicator(config, logger=self.logger)
            warning_log_lines = self.logger.get_lines_for_level('warning')
            if expected_warning:
                expected_log_lines = [log_message]
            else:
                expected_log_lines = []
            self.assertEqual(expected_log_lines, warning_log_lines,
                             'expected %s != %s for config %r' % (
                                 expected_log_lines,
                                 warning_log_lines,
                                 config,
                             ))

    def test_massive_handoff_delete_setting_warnings(self):
        replicator = object_replicator.ObjectReplicator(
            {'swift_dir': self.testdir, 'handoff_delete': '1000'},
            logger=self.logger)
        self.assertEqual(self.logger.get_lines_for_level('warning'), [
            'Handoff only mode is not intended for normal operation, '
            'please disable handoffs_first and handoff_delete before '
            'the next normal rebalance',
            'No storage policies found for which handoff_delete=1000 '
            'would have an effect. Disabling.',
        ])
        self.assertEqual(replicator.handoff_delete, 0)

    def _write_disk_data(self, disk_name, with_json=False):
        os.mkdir(os.path.join(self.devices, disk_name))
        objects = os.path.join(self.devices, disk_name,
                               diskfile.get_data_dir(POLICIES[0]))
        objects_1 = os.path.join(self.devices, disk_name,
                                 diskfile.get_data_dir(POLICIES[1]))
        os.mkdir(objects)
        os.mkdir(objects_1)
        parts = {}
        parts_1 = {}
        for part in ['0', '1', '2', '3']:
            parts[part] = os.path.join(objects, part)
            os.mkdir(parts[part])
            parts_1[part] = os.path.join(objects_1, part)
            os.mkdir(parts_1[part])

        if with_json:
            for json_file in ['auditor_status_ZBF.json',
                              'auditor_status_ALL.json']:
                for obj_dir in [objects, objects_1]:
                    with open(os.path.join(obj_dir, json_file), 'w'):
                        pass

        return objects, objects_1, parts, parts_1

    def _create_replicator(self):
        self.replicator = object_replicator.ObjectReplicator(self.conf)
        self.replicator.logger = self.logger
        self.replicator._zero_stats()
        self.replicator.all_devs_info = set()
        self.df_mgr = diskfile.DiskFileManager(self.conf, self.logger)

    def test_run_once_no_local_device_in_ring(self):
        conf = dict(swift_dir=self.testdir, devices=self.devices,
                    bind_ip='1.1.1.1', recon_cache_path=self.recon_cache,
                    mount_check='false', timeout='300', stats_interval='1')
        replicator = object_replicator.ObjectReplicator(conf,
                                                        logger=self.logger)
        replicator.run_once()
        expected = [
            "Can't find itself in policy with index 0 with ips 1.1.1.1 and"
            " with port 6200 in ring file, not replicating",
            "Can't find itself in policy with index 1 with ips 1.1.1.1 and"
            " with port 6200 in ring file, not replicating",
        ]
        self.assertEqual(expected, self.logger.get_lines_for_level('error'))

    def test_run_once(self):
        conf = dict(swift_dir=self.testdir, devices=self.devices,
                    bind_ip=_ips()[0], recon_cache_path=self.recon_cache,
                    mount_check='false', timeout='300', stats_interval='1')
        replicator = object_replicator.ObjectReplicator(conf,
                                                        logger=self.logger)
        was_connector = object_replicator.http_connect
        object_replicator.http_connect = mock_http_connect(200)
        cur_part = '0'
        df = self.df_mgr.get_diskfile('sda', cur_part, 'a', 'c', 'o',
                                      policy=POLICIES[0])
        mkdirs(df._datadir)
        f = open(os.path.join(df._datadir,
                              normalize_timestamp(time.time()) + '.data'),
                 'wb')
        f.write(b'1234567890')
        f.close()
        ohash = hash_path('a', 'c', 'o')
        data_dir = ohash[-3:]
        whole_path_from = os.path.join(self.objects, cur_part, data_dir)
        process_arg_checker = []
        ring = replicator.load_object_ring(POLICIES[0])
        nodes = [node for node in
                 ring.get_part_nodes(int(cur_part))
                 if node['ip'] not in _ips()]
        rsync_mods = tuple(['%s::object/sda/objects/%s' %
                            (node['ip'], cur_part) for node in nodes])
        for node in nodes:
            process_arg_checker.append(
                (0, '', ['rsync', whole_path_from, rsync_mods]))
        start = replicator.replication_cycle
        self.assertGreaterEqual(start, 0)
        self.assertLessEqual(start, 9)
        with _mock_process(process_arg_checker):
            replicator.run_once()
        self.assertEqual((start + 1) % 10, replicator.replication_cycle)
        self.assertFalse(process_errors)
        self.assertFalse(self.logger.get_lines_for_level('error'))

        # Returns 0 at first, and 60 on all following .next() calls
        def _infinite_gen():
            yield 0
            while True:
                yield 60

        for cycle in range(1, 10):
            with _mock_process(process_arg_checker):
                with mock.patch('time.time', side_effect=_infinite_gen()):
                    replicator.run_once()
                    self.assertEqual((start + 1 + cycle) % 10,
                                     replicator.replication_cycle)

        recon_fname = os.path.join(self.recon_cache, RECON_OBJECT_FILE)
        with open(recon_fname) as cachefile:
            recon = json.loads(cachefile.read())
            self.assertEqual(1, recon.get('replication_time'))
            self.assertIn('replication_stats', recon)
            self.assertIn('replication_last', recon)
        expected = 'Object replication complete (once). (1.00 minutes)'
        self.assertIn(expected, self.logger.get_lines_for_level('info'))
        self.assertFalse(self.logger.get_lines_for_level('error'))
        object_replicator.http_connect = was_connector

    # policy 1
    def test_run_once_1(self):
        conf = dict(swift_dir=self.testdir, devices=self.devices,
                    recon_cache_path=self.recon_cache,
                    mount_check='false', timeout='300', stats_interval='1')
        replicator = object_replicator.ObjectReplicator(conf,
                                                        logger=self.logger)
        was_connector = object_replicator.http_connect
        object_replicator.http_connect = mock_http_connect(200)
        cur_part = '0'
        df = self.df_mgr.get_diskfile('sda', cur_part, 'a', 'c', 'o',
                                      policy=POLICIES[1])
        mkdirs(df._datadir)
        f = open(os.path.join(df._datadir,
                              normalize_timestamp(time.time()) + '.data'),
                 'wb')
        f.write(b'1234567890')
        f.close()
        ohash = hash_path('a', 'c', 'o')
        data_dir = ohash[-3:]
        whole_path_from = os.path.join(self.objects_1, cur_part, data_dir)
        process_arg_checker = []
        ring = replicator.load_object_ring(POLICIES[1])
        nodes = [node for node in
                 ring.get_part_nodes(int(cur_part))
                 if node['ip'] not in _ips()]
        rsync_mods = tuple(['%s::object/sda/objects-1/%s' %
                            (node['ip'], cur_part) for node in nodes])
        for node in nodes:
            process_arg_checker.append(
                (0, '', ['rsync', whole_path_from, rsync_mods]))
        with _mock_process(process_arg_checker):
            with mock.patch('swift.obj.replicator.whataremyips',
                            side_effect=_ips):
                replicator.run_once()
        self.assertFalse(process_errors)
        self.assertFalse(self.logger.get_lines_for_level('error'))
        object_replicator.http_connect = was_connector

    def test_check_ring(self):
        for pol in POLICIES:
            obj_ring = self.replicator.load_object_ring(pol)
            self.assertTrue(self.replicator.check_ring(obj_ring))
            orig_check = self.replicator.next_check
            self.replicator.next_check = orig_check - 30
            self.assertTrue(self.replicator.check_ring(obj_ring))
            self.replicator.next_check = orig_check
            orig_ring_time = obj_ring._mtime
            obj_ring._mtime = orig_ring_time - 30
            self.assertTrue(self.replicator.check_ring(obj_ring))
            self.replicator.next_check = orig_check - 30
            self.assertFalse(self.replicator.check_ring(obj_ring))

    def test_collect_jobs_mkdirs_error(self):

        non_local = {}

        def blowup_mkdirs(path):
            non_local['path'] = path
            raise OSError('Ow!')

        with mock.patch.object(object_replicator, 'mkdirs', blowup_mkdirs):
            rmtree(self.objects, ignore_errors=1)
            object_replicator.mkdirs = blowup_mkdirs
            self.replicator.collect_jobs()
            self.assertEqual(self.logger.get_lines_for_level('error'), [
                'ERROR creating %s: ' % non_local['path']])
            log_args, log_kwargs = self.logger.log_dict['error'][0]
            self.assertEqual(str(log_kwargs['exc_info'][1]), 'Ow!')

    def test_collect_jobs(self):
        jobs = self.replicator.collect_jobs()
        jobs_to_delete = [j for j in jobs if j['delete']]
        jobs_by_pol_part = {}
        for job in jobs:
            jobs_by_pol_part[str(int(job['policy'])) + job['partition']] = job
        self.assertEqual(len(jobs_to_delete), 2)
        self.assertEqual('1', jobs_to_delete[0]['partition'])
        self.assertEqual(
            [node['id'] for node in jobs_by_pol_part['00']['nodes']], [1, 2])
        self.assertEqual(
            [node['id'] for node in jobs_by_pol_part['01']['nodes']],
            [1, 2, 3])
        self.assertEqual(
            [node['id'] for node in jobs_by_pol_part['02']['nodes']], [2, 3])
        self.assertEqual(
            [node['id'] for node in jobs_by_pol_part['03']['nodes']], [3, 1])
        self.assertEqual(
            [node['id'] for node in jobs_by_pol_part['10']['nodes']], [1, 2])
        self.assertEqual(
            [node['id'] for node in jobs_by_pol_part['11']['nodes']],
            [1, 2, 3])
        self.assertEqual(
            [node['id'] for node in jobs_by_pol_part['12']['nodes']], [2, 3])
        self.assertEqual(
            [node['id'] for node in jobs_by_pol_part['13']['nodes']], [3, 1])
        for part in ['00', '01', '02', '03']:
            for node in jobs_by_pol_part[part]['nodes']:
                self.assertEqual(node['device'], 'sda')
            self.assertEqual(jobs_by_pol_part[part]['path'],
                             os.path.join(self.objects, part[1:]))
        for part in ['10', '11', '12', '13']:
            for node in jobs_by_pol_part[part]['nodes']:
                self.assertEqual(node['device'], 'sda')
            self.assertEqual(jobs_by_pol_part[part]['path'],
                             os.path.join(self.objects_1, part[1:]))

    def test_collect_jobs_unmounted(self):
        with mock_check_drive() as mocks:
            jobs = self.replicator.collect_jobs()
        self.assertEqual(jobs, [])
        self.assertEqual(mocks['ismount'].mock_calls, [])
        self.assertEqual(len(mocks['isdir'].mock_calls), 2)

        self.replicator.mount_check = True
        with mock_check_drive() as mocks:
            jobs = self.replicator.collect_jobs()
        self.assertEqual(jobs, [])
        self.assertEqual(mocks['isdir'].mock_calls, [])
        self.assertEqual(len(mocks['ismount'].mock_calls), 2)

    def test_collect_jobs_failure_report_with_auditor_stats_json(self):
        devs = [
            {'id': 0, 'device': 'sda', 'zone': 0,
             'region': 1, 'ip': '1.1.1.1', 'port': 1111,
             'replication_ip': '127.0.0.0', 'replication_port': 6200},
            {'id': 1, 'device': 'sdb', 'zone': 1,
             'region': 1, 'ip': '1.1.1.1', 'port': 1111,
             'replication_ip': '127.0.0.0', 'replication_port': 6200},
            {'id': 2, 'device': 'sdc', 'zone': 2,
             'region': 1, 'ip': '1.1.1.1', 'port': 1111,
             'replication_ip': '127.0.0.1', 'replication_port': 6200},
            {'id': 3, 'device': 'sdd', 'zone': 3,
             'region': 1, 'ip': '1.1.1.1', 'port': 1111,
             'replication_ip': '127.0.0.1', 'replication_port': 6200},
        ]
        objects_sdb, objects_1_sdb, _, _ = \
            self._write_disk_data('sdb', with_json=True)
        objects_sdc, objects_1_sdc, _, _ = \
            self._write_disk_data('sdc', with_json=True)
        objects_sdd, objects_1_sdd, _, _ = \
            self._write_disk_data('sdd', with_json=True)
        _create_test_rings(self.testdir, devs)

        self.replicator.collect_jobs(override_partitions=[1])
        self.assertEqual(self.replicator.total_stats.failure, 0)

    def test_collect_jobs_with_override_parts_and_unexpected_part_dir(self):
        self.replicator.collect_jobs(override_partitions=[0, 2])
        self.assertEqual(self.replicator.total_stats.failure, 0)
        os.mkdir(os.path.join(self.objects_1, 'foo'))
        jobs = self.replicator.collect_jobs(override_partitions=[0, 2])
        found_jobs = set()
        for j in jobs:
            found_jobs.add((int(j['policy']), int(j['partition'])))
        self.assertEqual(found_jobs, {
            (0, 0),
            (0, 2),
            (1, 0),
            (1, 2),
        })
        num_disks = len(POLICIES[1].object_ring.devs)
        # N.B. it's not clear why the UUT increments failure per device
        self.assertEqual(self.replicator.total_stats.failure, num_disks)

    @mock.patch('swift.obj.replicator.random.shuffle', side_effect=lambda l: l)
    def test_collect_jobs_multi_disk(self, mock_shuffle):
        devs = [
            # Two disks on same IP/port
            {'id': 0, 'device': 'sda', 'zone': 0,
             'region': 1, 'ip': '1.1.1.1', 'port': 1111,
             'replication_ip': '127.0.0.0', 'replication_port': 6200},
            {'id': 1, 'device': 'sdb', 'zone': 1,
             'region': 1, 'ip': '1.1.1.1', 'port': 1111,
             'replication_ip': '127.0.0.0', 'replication_port': 6200},
            # Two disks on same server, different ports
            {'id': 2, 'device': 'sdc', 'zone': 2,
             'region': 2, 'ip': '1.1.1.2', 'port': 1112,
             'replication_ip': '127.0.0.1', 'replication_port': 6200},
            {'id': 3, 'device': 'sdd', 'zone': 4,
             'region': 2, 'ip': '1.1.1.2', 'port': 1112,
             'replication_ip': '127.0.0.1', 'replication_port': 6201},
        ]
        objects_sdb, objects_1_sdb, _, _ = self._write_disk_data('sdb')
        objects_sdc, objects_1_sdc, _, _ = self._write_disk_data('sdc')
        objects_sdd, objects_1_sdd, _, _ = self._write_disk_data('sdd')
        _create_test_rings(self.testdir, devs)

        jobs = self.replicator.collect_jobs()

        self.assertEqual([mock.call(jobs)], mock_shuffle.mock_calls)

        jobs_to_delete = [j for j in jobs if j['delete']]
        self.assertEqual(len(jobs_to_delete), 4)
        self.assertEqual([
            '1', '2',  # policy 0; 1 not on sda, 2 not on sdb
            '1', '2',  # policy 1; 1 not on sda, 2 not on sdb
        ], [j['partition'] for j in jobs_to_delete])

        jobs_by_pol_part_dev = {}
        for job in jobs:
            # There should be no jobs with a device not in just sda & sdb
            self.assertTrue(job['device'] in ('sda', 'sdb'))
            jobs_by_pol_part_dev[
                str(int(job['policy'])) + job['partition'] + job['device']
            ] = job

        self.assertEqual([node['id']
                          for node in jobs_by_pol_part_dev['00sda']['nodes']],
                         [1, 2])
        self.assertEqual([node['id']
                          for node in jobs_by_pol_part_dev['00sdb']['nodes']],
                         [0, 2])
        self.assertEqual([node['id']
                          for node in jobs_by_pol_part_dev['01sda']['nodes']],
                         [1, 2, 3])
        self.assertEqual([node['id']
                          for node in jobs_by_pol_part_dev['01sdb']['nodes']],
                         [2, 3])
        self.assertEqual([node['id']
                          for node in jobs_by_pol_part_dev['02sda']['nodes']],
                         [2, 3])
        self.assertEqual([node['id']
                          for node in jobs_by_pol_part_dev['02sdb']['nodes']],
                         [2, 3, 0])
        self.assertEqual([node['id']
                          for node in jobs_by_pol_part_dev['03sda']['nodes']],
                         [3, 1])
        self.assertEqual([node['id']
                          for node in jobs_by_pol_part_dev['03sdb']['nodes']],
                         [3, 0])
        self.assertEqual([node['id']
                          for node in jobs_by_pol_part_dev['10sda']['nodes']],
                         [1, 2])
        self.assertEqual([node['id']
                          for node in jobs_by_pol_part_dev['10sdb']['nodes']],
                         [0, 2])
        self.assertEqual([node['id']
                          for node in jobs_by_pol_part_dev['11sda']['nodes']],
                         [1, 2, 3])
        self.assertEqual([node['id']
                          for node in jobs_by_pol_part_dev['11sdb']['nodes']],
                         [2, 3])
        self.assertEqual([node['id']
                          for node in jobs_by_pol_part_dev['12sda']['nodes']],
                         [2, 3])
        self.assertEqual([node['id']
                          for node in jobs_by_pol_part_dev['12sdb']['nodes']],
                         [2, 3, 0])
        self.assertEqual([node['id']
                          for node in jobs_by_pol_part_dev['13sda']['nodes']],
                         [3, 1])
        self.assertEqual([node['id']
                          for node in jobs_by_pol_part_dev['13sdb']['nodes']],
                         [3, 0])
        for part in ['00', '01', '02', '03']:
            self.assertEqual(jobs_by_pol_part_dev[part + 'sda']['path'],
                             os.path.join(self.objects, part[1:]))
            self.assertEqual(jobs_by_pol_part_dev[part + 'sdb']['path'],
                             os.path.join(objects_sdb, part[1:]))
        for part in ['10', '11', '12', '13']:
            self.assertEqual(jobs_by_pol_part_dev[part + 'sda']['path'],
                             os.path.join(self.objects_1, part[1:]))
            self.assertEqual(jobs_by_pol_part_dev[part + 'sdb']['path'],
                             os.path.join(objects_1_sdb, part[1:]))

    @mock.patch('swift.obj.replicator.random.shuffle', side_effect=lambda l: l)
    def test_collect_jobs_multi_disk_diff_ports_normal(self, mock_shuffle):
        # Normally (servers_per_port=0), replication_ip AND replication_port
        # are used to determine local ring device entries.  Here we show that
        # with bind_ip='127.0.0.1', bind_port=6200, only "sdc" is local.
        devs = [
            # Two disks on same IP/port
            {'id': 0, 'device': 'sda', 'zone': 0,
             'region': 1, 'ip': '1.1.1.1', 'port': 1111,
             'replication_ip': '127.0.0.0', 'replication_port': 6200},
            {'id': 1, 'device': 'sdb', 'zone': 1,
             'region': 1, 'ip': '1.1.1.1', 'port': 1111,
             'replication_ip': '127.0.0.0', 'replication_port': 6200},
            # Two disks on same server, different ports
            {'id': 2, 'device': 'sdc', 'zone': 2,
             'region': 2, 'ip': '1.1.1.2', 'port': 1112,
             'replication_ip': '127.0.0.1', 'replication_port': 6200},
            {'id': 3, 'device': 'sdd', 'zone': 4,
             'region': 2, 'ip': '1.1.1.2', 'port': 1112,
             'replication_ip': '127.0.0.1', 'replication_port': 6201},
        ]
        objects_sdb, objects_1_sdb, _, _ = self._write_disk_data('sdb')
        objects_sdc, objects_1_sdc, _, _ = self._write_disk_data('sdc')
        objects_sdd, objects_1_sdd, _, _ = self._write_disk_data('sdd')
        _create_test_rings(self.testdir, devs)

        self.conf['bind_ip'] = '127.0.0.1'
        self._create_replicator()

        jobs = self.replicator.collect_jobs()

        self.assertEqual([mock.call(jobs)], mock_shuffle.mock_calls)

        jobs_to_delete = [j for j in jobs if j['delete']]
        self.assertEqual(len(jobs_to_delete), 2)
        self.assertEqual([
            '3',  # policy 0; 3 not on sdc
            '3',  # policy 1; 3 not on sdc
        ], [j['partition'] for j in jobs_to_delete])

        jobs_by_pol_part_dev = {}
        for job in jobs:
            # There should be no jobs with a device not sdc
            self.assertEqual(job['device'], 'sdc')
            jobs_by_pol_part_dev[
                str(int(job['policy'])) + job['partition'] + job['device']
            ] = job

        self.assertEqual([node['id']
                          for node in jobs_by_pol_part_dev['00sdc']['nodes']],
                         [0, 1])
        self.assertEqual([node['id']
                          for node in jobs_by_pol_part_dev['01sdc']['nodes']],
                         [1, 3])
        self.assertEqual([node['id']
                          for node in jobs_by_pol_part_dev['02sdc']['nodes']],
                         [3, 0])
        self.assertEqual([node['id']
                          for node in jobs_by_pol_part_dev['03sdc']['nodes']],
                         [3, 0, 1])
        self.assertEqual([node['id']
                          for node in jobs_by_pol_part_dev['10sdc']['nodes']],
                         [0, 1])
        self.assertEqual([node['id']
                          for node in jobs_by_pol_part_dev['11sdc']['nodes']],
                         [1, 3])
        self.assertEqual([node['id']
                          for node in jobs_by_pol_part_dev['12sdc']['nodes']],
                         [3, 0])
        self.assertEqual([node['id']
                          for node in jobs_by_pol_part_dev['13sdc']['nodes']],
                         [3, 0, 1])
        for part in ['00', '01', '02', '03']:
            self.assertEqual(jobs_by_pol_part_dev[part + 'sdc']['path'],
                             os.path.join(objects_sdc, part[1:]))
        for part in ['10', '11', '12', '13']:
            self.assertEqual(jobs_by_pol_part_dev[part + 'sdc']['path'],
                             os.path.join(objects_1_sdc, part[1:]))

    @mock.patch('swift.obj.replicator.random.shuffle', side_effect=lambda l: l)
    def test_collect_jobs_multi_disk_servers_per_port(self, mock_shuffle):
        # Normally (servers_per_port=0), replication_ip AND replication_port
        # are used to determine local ring device entries.  Here we show that
        # with servers_per_port > 0 and bind_ip='127.0.0.1', bind_port=6200,
        # then both "sdc" and "sdd" are local.
        devs = [
            # Two disks on same IP/port
            {'id': 0, 'device': 'sda', 'zone': 0,
             'region': 1, 'ip': '1.1.1.1', 'port': 1111,
             'replication_ip': '127.0.0.0', 'replication_port': 6200},
            {'id': 1, 'device': 'sdb', 'zone': 1,
             'region': 1, 'ip': '1.1.1.1', 'port': 1111,
             'replication_ip': '127.0.0.0', 'replication_port': 6200},
            # Two disks on same server, different ports
            {'id': 2, 'device': 'sdc', 'zone': 2,
             'region': 2, 'ip': '1.1.1.2', 'port': 1112,
             'replication_ip': '127.0.0.1', 'replication_port': 6200},
            {'id': 3, 'device': 'sdd', 'zone': 4,
             'region': 2, 'ip': '1.1.1.2', 'port': 1112,
             'replication_ip': '127.0.0.1', 'replication_port': 6201},
        ]
        objects_sdb, objects_1_sdb, _, _ = self._write_disk_data('sdb')
        objects_sdc, objects_1_sdc, _, _ = self._write_disk_data('sdc')
        objects_sdd, objects_1_sdd, _, _ = self._write_disk_data('sdd')
        _create_test_rings(self.testdir, devs)

        self.conf['bind_ip'] = '127.0.0.1'
        self.conf['servers_per_port'] = 1  # diff port ok
        self._create_replicator()

        jobs = self.replicator.collect_jobs()

        self.assertEqual([mock.call(jobs)], mock_shuffle.mock_calls)

        jobs_to_delete = [j for j in jobs if j['delete']]
        self.assertEqual(len(jobs_to_delete), 4)
        self.assertEqual([
            '3', '0',  # policy 0; 3 not on sdc, 0 not on sdd
            '3', '0',  # policy 1; 3 not on sdc, 0 not on sdd
        ], [j['partition'] for j in jobs_to_delete])

        jobs_by_pol_part_dev = {}
        for job in jobs:
            # There should be no jobs with a device not in just sdc & sdd
            self.assertTrue(job['device'] in ('sdc', 'sdd'))
            jobs_by_pol_part_dev[
                str(int(job['policy'])) + job['partition'] + job['device']
            ] = job

        self.assertEqual([node['id']
                          for node in jobs_by_pol_part_dev['00sdc']['nodes']],
                         [0, 1])
        self.assertEqual([node['id']
                          for node in jobs_by_pol_part_dev['00sdd']['nodes']],
                         [0, 1, 2])
        self.assertEqual([node['id']
                          for node in jobs_by_pol_part_dev['01sdc']['nodes']],
                         [1, 3])
        self.assertEqual([node['id']
                          for node in jobs_by_pol_part_dev['01sdd']['nodes']],
                         [1, 2])
        self.assertEqual([node['id']
                          for node in jobs_by_pol_part_dev['02sdc']['nodes']],
                         [3, 0])
        self.assertEqual([node['id']
                          for node in jobs_by_pol_part_dev['02sdd']['nodes']],
                         [2, 0])
        self.assertEqual([node['id']
                          for node in jobs_by_pol_part_dev['03sdc']['nodes']],
                         [3, 0, 1])
        self.assertEqual([node['id']
                          for node in jobs_by_pol_part_dev['03sdd']['nodes']],
                         [0, 1])
        self.assertEqual([node['id']
                          for node in jobs_by_pol_part_dev['10sdc']['nodes']],
                         [0, 1])
        self.assertEqual([node['id']
                          for node in jobs_by_pol_part_dev['10sdd']['nodes']],
                         [0, 1, 2])
        self.assertEqual([node['id']
                          for node in jobs_by_pol_part_dev['11sdc']['nodes']],
                         [1, 3])
        self.assertEqual([node['id']
                          for node in jobs_by_pol_part_dev['11sdd']['nodes']],
                         [1, 2])
        self.assertEqual([node['id']
                          for node in jobs_by_pol_part_dev['12sdc']['nodes']],
                         [3, 0])
        self.assertEqual([node['id']
                          for node in jobs_by_pol_part_dev['12sdd']['nodes']],
                         [2, 0])
        self.assertEqual([node['id']
                          for node in jobs_by_pol_part_dev['13sdc']['nodes']],
                         [3, 0, 1])
        self.assertEqual([node['id']
                          for node in jobs_by_pol_part_dev['13sdd']['nodes']],
                         [0, 1])
        for part in ['00', '01', '02', '03']:
            self.assertEqual(jobs_by_pol_part_dev[part + 'sdc']['path'],
                             os.path.join(objects_sdc, part[1:]))
            self.assertEqual(jobs_by_pol_part_dev[part + 'sdd']['path'],
                             os.path.join(objects_sdd, part[1:]))
        for part in ['10', '11', '12', '13']:
            self.assertEqual(jobs_by_pol_part_dev[part + 'sdc']['path'],
                             os.path.join(objects_1_sdc, part[1:]))
            self.assertEqual(jobs_by_pol_part_dev[part + 'sdd']['path'],
                             os.path.join(objects_1_sdd, part[1:]))

    def test_collect_jobs_handoffs_first(self):
        self.replicator.handoffs_first = True
        jobs = self.replicator.collect_jobs()
        self.assertTrue(jobs[0]['delete'])
        self.assertEqual('1', jobs[0]['partition'])

    def test_handoffs_first_mode_will_process_all_jobs_after_handoffs(self):
        # make an object in the handoff & primary partition
        expected_suffix_paths = []
        for policy in POLICIES:
            # primary
            ts = next(self.ts)
            df = self.df_mgr.get_diskfile('sda', '0', 'a', 'c', 'o', policy)
            with df.create() as w:
                w.write(b'asdf')
                w.put({'X-Timestamp': ts.internal})
                w.commit(ts)
            expected_suffix_paths.append(os.path.dirname(df._datadir))
            # handoff
            ts = next(self.ts)
            df = self.df_mgr.get_diskfile('sda', '1', 'a', 'c', 'o', policy)
            with df.create() as w:
                w.write(b'asdf')
                w.put({'X-Timestamp': ts.internal})
                w.commit(ts)
            expected_suffix_paths.append(os.path.dirname(df._datadir))

        # rsync will be called for all parts we created objects in
        process_arg_checker = [
            # (return_code, stdout, <each in capture rsync args>)
            (0, '', []),
            (0, '', []),
            (0, '', []),  # handoff job "first" policy
            (0, '', []),
            (0, '', []),
            (0, '', []),  # handoff job "second" policy
            (0, '', []),
            (0, '', []),  # update job "first" policy
            (0, '', []),
            (0, '', []),  # update job "second" policy
        ]
        # each handoff partition node gets one replicate request for after
        # rsync (2 * 3), each primary partition with objects gets two
        # replicate requests (pre-flight and post sync) to each of each
        # partners (2 * 2 * 2), the 2 remaining empty parts (2 & 3) get a
        # pre-flight replicate request per node for each storage policy
        # (2 * 2 * 2) - so 6 + 8 + 8 == 22
        replicate_responses = [200] * 22
        stub_body = pickle.dumps({})
        with _mock_process(process_arg_checker) as rsync_log, \
            mock.patch('swift.obj.replicator.whataremyips',
                       side_effect=_ips), \
                mocked_http_conn(*replicate_responses,
                                 body=stub_body) as conn_log:
            self.replicator.handoffs_first = True
            self.replicator.replicate()
        # all jobs processed!
        self.assertEqual(self.replicator.job_count,
                         self.replicator.total_stats.attempted)
        self.assertFalse(self.replicator.handoffs_remaining)

        # sanity, all the handoffs suffixes we filled in were rsync'd
        found_rsync_suffix_paths = set()
        for subprocess_info in rsync_log:
            local_path, remote_path = subprocess_info['rsync_args'][-2:]
            found_rsync_suffix_paths.add(local_path)
        self.assertEqual(set(expected_suffix_paths), found_rsync_suffix_paths)
        # sanity, all nodes got replicated
        found_replicate_calls = defaultdict(int)
        for req in conn_log.requests:
            self.assertEqual(req['method'], 'REPLICATE')
            found_replicate_key = (
                int(req['headers']['X-Backend-Storage-Policy-Index']),
                req['path'])
            found_replicate_calls[found_replicate_key] += 1
        expected_replicate_calls = {
            (0, '/sda/1/a83'): 3,
            (1, '/sda/1/a83'): 3,
            (0, '/sda/0'): 2,
            (0, '/sda/0/a83'): 2,
            (1, '/sda/0'): 2,
            (1, '/sda/0/a83'): 2,
            (0, '/sda/2'): 2,
            (1, '/sda/2'): 2,
            (0, '/sda/3'): 2,
            (1, '/sda/3'): 2,
        }
        self.assertEqual(dict(found_replicate_calls),
                         expected_replicate_calls)

    def test_handoffs_first_mode_will_abort_if_handoffs_remaining(self):
        # make an object in the handoff partition
        handoff_suffix_paths = []
        for policy in POLICIES:
            ts = next(self.ts)
            df = self.df_mgr.get_diskfile('sda', '1', 'a', 'c', 'o', policy)
            with df.create() as w:
                w.write(b'asdf')
                w.put({'X-Timestamp': ts.internal})
                w.commit(ts)
            handoff_suffix_paths.append(os.path.dirname(df._datadir))
        process_arg_checker = [
            # (return_code, stdout, <each in capture rsync args>)
            (0, '', []),
            (1, '', []),
            (0, '', []),
            (0, '', []),
            (0, '', []),
            (0, '', []),
        ]
        stub_body = pickle.dumps({})
        with _mock_process(process_arg_checker) as rsync_log, \
            mock.patch('swift.obj.replicator.whataremyips',
                       side_effect=_ips), \
                mocked_http_conn(*[200] * 5, body=stub_body) as conn_log:
            self.replicator.handoffs_first = True
            self.replicator.replicate()
        # stopped after handoffs!
        self.assertEqual(1, self.replicator.handoffs_remaining)
        self.assertEqual(8, self.replicator.job_count)
        self.assertEqual(self.replicator.total_stats.failure, 1)
        # in addition to the two revert jobs as many as "concurrency"
        # jobs may have been spawned into the pool before the failed
        # revert job incremented handoffs_remaining and caused the
        # handoffs_first check to abort the current pass
        self.assertLessEqual(self.replicator.total_stats.attempted,
                             2 + self.replicator.concurrency)

        # sanity, all the handoffs suffixes we filled in were rsync'd
        found_rsync_suffix_paths = set()
        expected_replicate_requests = set()
        for subprocess_info in rsync_log:
            local_path, remote_path = subprocess_info['rsync_args'][-2:]
            found_rsync_suffix_paths.add(local_path)
            if subprocess_info['ret_code'] == 0:
                node_ip = remote_path.split(':', 1)[0]
                expected_replicate_requests.add(node_ip)
        self.assertEqual(set(handoff_suffix_paths), found_rsync_suffix_paths)
        # sanity, all successful rsync nodes got REPLICATE requests
        found_replicate_requests = set()
        self.assertEqual(5, len(conn_log.requests))
        for req in conn_log.requests:
            self.assertEqual(req['method'], 'REPLICATE')
            found_replicate_requests.add(req['ip'])
        self.assertEqual(expected_replicate_requests,
                         found_replicate_requests)

        # and at least one partition got removed!
        remaining_policies = []
        for path in handoff_suffix_paths:
            if os.path.exists(path):
                policy = diskfile.extract_policy(path)
                remaining_policies.append(policy)
        self.assertEqual(len(remaining_policies), 1)
        remaining_policy = remaining_policies[0]

        # try again but with handoff_delete allowing for a single failure
        with _mock_process(process_arg_checker) as rsync_log, \
            mock.patch('swift.obj.replicator.whataremyips',
                       side_effect=_ips), \
                mocked_http_conn(*[200] * 14, body=stub_body) as conn_log:
            self.replicator.handoff_delete = 2
            self.replicator._zero_stats()
            self.replicator.replicate()
        # all jobs processed!
        self.assertEqual(self.replicator.job_count,
                         self.replicator.total_stats.attempted)
        self.assertFalse(self.replicator.handoffs_remaining)
        # sanity, all parts got replicated
        found_replicate_calls = defaultdict(int)
        for req in conn_log.requests:
            self.assertEqual(req['method'], 'REPLICATE')
            found_replicate_key = (
                int(req['headers']['X-Backend-Storage-Policy-Index']),
                req['path'])
            found_replicate_calls[found_replicate_key] += 1
        expected_replicate_calls = {
            (int(remaining_policy), '/sda/1/a83'): 2,
            (0, '/sda/0'): 2,
            (1, '/sda/0'): 2,
            (0, '/sda/2'): 2,
            (1, '/sda/2'): 2,
            (0, '/sda/3'): 2,
            (1, '/sda/3'): 2,
        }
        self.assertEqual(dict(found_replicate_calls),
                         expected_replicate_calls)

        # and now all handoff partitions have been rebalanced away!
        removed_paths = set()
        for path in handoff_suffix_paths:
            if not os.path.exists(path):
                removed_paths.add(path)
        self.assertEqual(removed_paths, set(handoff_suffix_paths))

    def test_replicator_skips_bogus_partition_dirs(self):
        # A directory in the wrong place shouldn't crash the replicator
        rmtree(self.objects)
        rmtree(self.objects_1)
        os.mkdir(self.objects)
        os.mkdir(self.objects_1)

        os.mkdir(os.path.join(self.objects, "burrito"))
        jobs = self.replicator.collect_jobs()
        self.assertEqual(len(jobs), 0)

    def test_replicator_skips_rsync_temp_files(self):
        # the empty pre-setup dirs aren't that useful to us
        device_path = os.path.join(self.devices, 'sda')
        rmtree(device_path, ignore_errors=1)
        os.mkdir(device_path)
        # create a real data file to trigger rsync
        df = self.df_mgr.get_diskfile('sda', '0', 'a', 'c', 'o',
                                      policy=POLICIES.legacy)
        ts = next(self.ts)
        with df.create() as w:
            w.write(b'asdf')
            w.put({'X-Timestamp': ts.internal})
            w.commit(ts)
        # pre-flight and post sync request for both other primaries
        expected_replicate_requests = 4
        process_arg_checker = [
            # (return_code, stdout, <each in capture rsync args>)
            (0, '', []),
            (0, '', []),
        ]
        stub_body = pickle.dumps({})
        with _mock_process(process_arg_checker) as rsync_log, \
            mock.patch('swift.obj.replicator.whataremyips',
                       side_effect=_ips), \
                mocked_http_conn(*[200] * expected_replicate_requests,
                                 body=stub_body) as conn_log:
            self.replicator.replicate()
        self.assertEqual(['REPLICATE'] * expected_replicate_requests,
                         [r['method'] for r in conn_log.requests])
        # expect one rsync to each other primary node
        self.assertEqual(2, len(rsync_log))
        expected = '--exclude=.*.[0-9a-zA-Z][0-9a-zA-Z][0-9a-zA-Z]' \
            '[0-9a-zA-Z][0-9a-zA-Z][0-9a-zA-Z]'
        for subprocess_info in rsync_log:
            rsync_args = subprocess_info['rsync_args']
            for arg in rsync_args:
                if arg.startswith('--exclude'):
                    self.assertEqual(arg, expected)
                    break
            else:
                self.fail('Did not find --exclude argument in %r' %
                          rsync_args)

    def test_replicator_removes_zbf(self):
        # After running xfs_repair, a partition directory could become a
        # zero-byte file. If this happens, the replicator should clean it
        # up, log something, and move on to the next partition.

        # Surprise! Partition dir 1 is actually a zero-byte file.
        pol_0_part_1_path = os.path.join(self.objects, '1')
        rmtree(pol_0_part_1_path)
        with open(pol_0_part_1_path, 'w'):
            pass
        self.assertTrue(os.path.isfile(pol_0_part_1_path))  # sanity check

        # Policy 1's partition dir 1 is also a zero-byte file.
        pol_1_part_1_path = os.path.join(self.objects_1, '1')
        rmtree(pol_1_part_1_path)
        with open(pol_1_part_1_path, 'w'):
            pass
        self.assertTrue(os.path.isfile(pol_1_part_1_path))  # sanity check

        # Don't delete things in collect_jobs(); all the stat() calls would
        # make replicator startup really slow.
        self.replicator.collect_jobs()
        self.assertTrue(os.path.exists(pol_0_part_1_path))
        self.assertTrue(os.path.exists(pol_1_part_1_path))

        # After a replication pass, the files should be gone
        with mock.patch('swift.obj.replicator.http_connect',
                        mock_http_connect(200)):
            self.replicator.run_once()

        self.assertFalse(os.path.exists(pol_0_part_1_path))
        self.assertFalse(os.path.exists(pol_1_part_1_path))
        self.assertEqual(
            sorted(self.logger.get_lines_for_level('warning')), [
                ('Removing partition directory which was a file: %s'
                 % pol_1_part_1_path),
                ('Removing partition directory which was a file: %s'
                 % pol_0_part_1_path),
            ])

    def test_delete_partition(self):
        with mock.patch('swift.obj.replicator.http_connect',
                        mock_http_connect(200)):
            df = self.df_mgr.get_diskfile('sda', '1', 'a', 'c', 'o',
                                          policy=POLICIES.legacy)
            mkdirs(df._datadir)
            f = open(os.path.join(df._datadir,
                                  normalize_timestamp(time.time()) + '.data'),
                     'wb')
            f.write(b'1234567890')
            f.close()
            ohash = hash_path('a', 'c', 'o')
            data_dir = ohash[-3:]
            whole_path_from = os.path.join(self.objects, '1', data_dir)
            part_path = os.path.join(self.objects, '1')
            self.assertTrue(os.path.exists(part_path))
            ring = self.replicator.load_object_ring(POLICIES[0])
            nodes = [node for node in
                     ring.get_part_nodes(1)
                     if node['ip'] not in _ips()]
            process_arg_checker = []
            for node in nodes:
                rsync_mod = '%s::object/sda/objects/%s' % (node['ip'], 1)
                process_arg_checker.append(
                    (0, '', ['rsync', whole_path_from, rsync_mod]))
            with _mock_process(process_arg_checker):
                self.replicator.replicate()
            self.assertFalse(os.path.exists(part_path))

    def test_delete_partition_default_sync_method(self):
        self.replicator.conf.pop('sync_method')
        with mock.patch('swift.obj.replicator.http_connect',
                        mock_http_connect(200)):
            df = self.df_mgr.get_diskfile('sda', '1', 'a', 'c', 'o',
                                          policy=POLICIES.legacy)
            mkdirs(df._datadir)
            f = open(os.path.join(df._datadir,
                                  normalize_timestamp(time.time()) + '.data'),
                     'wb')
            f.write(b'1234567890')
            f.close()
            ohash = hash_path('a', 'c', 'o')
            data_dir = ohash[-3:]
            whole_path_from = os.path.join(self.objects, '1', data_dir)
            part_path = os.path.join(self.objects, '1')
            self.assertTrue(os.path.exists(part_path))
            ring = self.replicator.load_object_ring(POLICIES[0])
            nodes = [node for node in
                     ring.get_part_nodes(1)
                     if node['ip'] not in _ips()]
            process_arg_checker = []
            for node in nodes:
                rsync_mod = '%s::object/sda/objects/%s' % (node['ip'], 1)
                process_arg_checker.append(
                    (0, '', ['rsync', whole_path_from, rsync_mod]))
            with _mock_process(process_arg_checker):
                self.replicator.replicate()
            self.assertFalse(os.path.exists(part_path))

    def test_delete_partition_ssync_single_region(self):
        devs = [
            {'id': 0, 'device': 'sda', 'zone': 0,
             'region': 1, 'ip': '127.0.0.0', 'port': 6200},
            {'id': 1, 'device': 'sda', 'zone': 1,
             'region': 1, 'ip': '127.0.0.1', 'port': 6200},
            {'id': 2, 'device': 'sda', 'zone': 2,
             'region': 1, 'ip': '127.0.0.2', 'port': 6200},
            {'id': 3, 'device': 'sda', 'zone': 4,
             'region': 1, 'ip': '127.0.0.3', 'port': 6200},
            {'id': 4, 'device': 'sda', 'zone': 5,
             'region': 1, 'ip': '127.0.0.4', 'port': 6200},
            {'id': 5, 'device': 'sda', 'zone': 6,
             'region': 1, 'ip': 'fe80::202:b3ff:fe1e:8329', 'port': 6200},
            {'id': 6, 'device': 'sda', 'zone': 7, 'region': 1,
             'ip': '2001:0db8:85a3:0000:0000:8a2e:0370:7334', 'port': 6200},
        ]
        _create_test_rings(self.testdir, devs=devs)
        self.conf['sync_method'] = 'ssync'
        self.replicator = object_replicator.ObjectReplicator(self.conf)
        self.replicator.logger = debug_logger()
        self.replicator._zero_stats()

        with mock.patch('swift.obj.replicator.http_connect',
                        mock_http_connect(200)):
            df = self.df_mgr.get_diskfile('sda', '1', 'a', 'c', 'o',
                                          policy=POLICIES.legacy)
            mkdirs(df._datadir)
            ts = normalize_timestamp(time.time())
            f = open(os.path.join(df._datadir, ts + '.data'),
                     'wb')
            f.write(b'1234567890')
            f.close()
            ohash = hash_path('a', 'c', 'o')
            whole_path_from = storage_directory(self.objects, 1, ohash)
            suffix_dir_path = os.path.dirname(whole_path_from)
            part_path = os.path.join(self.objects, '1')
            self.assertTrue(os.path.exists(part_path))

            def _fake_ssync(node, job, suffixes, **kwargs):
                return True, {ohash: ts}

            self.replicator.sync_method = _fake_ssync
            self.replicator.replicate()
            self.assertFalse(os.path.exists(whole_path_from))
            self.assertFalse(os.path.exists(suffix_dir_path))
            self.assertFalse(os.path.exists(part_path))

    def test_delete_partition_1(self):
        with mock.patch('swift.obj.replicator.http_connect',
                        mock_http_connect(200)):
            df = self.df_mgr.get_diskfile('sda', '1', 'a', 'c', 'o',
                                          policy=POLICIES[1])
            mkdirs(df._datadir)
            f = open(os.path.join(df._datadir,
                                  normalize_timestamp(time.time()) + '.data'),
                     'wb')
            f.write(b'1234567890')
            f.close()
            ohash = hash_path('a', 'c', 'o')
            data_dir = ohash[-3:]
            whole_path_from = os.path.join(self.objects_1, '1', data_dir)
            part_path = os.path.join(self.objects_1, '1')
            self.assertTrue(os.path.exists(part_path))
            ring = self.replicator.load_object_ring(POLICIES[1])
            nodes = [node for node in
                     ring.get_part_nodes(1)
                     if node['ip'] not in _ips()]
            process_arg_checker = []
            for node in nodes:
                rsync_mod = '%s::object/sda/objects-1/%s' % (node['ip'], 1)
                process_arg_checker.append(
                    (0, '', ['rsync', whole_path_from, rsync_mod]))
            with _mock_process(process_arg_checker):
                self.replicator.replicate()
            self.assertFalse(os.path.exists(part_path))

    def test_delete_partition_with_failures(self):
        with mock.patch('swift.obj.replicator.http_connect',
                        mock_http_connect(200)):
            df = self.df_mgr.get_diskfile('sda', '1', 'a', 'c', 'o',
                                          policy=POLICIES.legacy)
            mkdirs(df._datadir)
            f = open(os.path.join(df._datadir,
                                  normalize_timestamp(time.time()) + '.data'),
                     'wb')
            f.write(b'1234567890')
            f.close()
            ohash = hash_path('a', 'c', 'o')
            data_dir = ohash[-3:]
            whole_path_from = os.path.join(self.objects, '1', data_dir)
            part_path = os.path.join(self.objects, '1')
            self.assertTrue(os.path.exists(part_path))
            ring = self.replicator.load_object_ring(POLICIES[0])
            nodes = [node for node in
                     ring.get_part_nodes(1)
                     if node['ip'] not in _ips()]
            process_arg_checker = []
            for i, node in enumerate(nodes):
                rsync_mod = '%s::object/sda/objects/%s' % (node['ip'], 1)
                if i == 0:
                    # force one of the rsync calls to fail
                    ret_code = 1
                else:
                    ret_code = 0
                process_arg_checker.append(
                    (ret_code, '', ['rsync', whole_path_from, rsync_mod]))
            with _mock_process(process_arg_checker):
                self.replicator.replicate()
            # The path should still exist
            self.assertTrue(os.path.exists(part_path))

    def test_delete_partition_with_handoff_delete(self):
        with mock.patch('swift.obj.replicator.http_connect',
                        mock_http_connect(200)):
            self.replicator.handoff_delete = 2
            df = self.df_mgr.get_diskfile('sda', '1', 'a', 'c', 'o',
                                          policy=POLICIES.legacy)
            mkdirs(df._datadir)
            f = open(os.path.join(df._datadir,
                                  normalize_timestamp(time.time()) + '.data'),
                     'wb')
            f.write(b'1234567890')
            f.close()
            ohash = hash_path('a', 'c', 'o')
            data_dir = ohash[-3:]
            whole_path_from = os.path.join(self.objects, '1', data_dir)
            part_path = os.path.join(self.objects, '1')
            self.assertTrue(os.path.exists(part_path))
            ring = self.replicator.load_object_ring(POLICIES[0])
            nodes = [node for node in
                     ring.get_part_nodes(1)
                     if node['ip'] not in _ips()]
            process_arg_checker = []
            for i, node in enumerate(nodes):
                rsync_mod = '%s::object/sda/objects/%s' % (node['ip'], 1)
                if i == 0:
                    # force one of the rsync calls to fail
                    ret_code = 1
                else:
                    ret_code = 0
                process_arg_checker.append(
                    (ret_code, '', ['rsync', whole_path_from, rsync_mod]))
            with _mock_process(process_arg_checker):
                self.replicator.replicate()
            self.assertFalse(os.path.exists(part_path))

    def test_delete_partition_with_too_high_handoff_delete(self):
        with mock.patch('swift.obj.replicator.http_connect',
                        mock_http_connect(200)):
            self.replicator.handoff_delete = 5
            df = self.df_mgr.get_diskfile('sda', '1', 'a', 'c', 'o',
                                          policy=POLICIES.legacy)
            mkdirs(df._datadir)
            f = open(os.path.join(df._datadir,
                                  normalize_timestamp(time.time()) + '.data'),
                     'wb')
            f.write(b'1234567890')
            f.close()
            ohash = hash_path('a', 'c', 'o')
            data_dir = ohash[-3:]
            whole_path_from = os.path.join(self.objects, '1', data_dir)
            part_path = os.path.join(self.objects, '1')
            self.assertTrue(os.path.exists(part_path))
            ring = self.replicator.load_object_ring(POLICIES[0])
            nodes = [node for node in
                     ring.get_part_nodes(1)
                     if node['ip'] not in _ips()]
            self.assertLess(len(nodes), self.replicator.handoff_delete)
            process_arg_checker = []
            for i, node in enumerate(nodes):
                rsync_mod = '%s::object/sda/objects/%s' % (node['ip'], 1)
                # everybody succeeds
                ret_code = 0
                process_arg_checker.append(
                    (ret_code, '', ['rsync', whole_path_from, rsync_mod]))
            with _mock_process(process_arg_checker):
                self.replicator.replicate()
            self.assertFalse(os.path.exists(part_path))

    def test_delete_partition_with_handoff_delete_failures(self):
        with mock.patch('swift.obj.replicator.http_connect',
                        mock_http_connect(200)):
            self.replicator.handoff_delete = 2
            df = self.df_mgr.get_diskfile('sda', '1', 'a', 'c', 'o',
                                          policy=POLICIES.legacy)
            mkdirs(df._datadir)
            f = open(os.path.join(df._datadir,
                                  normalize_timestamp(time.time()) + '.data'),
                     'wb')
            f.write(b'1234567890')
            f.close()
            ohash = hash_path('a', 'c', 'o')
            data_dir = ohash[-3:]
            whole_path_from = os.path.join(self.objects, '1', data_dir)
            part_path = os.path.join(self.objects, '1')
            self.assertTrue(os.path.exists(part_path))
            ring = self.replicator.load_object_ring(POLICIES[0])
            nodes = [node for node in
                     ring.get_part_nodes(1)
                     if node['ip'] not in _ips()]
            process_arg_checker = []
            for i, node in enumerate(nodes):
                rsync_mod = '%s::object/sda/objects/%s' % (node['ip'], 1)
                if i in (0, 1):
                    # force two of the rsync calls to fail
                    ret_code = 1
                else:
                    ret_code = 0
                process_arg_checker.append(
                    (ret_code, '', ['rsync', whole_path_from, rsync_mod]))
            with _mock_process(process_arg_checker):
                self.replicator.replicate()
            # The file should still exist
            self.assertTrue(os.path.exists(part_path))

    def test_delete_partition_with_handoff_delete_fail_in_other_region(self):
        with mock.patch('swift.obj.replicator.http_connect',
                        mock_http_connect(200)):
            df = self.df_mgr.get_diskfile('sda', '1', 'a', 'c', 'o',
                                          policy=POLICIES.legacy)
            mkdirs(df._datadir)
            f = open(os.path.join(df._datadir,
                                  normalize_timestamp(time.time()) + '.data'),
                     'wb')
            f.write(b'1234567890')
            f.close()
            ohash = hash_path('a', 'c', 'o')
            data_dir = ohash[-3:]
            whole_path_from = os.path.join(self.objects, '1', data_dir)
            part_path = os.path.join(self.objects, '1')
            self.assertTrue(os.path.exists(part_path))
            ring = self.replicator.load_object_ring(POLICIES[0])
            nodes = [node for node in
                     ring.get_part_nodes(1)
                     if node['ip'] not in _ips()]
            process_arg_checker = []
            for node in nodes:
                rsync_mod = '%s::object/sda/objects/%s' % (node['ip'], 1)
                if node['region'] != 1:
                    #  the rsync calls for other region to fail
                    ret_code = 1
                else:
                    ret_code = 0
                process_arg_checker.append(
                    (ret_code, '', ['rsync', whole_path_from, rsync_mod]))
            with _mock_process(process_arg_checker):
                self.replicator.replicate()
            # The file should still exist
            self.assertTrue(os.path.exists(part_path))

    def test_delete_partition_override_params(self):
        df = self.df_mgr.get_diskfile('sda', '0', 'a', 'c', 'o',
                                      policy=POLICIES.legacy)
        mkdirs(df._datadir)
        part_path = os.path.join(self.objects, '1')
        self.assertTrue(os.path.exists(part_path))
        self.replicator.replicate(override_devices=['sdb'])
        self.assertTrue(os.path.exists(part_path))
        self.replicator.replicate(override_partitions=[9])
        self.assertTrue(os.path.exists(part_path))
        self.replicator.replicate(override_devices=['sda'],
                                  override_partitions=[1])
        self.assertFalse(os.path.exists(part_path))

    def _make_OSError(self, err):
        return OSError(err, os.strerror(err))

    def test_delete_partition_override_params_os_not_empty_error(self):
        part_path = os.path.join(self.objects, '1')
        with mock.patch('swift.obj.replicator.shutil.rmtree') as mockrmtree:
            mockrmtree.side_effect = self._make_OSError(errno.ENOTEMPTY)
            self.replicator.replicate(override_devices=['sda'],
                                      override_partitions=[1],
                                      override_policies=[0])
            error_lines = self.replicator.logger.get_lines_for_level('error')
            self.assertFalse(error_lines)
            self.assertTrue(os.path.exists(part_path))
            self.assertEqual([mock.call(part_path)], mockrmtree.call_args_list)

    def test_delete_partition_ignores_os_no_entity_error(self):
        part_path = os.path.join(self.objects, '1')
        with mock.patch('swift.obj.replicator.shutil.rmtree') as mockrmtree:
            mockrmtree.side_effect = self._make_OSError(errno.ENOENT)
            self.replicator.replicate(override_devices=['sda'],
                                      override_partitions=[1],
                                      override_policies=[0])
        error_lines = self.replicator.logger.get_lines_for_level('error')
        self.assertFalse(error_lines)
        self.assertTrue(os.path.exists(part_path))
        self.assertEqual([mock.call(part_path)], mockrmtree.call_args_list)

    def test_delete_partition_ignores_os_no_data_error(self):
        part_path = os.path.join(self.objects, '1')
        with mock.patch('swift.obj.replicator.shutil.rmtree') as mockrmtree:
            mockrmtree.side_effect = self._make_OSError(errno.ENODATA)
            self.replicator.replicate(override_devices=['sda'],
                                      override_partitions=[1],
                                      override_policies=[0])
            error_lines = self.replicator.logger.get_lines_for_level('error')
            self.assertFalse(error_lines)
            self.assertTrue(os.path.exists(part_path))
            self.assertEqual([mock.call(part_path)], mockrmtree.call_args_list)

    def test_delete_policy_override_params(self):
        df0 = self.df_mgr.get_diskfile('sda', '99', 'a', 'c', 'o',
                                       policy=POLICIES.legacy)
        df1 = self.df_mgr.get_diskfile('sda', '99', 'a', 'c', 'o',
                                       policy=POLICIES[1])
        mkdirs(df0._datadir)
        mkdirs(df1._datadir)

        pol0_part_path = os.path.join(self.objects, '99')
        pol1_part_path = os.path.join(self.objects_1, '99')

        # sanity checks
        self.assertTrue(os.path.exists(pol0_part_path))
        self.assertTrue(os.path.exists(pol1_part_path))

        # a bogus policy index doesn't bother the replicator any more than a
        # bogus device or partition does
        self.replicator.run_once(policies='1,2,5')

        self.assertFalse(os.path.exists(pol1_part_path))
        self.assertTrue(os.path.exists(pol0_part_path))

        # since we weren't operating on everything, but only a subset of
        # storage policies, we didn't dump any recon stats.
        self.assertFalse(os.path.exists(
            os.path.join(self.recon_cache, RECON_OBJECT_FILE)))

    def test_delete_partition_ssync(self):
        with mock.patch('swift.obj.replicator.http_connect',
                        mock_http_connect(200)):
            df = self.df_mgr.get_diskfile('sda', '1', 'a', 'c', 'o',
                                          policy=POLICIES.legacy)
            mkdirs(df._datadir)
            ts = normalize_timestamp(time.time())
            f = open(os.path.join(df._datadir, ts + '.data'),
                     'wb')
            f.write(b'0')
            f.close()
            ohash = hash_path('a', 'c', 'o')
            whole_path_from = storage_directory(self.objects, 1, ohash)
            suffix_dir_path = os.path.dirname(whole_path_from)
            part_path = os.path.join(self.objects, '1')
            self.assertTrue(os.path.exists(part_path))

            self.call_nums = 0
            self.conf['sync_method'] = 'ssync'

            def _fake_ssync(node, job, suffixes, **kwargs):
                success = True
                ret_val = {ohash: ts}
                if self.call_nums == 2:
                    # ssync should return (True, []) only when the second
                    # candidate node has not get the replica yet.
                    success = False
                    ret_val = {}
                self.call_nums += 1
                return success, ret_val

            self.replicator.sync_method = _fake_ssync
            self.replicator.replicate()
            # The file should still exist
            self.assertTrue(os.path.exists(whole_path_from))
            self.assertTrue(os.path.exists(suffix_dir_path))
            self.assertTrue(os.path.exists(part_path))
            self.replicator.replicate()
            # The file should be deleted at the second replicate call
            self.assertFalse(os.path.exists(whole_path_from))
            self.assertFalse(os.path.exists(suffix_dir_path))
            self.assertTrue(os.path.exists(part_path))
            self.replicator.replicate()
            # The partition should be deleted at the third replicate call
            self.assertFalse(os.path.exists(whole_path_from))
            self.assertFalse(os.path.exists(suffix_dir_path))
            self.assertFalse(os.path.exists(part_path))
            del self.call_nums

    def test_delete_partition_ssync_with_sync_failure(self):
        with mock.patch('swift.obj.replicator.http_connect',
                        mock_http_connect(200)):
            df = self.df_mgr.get_diskfile('sda', '1', 'a', 'c', 'o',
                                          policy=POLICIES.legacy)
            ts = normalize_timestamp(time.time())
            mkdirs(df._datadir)
            f = open(os.path.join(df._datadir, ts + '.data'), 'wb')
            f.write(b'0')
            f.close()
            ohash = hash_path('a', 'c', 'o')
            whole_path_from = storage_directory(self.objects, 1, ohash)
            suffix_dir_path = os.path.dirname(whole_path_from)
            part_path = os.path.join(self.objects, '1')
            self.assertTrue(os.path.exists(part_path))
            self.call_nums = 0
            self.conf['sync_method'] = 'ssync'

            def _fake_ssync(node, job, suffixes, **kwags):
                success = False
                ret_val = {}
                if self.call_nums == 2:
                    # ssync should return (True, []) only when the second
                    # candidate node has not get the replica yet.
                    success = True
                    ret_val = {ohash: ts}
                self.call_nums += 1
                return success, ret_val

            self.replicator.sync_method = _fake_ssync
            self.replicator.replicate()
            # The file should still exist
            self.assertTrue(os.path.exists(whole_path_from))
            self.assertTrue(os.path.exists(suffix_dir_path))
            self.assertTrue(os.path.exists(part_path))
            self.replicator.replicate()
            # The file should still exist
            self.assertTrue(os.path.exists(whole_path_from))
            self.assertTrue(os.path.exists(suffix_dir_path))
            self.assertTrue(os.path.exists(part_path))
            self.replicator.replicate()
            # The file should still exist
            self.assertTrue(os.path.exists(whole_path_from))
            self.assertTrue(os.path.exists(suffix_dir_path))
            self.assertTrue(os.path.exists(part_path))
            del self.call_nums

    def test_delete_objs_ssync_only_when_in_sync(self):
        self.replicator.logger = debug_logger('test-replicator')
        with mock.patch('swift.obj.replicator.http_connect',
                        mock_http_connect(200)):
            df = self.df_mgr.get_diskfile('sda', '1', 'a', 'c', 'o',
                                          policy=POLICIES.legacy)
            mkdirs(df._datadir)
            ts = normalize_timestamp(time.time())
            f = open(os.path.join(df._datadir, ts + '.data'), 'wb')
            f.write(b'0')
            f.close()
            ohash = hash_path('a', 'c', 'o')
            whole_path_from = storage_directory(self.objects, 1, ohash)
            suffix_dir_path = os.path.dirname(whole_path_from)
            part_path = os.path.join(self.objects, '1')
            self.assertTrue(os.path.exists(part_path))
            self.call_nums = 0
            self.conf['sync_method'] = 'ssync'

            def _fake_ssync(node, job, suffixes, remote_check_objs=None):
                self.call_nums += 1
                if remote_check_objs is None:
                    # sync job
                    ret_val = {ohash: ts}
                else:
                    ret_val = {}
                return True, ret_val

            self.replicator.sync_method = _fake_ssync
            self.replicator.replicate()
            self.assertEqual(3, self.call_nums)
            # The file should still exist
            self.assertTrue(os.path.exists(whole_path_from))
            self.assertTrue(os.path.exists(suffix_dir_path))
            self.assertTrue(os.path.exists(part_path))

            del self.call_nums

    def test_delete_partition_ssync_with_cleanup_failure(self):
        with mock.patch('swift.obj.replicator.http_connect',
                        mock_http_connect(200)):
            self.replicator.logger = mock_logger = \
                debug_logger('test-replicator')
            df = self.df_mgr.get_diskfile('sda', '1', 'a', 'c', 'o',
                                          policy=POLICIES.legacy)
            mkdirs(df._datadir)
            ts = normalize_timestamp(time.time())
            f = open(os.path.join(df._datadir, ts + '.data'), 'wb')
            f.write(b'0')
            f.close()
            ohash = hash_path('a', 'c', 'o')
            whole_path_from = storage_directory(self.objects, 1, ohash)
            suffix_dir_path = os.path.dirname(whole_path_from)
            part_path = os.path.join(self.objects, '1')
            self.assertTrue(os.path.exists(part_path))

            self.call_nums = 0
            self.conf['sync_method'] = 'ssync'

            def _fake_ssync(node, job, suffixes, **kwargs):
                success = True
                ret_val = {ohash: ts}
                if self.call_nums == 2:
                    # ssync should return (True, []) only when the second
                    # candidate node has not get the replica yet.
                    success = False
                    ret_val = {}
                self.call_nums += 1
                return success, ret_val

            rmdir_func = os.rmdir

            def raise_exception_rmdir(exception_class, error_no):
                instance = exception_class()
                instance.errno = error_no
                instance.strerror = os.strerror(error_no)

                def func(directory, **kwargs):
                    if directory == suffix_dir_path:
                        raise instance
                    else:
                        rmdir_func(directory, **kwargs)

                return func

            self.replicator.sync_method = _fake_ssync
            self.replicator.replicate()
            # The file should still exist
            self.assertFalse(mock_logger.get_lines_for_level('error'))
<<<<<<< HEAD
            self.assertTrue(os.access(whole_path_from, os.F_OK))
            self.assertTrue(os.access(suffix_dir_path, os.F_OK))
            self.assertTrue(os.access(part_path, os.F_OK))
=======
            self.assertTrue(os.path.exists(whole_path_from))
            self.assertTrue(os.path.exists(suffix_dir_path))
            self.assertTrue(os.path.exists(part_path))
>>>>>>> 03bac8d4

            # Fail with ENOENT
            with mock.patch('os.rmdir',
                            raise_exception_rmdir(OSError, ENOENT)):
                self.replicator.replicate()
            self.assertFalse(mock_logger.get_lines_for_level('error'))
            self.assertFalse(os.path.exists(whole_path_from))
            self.assertTrue(os.path.exists(suffix_dir_path))
            self.assertTrue(os.path.exists(part_path))

            # Fail with ENOTEMPTY
            with mock.patch('os.rmdir',
                            raise_exception_rmdir(OSError, ENOTEMPTY)):
                self.replicator.replicate()
            self.assertFalse(mock_logger.get_lines_for_level('error'))
            self.assertFalse(os.path.exists(whole_path_from))
            self.assertTrue(os.path.exists(suffix_dir_path))
            self.assertTrue(os.path.exists(part_path))

            # Fail with ENOTDIR
            with mock.patch('os.rmdir',
                            raise_exception_rmdir(OSError, ENOTDIR)):
                self.replicator.replicate()
            self.assertEqual(mock_logger.get_lines_for_level('error'), [
                'Unexpected error trying to cleanup suffix dir %r: ' %
                os.path.dirname(df._datadir),
            ])
            self.assertFalse(os.path.exists(whole_path_from))
            self.assertTrue(os.path.exists(suffix_dir_path))
            self.assertTrue(os.path.exists(part_path))

            # Finally we can cleanup everything
            self.replicator.replicate()
            self.assertFalse(os.path.exists(whole_path_from))
            self.assertFalse(os.path.exists(suffix_dir_path))
            self.assertTrue(os.path.exists(part_path))
            self.replicator.replicate()
            self.assertFalse(os.path.exists(whole_path_from))
            self.assertFalse(os.path.exists(suffix_dir_path))
            self.assertFalse(os.path.exists(part_path))

    def test_run_once_recover_from_failure(self):
        conf = dict(swift_dir=self.testdir, devices=self.devices,
                    bind_ip=_ips()[0],
                    mount_check='false', timeout='300', stats_interval='1')
        replicator = object_replicator.ObjectReplicator(conf)
        was_connector = object_replicator.http_connect
        try:
            object_replicator.http_connect = mock_http_connect(200)
            # Write some files into '1' and run replicate- they should be moved
            # to the other partitions and then node should get deleted.
            cur_part = '1'
            df = self.df_mgr.get_diskfile('sda', cur_part, 'a', 'c', 'o',
                                          policy=POLICIES.legacy)
            mkdirs(df._datadir)
            f = open(os.path.join(df._datadir,
                                  normalize_timestamp(time.time()) + '.data'),
                     'wb')
            f.write(b'1234567890')
            f.close()
            ohash = hash_path('a', 'c', 'o')
            data_dir = ohash[-3:]
            whole_path_from = os.path.join(self.objects, cur_part, data_dir)
            ring = replicator.load_object_ring(POLICIES[0])
            process_arg_checker = []
            nodes = [node for node in
                     ring.get_part_nodes(int(cur_part))
                     if node['ip'] not in _ips()]
            for node in nodes:
                rsync_mod = '%s::object/sda/objects/%s' % (node['ip'],
                                                           cur_part)
                process_arg_checker.append(
                    (0, '', ['rsync', whole_path_from, rsync_mod]))
            self.assertTrue(os.path.exists(os.path.join(
                self.objects, '1', data_dir, ohash)))
            with _mock_process(process_arg_checker):
                replicator.run_once()
            self.assertFalse(process_errors)
            for i, result in [('0', True), ('1', False),
                              ('2', True), ('3', True)]:
                hashes_pkl = os.path.join(self.objects, i, diskfile.HASH_FILE)
                self.assertEqual(os.path.exists(hashes_pkl), result)
        finally:
            object_replicator.http_connect = was_connector

    def test_run_once_recover_from_timeout(self):
        # verify that replicator will pass over all policies' partitions even
        # if a timeout occurs while replicating one partition to one node.
        timeouts = [Timeout()]

        def fake_get_hashes(df_mgr, device, partition, policy, **kwargs):
            self.get_hash_count += 1
            dev_path = df_mgr.get_dev_path(device)
            part_path = os.path.join(dev_path, diskfile.get_data_dir(policy),
                                     str(partition))
            # Simulate a REPLICATE timeout by raising Timeout for second call
            # to get_hashes (with recalculate suffixes) for a specific
            # partition
            if (timeouts and '/objects/' in part_path and
                    part_path.endswith('0') and 'recalculate' in kwargs):
                raise timeouts.pop(0)
            return 1, {'abc': 'def'}

        # map partition_path -> [nodes]
        sync_paths = collections.defaultdict(list)

        def fake_sync(node, job, suffixes, *args, **kwargs):
            sync_paths[job['path']].append(node)
            return True, {}

        conf = dict(swift_dir=self.testdir, devices=self.devices,
                    bind_ip=_ips()[0],  # local dev has id=0
                    mount_check='false', timeout='300', stats_interval='1')
        with mock.patch('swift.obj.diskfile.DiskFileManager._get_hashes',
                        fake_get_hashes):
            with mock.patch('swift.obj.replicator.http_connect',
                            mock_http_connect(200)):
                with mock.patch('swift.obj.replicator.dump_recon_cache'):
                    replicator = object_replicator.ObjectReplicator(
                        conf, logger=self.logger)

                    self.get_hash_count = 0
                    with mock.patch.object(replicator, 'sync', fake_sync):
                        replicator.run_once()

        log_lines = replicator.logger.logger.get_lines_for_level('error')
        self.assertIn("Error syncing with node:", log_lines[0])
        self.assertFalse(log_lines[1:])
        # setup creates 4 partitions; partition 1 does not map to local dev id
        # 0 so will be handled by update_delete(); partitions 0, 2, 3 are
        # handled by update() for each of two policies, so expect 6 paths to be
        # sync'd
        self.assertEqual(6, len(sync_paths))
        # partition 3 has 2 nodes in remote region, only first node is sync'd.
        # partition 0 in policy 0 has fake_get_hashes timeout before first
        # sync, so only second node is sync'd.
        # other partitions are sync'd to 2 nodes in same region.
        expected_node_count = {  # map path_end -> expected sync node count
            '/objects/0': 1,
            '/objects/1': 2,
            '/objects/2': 2,
            '/objects/3': 1,
            '/objects-1/0': 2,
            '/objects-1/1': 2,
            '/objects-1/2': 2,
            '/objects-1/3': 1
        }
        for path, nodes in sync_paths.items():
            path_end = path[path.index('/objects'):]
            self.assertEqual(expected_node_count[path_end], len(nodes),
                             'Expected %s but got %s for path %s' %
                             (expected_node_count[path_end], len(nodes), path))
        # partitions 0 and 2 attempt 3 calls each per policy to get_hashes = 12
        # partitions 3 attempts 2 calls per policy to get_hashes = 4
        # partitions 1 dosn't get_hashes because of revert
        self.assertEqual(16, self.get_hash_count)

        # attempt to 16 times but succeeded only 15 times due to Timeout
        suffix_hashes = sum(
            call[0][1] for call in
            replicator.logger.logger.statsd_client.calls['update_stats']
            if call[0][0] == 'suffix.hashes')
        self.assertEqual(15, suffix_hashes)

    def test_run(self):
        with _mock_process([(0, '')] * 100):
            with mock.patch('swift.obj.replicator.http_connect',
                            mock_http_connect(200)):
                self.replicator.replicate()

    def test_run_withlog(self):
        with _mock_process([(0, "stuff in log")] * 100):
            with mock.patch('swift.obj.replicator.http_connect',
                            mock_http_connect(200)):
                self.replicator.replicate()

    def test_sync_just_calls_sync_method(self):
        self.replicator.sync_method = mock.MagicMock()
        self.replicator.sync('node', 'job', 'suffixes')
        self.replicator.sync_method.assert_called_once_with(
            'node', 'job', 'suffixes')

    @mock.patch('swift.obj.replicator.tpool.execute')
    @mock.patch('swift.obj.replicator.http_connect', autospec=True)
    @mock.patch('swift.obj.replicator._do_listdir')
    def test_update(self, mock_do_listdir, mock_http, mock_tpool_execute):

        def set_default(self):
            self.replicator.suffix_count = 0
            self.replicator.suffix_sync = 0
            self.replicator.suffix_hash = 0
            self.replicator.last_replication_count = 0
            self.replicator._zero_stats()
            self.replicator.partition_times = []

        self.headers = {'Content-Length': '0',
                        'user-agent': 'object-replicator %s' % os.getpid()}
        mock_tpool_execute.return_value = (0, {})

        all_jobs = self.replicator.collect_jobs()
        jobs = [job for job in all_jobs if not job['delete']]

        mock_http.return_value = answer = mock.MagicMock()
        answer.getresponse.return_value = resp = mock.MagicMock()
        # Check incorrect http_connect with status 507 and
        # count of attempts and call args
        resp.status = 507
        expected_listdir_calls = [
            mock.call(int(job['partition']),
                      self.replicator.replication_cycle)
            for job in jobs]
        do_listdir_results = [False, False, True, False, True, False]
        mock_do_listdir.side_effect = do_listdir_results
        expected_tpool_calls = [
            mock.call(self.replicator._df_router[job['policy']]._get_hashes,
                      job['device'], job['partition'], job['policy'],
                      do_listdir=do_listdir)
            for job, do_listdir in zip(jobs, do_listdir_results)
        ]
        for job in jobs:
            set_default(self)
            ring = job['policy'].object_ring
            self.headers['X-Backend-Storage-Policy-Index'] = int(job['policy'])
            self.replicator.update(job)
            error_lines = self.logger.get_lines_for_level('error')
            expected = []
            error = '%s responded as unmounted'
            # ... first the primaries
            for node in job['nodes']:
                node_str = utils.node_to_string(node, replication=True)
                expected.append(error % node_str)
            # ... then it will get handoffs
            for node in job['policy'].object_ring.get_more_nodes(
                    int(job['partition'])):
                node_str = utils.node_to_string(node, replication=True)
                expected.append(error % node_str)
            # ... and finally we get an error about running out of nodes
            expected.append('Ran out of handoffs while replicating '
                            'partition %s of policy %d' %
                            (job['partition'], job['policy']))
            self.assertEqual(expected, error_lines)
            self.assertEqual(len(self.replicator.partition_times), 1)
            self.assertEqual(mock_http.call_count, len(ring._devs) - 1)
            reqs = []
            for node in job['nodes']:
                reqs.append(mock.call(node['ip'], node['port'], node['device'],
                                      job['partition'], 'REPLICATE', '',
                                      headers=self.headers))
            if job['partition'] == '0':
                self.assertEqual(self.replicator.suffix_hash, 0)
            mock_http.assert_has_calls(reqs, any_order=True)
            mock_http.reset_mock()
            self.logger.clear()
        mock_do_listdir.assert_has_calls(expected_listdir_calls)
        mock_tpool_execute.assert_has_calls(expected_tpool_calls)
        mock_do_listdir.side_effect = None
        mock_do_listdir.return_value = False
        # Check incorrect http_connect with status 400 != HTTP_OK
        resp.status = 400
        error = 'Invalid response %(resp)s from %(node)s'
        for job in jobs:
            set_default(self)
            self.replicator.update(job)
            # ... only the primaries
            expected = [
                error % {
                    "resp": 400,
                    "node": utils.node_to_string(node, replication=True)}
                for node in job['nodes']]
            self.assertEqual(expected,
                             self.logger.get_lines_for_level('error'))
            self.assertEqual(len(self.replicator.partition_times), 1)
            self.logger.clear()

        # Check successful http_connection and exception with
        # incorrect pickle.loads(resp.read())
        resp.status = 200
        resp.read.return_value = b'garbage'
        expect = 'Error syncing with node: %s: '
        for job in jobs:
            set_default(self)
            self.replicator.update(job)
            # ... only the primaries
            expected = [expect % utils.node_to_string(node, replication=True)
                        for node in job['nodes']]
            error_lines = self.logger.get_lines_for_level('error')
            self.assertEqual(expected, error_lines)
            self.assertEqual(len(self.replicator.partition_times), 1)
            self.logger.clear()

        # Check successful http_connection and correct
        # pickle.loads(resp.read()) for non local node
        resp.status = 200
        local_job = None
        resp.read.return_value = pickle.dumps({})
        for job in jobs:
            set_default(self)
            # limit local job to policy 0 for simplicity
            if job['partition'] == '0' and int(job['policy']) == 0:
                local_job = job.copy()
                continue
            self.replicator.update(job)
            self.assertEqual([], self.logger.get_lines_for_level('error'))
            self.assertEqual(len(self.replicator.partition_times), 1)
            self.assertEqual(self.replicator.suffix_hash, 0)
            self.assertEqual(self.replicator.suffix_sync, 0)
            self.assertEqual(self.replicator.suffix_count, 0)
            self.logger.clear()

        # Check successful http_connect and sync for local node
        mock_tpool_execute.return_value = (1, {'a83': 'ba47fd314242ec8c'
                                                      '7efb91f5d57336e4'})
        resp.read.return_value = pickle.dumps({'a83': 'c130a2c17ed45102a'
                                                      'ada0f4eee69494ff'})
        set_default(self)
        self.replicator.sync = fake_func = \
            mock.MagicMock(return_value=(True, []))
        self.replicator.update(local_job)
        reqs = []
        for node in local_job['nodes']:
            reqs.append(mock.call(node, local_job, ['a83']))
        fake_func.assert_has_calls(reqs, any_order=True)
        self.assertEqual(fake_func.call_count, 2)
        stats = self.replicator.total_stats
        self.assertEqual(stats.attempted, 1)
        self.assertEqual(stats.suffix_sync, 2)
        self.assertEqual(stats.suffix_hash, 1)
        self.assertEqual(stats.suffix_count, 1)
        self.assertEqual(stats.hashmatch, 0)

        # Efficient Replication Case
        set_default(self)
        self.replicator.sync = fake_func = \
            mock.MagicMock(return_value=(True, []))
        all_jobs = self.replicator.collect_jobs()
        job = None
        for tmp in all_jobs:
            if tmp['partition'] == '3':
                job = tmp
                break
        # The candidate nodes to replicate (i.e. dev1 and dev3)
        # belong to another region
        self.replicator.update(job)
        self.assertEqual(fake_func.call_count, 1)
        stats = self.replicator.total_stats
        self.assertEqual(stats.attempted, 1)
        self.assertEqual(stats.suffix_sync, 1)
        self.assertEqual(stats.suffix_hash, 1)
        self.assertEqual(stats.suffix_count, 1)
        self.assertEqual(stats.hashmatch, 0)

        mock_http.reset_mock()
        self.logger.clear()

        # test for replication params on policy 0 only
        repl_job = local_job.copy()
        for node in repl_job['nodes']:
            node['replication_ip'] = '127.0.0.11'
            node['replication_port'] = '6011'
        set_default(self)
        # with only one set of headers make sure we specify index 0 here
        # as otherwise it may be different from earlier tests
        self.headers['X-Backend-Storage-Policy-Index'] = 0
        self.replicator.update(repl_job)
        reqs = []
        for node in repl_job['nodes']:
            reqs.append(mock.call(node['replication_ip'],
                                  node['replication_port'], node['device'],
                                  repl_job['partition'], 'REPLICATE',
                                  '', headers=self.headers))
        mock_http.assert_has_calls(reqs, any_order=True)

    @mock.patch('swift.obj.replicator.tpool.execute')
    @mock.patch('swift.obj.replicator.http_connect', autospec=True)
    @mock.patch('swift.obj.replicator._do_listdir')
    def test_update_local_hash_changes_during_replication(
            self, mock_do_listdir, mock_http, mock_tpool_execute):
        mock_http.return_value = answer = mock.MagicMock()
        answer.getresponse.return_value = resp = mock.MagicMock()
        resp.status = 200
        resp.read.return_value = pickle.dumps({
            'a83': 'c130a2c17ed45102aada0f4eee69494ff'})

        self.replicator.sync = fake_sync = \
            mock.MagicMock(return_value=(True, []))
        local_job = [
            job for job in self.replicator.collect_jobs()
            if not job['delete']
            and job['partition'] == '0' and int(job['policy']) == 0
        ][0]

        mock_tpool_execute.side_effect = [
            (1, {'a83': 'ba47fd314242ec8c7efb91f5d57336e4'}),
            (1, {'a83': 'c130a2c17ed45102aada0f4eee69494ff'}),
        ]
        self.replicator.update(local_job)
        self.assertEqual(fake_sync.call_count, 0)
        self.assertEqual(mock_http.call_count, 2)
        stats = self.replicator.total_stats
        self.assertEqual(stats.attempted, 1)
        self.assertEqual(stats.suffix_sync, 0)
        self.assertEqual(stats.suffix_hash, 1)
        self.assertEqual(stats.suffix_count, 1)
        self.assertEqual(stats.hashmatch, 2)

    def test_rsync_compress_different_region(self):
        self.assertEqual(self.replicator.sync_method, self.replicator.rsync)
        jobs = self.replicator.collect_jobs()
        _m_rsync = mock.Mock(return_value=0)
        _m_os_path_exists = mock.Mock(return_value=True)
        expected_reqs = []
        with mock.patch.object(self.replicator, '_rsync', _m_rsync), \
                mock.patch('os.path.exists', _m_os_path_exists), \
                mocked_http_conn(
                    *[200] * 2 * sum(len(job['nodes']) for job in jobs),
                    body=pickle.dumps('{}')) as request_log:
            for job in jobs:
                self.assertTrue('region' in job)
                for node in job['nodes']:
                    for rsync_compress in (True, False):
                        expected_reqs.append((
                            'REPLICATE', node['ip'],
                            '/%s/%s/fake_suffix' % (
                                node['device'], job['partition']),
                        ))
                        self.replicator.rsync_compress = rsync_compress
                        ret = self.replicator.sync(node, job,
                                                   ['fake_suffix'])
                        self.assertTrue(ret)
                        if node['region'] != job['region']:
                            if rsync_compress:
                                # --compress arg should be passed to rsync
                                # binary only when rsync_compress option is
                                # enabled AND destination node is in a
                                # different region
                                self.assertTrue('--compress' in
                                                _m_rsync.call_args[0][0])
                            else:
                                self.assertFalse('--compress' in
                                                 _m_rsync.call_args[0][0])
                        else:
                            self.assertFalse('--compress' in
                                             _m_rsync.call_args[0][0])
                        self.assertEqual(
                            _m_os_path_exists.call_args_list[-1][0][0],
                            os.path.join(job['path'], 'fake_suffix'))
                        self.assertEqual(
                            _m_os_path_exists.call_args_list[-2][0][0],
                            os.path.join(job['path']))
        self.assertEqual(expected_reqs, [
            (r['method'], r['ip'], r['path']) for r in request_log.requests])

    def test_rsync_failure_logging(self):
        with mock.patch('swift.obj.replicator.subprocess.Popen') as mock_popen:
            mock_popen.return_value.stdout = io.BytesIO(b'\n'.join([
                b'',
                b'cd+++++++++ suf',
                b'cd+++++++++ suf/hash1',
                b'<f+++++++++ suf/hash1/1637956993.28907.data',
                b'',
                b'cd+++++++++ suf/hash2',
                b'<f+++++++++ suf/hash2/1615174984.55017.data',
                b'',
                b'cd+++++++++ suf/hash3',
                b'<f+++++++++ suf/hash3/1616276756.37760.data',
                b'<f+++++++++ suf/hash3/1637954870.98055.meta',
                b'',
                b'Oh no, some error!',
            ]))
            mock_popen.return_value.wait.return_value = 5
            self.assertEqual(5, self.replicator._rsync([
                'rsync', '--recursive', '--whole-file', '--human-readable',
                '--xattrs', '--itemize-changes', '--ignore-existing',
                '--timeout=30', '--contimeout=30', '--bwlimit=100M',
                '--exclude=rsync-tempfile-pattern',
                '/srv/node/d1/objects/part/suf',
                '192.168.50.30::object/d8/objects/241']))
        error_lines = self.logger.get_lines_for_level('error')
        self.assertEqual(error_lines[:5], [
            '<f+++++++++ suf/hash1/1637956993.28907.data',
            '<f+++++++++ suf/hash2/1615174984.55017.data',
            '<f+++++++++ suf/hash3/1616276756.37760.data',
            '<f+++++++++ suf/hash3/1637954870.98055.meta',
            'Oh no, some error!',
        ])
        expected_start = "Bad rsync return code: 5 <- ['rsync', '--recursive'"
        self.assertEqual(error_lines[5][:len(expected_start)], expected_start,
                         'Expected %r to start with %r' % (error_lines[5],
                                                           expected_start))
        self.assertFalse(error_lines[6:])
        self.assertFalse(self.logger.get_lines_for_level('info'))
        self.assertFalse(self.logger.get_lines_for_level('debug'))

    def test_rsync_failure_logging_no_transfer(self):
        with mock.patch('swift.obj.replicator.subprocess.Popen') as mock_popen:
            mock_popen.return_value.stdout = io.BytesIO(b'\n'.join([
                b'',
                b'cd+++++++++ suf',
                b'cd+++++++++ suf/hash1',
                b'<f+++++++++ suf/hash1/1637956993.28907.data',
                b'',
                b'cd+++++++++ suf/hash2',
                b'<f+++++++++ suf/hash2/1615174984.55017.data',
                b'',
                b'cd+++++++++ suf/hash3',
                b'<f+++++++++ suf/hash3/1616276756.37760.data',
                b'<f+++++++++ suf/hash3/1637954870.98055.meta',
                b'',
                b'Oh no, some error!',
            ]))
            mock_popen.return_value.wait.return_value = 5
            self.replicator.log_rsync_transfers = False
            self.assertEqual(5, self.replicator._rsync([
                'rsync', '--recursive', '--whole-file', '--human-readable',
                '--xattrs', '--itemize-changes', '--ignore-existing',
                '--timeout=30', '--contimeout=30', '--bwlimit=100M',
                '--exclude=rsync-tempfile-pattern',
                '/srv/node/d1/objects/part/suf',
                '192.168.50.30::object/d8/objects/241']))
        error_lines = self.logger.get_lines_for_level('error')
        self.assertEqual(error_lines[0], 'Oh no, some error!')
        expected_start = "Bad rsync return code: 5 <- ['rsync', '--recursive'"
        self.assertEqual(error_lines[1][:len(expected_start)], expected_start,
                         'Expected %r to start with %r' % (error_lines[1],
                                                           expected_start))
        self.assertFalse(error_lines[2:])
        self.assertFalse(self.logger.get_lines_for_level('info'))
        self.assertFalse(self.logger.get_lines_for_level('debug'))

    def test_rsync_success_logging(self):
        with mock.patch(
                'swift.obj.replicator.subprocess.Popen') as mock_popen, \
                mock.patch('time.time', side_effect=[123.4, 123.5]):
            mock_popen.return_value.stdout = io.BytesIO(b'\n'.join([
                b'',
                b'cd+++++++++ suf',
                b'cd+++++++++ suf/hash1',
                b'<f+++++++++ suf/hash1/1637956993.28907.data',
                b'',
                b'cd+++++++++ suf/hash2',
                b'<f+++++++++ suf/hash2/1615174984.55017.data',
                b'',
                b'cd+++++++++ suf/hash3',
                b'<f+++++++++ suf/hash3/1616276756.37760.data',
                b'<f+++++++++ suf/hash3/1637954870.98055.meta',
                b'',
                b'Yay! It worked!',
            ]))
            mock_popen.return_value.wait.return_value = 0
            self.assertEqual(0, self.replicator._rsync([
                'rsync', '--recursive', '--whole-file', '--human-readable',
                '--xattrs', '--itemize-changes', '--ignore-existing',
                '--timeout=30', '--contimeout=30', '--bwlimit=100M',
                '--exclude=rsync-tempfile-pattern',
                '/srv/node/d1/objects/part/suf',
                '192.168.50.30::object/d8/objects/241']))
        self.assertFalse(self.logger.get_lines_for_level('error'))
        debug_lines = self.logger.get_lines_for_level('debug')
        self.assertEqual(debug_lines, [
            '<f+++++++++ suf/hash1/1637956993.28907.data',
            '<f+++++++++ suf/hash2/1615174984.55017.data',
            '<f+++++++++ suf/hash3/1616276756.37760.data',
            '<f+++++++++ suf/hash3/1637954870.98055.meta',
            'Yay! It worked!',
        ])
        info_lines = self.logger.get_lines_for_level('info')
        self.assertEqual(info_lines, [
            'Successful rsync of /srv/node/d1/objects/part/... to '
            '192.168.50.30::object/d8/objects/241 (0.100)'])

    def test_rsync_success_logging_no_transfer(self):
        with mock.patch(
                'swift.obj.replicator.subprocess.Popen') as mock_popen, \
                mock.patch('time.time', side_effect=[123.4, 123.5]):
            mock_popen.return_value.stdout = io.BytesIO(b'\n'.join([
                b'',
                b'cd+++++++++ sf1',
                b'cd+++++++++ sf1/hash1',
                b'<f+++++++++ sf1/hash1/1637956993.28907.data',
                b'',
                b'cd+++++++++ sf1/hash2',
                b'<f+++++++++ sf1/hash2/1615174984.55017.data',
                b'',
                b'cd+++++++++ sf2/hash3',
                b'<f+++++++++ sf2/hash3/1616276756.37760.data',
                b'<f+++++++++ sf2/hash3/1637954870.98055.meta',
                b'',
                b'Yay! It worked!',
            ]))
            mock_popen.return_value.wait.return_value = 0
            self.replicator.log_rsync_transfers = False
            self.assertEqual(0, self.replicator._rsync([
                'rsync', '--recursive', '--whole-file', '--human-readable',
                '--xattrs', '--itemize-changes', '--ignore-existing',
                '--timeout=30', '--contimeout=30', '--bwlimit=100M',
                '--exclude=rsync-tempfile-pattern',
                '/srv/node/d1/objects/part/sf1',
                '/srv/node/d1/objects/part/sf2',
                '192.168.50.30::object/d8/objects/241']))
        self.assertFalse(self.logger.get_lines_for_level('error'))
        debug_lines = self.logger.get_lines_for_level('debug')
        self.assertEqual(debug_lines, ['Yay! It worked!'])
        info_lines = self.logger.get_lines_for_level('info')
        self.assertEqual(info_lines, [
            'Successful rsync of /srv/node/d1/objects/part/... to '
            '192.168.50.30::object/d8/objects/241 (0.100)'])

    def test_do_listdir(self):
        # Test if do_listdir is enabled for every 10th partition to rehash
        # First number is the number of partitions in the job, list entries
        # are the expected partition numbers per run
        test_data = {
            9: [1, 0, 1, 1, 1, 1, 1, 1, 1, 1],
            29: [3, 2, 3, 3, 3, 3, 3, 3, 3, 3],
            111: [12, 11, 11, 11, 11, 11, 11, 11, 11, 11]}

        for partitions, expected in test_data.items():
            seen = []
            for phase in range(10):
                invalidated = 0
                for partition in range(partitions):
                    if object_replicator._do_listdir(partition, phase):
                        seen.append(partition)
                        invalidated += 1
                # Every 10th partition is seen after each phase
                self.assertEqual(expected[phase], invalidated)

            # After 10 cycles every partition is seen exactly once
            self.assertEqual(sorted(range(partitions)), sorted(seen))

    def test_revert_partition_lock_timeout(self):
        self.replicator.handoffs_remaining = 0
        jobs = self.replicator.collect_jobs()
        delete_jobs = [j for j in jobs if j['delete']]
        delete_jobs.sort(key=lambda j: j['policy'])
        job = delete_jobs[0]
        df_mgr = self.replicator._df_router[job['policy']]
        with mock.patch.object(df_mgr, 'partition_lock',
                               side_effect=PartitionLockTimeout):
            self.replicator.revert(job)
        logs = self.logger.get_lines_for_level('info')
        self.assertEqual(['Unable to lock handoff partition 1 for '
                          'replication on device sda policy 0'], logs)

    def test_revert_can_batch_suffixes(self):
        self.replicator.handoffs_remaining = 0
        self.replicator.sync_batches_per_revert = 4
        jobs = self.replicator.collect_jobs()
        delete_jobs = [j for j in jobs if j['delete']]
        delete_jobs.sort(key=lambda j: j['policy'])
        job = delete_jobs[0]
        for suffix in range(11):
            os.mkdir(os.path.join(job['path'], "%03x" % suffix))
        with mock.patch.object(self.replicator, 'sync',
                               return_value=(True, {})) as mock_sync, \
                mock.patch('shutil.rmtree') as mock_rmtree:
            self.replicator.revert(job)
        self.assertEqual(len(mock_sync.mock_calls), 12)
        self.assertEqual(mock_sync.mock_calls, [
            mock.call(node, job, mock.ANY) for node in job['nodes']] * 4)
        self.assertEqual([len(c[1][2]) for c in mock_sync.mock_calls], [
            3, 3, 3,
            3, 3, 3,
            3, 3, 3,
            2, 2, 2,
        ])
        self.assertEqual(sorted(mock_rmtree.mock_calls[:-1]), [
            mock.call(os.path.join(job['path'], "%03x" % suffix))
            for suffix in range(11)])
        self.assertEqual(mock_rmtree.mock_calls[-1], mock.call(job['path']))

    def test_revert_batch_suffixes_carry_on(self):
        self.replicator.handoffs_remaining = 0
        self.replicator.sync_batches_per_revert = 4
        jobs = self.replicator.collect_jobs()
        delete_jobs = [j for j in jobs if j['delete']]
        delete_jobs.sort(key=lambda j: j['policy'])
        job = delete_jobs[0]
        for suffix in range(11):
            os.mkdir(os.path.join(job['path'], "%03x" % suffix))
        sync_returns = [
            (True, {}), (True, {}), (True, {}),
            (True, {}), (True, {}), (False, {"doesn't": "matter"}),
            (True, {}), (True, {}), (True, {}),
            (True, {}), (True, {}), (True, {}),
        ]
        with mock.patch.object(self.replicator, 'sync',
                               side_effect=sync_returns) as mock_sync, \
                mock.patch('shutil.rmtree') as mock_rmtree, \
                mock.patch('random.shuffle', side_effect=lambda x: None):
            self.replicator.revert(job)
        self.assertEqual(len(mock_sync.mock_calls), 12)
        self.assertEqual(mock_sync.mock_calls, [
            mock.call(node, job, mock.ANY) for node in job['nodes']] * 4)
        self.assertEqual([len(c[1][2]) for c in mock_sync.mock_calls], [
            3, 3, 3,
            3, 3, 3,
            3, 3, 3,
            2, 2, 2,
        ])
        self.assertEqual(mock_rmtree.mock_calls, [
            mock.call(os.path.join(job['path'], "%03x" % suffix))
            for suffix in (0, 4, 8, 2, 6, 10, 3, 7)])

    def test_replicate_skipped_partpower_increase(self):
        _create_test_rings(self.testdir, next_part_power=4)
        self.replicator.get_local_devices()  # refresh rings
        self.replicator.replicate()
        self.assertEqual(0, self.replicator.job_count)
        self.assertEqual(0, self.replicator.total_stats.attempted)
        warnings = self.logger.get_lines_for_level('warning')
        self.assertIn(
            "next_part_power set in policy 'one'. Skipping", warnings)

    def test_replicate_rsync_timeout(self):
        cur_part = '0'
        df = self.df_mgr.get_diskfile('sda', cur_part, 'a', 'c', 'o',
                                      policy=POLICIES[0])
        mkdirs(df._datadir)
        f = open(os.path.join(df._datadir,
                              normalize_timestamp(time.time()) + '.data'),
                 'wb')
        f.write(b'1234567890')
        f.close()

        mock_procs = []

        def new_mock(*a, **kw):
            proc = MockHungProcess()
            mock_procs.append(proc)
            return proc

        with mock.patch('swift.obj.replicator.http_connect',
                        mock_http_connect(200)), \
                mock.patch.object(self.replicator, 'rsync_timeout', 0.01), \
                mock.patch('eventlet.green.subprocess.Popen', new_mock):
            self.replicator.rsync_error_log_line_length = 40
            self.replicator.run_once()
        for proc in mock_procs:
            self.assertEqual(proc._calls, [
                ('wait', 'running'),
                ('kill', 'running'),
                ('wait', 'killed'),
            ])
        self.assertEqual(len(mock_procs), 2)
        error_lines = self.replicator.logger.get_lines_for_level('error')
        # verify logs are truncated to rsync_error_log_line_length
        self.assertEqual(["Killing long-running rsync after 0s: ['r"] * 2,
                         error_lines)

    def test_replicate_rsync_timeout_wedged(self):
        cur_part = '0'
        df = self.df_mgr.get_diskfile('sda', cur_part, 'a', 'c', 'o',
                                      policy=POLICIES[0])
        mkdirs(df._datadir)
        f = open(os.path.join(df._datadir,
                              normalize_timestamp(time.time()) + '.data'),
                 'wb')
        f.write(b'1234567890')
        f.close()

        mock_procs = []

        def new_mock(*a, **kw):
            proc = MockHungProcess(polls_needed=2)
            mock_procs.append(proc)
            return proc

        with mock.patch('swift.obj.replicator.http_connect',
                        mock_http_connect(200)), \
                mock.patch.object(self.replicator, 'rsync_timeout', 0.01), \
                mock.patch('eventlet.green.subprocess.Popen', new_mock):
            self.replicator.run_once()
        for proc in mock_procs:
            self.assertEqual(proc._calls, [
                ('wait', 'running'),
                ('kill', 'running'),
                ('wait', 'killed'),
                ('poll', 'killed'),
                ('poll', 'killed'),
            ])
        self.assertEqual(len(mock_procs), 2)

    def test_limit_rsync_log(self):
        def do_test(length_limit, log_line, expected):
            self.replicator.rsync_error_log_line_length = length_limit
            result = self.replicator._limit_rsync_log(log_line)
            self.assertEqual(result, expected)

        tests = [{'length_limit': 20,
                  'log_line': 'a' * 20,
                  'expected': 'a' * 20},
                 {'length_limit': 20,
                  'log_line': 'a' * 19,
                  'expected': 'a' * 19},
                 {'length_limit': 20,
                  'log_line': 'a' * 21,
                  'expected': 'a' * 20},
                 {'length_limit': None,
                  'log_line': 'a' * 50,
                  'expected': 'a' * 50},
                 {'length_limit': 0,
                  'log_line': 'a' * 50,
                  'expected': 'a' * 50}]

        for params in tests:
            do_test(**params)


@patch_policies([StoragePolicy(0, 'zero', False),
                 StoragePolicy(1, 'one', True)])
class TestMultiProcessReplicator(unittest.TestCase):
    def setUp(self):
        # recon cache path
        self.recon_cache = tempfile.mkdtemp()
        rmtree(self.recon_cache, ignore_errors=1)
        os.mkdir(self.recon_cache)
        self.recon_file = os.path.join(self.recon_cache, RECON_OBJECT_FILE)

        bind_port = 6200

        # Set up some rings
        self.testdir = tempfile.mkdtemp()
        _create_test_rings(self.testdir, devs=[
            {'id': 0, 'device': 'sda', 'zone': 0,
             'region': 1, 'ip': '127.0.0.1', 'port': bind_port},
            {'id': 1, 'device': 'sdb', 'zone': 0,
             'region': 1, 'ip': '127.0.0.1', 'port': bind_port},
            {'id': 2, 'device': 'sdc', 'zone': 0,
             'region': 1, 'ip': '127.0.0.1', 'port': bind_port},
            {'id': 3, 'device': 'sdd', 'zone': 0,
             'region': 1, 'ip': '127.0.0.1', 'port': bind_port},
            {'id': 4, 'device': 'sde', 'zone': 0,
             'region': 1, 'ip': '127.0.0.1', 'port': bind_port},
            {'id': 100, 'device': 'notme0', 'zone': 0,
             'region': 1, 'ip': '127.99.99.99', 'port': bind_port}])

        self.logger = debug_logger('test-replicator')
        self.conf = dict(
            bind_ip='127.0.0.1', bind_port=bind_port,
            swift_dir=self.testdir,
            mount_check='false', recon_cache_path=self.recon_cache,
            timeout='300', stats_interval='1', sync_method='rsync')

        self.replicator = object_replicator.ObjectReplicator(
            self.conf, logger=self.logger)

    def tearDown(self):
        self.assertFalse(process_errors)
        rmtree(self.testdir, ignore_errors=1)
        rmtree(self.recon_cache, ignore_errors=1)

    def fake_replicate(self, override_devices, **kw):
        # Faked-out replicate() method. Just updates the stats, but doesn't
        # do any work.
        for device in override_devices:
            stats = self.replicator.stats_for_dev[device]
            if device == 'sda':
                stats.attempted = 1
                stats.success = 10
                stats.failure = 100
                stats.hashmatch = 1000
                stats.rsync = 10000
                stats.remove = 100000
                stats.suffix_count = 1000000
                stats.suffix_hash = 10000000
                stats.suffix_sync = 100000000
                stats.failure_nodes = {
                    '10.1.1.1': {'d11': 1}}
            elif device == 'sdb':
                stats.attempted = 2
                stats.success = 20
                stats.failure = 200
                stats.hashmatch = 2000
                stats.rsync = 20000
                stats.remove = 200000
                stats.suffix_count = 2000000
                stats.suffix_hash = 20000000
                stats.suffix_sync = 200000000
                stats.failure_nodes = {
                    '10.2.2.2': {'d22': 2}}
            elif device == 'sdc':
                stats.attempted = 3
                stats.success = 30
                stats.failure = 300
                stats.hashmatch = 3000
                stats.rsync = 30000
                stats.remove = 300000
                stats.suffix_count = 3000000
                stats.suffix_hash = 30000000
                stats.suffix_sync = 300000000
                stats.failure_nodes = {
                    '10.3.3.3': {'d33': 3}}
            elif device == 'sdd':
                stats.attempted = 4
                stats.success = 40
                stats.failure = 400
                stats.hashmatch = 4000
                stats.rsync = 40000
                stats.remove = 400000
                stats.suffix_count = 4000000
                stats.suffix_hash = 40000000
                stats.suffix_sync = 400000000
                stats.failure_nodes = {
                    '10.4.4.4': {'d44': 4}}
            elif device == 'sde':
                stats.attempted = 5
                stats.success = 50
                stats.failure = 500
                stats.hashmatch = 5000
                stats.rsync = 50000
                stats.remove = 500000
                stats.suffix_count = 5000000
                stats.suffix_hash = 50000000
                stats.suffix_sync = 500000000
                stats.failure_nodes = {
                    '10.5.5.5': {'d55': 5}}
            else:
                raise Exception("mock can't handle %r" % device)

    def test_no_multiprocessing(self):
        self.replicator.replicator_workers = 0
        self.assertEqual(self.replicator.get_worker_args(), [])

    def test_device_distribution(self):
        self.replicator.replicator_workers = 2
        self.assertEqual(self.replicator.get_worker_args(), [{
            'override_devices': ['sda', 'sdc', 'sde'],
            'override_partitions': [],
            'override_policies': [],
            'have_overrides': False,
            'multiprocess_worker_index': 0,
        }, {
            'override_devices': ['sdb', 'sdd'],
            'override_partitions': [],
            'override_policies': [],
            'have_overrides': False,
            'multiprocess_worker_index': 1,
        }])

    def test_override_policies(self):
        self.replicator.replicator_workers = 2
        args = self.replicator.get_worker_args(policies="3,5,7", once=True)
        self.assertEqual(args, [{
            'override_devices': ['sda', 'sdc', 'sde'],
            'override_partitions': [],
            'override_policies': [3, 5, 7],
            'have_overrides': True,
            'multiprocess_worker_index': 0,
        }, {
            'override_devices': ['sdb', 'sdd'],
            'override_partitions': [],
            'override_policies': [3, 5, 7],
            'have_overrides': True,
            'multiprocess_worker_index': 1,
        }])

        # override policies don't apply in run-forever mode
        args = self.replicator.get_worker_args(policies="3,5,7", once=False)
        self.assertEqual(args, [{
            'override_devices': ['sda', 'sdc', 'sde'],
            'override_partitions': [],
            'override_policies': [],
            'have_overrides': False,
            'multiprocess_worker_index': 0,
        }, {
            'override_devices': ['sdb', 'sdd'],
            'override_partitions': [],
            'override_policies': [],
            'have_overrides': False,
            'multiprocess_worker_index': 1,
        }])

    def test_more_workers_than_disks(self):
        self.replicator.replicator_workers = 999
        self.assertEqual(self.replicator.get_worker_args(), [{
            'override_devices': ['sda'],
            'override_partitions': [],
            'override_policies': [],
            'have_overrides': False,
            'multiprocess_worker_index': 0,
        }, {
            'override_devices': ['sdb'],
            'override_partitions': [],
            'override_policies': [],
            'have_overrides': False,
            'multiprocess_worker_index': 1,
        }, {
            'override_devices': ['sdc'],
            'override_partitions': [],
            'override_policies': [],
            'have_overrides': False,
            'multiprocess_worker_index': 2,
        }, {
            'override_devices': ['sdd'],
            'override_partitions': [],
            'override_policies': [],
            'have_overrides': False,
            'multiprocess_worker_index': 3,
        }, {
            'override_devices': ['sde'],
            'override_partitions': [],
            'override_policies': [],
            'have_overrides': False,
            'multiprocess_worker_index': 4,
        }])

        # Remember how many workers we actually have so that the log-line
        # prefixes are reasonable. Otherwise, we'd have five workers, each
        # logging lines starting with things like "[worker X/999 pid=P]"
        # despite there being only five.
        self.assertEqual(self.replicator.replicator_workers, 5)

    def test_command_line_overrides(self):
        self.replicator.replicator_workers = 2

        args = self.replicator.get_worker_args(
            devices="sda,sdc,sdd", partitions="12,34,56", once=True)
        self.assertEqual(args, [{
            'override_devices': ['sda', 'sdd'],
            'override_partitions': [12, 34, 56],
            'override_policies': [],
            'have_overrides': True,
            'multiprocess_worker_index': 0,
        }, {
            'override_devices': ['sdc'],
            'override_partitions': [12, 34, 56],
            'override_policies': [],
            'have_overrides': True,
            'multiprocess_worker_index': 1,
        }])

        args = self.replicator.get_worker_args(
            devices="sda,sdc,sdd", once=True)
        self.assertEqual(args, [{
            'override_devices': ['sda', 'sdd'],
            'override_partitions': [],
            'override_policies': [],
            'have_overrides': True,
            'multiprocess_worker_index': 0,
        }, {
            'override_devices': ['sdc'],
            'override_partitions': [],
            'override_policies': [],
            'have_overrides': True,
            'multiprocess_worker_index': 1,
        }])

        # no overrides apply in run-forever mode
        args = self.replicator.get_worker_args(
            devices="sda,sdc,sdd", partitions="12,34,56", once=False)
        self.assertEqual(args, [{
            'override_devices': ['sda', 'sdc', 'sde'],
            'override_partitions': [],
            'override_policies': [],
            'have_overrides': False,
            'multiprocess_worker_index': 0,
        }, {
            'override_devices': ['sdb', 'sdd'],
            'override_partitions': [],
            'override_policies': [],
            'have_overrides': False,
            'multiprocess_worker_index': 1,
        }])

    def test_worker_logging(self):
        self.replicator.replicator_workers = 3

        def log_some_stuff(*a, **kw):
            self.replicator.logger.debug("debug message")
            self.replicator.logger.info("info message")
            self.replicator.logger.warning("warning message")
            self.replicator.logger.error("error message")

        with mock.patch.object(self.replicator, 'replicate', log_some_stuff), \
                mock.patch("os.getpid", lambda: 8804):
            self.replicator.get_worker_args()
            self.replicator.run_once(multiprocess_worker_index=0,
                                     override_devices=['sda', 'sdb'])

        prefix = "[worker 1/3 pid=8804] "
        for level, lines in self.logger.logger.all_log_lines().items():
            for line in lines:
                self.assertTrue(
                    line.startswith(prefix),
                    "%r doesn't start with %r (level %s)" % (
                        line, prefix, level))

    def test_recon_run_once(self):
        self.replicator.replicator_workers = 3

        the_time = [1521680000]

        def mock_time():
            rv = the_time[0]
            the_time[0] += 120
            return rv

        # Simulate a couple child processes
        with mock.patch.object(self.replicator, 'replicate',
                               self.fake_replicate), \
                mock.patch('time.time', mock_time):
            self.replicator.get_worker_args()
            self.replicator.run_once(multiprocess_worker_index=0,
                                     override_devices=['sda', 'sdb'])
            self.replicator.run_once(multiprocess_worker_index=1,
                                     override_devices=['sdc'])
            self.replicator.run_once(multiprocess_worker_index=2,
                                     override_devices=['sdd', 'sde'])

        with open(self.recon_file) as fh:
            recon_data = json.load(fh)
        self.assertIn('object_replication_per_disk', recon_data)
        self.assertIn('sda', recon_data['object_replication_per_disk'])
        self.assertIn('sdb', recon_data['object_replication_per_disk'])
        self.assertIn('sdc', recon_data['object_replication_per_disk'])
        self.assertIn('sdd', recon_data['object_replication_per_disk'])
        self.assertIn('sde', recon_data['object_replication_per_disk'])
        sda = recon_data['object_replication_per_disk']['sda']

        # Spot-check a couple of fields
        self.assertEqual(sda['replication_stats']['attempted'], 1)
        self.assertEqual(sda['replication_stats']['success'], 10)
        self.assertEqual(sda['object_replication_time'], 2)  # minutes
        self.assertEqual(sda['object_replication_last'], 1521680120)

        # Aggregate the workers' recon updates
        self.replicator.post_multiprocess_run()
        with open(self.recon_file) as fh:
            recon_data = json.load(fh)
        self.assertEqual(recon_data['replication_stats']['attempted'], 15)
        self.assertEqual(recon_data['replication_stats']['failure'], 1500)
        self.assertEqual(recon_data['replication_stats']['hashmatch'], 15000)
        self.assertEqual(recon_data['replication_stats']['remove'], 1500000)
        self.assertEqual(recon_data['replication_stats']['rsync'], 150000)
        self.assertEqual(recon_data['replication_stats']['success'], 150)
        self.assertEqual(recon_data['replication_stats']['suffix_count'],
                         15000000)
        self.assertEqual(recon_data['replication_stats']['suffix_hash'],
                         150000000)
        self.assertEqual(recon_data['replication_stats']['suffix_sync'],
                         1500000000)
        self.assertEqual(recon_data['replication_stats']['failure_nodes'], {
            '10.1.1.1': {'d11': 1},
            '10.2.2.2': {'d22': 2},
            '10.3.3.3': {'d33': 3},
            '10.4.4.4': {'d44': 4},
            '10.5.5.5': {'d55': 5},
        })
        self.assertEqual(recon_data['object_replication_time'], 2)  # minutes
        self.assertEqual(recon_data['object_replication_last'], 1521680120)

    def test_recon_skipped_with_overrides(self):
        self.replicator.replicator_workers = 3

        the_time = [1521680000]

        def mock_time():
            rv = the_time[0]
            the_time[0] += 120
            return rv

        with mock.patch.object(self.replicator, 'replicate',
                               self.fake_replicate), \
                mock.patch('time.time', mock_time):
            self.replicator.get_worker_args()
            self.replicator.run_once(multiprocess_worker_index=0,
                                     have_overrides=True,
                                     override_devices=['sda', 'sdb'])
        self.assertFalse(os.path.exists(self.recon_file))

        # have_overrides=False makes us get recon stats
        with mock.patch.object(self.replicator, 'replicate',
                               self.fake_replicate), \
                mock.patch('time.time', mock_time):
            self.replicator.get_worker_args()
            self.replicator.run_once(multiprocess_worker_index=0,
                                     have_overrides=False,
                                     override_devices=['sda', 'sdb'])
        with open(self.recon_file) as fh:
            recon_data = json.load(fh)
        self.assertIn('sda', recon_data['object_replication_per_disk'])

    def test_recon_run_forever(self):
        the_time = [1521521521.52152]

        def mock_time():
            rv = the_time[0]
            the_time[0] += 120
            return rv

        self.replicator.replicator_workers = 2
        self.replicator._next_rcache_update = the_time[0]

        # One worker has finished a pass, the other hasn't.
        with mock.patch.object(self.replicator, 'replicate',
                               self.fake_replicate), \
                mock.patch('time.time', mock_time):
            self.replicator.get_worker_args()
            # Yes, this says run_once, but this is only to populate
            # object.recon with some stats. The real test is for the
            # aggregation.
            self.replicator.run_once(multiprocess_worker_index=0,
                                     override_devices=['sda', 'sdb', 'sdc'])

        # This will not produce aggregate stats since not every device has
        # finished a pass.
        the_time[0] += self.replicator.stats_interval
        with mock.patch('time.time', mock_time):
            rv = self.replicator.is_healthy()
        self.assertTrue(rv)
        with open(self.recon_file) as fh:
            recon_data = json.load(fh)
        self.assertNotIn('replication_stats', recon_data)

        # Now all the local devices have completed a replication pass, so we
        # will produce aggregate stats.
        with mock.patch.object(self.replicator, 'replicate',
                               self.fake_replicate), \
                mock.patch('time.time', mock_time):
            self.replicator.get_worker_args()
            self.replicator.run_once(multiprocess_worker_index=1,
                                     override_devices=['sdd', 'sde'])
        the_time[0] += self.replicator.stats_interval
        with mock.patch('time.time', mock_time):
            rv = self.replicator.is_healthy()
        self.assertTrue(rv)
        with open(self.recon_file) as fh:
            recon_data = json.load(fh)
        self.assertIn('replication_stats', recon_data)

        # no need to exhaustively check every sum
        self.assertEqual(recon_data['replication_stats']['attempted'], 15)
        self.assertEqual(recon_data['replication_stats']['success'], 150)

        self.assertEqual(
            recon_data['replication_last'],
            min(pd['replication_last']
                for pd in recon_data['object_replication_per_disk'].values()))


class TestReplicatorStats(unittest.TestCase):
    def test_to_recon(self):
        st = object_replicator.Stats(
            attempted=1, failure=2, hashmatch=3, remove=4,
            rsync=5, success=7,
            suffix_count=8, suffix_hash=9, suffix_sync=10,
            failure_nodes={'10.1.2.3': {'sda': 100, 'sdb': 200}})
        # This is what appears in the recon dump
        self.assertEqual(st.to_recon(), {
            'attempted': 1,
            'failure': 2,
            'hashmatch': 3,
            'remove': 4,
            'rsync': 5,
            'success': 7,
            'suffix_count': 8,
            'suffix_hash': 9,
            'suffix_sync': 10,
            'failure_nodes': {'10.1.2.3': {'sda': 100, 'sdb': 200}},
        })

    def test_recon_roundtrip(self):
        before = object_replicator.Stats(
            attempted=1, failure=2, hashmatch=3, remove=4,
            rsync=5, success=7,
            suffix_count=8, suffix_hash=9, suffix_sync=10,
            failure_nodes={'10.1.2.3': {'sda': 100, 'sdb': 200}})
        after = object_replicator.Stats.from_recon(before.to_recon())
        self.assertEqual(after.attempted, before.attempted)
        self.assertEqual(after.failure, before.failure)
        self.assertEqual(after.hashmatch, before.hashmatch)
        self.assertEqual(after.remove, before.remove)
        self.assertEqual(after.rsync, before.rsync)
        self.assertEqual(after.success, before.success)
        self.assertEqual(after.suffix_count, before.suffix_count)
        self.assertEqual(after.suffix_hash, before.suffix_hash)
        self.assertEqual(after.suffix_sync, before.suffix_sync)
        self.assertEqual(after.failure_nodes, before.failure_nodes)

    def test_from_recon_skips_extra_fields(self):
        # If another attribute ever sneaks its way in, we should ignore it.
        # This will make aborted upgrades a little less painful for
        # operators.
        recon_dict = {'attempted': 1, 'failure': 2, 'hashmatch': 3,
                      'spices': 5, 'treasures': 8}
        stats = object_replicator.Stats.from_recon(recon_dict)
        self.assertEqual(stats.attempted, 1)
        self.assertEqual(stats.failure, 2)
        self.assertEqual(stats.hashmatch, 3)
        # We don't gain attributes just because they're in object.recon.
        self.assertFalse(hasattr(stats, 'spices'))
        self.assertFalse(hasattr(stats, 'treasures'))

    def test_add_failure_stats(self):
        st = object_replicator.Stats()
        st.add_failure_stats([('10.1.1.1', 'd10'), ('10.1.1.1', 'd11')])
        st.add_failure_stats([('10.1.1.1', 'd10')])
        st.add_failure_stats([('10.1.1.1', 'd12'), ('10.2.2.2', 'd20'),
                              ('10.2.2.2', 'd21'), ('10.2.2.2', 'd21'),
                              ('10.2.2.2', 'd21')])
        self.assertEqual(st.failure, 8)

        as_dict = st.to_recon()
        self.assertEqual(as_dict['failure_nodes'], {
            '10.1.1.1': {
                'd10': 2,
                'd11': 1,
                'd12': 1,
            },
            '10.2.2.2': {
                'd20': 1,
                'd21': 3,
            },
        })

    def test_add(self):
        st1 = object_replicator.Stats(
            attempted=1, failure=2, hashmatch=3, remove=4, rsync=5,
            success=6, suffix_count=7, suffix_hash=8, suffix_sync=9,
            failure_nodes={
                '10.1.1.1': {'sda': 10, 'sdb': 20},
                '10.1.1.2': {'sda': 10, 'sdb': 20}})
        st2 = object_replicator.Stats(
            attempted=2, failure=4, hashmatch=6, remove=8, rsync=10,
            success=12, suffix_count=14, suffix_hash=16, suffix_sync=18,
            failure_nodes={
                '10.1.1.2': {'sda': 10, 'sdb': 20},
                '10.1.1.3': {'sda': 10, 'sdb': 20}})
        total = st1 + st2
        self.assertEqual(total.attempted, 3)
        self.assertEqual(total.failure, 6)
        self.assertEqual(total.hashmatch, 9)
        self.assertEqual(total.remove, 12)
        self.assertEqual(total.rsync, 15)
        self.assertEqual(total.success, 18)
        self.assertEqual(total.suffix_count, 21)
        self.assertEqual(total.suffix_hash, 24)
        self.assertEqual(total.suffix_sync, 27)
        self.assertEqual(total.failure_nodes, {
            '10.1.1.1': {'sda': 10, 'sdb': 20},
            '10.1.1.2': {'sda': 20, 'sdb': 40},
            '10.1.1.3': {'sda': 10, 'sdb': 20},
        })


if __name__ == '__main__':
    unittest.main()<|MERGE_RESOLUTION|>--- conflicted
+++ resolved
@@ -1761,15 +1761,9 @@
             self.replicator.replicate()
             # The file should still exist
             self.assertFalse(mock_logger.get_lines_for_level('error'))
-<<<<<<< HEAD
-            self.assertTrue(os.access(whole_path_from, os.F_OK))
-            self.assertTrue(os.access(suffix_dir_path, os.F_OK))
-            self.assertTrue(os.access(part_path, os.F_OK))
-=======
             self.assertTrue(os.path.exists(whole_path_from))
             self.assertTrue(os.path.exists(suffix_dir_path))
             self.assertTrue(os.path.exists(part_path))
->>>>>>> 03bac8d4
 
             # Fail with ENOENT
             with mock.patch('os.rmdir',

# Copyright (c) 2010-2012 OpenStack Foundation
#
# Licensed under the Apache License, Version 2.0 (the "License");
# you may not use this file except in compliance with the License.
# You may obtain a copy of the License at
#
#    http://www.apache.org/licenses/LICENSE-2.0
#
# Unless required by applicable law or agreed to in writing, software
# distributed under the License is distributed on an "AS IS" BASIS,
# WITHOUT WARRANTIES OR CONDITIONS OF ANY KIND, either express or
# implied.
# See the License for the specific language governing permissions and
# limitations under the License.
import collections
import errno
import io
import json
import unittest
import os
import mock
from gzip import GzipFile
from shutil import rmtree
import six
import six.moves.cPickle as pickle
import time
import tempfile
from contextlib import contextmanager, closing
from collections import defaultdict
from errno import ENOENT, ENOTEMPTY, ENOTDIR

from eventlet.green import subprocess
from eventlet import Timeout, sleep

from test.debug_logger import debug_logger
from test.unit import (patch_policies, make_timestamp_iter, mocked_http_conn,
                       mock_check_drive, skip_if_no_xattrs)
from swift.common import utils
from swift.common.utils import (hash_path, mkdirs, normalize_timestamp,
                                storage_directory)
from swift.common import ring
from swift.common.recon import RECON_OBJECT_FILE
from swift.obj import diskfile, replicator as object_replicator
from swift.common.storage_policy import StoragePolicy, POLICIES
from swift.common.exceptions import PartitionLockTimeout


def _ips(*args, **kwargs):
    return ['127.0.0.0']


def mock_http_connect(status):

    class FakeConn(object):

        def __init__(self, status, *args, **kwargs):
            self.status = status
            self.reason = 'Fake'
            self.host = args[0]
            self.port = args[1]
            self.method = args[4]
            self.path = args[5]
            self.with_exc = False
            self.headers = kwargs.get('headers', {})

        def getresponse(self):
            if self.with_exc:
                raise Exception('test')
            return self

        def getheader(self, header):
            return self.headers[header]

        def read(self, amt=None):
            return pickle.dumps({})

        def close(self):
            return
    return lambda *args, **kwargs: FakeConn(status, *args, **kwargs)


process_errors = []


class MockProcess(object):
    ret_code = None
    ret_log = None
    check_args = None
    captured_log = None

    class Stream(object):

        def read(self):
            return next(MockProcess.ret_log)

    def __init__(self, *args, **kwargs):
        targs = next(MockProcess.check_args)
        for targ in targs:
            # Allow more than 2 candidate targs
            # (e.g. a case that either node is fine when nodes shuffled)
            if isinstance(targ, tuple):
                allowed = False
                for target in targ:
                    if target in args[0]:
                        allowed = True
                if not allowed:
                    process_errors.append("Invalid: %s not in %s" % (targ,
                                                                     args))
            else:
                if targ not in args[0]:
                    process_errors.append("Invalid: %s not in %s" % (targ,
                                                                     args))
        self.captured_info = {
            'rsync_args': args[0],
        }
        self.stdout = self.Stream()

    def wait(self):
        # the _mock_process context manager assures this class attribute is a
        # mutable list and takes care of resetting it
        rv = next(self.ret_code)
        if self.captured_log is not None:
            self.captured_info['ret_code'] = rv
            self.captured_log.append(self.captured_info)
        return rv


@contextmanager
def _mock_process(ret):
    captured_log = []
    MockProcess.captured_log = captured_log
    orig_process = subprocess.Popen
    MockProcess.ret_code = (i[0] for i in ret)
    MockProcess.ret_log = (i[1] if six.PY2 else i[1].encode('utf8')
                           for i in ret)
    MockProcess.check_args = (i[2] for i in ret)
    object_replicator.subprocess.Popen = MockProcess
    yield captured_log
    MockProcess.captured_log = None
    object_replicator.subprocess.Popen = orig_process


class MockHungProcess(object):
    def __init__(self, polls_needed=0, *args, **kwargs):
        class MockStdout(object):
            def read(self):
                pass
        self.stdout = MockStdout()
        self._state = 'running'
        self._calls = []
        self._polls = 0
        self._polls_needed = polls_needed

    def wait(self, timeout=None):
        self._calls.append(('wait', self._state))
        if self._state == 'running':
            # Sleep so we trip the rsync timeout
            sleep(1)
            raise BaseException('You need to mock out some timeouts')
        if not self._polls_needed:
            self._state = 'os-reaped'
            return 137
        if timeout is not None:
            raise subprocess.TimeoutExpired('some cmd', timeout)
        raise BaseException("You're waiting indefinitely on something "
                            "we've established is hung")

    def poll(self):
        self._calls.append(('poll', self._state))
        self._polls += 1
        if self._polls >= self._polls_needed:
            self._state = 'os-reaped'
            return 137
        else:
            return None

    def terminate(self):
        self._calls.append(('terminate', self._state))
        if self._state == 'running':
            self._state = 'terminating'

    def kill(self):
        self._calls.append(('kill', self._state))
        self._state = 'killed'


def _create_test_rings(path, devs=None, next_part_power=None):
    testgz = os.path.join(path, 'object.ring.gz')
    intended_replica2part2dev_id = [
        [0, 1, 2, 3, 4, 5, 6],
        [1, 2, 3, 0, 5, 6, 4],
        [2, 3, 0, 1, 6, 4, 5],
    ]
    intended_devs = devs or [
        {'id': 0, 'device': 'sda', 'zone': 0,
         'region': 1, 'ip': '127.0.0.0', 'port': 6200},
        {'id': 1, 'device': 'sda', 'zone': 1,
         'region': 2, 'ip': '127.0.0.1', 'port': 6200},
        {'id': 2, 'device': 'sda', 'zone': 2,
         'region': 3, 'ip': '127.0.0.2', 'port': 6200},
        {'id': 3, 'device': 'sda', 'zone': 4,
         'region': 2, 'ip': '127.0.0.3', 'port': 6200},
        {'id': 4, 'device': 'sda', 'zone': 5,
         'region': 1, 'ip': '127.0.0.4', 'port': 6200,
         'replication_ip': '127.0.1.4'},
        {'id': 5, 'device': 'sda', 'zone': 6,
         'region': 3, 'ip': 'fe80::202:b3ff:fe1e:8329', 'port': 6200},
        {'id': 6, 'device': 'sda', 'zone': 7, 'region': 1,
         'ip': '2001:0db8:85a3:0000:0000:8a2e:0370:7334', 'port': 6200},
    ]
    intended_part_shift = 30
    with closing(GzipFile(testgz, 'wb')) as f:
        pickle.dump(
            ring.RingData(intended_replica2part2dev_id,
                          intended_devs, intended_part_shift, next_part_power),
            f)

    testgz = os.path.join(path, 'object-1.ring.gz')
    with closing(GzipFile(testgz, 'wb')) as f:
        pickle.dump(
            ring.RingData(intended_replica2part2dev_id,
                          intended_devs, intended_part_shift, next_part_power),
            f)
    for policy in POLICIES:
        policy.object_ring = None  # force reload
    return


@patch_policies([StoragePolicy(0, 'zero', False),
                StoragePolicy(1, 'one', True)])
class TestObjectReplicator(unittest.TestCase):

    def setUp(self):
        skip_if_no_xattrs()
        utils.HASH_PATH_SUFFIX = b'endcap'
        utils.HASH_PATH_PREFIX = b''
        # recon cache path
        self.recon_cache = tempfile.mkdtemp()
        rmtree(self.recon_cache, ignore_errors=1)
        os.mkdir(self.recon_cache)
        # Setup a test ring (stolen from common/test_ring.py)
        self.testdir = tempfile.mkdtemp()
        self.devices = os.path.join(self.testdir, 'node')
        rmtree(self.testdir, ignore_errors=1)
        os.mkdir(self.testdir)
        os.mkdir(self.devices)

        self.objects, self.objects_1, self.parts, self.parts_1 = \
            self._write_disk_data('sda')
        _create_test_rings(self.testdir)
        self.logger = debug_logger('test-replicator')
        self.conf = dict(
            bind_ip=_ips()[0], bind_port=6200,
            swift_dir=self.testdir, devices=self.devices, mount_check='false',
            timeout='300', stats_interval='1', sync_method='rsync',
            recon_cache_path=self.recon_cache)
        self._create_replicator()
        self.ts = make_timestamp_iter()

    def tearDown(self):
        self.assertFalse(process_errors)
        rmtree(self.testdir, ignore_errors=1)
        rmtree(self.recon_cache, ignore_errors=1)

    def test_ring_ip_and_bind_ip(self):
        # make clean base_conf
        base_conf = dict(self.conf)
        for key in ('bind_ip', 'ring_ip'):
            base_conf.pop(key, None)

        # default ring_ip is always 0.0.0.0
        self.conf = base_conf
        self._create_replicator()
        self.assertEqual('0.0.0.0', self.replicator.ring_ip)

        # bind_ip works fine for legacy configs
        self.conf = dict(base_conf)
        self.conf['bind_ip'] = '192.168.1.42'
        self._create_replicator()
        self.assertEqual('192.168.1.42', self.replicator.ring_ip)

        # ring_ip works fine by-itself
        self.conf = dict(base_conf)
        self.conf['ring_ip'] = '192.168.1.43'
        self._create_replicator()
        self.assertEqual('192.168.1.43', self.replicator.ring_ip)

        # if you have both ring_ip wins
        self.conf = dict(base_conf)
        self.conf['bind_ip'] = '192.168.1.44'
        self.conf['ring_ip'] = '192.168.1.45'
        self._create_replicator()
        self.assertEqual('192.168.1.45', self.replicator.ring_ip)

    def test_handoff_replication_setting_warnings(self):
        conf_tests = [
            # (config, expected_warning)
            ({}, False),
            ({'handoff_delete': 'auto'}, False),
            ({'handoffs_first': 'no'}, False),
            ({'handoff_delete': '2'}, True),
            ({'handoffs_first': 'yes'}, True),
            ({'handoff_delete': '1', 'handoffs_first': 'yes'}, True),
        ]
        log_message = 'Handoff only mode is not intended for normal ' \
            'operation, please disable handoffs_first and ' \
            'handoff_delete before the next normal rebalance'
        for config, expected_warning in conf_tests:
            self.logger.clear()
            object_replicator.ObjectReplicator(config, logger=self.logger)
            warning_log_lines = self.logger.get_lines_for_level('warning')
            if expected_warning:
                expected_log_lines = [log_message]
            else:
                expected_log_lines = []
            self.assertEqual(expected_log_lines, warning_log_lines,
                             'expected %s != %s for config %r' % (
                                 expected_log_lines,
                                 warning_log_lines,
                                 config,
                             ))

    def _write_disk_data(self, disk_name, with_json=False):
        os.mkdir(os.path.join(self.devices, disk_name))
        objects = os.path.join(self.devices, disk_name,
                               diskfile.get_data_dir(POLICIES[0]))
        objects_1 = os.path.join(self.devices, disk_name,
                                 diskfile.get_data_dir(POLICIES[1]))
        os.mkdir(objects)
        os.mkdir(objects_1)
        parts = {}
        parts_1 = {}
        for part in ['0', '1', '2', '3']:
            parts[part] = os.path.join(objects, part)
            os.mkdir(parts[part])
            parts_1[part] = os.path.join(objects_1, part)
            os.mkdir(parts_1[part])

        if with_json:
            for json_file in ['auditor_status_ZBF.json',
                              'auditor_status_ALL.json']:
                for obj_dir in [objects, objects_1]:
                    with open(os.path.join(obj_dir, json_file), 'w'):
                        pass

        return objects, objects_1, parts, parts_1

    def _create_replicator(self):
        self.replicator = object_replicator.ObjectReplicator(self.conf)
        self.replicator.logger = self.logger
        self.replicator._zero_stats()
        self.replicator.all_devs_info = set()
        self.df_mgr = diskfile.DiskFileManager(self.conf, self.logger)

    def test_run_once_no_local_device_in_ring(self):
        conf = dict(swift_dir=self.testdir, devices=self.devices,
                    bind_ip='1.1.1.1', recon_cache_path=self.recon_cache,
                    mount_check='false', timeout='300', stats_interval='1')
        replicator = object_replicator.ObjectReplicator(conf,
                                                        logger=self.logger)
        replicator.run_once()
        expected = [
            "Can't find itself in policy with index 0 with ips 1.1.1.1 and"
            " with port 6200 in ring file, not replicating",
            "Can't find itself in policy with index 1 with ips 1.1.1.1 and"
            " with port 6200 in ring file, not replicating",
        ]
        self.assertEqual(expected, self.logger.get_lines_for_level('error'))

    def test_run_once(self):
        conf = dict(swift_dir=self.testdir, devices=self.devices,
                    bind_ip=_ips()[0], recon_cache_path=self.recon_cache,
                    mount_check='false', timeout='300', stats_interval='1')
        replicator = object_replicator.ObjectReplicator(conf,
                                                        logger=self.logger)
        was_connector = object_replicator.http_connect
        object_replicator.http_connect = mock_http_connect(200)
        cur_part = '0'
        df = self.df_mgr.get_diskfile('sda', cur_part, 'a', 'c', 'o',
                                      policy=POLICIES[0])
        mkdirs(df._datadir)
        f = open(os.path.join(df._datadir,
                              normalize_timestamp(time.time()) + '.data'),
                 'wb')
        f.write(b'1234567890')
        f.close()
        ohash = hash_path('a', 'c', 'o')
        data_dir = ohash[-3:]
        whole_path_from = os.path.join(self.objects, cur_part, data_dir)
        process_arg_checker = []
        ring = replicator.load_object_ring(POLICIES[0])
        nodes = [node for node in
                 ring.get_part_nodes(int(cur_part))
                 if node['ip'] not in _ips()]
        rsync_mods = tuple(['%s::object/sda/objects/%s' %
                            (node['ip'], cur_part) for node in nodes])
        for node in nodes:
            process_arg_checker.append(
                (0, '', ['rsync', whole_path_from, rsync_mods]))
        start = replicator.replication_cycle
        self.assertGreaterEqual(start, 0)
        self.assertLessEqual(start, 9)
        with _mock_process(process_arg_checker):
            replicator.run_once()
        self.assertEqual((start + 1) % 10, replicator.replication_cycle)
        self.assertFalse(process_errors)
        self.assertFalse(self.logger.get_lines_for_level('error'))

        # Returns 0 at first, and 60 on all following .next() calls
        def _infinite_gen():
            yield 0
            while True:
                yield 60

        for cycle in range(1, 10):
            with _mock_process(process_arg_checker):
                with mock.patch('time.time', side_effect=_infinite_gen()):
                    replicator.run_once()
                    self.assertEqual((start + 1 + cycle) % 10,
                                     replicator.replication_cycle)

        recon_fname = os.path.join(self.recon_cache, RECON_OBJECT_FILE)
        with open(recon_fname) as cachefile:
            recon = json.loads(cachefile.read())
            self.assertEqual(1, recon.get('replication_time'))
            self.assertIn('replication_stats', recon)
            self.assertIn('replication_last', recon)
        expected = 'Object replication complete (once). (1.00 minutes)'
        self.assertIn(expected, self.logger.get_lines_for_level('info'))
        self.assertFalse(self.logger.get_lines_for_level('error'))
        object_replicator.http_connect = was_connector

    # policy 1
    def test_run_once_1(self):
        conf = dict(swift_dir=self.testdir, devices=self.devices,
                    recon_cache_path=self.recon_cache,
                    mount_check='false', timeout='300', stats_interval='1')
        replicator = object_replicator.ObjectReplicator(conf,
                                                        logger=self.logger)
        was_connector = object_replicator.http_connect
        object_replicator.http_connect = mock_http_connect(200)
        cur_part = '0'
        df = self.df_mgr.get_diskfile('sda', cur_part, 'a', 'c', 'o',
                                      policy=POLICIES[1])
        mkdirs(df._datadir)
        f = open(os.path.join(df._datadir,
                              normalize_timestamp(time.time()) + '.data'),
                 'wb')
        f.write(b'1234567890')
        f.close()
        ohash = hash_path('a', 'c', 'o')
        data_dir = ohash[-3:]
        whole_path_from = os.path.join(self.objects_1, cur_part, data_dir)
        process_arg_checker = []
        ring = replicator.load_object_ring(POLICIES[1])
        nodes = [node for node in
                 ring.get_part_nodes(int(cur_part))
                 if node['ip'] not in _ips()]
        rsync_mods = tuple(['%s::object/sda/objects-1/%s' %
                            (node['ip'], cur_part) for node in nodes])
        for node in nodes:
            process_arg_checker.append(
                (0, '', ['rsync', whole_path_from, rsync_mods]))
        with _mock_process(process_arg_checker):
            with mock.patch('swift.obj.replicator.whataremyips',
                            side_effect=_ips):
                replicator.run_once()
        self.assertFalse(process_errors)
        self.assertFalse(self.logger.get_lines_for_level('error'))
        object_replicator.http_connect = was_connector

    def test_check_ring(self):
        for pol in POLICIES:
            obj_ring = self.replicator.load_object_ring(pol)
            self.assertTrue(self.replicator.check_ring(obj_ring))
            orig_check = self.replicator.next_check
            self.replicator.next_check = orig_check - 30
            self.assertTrue(self.replicator.check_ring(obj_ring))
            self.replicator.next_check = orig_check
            orig_ring_time = obj_ring._mtime
            obj_ring._mtime = orig_ring_time - 30
            self.assertTrue(self.replicator.check_ring(obj_ring))
            self.replicator.next_check = orig_check - 30
            self.assertFalse(self.replicator.check_ring(obj_ring))

    def test_collect_jobs_mkdirs_error(self):

        non_local = {}

        def blowup_mkdirs(path):
            non_local['path'] = path
            raise OSError('Ow!')

        with mock.patch.object(object_replicator, 'mkdirs', blowup_mkdirs):
            rmtree(self.objects, ignore_errors=1)
            object_replicator.mkdirs = blowup_mkdirs
            self.replicator.collect_jobs()
            self.assertEqual(self.logger.get_lines_for_level('error'), [
                'ERROR creating %s: ' % non_local['path']])
            log_args, log_kwargs = self.logger.log_dict['error'][0]
            self.assertEqual(str(log_kwargs['exc_info'][1]), 'Ow!')

    def test_collect_jobs(self):
        jobs = self.replicator.collect_jobs()
        jobs_to_delete = [j for j in jobs if j['delete']]
        jobs_by_pol_part = {}
        for job in jobs:
            jobs_by_pol_part[str(int(job['policy'])) + job['partition']] = job
        self.assertEqual(len(jobs_to_delete), 2)
        self.assertEqual('1', jobs_to_delete[0]['partition'])
        self.assertEqual(
            [node['id'] for node in jobs_by_pol_part['00']['nodes']], [1, 2])
        self.assertEqual(
            [node['id'] for node in jobs_by_pol_part['01']['nodes']],
            [1, 2, 3])
        self.assertEqual(
            [node['id'] for node in jobs_by_pol_part['02']['nodes']], [2, 3])
        self.assertEqual(
            [node['id'] for node in jobs_by_pol_part['03']['nodes']], [3, 1])
        self.assertEqual(
            [node['id'] for node in jobs_by_pol_part['10']['nodes']], [1, 2])
        self.assertEqual(
            [node['id'] for node in jobs_by_pol_part['11']['nodes']],
            [1, 2, 3])
        self.assertEqual(
            [node['id'] for node in jobs_by_pol_part['12']['nodes']], [2, 3])
        self.assertEqual(
            [node['id'] for node in jobs_by_pol_part['13']['nodes']], [3, 1])
        for part in ['00', '01', '02', '03']:
            for node in jobs_by_pol_part[part]['nodes']:
                self.assertEqual(node['device'], 'sda')
            self.assertEqual(jobs_by_pol_part[part]['path'],
                             os.path.join(self.objects, part[1:]))
        for part in ['10', '11', '12', '13']:
            for node in jobs_by_pol_part[part]['nodes']:
                self.assertEqual(node['device'], 'sda')
            self.assertEqual(jobs_by_pol_part[part]['path'],
                             os.path.join(self.objects_1, part[1:]))

    def test_collect_jobs_unmounted(self):
        with mock_check_drive() as mocks:
            jobs = self.replicator.collect_jobs()
        self.assertEqual(jobs, [])
        self.assertEqual(mocks['ismount'].mock_calls, [])
        self.assertEqual(len(mocks['isdir'].mock_calls), 2)

        self.replicator.mount_check = True
        with mock_check_drive() as mocks:
            jobs = self.replicator.collect_jobs()
        self.assertEqual(jobs, [])
        self.assertEqual(mocks['isdir'].mock_calls, [])
        self.assertEqual(len(mocks['ismount'].mock_calls), 2)

    def test_collect_jobs_failure_report_with_auditor_stats_json(self):
        devs = [
            {'id': 0, 'device': 'sda', 'zone': 0,
             'region': 1, 'ip': '1.1.1.1', 'port': 1111,
             'replication_ip': '127.0.0.0', 'replication_port': 6200},
            {'id': 1, 'device': 'sdb', 'zone': 1,
             'region': 1, 'ip': '1.1.1.1', 'port': 1111,
             'replication_ip': '127.0.0.0', 'replication_port': 6200},
            {'id': 2, 'device': 'sdc', 'zone': 2,
             'region': 1, 'ip': '1.1.1.1', 'port': 1111,
             'replication_ip': '127.0.0.1', 'replication_port': 6200},
            {'id': 3, 'device': 'sdd', 'zone': 3,
             'region': 1, 'ip': '1.1.1.1', 'port': 1111,
             'replication_ip': '127.0.0.1', 'replication_port': 6200},
        ]
        objects_sdb, objects_1_sdb, _, _ = \
            self._write_disk_data('sdb', with_json=True)
        objects_sdc, objects_1_sdc, _, _ = \
            self._write_disk_data('sdc', with_json=True)
        objects_sdd, objects_1_sdd, _, _ = \
            self._write_disk_data('sdd', with_json=True)
        _create_test_rings(self.testdir, devs)

        self.replicator.collect_jobs(override_partitions=[1])
        self.assertEqual(self.replicator.total_stats.failure, 0)

    def test_collect_jobs_with_override_parts_and_unexpected_part_dir(self):
        self.replicator.collect_jobs(override_partitions=[0, 2])
        self.assertEqual(self.replicator.total_stats.failure, 0)
        os.mkdir(os.path.join(self.objects_1, 'foo'))
        jobs = self.replicator.collect_jobs(override_partitions=[0, 2])
        found_jobs = set()
        for j in jobs:
            found_jobs.add((int(j['policy']), int(j['partition'])))
        self.assertEqual(found_jobs, {
            (0, 0),
            (0, 2),
            (1, 0),
            (1, 2),
        })
        num_disks = len(POLICIES[1].object_ring.devs)
        # N.B. it's not clear why the UUT increments failure per device
        self.assertEqual(self.replicator.total_stats.failure, num_disks)

    @mock.patch('swift.obj.replicator.random.shuffle', side_effect=lambda l: l)
    def test_collect_jobs_multi_disk(self, mock_shuffle):
        devs = [
            # Two disks on same IP/port
            {'id': 0, 'device': 'sda', 'zone': 0,
             'region': 1, 'ip': '1.1.1.1', 'port': 1111,
             'replication_ip': '127.0.0.0', 'replication_port': 6200},
            {'id': 1, 'device': 'sdb', 'zone': 1,
             'region': 1, 'ip': '1.1.1.1', 'port': 1111,
             'replication_ip': '127.0.0.0', 'replication_port': 6200},
            # Two disks on same server, different ports
            {'id': 2, 'device': 'sdc', 'zone': 2,
             'region': 2, 'ip': '1.1.1.2', 'port': 1112,
             'replication_ip': '127.0.0.1', 'replication_port': 6200},
            {'id': 3, 'device': 'sdd', 'zone': 4,
             'region': 2, 'ip': '1.1.1.2', 'port': 1112,
             'replication_ip': '127.0.0.1', 'replication_port': 6201},
        ]
        objects_sdb, objects_1_sdb, _, _ = self._write_disk_data('sdb')
        objects_sdc, objects_1_sdc, _, _ = self._write_disk_data('sdc')
        objects_sdd, objects_1_sdd, _, _ = self._write_disk_data('sdd')
        _create_test_rings(self.testdir, devs)

        jobs = self.replicator.collect_jobs()

        self.assertEqual([mock.call(jobs)], mock_shuffle.mock_calls)

        jobs_to_delete = [j for j in jobs if j['delete']]
        self.assertEqual(len(jobs_to_delete), 4)
        self.assertEqual([
            '1', '2',  # policy 0; 1 not on sda, 2 not on sdb
            '1', '2',  # policy 1; 1 not on sda, 2 not on sdb
        ], [j['partition'] for j in jobs_to_delete])

        jobs_by_pol_part_dev = {}
        for job in jobs:
            # There should be no jobs with a device not in just sda & sdb
            self.assertTrue(job['device'] in ('sda', 'sdb'))
            jobs_by_pol_part_dev[
                str(int(job['policy'])) + job['partition'] + job['device']
            ] = job

        self.assertEqual([node['id']
                          for node in jobs_by_pol_part_dev['00sda']['nodes']],
                         [1, 2])
        self.assertEqual([node['id']
                          for node in jobs_by_pol_part_dev['00sdb']['nodes']],
                         [0, 2])
        self.assertEqual([node['id']
                          for node in jobs_by_pol_part_dev['01sda']['nodes']],
                         [1, 2, 3])
        self.assertEqual([node['id']
                          for node in jobs_by_pol_part_dev['01sdb']['nodes']],
                         [2, 3])
        self.assertEqual([node['id']
                          for node in jobs_by_pol_part_dev['02sda']['nodes']],
                         [2, 3])
        self.assertEqual([node['id']
                          for node in jobs_by_pol_part_dev['02sdb']['nodes']],
                         [2, 3, 0])
        self.assertEqual([node['id']
                          for node in jobs_by_pol_part_dev['03sda']['nodes']],
                         [3, 1])
        self.assertEqual([node['id']
                          for node in jobs_by_pol_part_dev['03sdb']['nodes']],
                         [3, 0])
        self.assertEqual([node['id']
                          for node in jobs_by_pol_part_dev['10sda']['nodes']],
                         [1, 2])
        self.assertEqual([node['id']
                          for node in jobs_by_pol_part_dev['10sdb']['nodes']],
                         [0, 2])
        self.assertEqual([node['id']
                          for node in jobs_by_pol_part_dev['11sda']['nodes']],
                         [1, 2, 3])
        self.assertEqual([node['id']
                          for node in jobs_by_pol_part_dev['11sdb']['nodes']],
                         [2, 3])
        self.assertEqual([node['id']
                          for node in jobs_by_pol_part_dev['12sda']['nodes']],
                         [2, 3])
        self.assertEqual([node['id']
                          for node in jobs_by_pol_part_dev['12sdb']['nodes']],
                         [2, 3, 0])
        self.assertEqual([node['id']
                          for node in jobs_by_pol_part_dev['13sda']['nodes']],
                         [3, 1])
        self.assertEqual([node['id']
                          for node in jobs_by_pol_part_dev['13sdb']['nodes']],
                         [3, 0])
        for part in ['00', '01', '02', '03']:
            self.assertEqual(jobs_by_pol_part_dev[part + 'sda']['path'],
                             os.path.join(self.objects, part[1:]))
            self.assertEqual(jobs_by_pol_part_dev[part + 'sdb']['path'],
                             os.path.join(objects_sdb, part[1:]))
        for part in ['10', '11', '12', '13']:
            self.assertEqual(jobs_by_pol_part_dev[part + 'sda']['path'],
                             os.path.join(self.objects_1, part[1:]))
            self.assertEqual(jobs_by_pol_part_dev[part + 'sdb']['path'],
                             os.path.join(objects_1_sdb, part[1:]))

    @mock.patch('swift.obj.replicator.random.shuffle', side_effect=lambda l: l)
    def test_collect_jobs_multi_disk_diff_ports_normal(self, mock_shuffle):
        # Normally (servers_per_port=0), replication_ip AND replication_port
        # are used to determine local ring device entries.  Here we show that
        # with bind_ip='127.0.0.1', bind_port=6200, only "sdc" is local.
        devs = [
            # Two disks on same IP/port
            {'id': 0, 'device': 'sda', 'zone': 0,
             'region': 1, 'ip': '1.1.1.1', 'port': 1111,
             'replication_ip': '127.0.0.0', 'replication_port': 6200},
            {'id': 1, 'device': 'sdb', 'zone': 1,
             'region': 1, 'ip': '1.1.1.1', 'port': 1111,
             'replication_ip': '127.0.0.0', 'replication_port': 6200},
            # Two disks on same server, different ports
            {'id': 2, 'device': 'sdc', 'zone': 2,
             'region': 2, 'ip': '1.1.1.2', 'port': 1112,
             'replication_ip': '127.0.0.1', 'replication_port': 6200},
            {'id': 3, 'device': 'sdd', 'zone': 4,
             'region': 2, 'ip': '1.1.1.2', 'port': 1112,
             'replication_ip': '127.0.0.1', 'replication_port': 6201},
        ]
        objects_sdb, objects_1_sdb, _, _ = self._write_disk_data('sdb')
        objects_sdc, objects_1_sdc, _, _ = self._write_disk_data('sdc')
        objects_sdd, objects_1_sdd, _, _ = self._write_disk_data('sdd')
        _create_test_rings(self.testdir, devs)

        self.conf['bind_ip'] = '127.0.0.1'
        self._create_replicator()

        jobs = self.replicator.collect_jobs()

        self.assertEqual([mock.call(jobs)], mock_shuffle.mock_calls)

        jobs_to_delete = [j for j in jobs if j['delete']]
        self.assertEqual(len(jobs_to_delete), 2)
        self.assertEqual([
            '3',  # policy 0; 3 not on sdc
            '3',  # policy 1; 3 not on sdc
        ], [j['partition'] for j in jobs_to_delete])

        jobs_by_pol_part_dev = {}
        for job in jobs:
            # There should be no jobs with a device not sdc
            self.assertEqual(job['device'], 'sdc')
            jobs_by_pol_part_dev[
                str(int(job['policy'])) + job['partition'] + job['device']
            ] = job

        self.assertEqual([node['id']
                          for node in jobs_by_pol_part_dev['00sdc']['nodes']],
                         [0, 1])
        self.assertEqual([node['id']
                          for node in jobs_by_pol_part_dev['01sdc']['nodes']],
                         [1, 3])
        self.assertEqual([node['id']
                          for node in jobs_by_pol_part_dev['02sdc']['nodes']],
                         [3, 0])
        self.assertEqual([node['id']
                          for node in jobs_by_pol_part_dev['03sdc']['nodes']],
                         [3, 0, 1])
        self.assertEqual([node['id']
                          for node in jobs_by_pol_part_dev['10sdc']['nodes']],
                         [0, 1])
        self.assertEqual([node['id']
                          for node in jobs_by_pol_part_dev['11sdc']['nodes']],
                         [1, 3])
        self.assertEqual([node['id']
                          for node in jobs_by_pol_part_dev['12sdc']['nodes']],
                         [3, 0])
        self.assertEqual([node['id']
                          for node in jobs_by_pol_part_dev['13sdc']['nodes']],
                         [3, 0, 1])
        for part in ['00', '01', '02', '03']:
            self.assertEqual(jobs_by_pol_part_dev[part + 'sdc']['path'],
                             os.path.join(objects_sdc, part[1:]))
        for part in ['10', '11', '12', '13']:
            self.assertEqual(jobs_by_pol_part_dev[part + 'sdc']['path'],
                             os.path.join(objects_1_sdc, part[1:]))

    @mock.patch('swift.obj.replicator.random.shuffle', side_effect=lambda l: l)
    def test_collect_jobs_multi_disk_servers_per_port(self, mock_shuffle):
        # Normally (servers_per_port=0), replication_ip AND replication_port
        # are used to determine local ring device entries.  Here we show that
        # with servers_per_port > 0 and bind_ip='127.0.0.1', bind_port=6200,
        # then both "sdc" and "sdd" are local.
        devs = [
            # Two disks on same IP/port
            {'id': 0, 'device': 'sda', 'zone': 0,
             'region': 1, 'ip': '1.1.1.1', 'port': 1111,
             'replication_ip': '127.0.0.0', 'replication_port': 6200},
            {'id': 1, 'device': 'sdb', 'zone': 1,
             'region': 1, 'ip': '1.1.1.1', 'port': 1111,
             'replication_ip': '127.0.0.0', 'replication_port': 6200},
            # Two disks on same server, different ports
            {'id': 2, 'device': 'sdc', 'zone': 2,
             'region': 2, 'ip': '1.1.1.2', 'port': 1112,
             'replication_ip': '127.0.0.1', 'replication_port': 6200},
            {'id': 3, 'device': 'sdd', 'zone': 4,
             'region': 2, 'ip': '1.1.1.2', 'port': 1112,
             'replication_ip': '127.0.0.1', 'replication_port': 6201},
        ]
        objects_sdb, objects_1_sdb, _, _ = self._write_disk_data('sdb')
        objects_sdc, objects_1_sdc, _, _ = self._write_disk_data('sdc')
        objects_sdd, objects_1_sdd, _, _ = self._write_disk_data('sdd')
        _create_test_rings(self.testdir, devs)

        self.conf['bind_ip'] = '127.0.0.1'
        self.conf['servers_per_port'] = 1  # diff port ok
        self._create_replicator()

        jobs = self.replicator.collect_jobs()

        self.assertEqual([mock.call(jobs)], mock_shuffle.mock_calls)

        jobs_to_delete = [j for j in jobs if j['delete']]
        self.assertEqual(len(jobs_to_delete), 4)
        self.assertEqual([
            '3', '0',  # policy 0; 3 not on sdc, 0 not on sdd
            '3', '0',  # policy 1; 3 not on sdc, 0 not on sdd
        ], [j['partition'] for j in jobs_to_delete])

        jobs_by_pol_part_dev = {}
        for job in jobs:
            # There should be no jobs with a device not in just sdc & sdd
            self.assertTrue(job['device'] in ('sdc', 'sdd'))
            jobs_by_pol_part_dev[
                str(int(job['policy'])) + job['partition'] + job['device']
            ] = job

        self.assertEqual([node['id']
                          for node in jobs_by_pol_part_dev['00sdc']['nodes']],
                         [0, 1])
        self.assertEqual([node['id']
                          for node in jobs_by_pol_part_dev['00sdd']['nodes']],
                         [0, 1, 2])
        self.assertEqual([node['id']
                          for node in jobs_by_pol_part_dev['01sdc']['nodes']],
                         [1, 3])
        self.assertEqual([node['id']
                          for node in jobs_by_pol_part_dev['01sdd']['nodes']],
                         [1, 2])
        self.assertEqual([node['id']
                          for node in jobs_by_pol_part_dev['02sdc']['nodes']],
                         [3, 0])
        self.assertEqual([node['id']
                          for node in jobs_by_pol_part_dev['02sdd']['nodes']],
                         [2, 0])
        self.assertEqual([node['id']
                          for node in jobs_by_pol_part_dev['03sdc']['nodes']],
                         [3, 0, 1])
        self.assertEqual([node['id']
                          for node in jobs_by_pol_part_dev['03sdd']['nodes']],
                         [0, 1])
        self.assertEqual([node['id']
                          for node in jobs_by_pol_part_dev['10sdc']['nodes']],
                         [0, 1])
        self.assertEqual([node['id']
                          for node in jobs_by_pol_part_dev['10sdd']['nodes']],
                         [0, 1, 2])
        self.assertEqual([node['id']
                          for node in jobs_by_pol_part_dev['11sdc']['nodes']],
                         [1, 3])
        self.assertEqual([node['id']
                          for node in jobs_by_pol_part_dev['11sdd']['nodes']],
                         [1, 2])
        self.assertEqual([node['id']
                          for node in jobs_by_pol_part_dev['12sdc']['nodes']],
                         [3, 0])
        self.assertEqual([node['id']
                          for node in jobs_by_pol_part_dev['12sdd']['nodes']],
                         [2, 0])
        self.assertEqual([node['id']
                          for node in jobs_by_pol_part_dev['13sdc']['nodes']],
                         [3, 0, 1])
        self.assertEqual([node['id']
                          for node in jobs_by_pol_part_dev['13sdd']['nodes']],
                         [0, 1])
        for part in ['00', '01', '02', '03']:
            self.assertEqual(jobs_by_pol_part_dev[part + 'sdc']['path'],
                             os.path.join(objects_sdc, part[1:]))
            self.assertEqual(jobs_by_pol_part_dev[part + 'sdd']['path'],
                             os.path.join(objects_sdd, part[1:]))
        for part in ['10', '11', '12', '13']:
            self.assertEqual(jobs_by_pol_part_dev[part + 'sdc']['path'],
                             os.path.join(objects_1_sdc, part[1:]))
            self.assertEqual(jobs_by_pol_part_dev[part + 'sdd']['path'],
                             os.path.join(objects_1_sdd, part[1:]))

    def test_collect_jobs_handoffs_first(self):
        self.replicator.handoffs_first = True
        jobs = self.replicator.collect_jobs()
        self.assertTrue(jobs[0]['delete'])
        self.assertEqual('1', jobs[0]['partition'])

    def test_handoffs_first_mode_will_process_all_jobs_after_handoffs(self):
        # make an object in the handoff & primary partition
        expected_suffix_paths = []
        for policy in POLICIES:
            # primary
            ts = next(self.ts)
            df = self.df_mgr.get_diskfile('sda', '0', 'a', 'c', 'o', policy)
            with df.create() as w:
                w.write(b'asdf')
                w.put({'X-Timestamp': ts.internal})
                w.commit(ts)
            expected_suffix_paths.append(os.path.dirname(df._datadir))
            # handoff
            ts = next(self.ts)
            df = self.df_mgr.get_diskfile('sda', '1', 'a', 'c', 'o', policy)
            with df.create() as w:
                w.write(b'asdf')
                w.put({'X-Timestamp': ts.internal})
                w.commit(ts)
            expected_suffix_paths.append(os.path.dirname(df._datadir))

        # rsync will be called for all parts we created objects in
        process_arg_checker = [
            # (return_code, stdout, <each in capture rsync args>)
            (0, '', []),
            (0, '', []),
            (0, '', []),  # handoff job "first" policy
            (0, '', []),
            (0, '', []),
            (0, '', []),  # handoff job "second" policy
            (0, '', []),
            (0, '', []),  # update job "first" policy
            (0, '', []),
            (0, '', []),  # update job "second" policy
        ]
        # each handoff partition node gets one replicate request for after
        # rsync (2 * 3), each primary partition with objects gets two
        # replicate requests (pre-flight and post sync) to each of each
        # partners (2 * 2 * 2), the 2 remaining empty parts (2 & 3) get a
        # pre-flight replicate request per node for each storage policy
        # (2 * 2 * 2) - so 6 + 8 + 8 == 22
        replicate_responses = [200] * 22
        stub_body = pickle.dumps({})
        with _mock_process(process_arg_checker) as rsync_log, \
            mock.patch('swift.obj.replicator.whataremyips',
                       side_effect=_ips), \
                mocked_http_conn(*replicate_responses,
                                 body=stub_body) as conn_log:
            self.replicator.handoffs_first = True
            self.replicator.replicate()
        # all jobs processed!
        self.assertEqual(self.replicator.job_count,
                         self.replicator.total_stats.attempted)
        self.assertFalse(self.replicator.handoffs_remaining)

        # sanity, all the handoffs suffixes we filled in were rsync'd
        found_rsync_suffix_paths = set()
        for subprocess_info in rsync_log:
            local_path, remote_path = subprocess_info['rsync_args'][-2:]
            found_rsync_suffix_paths.add(local_path)
        self.assertEqual(set(expected_suffix_paths), found_rsync_suffix_paths)
        # sanity, all nodes got replicated
        found_replicate_calls = defaultdict(int)
        for req in conn_log.requests:
            self.assertEqual(req['method'], 'REPLICATE')
            found_replicate_key = (
                int(req['headers']['X-Backend-Storage-Policy-Index']),
                req['path'])
            found_replicate_calls[found_replicate_key] += 1
        expected_replicate_calls = {
            (0, '/sda/1/a83'): 3,
            (1, '/sda/1/a83'): 3,
            (0, '/sda/0'): 2,
            (0, '/sda/0/a83'): 2,
            (1, '/sda/0'): 2,
            (1, '/sda/0/a83'): 2,
            (0, '/sda/2'): 2,
            (1, '/sda/2'): 2,
            (0, '/sda/3'): 2,
            (1, '/sda/3'): 2,
        }
        self.assertEqual(dict(found_replicate_calls),
                         expected_replicate_calls)

    def test_handoffs_first_mode_will_abort_if_handoffs_remaining(self):
        # make an object in the handoff partition
        handoff_suffix_paths = []
        for policy in POLICIES:
            ts = next(self.ts)
            df = self.df_mgr.get_diskfile('sda', '1', 'a', 'c', 'o', policy)
            with df.create() as w:
                w.write(b'asdf')
                w.put({'X-Timestamp': ts.internal})
                w.commit(ts)
            handoff_suffix_paths.append(os.path.dirname(df._datadir))
        process_arg_checker = [
            # (return_code, stdout, <each in capture rsync args>)
            (0, '', []),
            (1, '', []),
            (0, '', []),
            (0, '', []),
            (0, '', []),
            (0, '', []),
        ]
        stub_body = pickle.dumps({})
        with _mock_process(process_arg_checker) as rsync_log, \
            mock.patch('swift.obj.replicator.whataremyips',
                       side_effect=_ips), \
                mocked_http_conn(*[200] * 5, body=stub_body) as conn_log:
            self.replicator.handoffs_first = True
            self.replicator.replicate()
        # stopped after handoffs!
        self.assertEqual(1, self.replicator.handoffs_remaining)
        self.assertEqual(8, self.replicator.job_count)
        self.assertEqual(self.replicator.total_stats.failure, 1)
        # in addition to the two revert jobs as many as "concurrency"
        # jobs may have been spawned into the pool before the failed
        # revert job incremented handoffs_remaining and caused the
        # handoffs_first check to abort the current pass
        self.assertLessEqual(self.replicator.total_stats.attempted,
                             2 + self.replicator.concurrency)

        # sanity, all the handoffs suffixes we filled in were rsync'd
        found_rsync_suffix_paths = set()
        expected_replicate_requests = set()
        for subprocess_info in rsync_log:
            local_path, remote_path = subprocess_info['rsync_args'][-2:]
            found_rsync_suffix_paths.add(local_path)
            if subprocess_info['ret_code'] == 0:
                node_ip = remote_path.split(':', 1)[0]
                expected_replicate_requests.add(node_ip)
        self.assertEqual(set(handoff_suffix_paths), found_rsync_suffix_paths)
        # sanity, all successful rsync nodes got REPLICATE requests
        found_replicate_requests = set()
        self.assertEqual(5, len(conn_log.requests))
        for req in conn_log.requests:
            self.assertEqual(req['method'], 'REPLICATE')
            found_replicate_requests.add(req['ip'])
        self.assertEqual(expected_replicate_requests,
                         found_replicate_requests)

        # and at least one partition got removed!
        remaining_policies = []
        for path in handoff_suffix_paths:
            if os.path.exists(path):
                policy = diskfile.extract_policy(path)
                remaining_policies.append(policy)
        self.assertEqual(len(remaining_policies), 1)
        remaining_policy = remaining_policies[0]

        # try again but with handoff_delete allowing for a single failure
        with _mock_process(process_arg_checker) as rsync_log, \
            mock.patch('swift.obj.replicator.whataremyips',
                       side_effect=_ips), \
                mocked_http_conn(*[200] * 14, body=stub_body) as conn_log:
            self.replicator.handoff_delete = 2
            self.replicator._zero_stats()
            self.replicator.replicate()
        # all jobs processed!
        self.assertEqual(self.replicator.job_count,
                         self.replicator.total_stats.attempted)
        self.assertFalse(self.replicator.handoffs_remaining)
        # sanity, all parts got replicated
        found_replicate_calls = defaultdict(int)
        for req in conn_log.requests:
            self.assertEqual(req['method'], 'REPLICATE')
            found_replicate_key = (
                int(req['headers']['X-Backend-Storage-Policy-Index']),
                req['path'])
            found_replicate_calls[found_replicate_key] += 1
        expected_replicate_calls = {
            (int(remaining_policy), '/sda/1/a83'): 2,
            (0, '/sda/0'): 2,
            (1, '/sda/0'): 2,
            (0, '/sda/2'): 2,
            (1, '/sda/2'): 2,
            (0, '/sda/3'): 2,
            (1, '/sda/3'): 2,
        }
        self.assertEqual(dict(found_replicate_calls),
                         expected_replicate_calls)

        # and now all handoff partitions have been rebalanced away!
        removed_paths = set()
        for path in handoff_suffix_paths:
            if not os.path.exists(path):
                removed_paths.add(path)
        self.assertEqual(removed_paths, set(handoff_suffix_paths))

    def test_replicator_skips_bogus_partition_dirs(self):
        # A directory in the wrong place shouldn't crash the replicator
        rmtree(self.objects)
        rmtree(self.objects_1)
        os.mkdir(self.objects)
        os.mkdir(self.objects_1)

        os.mkdir(os.path.join(self.objects, "burrito"))
        jobs = self.replicator.collect_jobs()
        self.assertEqual(len(jobs), 0)

    def test_replicator_skips_rsync_temp_files(self):
        # the empty pre-setup dirs aren't that useful to us
        device_path = os.path.join(self.devices, 'sda')
        rmtree(device_path, ignore_errors=1)
        os.mkdir(device_path)
        # create a real data file to trigger rsync
        df = self.df_mgr.get_diskfile('sda', '0', 'a', 'c', 'o',
                                      policy=POLICIES.legacy)
        ts = next(self.ts)
        with df.create() as w:
            w.write(b'asdf')
            w.put({'X-Timestamp': ts.internal})
            w.commit(ts)
        # pre-flight and post sync request for both other primaries
        expected_replicate_requests = 4
        process_arg_checker = [
            # (return_code, stdout, <each in capture rsync args>)
            (0, '', []),
            (0, '', []),
        ]
        stub_body = pickle.dumps({})
        with _mock_process(process_arg_checker) as rsync_log, \
            mock.patch('swift.obj.replicator.whataremyips',
                       side_effect=_ips), \
                mocked_http_conn(*[200] * expected_replicate_requests,
                                 body=stub_body) as conn_log:
            self.replicator.replicate()
        self.assertEqual(['REPLICATE'] * expected_replicate_requests,
                         [r['method'] for r in conn_log.requests])
        # expect one rsync to each other primary node
        self.assertEqual(2, len(rsync_log))
        expected = '--exclude=.*.[0-9a-zA-Z][0-9a-zA-Z][0-9a-zA-Z]' \
            '[0-9a-zA-Z][0-9a-zA-Z][0-9a-zA-Z]'
        for subprocess_info in rsync_log:
            rsync_args = subprocess_info['rsync_args']
            for arg in rsync_args:
                if arg.startswith('--exclude'):
                    self.assertEqual(arg, expected)
                    break
            else:
                self.fail('Did not find --exclude argument in %r' %
                          rsync_args)

    def test_replicator_removes_zbf(self):
        # After running xfs_repair, a partition directory could become a
        # zero-byte file. If this happens, the replicator should clean it
        # up, log something, and move on to the next partition.

        # Surprise! Partition dir 1 is actually a zero-byte file.
        pol_0_part_1_path = os.path.join(self.objects, '1')
        rmtree(pol_0_part_1_path)
        with open(pol_0_part_1_path, 'w'):
            pass
        self.assertTrue(os.path.isfile(pol_0_part_1_path))  # sanity check

        # Policy 1's partition dir 1 is also a zero-byte file.
        pol_1_part_1_path = os.path.join(self.objects_1, '1')
        rmtree(pol_1_part_1_path)
        with open(pol_1_part_1_path, 'w'):
            pass
        self.assertTrue(os.path.isfile(pol_1_part_1_path))  # sanity check

        # Don't delete things in collect_jobs(); all the stat() calls would
        # make replicator startup really slow.
        self.replicator.collect_jobs()
        self.assertTrue(os.path.exists(pol_0_part_1_path))
        self.assertTrue(os.path.exists(pol_1_part_1_path))

        # After a replication pass, the files should be gone
        with mock.patch('swift.obj.replicator.http_connect',
                        mock_http_connect(200)):
            self.replicator.run_once()

        self.assertFalse(os.path.exists(pol_0_part_1_path))
        self.assertFalse(os.path.exists(pol_1_part_1_path))
        self.assertEqual(
            sorted(self.logger.get_lines_for_level('warning')), [
                ('Removing partition directory which was a file: %s'
                 % pol_1_part_1_path),
                ('Removing partition directory which was a file: %s'
                 % pol_0_part_1_path),
            ])

    def test_delete_partition(self):
        with mock.patch('swift.obj.replicator.http_connect',
                        mock_http_connect(200)):
            df = self.df_mgr.get_diskfile('sda', '1', 'a', 'c', 'o',
                                          policy=POLICIES.legacy)
            mkdirs(df._datadir)
            f = open(os.path.join(df._datadir,
                                  normalize_timestamp(time.time()) + '.data'),
                     'wb')
            f.write(b'1234567890')
            f.close()
            ohash = hash_path('a', 'c', 'o')
            data_dir = ohash[-3:]
            whole_path_from = os.path.join(self.objects, '1', data_dir)
            part_path = os.path.join(self.objects, '1')
            self.assertTrue(os.access(part_path, os.F_OK))
            ring = self.replicator.load_object_ring(POLICIES[0])
            nodes = [node for node in
                     ring.get_part_nodes(1)
                     if node['ip'] not in _ips()]
            process_arg_checker = []
            for node in nodes:
                rsync_mod = '%s::object/sda/objects/%s' % (node['ip'], 1)
                process_arg_checker.append(
                    (0, '', ['rsync', whole_path_from, rsync_mod]))
            with _mock_process(process_arg_checker):
                self.replicator.replicate()
            self.assertFalse(os.access(part_path, os.F_OK))

    def test_delete_partition_default_sync_method(self):
        self.replicator.conf.pop('sync_method')
        with mock.patch('swift.obj.replicator.http_connect',
                        mock_http_connect(200)):
            df = self.df_mgr.get_diskfile('sda', '1', 'a', 'c', 'o',
                                          policy=POLICIES.legacy)
            mkdirs(df._datadir)
            f = open(os.path.join(df._datadir,
                                  normalize_timestamp(time.time()) + '.data'),
                     'wb')
            f.write(b'1234567890')
            f.close()
            ohash = hash_path('a', 'c', 'o')
            data_dir = ohash[-3:]
            whole_path_from = os.path.join(self.objects, '1', data_dir)
            part_path = os.path.join(self.objects, '1')
            self.assertTrue(os.access(part_path, os.F_OK))
            ring = self.replicator.load_object_ring(POLICIES[0])
            nodes = [node for node in
                     ring.get_part_nodes(1)
                     if node['ip'] not in _ips()]
            process_arg_checker = []
            for node in nodes:
                rsync_mod = '%s::object/sda/objects/%s' % (node['ip'], 1)
                process_arg_checker.append(
                    (0, '', ['rsync', whole_path_from, rsync_mod]))
            with _mock_process(process_arg_checker):
                self.replicator.replicate()
            self.assertFalse(os.access(part_path, os.F_OK))

    def test_delete_partition_ssync_single_region(self):
        devs = [
            {'id': 0, 'device': 'sda', 'zone': 0,
             'region': 1, 'ip': '127.0.0.0', 'port': 6200},
            {'id': 1, 'device': 'sda', 'zone': 1,
             'region': 1, 'ip': '127.0.0.1', 'port': 6200},
            {'id': 2, 'device': 'sda', 'zone': 2,
             'region': 1, 'ip': '127.0.0.2', 'port': 6200},
            {'id': 3, 'device': 'sda', 'zone': 4,
             'region': 1, 'ip': '127.0.0.3', 'port': 6200},
            {'id': 4, 'device': 'sda', 'zone': 5,
             'region': 1, 'ip': '127.0.0.4', 'port': 6200},
            {'id': 5, 'device': 'sda', 'zone': 6,
             'region': 1, 'ip': 'fe80::202:b3ff:fe1e:8329', 'port': 6200},
            {'id': 6, 'device': 'sda', 'zone': 7, 'region': 1,
             'ip': '2001:0db8:85a3:0000:0000:8a2e:0370:7334', 'port': 6200},
        ]
        _create_test_rings(self.testdir, devs=devs)
        self.conf['sync_method'] = 'ssync'
        self.replicator = object_replicator.ObjectReplicator(self.conf)
        self.replicator.logger = debug_logger()
        self.replicator._zero_stats()

        with mock.patch('swift.obj.replicator.http_connect',
                        mock_http_connect(200)):
            df = self.df_mgr.get_diskfile('sda', '1', 'a', 'c', 'o',
                                          policy=POLICIES.legacy)
            mkdirs(df._datadir)
            ts = normalize_timestamp(time.time())
            f = open(os.path.join(df._datadir, ts + '.data'),
                     'wb')
            f.write(b'1234567890')
            f.close()
            ohash = hash_path('a', 'c', 'o')
            whole_path_from = storage_directory(self.objects, 1, ohash)
            suffix_dir_path = os.path.dirname(whole_path_from)
            part_path = os.path.join(self.objects, '1')
            self.assertTrue(os.access(part_path, os.F_OK))

            def _fake_ssync(node, job, suffixes, **kwargs):
                return True, {ohash: ts}

            self.replicator.sync_method = _fake_ssync
            self.replicator.replicate()
            self.assertFalse(os.access(whole_path_from, os.F_OK))
            self.assertFalse(os.access(suffix_dir_path, os.F_OK))
            self.assertFalse(os.access(part_path, os.F_OK))

    def test_delete_partition_1(self):
        with mock.patch('swift.obj.replicator.http_connect',
                        mock_http_connect(200)):
            df = self.df_mgr.get_diskfile('sda', '1', 'a', 'c', 'o',
                                          policy=POLICIES[1])
            mkdirs(df._datadir)
            f = open(os.path.join(df._datadir,
                                  normalize_timestamp(time.time()) + '.data'),
                     'wb')
            f.write(b'1234567890')
            f.close()
            ohash = hash_path('a', 'c', 'o')
            data_dir = ohash[-3:]
            whole_path_from = os.path.join(self.objects_1, '1', data_dir)
            part_path = os.path.join(self.objects_1, '1')
            self.assertTrue(os.access(part_path, os.F_OK))
            ring = self.replicator.load_object_ring(POLICIES[1])
            nodes = [node for node in
                     ring.get_part_nodes(1)
                     if node['ip'] not in _ips()]
            process_arg_checker = []
            for node in nodes:
                rsync_mod = '%s::object/sda/objects-1/%s' % (node['ip'], 1)
                process_arg_checker.append(
                    (0, '', ['rsync', whole_path_from, rsync_mod]))
            with _mock_process(process_arg_checker):
                self.replicator.replicate()
            self.assertFalse(os.access(part_path, os.F_OK))

    def test_delete_partition_with_failures(self):
        with mock.patch('swift.obj.replicator.http_connect',
                        mock_http_connect(200)):
            df = self.df_mgr.get_diskfile('sda', '1', 'a', 'c', 'o',
                                          policy=POLICIES.legacy)
            mkdirs(df._datadir)
            f = open(os.path.join(df._datadir,
                                  normalize_timestamp(time.time()) + '.data'),
                     'wb')
            f.write(b'1234567890')
            f.close()
            ohash = hash_path('a', 'c', 'o')
            data_dir = ohash[-3:]
            whole_path_from = os.path.join(self.objects, '1', data_dir)
            part_path = os.path.join(self.objects, '1')
            self.assertTrue(os.access(part_path, os.F_OK))
            ring = self.replicator.load_object_ring(POLICIES[0])
            nodes = [node for node in
                     ring.get_part_nodes(1)
                     if node['ip'] not in _ips()]
            process_arg_checker = []
            for i, node in enumerate(nodes):
                rsync_mod = '%s::object/sda/objects/%s' % (node['ip'], 1)
                if i == 0:
                    # force one of the rsync calls to fail
                    ret_code = 1
                else:
                    ret_code = 0
                process_arg_checker.append(
                    (ret_code, '', ['rsync', whole_path_from, rsync_mod]))
            with _mock_process(process_arg_checker):
                self.replicator.replicate()
            # The path should still exist
            self.assertTrue(os.access(part_path, os.F_OK))

    def test_delete_partition_with_handoff_delete(self):
        with mock.patch('swift.obj.replicator.http_connect',
                        mock_http_connect(200)):
            self.replicator.handoff_delete = 2
            df = self.df_mgr.get_diskfile('sda', '1', 'a', 'c', 'o',
                                          policy=POLICIES.legacy)
            mkdirs(df._datadir)
            f = open(os.path.join(df._datadir,
                                  normalize_timestamp(time.time()) + '.data'),
                     'wb')
            f.write(b'1234567890')
            f.close()
            ohash = hash_path('a', 'c', 'o')
            data_dir = ohash[-3:]
            whole_path_from = os.path.join(self.objects, '1', data_dir)
            part_path = os.path.join(self.objects, '1')
            self.assertTrue(os.access(part_path, os.F_OK))
            ring = self.replicator.load_object_ring(POLICIES[0])
            nodes = [node for node in
                     ring.get_part_nodes(1)
                     if node['ip'] not in _ips()]
            process_arg_checker = []
            for i, node in enumerate(nodes):
                rsync_mod = '%s::object/sda/objects/%s' % (node['ip'], 1)
                if i == 0:
                    # force one of the rsync calls to fail
                    ret_code = 1
                else:
                    ret_code = 0
                process_arg_checker.append(
                    (ret_code, '', ['rsync', whole_path_from, rsync_mod]))
            with _mock_process(process_arg_checker):
                self.replicator.replicate()
            self.assertFalse(os.access(part_path, os.F_OK))

    def test_delete_partition_with_handoff_delete_failures(self):
        with mock.patch('swift.obj.replicator.http_connect',
                        mock_http_connect(200)):
            self.replicator.handoff_delete = 2
            df = self.df_mgr.get_diskfile('sda', '1', 'a', 'c', 'o',
                                          policy=POLICIES.legacy)
            mkdirs(df._datadir)
            f = open(os.path.join(df._datadir,
                                  normalize_timestamp(time.time()) + '.data'),
                     'wb')
            f.write(b'1234567890')
            f.close()
            ohash = hash_path('a', 'c', 'o')
            data_dir = ohash[-3:]
            whole_path_from = os.path.join(self.objects, '1', data_dir)
            part_path = os.path.join(self.objects, '1')
            self.assertTrue(os.access(part_path, os.F_OK))
            ring = self.replicator.load_object_ring(POLICIES[0])
            nodes = [node for node in
                     ring.get_part_nodes(1)
                     if node['ip'] not in _ips()]
            process_arg_checker = []
            for i, node in enumerate(nodes):
                rsync_mod = '%s::object/sda/objects/%s' % (node['ip'], 1)
                if i in (0, 1):
                    # force two of the rsync calls to fail
                    ret_code = 1
                else:
                    ret_code = 0
                process_arg_checker.append(
                    (ret_code, '', ['rsync', whole_path_from, rsync_mod]))
            with _mock_process(process_arg_checker):
                self.replicator.replicate()
            # The file should still exist
            self.assertTrue(os.access(part_path, os.F_OK))

    def test_delete_partition_with_handoff_delete_fail_in_other_region(self):
        with mock.patch('swift.obj.replicator.http_connect',
                        mock_http_connect(200)):
            df = self.df_mgr.get_diskfile('sda', '1', 'a', 'c', 'o',
                                          policy=POLICIES.legacy)
            mkdirs(df._datadir)
            f = open(os.path.join(df._datadir,
                                  normalize_timestamp(time.time()) + '.data'),
                     'wb')
            f.write(b'1234567890')
            f.close()
            ohash = hash_path('a', 'c', 'o')
            data_dir = ohash[-3:]
            whole_path_from = os.path.join(self.objects, '1', data_dir)
            part_path = os.path.join(self.objects, '1')
            self.assertTrue(os.access(part_path, os.F_OK))
            ring = self.replicator.load_object_ring(POLICIES[0])
            nodes = [node for node in
                     ring.get_part_nodes(1)
                     if node['ip'] not in _ips()]
            process_arg_checker = []
            for node in nodes:
                rsync_mod = '%s::object/sda/objects/%s' % (node['ip'], 1)
                if node['region'] != 1:
                    #  the rsync calls for other region to fail
                    ret_code = 1
                else:
                    ret_code = 0
                process_arg_checker.append(
                    (ret_code, '', ['rsync', whole_path_from, rsync_mod]))
            with _mock_process(process_arg_checker):
                self.replicator.replicate()
            # The file should still exist
            self.assertTrue(os.access(part_path, os.F_OK))

    def test_delete_partition_override_params(self):
        df = self.df_mgr.get_diskfile('sda', '0', 'a', 'c', 'o',
                                      policy=POLICIES.legacy)
        mkdirs(df._datadir)
        part_path = os.path.join(self.objects, '1')
        self.assertTrue(os.access(part_path, os.F_OK))
        self.replicator.replicate(override_devices=['sdb'])
        self.assertTrue(os.access(part_path, os.F_OK))
        self.replicator.replicate(override_partitions=[9])
        self.assertTrue(os.access(part_path, os.F_OK))
        self.replicator.replicate(override_devices=['sda'],
                                  override_partitions=[1])
        self.assertFalse(os.access(part_path, os.F_OK))

    def _make_OSError(self, err):
        return OSError(err, os.strerror(err))

    def test_delete_partition_override_params_os_not_empty_error(self):
        part_path = os.path.join(self.objects, '1')
        with mock.patch('swift.obj.replicator.shutil.rmtree') as mockrmtree:
            mockrmtree.side_effect = self._make_OSError(errno.ENOTEMPTY)
            self.replicator.replicate(override_devices=['sda'],
                                      override_partitions=[1],
                                      override_policies=[0])
            error_lines = self.replicator.logger.get_lines_for_level('error')
            self.assertFalse(error_lines)
            self.assertTrue(os.path.exists(part_path))
            self.assertEqual([mock.call(part_path)], mockrmtree.call_args_list)

    def test_delete_partition_ignores_os_no_entity_error(self):
        part_path = os.path.join(self.objects, '1')
        with mock.patch('swift.obj.replicator.shutil.rmtree') as mockrmtree:
            mockrmtree.side_effect = self._make_OSError(errno.ENOENT)
            self.replicator.replicate(override_devices=['sda'],
                                      override_partitions=[1],
                                      override_policies=[0])
        error_lines = self.replicator.logger.get_lines_for_level('error')
        self.assertFalse(error_lines)
        self.assertTrue(os.path.exists(part_path))
        self.assertEqual([mock.call(part_path)], mockrmtree.call_args_list)

    def test_delete_partition_ignores_os_no_data_error(self):
        part_path = os.path.join(self.objects, '1')
        with mock.patch('swift.obj.replicator.shutil.rmtree') as mockrmtree:
            mockrmtree.side_effect = self._make_OSError(errno.ENODATA)
            self.replicator.replicate(override_devices=['sda'],
                                      override_partitions=[1],
                                      override_policies=[0])
            error_lines = self.replicator.logger.get_lines_for_level('error')
            self.assertFalse(error_lines)
            self.assertTrue(os.path.exists(part_path))
            self.assertEqual([mock.call(part_path)], mockrmtree.call_args_list)

    def test_delete_policy_override_params(self):
        df0 = self.df_mgr.get_diskfile('sda', '99', 'a', 'c', 'o',
                                       policy=POLICIES.legacy)
        df1 = self.df_mgr.get_diskfile('sda', '99', 'a', 'c', 'o',
                                       policy=POLICIES[1])
        mkdirs(df0._datadir)
        mkdirs(df1._datadir)

        pol0_part_path = os.path.join(self.objects, '99')
        pol1_part_path = os.path.join(self.objects_1, '99')

        # sanity checks
        self.assertTrue(os.access(pol0_part_path, os.F_OK))
        self.assertTrue(os.access(pol1_part_path, os.F_OK))

        # a bogus policy index doesn't bother the replicator any more than a
        # bogus device or partition does
        self.replicator.run_once(policies='1,2,5')

        self.assertFalse(os.access(pol1_part_path, os.F_OK))
        self.assertTrue(os.access(pol0_part_path, os.F_OK))

        # since we weren't operating on everything, but only a subset of
        # storage policies, we didn't dump any recon stats.
        self.assertFalse(os.path.exists(
            os.path.join(self.recon_cache, RECON_OBJECT_FILE)))

    def test_delete_partition_ssync(self):
        with mock.patch('swift.obj.replicator.http_connect',
                        mock_http_connect(200)):
            df = self.df_mgr.get_diskfile('sda', '1', 'a', 'c', 'o',
                                          policy=POLICIES.legacy)
            mkdirs(df._datadir)
            ts = normalize_timestamp(time.time())
            f = open(os.path.join(df._datadir, ts + '.data'),
                     'wb')
            f.write(b'0')
            f.close()
            ohash = hash_path('a', 'c', 'o')
            whole_path_from = storage_directory(self.objects, 1, ohash)
            suffix_dir_path = os.path.dirname(whole_path_from)
            part_path = os.path.join(self.objects, '1')
            self.assertTrue(os.access(part_path, os.F_OK))

            self.call_nums = 0
            self.conf['sync_method'] = 'ssync'

            def _fake_ssync(node, job, suffixes, **kwargs):
                success = True
                ret_val = {ohash: ts}
                if self.call_nums == 2:
                    # ssync should return (True, []) only when the second
                    # candidate node has not get the replica yet.
                    success = False
                    ret_val = {}
                self.call_nums += 1
                return success, ret_val

            self.replicator.sync_method = _fake_ssync
            self.replicator.replicate()
            # The file should still exist
            self.assertTrue(os.access(whole_path_from, os.F_OK))
            self.assertTrue(os.access(suffix_dir_path, os.F_OK))
            self.assertTrue(os.access(part_path, os.F_OK))
            self.replicator.replicate()
            # The file should be deleted at the second replicate call
            self.assertFalse(os.access(whole_path_from, os.F_OK))
            self.assertFalse(os.access(suffix_dir_path, os.F_OK))
            self.assertTrue(os.access(part_path, os.F_OK))
            self.replicator.replicate()
            # The partition should be deleted at the third replicate call
            self.assertFalse(os.access(whole_path_from, os.F_OK))
            self.assertFalse(os.access(suffix_dir_path, os.F_OK))
            self.assertFalse(os.access(part_path, os.F_OK))
            del self.call_nums

    def test_delete_partition_ssync_with_sync_failure(self):
        with mock.patch('swift.obj.replicator.http_connect',
                        mock_http_connect(200)):
            df = self.df_mgr.get_diskfile('sda', '1', 'a', 'c', 'o',
                                          policy=POLICIES.legacy)
            ts = normalize_timestamp(time.time())
            mkdirs(df._datadir)
            f = open(os.path.join(df._datadir, ts + '.data'), 'wb')
            f.write(b'0')
            f.close()
            ohash = hash_path('a', 'c', 'o')
            whole_path_from = storage_directory(self.objects, 1, ohash)
            suffix_dir_path = os.path.dirname(whole_path_from)
            part_path = os.path.join(self.objects, '1')
            self.assertTrue(os.access(part_path, os.F_OK))
            self.call_nums = 0
            self.conf['sync_method'] = 'ssync'

            def _fake_ssync(node, job, suffixes, **kwags):
                success = False
                ret_val = {}
                if self.call_nums == 2:
                    # ssync should return (True, []) only when the second
                    # candidate node has not get the replica yet.
                    success = True
                    ret_val = {ohash: ts}
                self.call_nums += 1
                return success, ret_val

            self.replicator.sync_method = _fake_ssync
            self.replicator.replicate()
            # The file should still exist
            self.assertTrue(os.access(whole_path_from, os.F_OK))
            self.assertTrue(os.access(suffix_dir_path, os.F_OK))
            self.assertTrue(os.access(part_path, os.F_OK))
            self.replicator.replicate()
            # The file should still exist
            self.assertTrue(os.access(whole_path_from, os.F_OK))
            self.assertTrue(os.access(suffix_dir_path, os.F_OK))
            self.assertTrue(os.access(part_path, os.F_OK))
            self.replicator.replicate()
            # The file should still exist
            self.assertTrue(os.access(whole_path_from, os.F_OK))
            self.assertTrue(os.access(suffix_dir_path, os.F_OK))
            self.assertTrue(os.access(part_path, os.F_OK))
            del self.call_nums

    def test_delete_objs_ssync_only_when_in_sync(self):
        self.replicator.logger = debug_logger('test-replicator')
        with mock.patch('swift.obj.replicator.http_connect',
                        mock_http_connect(200)):
            df = self.df_mgr.get_diskfile('sda', '1', 'a', 'c', 'o',
                                          policy=POLICIES.legacy)
            mkdirs(df._datadir)
            ts = normalize_timestamp(time.time())
            f = open(os.path.join(df._datadir, ts + '.data'), 'wb')
            f.write(b'0')
            f.close()
            ohash = hash_path('a', 'c', 'o')
            whole_path_from = storage_directory(self.objects, 1, ohash)
            suffix_dir_path = os.path.dirname(whole_path_from)
            part_path = os.path.join(self.objects, '1')
            self.assertTrue(os.access(part_path, os.F_OK))
            self.call_nums = 0
            self.conf['sync_method'] = 'ssync'

            def _fake_ssync(node, job, suffixes, remote_check_objs=None):
                self.call_nums += 1
                if remote_check_objs is None:
                    # sync job
                    ret_val = {ohash: ts}
                else:
                    ret_val = {}
                return True, ret_val

            self.replicator.sync_method = _fake_ssync
            self.replicator.replicate()
            self.assertEqual(3, self.call_nums)
            # The file should still exist
            self.assertTrue(os.access(whole_path_from, os.F_OK))
            self.assertTrue(os.access(suffix_dir_path, os.F_OK))
            self.assertTrue(os.access(part_path, os.F_OK))

            del self.call_nums

    def test_delete_partition_ssync_with_cleanup_failure(self):
        with mock.patch('swift.obj.replicator.http_connect',
                        mock_http_connect(200)):
            self.replicator.logger = mock_logger = \
                debug_logger('test-replicator')
            df = self.df_mgr.get_diskfile('sda', '1', 'a', 'c', 'o',
                                          policy=POLICIES.legacy)
            mkdirs(df._datadir)
            ts = normalize_timestamp(time.time())
            f = open(os.path.join(df._datadir, ts + '.data'), 'wb')
            f.write(b'0')
            f.close()
            ohash = hash_path('a', 'c', 'o')
            whole_path_from = storage_directory(self.objects, 1, ohash)
            suffix_dir_path = os.path.dirname(whole_path_from)
            part_path = os.path.join(self.objects, '1')
            self.assertTrue(os.access(part_path, os.F_OK))

            self.call_nums = 0
            self.conf['sync_method'] = 'ssync'

            def _fake_ssync(node, job, suffixes, **kwargs):
                success = True
                ret_val = {ohash: ts}
                if self.call_nums == 2:
                    # ssync should return (True, []) only when the second
                    # candidate node has not get the replica yet.
                    success = False
                    ret_val = {}
                self.call_nums += 1
                return success, ret_val

            rmdir_func = os.rmdir

            def raise_exception_rmdir(exception_class, error_no):
                instance = exception_class()
                instance.errno = error_no
                instance.strerror = os.strerror(error_no)

                def func(directory, **kwargs):
                    if directory == suffix_dir_path:
                        raise instance
                    else:
                        rmdir_func(directory, **kwargs)

                return func

            self.replicator.sync_method = _fake_ssync
            self.replicator.replicate()
            # The file should still exist
            self.assertFalse(mock_logger.get_lines_for_level('error'))
            self.assertTrue(os.access(whole_path_from, os.F_OK))
            self.assertTrue(os.access(suffix_dir_path, os.F_OK))
            self.assertTrue(os.access(part_path, os.F_OK))

            # Fail with ENOENT
            with mock.patch('os.rmdir',
                            raise_exception_rmdir(OSError, ENOENT)):
                self.replicator.replicate()
            self.assertFalse(mock_logger.get_lines_for_level('error'))
            self.assertFalse(os.access(whole_path_from, os.F_OK))
            self.assertTrue(os.access(suffix_dir_path, os.F_OK))
            self.assertTrue(os.access(part_path, os.F_OK))

            # Fail with ENOTEMPTY
            with mock.patch('os.rmdir',
                            raise_exception_rmdir(OSError, ENOTEMPTY)):
                self.replicator.replicate()
            self.assertFalse(mock_logger.get_lines_for_level('error'))
            self.assertFalse(os.access(whole_path_from, os.F_OK))
            self.assertTrue(os.access(suffix_dir_path, os.F_OK))
            self.assertTrue(os.access(part_path, os.F_OK))

            # Fail with ENOTDIR
            with mock.patch('os.rmdir',
                            raise_exception_rmdir(OSError, ENOTDIR)):
                self.replicator.replicate()
            self.assertEqual(mock_logger.get_lines_for_level('error'), [
                'Unexpected error trying to cleanup suffix dir %r: ' %
                os.path.dirname(df._datadir),
            ])
            self.assertFalse(os.access(whole_path_from, os.F_OK))
            self.assertTrue(os.access(suffix_dir_path, os.F_OK))
            self.assertTrue(os.access(part_path, os.F_OK))

            # Finally we can cleanup everything
            self.replicator.replicate()
            self.assertFalse(os.access(whole_path_from, os.F_OK))
            self.assertFalse(os.access(suffix_dir_path, os.F_OK))
            self.assertTrue(os.access(part_path, os.F_OK))
            self.replicator.replicate()
            self.assertFalse(os.access(whole_path_from, os.F_OK))
            self.assertFalse(os.access(suffix_dir_path, os.F_OK))
            self.assertFalse(os.access(part_path, os.F_OK))

    def test_run_once_recover_from_failure(self):
        conf = dict(swift_dir=self.testdir, devices=self.devices,
                    bind_ip=_ips()[0],
                    mount_check='false', timeout='300', stats_interval='1')
        replicator = object_replicator.ObjectReplicator(conf)
        was_connector = object_replicator.http_connect
        try:
            object_replicator.http_connect = mock_http_connect(200)
            # Write some files into '1' and run replicate- they should be moved
            # to the other partitions and then node should get deleted.
            cur_part = '1'
            df = self.df_mgr.get_diskfile('sda', cur_part, 'a', 'c', 'o',
                                          policy=POLICIES.legacy)
            mkdirs(df._datadir)
            f = open(os.path.join(df._datadir,
                                  normalize_timestamp(time.time()) + '.data'),
                     'wb')
            f.write(b'1234567890')
            f.close()
            ohash = hash_path('a', 'c', 'o')
            data_dir = ohash[-3:]
            whole_path_from = os.path.join(self.objects, cur_part, data_dir)
            ring = replicator.load_object_ring(POLICIES[0])
            process_arg_checker = []
            nodes = [node for node in
                     ring.get_part_nodes(int(cur_part))
                     if node['ip'] not in _ips()]
            for node in nodes:
                rsync_mod = '%s::object/sda/objects/%s' % (node['ip'],
                                                           cur_part)
                process_arg_checker.append(
                    (0, '', ['rsync', whole_path_from, rsync_mod]))
            self.assertTrue(os.access(os.path.join(self.objects,
                                                   '1', data_dir, ohash),
                                      os.F_OK))
            with _mock_process(process_arg_checker):
                replicator.run_once()
            self.assertFalse(process_errors)
            for i, result in [('0', True), ('1', False),
                              ('2', True), ('3', True)]:
                self.assertEqual(os.access(
                    os.path.join(self.objects,
                                 i, diskfile.HASH_FILE),
                    os.F_OK), result)
        finally:
            object_replicator.http_connect = was_connector

    def test_run_once_recover_from_timeout(self):
        # verify that replicator will pass over all policies' partitions even
        # if a timeout occurs while replicating one partition to one node.
        timeouts = [Timeout()]

        def fake_get_hashes(df_mgr, device, partition, policy, **kwargs):
            self.get_hash_count += 1
            dev_path = df_mgr.get_dev_path(device)
            part_path = os.path.join(dev_path, diskfile.get_data_dir(policy),
                                     str(partition))
            # Simulate a REPLICATE timeout by raising Timeout for second call
            # to get_hashes (with recalculate suffixes) for a specific
            # partition
            if (timeouts and '/objects/' in part_path and
                    part_path.endswith('0') and 'recalculate' in kwargs):
                raise timeouts.pop(0)
            return 1, {'abc': 'def'}

        # map partition_path -> [nodes]
        sync_paths = collections.defaultdict(list)

        def fake_sync(node, job, suffixes, *args, **kwargs):
            sync_paths[job['path']].append(node)
            return True, {}

        conf = dict(swift_dir=self.testdir, devices=self.devices,
                    bind_ip=_ips()[0],  # local dev has id=0
                    mount_check='false', timeout='300', stats_interval='1')
        with mock.patch('swift.obj.diskfile.DiskFileManager._get_hashes',
                        fake_get_hashes):
            with mock.patch('swift.obj.replicator.http_connect',
                            mock_http_connect(200)):
                with mock.patch('swift.obj.replicator.dump_recon_cache'):
                    replicator = object_replicator.ObjectReplicator(
                        conf, logger=self.logger)

                    self.get_hash_count = 0
                    with mock.patch.object(replicator, 'sync', fake_sync):
                        replicator.run_once()

        log_lines = replicator.logger.logger.get_lines_for_level('error')
        self.assertIn("Error syncing with node:", log_lines[0])
        self.assertFalse(log_lines[1:])
        # setup creates 4 partitions; partition 1 does not map to local dev id
        # 0 so will be handled by update_delete(); partitions 0, 2, 3 are
        # handled by update() for each of two policies, so expect 6 paths to be
        # sync'd
        self.assertEqual(6, len(sync_paths))
        # partition 3 has 2 nodes in remote region, only first node is sync'd.
        # partition 0 in policy 0 has fake_get_hashes timeout before first
        # sync, so only second node is sync'd.
        # other partitions are sync'd to 2 nodes in same region.
        expected_node_count = {  # map path_end -> expected sync node count
            '/objects/0': 1,
            '/objects/1': 2,
            '/objects/2': 2,
            '/objects/3': 1,
            '/objects-1/0': 2,
            '/objects-1/1': 2,
            '/objects-1/2': 2,
            '/objects-1/3': 1
        }
        for path, nodes in sync_paths.items():
            path_end = path[path.index('/objects'):]
            self.assertEqual(expected_node_count[path_end], len(nodes),
                             'Expected %s but got %s for path %s' %
                             (expected_node_count[path_end], len(nodes), path))
        # partitions 0 and 2 attempt 3 calls each per policy to get_hashes = 12
        # partitions 3 attempts 2 calls per policy to get_hashes = 4
        # partitions 1 dosn't get_hashes because of revert
        self.assertEqual(16, self.get_hash_count)

        # attempt to 16 times but succeeded only 15 times due to Timeout
        suffix_hashes = sum(
            call[0][1] for call in
            replicator.logger.logger.statsd_client.calls['update_stats']
            if call[0][0] == 'suffix.hashes')
        self.assertEqual(15, suffix_hashes)

    def test_run(self):
        with _mock_process([(0, '')] * 100):
            with mock.patch('swift.obj.replicator.http_connect',
                            mock_http_connect(200)):
                self.replicator.replicate()

    def test_run_withlog(self):
        with _mock_process([(0, "stuff in log")] * 100):
            with mock.patch('swift.obj.replicator.http_connect',
                            mock_http_connect(200)):
                self.replicator.replicate()

    def test_sync_just_calls_sync_method(self):
        self.replicator.sync_method = mock.MagicMock()
        self.replicator.sync('node', 'job', 'suffixes')
        self.replicator.sync_method.assert_called_once_with(
            'node', 'job', 'suffixes')

    @mock.patch('swift.obj.replicator.tpool.execute')
    @mock.patch('swift.obj.replicator.http_connect', autospec=True)
    @mock.patch('swift.obj.replicator._do_listdir')
    def test_update(self, mock_do_listdir, mock_http, mock_tpool_execute):

        def set_default(self):
            self.replicator.suffix_count = 0
            self.replicator.suffix_sync = 0
            self.replicator.suffix_hash = 0
            self.replicator.last_replication_count = 0
            self.replicator._zero_stats()
            self.replicator.partition_times = []

        self.headers = {'Content-Length': '0',
                        'user-agent': 'object-replicator %s' % os.getpid()}
        mock_tpool_execute.return_value = (0, {})

        all_jobs = self.replicator.collect_jobs()
        jobs = [job for job in all_jobs if not job['delete']]

        mock_http.return_value = answer = mock.MagicMock()
        answer.getresponse.return_value = resp = mock.MagicMock()
        # Check incorrect http_connect with status 507 and
        # count of attempts and call args
        resp.status = 507
        expected_listdir_calls = [
            mock.call(int(job['partition']),
                      self.replicator.replication_cycle)
            for job in jobs]
        do_listdir_results = [False, False, True, False, True, False]
        mock_do_listdir.side_effect = do_listdir_results
        expected_tpool_calls = [
            mock.call(self.replicator._df_router[job['policy']]._get_hashes,
                      job['device'], job['partition'], job['policy'],
                      do_listdir=do_listdir)
            for job, do_listdir in zip(jobs, do_listdir_results)
        ]
        for job in jobs:
            set_default(self)
            ring = job['policy'].object_ring
            self.headers['X-Backend-Storage-Policy-Index'] = int(job['policy'])
            self.replicator.update(job)
            error_lines = self.logger.get_lines_for_level('error')
            expected = []
            error = '%s responded as unmounted'
            # ... first the primaries
            for node in job['nodes']:
                node_str = utils.node_to_string(node, replication=True)
                expected.append(error % node_str)
            # ... then it will get handoffs
            for node in job['policy'].object_ring.get_more_nodes(
                    int(job['partition'])):
                node_str = utils.node_to_string(node, replication=True)
                expected.append(error % node_str)
            # ... and finally we get an error about running out of nodes
            expected.append('Ran out of handoffs while replicating '
                            'partition %s of policy %d' %
                            (job['partition'], job['policy']))
            self.assertEqual(expected, error_lines)
            self.assertEqual(len(self.replicator.partition_times), 1)
            self.assertEqual(mock_http.call_count, len(ring._devs) - 1)
            reqs = []
            for node in job['nodes']:
                reqs.append(mock.call(node['ip'], node['port'], node['device'],
                                      job['partition'], 'REPLICATE', '',
                                      headers=self.headers))
            if job['partition'] == '0':
                self.assertEqual(self.replicator.suffix_hash, 0)
            mock_http.assert_has_calls(reqs, any_order=True)
            mock_http.reset_mock()
            self.logger.clear()
        mock_do_listdir.assert_has_calls(expected_listdir_calls)
        mock_tpool_execute.assert_has_calls(expected_tpool_calls)
        mock_do_listdir.side_effect = None
        mock_do_listdir.return_value = False
        # Check incorrect http_connect with status 400 != HTTP_OK
        resp.status = 400
        error = 'Invalid response %(resp)s from %(node)s'
        for job in jobs:
            set_default(self)
            self.replicator.update(job)
            # ... only the primaries
            expected = [
                error % {
                    "resp": 400,
                    "node": utils.node_to_string(node, replication=True)}
                for node in job['nodes']]
            self.assertEqual(expected,
                             self.logger.get_lines_for_level('error'))
            self.assertEqual(len(self.replicator.partition_times), 1)
            self.logger.clear()

        # Check successful http_connection and exception with
        # incorrect pickle.loads(resp.read())
        resp.status = 200
        resp.read.return_value = b'garbage'
        expect = 'Error syncing with node: %s: '
        for job in jobs:
            set_default(self)
            self.replicator.update(job)
            # ... only the primaries
            expected = [expect % utils.node_to_string(node, replication=True)
                        for node in job['nodes']]
            error_lines = self.logger.get_lines_for_level('error')
            self.assertEqual(expected, error_lines)
            self.assertEqual(len(self.replicator.partition_times), 1)
            self.logger.clear()

        # Check successful http_connection and correct
        # pickle.loads(resp.read()) for non local node
        resp.status = 200
        local_job = None
        resp.read.return_value = pickle.dumps({})
        for job in jobs:
            set_default(self)
            # limit local job to policy 0 for simplicity
            if job['partition'] == '0' and int(job['policy']) == 0:
                local_job = job.copy()
                continue
            self.replicator.update(job)
            self.assertEqual([], self.logger.get_lines_for_level('error'))
            self.assertEqual(len(self.replicator.partition_times), 1)
            self.assertEqual(self.replicator.suffix_hash, 0)
            self.assertEqual(self.replicator.suffix_sync, 0)
            self.assertEqual(self.replicator.suffix_count, 0)
            self.logger.clear()

        # Check successful http_connect and sync for local node
        mock_tpool_execute.return_value = (1, {'a83': 'ba47fd314242ec8c'
                                                      '7efb91f5d57336e4'})
        resp.read.return_value = pickle.dumps({'a83': 'c130a2c17ed45102a'
                                                      'ada0f4eee69494ff'})
        set_default(self)
        self.replicator.sync = fake_func = \
            mock.MagicMock(return_value=(True, []))
        self.replicator.update(local_job)
        reqs = []
        for node in local_job['nodes']:
            reqs.append(mock.call(node, local_job, ['a83']))
        fake_func.assert_has_calls(reqs, any_order=True)
        self.assertEqual(fake_func.call_count, 2)
        stats = self.replicator.total_stats
        self.assertEqual(stats.attempted, 1)
        self.assertEqual(stats.suffix_sync, 2)
        self.assertEqual(stats.suffix_hash, 1)
        self.assertEqual(stats.suffix_count, 1)
        self.assertEqual(stats.hashmatch, 0)

        # Efficient Replication Case
        set_default(self)
        self.replicator.sync = fake_func = \
            mock.MagicMock(return_value=(True, []))
        all_jobs = self.replicator.collect_jobs()
        job = None
        for tmp in all_jobs:
            if tmp['partition'] == '3':
                job = tmp
                break
        # The candidate nodes to replicate (i.e. dev1 and dev3)
        # belong to another region
        self.replicator.update(job)
        self.assertEqual(fake_func.call_count, 1)
        stats = self.replicator.total_stats
        self.assertEqual(stats.attempted, 1)
        self.assertEqual(stats.suffix_sync, 1)
        self.assertEqual(stats.suffix_hash, 1)
        self.assertEqual(stats.suffix_count, 1)
        self.assertEqual(stats.hashmatch, 0)

        mock_http.reset_mock()
        self.logger.clear()

        # test for replication params on policy 0 only
        repl_job = local_job.copy()
        for node in repl_job['nodes']:
            node['replication_ip'] = '127.0.0.11'
            node['replication_port'] = '6011'
        set_default(self)
        # with only one set of headers make sure we specify index 0 here
        # as otherwise it may be different from earlier tests
        self.headers['X-Backend-Storage-Policy-Index'] = 0
        self.replicator.update(repl_job)
        reqs = []
        for node in repl_job['nodes']:
            reqs.append(mock.call(node['replication_ip'],
                                  node['replication_port'], node['device'],
                                  repl_job['partition'], 'REPLICATE',
                                  '', headers=self.headers))
        mock_http.assert_has_calls(reqs, any_order=True)

    @mock.patch('swift.obj.replicator.tpool.execute')
    @mock.patch('swift.obj.replicator.http_connect', autospec=True)
    @mock.patch('swift.obj.replicator._do_listdir')
    def test_update_local_hash_changes_during_replication(
            self, mock_do_listdir, mock_http, mock_tpool_execute):
        mock_http.return_value = answer = mock.MagicMock()
        answer.getresponse.return_value = resp = mock.MagicMock()
        resp.status = 200
        resp.read.return_value = pickle.dumps({
            'a83': 'c130a2c17ed45102aada0f4eee69494ff'})

        self.replicator.sync = fake_sync = \
            mock.MagicMock(return_value=(True, []))
        local_job = [
            job for job in self.replicator.collect_jobs()
            if not job['delete']
            and job['partition'] == '0' and int(job['policy']) == 0
        ][0]

        mock_tpool_execute.side_effect = [
            (1, {'a83': 'ba47fd314242ec8c7efb91f5d57336e4'}),
            (1, {'a83': 'c130a2c17ed45102aada0f4eee69494ff'}),
        ]
        self.replicator.update(local_job)
        self.assertEqual(fake_sync.call_count, 0)
        self.assertEqual(mock_http.call_count, 2)
        stats = self.replicator.total_stats
        self.assertEqual(stats.attempted, 1)
        self.assertEqual(stats.suffix_sync, 0)
        self.assertEqual(stats.suffix_hash, 1)
        self.assertEqual(stats.suffix_count, 1)
        self.assertEqual(stats.hashmatch, 2)

    def test_rsync_compress_different_region(self):
        self.assertEqual(self.replicator.sync_method, self.replicator.rsync)
        jobs = self.replicator.collect_jobs()
        _m_rsync = mock.Mock(return_value=0)
        _m_os_path_exists = mock.Mock(return_value=True)
        expected_reqs = []
        with mock.patch.object(self.replicator, '_rsync', _m_rsync), \
                mock.patch('os.path.exists', _m_os_path_exists), \
                mocked_http_conn(
                    *[200] * 2 * sum(len(job['nodes']) for job in jobs),
                    body=pickle.dumps('{}')) as request_log:
            for job in jobs:
                self.assertTrue('region' in job)
                for node in job['nodes']:
                    for rsync_compress in (True, False):
                        expected_reqs.append((
                            'REPLICATE', node['ip'],
                            '/%s/%s/fake_suffix' % (
                                node['device'], job['partition']),
                        ))
                        self.replicator.rsync_compress = rsync_compress
                        ret = self.replicator.sync(node, job,
                                                   ['fake_suffix'])
                        self.assertTrue(ret)
                        if node['region'] != job['region']:
                            if rsync_compress:
                                # --compress arg should be passed to rsync
                                # binary only when rsync_compress option is
                                # enabled AND destination node is in a
                                # different region
                                self.assertTrue('--compress' in
                                                _m_rsync.call_args[0][0])
                            else:
                                self.assertFalse('--compress' in
                                                 _m_rsync.call_args[0][0])
                        else:
                            self.assertFalse('--compress' in
                                             _m_rsync.call_args[0][0])
                        self.assertEqual(
                            _m_os_path_exists.call_args_list[-1][0][0],
                            os.path.join(job['path'], 'fake_suffix'))
                        self.assertEqual(
                            _m_os_path_exists.call_args_list[-2][0][0],
                            os.path.join(job['path']))
        self.assertEqual(expected_reqs, [
            (r['method'], r['ip'], r['path']) for r in request_log.requests])

    def test_rsync_failure_logging(self):
        with mock.patch('swift.obj.replicator.subprocess.Popen') as mock_popen:
            mock_popen.return_value.stdout = io.BytesIO(b'\n'.join([
                b'',
                b'cd+++++++++ suf',
                b'cd+++++++++ suf/hash1',
                b'<f+++++++++ suf/hash1/1637956993.28907.data',
                b'',
                b'cd+++++++++ suf/hash2',
                b'<f+++++++++ suf/hash2/1615174984.55017.data',
                b'',
                b'cd+++++++++ suf/hash3',
                b'<f+++++++++ suf/hash3/1616276756.37760.data',
                b'<f+++++++++ suf/hash3/1637954870.98055.meta',
                b'',
                b'Oh no, some error!',
            ]))
            mock_popen.return_value.wait.return_value = 5
            self.assertEqual(5, self.replicator._rsync([
                'rsync', '--recursive', '--whole-file', '--human-readable',
                '--xattrs', '--itemize-changes', '--ignore-existing',
                '--timeout=30', '--contimeout=30', '--bwlimit=100M',
                '--exclude=rsync-tempfile-pattern',
                '/srv/node/d1/objects/part/suf',
                '192.168.50.30::object/d8/objects/241']))
        error_lines = self.logger.get_lines_for_level('error')
        self.assertEqual(error_lines[:5], [
            '<f+++++++++ suf/hash1/1637956993.28907.data',
            '<f+++++++++ suf/hash2/1615174984.55017.data',
            '<f+++++++++ suf/hash3/1616276756.37760.data',
            '<f+++++++++ suf/hash3/1637954870.98055.meta',
            'Oh no, some error!',
        ])
        expected_start = "Bad rsync return code: 5 <- ['rsync', '--recursive'"
        self.assertEqual(error_lines[5][:len(expected_start)], expected_start,
                         'Expected %r to start with %r' % (error_lines[5],
                                                           expected_start))
        self.assertFalse(error_lines[6:])
        self.assertFalse(self.logger.get_lines_for_level('info'))
        self.assertFalse(self.logger.get_lines_for_level('debug'))

    def test_rsync_failure_logging_no_transfer(self):
        with mock.patch('swift.obj.replicator.subprocess.Popen') as mock_popen:
            mock_popen.return_value.stdout = io.BytesIO(b'\n'.join([
                b'',
                b'cd+++++++++ suf',
                b'cd+++++++++ suf/hash1',
                b'<f+++++++++ suf/hash1/1637956993.28907.data',
                b'',
                b'cd+++++++++ suf/hash2',
                b'<f+++++++++ suf/hash2/1615174984.55017.data',
                b'',
                b'cd+++++++++ suf/hash3',
                b'<f+++++++++ suf/hash3/1616276756.37760.data',
                b'<f+++++++++ suf/hash3/1637954870.98055.meta',
                b'',
                b'Oh no, some error!',
            ]))
            mock_popen.return_value.wait.return_value = 5
            self.replicator.log_rsync_transfers = False
            self.assertEqual(5, self.replicator._rsync([
                'rsync', '--recursive', '--whole-file', '--human-readable',
                '--xattrs', '--itemize-changes', '--ignore-existing',
                '--timeout=30', '--contimeout=30', '--bwlimit=100M',
                '--exclude=rsync-tempfile-pattern',
                '/srv/node/d1/objects/part/suf',
                '192.168.50.30::object/d8/objects/241']))
        error_lines = self.logger.get_lines_for_level('error')
        self.assertEqual(error_lines[0], 'Oh no, some error!')
        expected_start = "Bad rsync return code: 5 <- ['rsync', '--recursive'"
        self.assertEqual(error_lines[1][:len(expected_start)], expected_start,
                         'Expected %r to start with %r' % (error_lines[1],
                                                           expected_start))
        self.assertFalse(error_lines[2:])
        self.assertFalse(self.logger.get_lines_for_level('info'))
        self.assertFalse(self.logger.get_lines_for_level('debug'))

    def test_rsync_success_logging(self):
        with mock.patch(
                'swift.obj.replicator.subprocess.Popen') as mock_popen, \
                mock.patch('time.time', side_effect=[123.4, 123.5]):
            mock_popen.return_value.stdout = io.BytesIO(b'\n'.join([
                b'',
                b'cd+++++++++ suf',
                b'cd+++++++++ suf/hash1',
                b'<f+++++++++ suf/hash1/1637956993.28907.data',
                b'',
                b'cd+++++++++ suf/hash2',
                b'<f+++++++++ suf/hash2/1615174984.55017.data',
                b'',
                b'cd+++++++++ suf/hash3',
                b'<f+++++++++ suf/hash3/1616276756.37760.data',
                b'<f+++++++++ suf/hash3/1637954870.98055.meta',
                b'',
                b'Yay! It worked!',
            ]))
            mock_popen.return_value.wait.return_value = 0
            self.assertEqual(0, self.replicator._rsync([
                'rsync', '--recursive', '--whole-file', '--human-readable',
                '--xattrs', '--itemize-changes', '--ignore-existing',
                '--timeout=30', '--contimeout=30', '--bwlimit=100M',
                '--exclude=rsync-tempfile-pattern',
                '/srv/node/d1/objects/part/suf',
                '192.168.50.30::object/d8/objects/241']))
        self.assertFalse(self.logger.get_lines_for_level('error'))
        debug_lines = self.logger.get_lines_for_level('debug')
        self.assertEqual(debug_lines, [
            '<f+++++++++ suf/hash1/1637956993.28907.data',
            '<f+++++++++ suf/hash2/1615174984.55017.data',
            '<f+++++++++ suf/hash3/1616276756.37760.data',
            '<f+++++++++ suf/hash3/1637954870.98055.meta',
            'Yay! It worked!',
        ])
        info_lines = self.logger.get_lines_for_level('info')
        self.assertEqual(info_lines, [
            'Successful rsync of /srv/node/d1/objects/part/... to '
            '192.168.50.30::object/d8/objects/241 (0.100)'])

    def test_rsync_success_logging_no_transfer(self):
        with mock.patch(
                'swift.obj.replicator.subprocess.Popen') as mock_popen, \
                mock.patch('time.time', side_effect=[123.4, 123.5]):
            mock_popen.return_value.stdout = io.BytesIO(b'\n'.join([
                b'',
                b'cd+++++++++ sf1',
                b'cd+++++++++ sf1/hash1',
                b'<f+++++++++ sf1/hash1/1637956993.28907.data',
                b'',
                b'cd+++++++++ sf1/hash2',
                b'<f+++++++++ sf1/hash2/1615174984.55017.data',
                b'',
                b'cd+++++++++ sf2/hash3',
                b'<f+++++++++ sf2/hash3/1616276756.37760.data',
                b'<f+++++++++ sf2/hash3/1637954870.98055.meta',
                b'',
                b'Yay! It worked!',
            ]))
            mock_popen.return_value.wait.return_value = 0
            self.replicator.log_rsync_transfers = False
            self.assertEqual(0, self.replicator._rsync([
                'rsync', '--recursive', '--whole-file', '--human-readable',
                '--xattrs', '--itemize-changes', '--ignore-existing',
                '--timeout=30', '--contimeout=30', '--bwlimit=100M',
                '--exclude=rsync-tempfile-pattern',
                '/srv/node/d1/objects/part/sf1',
                '/srv/node/d1/objects/part/sf2',
                '192.168.50.30::object/d8/objects/241']))
        self.assertFalse(self.logger.get_lines_for_level('error'))
        debug_lines = self.logger.get_lines_for_level('debug')
        self.assertEqual(debug_lines, ['Yay! It worked!'])
        info_lines = self.logger.get_lines_for_level('info')
        self.assertEqual(info_lines, [
            'Successful rsync of /srv/node/d1/objects/part/... to '
            '192.168.50.30::object/d8/objects/241 (0.100)'])

    def test_do_listdir(self):
        # Test if do_listdir is enabled for every 10th partition to rehash
        # First number is the number of partitions in the job, list entries
        # are the expected partition numbers per run
        test_data = {
            9: [1, 0, 1, 1, 1, 1, 1, 1, 1, 1],
            29: [3, 2, 3, 3, 3, 3, 3, 3, 3, 3],
            111: [12, 11, 11, 11, 11, 11, 11, 11, 11, 11]}

        for partitions, expected in test_data.items():
            seen = []
            for phase in range(10):
                invalidated = 0
                for partition in range(partitions):
                    if object_replicator._do_listdir(partition, phase):
                        seen.append(partition)
                        invalidated += 1
                # Every 10th partition is seen after each phase
                self.assertEqual(expected[phase], invalidated)

            # After 10 cycles every partition is seen exactly once
            self.assertEqual(sorted(range(partitions)), sorted(seen))

    def test_revert_partition_lock_timeout(self):
        self.replicator.handoffs_remaining = 0
        jobs = self.replicator.collect_jobs()
        delete_jobs = [j for j in jobs if j['delete']]
        delete_jobs.sort(key=lambda j: j['policy'])
        job = delete_jobs[0]
        df_mgr = self.replicator._df_router[job['policy']]
        with mock.patch.object(df_mgr, 'partition_lock',
                               side_effect=PartitionLockTimeout):
            self.replicator.revert(job)
        logs = self.logger.get_lines_for_level('info')
        self.assertEqual(['Unable to lock handoff partition 1 for '
                          'replication on device sda policy 0'], logs)

<<<<<<< HEAD
    def test_update_deleted_can_batch_suffixes(self):
=======
    def test_revert_can_batch_suffixes(self):
>>>>>>> 8d4e3f94
        self.replicator.handoffs_remaining = 0
        self.replicator.sync_batches_per_revert = 4
        jobs = self.replicator.collect_jobs()
        delete_jobs = [j for j in jobs if j['delete']]
        delete_jobs.sort(key=lambda j: j['policy'])
        job = delete_jobs[0]
        for suffix in range(11):
            os.mkdir(os.path.join(job['path'], "%03x" % suffix))
        with mock.patch.object(self.replicator, 'sync',
                               return_value=(True, {})) as mock_sync, \
                mock.patch('shutil.rmtree') as mock_rmtree:
<<<<<<< HEAD
            self.replicator.update_deleted(job)
=======
            self.replicator.revert(job)
>>>>>>> 8d4e3f94
        self.assertEqual(len(mock_sync.mock_calls), 12)
        self.assertEqual(mock_sync.mock_calls, [
            mock.call(node, job, mock.ANY) for node in job['nodes']] * 4)
        self.assertEqual([len(c[1][2]) for c in mock_sync.mock_calls], [
            3, 3, 3,
            3, 3, 3,
            3, 3, 3,
            2, 2, 2,
        ])
        self.assertEqual(sorted(mock_rmtree.mock_calls[:-1]), [
            mock.call(os.path.join(job['path'], "%03x" % suffix))
            for suffix in range(11)])
        self.assertEqual(mock_rmtree.mock_calls[-1], mock.call(job['path']))

<<<<<<< HEAD
    def test_update_deleted_batch_suffixes_carry_on(self):
=======
    def test_revert_batch_suffixes_carry_on(self):
>>>>>>> 8d4e3f94
        self.replicator.handoffs_remaining = 0
        self.replicator.sync_batches_per_revert = 4
        jobs = self.replicator.collect_jobs()
        delete_jobs = [j for j in jobs if j['delete']]
        delete_jobs.sort(key=lambda j: j['policy'])
        job = delete_jobs[0]
        for suffix in range(11):
            os.mkdir(os.path.join(job['path'], "%03x" % suffix))
        sync_returns = [
            (True, {}), (True, {}), (True, {}),
            (True, {}), (True, {}), (False, {"doesn't": "matter"}),
            (True, {}), (True, {}), (True, {}),
            (True, {}), (True, {}), (True, {}),
        ]
        with mock.patch.object(self.replicator, 'sync',
                               side_effect=sync_returns) as mock_sync, \
                mock.patch('shutil.rmtree') as mock_rmtree, \
                mock.patch('random.shuffle', side_effect=lambda x: None):
<<<<<<< HEAD
            self.replicator.update_deleted(job)
=======
            self.replicator.revert(job)
>>>>>>> 8d4e3f94
        self.assertEqual(len(mock_sync.mock_calls), 12)
        self.assertEqual(mock_sync.mock_calls, [
            mock.call(node, job, mock.ANY) for node in job['nodes']] * 4)
        self.assertEqual([len(c[1][2]) for c in mock_sync.mock_calls], [
            3, 3, 3,
            3, 3, 3,
            3, 3, 3,
            2, 2, 2,
        ])
        self.assertEqual(mock_rmtree.mock_calls, [
            mock.call(os.path.join(job['path'], "%03x" % suffix))
            for suffix in (0, 4, 8, 2, 6, 10, 3, 7)])

    def test_replicate_skipped_partpower_increase(self):
        _create_test_rings(self.testdir, next_part_power=4)
        self.replicator.get_local_devices()  # refresh rings
        self.replicator.replicate()
        self.assertEqual(0, self.replicator.job_count)
        self.assertEqual(0, self.replicator.total_stats.attempted)
        warnings = self.logger.get_lines_for_level('warning')
        self.assertIn(
            "next_part_power set in policy 'one'. Skipping", warnings)

    def test_replicate_rsync_timeout(self):
        cur_part = '0'
        df = self.df_mgr.get_diskfile('sda', cur_part, 'a', 'c', 'o',
                                      policy=POLICIES[0])
        mkdirs(df._datadir)
        f = open(os.path.join(df._datadir,
                              normalize_timestamp(time.time()) + '.data'),
                 'wb')
        f.write(b'1234567890')
        f.close()

        mock_procs = []

        def new_mock(*a, **kw):
            proc = MockHungProcess()
            mock_procs.append(proc)
            return proc

        with mock.patch('swift.obj.replicator.http_connect',
                        mock_http_connect(200)), \
                mock.patch.object(self.replicator, 'rsync_timeout', 0.01), \
                mock.patch('eventlet.green.subprocess.Popen', new_mock):
            self.replicator.rsync_error_log_line_length = 40
            self.replicator.run_once()
        for proc in mock_procs:
            self.assertEqual(proc._calls, [
                ('wait', 'running'),
                ('kill', 'running'),
                ('wait', 'killed'),
            ])
        self.assertEqual(len(mock_procs), 2)
        error_lines = self.replicator.logger.get_lines_for_level('error')
        # verify logs are truncated to rsync_error_log_line_length
        self.assertEqual(["Killing long-running rsync after 0s: ['r"] * 2,
                         error_lines)

    def test_replicate_rsync_timeout_wedged(self):
        cur_part = '0'
        df = self.df_mgr.get_diskfile('sda', cur_part, 'a', 'c', 'o',
                                      policy=POLICIES[0])
        mkdirs(df._datadir)
        f = open(os.path.join(df._datadir,
                              normalize_timestamp(time.time()) + '.data'),
                 'wb')
        f.write(b'1234567890')
        f.close()

        mock_procs = []

        def new_mock(*a, **kw):
            proc = MockHungProcess(polls_needed=2)
            mock_procs.append(proc)
            return proc

        with mock.patch('swift.obj.replicator.http_connect',
                        mock_http_connect(200)), \
                mock.patch.object(self.replicator, 'rsync_timeout', 0.01), \
                mock.patch('eventlet.green.subprocess.Popen', new_mock):
            self.replicator.run_once()
        for proc in mock_procs:
            self.assertEqual(proc._calls, [
                ('wait', 'running'),
                ('kill', 'running'),
                ('wait', 'killed'),
                ('poll', 'killed'),
                ('poll', 'killed'),
            ])
        self.assertEqual(len(mock_procs), 2)

    def test_limit_rsync_log(self):
        def do_test(length_limit, log_line, expected):
            self.replicator.rsync_error_log_line_length = length_limit
            result = self.replicator._limit_rsync_log(log_line)
            self.assertEqual(result, expected)

        tests = [{'length_limit': 20,
                  'log_line': 'a' * 20,
                  'expected': 'a' * 20},
                 {'length_limit': 20,
                  'log_line': 'a' * 19,
                  'expected': 'a' * 19},
                 {'length_limit': 20,
                  'log_line': 'a' * 21,
                  'expected': 'a' * 20},
                 {'length_limit': None,
                  'log_line': 'a' * 50,
                  'expected': 'a' * 50},
                 {'length_limit': 0,
                  'log_line': 'a' * 50,
                  'expected': 'a' * 50}]

        for params in tests:
            do_test(**params)


@patch_policies([StoragePolicy(0, 'zero', False),
                 StoragePolicy(1, 'one', True)])
class TestMultiProcessReplicator(unittest.TestCase):
    def setUp(self):
        # recon cache path
        self.recon_cache = tempfile.mkdtemp()
        rmtree(self.recon_cache, ignore_errors=1)
        os.mkdir(self.recon_cache)
        self.recon_file = os.path.join(self.recon_cache, RECON_OBJECT_FILE)

        bind_port = 6200

        # Set up some rings
        self.testdir = tempfile.mkdtemp()
        _create_test_rings(self.testdir, devs=[
            {'id': 0, 'device': 'sda', 'zone': 0,
             'region': 1, 'ip': '127.0.0.1', 'port': bind_port},
            {'id': 1, 'device': 'sdb', 'zone': 0,
             'region': 1, 'ip': '127.0.0.1', 'port': bind_port},
            {'id': 2, 'device': 'sdc', 'zone': 0,
             'region': 1, 'ip': '127.0.0.1', 'port': bind_port},
            {'id': 3, 'device': 'sdd', 'zone': 0,
             'region': 1, 'ip': '127.0.0.1', 'port': bind_port},
            {'id': 4, 'device': 'sde', 'zone': 0,
             'region': 1, 'ip': '127.0.0.1', 'port': bind_port},
            {'id': 100, 'device': 'notme0', 'zone': 0,
             'region': 1, 'ip': '127.99.99.99', 'port': bind_port}])

        self.logger = debug_logger('test-replicator')
        self.conf = dict(
            bind_ip='127.0.0.1', bind_port=bind_port,
            swift_dir=self.testdir,
            mount_check='false', recon_cache_path=self.recon_cache,
            timeout='300', stats_interval='1', sync_method='rsync')

        self.replicator = object_replicator.ObjectReplicator(
            self.conf, logger=self.logger)

    def tearDown(self):
        self.assertFalse(process_errors)
        rmtree(self.testdir, ignore_errors=1)
        rmtree(self.recon_cache, ignore_errors=1)

    def fake_replicate(self, override_devices, **kw):
        # Faked-out replicate() method. Just updates the stats, but doesn't
        # do any work.
        for device in override_devices:
            stats = self.replicator.stats_for_dev[device]
            if device == 'sda':
                stats.attempted = 1
                stats.success = 10
                stats.failure = 100
                stats.hashmatch = 1000
                stats.rsync = 10000
                stats.remove = 100000
                stats.suffix_count = 1000000
                stats.suffix_hash = 10000000
                stats.suffix_sync = 100000000
                stats.failure_nodes = {
                    '10.1.1.1': {'d11': 1}}
            elif device == 'sdb':
                stats.attempted = 2
                stats.success = 20
                stats.failure = 200
                stats.hashmatch = 2000
                stats.rsync = 20000
                stats.remove = 200000
                stats.suffix_count = 2000000
                stats.suffix_hash = 20000000
                stats.suffix_sync = 200000000
                stats.failure_nodes = {
                    '10.2.2.2': {'d22': 2}}
            elif device == 'sdc':
                stats.attempted = 3
                stats.success = 30
                stats.failure = 300
                stats.hashmatch = 3000
                stats.rsync = 30000
                stats.remove = 300000
                stats.suffix_count = 3000000
                stats.suffix_hash = 30000000
                stats.suffix_sync = 300000000
                stats.failure_nodes = {
                    '10.3.3.3': {'d33': 3}}
            elif device == 'sdd':
                stats.attempted = 4
                stats.success = 40
                stats.failure = 400
                stats.hashmatch = 4000
                stats.rsync = 40000
                stats.remove = 400000
                stats.suffix_count = 4000000
                stats.suffix_hash = 40000000
                stats.suffix_sync = 400000000
                stats.failure_nodes = {
                    '10.4.4.4': {'d44': 4}}
            elif device == 'sde':
                stats.attempted = 5
                stats.success = 50
                stats.failure = 500
                stats.hashmatch = 5000
                stats.rsync = 50000
                stats.remove = 500000
                stats.suffix_count = 5000000
                stats.suffix_hash = 50000000
                stats.suffix_sync = 500000000
                stats.failure_nodes = {
                    '10.5.5.5': {'d55': 5}}
            else:
                raise Exception("mock can't handle %r" % device)

    def test_no_multiprocessing(self):
        self.replicator.replicator_workers = 0
        self.assertEqual(self.replicator.get_worker_args(), [])

    def test_device_distribution(self):
        self.replicator.replicator_workers = 2
        self.assertEqual(self.replicator.get_worker_args(), [{
            'override_devices': ['sda', 'sdc', 'sde'],
            'override_partitions': [],
            'override_policies': [],
            'have_overrides': False,
            'multiprocess_worker_index': 0,
        }, {
            'override_devices': ['sdb', 'sdd'],
            'override_partitions': [],
            'override_policies': [],
            'have_overrides': False,
            'multiprocess_worker_index': 1,
        }])

    def test_override_policies(self):
        self.replicator.replicator_workers = 2
        args = self.replicator.get_worker_args(policies="3,5,7", once=True)
        self.assertEqual(args, [{
            'override_devices': ['sda', 'sdc', 'sde'],
            'override_partitions': [],
            'override_policies': [3, 5, 7],
            'have_overrides': True,
            'multiprocess_worker_index': 0,
        }, {
            'override_devices': ['sdb', 'sdd'],
            'override_partitions': [],
            'override_policies': [3, 5, 7],
            'have_overrides': True,
            'multiprocess_worker_index': 1,
        }])

        # override policies don't apply in run-forever mode
        args = self.replicator.get_worker_args(policies="3,5,7", once=False)
        self.assertEqual(args, [{
            'override_devices': ['sda', 'sdc', 'sde'],
            'override_partitions': [],
            'override_policies': [],
            'have_overrides': False,
            'multiprocess_worker_index': 0,
        }, {
            'override_devices': ['sdb', 'sdd'],
            'override_partitions': [],
            'override_policies': [],
            'have_overrides': False,
            'multiprocess_worker_index': 1,
        }])

    def test_more_workers_than_disks(self):
        self.replicator.replicator_workers = 999
        self.assertEqual(self.replicator.get_worker_args(), [{
            'override_devices': ['sda'],
            'override_partitions': [],
            'override_policies': [],
            'have_overrides': False,
            'multiprocess_worker_index': 0,
        }, {
            'override_devices': ['sdb'],
            'override_partitions': [],
            'override_policies': [],
            'have_overrides': False,
            'multiprocess_worker_index': 1,
        }, {
            'override_devices': ['sdc'],
            'override_partitions': [],
            'override_policies': [],
            'have_overrides': False,
            'multiprocess_worker_index': 2,
        }, {
            'override_devices': ['sdd'],
            'override_partitions': [],
            'override_policies': [],
            'have_overrides': False,
            'multiprocess_worker_index': 3,
        }, {
            'override_devices': ['sde'],
            'override_partitions': [],
            'override_policies': [],
            'have_overrides': False,
            'multiprocess_worker_index': 4,
        }])

        # Remember how many workers we actually have so that the log-line
        # prefixes are reasonable. Otherwise, we'd have five workers, each
        # logging lines starting with things like "[worker X/999 pid=P]"
        # despite there being only five.
        self.assertEqual(self.replicator.replicator_workers, 5)

    def test_command_line_overrides(self):
        self.replicator.replicator_workers = 2

        args = self.replicator.get_worker_args(
            devices="sda,sdc,sdd", partitions="12,34,56", once=True)
        self.assertEqual(args, [{
            'override_devices': ['sda', 'sdd'],
            'override_partitions': [12, 34, 56],
            'override_policies': [],
            'have_overrides': True,
            'multiprocess_worker_index': 0,
        }, {
            'override_devices': ['sdc'],
            'override_partitions': [12, 34, 56],
            'override_policies': [],
            'have_overrides': True,
            'multiprocess_worker_index': 1,
        }])

        args = self.replicator.get_worker_args(
            devices="sda,sdc,sdd", once=True)
        self.assertEqual(args, [{
            'override_devices': ['sda', 'sdd'],
            'override_partitions': [],
            'override_policies': [],
            'have_overrides': True,
            'multiprocess_worker_index': 0,
        }, {
            'override_devices': ['sdc'],
            'override_partitions': [],
            'override_policies': [],
            'have_overrides': True,
            'multiprocess_worker_index': 1,
        }])

        # no overrides apply in run-forever mode
        args = self.replicator.get_worker_args(
            devices="sda,sdc,sdd", partitions="12,34,56", once=False)
        self.assertEqual(args, [{
            'override_devices': ['sda', 'sdc', 'sde'],
            'override_partitions': [],
            'override_policies': [],
            'have_overrides': False,
            'multiprocess_worker_index': 0,
        }, {
            'override_devices': ['sdb', 'sdd'],
            'override_partitions': [],
            'override_policies': [],
            'have_overrides': False,
            'multiprocess_worker_index': 1,
        }])

    def test_worker_logging(self):
        self.replicator.replicator_workers = 3

        def log_some_stuff(*a, **kw):
            self.replicator.logger.debug("debug message")
            self.replicator.logger.info("info message")
            self.replicator.logger.warning("warning message")
            self.replicator.logger.error("error message")

        with mock.patch.object(self.replicator, 'replicate', log_some_stuff), \
                mock.patch("os.getpid", lambda: 8804):
            self.replicator.get_worker_args()
            self.replicator.run_once(multiprocess_worker_index=0,
                                     override_devices=['sda', 'sdb'])

        prefix = "[worker 1/3 pid=8804] "
        for level, lines in self.logger.logger.all_log_lines().items():
            for line in lines:
                self.assertTrue(
                    line.startswith(prefix),
                    "%r doesn't start with %r (level %s)" % (
                        line, prefix, level))

    def test_recon_run_once(self):
        self.replicator.replicator_workers = 3

        the_time = [1521680000]

        def mock_time():
            rv = the_time[0]
            the_time[0] += 120
            return rv

        # Simulate a couple child processes
        with mock.patch.object(self.replicator, 'replicate',
                               self.fake_replicate), \
                mock.patch('time.time', mock_time):
            self.replicator.get_worker_args()
            self.replicator.run_once(multiprocess_worker_index=0,
                                     override_devices=['sda', 'sdb'])
            self.replicator.run_once(multiprocess_worker_index=1,
                                     override_devices=['sdc'])
            self.replicator.run_once(multiprocess_worker_index=2,
                                     override_devices=['sdd', 'sde'])

        with open(self.recon_file) as fh:
            recon_data = json.load(fh)
        self.assertIn('object_replication_per_disk', recon_data)
        self.assertIn('sda', recon_data['object_replication_per_disk'])
        self.assertIn('sdb', recon_data['object_replication_per_disk'])
        self.assertIn('sdc', recon_data['object_replication_per_disk'])
        self.assertIn('sdd', recon_data['object_replication_per_disk'])
        self.assertIn('sde', recon_data['object_replication_per_disk'])
        sda = recon_data['object_replication_per_disk']['sda']

        # Spot-check a couple of fields
        self.assertEqual(sda['replication_stats']['attempted'], 1)
        self.assertEqual(sda['replication_stats']['success'], 10)
        self.assertEqual(sda['object_replication_time'], 2)  # minutes
        self.assertEqual(sda['object_replication_last'], 1521680120)

        # Aggregate the workers' recon updates
        self.replicator.post_multiprocess_run()
        with open(self.recon_file) as fh:
            recon_data = json.load(fh)
        self.assertEqual(recon_data['replication_stats']['attempted'], 15)
        self.assertEqual(recon_data['replication_stats']['failure'], 1500)
        self.assertEqual(recon_data['replication_stats']['hashmatch'], 15000)
        self.assertEqual(recon_data['replication_stats']['remove'], 1500000)
        self.assertEqual(recon_data['replication_stats']['rsync'], 150000)
        self.assertEqual(recon_data['replication_stats']['success'], 150)
        self.assertEqual(recon_data['replication_stats']['suffix_count'],
                         15000000)
        self.assertEqual(recon_data['replication_stats']['suffix_hash'],
                         150000000)
        self.assertEqual(recon_data['replication_stats']['suffix_sync'],
                         1500000000)
        self.assertEqual(recon_data['replication_stats']['failure_nodes'], {
            '10.1.1.1': {'d11': 1},
            '10.2.2.2': {'d22': 2},
            '10.3.3.3': {'d33': 3},
            '10.4.4.4': {'d44': 4},
            '10.5.5.5': {'d55': 5},
        })
        self.assertEqual(recon_data['object_replication_time'], 2)  # minutes
        self.assertEqual(recon_data['object_replication_last'], 1521680120)

    def test_recon_skipped_with_overrides(self):
        self.replicator.replicator_workers = 3

        the_time = [1521680000]

        def mock_time():
            rv = the_time[0]
            the_time[0] += 120
            return rv

        with mock.patch.object(self.replicator, 'replicate',
                               self.fake_replicate), \
                mock.patch('time.time', mock_time):
            self.replicator.get_worker_args()
            self.replicator.run_once(multiprocess_worker_index=0,
                                     have_overrides=True,
                                     override_devices=['sda', 'sdb'])
        self.assertFalse(os.path.exists(self.recon_file))

        # have_overrides=False makes us get recon stats
        with mock.patch.object(self.replicator, 'replicate',
                               self.fake_replicate), \
                mock.patch('time.time', mock_time):
            self.replicator.get_worker_args()
            self.replicator.run_once(multiprocess_worker_index=0,
                                     have_overrides=False,
                                     override_devices=['sda', 'sdb'])
        with open(self.recon_file) as fh:
            recon_data = json.load(fh)
        self.assertIn('sda', recon_data['object_replication_per_disk'])

    def test_recon_run_forever(self):
        the_time = [1521521521.52152]

        def mock_time():
            rv = the_time[0]
            the_time[0] += 120
            return rv

        self.replicator.replicator_workers = 2
        self.replicator._next_rcache_update = the_time[0]

        # One worker has finished a pass, the other hasn't.
        with mock.patch.object(self.replicator, 'replicate',
                               self.fake_replicate), \
                mock.patch('time.time', mock_time):
            self.replicator.get_worker_args()
            # Yes, this says run_once, but this is only to populate
            # object.recon with some stats. The real test is for the
            # aggregation.
            self.replicator.run_once(multiprocess_worker_index=0,
                                     override_devices=['sda', 'sdb', 'sdc'])

        # This will not produce aggregate stats since not every device has
        # finished a pass.
        the_time[0] += self.replicator.stats_interval
        with mock.patch('time.time', mock_time):
            rv = self.replicator.is_healthy()
        self.assertTrue(rv)
        with open(self.recon_file) as fh:
            recon_data = json.load(fh)
        self.assertNotIn('replication_stats', recon_data)

        # Now all the local devices have completed a replication pass, so we
        # will produce aggregate stats.
        with mock.patch.object(self.replicator, 'replicate',
                               self.fake_replicate), \
                mock.patch('time.time', mock_time):
            self.replicator.get_worker_args()
            self.replicator.run_once(multiprocess_worker_index=1,
                                     override_devices=['sdd', 'sde'])
        the_time[0] += self.replicator.stats_interval
        with mock.patch('time.time', mock_time):
            rv = self.replicator.is_healthy()
        self.assertTrue(rv)
        with open(self.recon_file) as fh:
            recon_data = json.load(fh)
        self.assertIn('replication_stats', recon_data)

        # no need to exhaustively check every sum
        self.assertEqual(recon_data['replication_stats']['attempted'], 15)
        self.assertEqual(recon_data['replication_stats']['success'], 150)

        self.assertEqual(
            recon_data['replication_last'],
            min(pd['replication_last']
                for pd in recon_data['object_replication_per_disk'].values()))


class TestReplicatorStats(unittest.TestCase):
    def test_to_recon(self):
        st = object_replicator.Stats(
            attempted=1, failure=2, hashmatch=3, remove=4,
            rsync=5, success=7,
            suffix_count=8, suffix_hash=9, suffix_sync=10,
            failure_nodes={'10.1.2.3': {'sda': 100, 'sdb': 200}})
        # This is what appears in the recon dump
        self.assertEqual(st.to_recon(), {
            'attempted': 1,
            'failure': 2,
            'hashmatch': 3,
            'remove': 4,
            'rsync': 5,
            'success': 7,
            'suffix_count': 8,
            'suffix_hash': 9,
            'suffix_sync': 10,
            'failure_nodes': {'10.1.2.3': {'sda': 100, 'sdb': 200}},
        })

    def test_recon_roundtrip(self):
        before = object_replicator.Stats(
            attempted=1, failure=2, hashmatch=3, remove=4,
            rsync=5, success=7,
            suffix_count=8, suffix_hash=9, suffix_sync=10,
            failure_nodes={'10.1.2.3': {'sda': 100, 'sdb': 200}})
        after = object_replicator.Stats.from_recon(before.to_recon())
        self.assertEqual(after.attempted, before.attempted)
        self.assertEqual(after.failure, before.failure)
        self.assertEqual(after.hashmatch, before.hashmatch)
        self.assertEqual(after.remove, before.remove)
        self.assertEqual(after.rsync, before.rsync)
        self.assertEqual(after.success, before.success)
        self.assertEqual(after.suffix_count, before.suffix_count)
        self.assertEqual(after.suffix_hash, before.suffix_hash)
        self.assertEqual(after.suffix_sync, before.suffix_sync)
        self.assertEqual(after.failure_nodes, before.failure_nodes)

    def test_from_recon_skips_extra_fields(self):
        # If another attribute ever sneaks its way in, we should ignore it.
        # This will make aborted upgrades a little less painful for
        # operators.
        recon_dict = {'attempted': 1, 'failure': 2, 'hashmatch': 3,
                      'spices': 5, 'treasures': 8}
        stats = object_replicator.Stats.from_recon(recon_dict)
        self.assertEqual(stats.attempted, 1)
        self.assertEqual(stats.failure, 2)
        self.assertEqual(stats.hashmatch, 3)
        # We don't gain attributes just because they're in object.recon.
        self.assertFalse(hasattr(stats, 'spices'))
        self.assertFalse(hasattr(stats, 'treasures'))

    def test_add_failure_stats(self):
        st = object_replicator.Stats()
        st.add_failure_stats([('10.1.1.1', 'd10'), ('10.1.1.1', 'd11')])
        st.add_failure_stats([('10.1.1.1', 'd10')])
        st.add_failure_stats([('10.1.1.1', 'd12'), ('10.2.2.2', 'd20'),
                              ('10.2.2.2', 'd21'), ('10.2.2.2', 'd21'),
                              ('10.2.2.2', 'd21')])
        self.assertEqual(st.failure, 8)

        as_dict = st.to_recon()
        self.assertEqual(as_dict['failure_nodes'], {
            '10.1.1.1': {
                'd10': 2,
                'd11': 1,
                'd12': 1,
            },
            '10.2.2.2': {
                'd20': 1,
                'd21': 3,
            },
        })

    def test_add(self):
        st1 = object_replicator.Stats(
            attempted=1, failure=2, hashmatch=3, remove=4, rsync=5,
            success=6, suffix_count=7, suffix_hash=8, suffix_sync=9,
            failure_nodes={
                '10.1.1.1': {'sda': 10, 'sdb': 20},
                '10.1.1.2': {'sda': 10, 'sdb': 20}})
        st2 = object_replicator.Stats(
            attempted=2, failure=4, hashmatch=6, remove=8, rsync=10,
            success=12, suffix_count=14, suffix_hash=16, suffix_sync=18,
            failure_nodes={
                '10.1.1.2': {'sda': 10, 'sdb': 20},
                '10.1.1.3': {'sda': 10, 'sdb': 20}})
        total = st1 + st2
        self.assertEqual(total.attempted, 3)
        self.assertEqual(total.failure, 6)
        self.assertEqual(total.hashmatch, 9)
        self.assertEqual(total.remove, 12)
        self.assertEqual(total.rsync, 15)
        self.assertEqual(total.success, 18)
        self.assertEqual(total.suffix_count, 21)
        self.assertEqual(total.suffix_hash, 24)
        self.assertEqual(total.suffix_sync, 27)
        self.assertEqual(total.failure_nodes, {
            '10.1.1.1': {'sda': 10, 'sdb': 20},
            '10.1.1.2': {'sda': 20, 'sdb': 40},
            '10.1.1.3': {'sda': 10, 'sdb': 20},
        })


if __name__ == '__main__':
    unittest.main()<|MERGE_RESOLUTION|>--- conflicted
+++ resolved
@@ -2365,11 +2365,7 @@
         self.assertEqual(['Unable to lock handoff partition 1 for '
                           'replication on device sda policy 0'], logs)
 
-<<<<<<< HEAD
-    def test_update_deleted_can_batch_suffixes(self):
-=======
     def test_revert_can_batch_suffixes(self):
->>>>>>> 8d4e3f94
         self.replicator.handoffs_remaining = 0
         self.replicator.sync_batches_per_revert = 4
         jobs = self.replicator.collect_jobs()
@@ -2381,11 +2377,7 @@
         with mock.patch.object(self.replicator, 'sync',
                                return_value=(True, {})) as mock_sync, \
                 mock.patch('shutil.rmtree') as mock_rmtree:
-<<<<<<< HEAD
-            self.replicator.update_deleted(job)
-=======
             self.replicator.revert(job)
->>>>>>> 8d4e3f94
         self.assertEqual(len(mock_sync.mock_calls), 12)
         self.assertEqual(mock_sync.mock_calls, [
             mock.call(node, job, mock.ANY) for node in job['nodes']] * 4)
@@ -2400,11 +2392,7 @@
             for suffix in range(11)])
         self.assertEqual(mock_rmtree.mock_calls[-1], mock.call(job['path']))
 
-<<<<<<< HEAD
-    def test_update_deleted_batch_suffixes_carry_on(self):
-=======
     def test_revert_batch_suffixes_carry_on(self):
->>>>>>> 8d4e3f94
         self.replicator.handoffs_remaining = 0
         self.replicator.sync_batches_per_revert = 4
         jobs = self.replicator.collect_jobs()
@@ -2423,11 +2411,7 @@
                                side_effect=sync_returns) as mock_sync, \
                 mock.patch('shutil.rmtree') as mock_rmtree, \
                 mock.patch('random.shuffle', side_effect=lambda x: None):
-<<<<<<< HEAD
-            self.replicator.update_deleted(job)
-=======
             self.replicator.revert(job)
->>>>>>> 8d4e3f94
         self.assertEqual(len(mock_sync.mock_calls), 12)
         self.assertEqual(mock_sync.mock_calls, [
             mock.call(node, job, mock.ANY) for node in job['nodes']] * 4)

--- conflicted
+++ resolved
@@ -5718,8 +5718,6 @@
             'Unable to get enough responses (%d x 404 error responses)'
             % num_other_resps, error_lines[2])
 
-<<<<<<< HEAD
-=======
     def _do_test_reconstruct_fa_no_quarantine_bad_headers(self, bad_headers):
         # verify that responses with invalid headers count against the
         # quarantine_threshold
@@ -5790,7 +5788,6 @@
         self._do_test_reconstruct_fa_no_quarantine_bad_headers(
             {'X-Object-Sysmeta-Ec-Etag': ''})
 
->>>>>>> 2ec0da62
     def test_reconstruct_fa_frags_on_handoffs(self):
         # just a lonely old frag on primaries: this appears to be a quarantine
         # candidate, but unexpectedly the other frags are found on handoffs so

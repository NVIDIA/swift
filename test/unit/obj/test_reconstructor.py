--- conflicted
+++ resolved
@@ -1120,22 +1120,14 @@
         """
         class _fake_ssync(object):
             def __init__(self, daemon, node, job, suffixes,
-<<<<<<< HEAD
-                         include_non_durable=False, max_objects_per_sync=0,
-=======
                          include_non_durable=False, max_objects=0,
->>>>>>> d0027d4d
                          **kwargs):
                 # capture context and generate an available_map of objs
                 context = {}
                 context['node'] = node
                 context['job'] = job
                 context['suffixes'] = suffixes
-<<<<<<< HEAD
-                context['max_objects_per_sync'] = max_objects_per_sync
-=======
                 context['max_objects'] = max_objects
->>>>>>> d0027d4d
                 self.suffixes = suffixes
                 self.daemon = daemon
                 self.job = job
@@ -1146,25 +1138,16 @@
                     frag_index=self.job.get('frag_index'),
                     frag_prefs=frag_prefs)
                 self.available_map = {}
-<<<<<<< HEAD
-=======
                 self.limited_by_max_objects = False
->>>>>>> d0027d4d
                 nlines = 0
                 for hash_, timestamps in hash_gen:
                     self.available_map[hash_] = timestamps
                     nlines += 1
-<<<<<<< HEAD
-                    if 0 < max_objects_per_sync <= nlines:
-                        break
-
-=======
                     if 0 < max_objects <= nlines:
                         break
                 for _ in hash_gen:
                     self.limited_by_max_objects = True
                     break
->>>>>>> d0027d4d
                 context['available_map'] = self.available_map
                 ssync_calls.append(context)
                 self.success = True
@@ -1218,11 +1201,7 @@
                                       context['available_map']))
             else:
                 self.assertFalse(context.get('include_non_durable'))
-<<<<<<< HEAD
-            self.assertEqual(0, context.get('max_objects_per_sync'))
-=======
             self.assertEqual(0, context.get('max_objects'))
->>>>>>> d0027d4d
 
         mock_delete.assert_has_calls(expected_calls, any_order=True)
 
@@ -1251,26 +1230,15 @@
                             filename.endswith(data_file_tail), filename)
             else:
                 self.assertFalse(context.get('include_non_durable'))
-<<<<<<< HEAD
-            self.assertEqual(0, context.get('max_objects_per_sync'))
-=======
             self.assertEqual(0, context.get('max_objects'))
->>>>>>> d0027d4d
 
         # sanity check that some files should were deleted
         self.assertGreater(n_files, n_files_after)
 
-<<<<<<< HEAD
-    def test_max_object_per_sync_revert_only(self):
-        # verify max_objects_per_sync option is only passed to revert jobs
-        ssync_calls = []
-        conf = dict(self.conf, max_objects_per_sync=2)
-=======
     def test_max_objects_per_revert_only_for_revert_jobs(self):
         # verify max_objects_per_revert option is only passed to revert jobs
         ssync_calls = []
         conf = dict(self.conf, max_objects_per_revert=2)
->>>>>>> d0027d4d
         with mock.patch('swift.obj.reconstructor.ssync_sender',
                         self._make_fake_ssync(ssync_calls)), \
                 mocked_http_conn(*[200] * 6, body=pickle.dumps({})):
@@ -1280,17 +1248,10 @@
         reverts = syncs = 0
         for context in ssync_calls:
             if context['job']['job_type'] == REVERT:
-<<<<<<< HEAD
-                self.assertEqual(2, context.get('max_objects_per_sync'))
-                reverts += 1
-            else:
-                self.assertEqual(0, context.get('max_objects_per_sync'))
-=======
                 self.assertEqual(2, context.get('max_objects'))
                 reverts += 1
             else:
                 self.assertEqual(0, context.get('max_objects'))
->>>>>>> d0027d4d
                 syncs += 1
         self.assertGreater(reverts, 0)
         self.assertGreater(syncs, 0)
@@ -1503,15 +1464,9 @@
         with self.assertRaises(DiskFileError):
             df_older.writer().commit(ts_old)
 
-<<<<<<< HEAD
-    def test_delete_reverted_max_objects_per_sync(self):
-        # verify reconstructor only deletes objects that were actually reverted
-        # when ssync is limited by max_objects_per_sync
-=======
     def test_delete_reverted_max_objects_per_revert(self):
         # verify reconstructor only deletes objects that were actually reverted
         # when ssync is limited by max_objects_per_revert
->>>>>>> d0027d4d
         shutil.rmtree(self.ec_obj_path)
         ips = utils.whataremyips(self.reconstructor.bind_ip)
         local_devs = [dev for dev in self.ec_obj_ring.devs
@@ -1519,11 +1474,7 @@
                       dev['replication_port'] ==
                       self.reconstructor.port]
         partition = (local_devs[0]['id'] + 1) % 3
-<<<<<<< HEAD
-        # 2 durable objects
-=======
         # three durable objects
->>>>>>> d0027d4d
         df_0 = self._create_diskfile(
             object_name='zero', part=partition)
         datafile_0 = df_0.manager.cleanup_ondisk_files(
@@ -1544,15 +1495,9 @@
         actual_datafiles = [df for df in datafiles if os.path.exists(df)]
         self.assertEqual(datafiles, actual_datafiles)
 
-<<<<<<< HEAD
-        # only two object will be sync'd and purged...
-        ssync_calls = []
-        conf = dict(self.conf, max_objects_per_sync=2, handoffs_only=True)
-=======
         # only two objects will be sync'd and purged...
         ssync_calls = []
         conf = dict(self.conf, max_objects_per_revert=2, handoffs_only=True)
->>>>>>> d0027d4d
         self.reconstructor = object_reconstructor.ObjectReconstructor(
             conf, logger=self.logger)
         with mock.patch('swift.obj.reconstructor.ssync_sender',
@@ -1560,15 +1505,6 @@
             self.reconstructor.reconstruct()
         for context in ssync_calls:
             self.assertEqual(REVERT, context['job']['job_type'])
-<<<<<<< HEAD
-            self.assertEqual(2, context.get('max_objects_per_sync'))
-        actual_datafiles = [df for df in datafiles if os.path.exists(df)]
-        self.assertEqual(1, len(actual_datafiles), actual_datafiles)
-
-        # ...until next reconstructor run which will sync and purge the last
-        # object
-        ssync_calls = []
-=======
             self.assertEqual(2, context.get('max_objects'))
         actual_datafiles = [df for df in datafiles if os.path.exists(df)]
         self.assertEqual(1, len(actual_datafiles), actual_datafiles)
@@ -1581,23 +1517,16 @@
         conf = dict(self.conf, max_objects_per_revert=1, handoffs_only=True)
         self.reconstructor = object_reconstructor.ObjectReconstructor(
             conf, logger=self.logger)
->>>>>>> d0027d4d
         with mock.patch('swift.obj.reconstructor.ssync_sender',
                         self._make_fake_ssync(ssync_calls)):
             self.reconstructor.reconstruct()
         for context in ssync_calls:
             self.assertEqual(REVERT, context['job']['job_type'])
-<<<<<<< HEAD
-            self.assertEqual(2, context.get('max_objects_per_sync'))
-        actual_datafiles = [df for df in datafiles if os.path.exists(df)]
-        self.assertEqual([], actual_datafiles)
-=======
             self.assertEqual(1, context.get('max_objects'))
         actual_datafiles = [df for df in datafiles if os.path.exists(df)]
         self.assertEqual([], actual_datafiles)
         # handoff is no longer remaining
         self.assertEqual(0, self.reconstructor.handoffs_remaining)
->>>>>>> d0027d4d
 
     def test_no_delete_failed_revert(self):
         # test will only process revert jobs

# Copyright (c) 2013 OpenStack Foundation
#
# Licensed under the Apache License, Version 2.0 (the "License");
# you may not use this file except in compliance with the License.
# You may obtain a copy of the License at
#
#    http://www.apache.org/licenses/LICENSE-2.0
#
# Unless required by applicable law or agreed to in writing, software
# distributed under the License is distributed on an "AS IS" BASIS,
# WITHOUT WARRANTIES OR CONDITIONS OF ANY KIND, either express or
# implied.
# See the License for the specific language governing permissions and
# limitations under the License.
import io
import os
import time
import unittest

import eventlet
import mock
import six

from swift.common import exceptions, utils
from swift.common.storage_policy import POLICIES
from swift.common.utils import Timestamp
from swift.obj import ssync_sender, diskfile, ssync_receiver
from swift.obj.replicator import ObjectReplicator

from test.debug_logger import debug_logger
from test.unit.obj.common import BaseTest
from test.unit import patch_policies, make_timestamp_iter, skip_if_no_xattrs


class NullBufferedHTTPConnection(object):

    def __init__(*args, **kwargs):
        pass

    def putrequest(*args, **kwargs):
        pass

    def putheader(*args, **kwargs):
        pass

    def endheaders(*args, **kwargs):
        pass

    def getresponse(*args, **kwargs):
        pass

    def close(*args, **kwargs):
        pass


class FakeResponse(ssync_sender.SsyncBufferedHTTPResponse):

    def __init__(self, chunk_body='', headers=None):
        self.status = 200
        self.close_called = False
        if not six.PY2:
            chunk_body = chunk_body.encode('ascii')
        if chunk_body:
            self.fp = io.BytesIO(
                b'%x\r\n%s\r\n0\r\n\r\n' % (len(chunk_body), chunk_body))
        self.ssync_response_buffer = b''
        self.ssync_response_chunk_left = 0
        self.headers = headers or {}

    def read(self, *args, **kwargs):
        return b''

    def close(self):
        self.close_called = True

    def getheader(self, header_name, default=None):
        return str(self.headers.get(header_name, default))

    def getheaders(self):
        return self.headers.items()


class FakeConnection(object):

    def __init__(self):
        self.sent = []
        self.closed = False

    def send(self, data):
        self.sent.append(data)

    def close(self):
        self.closed = True


@patch_policies()
class TestSender(BaseTest):

    def setUp(self):
        skip_if_no_xattrs()
        super(TestSender, self).setUp()
        self.daemon_logger = debug_logger('test-ssync-sender')
        self.daemon = ObjectReplicator(self.daemon_conf,
                                       self.daemon_logger)
<<<<<<< HEAD
        job = {'policy': POLICIES.legacy,
               'device': 'test-dev',
               'partition': '99'}  # sufficient for Sender.__init__
        self.sender = ssync_sender.Sender(self.daemon, None, job, None)
=======
        self.job = {'policy': POLICIES.legacy,
                    'device': 'test-dev',
                    'partition': '99'}  # sufficient for Sender.__init__
        self.sender = ssync_sender.Sender(self.daemon, None, self.job, None)
>>>>>>> 1c2b56b1

    def test_call_catches_MessageTimeout(self):

        def connect(self):
            exc = exceptions.MessageTimeout(1, 'test connect')
            # Cancels Eventlet's raising of this since we're about to do it.
            exc.cancel()
            raise exc

        with mock.patch.object(ssync_sender.Sender, 'connect', connect):
            node = dict(replication_ip='1.2.3.4', replication_port=5678,
                        device='sda1')
            job = dict(partition='9', policy=POLICIES.legacy)
            self.sender = ssync_sender.Sender(self.daemon, node, job, None)
            self.sender.suffixes = ['abc']
            success, candidates = self.sender()
            self.assertFalse(success)
            self.assertEqual(candidates, {})
        error_lines = self.daemon_logger.get_lines_for_level('error')
        self.assertEqual(1, len(error_lines))
        self.assertEqual('1.2.3.4:5678/sda1/9 1 second: test connect',
                         error_lines[0])

    def test_call_catches_ReplicationException(self):

        def connect(self):
            raise exceptions.ReplicationException('test connect')

        with mock.patch.object(ssync_sender.Sender, 'connect', connect):
            node = dict(replication_ip='1.2.3.4', replication_port=5678,
                        device='sda1')
            job = dict(partition='9', policy=POLICIES.legacy)
            self.sender = ssync_sender.Sender(self.daemon, node, job, None)
            self.sender.suffixes = ['abc']
            success, candidates = self.sender()
            self.assertFalse(success)
            self.assertEqual(candidates, {})
        error_lines = self.daemon_logger.get_lines_for_level('error')
        self.assertEqual(1, len(error_lines))
        self.assertEqual('1.2.3.4:5678/sda1/9 test connect',
                         error_lines[0])

    def test_call_catches_other_exceptions(self):
        node = dict(replication_ip='1.2.3.4', replication_port=5678,
                    device='sda1')
        job = dict(partition='9', policy=POLICIES.legacy)
        self.sender = ssync_sender.Sender(self.daemon, node, job, None)
        self.sender.suffixes = ['abc']
        self.sender.connect = 'cause exception'
        success, candidates = self.sender()
        self.assertFalse(success)
        self.assertEqual(candidates, {})
        error_lines = self.daemon_logger.get_lines_for_level('error')
        for line in error_lines:
            self.assertTrue(line.startswith(
                '1.2.3.4:5678/sda1/9 EXCEPTION in ssync.Sender: '))

    def test_call_catches_exception_handling_exception(self):
        self.sender.node = None  # Will cause inside exception handler to fail
        self.sender.suffixes = ['abc']
        self.sender.connect = 'cause exception'
        success, candidates = self.sender()
        self.assertFalse(success)
        self.assertEqual(candidates, {})
        error_lines = self.daemon_logger.get_lines_for_level('error')
        for line in error_lines:
            self.assertTrue(line.startswith(
                'EXCEPTION in ssync.Sender'))

    def test_call_calls_others(self):
        connection = FakeConnection()
        response = FakeResponse()
        self.sender.suffixes = ['abc']
        self.sender.connect = mock.MagicMock(return_value=(connection,
                                                           response))
        self.sender.missing_check = mock.MagicMock(return_value=({}, {}))
        self.sender.updates = mock.MagicMock()
        self.sender.disconnect = mock.MagicMock()
        success, candidates = self.sender()
        self.assertTrue(success)
        self.assertEqual(candidates, {})
        self.sender.connect.assert_called_once_with()
        self.sender.missing_check.assert_called_once_with(connection, response)
        self.sender.updates.assert_called_once_with(connection, response, {})
        self.sender.disconnect.assert_called_once_with(connection)

    def test_connect(self):
        node = dict(replication_ip='1.2.3.4', replication_port=5678,
                    device='sda1', backend_index=0)
        job = dict(partition='9', policy=POLICIES[1])
        self.sender = ssync_sender.Sender(self.daemon, node, job, None)
        self.sender.suffixes = ['abc']
        with mock.patch(
                'swift.obj.ssync_sender.SsyncBufferedHTTPConnection'
        ) as mock_conn_class:
            mock_conn = mock_conn_class.return_value
            mock_resp = mock.MagicMock()
            mock_resp.status = 200
            mock_conn.getresponse.return_value = mock_resp
            self.sender.connect()
        mock_conn_class.assert_called_once_with('1.2.3.4:5678')
        expectations = {
            'putrequest': [
                mock.call('SSYNC', '/sda1/9'),
            ],
            'putheader': [
                mock.call('Transfer-Encoding', 'chunked'),
                mock.call('X-Backend-Storage-Policy-Index', 1),
                mock.call('X-Backend-Ssync-Frag-Index', 0),
                mock.call('X-Backend-Ssync-Node-Index', 0),
            ],
            'endheaders': [mock.call()],
        }
        for method_name, expected_calls in expectations.items():
            mock_method = getattr(mock_conn, method_name)
            self.assertEqual(expected_calls, mock_method.mock_calls,
                             'connection method "%s" got %r not %r' % (
                                 method_name, mock_method.mock_calls,
                                 expected_calls))

    def test_connect_handoff(self):
        node = dict(replication_ip='1.2.3.4', replication_port=5678,
                    device='sda1')
        job = dict(partition='9', policy=POLICIES[1], frag_index=9)
        self.sender = ssync_sender.Sender(self.daemon, node, job, None)
        self.sender.suffixes = ['abc']
        with mock.patch(
                'swift.obj.ssync_sender.SsyncBufferedHTTPConnection'
        ) as mock_conn_class:
            mock_conn = mock_conn_class.return_value
            mock_resp = mock.MagicMock()
            mock_resp.status = 200
            mock_conn.getresponse.return_value = mock_resp
            self.sender.connect()
        mock_conn_class.assert_called_once_with('1.2.3.4:5678')
        expectations = {
            'putrequest': [
                mock.call('SSYNC', '/sda1/9'),
            ],
            'putheader': [
                mock.call('Transfer-Encoding', 'chunked'),
                mock.call('X-Backend-Storage-Policy-Index', 1),
            ],
            'endheaders': [mock.call()],
        }
        for method_name, expected_calls in expectations.items():
            mock_method = getattr(mock_conn, method_name)
            self.assertEqual(expected_calls, mock_method.mock_calls,
                             'connection method "%s" got %r not %r' % (
                                 method_name, mock_method.mock_calls,
                                 expected_calls))

    def test_connect_handoff_no_frag(self):
        node = dict(replication_ip='1.2.3.4', replication_port=5678,
                    device='sda1')
        job = dict(partition='9', policy=POLICIES[0])
        self.sender = ssync_sender.Sender(self.daemon, node, job, None)
        self.sender.suffixes = ['abc']
        with mock.patch(
                'swift.obj.ssync_sender.SsyncBufferedHTTPConnection'
        ) as mock_conn_class:
            mock_conn = mock_conn_class.return_value
            mock_resp = mock.MagicMock()
            mock_resp.status = 200
            mock_conn.getresponse.return_value = mock_resp
            self.sender.connect()
        mock_conn_class.assert_called_once_with('1.2.3.4:5678')
        expectations = {
            'putrequest': [
                mock.call('SSYNC', '/sda1/9'),
            ],
            'putheader': [
                mock.call('Transfer-Encoding', 'chunked'),
                mock.call('X-Backend-Storage-Policy-Index', 0),
            ],
            'endheaders': [mock.call()],
        }
        for method_name, expected_calls in expectations.items():
            mock_method = getattr(mock_conn, method_name)
            self.assertEqual(expected_calls, mock_method.mock_calls,
                             'connection method "%s" got %r not %r' % (
                                 method_name, mock_method.mock_calls,
                                 expected_calls))

    def test_connect_handoff_none_frag(self):
        node = dict(replication_ip='1.2.3.4', replication_port=5678,
                    device='sda1')
        job = dict(partition='9', policy=POLICIES[1], frag_index=None)
        self.sender = ssync_sender.Sender(self.daemon, node, job, None)
        self.sender.suffixes = ['abc']
        with mock.patch(
                'swift.obj.ssync_sender.SsyncBufferedHTTPConnection'
        ) as mock_conn_class:
            mock_conn = mock_conn_class.return_value
            mock_resp = mock.MagicMock()
            mock_resp.status = 200
            mock_conn.getresponse.return_value = mock_resp
            self.sender.connect()
        mock_conn_class.assert_called_once_with('1.2.3.4:5678')
        expectations = {
            'putrequest': [
                mock.call('SSYNC', '/sda1/9'),
            ],
            'putheader': [
                mock.call('Transfer-Encoding', 'chunked'),
                mock.call('X-Backend-Storage-Policy-Index', 1),
            ],
            'endheaders': [mock.call()],
        }
        for method_name, expected_calls in expectations.items():
            mock_method = getattr(mock_conn, method_name)
            self.assertEqual(expected_calls, mock_method.mock_calls,
                             'connection method "%s" got %r not %r' % (
                                 method_name, mock_method.mock_calls,
                                 expected_calls))

    def test_connect_handoff_none_frag_to_primary(self):
        node = dict(replication_ip='1.2.3.4', replication_port=5678,
                    device='sda1', backend_index=42)
        job = dict(partition='9', policy=POLICIES[1], frag_index=None)
        self.sender = ssync_sender.Sender(self.daemon, node, job, None)
        self.sender.suffixes = ['abc']
        with mock.patch(
                'swift.obj.ssync_sender.SsyncBufferedHTTPConnection'
        ) as mock_conn_class:
            mock_conn = mock_conn_class.return_value
            mock_resp = mock.MagicMock()
            mock_resp.status = 200
            mock_conn.getresponse.return_value = mock_resp
            self.sender.connect()
        mock_conn_class.assert_called_once_with('1.2.3.4:5678')
        expectations = {
            'putrequest': [
                mock.call('SSYNC', '/sda1/9'),
            ],
            'putheader': [
                mock.call('Transfer-Encoding', 'chunked'),
                mock.call('X-Backend-Storage-Policy-Index', 1),
                mock.call('X-Backend-Ssync-Frag-Index', 42),
                mock.call('X-Backend-Ssync-Node-Index', 42),
            ],
            'endheaders': [mock.call()],
        }
        for method_name, expected_calls in expectations.items():
            mock_method = getattr(mock_conn, method_name)
            self.assertEqual(expected_calls, mock_method.mock_calls,
                             'connection method "%s" got %r not %r' % (
                                 method_name, mock_method.mock_calls,
                                 expected_calls))

    def test_connect_handoff_replicated(self):
        node = dict(replication_ip='1.2.3.4', replication_port=5678,
                    device='sda1')
        # no frag_index in rsync job
        job = dict(partition='9', policy=POLICIES[1])
        self.sender = ssync_sender.Sender(self.daemon, node, job, None)
        self.sender.suffixes = ['abc']
        with mock.patch(
                'swift.obj.ssync_sender.SsyncBufferedHTTPConnection'
        ) as mock_conn_class:
            mock_conn = mock_conn_class.return_value
            mock_resp = mock.MagicMock()
            mock_resp.status = 200
            mock_conn.getresponse.return_value = mock_resp
            self.sender.connect()
        mock_conn_class.assert_called_once_with('1.2.3.4:5678')
        expectations = {
            'putrequest': [
                mock.call('SSYNC', '/sda1/9'),
            ],
            'putheader': [
                mock.call('Transfer-Encoding', 'chunked'),
                mock.call('X-Backend-Storage-Policy-Index', 1),
            ],
            'endheaders': [mock.call()],
        }
        for method_name, expected_calls in expectations.items():
            mock_method = getattr(mock_conn, method_name)
            self.assertEqual(expected_calls, mock_method.mock_calls,
                             'connection method "%s" got %r not %r' % (
                                 method_name, mock_method.mock_calls,
                                 expected_calls))

    def _do_test_connect_include_non_durable(self,
                                             include_non_durable,
                                             resp_headers):
        # construct sender and make connect call
        node = dict(replication_ip='1.2.3.4', replication_port=5678,
                    device='sda1', backend_index=0)
        job = dict(partition='9', policy=POLICIES[1])
        sender = ssync_sender.Sender(self.daemon, node, job, None,
                                     include_non_durable=include_non_durable)
        self.assertEqual(include_non_durable, sender.include_non_durable)
        with mock.patch(
                'swift.obj.ssync_sender.SsyncBufferedHTTPConnection'
        ) as mock_conn_class:
            mock_conn = mock_conn_class.return_value
            mock_conn.getresponse.return_value = FakeResponse('', resp_headers)
            sender.connect()
        mock_conn_class.assert_called_once_with('1.2.3.4:5678')
        return sender

    def test_connect_legacy_receiver(self):
        sender = self._do_test_connect_include_non_durable(False, {})
        self.assertFalse(sender.include_non_durable)
        warnings = self.daemon_logger.get_lines_for_level('warning')
        self.assertEqual([], warnings)

    def test_connect_upgraded_receiver(self):
        resp_hdrs = {'x-backend-accept-no-commit': 'True'}
        sender = self._do_test_connect_include_non_durable(False, resp_hdrs)
        # 'x-backend-accept-no-commit' in response does not override
        # sender.include_non_durable
        self.assertFalse(sender.include_non_durable)
        warnings = self.daemon_logger.get_lines_for_level('warning')
        self.assertEqual([], warnings)

    def test_connect_legacy_receiver_include_non_durable(self):
        sender = self._do_test_connect_include_non_durable(True, {})
        # no 'x-backend-accept-no-commit' in response,
        # sender.include_non_durable has been overridden
        self.assertFalse(sender.include_non_durable)
        warnings = self.daemon_logger.get_lines_for_level('warning')
        self.assertEqual(['ssync receiver 1.2.3.4:5678 does not accept '
                          'non-durable fragments'], warnings)

    def test_connect_upgraded_receiver_include_non_durable(self):
        resp_hdrs = {'x-backend-accept-no-commit': 'True'}
        sender = self._do_test_connect_include_non_durable(True, resp_hdrs)
        self.assertTrue(sender.include_non_durable)
        warnings = self.daemon_logger.get_lines_for_level('warning')
        self.assertEqual([], warnings)

    def test_call(self):
        def patch_sender(sender, available_map, send_map):
            connection = FakeConnection()
            response = FakeResponse()
            sender.connect = mock.MagicMock(return_value=(connection,
                                                          response))
            sender.missing_check = mock.MagicMock()
            sender.missing_check = mock.MagicMock(return_value=(available_map,
                                                                send_map))
            sender.updates = mock.MagicMock()
            sender.disconnect = mock.MagicMock()

        node = dict(replication_ip='1.2.3.4', replication_port=5678,
                    device='sda1')
        job = {
            'device': 'dev',
            'partition': '9',
            'policy': POLICIES.legacy,
            'frag_index': 0,
        }
        available_map = dict([('9d41d8cd98f00b204e9800998ecf0abc',
                               '1380144470.00000'),
                              ('9d41d8cd98f00b204e9800998ecf0def',
                               '1380144472.22222'),
                              ('9d41d8cd98f00b204e9800998ecf1def',
                               '1380144474.44444')])

        # no suffixes -> no work done
        sender = ssync_sender.Sender(
            self.daemon, node, job, [], remote_check_objs=None)
        patch_sender(sender, available_map, {})
        success, candidates = sender()
        self.assertTrue(success)
        self.assertEqual({}, candidates)

        # all objs in sync
        sender = ssync_sender.Sender(
            self.daemon, node, job, ['ignored'], remote_check_objs=None)
        patch_sender(sender, available_map, {})
        success, candidates = sender()
        self.assertTrue(success)
        self.assertEqual(available_map, candidates)

        # one obj not in sync, sync'ing faked, all objs should be in return set
        wanted = '9d41d8cd98f00b204e9800998ecf0def'
        sender = ssync_sender.Sender(
            self.daemon, node, job, ['ignored'],
            remote_check_objs=None)
        patch_sender(sender, available_map, {wanted: []})
        success, candidates = sender()
        self.assertTrue(success)
        self.assertEqual(available_map, candidates)

        # one obj not in sync, remote check only so that obj is not sync'd
        # and should not be in the return set
        wanted = '9d41d8cd98f00b204e9800998ecf0def'
        remote_check_objs = set(available_map.keys())
        sender = ssync_sender.Sender(
            self.daemon, node, job, ['ignored'],
            remote_check_objs=remote_check_objs)
        patch_sender(sender, available_map, {wanted: []})
        success, candidates = sender()
        self.assertTrue(success)
        expected_map = dict([('9d41d8cd98f00b204e9800998ecf0abc',
                              '1380144470.00000'),
                             ('9d41d8cd98f00b204e9800998ecf1def',
                              '1380144474.44444')])
        self.assertEqual(expected_map, candidates)

    def test_call_and_missing_check_metadata_legacy_response(self):
        def yield_hashes(device, partition, policy, suffixes=None, **kwargs):
            if device == 'dev' and partition == '9' and suffixes == ['abc'] \
                    and policy == POLICIES.legacy:
                yield (
                    '9d41d8cd98f00b204e9800998ecf0abc',
                    {'ts_data': Timestamp(1380144470.00000),
                     'ts_meta': Timestamp(1380155570.00005)})
            else:
                raise Exception(
                    'No match for %r %r %r' % (device, partition, suffixes))

        connection = FakeConnection()
        self.sender.node = {}
        self.sender.job = {
            'device': 'dev',
            'partition': '9',
            'policy': POLICIES.legacy,
            'frag_index': 0,
        }
        self.sender.suffixes = ['abc']
        response = FakeResponse(
            chunk_body=(
                ':MISSING_CHECK: START\r\n'
                '9d41d8cd98f00b204e9800998ecf0abc\r\n'
                ':MISSING_CHECK: END\r\n'
                ':UPDATES: START\r\n'
                ':UPDATES: END\r\n'
            ))
        self.sender.df_mgr.yield_hashes = yield_hashes
        self.sender.connect = mock.MagicMock(return_value=(connection,
                                                           response))
        df = mock.MagicMock()
        df.content_length = 0
        self.sender.df_mgr.get_diskfile_from_hash = mock.MagicMock(
            return_value=df)
        self.sender.disconnect = mock.MagicMock()
        success, candidates = self.sender()
        self.assertTrue(success)
        found_post = found_put = False
        for chunk in connection.sent:
            if b'POST' in chunk:
                found_post = True
            if b'PUT' in chunk:
                found_put = True
        self.assertFalse(found_post)
        self.assertTrue(found_put)

    def test_call_and_missing_check(self):
        def yield_hashes(device, partition, policy, suffixes=None, **kwargs):
            if device == 'dev' and partition == '9' and suffixes == ['abc'] \
                    and policy == POLICIES.legacy:
                yield (
                    '9d41d8cd98f00b204e9800998ecf0abc',
                    {'ts_data': Timestamp(1380144470.00000)})
            else:
                raise Exception(
                    'No match for %r %r %r' % (device, partition, suffixes))

        connection = FakeConnection()
        self.sender.node = {}
        self.sender.job = {
            'device': 'dev',
            'partition': '9',
            'policy': POLICIES.legacy,
            'frag_index': 0,
        }
        self.sender.suffixes = ['abc']
        response = FakeResponse(
            chunk_body=(
                ':MISSING_CHECK: START\r\n'
                '9d41d8cd98f00b204e9800998ecf0abc d\r\n'
                ':MISSING_CHECK: END\r\n'))
        self.sender.df_mgr.yield_hashes = yield_hashes
        self.sender.connect = mock.MagicMock(return_value=(connection,
                                                           response))
        self.sender.updates = mock.MagicMock()
        self.sender.disconnect = mock.MagicMock()
        success, candidates = self.sender()
        self.assertTrue(success)
        self.assertEqual(candidates,
                         dict([('9d41d8cd98f00b204e9800998ecf0abc',
                                {'ts_data': Timestamp(1380144470.00000)})]))

    def test_call_and_missing_check_with_obj_list(self):
        def yield_hashes(device, partition, policy, suffixes=None, **kwargs):
            if device == 'dev' and partition == '9' and suffixes == ['abc'] \
                    and policy == POLICIES.legacy:
                yield (
                    '9d41d8cd98f00b204e9800998ecf0abc',
                    {'ts_data': Timestamp(1380144470.00000)})
            else:
                raise Exception(
                    'No match for %r %r %r' % (device, partition, suffixes))
        job = {
            'device': 'dev',
            'partition': '9',
            'policy': POLICIES.legacy,
            'frag_index': 0,
        }
        self.sender = ssync_sender.Sender(self.daemon, None, job, ['abc'],
                                          ['9d41d8cd98f00b204e9800998ecf0abc'])
        connection = FakeConnection()
        response = FakeResponse(
            chunk_body=(
                ':MISSING_CHECK: START\r\n'
                ':MISSING_CHECK: END\r\n'))
        self.sender.df_mgr.yield_hashes = yield_hashes
        self.sender.connect = mock.MagicMock(return_value=(connection,
                                                           response))
        self.sender.updates = mock.MagicMock()
        self.sender.disconnect = mock.MagicMock()
        success, candidates = self.sender()
        self.assertTrue(success)
        self.assertEqual(candidates,
                         dict([('9d41d8cd98f00b204e9800998ecf0abc',
                                {'ts_data': Timestamp(1380144470.00000)})]))

    def test_call_and_missing_check_with_obj_list_but_required(self):
        def yield_hashes(device, partition, policy, suffixes=None, **kwargs):
            if device == 'dev' and partition == '9' and suffixes == ['abc'] \
                    and policy == POLICIES.legacy:
                yield (
                    '9d41d8cd98f00b204e9800998ecf0abc',
                    {'ts_data': Timestamp(1380144470.00000)})
            else:
                raise Exception(
                    'No match for %r %r %r' % (device, partition, suffixes))
        job = {
            'device': 'dev',
            'partition': '9',
            'policy': POLICIES.legacy,
            'frag_index': 0,
        }
        self.sender = ssync_sender.Sender(self.daemon, {}, job, ['abc'],
                                          ['9d41d8cd98f00b204e9800998ecf0abc'])
        connection = FakeConnection()
        response = FakeResponse(
            chunk_body=(
                ':MISSING_CHECK: START\r\n'
                '9d41d8cd98f00b204e9800998ecf0abc d\r\n'
                ':MISSING_CHECK: END\r\n'))
        self.sender.df_mgr.yield_hashes = yield_hashes
        self.sender.connect = mock.MagicMock(return_value=(connection,
                                                           response))
        self.sender.updates = mock.MagicMock()
        self.sender.disconnect = mock.MagicMock()
        success, candidates = self.sender()
        self.assertTrue(success)
        self.assertEqual(candidates, {})

    def test_connect_send_timeout(self):
        self.daemon.node_timeout = 0.01  # make disconnect fail fast
        self.daemon.conn_timeout = 0.01
        node = dict(replication_ip='1.2.3.4', replication_port=5678,
                    device='sda1')
        job = dict(partition='9', policy=POLICIES.legacy)
        self.sender = ssync_sender.Sender(self.daemon, node, job, None)
        self.sender.suffixes = ['abc']

        def putrequest(*args, **kwargs):
            eventlet.sleep(0.1)

        with mock.patch.object(
                ssync_sender.bufferedhttp.BufferedHTTPConnection,
                'putrequest', putrequest):
            success, candidates = self.sender()
            self.assertFalse(success)
            self.assertEqual(candidates, {})
        error_lines = self.daemon_logger.get_lines_for_level('error')
        for line in error_lines:
            self.assertTrue(line.startswith(
                '1.2.3.4:5678/sda1/9 0.01 seconds: connect send'))

    def test_connect_receive_timeout(self):
        self.daemon.node_timeout = 0.02
        node = dict(replication_ip='1.2.3.4', replication_port=5678,
                    device='sda1', index=0)
        job = dict(partition='9', policy=POLICIES.legacy)
        self.sender = ssync_sender.Sender(self.daemon, node, job, None)
        self.sender.suffixes = ['abc']

        class FakeBufferedHTTPConnection(NullBufferedHTTPConnection):

            def getresponse(*args, **kwargs):
                eventlet.sleep(0.1)

        with mock.patch.object(
                ssync_sender, 'SsyncBufferedHTTPConnection',
                FakeBufferedHTTPConnection):
            success, candidates = self.sender()
            self.assertFalse(success)
            self.assertEqual(candidates, {})
        error_lines = self.daemon_logger.get_lines_for_level('error')
        for line in error_lines:
            self.assertTrue(line.startswith(
                '1.2.3.4:5678/sda1/9 0.02 seconds: connect receive'))

    def test_connect_bad_status(self):
        self.daemon.node_timeout = 0.02
        node = dict(replication_ip='1.2.3.4', replication_port=5678,
                    device='sda1', index=0)
        job = dict(partition='9', policy=POLICIES.legacy)

        class FakeBufferedHTTPConnection(NullBufferedHTTPConnection):
            def getresponse(*args, **kwargs):
                response = FakeResponse()
                response.status = 503
                response.read = lambda: 'an error message'
                return response

        missing_check_fn = 'swift.obj.ssync_sender.Sender.missing_check'
        with mock.patch(missing_check_fn) as mock_missing_check:
            with mock.patch.object(
                ssync_sender, 'SsyncBufferedHTTPConnection',
                    FakeBufferedHTTPConnection):
                self.sender = ssync_sender.Sender(
                    self.daemon, node, job, ['abc'])
                success, candidates = self.sender()
                self.assertFalse(success)
                self.assertEqual(candidates, {})
        error_lines = self.daemon_logger.get_lines_for_level('error')
        for line in error_lines:
            self.assertTrue(line.startswith(
                '1.2.3.4:5678/sda1/9 Expected status 200; got 503'))
            self.assertIn('an error message', line)
        # sanity check that Sender did not proceed to missing_check exchange
        self.assertFalse(mock_missing_check.called)

    def test_readline_newline_in_buffer(self):
        response = FakeResponse()
        response.ssync_response_buffer = b'Has a newline already.\r\nOkay.'
        self.assertEqual(response.readline(), b'Has a newline already.\r\n')
        self.assertEqual(response.ssync_response_buffer, b'Okay.')

    def test_readline_buffer_exceeds_network_chunk_size_somehow(self):
        response = FakeResponse()
        response.ssync_response_buffer = b'1234567890'
        self.assertEqual(response.readline(size=2), b'1234567890')
        self.assertEqual(response.ssync_response_buffer, b'')

    def test_readline_at_start_of_chunk(self):
        response = FakeResponse()
        response.fp = io.BytesIO(b'2\r\nx\n\r\n')
        self.assertEqual(response.readline(), b'x\n')

    def test_readline_chunk_with_extension(self):
        response = FakeResponse()
        response.fp = io.BytesIO(
            b'2 ; chunk=extension\r\nx\n\r\n')
        self.assertEqual(response.readline(), b'x\n')

    def test_readline_broken_chunk(self):
        response = FakeResponse()
        response.fp = io.BytesIO(b'q\r\nx\n\r\n')
        self.assertRaises(
            exceptions.ReplicationException, response.readline)
        self.assertTrue(response.close_called)

    def test_readline_terminated_chunk(self):
        response = FakeResponse()
        response.fp = io.BytesIO(b'b\r\nnot enough')
        self.assertRaises(
            exceptions.ReplicationException, response.readline)
        self.assertTrue(response.close_called)

    def test_readline_all(self):
        response = FakeResponse()
        response.fp = io.BytesIO(b'2\r\nx\n\r\n0\r\n\r\n')
        self.assertEqual(response.readline(), b'x\n')
        self.assertEqual(response.readline(), b'')
        self.assertEqual(response.readline(), b'')

    def test_readline_all_trailing_not_newline_termed(self):
        response = FakeResponse()
        response.fp = io.BytesIO(
            b'2\r\nx\n\r\n3\r\n123\r\n0\r\n\r\n')
        self.assertEqual(response.readline(), b'x\n')
        self.assertEqual(response.readline(), b'123')
        self.assertEqual(response.readline(), b'')
        self.assertEqual(response.readline(), b'')

    def test_missing_check_timeout_start(self):
<<<<<<< HEAD
=======
        connection = FakeConnection()
        response = FakeResponse()
        self.sender.daemon.node_timeout = 0.01
        with mock.patch.object(connection, 'send',
                               side_effect=lambda *args: eventlet.sleep(1)):
            with self.assertRaises(exceptions.MessageTimeout) as cm:
                self.sender.missing_check(connection, response)
        self.assertIn('0.01 seconds: missing_check start', str(cm.exception))

    def test_missing_check_timeout_send_line(self):
        def yield_hashes(device, partition, policy, suffixes=None, **kwargs):
            yield (
                '9d41d8cd98f00b204e9800998ecf0abc',
                {'ts_data': Timestamp(1380144470.00000)})
            yield (
                '9d41d8cd98f00b204e9800998ecf0def',
                {'ts_data': Timestamp(1380144471.00000)})
>>>>>>> 1c2b56b1
        connection = FakeConnection()
        response = FakeResponse()
        # max_objects_per_sync unlimited
        self.sender = ssync_sender.Sender(self.daemon, None, self.job, None,
                                          max_objects_per_sync=0)
        self.sender.daemon.node_timeout = 0.01
<<<<<<< HEAD
        with mock.patch.object(connection, 'send',
                               side_effect=lambda *args: eventlet.sleep(1)):
            with self.assertRaises(exceptions.MessageTimeout) as cm:
                self.sender.missing_check(connection, response)
        self.assertIn('0.01 seconds: missing_check start', str(cm.exception))

    def test_missing_check_timeout_send_line(self):
        def yield_hashes(device, partition, policy, suffixes=None, **kwargs):
            yield (
                '9d41d8cd98f00b204e9800998ecf0abc',
                {'ts_data': Timestamp(1380144470.00000)})
            yield (
                '9d41d8cd98f00b204e9800998ecf0def',
                {'ts_data': Timestamp(1380144471.00000)})
        connection = FakeConnection()
        response = FakeResponse()
        self.sender.daemon.node_timeout = 0.01
=======
>>>>>>> 1c2b56b1
        self.sender.df_mgr.yield_hashes = yield_hashes
        sleeps = [0, 0, 1]
        with mock.patch.object(
                connection, 'send',
                side_effect=lambda *args: eventlet.sleep(sleeps.pop(0))):
            with self.assertRaises(exceptions.MessageTimeout) as cm:
                self.sender.missing_check(connection, response)
        self.assertIn('0.01 seconds: missing_check send line: '
<<<<<<< HEAD
                      '1 lines (51 bytes) sent', str(cm.exception))
=======
                      '1 lines (57 bytes) sent', str(cm.exception))
>>>>>>> 1c2b56b1

    def test_missing_check_has_empty_suffixes(self):
        def yield_hashes(device, partition, policy, suffixes=None, **kwargs):
            if (device != 'dev' or partition != '9' or
                    policy != POLICIES.legacy or
                    suffixes != ['abc', 'def']):
                yield  # Just here to make this a generator
                raise Exception(
                    'No match for %r %r %r %r' % (device, partition,
                                                  policy, suffixes))

        connection = FakeConnection()
        self.sender.job = {
            'device': 'dev',
            'partition': '9',
            'policy': POLICIES.legacy,
        }
        self.sender.suffixes = ['abc', 'def']
        response = FakeResponse(
            chunk_body=(
                ':MISSING_CHECK: START\r\n'
                ':MISSING_CHECK: END\r\n'))
        self.sender.df_mgr.yield_hashes = yield_hashes
        available_map, send_map = self.sender.missing_check(connection,
                                                            response)
        self.assertEqual(
            b''.join(connection.sent),
            b'17\r\n:MISSING_CHECK: START\r\n\r\n'
            b'15\r\n:MISSING_CHECK: END\r\n\r\n')
        self.assertEqual(send_map, {})
        self.assertEqual(available_map, {})

    def test_missing_check_has_suffixes(self):
        def yield_hashes(device, partition, policy, suffixes=None, **kwargs):
            if (device == 'dev' and partition == '9' and
                    policy == POLICIES.legacy and
                    suffixes == ['abc', 'def']):
                yield (
                    '9d41d8cd98f00b204e9800998ecf0abc',
                    {'ts_data': Timestamp(1380144470.00000)})
                yield (
                    '9d41d8cd98f00b204e9800998ecf0def',
                    {'ts_data': Timestamp(1380144472.22222),
                     'ts_meta': Timestamp(1380144473.22222)})
                yield (
                    '9d41d8cd98f00b204e9800998ecf1def',
                    {'ts_data': Timestamp(1380144474.44444),
                     'ts_ctype': Timestamp(1380144474.44448),
                     'ts_meta': Timestamp(1380144475.44444)})
            else:
                raise Exception(
                    'No match for %r %r %r %r' % (device, partition,
                                                  policy, suffixes))

        # max_objects_per_sync > number that would yield
        # max_objects_per_sync < number that would yield
        self.sender = ssync_sender.Sender(self.daemon, None, self.job, None,
                                          max_objects_per_sync=4)

        connection = FakeConnection()
        self.sender.job = {
            'device': 'dev',
            'partition': '9',
            'policy': POLICIES.legacy,
        }
        self.sender.suffixes = ['abc', 'def']
        response = FakeResponse(
            chunk_body=(
                ':MISSING_CHECK: START\r\n'
                ':MISSING_CHECK: END\r\n'))
        self.sender.df_mgr.yield_hashes = yield_hashes
        available_map, send_map = self.sender.missing_check(connection,
                                                            response)
        self.assertEqual(
            b''.join(connection.sent),
            b'17\r\n:MISSING_CHECK: START\r\n\r\n'
            b'33\r\n9d41d8cd98f00b204e9800998ecf0abc 1380144470.00000\r\n\r\n'
            b'3b\r\n9d41d8cd98f00b204e9800998ecf0def 1380144472.22222 '
            b'm:186a0\r\n\r\n'
            b'3f\r\n9d41d8cd98f00b204e9800998ecf1def 1380144474.44444 '
            b'm:186a0,t:4\r\n\r\n'
            b'15\r\n:MISSING_CHECK: END\r\n\r\n')
        self.assertEqual(send_map, {})
        candidates = [('9d41d8cd98f00b204e9800998ecf0abc',
                       dict(ts_data=Timestamp(1380144470.00000))),
                      ('9d41d8cd98f00b204e9800998ecf0def',
                       dict(ts_data=Timestamp(1380144472.22222),
                            ts_meta=Timestamp(1380144473.22222))),
                      ('9d41d8cd98f00b204e9800998ecf1def',
                       dict(ts_data=Timestamp(1380144474.44444),
                            ts_meta=Timestamp(1380144475.44444),
                            ts_ctype=Timestamp(1380144474.44448)))]
        self.assertEqual(available_map, dict(candidates))

    def test_missing_check_max_objects_per_sync(self):
        def yield_hashes(device, partition, policy, suffixes=None, **kwargs):
            # verify missing_check stops after 2 objects even though more
            # objects would yield
            if (device == 'dev' and partition == '9' and
                    policy == POLICIES.legacy and
                    suffixes == ['abc', 'def']):
                yield (
                    '9d41d8cd98f00b204e9800998ecf0abc',
                    {'ts_data': Timestamp(1380144470.00000)})
                yield (
                    '9d41d8cd98f00b204e9800998ecf0def',
                    {'ts_data': Timestamp(1380144472.22222),
                     'ts_meta': Timestamp(1380144473.22222)})
                yield (
                    '9d41d8cd98f00b204e9800998ecf1def',
                    {'ts_data': Timestamp(1380144474.44444),
                     'ts_ctype': Timestamp(1380144474.44448),
                     'ts_meta': Timestamp(1380144475.44444)})
            else:
                raise Exception(
                    'No match for %r %r %r %r' % (device, partition,
                                                  policy, suffixes))

        # max_objects_per_sync < number that would yield
        self.sender = ssync_sender.Sender(self.daemon, None, self.job, None,
                                          max_objects_per_sync=2)

        connection = FakeConnection()
        self.sender.job = {
            'device': 'dev',
            'partition': '9',
            'policy': POLICIES.legacy,
        }
        self.sender.suffixes = ['abc', 'def']
        response = FakeResponse(
            chunk_body=(
                ':MISSING_CHECK: START\r\n'
                ':MISSING_CHECK: END\r\n'))
        self.sender.df_mgr.yield_hashes = yield_hashes
        available_map, send_map = self.sender.missing_check(connection,
                                                            response)
        self.assertEqual(
            b''.join(connection.sent),
            b'17\r\n:MISSING_CHECK: START\r\n\r\n'
            b'33\r\n9d41d8cd98f00b204e9800998ecf0abc 1380144470.00000\r\n\r\n'
            b'3b\r\n9d41d8cd98f00b204e9800998ecf0def 1380144472.22222 '
            b'm:186a0\r\n\r\n'
            b'15\r\n:MISSING_CHECK: END\r\n\r\n')
        self.assertEqual(send_map, {})
        candidates = [('9d41d8cd98f00b204e9800998ecf0abc',
                       dict(ts_data=Timestamp(1380144470.00000))),
                      ('9d41d8cd98f00b204e9800998ecf0def',
                       dict(ts_data=Timestamp(1380144472.22222),
                            ts_meta=Timestamp(1380144473.22222)))]
        self.assertEqual(available_map, dict(candidates))

    def test_missing_check_far_end_disconnect(self):
        def yield_hashes(device, partition, policy, suffixes=None, **kwargs):
            if (device == 'dev' and partition == '9' and
                    policy == POLICIES.legacy and
                    suffixes == ['abc']):
                yield (
                    '9d41d8cd98f00b204e9800998ecf0abc',
                    {'ts_data': Timestamp(1380144470.00000)})
            else:
                raise Exception(
                    'No match for %r %r %r %r' % (device, partition,
                                                  policy, suffixes))

        connection = FakeConnection()
        self.sender.job = {
            'device': 'dev',
            'partition': '9',
            'policy': POLICIES.legacy,
        }
        self.sender.suffixes = ['abc']
        self.sender.df_mgr.yield_hashes = yield_hashes
        response = FakeResponse(chunk_body='\r\n')
        exc = None
        try:
            self.sender.missing_check(connection, response)
        except exceptions.ReplicationException as err:
            exc = err
        self.assertEqual(str(exc), 'Early disconnect')
        self.assertEqual(
            b''.join(connection.sent),
            b'17\r\n:MISSING_CHECK: START\r\n\r\n'
            b'33\r\n9d41d8cd98f00b204e9800998ecf0abc 1380144470.00000\r\n\r\n'
            b'15\r\n:MISSING_CHECK: END\r\n\r\n')

    def test_missing_check_far_end_disconnect2(self):
        def yield_hashes(device, partition, policy, suffixes=None, **kwargs):
            if (device == 'dev' and partition == '9' and
                    policy == POLICIES.legacy and
                    suffixes == ['abc']):
                yield (
                    '9d41d8cd98f00b204e9800998ecf0abc',
                    {'ts_data': Timestamp(1380144470.00000)})
            else:
                raise Exception(
                    'No match for %r %r %r %r' % (device, partition,
                                                  policy, suffixes))

        connection = FakeConnection()
        self.sender.job = {
            'device': 'dev',
            'partition': '9',
            'policy': POLICIES.legacy,
        }
        self.sender.suffixes = ['abc']
        self.sender.df_mgr.yield_hashes = yield_hashes
        response = FakeResponse(
            chunk_body=':MISSING_CHECK: START\r\n')
        exc = None
        try:
            self.sender.missing_check(connection, response)
        except exceptions.ReplicationException as err:
            exc = err
        self.assertEqual(str(exc), 'Early disconnect')
        self.assertEqual(
            b''.join(connection.sent),
            b'17\r\n:MISSING_CHECK: START\r\n\r\n'
            b'33\r\n9d41d8cd98f00b204e9800998ecf0abc 1380144470.00000\r\n\r\n'
            b'15\r\n:MISSING_CHECK: END\r\n\r\n')

    def test_missing_check_far_end_unexpected(self):
        def yield_hashes(device, partition, policy, suffixes=None, **kwargs):
            if (device == 'dev' and partition == '9' and
                    policy == POLICIES.legacy and
                    suffixes == ['abc']):
                yield (
                    '9d41d8cd98f00b204e9800998ecf0abc',
                    {'ts_data': Timestamp(1380144470.00000)})
            else:
                raise Exception(
                    'No match for %r %r %r %r' % (device, partition,
                                                  policy, suffixes))

        connection = FakeConnection()
        self.sender.job = {
            'device': 'dev',
            'partition': '9',
            'policy': POLICIES.legacy,
        }
        self.sender.suffixes = ['abc']
        self.sender.df_mgr.yield_hashes = yield_hashes
        response = FakeResponse(chunk_body='OH HAI\r\n')
        exc = None
        try:
            self.sender.missing_check(connection, response)
        except exceptions.ReplicationException as err:
            exc = err
        self.assertEqual(str(exc), "Unexpected response: 'OH HAI'")
        self.assertEqual(
            b''.join(connection.sent),
            b'17\r\n:MISSING_CHECK: START\r\n\r\n'
            b'33\r\n9d41d8cd98f00b204e9800998ecf0abc 1380144470.00000\r\n\r\n'
            b'15\r\n:MISSING_CHECK: END\r\n\r\n')

    def test_missing_check_send_map(self):
        def yield_hashes(device, partition, policy, suffixes=None, **kwargs):
            if (device == 'dev' and partition == '9' and
                    policy == POLICIES.legacy and
                    suffixes == ['abc']):
                yield (
                    '9d41d8cd98f00b204e9800998ecf0abc',
                    {'ts_data': Timestamp(1380144470.00000)})
            else:
                raise Exception(
                    'No match for %r %r %r %r' % (device, partition,
                                                  policy, suffixes))

        connection = FakeConnection()
        self.sender.job = {
            'device': 'dev',
            'partition': '9',
            'policy': POLICIES.legacy,
        }
        self.sender.suffixes = ['abc']
        response = FakeResponse(
            chunk_body=(
                ':MISSING_CHECK: START\r\n'
                '0123abc dm\r\n'
                ':MISSING_CHECK: END\r\n'))
        self.sender.df_mgr.yield_hashes = yield_hashes
        available_map, send_map = self.sender.missing_check(connection,
                                                            response)
        self.assertEqual(
            b''.join(connection.sent),
            b'17\r\n:MISSING_CHECK: START\r\n\r\n'
            b'33\r\n9d41d8cd98f00b204e9800998ecf0abc 1380144470.00000\r\n\r\n'
            b'15\r\n:MISSING_CHECK: END\r\n\r\n')
        self.assertEqual(send_map, {'0123abc': {'data': True, 'meta': True}})
        self.assertEqual(available_map,
                         dict([('9d41d8cd98f00b204e9800998ecf0abc',
                                {'ts_data': Timestamp(1380144470.00000)})]))

    def test_missing_check_extra_line_parts(self):
        # check that sender tolerates extra parts in missing check
        # line responses to allow for protocol upgrades
        def yield_hashes(device, partition, policy, suffixes=None, **kwargs):
            if (device == 'dev' and partition == '9' and
                    policy == POLICIES.legacy and
                    suffixes == ['abc']):
                yield (
                    '9d41d8cd98f00b204e9800998ecf0abc',
                    {'ts_data': Timestamp(1380144470.00000)})
            else:
                raise Exception(
                    'No match for %r %r %r %r' % (device, partition,
                                                  policy, suffixes))

        connection = FakeConnection()
        self.sender.job = {
            'device': 'dev',
            'partition': '9',
            'policy': POLICIES.legacy,
        }
        self.sender.suffixes = ['abc']
        response = FakeResponse(
            chunk_body=(
                ':MISSING_CHECK: START\r\n'
                '0123abc d extra response parts\r\n'
                ':MISSING_CHECK: END\r\n'))
        self.sender.df_mgr.yield_hashes = yield_hashes
        available_map, send_map = self.sender.missing_check(connection,
                                                            response)
        self.assertEqual(send_map, {'0123abc': {'data': True}})
        self.assertEqual(available_map,
                         dict([('9d41d8cd98f00b204e9800998ecf0abc',
                                {'ts_data': Timestamp(1380144470.00000)})]))

    def test_updates_timeout(self):
        connection = FakeConnection()
        connection.send = lambda d: eventlet.sleep(1)
        response = FakeResponse()
        self.sender.daemon.node_timeout = 0.01
        self.assertRaises(exceptions.MessageTimeout, self.sender.updates,
                          connection, response, {})

    def test_updates_empty_send_map(self):
        connection = FakeConnection()
        response = FakeResponse(
            chunk_body=(
                ':UPDATES: START\r\n'
                ':UPDATES: END\r\n'))
        self.sender.updates(connection, response, {})
        self.assertEqual(
            b''.join(connection.sent),
            b'11\r\n:UPDATES: START\r\n\r\n'
            b'f\r\n:UPDATES: END\r\n\r\n')

    def test_updates_unexpected_response_lines1(self):
        connection = FakeConnection()
        response = FakeResponse(
            chunk_body=(
                'abc\r\n'
                ':UPDATES: START\r\n'
                ':UPDATES: END\r\n'))
        exc = None
        try:
            self.sender.updates(connection, response, {})
        except exceptions.ReplicationException as err:
            exc = err
        self.assertEqual(str(exc), "Unexpected response: 'abc'")
        self.assertEqual(
            b''.join(connection.sent),
            b'11\r\n:UPDATES: START\r\n\r\n'
            b'f\r\n:UPDATES: END\r\n\r\n')

    def test_updates_unexpected_response_lines2(self):
        connection = FakeConnection()
        response = FakeResponse(
            chunk_body=(
                ':UPDATES: START\r\n'
                'abc\r\n'
                ':UPDATES: END\r\n'))
        exc = None
        try:
            self.sender.updates(connection, response, {})
        except exceptions.ReplicationException as err:
            exc = err
        self.assertEqual(str(exc), "Unexpected response: 'abc'")
        self.assertEqual(
            b''.join(connection.sent),
            b'11\r\n:UPDATES: START\r\n\r\n'
            b'f\r\n:UPDATES: END\r\n\r\n')

    def test_updates_is_deleted(self):
        device = 'dev'
        part = '9'
        object_parts = ('a', 'c', 'o')
        df = self._make_open_diskfile(device, part, *object_parts)
        object_hash = utils.hash_path(*object_parts)
        delete_timestamp = utils.normalize_timestamp(time.time())
        df.delete(delete_timestamp)
        connection = FakeConnection()
        self.sender.job = {
            'device': device,
            'partition': part,
            'policy': POLICIES.legacy,
            'frag_index': 0,
        }
        self.sender.node = {}
        send_map = {object_hash: {'data': True}}
        self.sender.send_delete = mock.MagicMock()
        self.sender.send_put = mock.MagicMock()
        response = FakeResponse(
            chunk_body=(
                ':UPDATES: START\r\n'
                ':UPDATES: END\r\n'))
        self.sender.updates(connection, response, send_map)
        self.sender.send_delete.assert_called_once_with(
            connection, '/a/c/o', delete_timestamp)
        self.assertEqual(self.sender.send_put.mock_calls, [])
        # note that the delete line isn't actually sent since we mock
        # send_delete; send_delete is tested separately.
        self.assertEqual(
            b''.join(connection.sent),
            b'11\r\n:UPDATES: START\r\n\r\n'
            b'f\r\n:UPDATES: END\r\n\r\n')

    def test_update_send_delete(self):
        device = 'dev'
        part = '9'
        object_parts = ('a', 'c', 'o')
        df = self._make_open_diskfile(device, part, *object_parts)
        object_hash = utils.hash_path(*object_parts)
        delete_timestamp = utils.normalize_timestamp(time.time())
        df.delete(delete_timestamp)
        connection = FakeConnection()
        self.sender.job = {
            'device': device,
            'partition': part,
            'policy': POLICIES.legacy,
            'frag_index': 0,
        }
        self.sender.node = {}
        send_map = {object_hash: {'data': True}}
        response = FakeResponse(
            chunk_body=(
                ':UPDATES: START\r\n'
                ':UPDATES: END\r\n'))
        self.sender.updates(connection, response, send_map)
        self.assertEqual(
            b''.join(connection.sent),
            b'11\r\n:UPDATES: START\r\n\r\n'
            b'30\r\n'
            b'DELETE /a/c/o\r\n'
            b'X-Timestamp: %s\r\n\r\n\r\n'
            b'f\r\n:UPDATES: END\r\n\r\n'
            % delete_timestamp.encode('ascii')
        )

    def test_updates_put(self):
        # sender has data file and meta file
        ts_iter = make_timestamp_iter()
        device = 'dev'
        part = '9'
        object_parts = ('a', 'c', 'o')
        t1 = next(ts_iter)
        df = self._make_open_diskfile(
            device, part, *object_parts, timestamp=t1)
        t2 = next(ts_iter)
        metadata = {'X-Timestamp': t2.internal, 'X-Object-Meta-Fruit': 'kiwi'}
        df.write_metadata(metadata)
        object_hash = utils.hash_path(*object_parts)
        df.open()
        expected = df.get_metadata()
        connection = FakeConnection()
        self.sender.job = {
            'device': device,
            'partition': part,
            'policy': POLICIES.legacy,
            'frag_index': 0,
        }
        self.sender.node = {}
        # receiver requested data only
        send_map = {object_hash: {'data': True}}
        self.sender.send_delete = mock.MagicMock()
        self.sender.send_put = mock.MagicMock()
        self.sender.send_post = mock.MagicMock()
        response = FakeResponse(
            chunk_body=(
                ':UPDATES: START\r\n'
                ':UPDATES: END\r\n'))
        self.sender.updates(connection, response, send_map)
        self.assertEqual(self.sender.send_delete.mock_calls, [])
        self.assertEqual(self.sender.send_post.mock_calls, [])
        self.assertEqual(1, len(self.sender.send_put.mock_calls))
        args, _kwargs = self.sender.send_put.call_args
        connection, path, df = args
        self.assertEqual(path, '/a/c/o')
        self.assertTrue(isinstance(df, diskfile.DiskFile))
        self.assertEqual(expected, df.get_metadata())
        # note that the put line isn't actually sent since we mock send_put;
        # send_put is tested separately.
        self.assertEqual(
            b''.join(connection.sent),
            b'11\r\n:UPDATES: START\r\n\r\n'
            b'f\r\n:UPDATES: END\r\n\r\n')

    def test_updates_post(self):
        ts_iter = make_timestamp_iter()
        device = 'dev'
        part = '9'
        object_parts = ('a', 'c', 'o')
        t1 = next(ts_iter)
        df = self._make_open_diskfile(
            device, part, *object_parts, timestamp=t1)
        t2 = next(ts_iter)
        metadata = {'X-Timestamp': t2.internal, 'X-Object-Meta-Fruit': 'kiwi'}
        df.write_metadata(metadata)
        object_hash = utils.hash_path(*object_parts)
        df.open()
        expected = df.get_metadata()
        connection = FakeConnection()
        self.sender.job = {
            'device': device,
            'partition': part,
            'policy': POLICIES.legacy,
            'frag_index': 0,
        }
        self.sender.node = {}
        # receiver requested only meta
        send_map = {object_hash: {'meta': True}}
        self.sender.send_delete = mock.MagicMock()
        self.sender.send_put = mock.MagicMock()
        self.sender.send_post = mock.MagicMock()
        response = FakeResponse(
            chunk_body=(
                ':UPDATES: START\r\n'
                ':UPDATES: END\r\n'))
        self.sender.updates(connection, response, send_map)
        self.assertEqual(self.sender.send_delete.mock_calls, [])
        self.assertEqual(self.sender.send_put.mock_calls, [])
        self.assertEqual(1, len(self.sender.send_post.mock_calls))
        args, _kwargs = self.sender.send_post.call_args
        connection, path, df = args
        self.assertEqual(path, '/a/c/o')
        self.assertIsInstance(df, diskfile.DiskFile)
        self.assertEqual(expected, df.get_metadata())
        # note that the post line isn't actually sent since we mock send_post;
        # send_post is tested separately.
        self.assertEqual(
            b''.join(connection.sent),
            b'11\r\n:UPDATES: START\r\n\r\n'
            b'f\r\n:UPDATES: END\r\n\r\n')

    def test_updates_put_and_post(self):
        ts_iter = make_timestamp_iter()
        device = 'dev'
        part = '9'
        object_parts = ('a', 'c', 'o')
        t1 = next(ts_iter)
        df = self._make_open_diskfile(
            device, part, *object_parts, timestamp=t1)
        t2 = next(ts_iter)
        metadata = {'X-Timestamp': t2.internal, 'X-Object-Meta-Fruit': 'kiwi'}
        df.write_metadata(metadata)
        object_hash = utils.hash_path(*object_parts)
        df.open()
        expected = df.get_metadata()
        connection = FakeConnection()
        self.sender.job = {
            'device': device,
            'partition': part,
            'policy': POLICIES.legacy,
            'frag_index': 0,
        }
        self.sender.node = {}
        # receiver requested data and meta
        send_map = {object_hash: {'meta': True, 'data': True}}
        self.sender.send_delete = mock.MagicMock()
        self.sender.send_put = mock.MagicMock()
        self.sender.send_post = mock.MagicMock()
        response = FakeResponse(
            chunk_body=(
                ':UPDATES: START\r\n'
                ':UPDATES: END\r\n'))
        self.sender.updates(connection, response, send_map)
        self.assertEqual(self.sender.send_delete.mock_calls, [])
        self.assertEqual(1, len(self.sender.send_put.mock_calls))
        self.assertEqual(1, len(self.sender.send_post.mock_calls))

        args, _kwargs = self.sender.send_put.call_args
        connection, path, df = args
        self.assertEqual(path, '/a/c/o')
        self.assertIsInstance(df, diskfile.DiskFile)
        self.assertEqual(expected, df.get_metadata())

        args, _kwargs = self.sender.send_post.call_args
        connection, path, df = args
        self.assertEqual(path, '/a/c/o')
        self.assertIsInstance(df, diskfile.DiskFile)
        self.assertEqual(expected, df.get_metadata())
        self.assertEqual(
            b''.join(connection.sent),
            b'11\r\n:UPDATES: START\r\n\r\n'
            b'f\r\n:UPDATES: END\r\n\r\n')

    def test_updates_storage_policy_index(self):
        device = 'dev'
        part = '9'
        object_parts = ('a', 'c', 'o')
        df = self._make_open_diskfile(device, part, *object_parts,
                                      policy=POLICIES[0])
        object_hash = utils.hash_path(*object_parts)
        expected = df.get_metadata()
        connection = FakeConnection()
        self.sender.job = {
            'device': device,
            'partition': part,
            'policy': POLICIES[0],
            'frag_index': 0}
        self.sender.node = {}
        send_map = {object_hash: {'data': True}}
        self.sender.send_delete = mock.MagicMock()
        self.sender.send_put = mock.MagicMock()
        response = FakeResponse(
            chunk_body=(
                ':UPDATES: START\r\n'
                ':UPDATES: END\r\n'))
        self.sender.updates(connection, response, send_map)
        args, _kwargs = self.sender.send_put.call_args
        connection, path, df = args
        self.assertEqual(path, '/a/c/o')
        self.assertTrue(isinstance(df, diskfile.DiskFile))
        self.assertEqual(expected, df.get_metadata())
        self.assertEqual(os.path.join(self.tx_testdir, 'dev/objects/9/',
                                      object_hash[-3:], object_hash),
                         df._datadir)

    def test_updates_read_response_timeout_start(self):
        connection = FakeConnection()
        response = FakeResponse(
            chunk_body=(
                ':UPDATES: START\r\n'
                ':UPDATES: END\r\n'))
        orig_readline = response.readline

        def delayed_readline(*args, **kwargs):
            eventlet.sleep(1)
            return orig_readline(*args, **kwargs)

        response.readline = delayed_readline
        self.sender.daemon.http_timeout = 0.01
        self.assertRaises(exceptions.MessageTimeout, self.sender.updates,
                          connection, response, {})

    def test_updates_read_response_disconnect_start(self):
        connection = FakeConnection()
        response = FakeResponse(chunk_body='\r\n')
        exc = None
        try:
            self.sender.updates(connection, response, {})
        except exceptions.ReplicationException as err:
            exc = err
        self.assertEqual(str(exc), 'Early disconnect')
        self.assertEqual(
            b''.join(connection.sent),
            b'11\r\n:UPDATES: START\r\n\r\n'
            b'f\r\n:UPDATES: END\r\n\r\n')

    def test_updates_read_response_unexp_start(self):
        connection = FakeConnection()
        response = FakeResponse(
            chunk_body=(
                'anything else\r\n'
                ':UPDATES: START\r\n'
                ':UPDATES: END\r\n'))
        exc = None
        try:
            self.sender.updates(connection, response, {})
        except exceptions.ReplicationException as err:
            exc = err
        self.assertEqual(str(exc), "Unexpected response: 'anything else'")
        self.assertEqual(
            b''.join(connection.sent),
            b'11\r\n:UPDATES: START\r\n\r\n'
            b'f\r\n:UPDATES: END\r\n\r\n')

    def test_updates_read_response_timeout_end(self):
        connection = FakeConnection()
        response = FakeResponse(
            chunk_body=(
                ':UPDATES: START\r\n'
                ':UPDATES: END\r\n'))
        orig_readline = response.readline

        def delayed_readline(*args, **kwargs):
            rv = orig_readline(*args, **kwargs)
            if rv == b':UPDATES: END\r\n':
                eventlet.sleep(1)
            return rv

        response.readline = delayed_readline
        self.sender.daemon.http_timeout = 0.01
        self.assertRaises(exceptions.MessageTimeout, self.sender.updates,
                          connection, response, {})

    def test_updates_read_response_disconnect_end(self):
        connection = FakeConnection()
        response = FakeResponse(
            chunk_body=(
                ':UPDATES: START\r\n'
                '\r\n'))
        exc = None
        try:
            self.sender.updates(connection, response, {})
        except exceptions.ReplicationException as err:
            exc = err
        self.assertEqual(str(exc), 'Early disconnect')
        self.assertEqual(
            b''.join(connection.sent),
            b'11\r\n:UPDATES: START\r\n\r\n'
            b'f\r\n:UPDATES: END\r\n\r\n')

    def test_updates_read_response_unexp_end(self):
        connection = FakeConnection()
        response = FakeResponse(
            chunk_body=(
                ':UPDATES: START\r\n'
                'anything else\r\n'
                ':UPDATES: END\r\n'))
        exc = None
        try:
            self.sender.updates(connection, response, {})
        except exceptions.ReplicationException as err:
            exc = err
        self.assertEqual(str(exc), "Unexpected response: 'anything else'")
        self.assertEqual(
            b''.join(connection.sent),
            b'11\r\n:UPDATES: START\r\n\r\n'
            b'f\r\n:UPDATES: END\r\n\r\n')

    def test_send_delete_timeout(self):
        connection = FakeConnection()
        connection.send = lambda d: eventlet.sleep(1)
        self.sender.daemon.node_timeout = 0.01
        exc = None
        try:
            self.sender.send_delete(connection, '/a/c/o',
                                    utils.Timestamp('1381679759.90941'))
        except exceptions.MessageTimeout as err:
            exc = err
        self.assertEqual(str(exc), '0.01 seconds: send_delete')

    def test_send_delete(self):
        connection = FakeConnection()
        self.sender.send_delete(connection, '/a/c/o',
                                utils.Timestamp('1381679759.90941'))
        self.assertEqual(
            b''.join(connection.sent),
            b'30\r\n'
            b'DELETE /a/c/o\r\n'
            b'X-Timestamp: 1381679759.90941\r\n'
            b'\r\n\r\n')

    def test_send_put_initial_timeout(self):
        df = self._make_open_diskfile()
        df._disk_chunk_size = 2
        connection = FakeConnection()
        connection.send = lambda d: eventlet.sleep(1)
        self.sender.daemon.node_timeout = 0.01
        exc = None
        try:
            self.sender.send_put(connection, '/a/c/o', df)
        except exceptions.MessageTimeout as err:
            exc = err
        self.assertEqual(str(exc), '0.01 seconds: send_put')

    def test_send_put_chunk_timeout(self):
        df = self._make_open_diskfile()
        connection = FakeConnection()
        self.sender.daemon.node_timeout = 0.01

        one_shot = [None]

        def mock_send(data):
            try:
                one_shot.pop()
            except IndexError:
                eventlet.sleep(1)

        connection.send = mock_send

        exc = None
        try:
            self.sender.send_put(connection, '/a/c/o', df)
        except exceptions.MessageTimeout as err:
            exc = err
        self.assertEqual(str(exc), '0.01 seconds: send_put chunk')

    def _check_send_put(self, obj_name, meta_value, durable=True):
        ts_iter = make_timestamp_iter()
        t1 = next(ts_iter)
        body = b'test'
        extra_metadata = {'Some-Other-Header': 'value',
                          u'Unicode-Meta-Name': meta_value}
        df = self._make_open_diskfile(obj=obj_name, body=body,
                                      timestamp=t1,
                                      extra_metadata=extra_metadata,
                                      commit=durable)
        expected = dict(df.get_metadata())
        expected['body'] = body if six.PY2 else body.decode('ascii')
        expected['chunk_size'] = len(body)
        expected['meta'] = meta_value
        wire_meta = meta_value if six.PY2 else meta_value.encode('utf8')
        path = six.moves.urllib.parse.quote(expected['name'])
        expected['path'] = path
        no_commit = '' if durable else 'X-Backend-No-Commit: True\r\n'
        expected['no_commit'] = no_commit
        length = 145 + len(path) + len(wire_meta) + len(no_commit)
        expected['length'] = format(length, 'x')
        # .meta file metadata is not included in expected for data only PUT
        t2 = next(ts_iter)
        metadata = {'X-Timestamp': t2.internal, 'X-Object-Meta-Fruit': 'kiwi'}
        df.write_metadata(metadata)
        df.open()
        connection = FakeConnection()
        self.sender.send_put(connection, path, df, durable=durable)
        expected = (
            '%(length)s\r\n'
            'PUT %(path)s\r\n'
            'Content-Length: %(Content-Length)s\r\n'
            'ETag: %(ETag)s\r\n'
            'Some-Other-Header: value\r\n'
            'Unicode-Meta-Name: %(meta)s\r\n'
            '%(no_commit)s'
            'X-Timestamp: %(X-Timestamp)s\r\n'
            '\r\n'
            '\r\n'
            '%(chunk_size)s\r\n'
            '%(body)s\r\n' % expected)
        if not six.PY2:
            expected = expected.encode('utf8')
        self.assertEqual(b''.join(connection.sent), expected)

    def test_send_put(self):
        self._check_send_put('o', 'meta')

    def test_send_put_non_durable(self):
        self._check_send_put('o', 'meta', durable=False)

    def test_send_put_unicode(self):
        if six.PY2:
            self._check_send_put(
                'o_with_caract\xc3\xa8res_like_in_french', 'm\xc3\xa8ta')
        else:
            self._check_send_put(
                'o_with_caract\u00e8res_like_in_french', 'm\u00e8ta')

    def _check_send_post(self, obj_name, meta_value):
        ts_iter = make_timestamp_iter()
        # create .data file
        extra_metadata = {'X-Object-Meta-Foo': 'old_value',
                          'X-Object-Sysmeta-Test': 'test_sysmeta',
                          'Content-Type': 'test_content_type'}
        ts_0 = next(ts_iter)
        df = self._make_open_diskfile(obj=obj_name,
                                      extra_metadata=extra_metadata,
                                      timestamp=ts_0)
        # create .meta file
        ts_1 = next(ts_iter)
        newer_metadata = {u'X-Object-Meta-Foo': meta_value,
                          'X-Timestamp': ts_1.internal}
        df.write_metadata(newer_metadata)
        path = six.moves.urllib.parse.quote(df.read_metadata()['name'])
        wire_meta = meta_value if six.PY2 else meta_value.encode('utf8')
        length = format(61 + len(path) + len(wire_meta), 'x')

        connection = FakeConnection()
        with df.open():
            self.sender.send_post(connection, path, df)
        self.assertEqual(
            b''.join(connection.sent),
            b'%s\r\n'
            b'POST %s\r\n'
            b'X-Object-Meta-Foo: %s\r\n'
            b'X-Timestamp: %s\r\n'
            b'\r\n'
            b'\r\n' % (length.encode('ascii'), path.encode('ascii'),
                       wire_meta,
                       ts_1.internal.encode('ascii')))

    def test_send_post(self):
        self._check_send_post('o', 'meta')

    def test_send_post_unicode(self):
        if six.PY2:
            self._check_send_post(
                'o_with_caract\xc3\xa8res_like_in_french', 'm\xc3\xa8ta')
        else:
            self._check_send_post(
                'o_with_caract\u00e8res_like_in_french', 'm\u00e8ta')

    def test_disconnect_timeout(self):
        connection = FakeConnection()
        connection.send = lambda d: eventlet.sleep(1)
        self.sender.daemon.node_timeout = 0.01
        self.sender.disconnect(connection)
        self.assertEqual(b''.join(connection.sent), b'')
        self.assertTrue(connection.closed)

    def test_disconnect(self):
        connection = FakeConnection()
        self.sender.disconnect(connection)
        self.assertEqual(b''.join(connection.sent), b'0\r\n\r\n')
        self.assertTrue(connection.closed)


@patch_policies(with_ec_default=True)
class TestSenderEC(BaseTest):
    def setUp(self):
        skip_if_no_xattrs()
        super(TestSenderEC, self).setUp()
        self.daemon_logger = debug_logger('test-ssync-sender')
        self.daemon = ObjectReplicator(self.daemon_conf,
                                       self.daemon_logger)
        job = {'policy': POLICIES.legacy}  # sufficient for Sender.__init__
        self.sender = ssync_sender.Sender(self.daemon, None, job, None)

    def test_missing_check_non_durable(self):
        # sender has durable and non-durable data files for frag index 2
        ts_iter = make_timestamp_iter()
        frag_index = 2
        device = 'dev'
        part = '9'
        object_parts = ('a', 'c', 'o')
        object_hash = utils.hash_path(*object_parts)

        # older durable data file at t1
        t1 = next(ts_iter)
        df_durable = self._make_diskfile(
            device, part, *object_parts, timestamp=t1, policy=POLICIES.default,
            frag_index=frag_index, commit=True, verify=False)
        with df_durable.open():
            self.assertEqual(t1, df_durable.durable_timestamp)  # sanity

        # newer non-durable data file at t2
        t2 = next(ts_iter)
        df_non_durable = self._make_diskfile(
            device, part, *object_parts, timestamp=t2, policy=POLICIES.default,
            frag_index=frag_index, commit=False, frag_prefs=[])
        with df_non_durable.open():
            self.assertNotEqual(df_non_durable.data_timestamp,
                                df_non_durable.durable_timestamp)  # sanity

        self.sender.job = {
            'device': device,
            'partition': part,
            'policy': POLICIES.default,
            'frag_index': frag_index,
        }
        self.sender.node = {}

        # First call missing check with sender in default mode - expect the
        # non-durable frag to be ignored
        response = FakeResponse(
            chunk_body=':MISSING_CHECK: START\r\n:MISSING_CHECK: END\r\n')
        connection = FakeConnection()
        available_map, send_map = self.sender.missing_check(connection,
                                                            response)
        self.assertEqual(
            b''.join(connection.sent),
            b'17\r\n:MISSING_CHECK: START\r\n\r\n'
            b'33\r\n' + object_hash.encode('utf8') +
            b' ' + t1.internal.encode('utf8') + b'\r\n\r\n'
            b'15\r\n:MISSING_CHECK: END\r\n\r\n')
        self.assertEqual(
            available_map, {object_hash: {'ts_data': t1, 'durable': True}})

        # Now make sender send non-durables and repeat missing_check - this
        # time the durable is ignored and the non-durable is included in
        # available_map (but NOT sent to receiver)
        self.sender.include_non_durable = True
        response = FakeResponse(
            chunk_body=':MISSING_CHECK: START\r\n:MISSING_CHECK: END\r\n')
        connection = FakeConnection()
        available_map, send_map = self.sender.missing_check(connection,
                                                            response)
        self.assertEqual(
            b''.join(connection.sent),
            b'17\r\n:MISSING_CHECK: START\r\n\r\n'
            b'41\r\n' + object_hash.encode('utf8') +
            b' ' + t2.internal.encode('utf8') + b' durable:False\r\n\r\n'
            b'15\r\n:MISSING_CHECK: END\r\n\r\n')
        self.assertEqual(
            available_map, {object_hash: {'ts_data': t2, 'durable': False}})

        # Finally, purge the non-durable frag and repeat missing-check to
        # confirm that the durable frag is now found and sent to receiver
        df_non_durable.purge(t2, frag_index)
        response = FakeResponse(
            chunk_body=':MISSING_CHECK: START\r\n:MISSING_CHECK: END\r\n')
        connection = FakeConnection()
        available_map, send_map = self.sender.missing_check(connection,
                                                            response)
        self.assertEqual(
            b''.join(connection.sent),
            b'17\r\n:MISSING_CHECK: START\r\n\r\n'
            b'33\r\n' + object_hash.encode('utf8') +
            b' ' + t1.internal.encode('utf8') + b'\r\n\r\n'
            b'15\r\n:MISSING_CHECK: END\r\n\r\n')
        self.assertEqual(
            available_map, {object_hash: {'ts_data': t1, 'durable': True}})

    def test_updates_put_non_durable(self):
        # sender has durable and non-durable data files for frag index 2 and is
        # initialised to include non-durables
        ts_iter = make_timestamp_iter()
        frag_index = 2
        device = 'dev'
        part = '9'
        object_parts = ('a', 'c', 'o')
        object_hash = utils.hash_path(*object_parts)

        # older durable data file
        t1 = next(ts_iter)
        df_durable = self._make_diskfile(
            device, part, *object_parts, timestamp=t1, policy=POLICIES.default,
            frag_index=frag_index, commit=True, verify=False)
        with df_durable.open():
            self.assertEqual(t1, df_durable.durable_timestamp)  # sanity

        # newer non-durable data file
        t2 = next(ts_iter)
        df_non_durable = self._make_diskfile(
            device, part, *object_parts, timestamp=t2, policy=POLICIES.default,
            frag_index=frag_index, commit=False, frag_prefs=[])
        with df_non_durable.open():
            self.assertNotEqual(df_non_durable.data_timestamp,
                                df_non_durable.durable_timestamp)  # sanity

        # pretend receiver requested data only
        send_map = {object_hash: {'data': True}}

        def check_updates(include_non_durable, expected_durable_kwarg):
            # call updates and check that the call to send_put is as expected
            self.sender.include_non_durable = include_non_durable
            self.sender.job = {
                'device': device,
                'partition': part,
                'policy': POLICIES.default,
                'frag_index': frag_index,
            }
            self.sender.node = {}
            self.sender.send_delete = mock.MagicMock()
            self.sender.send_put = mock.MagicMock()
            self.sender.send_post = mock.MagicMock()
            response = FakeResponse(
                chunk_body=':UPDATES: START\r\n:UPDATES: END\r\n')
            connection = FakeConnection()

            self.sender.updates(connection, response, send_map)

            self.assertEqual(self.sender.send_delete.mock_calls, [])
            self.assertEqual(self.sender.send_post.mock_calls, [])
            self.assertEqual(1, len(self.sender.send_put.mock_calls))
            args, kwargs = self.sender.send_put.call_args
            connection, path, df_non_durable = args
            self.assertEqual(path, '/a/c/o')
            self.assertEqual({'durable': expected_durable_kwarg}, kwargs)
            # note that the put line isn't actually sent since we mock
            # send_put; send_put is tested separately.
            self.assertEqual(
                b''.join(connection.sent),
                b'11\r\n:UPDATES: START\r\n\r\n'
                b'f\r\n:UPDATES: END\r\n\r\n')

        # note: we never expect the (False, False) case
        check_updates(include_non_durable=False, expected_durable_kwarg=True)
        # non-durable frag is newer so is sent
        check_updates(include_non_durable=True, expected_durable_kwarg=False)
        # remove the newer non-durable frag so that the durable frag is sent...
        df_non_durable.purge(t2, frag_index)
        check_updates(include_non_durable=True, expected_durable_kwarg=True)


class TestModuleMethods(unittest.TestCase):
    def test_encode_missing(self):
        object_hash = '9d41d8cd98f00b204e9800998ecf0abc'
        ts_iter = make_timestamp_iter()
        t_data = next(ts_iter)
        t_type = next(ts_iter)
        t_meta = next(ts_iter)
        d_meta_data = t_meta.raw - t_data.raw
        d_type_data = t_type.raw - t_data.raw

        # equal data and meta timestamps -> legacy single timestamp string
        expected = '%s %s' % (object_hash, t_data.internal)
        self.assertEqual(
            expected.encode('ascii'),
            ssync_sender.encode_missing(object_hash, t_data, ts_meta=t_data))

        # newer meta timestamp -> hex data delta encoded as extra message part
        expected = '%s %s m:%x' % (object_hash, t_data.internal, d_meta_data)
        self.assertEqual(
            expected.encode('ascii'),
            ssync_sender.encode_missing(object_hash, t_data, ts_meta=t_meta))

        # newer meta timestamp -> hex data delta encoded as extra message part
        # content type timestamp equals data timestamp -> no delta
        expected = '%s %s m:%x' % (object_hash, t_data.internal, d_meta_data)
        self.assertEqual(
            expected.encode('ascii'),
            ssync_sender.encode_missing(object_hash, t_data, t_meta, t_data))

        # content type timestamp newer data timestamp -> delta encoded
        expected = ('%s %s m:%x,t:%x'
                    % (object_hash, t_data.internal, d_meta_data, d_type_data))
        self.assertEqual(
            expected.encode('ascii'),
            ssync_sender.encode_missing(object_hash, t_data, t_meta, t_type))

        # content type timestamp equal to meta timestamp -> delta encoded
        expected = ('%s %s m:%x,t:%x'
                    % (object_hash, t_data.internal, d_meta_data, d_type_data))
        self.assertEqual(
            expected.encode('ascii'),
            ssync_sender.encode_missing(object_hash, t_data, t_meta, t_type))

        # optional durable param
        expected = ('%s %s m:%x,t:%x'
                    % (object_hash, t_data.internal, d_meta_data, d_type_data))
        self.assertEqual(
            expected.encode('ascii'),
            ssync_sender.encode_missing(object_hash, t_data, t_meta, t_type,
                                        durable=None))
        expected = ('%s %s m:%x,t:%x,durable:False'
                    % (object_hash, t_data.internal, d_meta_data, d_type_data))
        self.assertEqual(
            expected.encode('ascii'),
            ssync_sender.encode_missing(object_hash, t_data, t_meta, t_type,
                                        durable=False))
        expected = ('%s %s m:%x,t:%x'
                    % (object_hash, t_data.internal, d_meta_data, d_type_data))
        self.assertEqual(
            expected.encode('ascii'),
            ssync_sender.encode_missing(object_hash, t_data, t_meta, t_type,
                                        durable=True))

        # test encode and decode functions invert
        expected = {'object_hash': object_hash, 'ts_meta': t_meta,
                    'ts_data': t_data, 'ts_ctype': t_type, 'durable': False}
        msg = ssync_sender.encode_missing(**expected)
        actual = ssync_receiver.decode_missing(msg)
        self.assertEqual(expected, actual)

        expected = {'object_hash': object_hash, 'ts_meta': t_meta,
                    'ts_data': t_meta, 'ts_ctype': t_meta, 'durable': True}
        msg = ssync_sender.encode_missing(**expected)
        actual = ssync_receiver.decode_missing(msg)
        self.assertEqual(expected, actual)

    def test_decode_wanted(self):
        parts = ['d']
        expected = {'data': True}
        self.assertEqual(ssync_sender.decode_wanted(parts), expected)

        parts = ['m']
        expected = {'meta': True}
        self.assertEqual(ssync_sender.decode_wanted(parts), expected)

        parts = ['dm']
        expected = {'data': True, 'meta': True}
        self.assertEqual(ssync_sender.decode_wanted(parts), expected)

        # you don't really expect these next few...
        parts = ['md']
        expected = {'data': True, 'meta': True}
        self.assertEqual(ssync_sender.decode_wanted(parts), expected)

        parts = ['xcy', 'funny', {'business': True}]
        expected = {'data': True}
        self.assertEqual(ssync_sender.decode_wanted(parts), expected)


if __name__ == '__main__':
    unittest.main()<|MERGE_RESOLUTION|>--- conflicted
+++ resolved
@@ -102,17 +102,10 @@
         self.daemon_logger = debug_logger('test-ssync-sender')
         self.daemon = ObjectReplicator(self.daemon_conf,
                                        self.daemon_logger)
-<<<<<<< HEAD
-        job = {'policy': POLICIES.legacy,
-               'device': 'test-dev',
-               'partition': '99'}  # sufficient for Sender.__init__
-        self.sender = ssync_sender.Sender(self.daemon, None, job, None)
-=======
         self.job = {'policy': POLICIES.legacy,
                     'device': 'test-dev',
                     'partition': '99'}  # sufficient for Sender.__init__
         self.sender = ssync_sender.Sender(self.daemon, None, self.job, None)
->>>>>>> 1c2b56b1
 
     def test_call_catches_MessageTimeout(self):
 
@@ -798,8 +791,6 @@
         self.assertEqual(response.readline(), b'')
 
     def test_missing_check_timeout_start(self):
-<<<<<<< HEAD
-=======
         connection = FakeConnection()
         response = FakeResponse()
         self.sender.daemon.node_timeout = 0.01
@@ -817,33 +808,12 @@
             yield (
                 '9d41d8cd98f00b204e9800998ecf0def',
                 {'ts_data': Timestamp(1380144471.00000)})
->>>>>>> 1c2b56b1
         connection = FakeConnection()
         response = FakeResponse()
         # max_objects_per_sync unlimited
         self.sender = ssync_sender.Sender(self.daemon, None, self.job, None,
                                           max_objects_per_sync=0)
         self.sender.daemon.node_timeout = 0.01
-<<<<<<< HEAD
-        with mock.patch.object(connection, 'send',
-                               side_effect=lambda *args: eventlet.sleep(1)):
-            with self.assertRaises(exceptions.MessageTimeout) as cm:
-                self.sender.missing_check(connection, response)
-        self.assertIn('0.01 seconds: missing_check start', str(cm.exception))
-
-    def test_missing_check_timeout_send_line(self):
-        def yield_hashes(device, partition, policy, suffixes=None, **kwargs):
-            yield (
-                '9d41d8cd98f00b204e9800998ecf0abc',
-                {'ts_data': Timestamp(1380144470.00000)})
-            yield (
-                '9d41d8cd98f00b204e9800998ecf0def',
-                {'ts_data': Timestamp(1380144471.00000)})
-        connection = FakeConnection()
-        response = FakeResponse()
-        self.sender.daemon.node_timeout = 0.01
-=======
->>>>>>> 1c2b56b1
         self.sender.df_mgr.yield_hashes = yield_hashes
         sleeps = [0, 0, 1]
         with mock.patch.object(
@@ -852,11 +822,7 @@
             with self.assertRaises(exceptions.MessageTimeout) as cm:
                 self.sender.missing_check(connection, response)
         self.assertIn('0.01 seconds: missing_check send line: '
-<<<<<<< HEAD
-                      '1 lines (51 bytes) sent', str(cm.exception))
-=======
                       '1 lines (57 bytes) sent', str(cm.exception))
->>>>>>> 1c2b56b1
 
     def test_missing_check_has_empty_suffixes(self):
         def yield_hashes(device, partition, policy, suffixes=None, **kwargs):

--- conflicted
+++ resolved
@@ -39,14 +39,10 @@
     SHARDED, DATADIR
 from swift.container.sharder import ContainerSharder, sharding_enabled, \
     CleavingContext, DEFAULT_SHARD_SHRINK_POINT, \
-<<<<<<< HEAD
-    DEFAULT_SHARD_CONTAINER_THRESHOLD, find_shrinking_acceptors
-=======
     DEFAULT_SHARD_CONTAINER_THRESHOLD, finalize_shrinking, \
     find_shrinking_candidates, process_compactible_shard_sequences, \
     find_compactible_shard_sequences, is_shrinking_candidate, \
     is_sharding_candidate
->>>>>>> 1e052826
 from swift.common.utils import ShardRange, Timestamp, hash_path, \
     encode_timestamps, parse_db_filename, quorum_size, Everything, md5
 from test import annotate_failure

# Copyright (c) 2010-2017 OpenStack Foundation

# Licensed under the Apache License, Version 2.0 (the "License");
# you may not use this file except in compliance with the License.
# You may obtain a copy of the License at
#
#    http://www.apache.org/licenses/LICENSE-2.0
#
# Unless required by applicable law or agreed to in writing, software
# distributed under the License is distributed on an "AS IS" BASIS,
# WITHOUT WARRANTIES OR CONDITIONS OF ANY KIND, either express or
# implied.
# See the License for the specific language governing permissions and
# limitations under the License.
import hashlib
import json
import random

import eventlet
import os
import shutil
from contextlib import contextmanager
from tempfile import mkdtemp
from uuid import uuid4

import mock
import unittest

from collections import defaultdict

import time

from copy import deepcopy

import six

from swift.common import internal_client
from swift.container import replicator
from swift.container.backend import ContainerBroker, UNSHARDED, SHARDING, \
    SHARDED, DATADIR
from swift.container.sharder import ContainerSharder, sharding_enabled, \
    CleavingContext, DEFAULT_SHARD_SHRINK_POINT, \
    DEFAULT_SHARD_CONTAINER_THRESHOLD, find_shrinking_acceptors
from swift.common.utils import ShardRange, Timestamp, hash_path, \
    encode_timestamps, parse_db_filename, quorum_size, Everything
from test import annotate_failure

from test.unit import debug_logger, FakeRing, \
    make_timestamp_iter, unlink_files, mocked_http_conn, mock_timestamp_now, \
    attach_fake_replication_rpc


class BaseTestSharder(unittest.TestCase):
    def setUp(self):
        self.tempdir = mkdtemp()
        self.ts_iter = make_timestamp_iter()
        self.logger = debug_logger('sharder-test')

    def tearDown(self):
        shutil.rmtree(self.tempdir, ignore_errors=True)

    def _assert_shard_ranges_equal(self, expected, actual):
        self.assertEqual([dict(sr) for sr in expected],
                         [dict(sr) for sr in actual])

    def _make_broker(self, account='a', container='c', epoch=None,
                     device='sda', part=0, hash_=None):
        hash_ = hash_ or hashlib.md5(container.encode('utf-8')).hexdigest()
        datadir = os.path.join(
            self.tempdir, device, 'containers', str(part), hash_[-3:], hash_)
        if epoch:
            filename = '%s_%s.db' % (hash, epoch)
        else:
            filename = hash_ + '.db'
        db_file = os.path.join(datadir, filename)
        broker = ContainerBroker(
            db_file, account=account, container=container,
            logger=self.logger)
        broker.initialize()
        return broker

    def _make_old_style_sharding_broker(self, account='a', container='c',
                                        shard_bounds=(('', 'middle'),
                                                      ('middle', ''))):
        broker = self._make_broker(account=account, container=container)
        broker.set_sharding_sysmeta('Root', 'a/c')
        old_db_id = broker.get_info()['id']
        broker.enable_sharding(next(self.ts_iter))
        shard_ranges = self._make_shard_ranges(
            shard_bounds, state=ShardRange.CLEAVED)
        broker.merge_shard_ranges(shard_ranges)
        self.assertTrue(broker.set_sharding_state())
        broker = ContainerBroker(broker.db_file, account='a', container='c')
        self.assertNotEqual(old_db_id, broker.get_info()['id'])  # sanity check
        return broker

    def _make_sharding_broker(self, account='a', container='c',
                              shard_bounds=(('', 'middle'), ('middle', ''))):
        broker = self._make_broker(account=account, container=container)
        broker.set_sharding_sysmeta('Quoted-Root', 'a/c')
        old_db_id = broker.get_info()['id']
        broker.enable_sharding(next(self.ts_iter))
        shard_ranges = self._make_shard_ranges(
            shard_bounds, state=ShardRange.CLEAVED)
        broker.merge_shard_ranges(shard_ranges)
        self.assertTrue(broker.set_sharding_state())
        broker = ContainerBroker(broker.db_file, account='a', container='c')
        self.assertNotEqual(old_db_id, broker.get_info()['id'])  # sanity check
        return broker

    def _make_shard_ranges(self, bounds, state=None, object_count=0):
        return [ShardRange('.shards_a/c_%s' % upper, Timestamp.now(),
                           lower, upper, state=state,
                           object_count=object_count)
                for lower, upper in bounds]

    def ts_encoded(self):
        # make a unique timestamp string with multiple timestamps encoded;
        # use different deltas between component timestamps
        timestamps = [next(self.ts_iter) for i in range(4)]
        return encode_timestamps(
            timestamps[0], timestamps[1], timestamps[3])


class TestSharder(BaseTestSharder):
    def test_init(self):
        def do_test(conf, expected, logger=self.logger):
            if logger:
                logger.clear()
            with mock.patch(
                    'swift.container.sharder.internal_client.InternalClient') \
                    as mock_ic:
                with mock.patch('swift.common.db_replicator.ring.Ring') \
                        as mock_ring:
                    mock_ring.return_value = mock.MagicMock()
                    mock_ring.return_value.replica_count = 3
                    sharder = ContainerSharder(conf, logger=logger)
            mock_ring.assert_called_once_with(
                '/etc/swift', ring_name='container')
            for k, v in expected.items():
                self.assertTrue(hasattr(sharder, k), 'Missing attr %s' % k)
                self.assertEqual(v, getattr(sharder, k),
                                 'Incorrect value: expected %s=%s but got %s' %
                                 (k, v, getattr(sharder, k)))
            return sharder, mock_ic

        expected = {
            'mount_check': True, 'bind_ip': '0.0.0.0', 'port': 6201,
            'per_diff': 1000, 'max_diffs': 100, 'interval': 30,
            'databases_per_second': 50,
            'cleave_row_batch_size': 10000,
            'node_timeout': 10, 'conn_timeout': 5,
            'rsync_compress': False,
            'rsync_module': '{replication_ip}::container',
            'reclaim_age': 86400 * 7,
            'shard_shrink_point': 0.25,
            'shrink_merge_point': 0.75,
            'shard_container_threshold': 1000000,
            'split_size': 500000,
            'cleave_batch_size': 2,
            'scanner_batch_size': 10,
            'rcache': '/var/cache/swift/container.recon',
            'shards_account_prefix': '.shards_',
            'auto_shard': False,
            'recon_candidates_limit': 5,
            'shard_replication_quorum': 2,
            'existing_shard_replication_quorum': 2
        }
        sharder, mock_ic = do_test({}, expected, logger=None)
        self.assertEqual(
            'container-sharder', sharder.logger.logger.name)
        mock_ic.assert_called_once_with(
            '/etc/swift/internal-client.conf', 'Swift Container Sharder', 3,
            allow_modify_pipeline=False,
            use_replication_network=True)

        conf = {
            'mount_check': False, 'bind_ip': '10.11.12.13', 'bind_port': 62010,
            'per_diff': 2000, 'max_diffs': 200, 'interval': 60,
            'databases_per_second': 5,
            'cleave_row_batch_size': 3000,
            'node_timeout': 20, 'conn_timeout': 1,
            'rsync_compress': True,
            'rsync_module': '{replication_ip}::container_sda/',
            'reclaim_age': 86400 * 14,
            'shard_shrink_point': 35,
            'shard_shrink_merge_point': 85,
            'shard_container_threshold': 20000000,
            'cleave_batch_size': 4,
            'shard_scanner_batch_size': 8,
            'request_tries': 2,
            'internal_client_conf_path': '/etc/swift/my-sharder-ic.conf',
            'recon_cache_path': '/var/cache/swift-alt',
            'auto_create_account_prefix': '...',
            'auto_shard': 'yes',
            'recon_candidates_limit': 10,
            'shard_replication_quorum': 1,
            'existing_shard_replication_quorum': 0
        }
        expected = {
            'mount_check': False, 'bind_ip': '10.11.12.13', 'port': 62010,
            'per_diff': 2000, 'max_diffs': 200, 'interval': 60,
            'databases_per_second': 5,
            'cleave_row_batch_size': 3000,
            'node_timeout': 20, 'conn_timeout': 1,
            'rsync_compress': True,
            'rsync_module': '{replication_ip}::container_sda',
            'reclaim_age': 86400 * 14,
            'shard_shrink_point': 0.35,
            'shrink_merge_point': 0.85,
            'shard_container_threshold': 20000000,
            'split_size': 10000000,
            'cleave_batch_size': 4,
            'scanner_batch_size': 8,
            'rcache': '/var/cache/swift-alt/container.recon',
            'shards_account_prefix': '...shards_',
            'auto_shard': True,
            'recon_candidates_limit': 10,
            'shard_replication_quorum': 1,
            'existing_shard_replication_quorum': 0
        }
        sharder, mock_ic = do_test(conf, expected)
        mock_ic.assert_called_once_with(
            '/etc/swift/my-sharder-ic.conf', 'Swift Container Sharder', 2,
            allow_modify_pipeline=False,
            use_replication_network=True)
        self.assertEqual(self.logger.get_lines_for_level('warning'), [
            'Option auto_create_account_prefix is deprecated. '
            'Configure auto_create_account_prefix under the '
            'swift-constraints section of swift.conf. This option '
            'will be ignored in a future release.'])

        expected.update({'shard_replication_quorum': 3,
                         'existing_shard_replication_quorum': 3})
        conf.update({'shard_replication_quorum': 4,
                     'existing_shard_replication_quorum': 4})
        do_test(conf, expected)
        warnings = self.logger.get_lines_for_level('warning')
        self.assertEqual(warnings[:1], [
            'Option auto_create_account_prefix is deprecated. '
            'Configure auto_create_account_prefix under the '
            'swift-constraints section of swift.conf. This option '
            'will be ignored in a future release.'])
        self.assertEqual(warnings[1:], [
            'shard_replication_quorum of 4 exceeds replica count 3, '
            'reducing to 3',
            'existing_shard_replication_quorum of 4 exceeds replica count 3, '
            'reducing to 3',
        ])

        with self.assertRaises(ValueError) as cm:
            do_test({'shard_shrink_point': 101}, {})
        self.assertIn(
            'greater than 0, less than 100, not "101"', str(cm.exception))
        self.assertIn('shard_shrink_point', str(cm.exception))

        with self.assertRaises(ValueError) as cm:
            do_test({'shard_shrink_merge_point': 101}, {})
        self.assertIn(
            'greater than 0, less than 100, not "101"', str(cm.exception))
        self.assertIn('shard_shrink_merge_point', str(cm.exception))

    def test_init_internal_client_conf_loading_error(self):
        with mock.patch('swift.common.db_replicator.ring.Ring') \
                as mock_ring:
            mock_ring.return_value = mock.MagicMock()
            mock_ring.return_value.replica_count = 3
            with self.assertRaises(SystemExit) as cm:
                ContainerSharder(
                    {'internal_client_conf_path':
                     os.path.join(self.tempdir, 'nonexistent')})
        self.assertIn('Unable to load internal client', str(cm.exception))

        with mock.patch('swift.common.db_replicator.ring.Ring') \
                as mock_ring:
            mock_ring.return_value = mock.MagicMock()
            mock_ring.return_value.replica_count = 3
            with mock.patch(
                    'swift.container.sharder.internal_client.InternalClient',
                    side_effect=Exception('kaboom')):
                with self.assertRaises(Exception) as cm:
                    ContainerSharder({})
        self.assertIn('kaboom', str(cm.exception))

    def _assert_stats(self, expected, sharder, category):
        # assertEqual doesn't work with a defaultdict
        stats = sharder.stats['sharding'][category]
        for k, v in expected.items():
            actual = stats[k]
            self.assertEqual(
                v, actual, 'Expected %s but got %s for %s in %s' %
                           (v, actual, k, stats))
        return stats

    def _assert_recon_stats(self, expected, sharder, category):
        with open(sharder.rcache, 'rb') as fd:
            recon = json.load(fd)
        stats = recon['sharding_stats']['sharding'].get(category)
        self.assertEqual(expected, stats)

    def test_increment_stats(self):
        with self._mock_sharder() as sharder:
            sharder._increment_stat('visited', 'success')
            sharder._increment_stat('visited', 'success')
            sharder._increment_stat('visited', 'failure')
            sharder._increment_stat('visited', 'completed')
            sharder._increment_stat('cleaved', 'success')
            sharder._increment_stat('scanned', 'found', step=4)
        expected = {'success': 2,
                    'failure': 1,
                    'completed': 1}
        self._assert_stats(expected, sharder, 'visited')
        self._assert_stats({'success': 1}, sharder, 'cleaved')
        self._assert_stats({'found': 4}, sharder, 'scanned')

    def test_increment_stats_with_statsd(self):
        with self._mock_sharder() as sharder:
            sharder._increment_stat('visited', 'success', statsd=True)
            sharder._increment_stat('visited', 'success', statsd=True)
            sharder._increment_stat('visited', 'failure', statsd=True)
            sharder._increment_stat('visited', 'failure', statsd=False)
            sharder._increment_stat('visited', 'completed')
        expected = {'success': 2,
                    'failure': 2,
                    'completed': 1}
        self._assert_stats(expected, sharder, 'visited')
        counts = sharder.logger.get_increment_counts()
        self.assertEqual(2, counts.get('visited_success'))
        self.assertEqual(1, counts.get('visited_failure'))
        self.assertIsNone(counts.get('visited_completed'))

    def test_run_forever(self):
        conf = {'recon_cache_path': self.tempdir,
                'devices': self.tempdir}
        with self._mock_sharder(conf) as sharder:
            sharder._check_node = lambda node: os.path.join(
                sharder.conf['devices'], node['device'])
            sharder.logger.clear()
            brokers = []
            for container in ('c1', 'c2'):
                broker = self._make_broker(
                    container=container, hash_=container + 'hash',
                    device=sharder.ring.devs[0]['device'], part=0)
                broker.update_metadata({'X-Container-Sysmeta-Sharding':
                                        ('true', next(self.ts_iter).internal)})
                brokers.append(broker)

            fake_stats = {
                'scanned': {'attempted': 1, 'success': 1, 'failure': 0,
                            'found': 2, 'min_time': 99, 'max_time': 123},
                'created': {'attempted': 1, 'success': 1, 'failure': 1},
                'cleaved': {'attempted': 1, 'success': 1, 'failure': 0,
                            'min_time': 0.01, 'max_time': 1.3},
                'misplaced': {'attempted': 1, 'success': 1, 'failure': 0,
                              'found': 1, 'placed': 1, 'unplaced': 0},
                'audit_root': {'attempted': 5, 'success': 4, 'failure': 1},
                'audit_shard': {'attempted': 2, 'success': 2, 'failure': 0},
            }
            # NB these are time increments not absolute times...
            fake_periods = [1, 2, 3, 3600, 4, 15, 15, 0]
            fake_periods_iter = iter(fake_periods)
            recon_data = []
            fake_process_broker_calls = []

            def mock_dump_recon_cache(data, *args):
                recon_data.append(deepcopy(data))

            with mock.patch('swift.container.sharder.time.time') as fake_time:
                def fake_process_broker(broker, *args, **kwargs):
                    # increment time and inject some fake stats
                    fake_process_broker_calls.append((broker, args, kwargs))
                    try:
                        fake_time.return_value += next(fake_periods_iter)
                    except StopIteration:
                        # bail out
                        fake_time.side_effect = Exception('Test over')
                    sharder.stats['sharding'].update(fake_stats)

                with mock.patch(
                        'swift.container.sharder.time.sleep') as mock_sleep:
                    with mock.patch(
                            'swift.container.sharder.is_sharding_candidate',
                            return_value=True):
                        with mock.patch(
                                'swift.container.sharder.dump_recon_cache',
                                mock_dump_recon_cache):
                            fake_time.return_value = next(fake_periods_iter)
                            sharder._is_sharding_candidate = lambda x: True
                            sharder._process_broker = fake_process_broker
                            with self.assertRaises(Exception) as cm:
                                sharder.run_forever()

            self.assertEqual('Test over', str(cm.exception))
            # four cycles are started, two brokers visited per cycle, but
            # fourth never completes
            self.assertEqual(8, len(fake_process_broker_calls))
            # expect initial random sleep then one sleep between first and
            # second pass
            self.assertEqual(2, mock_sleep.call_count)
            self.assertLessEqual(mock_sleep.call_args_list[0][0][0], 30)
            self.assertLessEqual(mock_sleep.call_args_list[1][0][0],
                                 30 - fake_periods[0])

            lines = sharder.logger.get_lines_for_level('info')
            categories = ('visited', 'scanned', 'created', 'cleaved',
                          'misplaced', 'audit_root', 'audit_shard')

            def check_categories(start_time):
                for category in categories:
                    line = lines.pop(0)
                    self.assertIn('Since %s' % time.ctime(start_time), line)
                    self.assertIn(category, line)
                    for k, v in fake_stats.get(category, {}).items():
                        self.assertIn('%s:%s' % (k, v), line)

            def check_logs(cycle_time, start_time,
                           expect_periodic_stats=False):
                self.assertIn('Container sharder cycle starting', lines.pop(0))
                check_categories(start_time)
                if expect_periodic_stats:
                    check_categories(start_time)
                self.assertIn('Container sharder cycle completed: %.02fs' %
                              cycle_time, lines.pop(0))

            check_logs(sum(fake_periods[1:3]), fake_periods[0])
            check_logs(sum(fake_periods[3:5]), sum(fake_periods[:3]),
                       expect_periodic_stats=True)
            check_logs(sum(fake_periods[5:7]), sum(fake_periods[:5]))
            # final cycle start but then exception pops to terminate test
            self.assertIn('Container sharder cycle starting', lines.pop(0))
            self.assertFalse(lines)
            lines = sharder.logger.get_lines_for_level('error')
            self.assertIn(
                'Unhandled exception while dumping progress', lines[0])
            self.assertIn('Test over', lines[0])

            def check_recon(data, time, last, expected_stats):
                self.assertEqual(time, data['sharding_time'])
                self.assertEqual(last, data['sharding_last'])
                self.assertEqual(
                    expected_stats, dict(data['sharding_stats']['sharding']))

            def stats_for_candidate(broker):
                return {'object_count': 0,
                        'account': broker.account,
                        'meta_timestamp': mock.ANY,
                        'container': broker.container,
                        'file_size': os.stat(broker.db_file).st_size,
                        'path': broker.db_file,
                        'root': broker.path,
                        'node_index': 0}

            self.assertEqual(4, len(recon_data))
            # stats report at end of first cycle
            fake_stats.update({'visited': {'attempted': 2, 'skipped': 0,
                                           'success': 2, 'failure': 0,
                                           'completed': 0}})
            fake_stats.update({
                'sharding_candidates': {
                    'found': 2,
                    'top': [stats_for_candidate(call[0])
                            for call in fake_process_broker_calls[:2]]
                }
            })
            check_recon(recon_data[0], sum(fake_periods[1:3]),
                        sum(fake_periods[:3]), fake_stats)
            # periodic stats report after first broker has been visited during
            # second cycle - one candidate identified so far this cycle
            fake_stats.update({'visited': {'attempted': 1, 'skipped': 0,
                                           'success': 1, 'failure': 0,
                                           'completed': 0}})
            fake_stats.update({
                'sharding_candidates': {
                    'found': 1,
                    'top': [stats_for_candidate(call[0])
                            for call in fake_process_broker_calls[2:3]]
                }
            })
            check_recon(recon_data[1], fake_periods[3],
                        sum(fake_periods[:4]), fake_stats)
            # stats report at end of second cycle - both candidates reported
            fake_stats.update({'visited': {'attempted': 2, 'skipped': 0,
                                           'success': 2, 'failure': 0,
                                           'completed': 0}})
            fake_stats.update({
                'sharding_candidates': {
                    'found': 2,
                    'top': [stats_for_candidate(call[0])
                            for call in fake_process_broker_calls[2:4]]
                }
            })
            check_recon(recon_data[2], sum(fake_periods[3:5]),
                        sum(fake_periods[:5]), fake_stats)
            # stats report at end of third cycle
            fake_stats.update({'visited': {'attempted': 2, 'skipped': 0,
                                           'success': 2, 'failure': 0,
                                           'completed': 0}})
            fake_stats.update({
                'sharding_candidates': {
                    'found': 2,
                    'top': [stats_for_candidate(call[0])
                            for call in fake_process_broker_calls[4:6]]
                }
            })
            check_recon(recon_data[3], sum(fake_periods[5:7]),
                        sum(fake_periods[:7]), fake_stats)

    def test_one_shard_cycle(self):
        conf = {'recon_cache_path': self.tempdir,
                'devices': self.tempdir,
                'shard_container_threshold': 9}

        def fake_ismount(path):
            # unmounted_dev is defined from .get_more_nodes() below
            unmounted_path = os.path.join(conf['devices'],
                                          unmounted_dev['device'])
            if path == unmounted_path:
                return False
            else:
                return True

        with self._mock_sharder(conf) as sharder, \
                mock.patch('swift.common.utils.ismount', fake_ismount), \
                mock.patch('swift.container.sharder.is_local_device',
                           return_value=True):
            sharder.reported = time.time()
            brokers = []
            device_ids = set(d['id'] for d in sharder.ring.devs)

            sharder.ring.max_more_nodes = 1
            unmounted_dev = next(sharder.ring.get_more_nodes(1))
            unmounted_dev['device'] = 'xxxx'
            sharder.ring.add_node(unmounted_dev)
            for device_id in device_ids:
                brokers.append(self._make_broker(
                    container='c%s' % device_id, hash_='c%shash' % device_id,
                    device=sharder.ring.devs[device_id]['device'], part=0))
            # enable a/c2 and a/c3 for sharding
            for broker in brokers[1:]:
                broker.update_metadata({'X-Container-Sysmeta-Sharding':
                                        ('true', next(self.ts_iter).internal)})
            # make a/c2 a candidate for sharding
            for i in range(10):
                brokers[1].put_object('o%s' % i, next(self.ts_iter).internal,
                                      0, 'text/plain', 'etag', 0)

            # check only sharding enabled containers are processed
            with mock.patch('eventlet.sleep'), mock.patch.object(
                    sharder, '_process_broker'
            ) as mock_process_broker:
                sharder._local_device_ids = {'stale_node_id'}
                sharder._one_shard_cycle(Everything(), Everything())

            lines = sharder.logger.get_lines_for_level('warning')
            expected = 'Skipping %s as it is not mounted' % \
                unmounted_dev['device']
            self.assertIn(expected, lines[0])
            self.assertEqual(device_ids, sharder._local_device_ids)
            self.assertEqual(2, mock_process_broker.call_count)
            processed_paths = [call[0][0].path
                               for call in mock_process_broker.call_args_list]
            self.assertEqual({'a/c1', 'a/c2'}, set(processed_paths))
            self.assertFalse(sharder.logger.get_lines_for_level('error'))
            expected_stats = {'attempted': 2, 'success': 2, 'failure': 0,
                              'skipped': 1, 'completed': 0}
            self._assert_recon_stats(expected_stats, sharder, 'visited')
            expected_candidate_stats = {
                'found': 1,
                'top': [{'object_count': 10, 'account': 'a', 'container': 'c1',
                         'meta_timestamp': mock.ANY,
                         'file_size': os.stat(brokers[1].db_file).st_size,
                         'path': brokers[1].db_file, 'root': 'a/c1',
                         'node_index': 1}]}
            self._assert_recon_stats(
                expected_candidate_stats, sharder, 'sharding_candidates')
            self._assert_recon_stats(None, sharder, 'sharding_progress')

            # enable and progress container a/c1 by giving it shard ranges
            now = next(self.ts_iter)
            brokers[0].merge_shard_ranges(
                [ShardRange('a/c0', now, '', '', state=ShardRange.SHARDING),
                 ShardRange('.s_a/1', now, '', 'b', state=ShardRange.ACTIVE),
                 ShardRange('.s_a/2', now, 'b', 'c', state=ShardRange.CLEAVED),
                 ShardRange('.s_a/3', now, 'c', 'd', state=ShardRange.CREATED),
                 ShardRange('.s_a/4', now, 'd', 'e', state=ShardRange.CREATED),
                 ShardRange('.s_a/5', now, 'e', '', state=ShardRange.FOUND)])
            brokers[1].merge_shard_ranges(
                [ShardRange('a/c1', now, '', '', state=ShardRange.SHARDING),
                 ShardRange('.s_a/6', now, '', 'b', state=ShardRange.ACTIVE),
                 ShardRange('.s_a/7', now, 'b', 'c', state=ShardRange.ACTIVE),
                 ShardRange('.s_a/8', now, 'c', 'd', state=ShardRange.CLEAVED),
                 ShardRange('.s_a/9', now, 'd', 'e', state=ShardRange.CREATED),
                 ShardRange('.s_a/0', now, 'e', '', state=ShardRange.CREATED)])
            for i in range(11):
                brokers[2].put_object('o%s' % i, next(self.ts_iter).internal,
                                      0, 'text/plain', 'etag', 0)

            def mock_processing(broker, node, part):
                if broker.path == 'a/c1':
                    raise Exception('kapow!')
                elif broker.path not in ('a/c0', 'a/c2'):
                    raise BaseException("I don't know how to handle a broker "
                                        "for %s" % broker.path)

            # check exceptions are handled
            sharder.logger.clear()
            with mock.patch('eventlet.sleep'), mock.patch.object(
                    sharder, '_process_broker', side_effect=mock_processing
            ) as mock_process_broker:
                sharder._local_device_ids = {'stale_node_id'}
                sharder._one_shard_cycle(Everything(), Everything())

            lines = sharder.logger.get_lines_for_level('warning')
            expected = 'Skipping %s as it is not mounted' % \
                unmounted_dev['device']
            self.assertIn(expected, lines[0])
            self.assertEqual(device_ids, sharder._local_device_ids)
            self.assertEqual(3, mock_process_broker.call_count)
            processed_paths = [call[0][0].path
                               for call in mock_process_broker.call_args_list]
            self.assertEqual({'a/c0', 'a/c1', 'a/c2'}, set(processed_paths))
            lines = sharder.logger.get_lines_for_level('error')
            self.assertIn('Unhandled exception while processing', lines[0])
            self.assertFalse(lines[1:])
            sharder.logger.clear()
            expected_stats = {'attempted': 3, 'success': 2, 'failure': 1,
                              'skipped': 0, 'completed': 0}
            self._assert_recon_stats(expected_stats, sharder, 'visited')
            expected_candidate_stats = {
                'found': 1,
                'top': [{'object_count': 11, 'account': 'a', 'container': 'c2',
                         'meta_timestamp': mock.ANY,
                         'file_size': os.stat(brokers[1].db_file).st_size,
                         'path': brokers[2].db_file, 'root': 'a/c2',
                         'node_index': 2}]}
            self._assert_recon_stats(
                expected_candidate_stats, sharder, 'sharding_candidates')
            expected_in_progress_stats = {
                'all': [{'object_count': 0, 'account': 'a', 'container': 'c0',
                         'meta_timestamp': mock.ANY,
                         'file_size': os.stat(brokers[0].db_file).st_size,
                         'path': brokers[0].db_file, 'root': 'a/c0',
                         'node_index': 0,
                         'found': 1, 'created': 2, 'cleaved': 1, 'active': 1,
                         'state': 'sharding', 'db_state': 'unsharded',
                         'error': None},
                        {'object_count': 10, 'account': 'a', 'container': 'c1',
                         'meta_timestamp': mock.ANY,
                         'file_size': os.stat(brokers[1].db_file).st_size,
                         'path': brokers[1].db_file, 'root': 'a/c1',
                         'node_index': 1,
                         'found': 0, 'created': 2, 'cleaved': 1, 'active': 2,
                         'state': 'sharding', 'db_state': 'unsharded',
                         'error': 'kapow!'}]}
            self._assert_stats(
                expected_in_progress_stats, sharder, 'sharding_in_progress')

            # check that candidates and in progress stats don't stick in recon
            own_shard_range = brokers[0].get_own_shard_range()
            own_shard_range.state = ShardRange.ACTIVE
            brokers[0].merge_shard_ranges([own_shard_range])
            for i in range(10):
                brokers[1].delete_object(
                    'o%s' % i, next(self.ts_iter).internal)
            with mock.patch('eventlet.sleep'), mock.patch.object(
                    sharder, '_process_broker'
            ) as mock_process_broker:
                sharder._local_device_ids = {999}
                sharder._one_shard_cycle(Everything(), Everything())

            self.assertEqual(device_ids, sharder._local_device_ids)
            self.assertEqual(3, mock_process_broker.call_count)
            processed_paths = [call[0][0].path
                               for call in mock_process_broker.call_args_list]
            self.assertEqual({'a/c0', 'a/c1', 'a/c2'}, set(processed_paths))
            self.assertFalse(sharder.logger.get_lines_for_level('error'))
            expected_stats = {'attempted': 3, 'success': 3, 'failure': 0,
                              'skipped': 0, 'completed': 0}
            self._assert_recon_stats(expected_stats, sharder, 'visited')
            self._assert_recon_stats(
                expected_candidate_stats, sharder, 'sharding_candidates')
            self._assert_recon_stats(None, sharder, 'sharding_progress')

    def test_ratelimited_roundrobin(self):
        n_databases = 100

        def stub_iter(dirs):
            for i in range(n_databases):
                yield i, '/srv/node/sda/path/to/container.db', {}

        now = time.time()
        clock = {
            'sleeps': [],
            'now': now,
        }

        def fake_sleep(t):
            clock['sleeps'].append(t)
            clock['now'] += t

        def fake_time():
            return clock['now']

        with self._mock_sharder({'databases_per_second': 1}) as sharder, \
                mock.patch('swift.common.db_replicator.roundrobin_datadirs',
                           stub_iter), \
                mock.patch('time.time', fake_time), \
                mock.patch('eventlet.sleep', fake_sleep):
            list(sharder.roundrobin_datadirs(None))
        # 100 db at 1/s should take ~100s
        run_time = sum(clock['sleeps'])
        self.assertTrue(97 <= run_time < 100, 'took %s' % run_time)

        n_databases = 1000
        now = time.time()
        clock = {
            'sleeps': [],
            'now': now,
        }

        with self._mock_sharder({'databases_per_second': 50}) as sharder, \
                mock.patch('swift.common.db_replicator.roundrobin_datadirs',
                           stub_iter), \
                mock.patch('time.time', fake_time), \
                mock.patch('eventlet.sleep', fake_sleep):
            list(sharder.roundrobin_datadirs(None))
        # 1000 db at 50/s
        run_time = sum(clock['sleeps'])
        self.assertTrue(18 <= run_time < 20, 'took %s' % run_time)

    @contextmanager
    def _mock_sharder(self, conf=None, replicas=3):
        self.logger.clear()
        conf = conf or {}
        conf['devices'] = self.tempdir
        fake_ring = FakeRing(replicas=replicas, separate_replication=True)
        with mock.patch(
                'swift.container.sharder.internal_client.InternalClient'):
            with mock.patch(
                    'swift.common.db_replicator.ring.Ring',
                    return_value=fake_ring):
                sharder = ContainerSharder(conf, logger=self.logger)
                sharder._local_device_ids = {0, 1, 2}
                sharder._replicate_object = mock.MagicMock(
                    return_value=(True, [True] * sharder.ring.replica_count))
                yield sharder

    def _get_raw_object_records(self, broker):
        # use list_objects_iter with no-op transform_func to get back actual
        # un-transformed rows with encoded timestamps
        return [list(obj) for obj in broker.list_objects_iter(
            10, '', '', '', '', include_deleted=None, all_policies=True,
            transform_func=lambda record: record)]

    def _check_objects(self, expected_objs, shard_db):
        shard_broker = ContainerBroker(shard_db)
        shard_objs = self._get_raw_object_records(shard_broker)
        expected_objs = [list(obj) for obj in expected_objs]
        self.assertEqual(expected_objs, shard_objs)

    def _check_shard_range(self, expected, actual):
        expected_dict = dict(expected)
        actual_dict = dict(actual)
        self.assertGreater(actual_dict.pop('meta_timestamp'),
                           expected_dict.pop('meta_timestamp'))
        self.assertEqual(expected_dict, actual_dict)

    def test_check_node(self):
        node = {
            'replication_ip': '127.0.0.1',
            'replication_port': 5000,
            'device': 'd100',
        }
        with self._mock_sharder() as sharder:
            sharder.mount_check = True
            sharder.ips = ['127.0.0.1']
            sharder.port = 5000

            # normal behavior
            with mock.patch(
                    'swift.common.utils.ismount',
                    lambda *args: True):
                r = sharder._check_node(node)
            expected = os.path.join(sharder.conf['devices'], node['device'])
            self.assertEqual(r, expected)

            # test with an unmounted drive
            with mock.patch(
                    'swift.common.utils.ismount',
                    lambda *args: False):
                r = sharder._check_node(node)
            self.assertEqual(r, False)
            lines = sharder.logger.get_lines_for_level('warning')
            expected = 'Skipping %s as it is not mounted' % node['device']
            self.assertIn(expected, lines[0])

    def test_fetch_shard_ranges_unexpected_response(self):
        broker = self._make_broker()
        exc = internal_client.UnexpectedResponse(
            'Unexpected response: 404', None)
        with self._mock_sharder() as sharder:
            sharder.int_client.make_request.side_effect = exc
            self.assertIsNone(sharder._fetch_shard_ranges(broker))
        lines = sharder.logger.get_lines_for_level('warning')
        self.assertIn('Unexpected response: 404', lines[0])
        self.assertFalse(lines[1:])

    def test_fetch_shard_ranges_bad_record_type(self):
        def do_test(mock_resp_headers):
            with self._mock_sharder() as sharder:
                mock_make_request = mock.MagicMock(
                    return_value=mock.MagicMock(headers=mock_resp_headers))
                sharder.int_client.make_request = mock_make_request
                self.assertIsNone(sharder._fetch_shard_ranges(broker))
            lines = sharder.logger.get_lines_for_level('error')
            self.assertIn('unexpected record type', lines[0])
            self.assertFalse(lines[1:])

        broker = self._make_broker()
        do_test({})
        do_test({'x-backend-record-type': 'object'})
        do_test({'x-backend-record-type': 'disco'})

    def test_fetch_shard_ranges_bad_data(self):
        def do_test(mock_resp_body):
            mock_resp_headers = {'x-backend-record-type': 'shard'}
            with self._mock_sharder() as sharder:
                mock_make_request = mock.MagicMock(
                    return_value=mock.MagicMock(headers=mock_resp_headers,
                                                body=mock_resp_body))
                sharder.int_client.make_request = mock_make_request
                self.assertIsNone(sharder._fetch_shard_ranges(broker))
            lines = sharder.logger.get_lines_for_level('error')
            self.assertIn('invalid data', lines[0])
            self.assertFalse(lines[1:])

        broker = self._make_broker()
        do_test({})
        do_test('')
        do_test(json.dumps({}))
        do_test(json.dumps([{'account': 'a', 'container': 'c'}]))

    def test_fetch_shard_ranges_ok(self):
        def do_test(mock_resp_body, params):
            mock_resp_headers = {'x-backend-record-type': 'shard'}
            with self._mock_sharder() as sharder:
                mock_make_request = mock.MagicMock(
                    return_value=mock.MagicMock(headers=mock_resp_headers,
                                                body=mock_resp_body))
                sharder.int_client.make_request = mock_make_request
                mock_make_path = mock.MagicMock(return_value='/v1/a/c')
                sharder.int_client.make_path = mock_make_path
                actual = sharder._fetch_shard_ranges(broker, params=params)
            sharder.int_client.make_path.assert_called_once_with('a', 'c')
            self.assertFalse(sharder.logger.get_lines_for_level('error'))
            return actual, mock_make_request

        expected_headers = {'X-Backend-Record-Type': 'shard',
                            'X-Backend-Include-Deleted': 'False',
                            'X-Backend-Override-Deleted': 'true'}
        broker = self._make_broker()
        shard_ranges = self._make_shard_ranges((('', 'm'), ('m', '')))

        params = {'format': 'json'}
        actual, mock_call = do_test(json.dumps([dict(shard_ranges[0])]),
                                    params={})
        mock_call.assert_called_once_with(
            'GET', '/v1/a/c', expected_headers, acceptable_statuses=(2,),
            params=params)
        self._assert_shard_ranges_equal([shard_ranges[0]], actual)

        params = {'format': 'json', 'includes': 'thing'}
        actual, mock_call = do_test(
            json.dumps([dict(sr) for sr in shard_ranges]), params=params)
        self._assert_shard_ranges_equal(shard_ranges, actual)
        mock_call.assert_called_once_with(
            'GET', '/v1/a/c', expected_headers, acceptable_statuses=(2,),
            params=params)

        params = {'format': 'json',
                  'end_marker': 'there', 'marker': 'here'}
        actual, mock_call = do_test(json.dumps([]), params=params)
        self._assert_shard_ranges_equal([], actual)
        mock_call.assert_called_once_with(
            'GET', '/v1/a/c', expected_headers, acceptable_statuses=(2,),
            params=params)

    def _check_cleave_root(self, conf=None):
        broker = self._make_broker()
        objects = [
            # shard 0
            ('a', self.ts_encoded(), 10, 'text/plain', 'etag_a', 0, 0),
            ('here', self.ts_encoded(), 10, 'text/plain', 'etag_here', 0, 0),
            # shard 1
            ('m', self.ts_encoded(), 1, 'text/plain', 'etag_m', 0, 0),
            ('n', self.ts_encoded(), 2, 'text/plain', 'etag_n', 0, 0),
            ('there', self.ts_encoded(), 3, 'text/plain', 'etag_there', 0, 0),
            # shard 2
            ('where', self.ts_encoded(), 100, 'text/plain', 'etag_where', 0,
             0),
            # shard 3
            ('x', self.ts_encoded(), 0, '', '', 1, 0),  # deleted
            ('y', self.ts_encoded(), 1000, 'text/plain', 'etag_y', 0, 0),
            # shard 4
            ('yyyy', self.ts_encoded(), 14, 'text/plain', 'etag_yyyy', 0, 0),
        ]
        for obj in objects:
            broker.put_object(*obj)
        initial_root_info = broker.get_info()
        broker.enable_sharding(Timestamp.now())

        shard_bounds = (('', 'here'), ('here', 'there'),
                        ('there', 'where'), ('where', 'yonder'),
                        ('yonder', ''))
        shard_ranges = self._make_shard_ranges(shard_bounds)
        expected_shard_dbs = []
        for shard_range in shard_ranges:
            db_hash = hash_path(shard_range.account, shard_range.container)
            expected_shard_dbs.append(
                os.path.join(self.tempdir, 'sda', 'containers', '0',
                             db_hash[-3:], db_hash, db_hash + '.db'))

        # used to accumulate stats from sharded dbs
        total_shard_stats = {'object_count': 0, 'bytes_used': 0}
        # run cleave - no shard ranges, nothing happens
        with self._mock_sharder(conf=conf) as sharder:
            self.assertFalse(sharder._cleave(broker))

        context = CleavingContext.load(broker)
        self.assertTrue(context.misplaced_done)
        self.assertFalse(context.cleaving_done)
        self.assertEqual('', context.cursor)
        self.assertEqual(9, context.cleave_to_row)
        self.assertEqual(9, context.max_row)
        self.assertEqual(0, context.ranges_done)
        self.assertEqual(0, context.ranges_todo)

        self.assertEqual(UNSHARDED, broker.get_db_state())
        sharder._replicate_object.assert_not_called()
        for db in expected_shard_dbs:
            with annotate_failure(db):
                self.assertFalse(os.path.exists(db))

        # run cleave - all shard ranges in found state, nothing happens
        broker.merge_shard_ranges(shard_ranges[:4])
        self.assertTrue(broker.set_sharding_state())

        with self._mock_sharder(conf=conf) as sharder:
            self.assertFalse(sharder._cleave(broker))

        context = CleavingContext.load(broker)
        self.assertTrue(context.misplaced_done)
        self.assertFalse(context.cleaving_done)
        self.assertEqual('', context.cursor)
        self.assertEqual(9, context.cleave_to_row)
        self.assertEqual(9, context.max_row)
        self.assertEqual(0, context.ranges_done)
        self.assertEqual(4, context.ranges_todo)

        self.assertEqual(SHARDING, broker.get_db_state())
        sharder._replicate_object.assert_not_called()
        for db in expected_shard_dbs:
            with annotate_failure(db):
                self.assertFalse(os.path.exists(db))
        for shard_range in broker.get_shard_ranges():
            with annotate_failure(shard_range):
                self.assertEqual(ShardRange.FOUND, shard_range.state)

        # move first shard range to created state, first shard range is cleaved
        shard_ranges[0].update_state(ShardRange.CREATED)
        broker.merge_shard_ranges(shard_ranges[:1])
        with self._mock_sharder(conf=conf) as sharder:
            self.assertFalse(sharder._cleave(broker))

        expected = {'attempted': 1, 'success': 1, 'failure': 0,
                    'min_time': mock.ANY, 'max_time': mock.ANY}
        stats = self._assert_stats(expected, sharder, 'cleaved')
        self.assertIsInstance(stats['min_time'], float)
        self.assertIsInstance(stats['max_time'], float)
        self.assertLessEqual(stats['min_time'], stats['max_time'])
        self.assertEqual(SHARDING, broker.get_db_state())
        sharder._replicate_object.assert_called_once_with(
            0, expected_shard_dbs[0], 0)
        shard_broker = ContainerBroker(expected_shard_dbs[0])
        shard_own_sr = shard_broker.get_own_shard_range()
        self.assertEqual(ShardRange.CLEAVED, shard_own_sr.state)
        shard_info = shard_broker.get_info()
        total_shard_stats['object_count'] += shard_info['object_count']
        total_shard_stats['bytes_used'] += shard_info['bytes_used']

        updated_shard_ranges = broker.get_shard_ranges()
        self.assertEqual(4, len(updated_shard_ranges))
        # update expected state and metadata, check cleaved shard range
        shard_ranges[0].bytes_used = 20
        shard_ranges[0].object_count = 2
        shard_ranges[0].state = ShardRange.CLEAVED
        self._check_shard_range(shard_ranges[0], updated_shard_ranges[0])
        self._check_objects(objects[:2], expected_shard_dbs[0])
        # other shard ranges should be unchanged
        for i in range(1, len(shard_ranges)):
            with annotate_failure(i):
                self.assertFalse(os.path.exists(expected_shard_dbs[i]))
        for i in range(1, len(updated_shard_ranges)):
            with annotate_failure(i):
                self.assertEqual(dict(shard_ranges[i]),
                                 dict(updated_shard_ranges[i]))

        context = CleavingContext.load(broker)
        self.assertTrue(context.misplaced_done)
        self.assertFalse(context.cleaving_done)
        self.assertEqual('here', context.cursor)
        self.assertEqual(9, context.cleave_to_row)
        self.assertEqual(9, context.max_row)
        self.assertEqual(1, context.ranges_done)
        self.assertEqual(3, context.ranges_todo)

        unlink_files(expected_shard_dbs)

        # move more shard ranges to created state
        for i in range(1, 4):
            shard_ranges[i].update_state(ShardRange.CREATED)
        broker.merge_shard_ranges(shard_ranges[1:4])

        # replication of next shard range is not sufficiently successful
        with self._mock_sharder(conf=conf) as sharder:
            quorum = quorum_size(sharder.ring.replica_count)
            successes = [True] * (quorum - 1)
            fails = [False] * (sharder.ring.replica_count - len(successes))
            responses = successes + fails
            random.shuffle(responses)
            sharder._replicate_object = mock.MagicMock(
                side_effect=((False, responses),))
            self.assertFalse(sharder._cleave(broker))
        sharder._replicate_object.assert_called_once_with(
            0, expected_shard_dbs[1], 0)

        # cleaving state is unchanged
        updated_shard_ranges = broker.get_shard_ranges()
        self.assertEqual(4, len(updated_shard_ranges))
        for i in range(1, len(updated_shard_ranges)):
            with annotate_failure(i):
                self.assertEqual(dict(shard_ranges[i]),
                                 dict(updated_shard_ranges[i]))
        context = CleavingContext.load(broker)
        self.assertTrue(context.misplaced_done)
        self.assertFalse(context.cleaving_done)
        self.assertEqual('here', context.cursor)
        self.assertEqual(9, context.cleave_to_row)
        self.assertEqual(9, context.max_row)
        self.assertEqual(1, context.ranges_done)
        self.assertEqual(3, context.ranges_todo)

        # try again, this time replication is sufficiently successful
        with self._mock_sharder(conf=conf) as sharder:
            successes = [True] * quorum
            fails = [False] * (sharder.ring.replica_count - len(successes))
            responses1 = successes + fails
            responses2 = fails + successes
            sharder._replicate_object = mock.MagicMock(
                side_effect=((False, responses1), (False, responses2)))
            self.assertFalse(sharder._cleave(broker))

        expected = {'attempted': 2, 'success': 2, 'failure': 0,
                    'min_time': mock.ANY, 'max_time': mock.ANY}
        stats = self._assert_stats(expected, sharder, 'cleaved')
        self.assertIsInstance(stats['min_time'], float)
        self.assertIsInstance(stats['max_time'], float)
        self.assertLessEqual(stats['min_time'], stats['max_time'])

        self.assertEqual(SHARDING, broker.get_db_state())
        sharder._replicate_object.assert_has_calls(
            [mock.call(0, db, 0) for db in expected_shard_dbs[1:3]]
        )
        for db in expected_shard_dbs[1:3]:
            shard_broker = ContainerBroker(db)
            shard_own_sr = shard_broker.get_own_shard_range()
            self.assertEqual(ShardRange.CLEAVED, shard_own_sr.state)
            shard_info = shard_broker.get_info()
            total_shard_stats['object_count'] += shard_info['object_count']
            total_shard_stats['bytes_used'] += shard_info['bytes_used']

        updated_shard_ranges = broker.get_shard_ranges()
        self.assertEqual(4, len(updated_shard_ranges))

        # only 2 are cleaved per batch
        # update expected state and metadata, check cleaved shard ranges
        shard_ranges[1].bytes_used = 6
        shard_ranges[1].object_count = 3
        shard_ranges[1].state = ShardRange.CLEAVED
        shard_ranges[2].bytes_used = 100
        shard_ranges[2].object_count = 1
        shard_ranges[2].state = ShardRange.CLEAVED
        for i in range(0, 3):
            with annotate_failure(i):
                self._check_shard_range(
                    shard_ranges[i], updated_shard_ranges[i])
        self._check_objects(objects[2:5], expected_shard_dbs[1])
        self._check_objects(objects[5:6], expected_shard_dbs[2])
        # other shard ranges should be unchanged
        self.assertFalse(os.path.exists(expected_shard_dbs[0]))
        for i, db in enumerate(expected_shard_dbs[3:], 3):
            with annotate_failure(i):
                self.assertFalse(os.path.exists(db))
        for i, updated_shard_range in enumerate(updated_shard_ranges[3:], 3):
            with annotate_failure(i):
                self.assertEqual(dict(shard_ranges[i]),
                                 dict(updated_shard_range))
        context = CleavingContext.load(broker)
        self.assertTrue(context.misplaced_done)
        self.assertFalse(context.cleaving_done)
        self.assertEqual('where', context.cursor)
        self.assertEqual(9, context.cleave_to_row)
        self.assertEqual(9, context.max_row)
        self.assertEqual(3, context.ranges_done)
        self.assertEqual(1, context.ranges_todo)

        unlink_files(expected_shard_dbs)

        # run cleave again - should process the fourth range
        with self._mock_sharder(conf=conf) as sharder:
            self.assertFalse(sharder._cleave(broker))

        expected = {'attempted': 1, 'success': 1, 'failure': 0,
                    'min_time': mock.ANY, 'max_time': mock.ANY}
        stats = self._assert_stats(expected, sharder, 'cleaved')
        self.assertIsInstance(stats['min_time'], float)
        self.assertIsInstance(stats['max_time'], float)
        self.assertLessEqual(stats['min_time'], stats['max_time'])

        self.assertEqual(SHARDING, broker.get_db_state())
        sharder._replicate_object.assert_called_once_with(
            0, expected_shard_dbs[3], 0)
        shard_broker = ContainerBroker(expected_shard_dbs[3])
        shard_own_sr = shard_broker.get_own_shard_range()
        self.assertEqual(ShardRange.CLEAVED, shard_own_sr.state)
        shard_info = shard_broker.get_info()
        total_shard_stats['object_count'] += shard_info['object_count']
        total_shard_stats['bytes_used'] += shard_info['bytes_used']

        updated_shard_ranges = broker.get_shard_ranges()
        self.assertEqual(4, len(updated_shard_ranges))

        shard_ranges[3].bytes_used = 1000
        shard_ranges[3].object_count = 1
        shard_ranges[3].state = ShardRange.CLEAVED
        for i in range(0, 4):
            with annotate_failure(i):
                self._check_shard_range(
                    shard_ranges[i], updated_shard_ranges[i])
        # NB includes the deleted object
        self._check_objects(objects[6:8], expected_shard_dbs[3])
        # other shard ranges should be unchanged
        for i, db in enumerate(expected_shard_dbs[:3]):
            with annotate_failure(i):
                self.assertFalse(os.path.exists(db))
        self.assertFalse(os.path.exists(expected_shard_dbs[4]))
        for i, updated_shard_range in enumerate(updated_shard_ranges[4:], 4):
            with annotate_failure(i):
                self.assertEqual(dict(shard_ranges[i]),
                                 dict(updated_shard_range))

        self.assertFalse(os.path.exists(expected_shard_dbs[4]))
        context = CleavingContext.load(broker)
        self.assertTrue(context.misplaced_done)
        self.assertFalse(context.cleaving_done)
        self.assertEqual('yonder', context.cursor)
        self.assertEqual(9, context.cleave_to_row)
        self.assertEqual(9, context.max_row)
        self.assertEqual(4, context.ranges_done)
        self.assertEqual(0, context.ranges_todo)

        unlink_files(expected_shard_dbs)

        # run cleave - should be a no-op, all existing ranges have been cleaved
        with self._mock_sharder(conf=conf) as sharder:
            self.assertFalse(sharder._cleave(broker))

        self.assertEqual(SHARDING, broker.get_db_state())
        sharder._replicate_object.assert_not_called()

        # add final shard range - move this to ACTIVE state and update stats to
        # simulate another replica having cleaved it and replicated its state
        shard_ranges[4].update_state(ShardRange.ACTIVE)
        shard_ranges[4].update_meta(2, 15)
        broker.merge_shard_ranges(shard_ranges[4:])

        with self._mock_sharder(conf=conf) as sharder:
            self.assertTrue(sharder._cleave(broker))

        expected = {'attempted': 1, 'success': 1, 'failure': 0,
                    'min_time': mock.ANY, 'max_time': mock.ANY}
        stats = self._assert_stats(expected, sharder, 'cleaved')
        self.assertIsInstance(stats['min_time'], float)
        self.assertIsInstance(stats['max_time'], float)
        self.assertLessEqual(stats['min_time'], stats['max_time'])

        sharder._replicate_object.assert_called_once_with(
            0, expected_shard_dbs[4], 0)
        shard_broker = ContainerBroker(expected_shard_dbs[4])
        shard_own_sr = shard_broker.get_own_shard_range()
        self.assertEqual(ShardRange.ACTIVE, shard_own_sr.state)
        shard_info = shard_broker.get_info()
        total_shard_stats['object_count'] += shard_info['object_count']
        total_shard_stats['bytes_used'] += shard_info['bytes_used']

        updated_shard_ranges = broker.get_shard_ranges()
        self.assertEqual(5, len(updated_shard_ranges))
        # NB stats of the ACTIVE shard range should not be reset by cleaving
        for i in range(0, 4):
            with annotate_failure(i):
                self._check_shard_range(
                    shard_ranges[i], updated_shard_ranges[i])
        self.assertEqual(dict(shard_ranges[4]), dict(updated_shard_ranges[4]))

        # object copied to shard
        self._check_objects(objects[8:], expected_shard_dbs[4])
        # other shard ranges should be unchanged
        for i, db in enumerate(expected_shard_dbs[:4]):
            with annotate_failure(i):
                self.assertFalse(os.path.exists(db))

        self.assertEqual(initial_root_info['object_count'],
                         total_shard_stats['object_count'])
        self.assertEqual(initial_root_info['bytes_used'],
                         total_shard_stats['bytes_used'])

        context = CleavingContext.load(broker)
        self.assertTrue(context.misplaced_done)
        self.assertTrue(context.cleaving_done)
        self.assertEqual('', context.cursor)
        self.assertEqual(9, context.cleave_to_row)
        self.assertEqual(9, context.max_row)
        self.assertEqual(5, context.ranges_done)
        self.assertEqual(0, context.ranges_todo)

        with self._mock_sharder(conf=conf) as sharder:
            self.assertTrue(sharder._cleave(broker))
        sharder._replicate_object.assert_not_called()

        self.assertTrue(broker.set_sharded_state())
        # run cleave - should be a no-op
        with self._mock_sharder(conf=conf) as sharder:
            self.assertTrue(sharder._cleave(broker))

        sharder._replicate_object.assert_not_called()

    def test_cleave_root(self):
        self._check_cleave_root()

    def test_cleave_root_listing_limit_one(self):
        # force yield_objects to update its marker and call to the broker's
        # get_objects() for each shard range, to check the marker moves on
        self._check_cleave_root(conf={'cleave_row_batch_size': 1})

    def test_cleave_root_ranges_change(self):
        # verify that objects are not missed if shard ranges change between
        # cleaving batches
        broker = self._make_broker()
        objects = [
            ('a', self.ts_encoded(), 10, 'text/plain', 'etag_a', 0, 0),
            ('b', self.ts_encoded(), 10, 'text/plain', 'etag_b', 0, 0),
            ('c', self.ts_encoded(), 1, 'text/plain', 'etag_c', 0, 0),
            ('d', self.ts_encoded(), 2, 'text/plain', 'etag_d', 0, 0),
            ('e', self.ts_encoded(), 3, 'text/plain', 'etag_e', 0, 0),
            ('f', self.ts_encoded(), 100, 'text/plain', 'etag_f', 0, 0),
            ('x', self.ts_encoded(), 0, '', '', 1, 0),  # deleted
            ('z', self.ts_encoded(), 1000, 'text/plain', 'etag_z', 0, 0)
        ]
        for obj in objects:
            broker.put_object(*obj)
        broker.enable_sharding(Timestamp.now())

        shard_bounds = (('', 'd'), ('d', 'x'), ('x', ''))
        shard_ranges = self._make_shard_ranges(
            shard_bounds, state=ShardRange.CREATED)
        expected_shard_dbs = []
        for shard_range in shard_ranges:
            db_hash = hash_path(shard_range.account, shard_range.container)
            expected_shard_dbs.append(
                os.path.join(self.tempdir, 'sda', 'containers', '0',
                             db_hash[-3:], db_hash, db_hash + '.db'))

        broker.merge_shard_ranges(shard_ranges[:3])
        self.assertTrue(broker.set_sharding_state())

        # run cleave - first batch is cleaved
        with self._mock_sharder() as sharder:
            self.assertFalse(sharder._cleave(broker))
        context = CleavingContext.load(broker)
        self.assertTrue(context.misplaced_done)
        self.assertFalse(context.cleaving_done)
        self.assertEqual(shard_ranges[1].upper_str, context.cursor)
        self.assertEqual(8, context.cleave_to_row)
        self.assertEqual(8, context.max_row)

        self.assertEqual(SHARDING, broker.get_db_state())
        sharder._replicate_object.assert_has_calls(
            [mock.call(0, db, 0) for db in expected_shard_dbs[:2]]
        )

        updated_shard_ranges = broker.get_shard_ranges()
        self.assertEqual(3, len(updated_shard_ranges))

        # first 2 shard ranges should have updated object count, bytes used and
        # meta_timestamp
        shard_ranges[0].bytes_used = 23
        shard_ranges[0].object_count = 4
        shard_ranges[0].state = ShardRange.CLEAVED
        self._check_shard_range(shard_ranges[0], updated_shard_ranges[0])
        shard_ranges[1].bytes_used = 103
        shard_ranges[1].object_count = 2
        shard_ranges[1].state = ShardRange.CLEAVED
        self._check_shard_range(shard_ranges[1], updated_shard_ranges[1])
        self._check_objects(objects[:4], expected_shard_dbs[0])
        self._check_objects(objects[4:7], expected_shard_dbs[1])
        self.assertFalse(os.path.exists(expected_shard_dbs[2]))

        # third shard range should be unchanged - not yet cleaved
        self.assertEqual(dict(shard_ranges[2]),
                         dict(updated_shard_ranges[2]))

        context = CleavingContext.load(broker)
        self.assertTrue(context.misplaced_done)
        self.assertFalse(context.cleaving_done)
        self.assertEqual(shard_ranges[1].upper_str, context.cursor)
        self.assertEqual(8, context.cleave_to_row)
        self.assertEqual(8, context.max_row)

        # now change the shard ranges so that third consumes second
        shard_ranges[1].set_deleted()
        shard_ranges[2].lower = 'd'
        shard_ranges[2].timestamp = Timestamp.now()

        broker.merge_shard_ranges(shard_ranges[1:3])

        # run cleave - should process the extended third (final) range
        with self._mock_sharder() as sharder:
            self.assertTrue(sharder._cleave(broker))

        self.assertEqual(SHARDING, broker.get_db_state())
        sharder._replicate_object.assert_called_once_with(
            0, expected_shard_dbs[2], 0)
        updated_shard_ranges = broker.get_shard_ranges()
        self.assertEqual(2, len(updated_shard_ranges))
        self._check_shard_range(shard_ranges[0], updated_shard_ranges[0])
        # third shard range should now have updated object count, bytes used,
        # including objects previously in the second shard range
        shard_ranges[2].bytes_used = 1103
        shard_ranges[2].object_count = 3
        shard_ranges[2].state = ShardRange.CLEAVED
        self._check_shard_range(shard_ranges[2], updated_shard_ranges[1])
        self._check_objects(objects[4:8], expected_shard_dbs[2])

        context = CleavingContext.load(broker)
        self.assertTrue(context.misplaced_done)
        self.assertTrue(context.cleaving_done)
        self.assertEqual(shard_ranges[2].upper_str, context.cursor)
        self.assertEqual(8, context.cleave_to_row)
        self.assertEqual(8, context.max_row)

    def test_cleave_root_empty_db_with_ranges(self):
        broker = self._make_broker()
        broker.enable_sharding(Timestamp.now())

        shard_bounds = (('', 'd'), ('d', 'x'), ('x', ''))
        shard_ranges = self._make_shard_ranges(
            shard_bounds, state=ShardRange.CREATED)

        broker.merge_shard_ranges(shard_ranges)
        self.assertTrue(broker.set_sharding_state())

        sharder_conf = {'cleave_batch_size': 1}
        with self._mock_sharder(sharder_conf) as sharder:
            self.assertTrue(sharder._cleave(broker))

        info_lines = sharder.logger.get_lines_for_level('info')
        expected_zero_obj = [line for line in info_lines
                             if " - zero objects found" in line]
        self.assertEqual(len(expected_zero_obj), len(shard_bounds))

        cleaving_context = CleavingContext.load(broker)
        # even though there is a cleave_batch_size of 1, we don't count empty
        # ranges when cleaving seeing as they aren't replicated
        self.assertEqual(cleaving_context.ranges_done, 3)
        self.assertEqual(cleaving_context.ranges_todo, 0)
        self.assertTrue(cleaving_context.cleaving_done)

    def test_cleave_root_empty_db_with_pre_existing_shard_db_handoff(self):
        broker = self._make_broker()
        broker.enable_sharding(Timestamp.now())

        shard_bounds = (('', 'd'), ('d', 'x'), ('x', ''))
        shard_ranges = self._make_shard_ranges(
            shard_bounds, state=ShardRange.CREATED)

        broker.merge_shard_ranges(shard_ranges)
        self.assertTrue(broker.set_sharding_state())

        sharder_conf = {'cleave_batch_size': 1}
        with self._mock_sharder(sharder_conf) as sharder:
            # pre-create a shard broker on a handoff location. This will force
            # the sharder to not skip it but instead force to replicate it and
            # use up a cleave_batch_size count.
            sharder._get_shard_broker(shard_ranges[0], broker.root_path,
                                      0)
            self.assertFalse(sharder._cleave(broker))

        info_lines = sharder.logger.get_lines_for_level('info')
        expected_zero_obj = [line for line in info_lines
                             if " - zero objects found" in line]
        self.assertEqual(len(expected_zero_obj), 1)

        cleaving_context = CleavingContext.load(broker)
        # even though there is a cleave_batch_size of 1, we don't count empty
        # ranges when cleaving seeing as they aren't replicated
        self.assertEqual(cleaving_context.ranges_done, 1)
        self.assertEqual(cleaving_context.ranges_todo, 2)
        self.assertFalse(cleaving_context.cleaving_done)

    def test_cleave_shard(self):
        broker = self._make_broker(account='.shards_a', container='shard_c')
        own_shard_range = ShardRange(
            broker.path, Timestamp.now(), 'here', 'where',
            state=ShardRange.SHARDING, epoch=Timestamp.now())
        broker.merge_shard_ranges([own_shard_range])
        broker.set_sharding_sysmeta('Root', 'a/c')
        self.assertFalse(broker.is_root_container())  # sanity check

        objects = [
            ('m', self.ts_encoded(), 1, 'text/plain', 'etag_m', 0, 0),
            ('n', self.ts_encoded(), 2, 'text/plain', 'etag_n', 0, 0),
            ('there', self.ts_encoded(), 3, 'text/plain', 'etag_there', 0, 0),
            ('where', self.ts_encoded(), 100, 'text/plain', 'etag_where', 0,
             0),
        ]
        misplaced_objects = [
            ('a', self.ts_encoded(), 1, 'text/plain', 'etag_a', 0, 0),
            ('z', self.ts_encoded(), 100, 'text/plain', 'etag_z', 1, 0),
        ]
        for obj in objects + misplaced_objects:
            broker.put_object(*obj)

        shard_bounds = (('here', 'there'),
                        ('there', 'where'))
        shard_ranges = self._make_shard_ranges(
            shard_bounds, state=ShardRange.CREATED)
        expected_shard_dbs = []
        for shard_range in shard_ranges:
            db_hash = hash_path(shard_range.account, shard_range.container)
            expected_shard_dbs.append(
                os.path.join(self.tempdir, 'sda', 'containers', '0',
                             db_hash[-3:], db_hash, db_hash + '.db'))

        misplaced_bounds = (('', 'here'),
                            ('where', ''))
        misplaced_ranges = self._make_shard_ranges(
            misplaced_bounds, state=ShardRange.ACTIVE)
        misplaced_dbs = []
        for shard_range in misplaced_ranges:
            db_hash = hash_path(shard_range.account, shard_range.container)
            misplaced_dbs.append(
                os.path.join(self.tempdir, 'sda', 'containers', '0',
                             db_hash[-3:], db_hash, db_hash + '.db'))

        broker.merge_shard_ranges(shard_ranges)
        self.assertTrue(broker.set_sharding_state())

        # run cleave - first range is cleaved but move of misplaced objects is
        # not successful
        sharder_conf = {'cleave_batch_size': 1}
        with self._mock_sharder(sharder_conf) as sharder:
            with mock.patch.object(
                    sharder, '_make_shard_range_fetcher',
                    return_value=lambda: iter(misplaced_ranges)):
                # cause misplaced objects replication to not succeed
                quorum = quorum_size(sharder.ring.replica_count)
                successes = [True] * (quorum - 1)
                fails = [False] * (sharder.ring.replica_count - len(successes))
                responses = successes + fails
                random.shuffle(responses)
                bad_result = (False, responses)
                ok_result = (True, [True] * sharder.ring.replica_count)
                sharder._replicate_object = mock.MagicMock(
                    # result for misplaced, misplaced, cleave
                    side_effect=(bad_result, ok_result, ok_result))
                self.assertFalse(sharder._cleave(broker))

        context = CleavingContext.load(broker)
        self.assertFalse(context.misplaced_done)
        self.assertFalse(context.cleaving_done)
        self.assertEqual(shard_ranges[0].upper_str, context.cursor)
        self.assertEqual(6, context.cleave_to_row)
        self.assertEqual(6, context.max_row)

        self.assertEqual(SHARDING, broker.get_db_state())
        sharder._replicate_object.assert_has_calls(
            [mock.call(0, misplaced_dbs[0], 0),
             mock.call(0, misplaced_dbs[1], 0),
             mock.call(0, expected_shard_dbs[0], 0)])
        shard_broker = ContainerBroker(expected_shard_dbs[0])
        # NB cleaving a shard, state goes to CLEAVED not ACTIVE
        shard_own_sr = shard_broker.get_own_shard_range()
        self.assertEqual(ShardRange.CLEAVED, shard_own_sr.state)

        updated_shard_ranges = broker.get_shard_ranges()
        self.assertEqual(2, len(updated_shard_ranges))

        # first shard range should have updated object count, bytes used and
        # meta_timestamp
        shard_ranges[0].bytes_used = 6
        shard_ranges[0].object_count = 3
        shard_ranges[0].state = ShardRange.CLEAVED
        self._check_shard_range(shard_ranges[0], updated_shard_ranges[0])
        self._check_objects(objects[:3], expected_shard_dbs[0])
        self.assertFalse(os.path.exists(expected_shard_dbs[1]))
        self._check_objects(misplaced_objects[:1], misplaced_dbs[0])
        self._check_objects(misplaced_objects[1:], misplaced_dbs[1])
        unlink_files(expected_shard_dbs)
        unlink_files(misplaced_dbs)

        # run cleave - second (final) range is cleaved; move this range to
        # CLEAVED state and update stats to simulate another replica having
        # cleaved it and replicated its state
        shard_ranges[1].update_state(ShardRange.CLEAVED)
        shard_ranges[1].update_meta(2, 15)
        broker.merge_shard_ranges(shard_ranges[1:2])
        with self._mock_sharder(sharder_conf) as sharder:
            with mock.patch.object(
                    sharder, '_make_shard_range_fetcher',
                    return_value=lambda: iter(misplaced_ranges)):
                self.assertTrue(sharder._cleave(broker))

        context = CleavingContext.load(broker)
        self.assertTrue(context.misplaced_done)
        self.assertTrue(context.cleaving_done)
        self.assertEqual(shard_ranges[1].upper_str, context.cursor)
        self.assertEqual(6, context.cleave_to_row)
        self.assertEqual(6, context.max_row)

        self.assertEqual(SHARDING, broker.get_db_state())
        sharder._replicate_object.assert_has_calls(
            [mock.call(0, misplaced_dbs[0], 0),
             mock.call(0, expected_shard_dbs[1], 0)])
        shard_broker = ContainerBroker(expected_shard_dbs[1])
        shard_own_sr = shard_broker.get_own_shard_range()
        self.assertEqual(ShardRange.CLEAVED, shard_own_sr.state)

        updated_shard_ranges = broker.get_shard_ranges()
        self.assertEqual(2, len(updated_shard_ranges))

        # second shard range should have updated object count, bytes used and
        # meta_timestamp
        self.assertEqual(dict(shard_ranges[1]), dict(updated_shard_ranges[1]))
        self._check_objects(objects[3:], expected_shard_dbs[1])
        self.assertFalse(os.path.exists(expected_shard_dbs[0]))
        self._check_objects(misplaced_objects[:1], misplaced_dbs[0])
        self.assertFalse(os.path.exists(misplaced_dbs[1]))

    def test_cleave_shard_shrinking(self):
        broker = self._make_broker(account='.shards_a', container='shard_c')
        own_shard_range = ShardRange(
            broker.path, next(self.ts_iter), 'here', 'where',
            state=ShardRange.SHRINKING, epoch=next(self.ts_iter))
        broker.merge_shard_ranges([own_shard_range])
        broker.set_sharding_sysmeta('Root', 'a/c')
        self.assertFalse(broker.is_root_container())  # sanity check

        objects = [
            ('there', self.ts_encoded(), 3, 'text/plain', 'etag_there', 0, 0),
            ('where', self.ts_encoded(), 100, 'text/plain', 'etag_where', 0,
             0),
        ]
        for obj in objects:
            broker.put_object(*obj)
        acceptor_epoch = next(self.ts_iter)
        acceptor = ShardRange('.shards_a/acceptor', Timestamp.now(),
                              'here', 'yonder', '1000', '11111',
                              state=ShardRange.ACTIVE, epoch=acceptor_epoch)
        db_hash = hash_path(acceptor.account, acceptor.container)
        # NB expected cleave db includes acceptor epoch
        expected_shard_db = os.path.join(
            self.tempdir, 'sda', 'containers', '0', db_hash[-3:], db_hash,
            '%s_%s.db' % (db_hash, acceptor_epoch.internal))

        broker.merge_shard_ranges([acceptor])
        broker.set_sharding_state()

        # run cleave
        with self._mock_sharder() as sharder:
            self.assertTrue(sharder._cleave(broker))

        context = CleavingContext.load(broker)
        self.assertTrue(context.misplaced_done)
        self.assertTrue(context.cleaving_done)
        self.assertEqual(acceptor.upper_str, context.cursor)
        self.assertEqual(2, context.cleave_to_row)
        self.assertEqual(2, context.max_row)

        self.assertEqual(SHARDING, broker.get_db_state())
        sharder._replicate_object.assert_has_calls(
            [mock.call(0, expected_shard_db, 0)])
        shard_broker = ContainerBroker(expected_shard_db)
        # NB when cleaving a shard container to a larger acceptor namespace
        # then expect the shard broker's own shard range to reflect that of the
        # acceptor shard range rather than being set to CLEAVED.
        self.assertEqual(
            ShardRange.ACTIVE, shard_broker.get_own_shard_range().state)

        updated_shard_ranges = broker.get_shard_ranges()
        self.assertEqual(1, len(updated_shard_ranges))
        self.assertEqual(dict(acceptor), dict(updated_shard_ranges[0]))

        # shard range should have unmodified acceptor, bytes used and
        # meta_timestamp
        self._check_objects(objects, expected_shard_db)

    def test_cleave_repeated(self):
        # verify that if new objects are merged into retiring db after cleaving
        # started then cleaving will repeat but only new objects are cleaved
        # in the repeated cleaving pass
        broker = self._make_broker()
        objects = [
            ('obj%03d' % i, next(self.ts_iter), 1, 'text/plain', 'etag', 0, 0)
            for i in range(10)
        ]
        new_objects = [
            (name, next(self.ts_iter), 1, 'text/plain', 'etag', 0, 0)
            for name in ('alpha', 'zeta')
        ]
        for obj in objects:
            broker.put_object(*obj)
        broker._commit_puts()
        broker.enable_sharding(Timestamp.now())
        shard_bounds = (('', 'obj004'), ('obj004', ''))
        shard_ranges = self._make_shard_ranges(
            shard_bounds, state=ShardRange.CREATED)
        expected_shard_dbs = []
        for shard_range in shard_ranges:
            db_hash = hash_path(shard_range.account, shard_range.container)
            expected_shard_dbs.append(
                os.path.join(self.tempdir, 'sda', 'containers', '0',
                             db_hash[-3:], db_hash, db_hash + '.db'))
        broker.merge_shard_ranges(shard_ranges)
        self.assertTrue(broker.set_sharding_state())
        old_broker = broker.get_brokers()[0]
        node = {'ip': '1.2.3.4', 'port': 6040, 'device': 'sda5', 'id': '2',
                'index': 0}

        calls = []
        key = ('name', 'created_at', 'size', 'content_type', 'etag', 'deleted')

        def mock_replicate_object(part, db, node_id):
            # merge new objects between cleave of first and second shard ranges
            if not calls:
                old_broker.merge_items(
                    [dict(zip(key, obj)) for obj in new_objects])
            calls.append((part, db, node_id))
            return True, [True, True, True]

        with self._mock_sharder() as sharder:
            sharder._audit_container = mock.MagicMock()
            sharder._replicate_object = mock_replicate_object
            sharder._process_broker(broker, node, 99)

        # sanity check - the new objects merged into the old db
        self.assertFalse(broker.get_objects())
        self.assertEqual(12, len(old_broker.get_objects()))

        self.assertEqual(SHARDING, broker.get_db_state())
        self.assertEqual(ShardRange.SHARDING,
                         broker.get_own_shard_range().state)
        self.assertEqual([(0, expected_shard_dbs[0], 0),
                          (0, expected_shard_dbs[1], 0)], calls)

        # check shard ranges were updated to CLEAVED
        updated_shard_ranges = broker.get_shard_ranges()
        # 'alpha' was not in table when first shard was cleaved
        shard_ranges[0].bytes_used = 5
        shard_ranges[0].object_count = 5
        shard_ranges[0].state = ShardRange.CLEAVED
        self._check_shard_range(shard_ranges[0], updated_shard_ranges[0])
        self._check_objects(objects[:5], expected_shard_dbs[0])
        # 'zeta' was in table when second shard was cleaved
        shard_ranges[1].bytes_used = 6
        shard_ranges[1].object_count = 6
        shard_ranges[1].state = ShardRange.CLEAVED
        self._check_shard_range(shard_ranges[1], updated_shard_ranges[1])
        self._check_objects(objects[5:] + new_objects[1:],
                            expected_shard_dbs[1])

        context = CleavingContext.load(broker)
        self.assertFalse(context.misplaced_done)
        self.assertFalse(context.cleaving_done)
        self.assertEqual('', context.cursor)
        self.assertEqual(10, context.cleave_to_row)
        self.assertEqual(12, context.max_row)  # note that max row increased
        lines = sharder.logger.get_lines_for_level('warning')
        self.assertIn('Repeat cleaving required', lines[0])
        self.assertFalse(lines[1:])
        unlink_files(expected_shard_dbs)

        # repeat the cleaving - the newer objects get cleaved
        with self._mock_sharder() as sharder:
            sharder._audit_container = mock.MagicMock()
            sharder._process_broker(broker, node, 99)

        # this time the sharding completed
        self.assertEqual(SHARDED, broker.get_db_state())
        self.assertEqual(ShardRange.SHARDED,
                         broker.get_own_shard_range().state)

        sharder._replicate_object.assert_has_calls(
            [mock.call(0, expected_shard_dbs[0], 0),
             mock.call(0, expected_shard_dbs[1], 0)])

        # shard ranges are now ACTIVE - stats not updated by cleaving
        updated_shard_ranges = broker.get_shard_ranges()
        shard_ranges[0].state = ShardRange.ACTIVE
        self._check_shard_range(shard_ranges[0], updated_shard_ranges[0])
        self._check_objects(new_objects[:1], expected_shard_dbs[0])
        # both new objects are included in repeat cleaving but no older objects
        shard_ranges[1].state = ShardRange.ACTIVE
        self._check_shard_range(shard_ranges[1], updated_shard_ranges[1])
        self._check_objects(new_objects[1:], expected_shard_dbs[1])
        self.assertFalse(sharder.logger.get_lines_for_level('warning'))

    def test_cleave_multiple_storage_policies(self):
        # verify that objects in all storage policies are cleaved
        broker = self._make_broker()
        # add objects in multiple policies
        objects = [{'name': 'obj_%03d' % i,
                    'created_at': Timestamp.now().normal,
                    'content_type': 'text/plain',
                    'etag': 'etag_%d' % i,
                    'size': 1024 * i,
                    'deleted': i % 2,
                    'storage_policy_index': i % 2,
                    } for i in range(1, 8)]
        # merge_items mutates items
        broker.merge_items([dict(obj) for obj in objects])
        broker.enable_sharding(Timestamp.now())
        shard_ranges = self._make_shard_ranges(
            (('', 'obj_004'), ('obj_004', '')), state=ShardRange.CREATED)
        expected_shard_dbs = []
        for shard_range in shard_ranges:
            db_hash = hash_path(shard_range.account, shard_range.container)
            expected_shard_dbs.append(
                os.path.join(self.tempdir, 'sda', 'containers', '0',
                             db_hash[-3:], db_hash, db_hash + '.db'))
        broker.merge_shard_ranges(shard_ranges)
        self.assertTrue(broker.set_sharding_state())
        node = {'ip': '1.2.3.4', 'port': 6040, 'device': 'sda5', 'id': '2',
                'index': 0}

        with self._mock_sharder() as sharder:
            sharder._audit_container = mock.MagicMock()
            sharder._process_broker(broker, node, 99)

        # check shard ranges were updated to ACTIVE
        self.assertEqual([ShardRange.ACTIVE] * 2,
                         [sr.state for sr in broker.get_shard_ranges()])
        shard_broker = ContainerBroker(expected_shard_dbs[0])
        actual_objects = shard_broker.get_objects()
        self.assertEqual(objects[:4], actual_objects)

        shard_broker = ContainerBroker(expected_shard_dbs[1])
        actual_objects = shard_broker.get_objects()
        self.assertEqual(objects[4:], actual_objects)

    def test_cleave_insufficient_replication(self):
        # verify that if replication of a cleaved shard range fails then rows
        # are not merged again to the existing shard db
        broker = self._make_broker()
        retiring_db_id = broker.get_info()['id']
        objects = [
            {'name': 'obj%03d' % i, 'created_at': next(self.ts_iter),
             'size': 1, 'content_type': 'text/plain', 'etag': 'etag',
             'deleted': 0, 'storage_policy_index': 0}
            for i in range(10)
        ]
        broker.merge_items([dict(obj) for obj in objects])
        broker._commit_puts()
        broker.enable_sharding(Timestamp.now())
        shard_bounds = (('', 'obj004'), ('obj004', ''))
        shard_ranges = self._make_shard_ranges(
            shard_bounds, state=ShardRange.CREATED)
        expected_shard_dbs = []
        for shard_range in shard_ranges:
            db_hash = hash_path(shard_range.account, shard_range.container)
            expected_shard_dbs.append(
                os.path.join(self.tempdir, 'sda', 'containers', '0',
                             db_hash[-3:], db_hash, db_hash + '.db'))
        broker.merge_shard_ranges(shard_ranges)
        self.assertTrue(broker.set_sharding_state())
        new_object = {'name': 'alpha', 'created_at': next(self.ts_iter),
                      'size': 0, 'content_type': 'text/plain', 'etag': 'etag',
                      'deleted': 0, 'storage_policy_index': 0}
        broker.merge_items([dict(new_object)])

        node = {'ip': '1.2.3.4', 'port': 6040, 'device': 'sda5', 'id': '2',
                'index': 0}
        orig_merge_items = ContainerBroker.merge_items

        def mock_merge_items(broker, items):
            merge_items_calls.append((broker.path,
                                      # merge mutates item so make a copy
                                      [dict(item) for item in items]))
            orig_merge_items(broker, items)

        # first shard range cleaved but fails to replicate
        merge_items_calls = []
        with mock.patch('swift.container.backend.ContainerBroker.merge_items',
                        mock_merge_items):
            with self._mock_sharder() as sharder:
                sharder._replicate_object = mock.MagicMock(
                    return_value=(False, [False, False, True]))
                sharder._audit_container = mock.MagicMock()
                sharder._process_broker(broker, node, 99)

        self.assertEqual(SHARDING, broker.get_db_state())
        self.assertEqual(ShardRange.SHARDING,
                         broker.get_own_shard_range().state)
        self._assert_shard_ranges_equal(shard_ranges,
                                        broker.get_shard_ranges())
        # first shard range cleaved to shard broker
        self.assertEqual([(shard_ranges[0].name, objects[:5])],
                         merge_items_calls)
        # replication of first shard range fails - no more shards attempted
        sharder._replicate_object.assert_called_once_with(
            0, expected_shard_dbs[0], 0)
        # shard broker has sync points
        shard_broker = ContainerBroker(expected_shard_dbs[0])
        self.assertEqual(
            [{'remote_id': retiring_db_id, 'sync_point': len(objects)}],
            shard_broker.get_syncs())
        self.assertEqual(objects[:5], shard_broker.get_objects())

        # first shard range replicates ok, no new merges required, second is
        # cleaved but fails to replicate
        merge_items_calls = []
        with mock.patch('swift.container.backend.ContainerBroker.merge_items',
                        mock_merge_items), self._mock_sharder() as sharder:
            sharder._replicate_object = mock.MagicMock(
                side_effect=[(False, [False, True, True]),
                             (False, [False, False, True])])
            sharder._audit_container = mock.MagicMock()
            sharder._process_broker(broker, node, 99)

        self.assertEqual(SHARDING, broker.get_db_state())
        self.assertEqual(ShardRange.SHARDING,
                         broker.get_own_shard_range().state)

        broker_shard_ranges = broker.get_shard_ranges()
        shard_ranges[0].object_count = 5
        shard_ranges[0].bytes_used = sum(obj['size'] for obj in objects[:5])
        shard_ranges[0].state = ShardRange.CLEAVED
        self._check_shard_range(shard_ranges[0], broker_shard_ranges[0])
        # second shard range still in created state
        self._assert_shard_ranges_equal([shard_ranges[1]],
                                        [broker_shard_ranges[1]])
        # only second shard range rows were merged to shard db
        self.assertEqual([(shard_ranges[1].name, objects[5:])],
                         merge_items_calls)
        sharder._replicate_object.assert_has_calls(
            [mock.call(0, expected_shard_dbs[0], 0),
             mock.call(0, expected_shard_dbs[1], 0)])
        # shard broker has sync points
        shard_broker = ContainerBroker(expected_shard_dbs[1])
        self.assertEqual(
            [{'remote_id': retiring_db_id, 'sync_point': len(objects)}],
            shard_broker.get_syncs())
        self.assertEqual(objects[5:], shard_broker.get_objects())

        # repeat - second shard range cleaves fully because its previously
        # cleaved shard db no longer exists
        unlink_files(expected_shard_dbs)
        merge_items_calls = []
        with mock.patch('swift.container.backend.ContainerBroker.merge_items',
                        mock_merge_items):
            with self._mock_sharder() as sharder:
                sharder._replicate_object = mock.MagicMock(
                    side_effect=[(True, [True, True, True]),  # misplaced obj
                                 (False, [False, True, True])])
                sharder._audit_container = mock.MagicMock()
                sharder._process_broker(broker, node, 99)

        self.assertEqual(SHARDED, broker.get_db_state())
        self.assertEqual(ShardRange.SHARDED,
                         broker.get_own_shard_range().state)

        broker_shard_ranges = broker.get_shard_ranges()
        shard_ranges[1].object_count = 5
        shard_ranges[1].bytes_used = sum(obj['size'] for obj in objects[5:])
        shard_ranges[1].state = ShardRange.ACTIVE
        self._check_shard_range(shard_ranges[1], broker_shard_ranges[1])
        # second shard range rows were merged to shard db again
        self.assertEqual([(shard_ranges[0].name, [new_object]),
                          (shard_ranges[1].name, objects[5:])],
                         merge_items_calls)
        sharder._replicate_object.assert_has_calls(
            [mock.call(0, expected_shard_dbs[0], 0),
             mock.call(0, expected_shard_dbs[1], 0)])
        # first shard broker was created by misplaced object - no sync point
        shard_broker = ContainerBroker(expected_shard_dbs[0])
        self.assertFalse(shard_broker.get_syncs())
        self.assertEqual([new_object], shard_broker.get_objects())
        # second shard broker has sync points
        shard_broker = ContainerBroker(expected_shard_dbs[1])
        self.assertEqual(
            [{'remote_id': retiring_db_id, 'sync_point': len(objects)}],
            shard_broker.get_syncs())
        self.assertEqual(objects[5:], shard_broker.get_objects())

    def test_shard_replication_quorum_failures(self):
        broker = self._make_broker()
        objects = [
            {'name': 'obj%03d' % i, 'created_at': next(self.ts_iter),
             'size': 1, 'content_type': 'text/plain', 'etag': 'etag',
             'deleted': 0, 'storage_policy_index': 0}
            for i in range(10)
        ]
        broker.merge_items([dict(obj) for obj in objects])
        broker._commit_puts()
        shard_bounds = (('', 'obj002'), ('obj002', 'obj004'),
                        ('obj004', 'obj006'), ('obj006', ''))
        shard_ranges = self._make_shard_ranges(
            shard_bounds, state=ShardRange.CREATED)
        expected_shard_dbs = []
        for shard_range in shard_ranges:
            db_hash = hash_path(shard_range.account, shard_range.container)
            expected_shard_dbs.append(
                os.path.join(self.tempdir, 'sda', 'containers', '0',
                             db_hash[-3:], db_hash, db_hash + '.db'))
        broker.enable_sharding(Timestamp.now())
        broker.merge_shard_ranges(shard_ranges)
        self.assertTrue(broker.set_sharding_state())
        node = {'ip': '1.2.3.4', 'port': 6040, 'device': 'sda5', 'id': '2',
                'index': 0}
        with self._mock_sharder({'shard_replication_quorum': 3}) as sharder:
            sharder._replicate_object = mock.MagicMock(
                side_effect=[(False, [False, True, True]),
                             (False, [False, False, True])])
            sharder._audit_container = mock.MagicMock()
            sharder._process_broker(broker, node, 99)
        # replication of first shard range fails - no more shards attempted
        self.assertEqual(SHARDING, broker.get_db_state())
        self.assertEqual(ShardRange.SHARDING,
                         broker.get_own_shard_range().state)
        sharder._replicate_object.assert_called_once_with(
            0, expected_shard_dbs[0], 0)
        self.assertEqual([ShardRange.CREATED] * 4,
                         [sr.state for sr in broker.get_shard_ranges()])

        # and again with a chilled out quorom, so cleaving moves onto second
        # shard range which fails to reach even chilled quorum
        with self._mock_sharder({'shard_replication_quorum': 1}) as sharder:
            sharder._replicate_object = mock.MagicMock(
                side_effect=[(False, [False, False, True]),
                             (False, [False, False, False])])
            sharder._audit_container = mock.MagicMock()
            sharder._process_broker(broker, node, 99)
        self.assertEqual(SHARDING, broker.get_db_state())
        self.assertEqual(ShardRange.SHARDING,
                         broker.get_own_shard_range().state)
        self.assertEqual(sharder._replicate_object.call_args_list, [
            mock.call(0, expected_shard_dbs[0], 0),
            mock.call(0, expected_shard_dbs[1], 0),
        ])
        self.assertEqual(
            [ShardRange.CLEAVED, ShardRange.CREATED, ShardRange.CREATED,
             ShardRange.CREATED],
            [sr.state for sr in broker.get_shard_ranges()])

        # now pretend another node successfully cleaved the second shard range,
        # but this node still fails to replicate so still cannot move on
        shard_ranges[1].update_state(ShardRange.CLEAVED)
        broker.merge_shard_ranges(shard_ranges[1])
        with self._mock_sharder({'shard_replication_quorum': 1}) as sharder:
            sharder._replicate_object = mock.MagicMock(
                side_effect=[(False, [False, False, False])])
            sharder._audit_container = mock.MagicMock()
            sharder._process_broker(broker, node, 99)
        self.assertEqual(SHARDING, broker.get_db_state())
        self.assertEqual(ShardRange.SHARDING,
                         broker.get_own_shard_range().state)
        sharder._replicate_object.assert_called_once_with(
            0, expected_shard_dbs[1], 0)
        self.assertEqual(
            [ShardRange.CLEAVED, ShardRange.CLEAVED, ShardRange.CREATED,
             ShardRange.CREATED],
            [sr.state for sr in broker.get_shard_ranges()])

        # until a super-chilled quorum is used - but even then there must have
        # been an attempt to replicate
        with self._mock_sharder(
                {'shard_replication_quorum': 1,
                 'existing_shard_replication_quorum': 0}) as sharder:
            sharder._replicate_object = mock.MagicMock(
                side_effect=[(False, [])])  # maybe shard db was deleted
            sharder._audit_container = mock.MagicMock()
            sharder._process_broker(broker, node, 99)
        self.assertEqual(SHARDING, broker.get_db_state())
        self.assertEqual(ShardRange.SHARDING,
                         broker.get_own_shard_range().state)
        sharder._replicate_object.assert_called_once_with(
            0, expected_shard_dbs[1], 0)
        self.assertEqual(
            [ShardRange.CLEAVED, ShardRange.CLEAVED, ShardRange.CREATED,
             ShardRange.CREATED],
            [sr.state for sr in broker.get_shard_ranges()])

        # next pass - the second shard replication is attempted and fails, but
        # that's ok because another node has cleaved it and
        # existing_shard_replication_quorum is zero
        with self._mock_sharder(
                {'shard_replication_quorum': 1,
                 'existing_shard_replication_quorum': 0}) as sharder:
            sharder._replicate_object = mock.MagicMock(
                side_effect=[(False, [False, False, False]),
                             (False, [False, True, False])])
            sharder._audit_container = mock.MagicMock()
            sharder._process_broker(broker, node, 99)
        self.assertEqual(SHARDING, broker.get_db_state())
        self.assertEqual(ShardRange.SHARDING,
                         broker.get_own_shard_range().state)
        self.assertEqual(sharder._replicate_object.call_args_list, [
            mock.call(0, expected_shard_dbs[1], 0),
            mock.call(0, expected_shard_dbs[2], 0),
        ])
        self.assertEqual([ShardRange.CLEAVED] * 3 + [ShardRange.CREATED],
                         [sr.state for sr in broker.get_shard_ranges()])
        self.assertEqual(1, sharder.shard_replication_quorum)
        self.assertEqual(0, sharder.existing_shard_replication_quorum)

        # crazy replication quorums will be capped to replica_count
        with self._mock_sharder(
                {'shard_replication_quorum': 99,
                 'existing_shard_replication_quorum': 99}) as sharder:
            sharder._replicate_object = mock.MagicMock(
                side_effect=[(False, [False, True, True])])
            sharder._audit_container = mock.MagicMock()
            sharder._process_broker(broker, node, 99)
        self.assertEqual(SHARDING, broker.get_db_state())
        self.assertEqual(ShardRange.SHARDING,
                         broker.get_own_shard_range().state)
        sharder._replicate_object.assert_called_once_with(
            0, expected_shard_dbs[3], 0)
        self.assertEqual([ShardRange.CLEAVED] * 3 + [ShardRange.CREATED],
                         [sr.state for sr in broker.get_shard_ranges()])
        self.assertEqual(3, sharder.shard_replication_quorum)
        self.assertEqual(3, sharder.existing_shard_replication_quorum)

        # ...and progress is still made if replication fully succeeds
        with self._mock_sharder(
                {'shard_replication_quorum': 99,
                 'existing_shard_replication_quorum': 99}) as sharder:
            sharder._replicate_object = mock.MagicMock(
                side_effect=[(True, [True, True, True])])
            sharder._audit_container = mock.MagicMock()
            sharder._process_broker(broker, node, 99)
        self.assertEqual(SHARDED, broker.get_db_state())
        self.assertEqual(ShardRange.SHARDED,
                         broker.get_own_shard_range().state)
        sharder._replicate_object.assert_called_once_with(
            0, expected_shard_dbs[3], 0)
        self.assertEqual([ShardRange.ACTIVE] * 4,
                         [sr.state for sr in broker.get_shard_ranges()])
        warnings = sharder.logger.get_lines_for_level('warning')
        self.assertIn(
            'shard_replication_quorum of 99 exceeds replica count',
            warnings[0])
        self.assertIn(
            'existing_shard_replication_quorum of 99 exceeds replica count',
            warnings[1])
        self.assertEqual(3, sharder.shard_replication_quorum)
        self.assertEqual(3, sharder.existing_shard_replication_quorum)

    def test_cleave_to_existing_shard_db(self):
        # verify that when cleaving to an already existing shard db
        def replicate(node, from_broker, part):
            # short circuit replication
            rpc = replicator.ContainerReplicatorRpc(
                self.tempdir, DATADIR, ContainerBroker, mount_check=False)

            fake_repl_connection = attach_fake_replication_rpc(rpc)
            with mock.patch('swift.common.db_replicator.ReplConnection',
                            fake_repl_connection):
                with mock.patch('swift.common.db_replicator.ring.Ring',
                                lambda *args, **kwargs: FakeRing()):
                    daemon = replicator.ContainerReplicator({})
                    info = from_broker.get_replication_info()
                    success = daemon._repl_to_node(
                        node, from_broker, part, info)
                    self.assertTrue(success)

        orig_merge_items = ContainerBroker.merge_items

        def mock_merge_items(broker, items):
            # capture merge_items calls
            merge_items_calls.append((broker.path,
                                      # merge mutates item so make a copy
                                      [dict(item) for item in items]))
            orig_merge_items(broker, items)

        objects = [
            {'name': 'obj%03d' % i, 'created_at': next(self.ts_iter),
             'size': 1, 'content_type': 'text/plain', 'etag': 'etag',
             'deleted': 0, 'storage_policy_index': 0}
            for i in range(10)
        ]
        # local db gets 4 objects
        local_broker = self._make_broker()
        local_broker.merge_items([dict(obj) for obj in objects[2:6]])
        local_broker._commit_puts()
        local_retiring_db_id = local_broker.get_info()['id']

        # remote db gets 5 objects
        remote_broker = self._make_broker(device='sdb')
        remote_broker.merge_items([dict(obj) for obj in objects[2:7]])
        remote_broker._commit_puts()
        remote_retiring_db_id = remote_broker.get_info()['id']

        local_node = {'ip': '1.2.3.4', 'port': 6040, 'device': 'sda',
                      'id': '2', 'index': 0, 'replication_ip': '1.2.3.4',
                      'replication_port': 6040}
        remote_node = {'ip': '1.2.3.5', 'port': 6040, 'device': 'sdb',
                       'id': '3', 'index': 1, 'replication_ip': '1.2.3.5',
                       'replication_port': 6040}

        # remote db replicates to local, bringing local db's total to 5 objects
        self.assertNotEqual(local_broker.get_objects(),
                            remote_broker.get_objects())
        replicate(local_node, remote_broker, 0)
        self.assertEqual(local_broker.get_objects(),
                         remote_broker.get_objects())

        # local db gets 2 new objects, bringing its total to 7
        local_broker.merge_items([dict(obj) for obj in objects[1:2]])
        local_broker.merge_items([dict(obj) for obj in objects[7:8]])

        # local db gets shard ranges
        own_shard_range = local_broker.get_own_shard_range()
        now = Timestamp.now()
        own_shard_range.update_state(ShardRange.SHARDING, state_timestamp=now)
        own_shard_range.epoch = now
        shard_ranges = self._make_shard_ranges(
            (('', 'obj004'), ('obj004', '')), state=ShardRange.CREATED)
        local_broker.merge_shard_ranges([own_shard_range] + shard_ranges)
        self.assertTrue(local_broker.set_sharding_state())

        # local db shards
        merge_items_calls = []
        with mock.patch('swift.container.backend.ContainerBroker.merge_items',
                        mock_merge_items):
            with self._mock_sharder() as sharder:
                sharder._replicate_object = mock.MagicMock(
                    return_value=(True, [True, True, True]))
                sharder._audit_container = mock.MagicMock()
                sharder._process_broker(local_broker, local_node, 0)

        # all objects merged from local to shard ranges
        self.assertEqual([(shard_ranges[0].name, objects[1:5]),
                          (shard_ranges[1].name, objects[5:8])],
                         merge_items_calls)

        # shard brokers have sync points
        expected_shard_dbs = []
        for shard_range in shard_ranges:
            db_hash = hash_path(shard_range.account, shard_range.container)
            expected_shard_dbs.append(
                os.path.join(self.tempdir, 'sda', 'containers', '0',
                             db_hash[-3:], db_hash, db_hash + '.db'))
        shard_broker = ContainerBroker(expected_shard_dbs[0])
        self.assertEqual(
            [{'remote_id': local_retiring_db_id, 'sync_point': 7},
             {'remote_id': remote_retiring_db_id, 'sync_point': 5}],
            shard_broker.get_syncs())
        self.assertEqual(objects[1:5], shard_broker.get_objects())
        shard_broker = ContainerBroker(expected_shard_dbs[1])
        self.assertEqual(
            [{'remote_id': local_retiring_db_id, 'sync_point': 7},
             {'remote_id': remote_retiring_db_id, 'sync_point': 5}],
            shard_broker.get_syncs())
        self.assertEqual(objects[5:8], shard_broker.get_objects())

        # local db replicates to remote, so remote now has shard ranges
        # note: no objects replicated because local is sharded
        self.assertFalse(remote_broker.get_shard_ranges())
        replicate(remote_node, local_broker, 0)
        self._assert_shard_ranges_equal(local_broker.get_shard_ranges(),
                                        remote_broker.get_shard_ranges())

        # remote db gets 3 new objects, bringing its total to 8
        remote_broker.merge_items([dict(obj) for obj in objects[:1]])
        remote_broker.merge_items([dict(obj) for obj in objects[8:]])

        merge_items_calls = []
        with mock.patch('swift.container.backend.ContainerBroker.merge_items',
                        mock_merge_items):
            with self._mock_sharder() as sharder:
                sharder._replicate_object = mock.MagicMock(
                    return_value=(True, [True, True, True]))
                sharder._audit_container = mock.MagicMock()
                sharder._process_broker(remote_broker, remote_node, 0)

        # shard brokers have sync points for the remote db so only new objects
        # are merged from remote broker to shard brokers
        self.assertEqual([(shard_ranges[0].name, objects[:1]),
                          (shard_ranges[1].name, objects[8:])],
                         merge_items_calls)
        # sync points are updated
        shard_broker = ContainerBroker(expected_shard_dbs[0])
        self.assertEqual(
            [{'remote_id': local_retiring_db_id, 'sync_point': 7},
             {'remote_id': remote_retiring_db_id, 'sync_point': 8}],
            shard_broker.get_syncs())
        self.assertEqual(objects[:5], shard_broker.get_objects())
        shard_broker = ContainerBroker(expected_shard_dbs[1])
        self.assertEqual(
            [{'remote_id': local_retiring_db_id, 'sync_point': 7},
             {'remote_id': remote_retiring_db_id, 'sync_point': 8}],
            shard_broker.get_syncs())
        self.assertEqual(objects[5:], shard_broker.get_objects())

    def _check_complete_sharding(self, account, container, shard_bounds):
        broker = self._make_sharding_broker(
            account=account, container=container, shard_bounds=shard_bounds)
        obj = {'name': 'obj', 'created_at': next(self.ts_iter).internal,
               'size': 14, 'content_type': 'text/plain', 'etag': 'an etag',
               'deleted': 0}
        broker.get_brokers()[0].merge_items([obj])
        self.assertEqual(2, len(broker.db_files))  # sanity check

        def check_not_complete():
            with self._mock_sharder() as sharder:
                self.assertFalse(sharder._complete_sharding(broker))
            warning_lines = sharder.logger.get_lines_for_level('warning')
            self.assertIn(
                'Repeat cleaving required for %r' % broker.db_files[0],
                warning_lines[0])
            self.assertFalse(warning_lines[1:])
            sharder.logger.clear()
            context = CleavingContext.load(broker)
            self.assertFalse(context.cleaving_done)
            self.assertFalse(context.misplaced_done)
            self.assertEqual('', context.cursor)
            self.assertEqual(ShardRange.SHARDING,
                             broker.get_own_shard_range().state)
            for shard_range in broker.get_shard_ranges():
                self.assertEqual(ShardRange.CLEAVED, shard_range.state)
            self.assertEqual(SHARDING, broker.get_db_state())

        # no cleave context progress
        check_not_complete()

        # cleaving_done is False
        context = CleavingContext.load(broker)
        self.assertEqual(1, context.max_row)
        context.cleave_to_row = 1  # pretend all rows have been cleaved
        context.cleaving_done = False
        context.misplaced_done = True
        context.store(broker)
        check_not_complete()

        # misplaced_done is False
        context.misplaced_done = False
        context.cleaving_done = True
        context.store(broker)
        check_not_complete()

        # modified db max row
        old_broker = broker.get_brokers()[0]
        obj = {'name': 'obj', 'created_at': next(self.ts_iter).internal,
               'size': 14, 'content_type': 'text/plain', 'etag': 'an etag',
               'deleted': 1}
        old_broker.merge_items([obj])
        self.assertGreater(old_broker.get_max_row(), context.max_row)
        context.misplaced_done = True
        context.cleaving_done = True
        context.store(broker)
        check_not_complete()

        # db id changes
        broker.get_brokers()[0].newid('fake_remote_id')
        context.cleave_to_row = 2  # pretend all rows have been cleaved, again
        context.store(broker)
        check_not_complete()

        # context ok
        context = CleavingContext.load(broker)
        context.cleave_to_row = context.max_row
        context.misplaced_done = True
        context.cleaving_done = True
        context.store(broker)
        with self._mock_sharder() as sharder:
            self.assertTrue(sharder._complete_sharding(broker))
        self.assertEqual(SHARDED, broker.get_db_state())
        self.assertEqual(ShardRange.SHARDED,
                         broker.get_own_shard_range().state)
        for shard_range in broker.get_shard_ranges():
            self.assertEqual(ShardRange.ACTIVE, shard_range.state)
        warning_lines = sharder.logger.get_lines_for_level('warning')
        self.assertFalse(warning_lines)
        sharder.logger.clear()
        return broker

    def test_complete_sharding_root(self):
        broker = self._check_complete_sharding(
            'a', 'c', (('', 'mid'), ('mid', '')))
        self.assertEqual(0, broker.get_own_shard_range().deleted)

    def test_complete_sharding_shard(self):
        broker = self._check_complete_sharding(
            '.shards_', 'shard_c', (('l', 'mid'), ('mid', 'u')))
        self.assertEqual(1, broker.get_own_shard_range().deleted)

    def test_identify_sharding_old_style_candidate(self):
        brokers = [self._make_broker(container='c%03d' % i) for i in range(6)]
        for broker in brokers:
            broker.set_sharding_sysmeta('Root', 'a/c')
        node = {'index': 2}
        # containers are all empty
        with self._mock_sharder() as sharder:
            for broker in brokers:
                sharder._identify_sharding_candidate(broker, node)
        expected_stats = {}
        self._assert_stats(expected_stats, sharder, 'sharding_candidates')

        objects = [
            ['obj%3d' % i, next(self.ts_iter).internal, i, 'text/plain',
             'etag%s' % i, 0] for i in range(160)]

        # one container has 100 objects, which is below the sharding threshold
        for obj in objects[:100]:
            brokers[0].put_object(*obj)
        conf = {'recon_cache_path': self.tempdir}
        with self._mock_sharder(conf=conf) as sharder:
            for broker in brokers:
                sharder._identify_sharding_candidate(broker, node)
        self.assertFalse(sharder.sharding_candidates)
        expected_recon = {
            'found': 0,
            'top': []}
        sharder._report_stats()
        self._assert_recon_stats(
            expected_recon, sharder, 'sharding_candidates')

        # reduce the sharding threshold and the container is reported
        conf = {'shard_container_threshold': 100,
                'recon_cache_path': self.tempdir}
        with self._mock_sharder(conf=conf) as sharder:
            with mock_timestamp_now() as now:
                for broker in brokers:
                    sharder._identify_sharding_candidate(broker, node)
        stats_0 = {'path': brokers[0].db_file,
                   'node_index': 2,
                   'account': 'a',
                   'container': 'c000',
                   'root': 'a/c',
                   'object_count': 100,
                   'meta_timestamp': now.internal,
                   'file_size': os.stat(brokers[0].db_file).st_size}
        self.assertEqual([stats_0], sharder.sharding_candidates)
        expected_recon = {
            'found': 1,
            'top': [stats_0]}
        sharder._report_stats()
        self._assert_recon_stats(
            expected_recon, sharder, 'sharding_candidates')

    def test_identify_sharding_candidate(self):
        brokers = [self._make_broker(container='c%03d' % i) for i in range(6)]
        for broker in brokers:
            broker.set_sharding_sysmeta('Quoted-Root', 'a/c')
        node = {'index': 2}
        # containers are all empty
        with self._mock_sharder() as sharder:
            for broker in brokers:
                sharder._identify_sharding_candidate(broker, node)
        expected_stats = {}
        self._assert_stats(expected_stats, sharder, 'sharding_candidates')

        objects = [
            ['obj%3d' % i, next(self.ts_iter).internal, i, 'text/plain',
             'etag%s' % i, 0] for i in range(160)]

        # one container has 100 objects, which is below the sharding threshold
        for obj in objects[:100]:
            brokers[0].put_object(*obj)
        conf = {'recon_cache_path': self.tempdir}
        with self._mock_sharder(conf=conf) as sharder:
            for broker in brokers:
                sharder._identify_sharding_candidate(broker, node)
        self.assertFalse(sharder.sharding_candidates)
        expected_recon = {
            'found': 0,
            'top': []}
        sharder._report_stats()
        self._assert_recon_stats(
            expected_recon, sharder, 'sharding_candidates')

        # reduce the sharding threshold and the container is reported
        conf = {'shard_container_threshold': 100,
                'recon_cache_path': self.tempdir}
        with self._mock_sharder(conf=conf) as sharder:
            with mock_timestamp_now() as now:
                for broker in brokers:
                    sharder._identify_sharding_candidate(broker, node)
        stats_0 = {'path': brokers[0].db_file,
                   'node_index': 2,
                   'account': 'a',
                   'container': 'c000',
                   'root': 'a/c',
                   'object_count': 100,
                   'meta_timestamp': now.internal,
                   'file_size': os.stat(brokers[0].db_file).st_size}
        self.assertEqual([stats_0], sharder.sharding_candidates)
        expected_recon = {
            'found': 1,
            'top': [stats_0]}
        sharder._report_stats()
        self._assert_recon_stats(
            expected_recon, sharder, 'sharding_candidates')

        # repeat with handoff node and db_file error
        with self._mock_sharder(conf=conf) as sharder:
            with mock.patch('os.stat', side_effect=OSError('test error')):
                with mock_timestamp_now(now):
                    for broker in brokers:
                        sharder._identify_sharding_candidate(broker, {})
        stats_0_b = {'path': brokers[0].db_file,
                     'node_index': None,
                     'account': 'a',
                     'container': 'c000',
                     'root': 'a/c',
                     'object_count': 100,
                     'meta_timestamp': now.internal,
                     'file_size': None}
        self.assertEqual([stats_0_b], sharder.sharding_candidates)
        self._assert_stats(expected_stats, sharder, 'sharding_candidates')
        expected_recon = {
            'found': 1,
            'top': [stats_0_b]}
        sharder._report_stats()
        self._assert_recon_stats(
            expected_recon, sharder, 'sharding_candidates')

        # load up another container, but not to threshold for sharding, and
        # verify it is never a candidate for sharding
        for obj in objects[:50]:
            brokers[2].put_object(*obj)
        own_sr = brokers[2].get_own_shard_range()
        for state in ShardRange.STATES:
            own_sr.update_state(state, state_timestamp=Timestamp.now())
            brokers[2].merge_shard_ranges([own_sr])
            with self._mock_sharder(conf=conf) as sharder:
                with mock_timestamp_now(now):
                    for broker in brokers:
                        sharder._identify_sharding_candidate(broker, node)
            with annotate_failure(state):
                self.assertEqual([stats_0], sharder.sharding_candidates)

        # reduce the threshold and the second container is included
        conf = {'shard_container_threshold': 50,
                'recon_cache_path': self.tempdir}
        own_sr.update_state(ShardRange.ACTIVE, state_timestamp=Timestamp.now())
        brokers[2].merge_shard_ranges([own_sr])
        with self._mock_sharder(conf=conf) as sharder:
            with mock_timestamp_now(now):
                for broker in brokers:
                    sharder._identify_sharding_candidate(broker, node)
        stats_2 = {'path': brokers[2].db_file,
                   'node_index': 2,
                   'account': 'a',
                   'container': 'c002',
                   'root': 'a/c',
                   'object_count': 50,
                   'meta_timestamp': now.internal,
                   'file_size': os.stat(brokers[2].db_file).st_size}
        self.assertEqual([stats_0, stats_2], sharder.sharding_candidates)
        expected_recon = {
            'found': 2,
            'top': [stats_0, stats_2]}
        sharder._report_stats()
        self._assert_recon_stats(
            expected_recon, sharder, 'sharding_candidates')

        # a broker not in active state is not included
        own_sr = brokers[0].get_own_shard_range()
        for state in ShardRange.STATES:
            if state == ShardRange.ACTIVE:
                continue
            own_sr.update_state(state, state_timestamp=Timestamp.now())
            brokers[0].merge_shard_ranges([own_sr])
            with self._mock_sharder(conf=conf) as sharder:
                with mock_timestamp_now(now):
                    for broker in brokers:
                        sharder._identify_sharding_candidate(broker, node)
            with annotate_failure(state):
                self.assertEqual([stats_2], sharder.sharding_candidates)

        own_sr.update_state(ShardRange.ACTIVE, state_timestamp=Timestamp.now())
        brokers[0].merge_shard_ranges([own_sr])

        # load up a third container with 150 objects
        for obj in objects[:150]:
            brokers[5].put_object(*obj)
        with self._mock_sharder(conf=conf) as sharder:
            with mock_timestamp_now(now):
                for broker in brokers:
                    sharder._identify_sharding_candidate(broker, node)
        stats_5 = {'path': brokers[5].db_file,
                   'node_index': 2,
                   'account': 'a',
                   'container': 'c005',
                   'root': 'a/c',
                   'object_count': 150,
                   'meta_timestamp': now.internal,
                   'file_size': os.stat(brokers[5].db_file).st_size}
        self.assertEqual([stats_0, stats_2, stats_5],
                         sharder.sharding_candidates)
        # note recon top list is sorted by size
        expected_recon = {
            'found': 3,
            'top': [stats_5, stats_0, stats_2]}
        sharder._report_stats()
        self._assert_recon_stats(
            expected_recon, sharder, 'sharding_candidates')

        # restrict the number of reported candidates
        conf = {'shard_container_threshold': 50,
                'recon_cache_path': self.tempdir,
                'recon_candidates_limit': 2}
        with self._mock_sharder(conf=conf) as sharder:
            with mock_timestamp_now(now):
                for broker in brokers:
                    sharder._identify_sharding_candidate(broker, node)
        self.assertEqual([stats_0, stats_2, stats_5],
                         sharder.sharding_candidates)
        expected_recon = {
            'found': 3,
            'top': [stats_5, stats_0]}
        sharder._report_stats()
        self._assert_recon_stats(
            expected_recon, sharder, 'sharding_candidates')

        # unrestrict the number of reported candidates
        conf = {'shard_container_threshold': 50,
                'recon_cache_path': self.tempdir,
                'recon_candidates_limit': -1}
        for i, broker in enumerate([brokers[1]] + brokers[3:5]):
            for obj in objects[:(151 + i)]:
                broker.put_object(*obj)
        with self._mock_sharder(conf=conf) as sharder:
            with mock_timestamp_now(now):
                for broker in brokers:
                    sharder._identify_sharding_candidate(broker, node)

        stats_4 = {'path': brokers[4].db_file,
                   'node_index': 2,
                   'account': 'a',
                   'container': 'c004',
                   'root': 'a/c',
                   'object_count': 153,
                   'meta_timestamp': now.internal,
                   'file_size': os.stat(brokers[4].db_file).st_size}
        stats_3 = {'path': brokers[3].db_file,
                   'node_index': 2,
                   'account': 'a',
                   'container': 'c003',
                   'root': 'a/c',
                   'object_count': 152,
                   'meta_timestamp': now.internal,
                   'file_size': os.stat(brokers[3].db_file).st_size}
        stats_1 = {'path': brokers[1].db_file,
                   'node_index': 2,
                   'account': 'a',
                   'container': 'c001',
                   'root': 'a/c',
                   'object_count': 151,
                   'meta_timestamp': now.internal,
                   'file_size': os.stat(brokers[1].db_file).st_size}

        self.assertEqual(
            [stats_0, stats_1, stats_2, stats_3, stats_4, stats_5],
            sharder.sharding_candidates)
        self._assert_stats(expected_stats, sharder, 'sharding_candidates')
        expected_recon = {
            'found': 6,
            'top': [stats_4, stats_3, stats_1, stats_5, stats_0, stats_2]}
        sharder._report_stats()
        self._assert_recon_stats(
            expected_recon, sharder, 'sharding_candidates')

    def test_misplaced_objects_root_container(self):
        broker = self._make_broker()
        broker.enable_sharding(next(self.ts_iter))

        objects = [
            # misplaced objects in second and third shard ranges
            ['n', self.ts_encoded(), 2, 'text/plain', 'etag_n', 0, 0],
            ['there', self.ts_encoded(), 3, 'text/plain', 'etag_there', 0, 1],
            ['where', self.ts_encoded(), 100, 'text/plain', 'etag_where', 0,
             0],
            # deleted
            ['x', self.ts_encoded(), 0, '', '', 1, 1],
        ]

        shard_bounds = (('', 'here'), ('here', 'there'),
                        ('there', 'where'), ('where', 'yonder'),
                        ('yonder', ''))
        initial_shard_ranges = self._make_shard_ranges(
            shard_bounds, state=ShardRange.ACTIVE)
        expected_shard_dbs = []
        for shard_range in initial_shard_ranges:
            db_hash = hash_path(shard_range.account, shard_range.container)
            expected_shard_dbs.append(
                os.path.join(self.tempdir, 'sda', 'containers', '0',
                             db_hash[-3:], db_hash, db_hash + '.db'))
        broker.merge_shard_ranges(initial_shard_ranges)

        # unsharded
        with self._mock_sharder() as sharder:
            sharder._move_misplaced_objects(broker)
        sharder._replicate_object.assert_not_called()
        expected_stats = {'attempted': 1, 'success': 1, 'failure': 0,
                          'found': 0, 'placed': 0, 'unplaced': 0}
        self._assert_stats(expected_stats, sharder, 'misplaced')
        self.assertFalse(
            sharder.logger.get_increment_counts().get('misplaced_found'))

        # sharding - no misplaced objects
        self.assertTrue(broker.set_sharding_state())
        with self._mock_sharder() as sharder:
            sharder._move_misplaced_objects(broker)
        sharder._replicate_object.assert_not_called()
        self._assert_stats(expected_stats, sharder, 'misplaced')
        self.assertFalse(
            sharder.logger.get_increment_counts().get('misplaced_found'))

        # pretend we cleaved up to end of second shard range
        context = CleavingContext.load(broker)
        context.cursor = 'there'
        context.store(broker)
        with self._mock_sharder() as sharder:
            sharder._move_misplaced_objects(broker)
        sharder._replicate_object.assert_not_called()
        self._assert_stats(expected_stats, sharder, 'misplaced')
        self.assertFalse(
            sharder.logger.get_increment_counts().get('misplaced_found'))

        # sharding - misplaced objects
        for obj in objects:
            broker.put_object(*obj)
        # pretend we have not cleaved any ranges
        context.cursor = ''
        context.store(broker)
        with self._mock_sharder() as sharder:
            sharder._move_misplaced_objects(broker)
        sharder._replicate_object.assert_not_called()
        self._assert_stats(expected_stats, sharder, 'misplaced')
        self.assertFalse(
            sharder.logger.get_increment_counts().get('misplaced_found'))
        self.assertFalse(os.path.exists(expected_shard_dbs[0]))
        self.assertFalse(os.path.exists(expected_shard_dbs[1]))
        self.assertFalse(os.path.exists(expected_shard_dbs[2]))
        self.assertFalse(os.path.exists(expected_shard_dbs[3]))
        self.assertFalse(os.path.exists(expected_shard_dbs[4]))

        # pretend we cleaved up to end of second shard range
        context.cursor = 'there'
        context.store(broker)
        with self._mock_sharder() as sharder:
            sharder._move_misplaced_objects(broker)

        sharder._replicate_object.assert_called_once_with(
            0, expected_shard_dbs[1], 0)
        expected_stats = {'attempted': 1, 'success': 1, 'failure': 0,
                          'found': 1, 'placed': 2, 'unplaced': 0}
        self._assert_stats(expected_stats, sharder, 'misplaced')
        self.assertEqual(
            1, sharder.logger.get_increment_counts()['misplaced_found'])
        # check misplaced objects were moved
        self._check_objects(objects[:2], expected_shard_dbs[1])
        # ... and removed from the source db
        self._check_objects(objects[2:], broker.db_file)
        # ... and nothing else moved
        self.assertFalse(os.path.exists(expected_shard_dbs[0]))
        self.assertFalse(os.path.exists(expected_shard_dbs[2]))
        self.assertFalse(os.path.exists(expected_shard_dbs[3]))
        self.assertFalse(os.path.exists(expected_shard_dbs[4]))

        # pretend we cleaved up to end of fourth shard range
        context.cursor = 'yonder'
        context.store(broker)
        # and some new misplaced updates arrived in the first shard range
        new_objects = [
            ['b', self.ts_encoded(), 10, 'text/plain', 'etag_b', 0, 0],
            ['c', self.ts_encoded(), 20, 'text/plain', 'etag_c', 0, 0],
        ]
        for obj in new_objects:
            broker.put_object(*obj)

        # check that *all* misplaced objects are moved despite exceeding
        # the listing limit
        with self._mock_sharder(conf={'cleave_row_batch_size': 2}) as sharder:
            sharder._move_misplaced_objects(broker)
        expected_stats = {'attempted': 1, 'success': 1, 'failure': 0,
                          'found': 1, 'placed': 4, 'unplaced': 0}
        self._assert_stats(expected_stats, sharder, 'misplaced')
        sharder._replicate_object.assert_has_calls(
            [mock.call(0, db, 0) for db in expected_shard_dbs[2:4]],
            any_order=True
        )
        self._assert_stats(expected_stats, sharder, 'misplaced')
        self.assertEqual(
            1, sharder.logger.get_increment_counts()['misplaced_found'])

        # check misplaced objects were moved
        self._check_objects(new_objects, expected_shard_dbs[0])
        self._check_objects(objects[:2], expected_shard_dbs[1])
        self._check_objects(objects[2:3], expected_shard_dbs[2])
        self._check_objects(objects[3:], expected_shard_dbs[3])
        # ... and removed from the source db
        self._check_objects([], broker.db_file)
        self.assertFalse(os.path.exists(expected_shard_dbs[4]))

        # pretend we cleaved all ranges - sharded state
        self.assertTrue(broker.set_sharded_state())
        with self._mock_sharder() as sharder:
            sharder._move_misplaced_objects(broker)
        sharder._replicate_object.assert_not_called()
        expected_stats = {'attempted': 1, 'success': 1, 'failure': 0,
                          'found': 0, 'placed': 0, 'unplaced': 0}
        self._assert_stats(expected_stats, sharder, 'misplaced')
        self.assertFalse(
            sharder.logger.get_increment_counts().get('misplaced_found'))

        # and then more misplaced updates arrive
        newer_objects = [
            ['a', self.ts_encoded(), 51, 'text/plain', 'etag_a', 0, 0],
            ['z', self.ts_encoded(), 52, 'text/plain', 'etag_z', 0, 0],
        ]
        for obj in newer_objects:
            broker.put_object(*obj)
        broker.get_info()  # force updates to be committed
        # sanity check the puts landed in sharded broker
        self._check_objects(newer_objects, broker.db_file)

        with self._mock_sharder() as sharder:
            sharder._move_misplaced_objects(broker)
        sharder._replicate_object.assert_has_calls(
            [mock.call(0, db, 0)
             for db in (expected_shard_dbs[0], expected_shard_dbs[-1])],
            any_order=True
        )
        expected_stats = {'attempted': 1, 'success': 1, 'failure': 0,
                          'found': 1, 'placed': 2, 'unplaced': 0}
        self._assert_stats(expected_stats, sharder, 'misplaced')
        self.assertEqual(
            1, sharder.logger.get_increment_counts()['misplaced_found'])

        # check new misplaced objects were moved
        self._check_objects(newer_objects[:1] + new_objects,
                            expected_shard_dbs[0])
        self._check_objects(newer_objects[1:], expected_shard_dbs[4])
        # ... and removed from the source db
        self._check_objects([], broker.db_file)
        # ... and other shard dbs were unchanged
        self._check_objects(objects[:2], expected_shard_dbs[1])
        self._check_objects(objects[2:3], expected_shard_dbs[2])
        self._check_objects(objects[3:], expected_shard_dbs[3])

    def _setup_misplaced_objects(self):
        # make a broker with shard ranges, move it to sharded state and then
        # put some misplaced objects in it
        broker = self._make_broker()
        shard_bounds = (('', 'here'), ('here', 'there'),
                        ('there', 'where'), ('where', 'yonder'),
                        ('yonder', ''))
        initial_shard_ranges = [
            ShardRange('.shards_a/%s-%s' % (lower, upper),
                       Timestamp.now(), lower, upper, state=ShardRange.ACTIVE)
            for lower, upper in shard_bounds
        ]
        expected_dbs = []
        for shard_range in initial_shard_ranges:
            db_hash = hash_path(shard_range.account, shard_range.container)
            expected_dbs.append(
                os.path.join(self.tempdir, 'sda', 'containers', '0',
                             db_hash[-3:], db_hash, db_hash + '.db'))
        broker.merge_shard_ranges(initial_shard_ranges)
        objects = [
            # misplaced objects in second, third and fourth shard ranges
            ['n', self.ts_encoded(), 2, 'text/plain', 'etag_n', 0, 0],
            ['there', self.ts_encoded(), 3, 'text/plain', 'etag_there', 0, 0],
            ['where', self.ts_encoded(), 100, 'text/plain', 'etag_where', 0,
             0],
            # deleted
            ['x', self.ts_encoded(), 0, '', '', 1, 0],
        ]
        broker.enable_sharding(Timestamp.now())
        self.assertTrue(broker.set_sharding_state())
        self.assertTrue(broker.set_sharded_state())
        for obj in objects:
            broker.put_object(*obj)
        self.assertEqual(SHARDED, broker.get_db_state())
        return broker, objects, expected_dbs

    def test_misplaced_objects_newer_objects(self):
        # verify that objects merged to the db after misplaced objects have
        # been identified are not removed from the db
        broker, objects, expected_dbs = self._setup_misplaced_objects()
        newer_objects = [
            ['j', self.ts_encoded(), 51, 'text/plain', 'etag_j', 0, 0],
            ['k', self.ts_encoded(), 52, 'text/plain', 'etag_k', 1, 0],
        ]

        calls = []
        pre_removal_objects = []

        def mock_replicate_object(part, db, node_id):
            calls.append((part, db, node_id))
            if db == expected_dbs[1]:
                # put some new objects in the shard range that is being
                # replicated before misplaced objects are removed from that
                # range in the source db
                for obj in newer_objects:
                    broker.put_object(*obj)
                    # grab a snapshot of the db contents - a side effect is
                    # that the newer objects are now committed to the db
                    pre_removal_objects.extend(
                        broker.get_objects())
            return True, [True, True, True]

        with self._mock_sharder(replicas=3) as sharder:
            sharder._replicate_object = mock_replicate_object
            sharder._move_misplaced_objects(broker)

        # sanity check - the newer objects were in the db before the misplaced
        # object were removed
        for obj in newer_objects:
            self.assertIn(obj[0], [o['name'] for o in pre_removal_objects])
        for obj in objects[:2]:
            self.assertIn(obj[0], [o['name'] for o in pre_removal_objects])

        self.assertEqual(
            set([(0, db, 0) for db in (expected_dbs[1:4])]), set(calls))

        # check misplaced objects were moved
        self._check_objects(objects[:2], expected_dbs[1])
        self._check_objects(objects[2:3], expected_dbs[2])
        self._check_objects(objects[3:], expected_dbs[3])
        # ... but newer objects were not removed from the source db
        self._check_objects(newer_objects, broker.db_file)
        self.assertFalse(sharder.logger.get_lines_for_level('warning'))
        expected_stats = {'attempted': 1, 'success': 1, 'failure': 0,
                          'found': 1, 'placed': 4, 'unplaced': 0}
        self._assert_stats(expected_stats, sharder, 'misplaced')

        # they will be moved on next cycle
        unlink_files(expected_dbs)
        with self._mock_sharder(replicas=3) as sharder:
            sharder._move_misplaced_objects(broker)

        self._check_objects(newer_objects, expected_dbs[1])
        self._check_objects([], broker.db_file)
        expected_stats = {'attempted': 1, 'success': 1, 'failure': 0,
                          'found': 1, 'placed': 2, 'unplaced': 0}
        self._assert_stats(expected_stats, sharder, 'misplaced')

    def test_misplaced_objects_db_id_changed(self):
        broker, objects, expected_dbs = self._setup_misplaced_objects()

        pre_info = broker.get_info()
        calls = []
        expected_retained_objects = []
        expected_retained_objects_dbs = []

        def mock_replicate_object(part, db, node_id):
            calls.append((part, db, node_id))
            if len(calls) == 2:
                broker.newid('fake_remote_id')
                # grab snapshot of the objects in the broker when it changed id
                expected_retained_objects.extend(
                    self._get_raw_object_records(broker))
            if len(calls) >= 2:
                expected_retained_objects_dbs.append(db)
            return True, [True, True, True]

        with self._mock_sharder(replicas=3) as sharder:
            sharder._replicate_object = mock_replicate_object
            sharder._move_misplaced_objects(broker)

        # sanity checks
        self.assertNotEqual(pre_info['id'], broker.get_info()['id'])
        self.assertTrue(expected_retained_objects)

        self.assertEqual(
            set([(0, db, 0) for db in (expected_dbs[1:4])]), set(calls))

        # check misplaced objects were moved
        self._check_objects(objects[:2], expected_dbs[1])
        self._check_objects(objects[2:3], expected_dbs[2])
        self._check_objects(objects[3:], expected_dbs[3])
        # ... but objects were not removed after the source db id changed
        self._check_objects(expected_retained_objects, broker.db_file)
        expected_stats = {'attempted': 1, 'success': 0, 'failure': 1,
                          'found': 1, 'placed': 4, 'unplaced': 0}
        self._assert_stats(expected_stats, sharder, 'misplaced')

        lines = sharder.logger.get_lines_for_level('warning')
        self.assertIn('Refused to remove misplaced objects', lines[0])
        self.assertIn('Refused to remove misplaced objects', lines[1])
        self.assertFalse(lines[2:])

        # they will be moved again on next cycle
        unlink_files(expected_dbs)
        sharder.logger.clear()
        with self._mock_sharder(replicas=3) as sharder:
            sharder._move_misplaced_objects(broker)

        self.assertEqual(2, len(set(expected_retained_objects_dbs)))
        for db in expected_retained_objects_dbs:
            if db == expected_dbs[1]:
                self._check_objects(objects[:2], expected_dbs[1])
            if db == expected_dbs[2]:
                self._check_objects(objects[2:3], expected_dbs[2])
            if db == expected_dbs[3]:
                self._check_objects(objects[3:], expected_dbs[3])
        self._check_objects([], broker.db_file)
        self.assertFalse(sharder.logger.get_lines_for_level('warning'))
        expected_stats = {'attempted': 1, 'success': 1, 'failure': 0,
                          'found': 1, 'placed': len(expected_retained_objects),
                          'unplaced': 0}
        self._assert_stats(expected_stats, sharder, 'misplaced')

    def test_misplaced_objects_sufficient_replication(self):
        broker, objects, expected_dbs = self._setup_misplaced_objects()

        with self._mock_sharder(replicas=3) as sharder:
            sharder._replicate_object.return_value = (True, [True, True, True])
            sharder._move_misplaced_objects(broker)

        sharder._replicate_object.assert_has_calls(
            [mock.call(0, db, 0) for db in (expected_dbs[2:4])],
            any_order=True)
        expected_stats = {'attempted': 1, 'success': 1, 'failure': 0,
                          'found': 1, 'placed': 4, 'unplaced': 0}
        self._assert_stats(expected_stats, sharder, 'misplaced')
        self.assertEqual(
            1, sharder.logger.get_increment_counts()['misplaced_found'])
        # check misplaced objects were moved
        self._check_objects(objects[:2], expected_dbs[1])
        self._check_objects(objects[2:3], expected_dbs[2])
        self._check_objects(objects[3:], expected_dbs[3])
        # ... and removed from the source db
        self._check_objects([], broker.db_file)
        # ... and nothing else moved
        self.assertFalse(os.path.exists(expected_dbs[0]))
        self.assertFalse(os.path.exists(expected_dbs[4]))

    def test_misplaced_objects_insufficient_replication_3_replicas(self):
        broker, objects, expected_dbs = self._setup_misplaced_objects()

        returns = {expected_dbs[1]: (True, [True, True, True]),  # ok
                   expected_dbs[2]: (False, [True, False, False]),  # < quorum
                   expected_dbs[3]: (False, [False, True, True])}  # ok
        calls = []

        def mock_replicate_object(part, db, node_id):
            calls.append((part, db, node_id))
            return returns[db]

        with self._mock_sharder(replicas=3) as sharder:
            sharder._replicate_object = mock_replicate_object
            sharder._move_misplaced_objects(broker)

        self.assertEqual(
            set([(0, db, 0) for db in (expected_dbs[1:4])]), set(calls))
        expected_stats = {'attempted': 1, 'success': 0, 'failure': 1,
                          'placed': 4, 'unplaced': 0}
        self._assert_stats(expected_stats, sharder, 'misplaced')
        self.assertEqual(
            1, sharder.logger.get_increment_counts()['misplaced_found'])
        # check misplaced objects were moved to shard dbs
        self._check_objects(objects[:2], expected_dbs[1])
        self._check_objects(objects[2:3], expected_dbs[2])
        self._check_objects(objects[3:], expected_dbs[3])
        # ... but only removed from the source db if sufficiently replicated
        self._check_objects(objects[2:3], broker.db_file)
        # ... and nothing else moved
        self.assertFalse(os.path.exists(expected_dbs[0]))
        self.assertFalse(os.path.exists(expected_dbs[4]))

    def test_misplaced_objects_insufficient_replication_2_replicas(self):
        broker, objects, expected_dbs = self._setup_misplaced_objects()

        returns = {expected_dbs[1]: (True, [True, True]),  # ok
                   expected_dbs[2]: (False, [True, False]),  # ok
                   expected_dbs[3]: (False, [False, False])}  # < quorum>
        calls = []

        def mock_replicate_object(part, db, node_id):
            calls.append((part, db, node_id))
            return returns[db]

        with self._mock_sharder(replicas=2) as sharder:
            sharder._replicate_object = mock_replicate_object
            sharder._move_misplaced_objects(broker)

        self.assertEqual(
            set([(0, db, 0) for db in (expected_dbs[1:4])]), set(calls))
        expected_stats = {'attempted': 1, 'success': 0, 'failure': 1,
                          'placed': 4, 'unplaced': 0}
        self._assert_stats(expected_stats, sharder, 'misplaced')
        self.assertEqual(
            1, sharder.logger.get_increment_counts()['misplaced_found'])
        # check misplaced objects were moved to shard dbs
        self._check_objects(objects[:2], expected_dbs[1])
        self._check_objects(objects[2:3], expected_dbs[2])
        self._check_objects(objects[3:], expected_dbs[3])
        # ... but only removed from the source db if sufficiently replicated
        self._check_objects(objects[3:], broker.db_file)
        # ... and nothing else moved
        self.assertFalse(os.path.exists(expected_dbs[0]))
        self.assertFalse(os.path.exists(expected_dbs[4]))

    def test_misplaced_objects_insufficient_replication_4_replicas(self):
        broker, objects, expected_dbs = self._setup_misplaced_objects()

        returns = {expected_dbs[1]: (False, [True, False, False, False]),
                   expected_dbs[2]: (True, [True, False, False, True]),
                   expected_dbs[3]: (False, [False, False, False, False])}
        calls = []

        def mock_replicate_object(part, db, node_id):
            calls.append((part, db, node_id))
            return returns[db]

        with self._mock_sharder(replicas=4) as sharder:
            sharder._replicate_object = mock_replicate_object
            sharder._move_misplaced_objects(broker)

        self.assertEqual(
            set([(0, db, 0) for db in (expected_dbs[1:4])]), set(calls))
        expected_stats = {'attempted': 1, 'success': 0, 'failure': 1,
                          'placed': 4, 'unplaced': 0}
        self._assert_stats(expected_stats, sharder, 'misplaced')
        self.assertEqual(
            1, sharder.logger.get_increment_counts()['misplaced_found'])
        # check misplaced objects were moved to shard dbs
        self._check_objects(objects[:2], expected_dbs[1])
        self._check_objects(objects[2:3], expected_dbs[2])
        self._check_objects(objects[3:], expected_dbs[3])
        # ... but only removed from the source db if sufficiently replicated
        self._check_objects(objects[:2] + objects[3:], broker.db_file)
        # ... and nothing else moved
        self.assertFalse(os.path.exists(expected_dbs[0]))
        self.assertFalse(os.path.exists(expected_dbs[4]))

    def _check_misplaced_objects_shard_container_unsharded(self, conf=None):
        broker = self._make_broker(account='.shards_a', container='.shard_c')
        ts_shard = next(self.ts_iter)
        own_sr = ShardRange(broker.path, ts_shard, 'here', 'where')
        broker.merge_shard_ranges([own_sr])
        broker.set_sharding_sysmeta('Root', 'a/c')
        self.assertEqual(own_sr, broker.get_own_shard_range())  # sanity check
        self.assertEqual(UNSHARDED, broker.get_db_state())

        objects = [
            # some of these are misplaced objects
            ['b', self.ts_encoded(), 2, 'text/plain', 'etag_b', 0, 0],
            ['here', self.ts_encoded(), 2, 'text/plain', 'etag_here', 0, 0],
            ['n', self.ts_encoded(), 2, 'text/plain', 'etag_n', 0, 0],
            ['there', self.ts_encoded(), 3, 'text/plain', 'etag_there', 0, 0],
            ['x', self.ts_encoded(), 0, '', '', 1, 0],  # deleted
            ['y', self.ts_encoded(), 10, 'text/plain', 'etag_y', 0, 0],
        ]

        shard_bounds = (('', 'here'), ('here', 'there'),
                        ('there', 'where'), ('where', ''))
        root_shard_ranges = self._make_shard_ranges(
            shard_bounds, state=ShardRange.ACTIVE)
        expected_shard_dbs = []
        for sr in root_shard_ranges:
            db_hash = hash_path(sr.account, sr.container)
            expected_shard_dbs.append(
                os.path.join(self.tempdir, 'sda', 'containers', '0',
                             db_hash[-3:], db_hash, db_hash + '.db'))

        # no objects
        with self._mock_sharder(conf=conf) as sharder:
            sharder._fetch_shard_ranges = mock.MagicMock(
                return_value=root_shard_ranges)
            sharder._move_misplaced_objects(broker)

        sharder._fetch_shard_ranges.assert_not_called()

        sharder._replicate_object.assert_not_called()
        expected_stats = {'attempted': 1, 'success': 1, 'failure': 0,
                          'found': 0, 'placed': 0, 'unplaced': 0}
        self._assert_stats(expected_stats, sharder, 'misplaced')
        self.assertFalse(
            sharder.logger.get_increment_counts().get('misplaced_found'))
        self.assertFalse(sharder.logger.get_lines_for_level('warning'))

        # now put objects
        for obj in objects:
            broker.put_object(*obj)
        self._check_objects(objects, broker.db_file)  # sanity check

        # NB final shard range not available
        with self._mock_sharder(conf=conf) as sharder:
            sharder._fetch_shard_ranges = mock.MagicMock(
                return_value=root_shard_ranges[:-1])
            sharder._move_misplaced_objects(broker)

        sharder._fetch_shard_ranges.assert_has_calls(
            [mock.call(broker, newest=True, params={'states': 'updating',
                                                    'marker': '',
                                                    'end_marker': 'here\x00'}),
             mock.call(broker, newest=True, params={'states': 'updating',
                                                    'marker': 'where',
                                                    'end_marker': ''})])
        sharder._replicate_object.assert_called_with(
            0, expected_shard_dbs[0], 0),

        expected_stats = {'attempted': 1, 'success': 0, 'failure': 1,
                          'found': 1, 'placed': 2, 'unplaced': 2}
        self._assert_stats(expected_stats, sharder, 'misplaced')
        self.assertEqual(
            1, sharder.logger.get_increment_counts()['misplaced_found'])
        # some misplaced objects could not be moved...
        warning_lines = sharder.logger.get_lines_for_level('warning')
        self.assertIn(
            'Failed to find destination for at least 2 misplaced objects',
            warning_lines[0])
        self.assertFalse(warning_lines[1:])
        sharder.logger.clear()

        # check misplaced objects were moved
        self._check_objects(objects[:2], expected_shard_dbs[0])
        # ... and removed from the source db
        self._check_objects(objects[2:], broker.db_file)
        # ... and nothing else moved
        self.assertFalse(os.path.exists(expected_shard_dbs[1]))
        self.assertFalse(os.path.exists(expected_shard_dbs[2]))
        self.assertFalse(os.path.exists(expected_shard_dbs[3]))

        # repeat with final shard range available
        with self._mock_sharder(conf=conf) as sharder:
            sharder._fetch_shard_ranges = mock.MagicMock(
                return_value=root_shard_ranges)
            sharder._move_misplaced_objects(broker)

        sharder._fetch_shard_ranges.assert_has_calls(
            [mock.call(broker, newest=True, params={'states': 'updating',
                                                    'marker': 'where',
                                                    'end_marker': ''})])

        sharder._replicate_object.assert_called_with(
            0, expected_shard_dbs[-1], 0),

        expected_stats = {'attempted': 1, 'success': 1, 'failure': 0,
                          'found': 1, 'placed': 2, 'unplaced': 0}
        self._assert_stats(expected_stats, sharder, 'misplaced')
        self.assertEqual(
            1, sharder.logger.get_increment_counts()['misplaced_found'])
        self.assertFalse(sharder.logger.get_lines_for_level('warning'))

        # check misplaced objects were moved
        self._check_objects(objects[:2], expected_shard_dbs[0])
        self._check_objects(objects[4:], expected_shard_dbs[3])
        # ... and removed from the source db
        self._check_objects(objects[2:4], broker.db_file)
        # ... and nothing else moved
        self.assertFalse(os.path.exists(expected_shard_dbs[1]))
        self.assertFalse(os.path.exists(expected_shard_dbs[2]))

        # repeat - no work remaining
        with self._mock_sharder(conf=conf) as sharder:
            sharder._fetch_shard_ranges = mock.MagicMock(
                return_value=root_shard_ranges)
            sharder._move_misplaced_objects(broker)

        sharder._fetch_shard_ranges.assert_not_called()
        sharder._replicate_object.assert_not_called()
        expected_stats = {'attempted': 1, 'success': 1, 'failure': 0,
                          'found': 0, 'placed': 0, 'unplaced': 0}
        self._assert_stats(expected_stats, sharder, 'misplaced')
        self.assertFalse(
            sharder.logger.get_increment_counts().get('misplaced_found'))
        self.assertFalse(sharder.logger.get_lines_for_level('warning'))

        # and then more misplaced updates arrive
        new_objects = [
            ['a', self.ts_encoded(), 51, 'text/plain', 'etag_a', 0, 0],
            ['z', self.ts_encoded(), 52, 'text/plain', 'etag_z', 0, 0],
        ]
        for obj in new_objects:
            broker.put_object(*obj)
        # sanity check the puts landed in sharded broker
        self._check_objects(new_objects[:1] + objects[2:4] + new_objects[1:],
                            broker.db_file)

        with self._mock_sharder(conf=conf) as sharder:
            sharder._fetch_shard_ranges = mock.MagicMock(
                return_value=root_shard_ranges)
            sharder._move_misplaced_objects(broker)

        sharder._fetch_shard_ranges.assert_has_calls(
            [mock.call(broker, newest=True,
                       params={'states': 'updating',
                               'marker': '', 'end_marker': 'here\x00'}),
             mock.call(broker, newest=True, params={'states': 'updating',
                                                    'marker': 'where',
                                                    'end_marker': ''})])
        sharder._replicate_object.assert_has_calls(
            [mock.call(0, db, 0)
             for db in (expected_shard_dbs[0], expected_shard_dbs[3])],
            any_order=True
        )
        expected_stats = {'attempted': 1, 'success': 1, 'failure': 0,
                          'found': 1, 'placed': 2, 'unplaced': 0}
        self._assert_stats(expected_stats, sharder, 'misplaced')
        self.assertEqual(
            1, sharder.logger.get_increment_counts()['misplaced_found'])
        self.assertFalse(sharder.logger.get_lines_for_level('warning'))

        # check new misplaced objects were moved
        self._check_objects(new_objects[:1] + objects[:2],
                            expected_shard_dbs[0])
        self._check_objects(objects[4:] + new_objects[1:],
                            expected_shard_dbs[3])
        # ... and removed from the source db
        self._check_objects(objects[2:4], broker.db_file)
        # ... and nothing else moved
        self.assertFalse(os.path.exists(expected_shard_dbs[1]))
        self.assertFalse(os.path.exists(expected_shard_dbs[2]))

    def test_misplaced_objects_shard_container_unsharded(self):
        self._check_misplaced_objects_shard_container_unsharded()

    def test_misplaced_objects_shard_container_unsharded_limit_two(self):
        self._check_misplaced_objects_shard_container_unsharded(
            conf={'cleave_row_batch_size': 2})

    def test_misplaced_objects_shard_container_unsharded_limit_one(self):
        self._check_misplaced_objects_shard_container_unsharded(
            conf={'cleave_row_batch_size': 1})

    def test_misplaced_objects_shard_container_sharding(self):
        broker = self._make_broker(account='.shards_a', container='shard_c')
        ts_shard = next(self.ts_iter)
        # note that own_sr spans two root shard ranges
        own_sr = ShardRange(broker.path, ts_shard, 'here', 'where')
        own_sr.update_state(ShardRange.SHARDING)
        own_sr.epoch = next(self.ts_iter)
        broker.merge_shard_ranges([own_sr])
        broker.set_sharding_sysmeta('Root', 'a/c')
        self.assertEqual(own_sr, broker.get_own_shard_range())  # sanity check
        self.assertEqual(UNSHARDED, broker.get_db_state())

        objects = [
            # some of these are misplaced objects
            ['b', self.ts_encoded(), 2, 'text/plain', 'etag_b', 0, 0],
            ['here', self.ts_encoded(), 2, 'text/plain', 'etag_here', 0, 0],
            ['n', self.ts_encoded(), 2, 'text/plain', 'etag_n', 0, 0],
            ['there', self.ts_encoded(), 3, 'text/plain', 'etag_there', 0, 0],
            ['v', self.ts_encoded(), 10, 'text/plain', 'etag_v', 0, 0],
            ['y', self.ts_encoded(), 10, 'text/plain', 'etag_y', 0, 0],
        ]

        shard_bounds = (('', 'here'), ('here', 'there'),
                        ('there', 'where'), ('where', ''))
        root_shard_ranges = self._make_shard_ranges(
            shard_bounds, state=ShardRange.ACTIVE)
        expected_shard_dbs = []
        for sr in root_shard_ranges:
            db_hash = hash_path(sr.account, sr.container)
            expected_shard_dbs.append(
                os.path.join(self.tempdir, 'sda', 'containers', '0',
                             db_hash[-3:], db_hash, db_hash + '.db'))

        # pretend broker is sharding but not yet cleaved a shard
        self.assertTrue(broker.set_sharding_state())
        broker.merge_shard_ranges([dict(sr) for sr in root_shard_ranges[1:3]])
        # then some updates arrive
        for obj in objects:
            broker.put_object(*obj)
        broker.get_info()
        self._check_objects(objects, broker.db_file)  # sanity check

        # first destination is not available
        with self._mock_sharder() as sharder:
            sharder._fetch_shard_ranges = mock.MagicMock(
                return_value=root_shard_ranges[1:])
            sharder._move_misplaced_objects(broker)

        sharder._fetch_shard_ranges.assert_has_calls(
            [mock.call(broker, newest=True,
                       params={'states': 'updating',
                               'marker': '', 'end_marker': 'here\x00'}),
             mock.call(broker, newest=True,
                       params={'states': 'updating',
                               'marker': 'where', 'end_marker': ''})])
        sharder._replicate_object.assert_has_calls(
            [mock.call(0, expected_shard_dbs[-1], 0)],
        )
        expected_stats = {'attempted': 1, 'success': 0, 'failure': 1,
                          'found': 1, 'placed': 1, 'unplaced': 2}
        self._assert_stats(expected_stats, sharder, 'misplaced')
        self.assertEqual(
            1, sharder.logger.get_increment_counts()['misplaced_found'])
        warning_lines = sharder.logger.get_lines_for_level('warning')
        self.assertIn(
            'Failed to find destination for at least 2 misplaced objects',
            warning_lines[0])
        self.assertFalse(warning_lines[1:])
        sharder.logger.clear()

        # check some misplaced objects were moved
        self._check_objects(objects[5:], expected_shard_dbs[3])
        # ... and removed from the source db
        self._check_objects(objects[:5], broker.db_file)
        self.assertFalse(os.path.exists(expected_shard_dbs[0]))
        self.assertFalse(os.path.exists(expected_shard_dbs[1]))
        self.assertFalse(os.path.exists(expected_shard_dbs[2]))

        # normality resumes and all destinations are available
        with self._mock_sharder() as sharder:
            sharder._fetch_shard_ranges = mock.MagicMock(
                return_value=root_shard_ranges)
            sharder._move_misplaced_objects(broker)

        sharder._fetch_shard_ranges.assert_has_calls(
            [mock.call(broker, newest=True, params={'states': 'updating',
                                                    'marker': '',
                                                    'end_marker': 'here\x00'})]
        )

        sharder._replicate_object.assert_has_calls(
            [mock.call(0, expected_shard_dbs[0], 0)],
        )
        expected_stats = {'attempted': 1, 'success': 1, 'failure': 0,
                          'found': 1, 'placed': 2, 'unplaced': 0}
        self._assert_stats(expected_stats, sharder, 'misplaced')
        self.assertEqual(
            1, sharder.logger.get_increment_counts()['misplaced_found'])
        self.assertFalse(sharder.logger.get_lines_for_level('warning'))

        # check misplaced objects were moved
        self._check_objects(objects[:2], expected_shard_dbs[0])
        self._check_objects(objects[5:], expected_shard_dbs[3])
        # ... and removed from the source db
        self._check_objects(objects[2:5], broker.db_file)
        self.assertFalse(os.path.exists(expected_shard_dbs[1]))
        self.assertFalse(os.path.exists(expected_shard_dbs[2]))

        # pretend first shard has been cleaved
        context = CleavingContext.load(broker)
        context.cursor = 'there'
        context.store(broker)
        # and then more misplaced updates arrive
        new_objects = [
            ['a', self.ts_encoded(), 51, 'text/plain', 'etag_a', 0, 0],
            # this one is in the now cleaved shard range...
            ['k', self.ts_encoded(), 52, 'text/plain', 'etag_k', 0, 0],
            ['z', self.ts_encoded(), 53, 'text/plain', 'etag_z', 0, 0],
        ]
        for obj in new_objects:
            broker.put_object(*obj)
        broker.get_info()  # force updates to be committed
        # sanity check the puts landed in sharded broker
        self._check_objects(sorted(new_objects + objects[2:5]), broker.db_file)
        with self._mock_sharder() as sharder:
            sharder._fetch_shard_ranges = mock.MagicMock(
                return_value=root_shard_ranges)
            sharder._move_misplaced_objects(broker)

        sharder._fetch_shard_ranges.assert_has_calls(
            [mock.call(broker, newest=True,
                       params={'states': 'updating', 'marker': '',
                               'end_marker': 'there\x00'}),
             mock.call(broker, newest=True,
                       params={'states': 'updating', 'marker': 'where',
                               'end_marker': ''})])

        sharder._replicate_object.assert_has_calls(
            [mock.call(0, db, 0) for db in (expected_shard_dbs[0],
                                            expected_shard_dbs[1],
                                            expected_shard_dbs[-1])],
            any_order=True
        )

        expected_stats = {'attempted': 1, 'success': 1, 'failure': 0,
                          'found': 1, 'placed': 5, 'unplaced': 0}
        self._assert_stats(expected_stats, sharder, 'misplaced')
        self.assertEqual(
            1, sharder.logger.get_increment_counts()['misplaced_found'])
        self.assertFalse(sharder.logger.get_lines_for_level('warning'))

        # check *all* the misplaced objects were moved
        self._check_objects(new_objects[:1] + objects[:2],
                            expected_shard_dbs[0])
        self._check_objects(new_objects[1:2] + objects[2:4],
                            expected_shard_dbs[1])
        self._check_objects(objects[5:] + new_objects[2:],
                            expected_shard_dbs[3])
        # ... and removed from the source db
        self._check_objects(objects[4:5], broker.db_file)
        self.assertFalse(os.path.exists(expected_shard_dbs[2]))

    def test_misplaced_objects_deleted_and_updated(self):
        # setup
        broker = self._make_broker()
        broker.enable_sharding(next(self.ts_iter))

        shard_bounds = (('', 'here'), ('here', ''))
        root_shard_ranges = self._make_shard_ranges(
            shard_bounds, state=ShardRange.ACTIVE)
        expected_shard_dbs = []
        for sr in root_shard_ranges:
            db_hash = hash_path(sr.account, sr.container)
            expected_shard_dbs.append(
                os.path.join(self.tempdir, 'sda', 'containers', '0',
                             db_hash[-3:], db_hash, db_hash + '.db'))
        broker.merge_shard_ranges(root_shard_ranges)
        self.assertTrue(broker.set_sharding_state())

        ts_older_internal = self.ts_encoded()  # used later
        # put deleted objects into source
        objects = [
            ['b', self.ts_encoded(), 0, '', '', 1, 0],
            ['x', self.ts_encoded(), 0, '', '', 1, 0]
        ]
        for obj in objects:
            broker.put_object(*obj)
        broker.get_info()
        self._check_objects(objects, broker.db_file)  # sanity check
        # pretend we cleaved all ranges - sharded state
        self.assertTrue(broker.set_sharded_state())

        with self._mock_sharder() as sharder:
            sharder._move_misplaced_objects(broker)

        sharder._replicate_object.assert_has_calls(
            [mock.call(0, db, 0) for db in (expected_shard_dbs[0],
                                            expected_shard_dbs[1])],
            any_order=True
        )
        expected_stats = {'attempted': 1, 'success': 1, 'failure': 0,
                          'found': 1, 'placed': 2, 'unplaced': 0}
        self._assert_stats(expected_stats, sharder, 'misplaced')
        self.assertEqual(
            1, sharder.logger.get_increment_counts()['misplaced_found'])

        # check new misplaced objects were moved
        self._check_objects(objects[:1], expected_shard_dbs[0])
        self._check_objects(objects[1:], expected_shard_dbs[1])
        # ... and removed from the source db
        self._check_objects([], broker.db_file)

        # update source db with older undeleted versions of same objects
        old_objects = [
            ['b', ts_older_internal, 2, 'text/plain', 'etag_b', 0, 0],
            ['x', ts_older_internal, 4, 'text/plain', 'etag_x', 0, 0]
        ]
        for obj in old_objects:
            broker.put_object(*obj)
        broker.get_info()
        self._check_objects(old_objects, broker.db_file)  # sanity check
        with self._mock_sharder() as sharder:
            sharder._move_misplaced_objects(broker)

        sharder._replicate_object.assert_has_calls(
            [mock.call(0, db, 0) for db in (expected_shard_dbs[0],
                                            expected_shard_dbs[1])],
            any_order=True
        )
        self._assert_stats(expected_stats, sharder, 'misplaced')
        self.assertEqual(
            1, sharder.logger.get_increment_counts()['misplaced_found'])

        # check older misplaced objects were not merged to shard brokers
        self._check_objects(objects[:1], expected_shard_dbs[0])
        self._check_objects(objects[1:], expected_shard_dbs[1])
        # ... and removed from the source db
        self._check_objects([], broker.db_file)

        # the destination shard dbs for misplaced objects may already exist so
        # check they are updated correctly when overwriting objects
        # update source db with newer deleted versions of same objects
        new_objects = [
            ['b', self.ts_encoded(), 0, '', '', 1, 0],
            ['x', self.ts_encoded(), 0, '', '', 1, 0]
        ]
        for obj in new_objects:
            broker.put_object(*obj)
        broker.get_info()
        self._check_objects(new_objects, broker.db_file)  # sanity check
        shard_broker = ContainerBroker(
            expected_shard_dbs[0], account=root_shard_ranges[0].account,
            container=root_shard_ranges[0].container)
        # update one shard container with even newer version of object
        timestamps = [next(self.ts_iter) for i in range(7)]
        ts_newer = encode_timestamps(
            timestamps[1], timestamps[3], timestamps[5])
        newer_object = ('b', ts_newer, 10, 'text/plain', 'etag_b', 0, 0)
        shard_broker.put_object(*newer_object)

        with self._mock_sharder() as sharder:
            sharder._move_misplaced_objects(broker)

        sharder._replicate_object.assert_has_calls(
            [mock.call(0, db, 0) for db in (expected_shard_dbs[0],
                                            expected_shard_dbs[1])],
            any_order=True
        )
        self._assert_stats(expected_stats, sharder, 'misplaced')
        self.assertEqual(
            1, sharder.logger.get_increment_counts()['misplaced_found'])

        # check only the newer misplaced object was moved
        self._check_objects([newer_object], expected_shard_dbs[0])
        self._check_objects(new_objects[1:], expected_shard_dbs[1])
        # ... and removed from the source db
        self._check_objects([], broker.db_file)

        # update source with a version of 'b' that has newer data
        # but older content-type and metadata relative to shard object
        ts_update = encode_timestamps(
            timestamps[2], timestamps[3], timestamps[4])
        update_object = ('b', ts_update, 20, 'text/ignored', 'etag_newer', 0,
                         0)
        broker.put_object(*update_object)

        with self._mock_sharder() as sharder:
            sharder._move_misplaced_objects(broker)

        ts_expected = encode_timestamps(
            timestamps[2], timestamps[3], timestamps[5])
        expected = ('b', ts_expected, 20, 'text/plain', 'etag_newer', 0, 0)
        self._check_objects([expected], expected_shard_dbs[0])
        self._check_objects([], broker.db_file)

        # update source with a version of 'b' that has older data
        # and content-type but newer metadata relative to shard object
        ts_update = encode_timestamps(
            timestamps[1], timestamps[3], timestamps[6])
        update_object = ('b', ts_update, 999, 'text/ignored', 'etag_b', 0, 0)
        broker.put_object(*update_object)

        with self._mock_sharder() as sharder:
            sharder._move_misplaced_objects(broker)

        ts_expected = encode_timestamps(
            timestamps[2], timestamps[3], timestamps[6])
        expected = ('b', ts_expected, 20, 'text/plain', 'etag_newer', 0, 0)
        self._check_objects([expected], expected_shard_dbs[0])
        self._check_objects([], broker.db_file)

        # update source with a version of 'b' that has older data
        # but newer content-type and metadata
        ts_update = encode_timestamps(
            timestamps[2], timestamps[6], timestamps[6])
        update_object = ('b', ts_update, 999, 'text/newer', 'etag_b', 0, 0)
        broker.put_object(*update_object)

        with self._mock_sharder() as sharder:
            sharder._move_misplaced_objects(broker)

        ts_expected = encode_timestamps(
            timestamps[2], timestamps[6], timestamps[6])
        expected = ('b', ts_expected, 20, 'text/newer', 'etag_newer', 0, 0)
        self._check_objects([expected], expected_shard_dbs[0])
        self._check_objects([], broker.db_file)

    def _setup_old_style_find_ranges(self, account, cont, lower, upper):
        broker = self._make_broker(account=account, container=cont)
        own_sr = ShardRange('%s/%s' % (account, cont), Timestamp.now(),
                            lower, upper)
        broker.merge_shard_ranges([own_sr])
        broker.set_sharding_sysmeta('Root', 'a/c')
        objects = [
            # some of these are misplaced objects
            ['obj%3d' % i, self.ts_encoded(), i, 'text/plain', 'etag%s' % i, 0]
            for i in range(100)]
        for obj in objects:
            broker.put_object(*obj)
        return broker, objects

    def _check_old_style_find_shard_ranges_none_found(self, broker, objects):
        with self._mock_sharder() as sharder:
            num_found = sharder._find_shard_ranges(broker)
        self.assertGreater(sharder.split_size, len(objects))
        self.assertEqual(0, num_found)
        self.assertFalse(broker.get_shard_ranges())
        expected_stats = {'attempted': 1, 'success': 0, 'failure': 1,
                          'found': 0, 'min_time': mock.ANY,
                          'max_time': mock.ANY}
        stats = self._assert_stats(expected_stats, sharder, 'scanned')
        self.assertGreaterEqual(stats['max_time'], stats['min_time'])

        with self._mock_sharder(
                conf={'shard_container_threshold': 200}) as sharder:
            num_found = sharder._find_shard_ranges(broker)
        self.assertEqual(sharder.split_size, len(objects))
        self.assertEqual(0, num_found)
        self.assertFalse(broker.get_shard_ranges())
        expected_stats = {'attempted': 1, 'success': 0, 'failure': 1,
                          'found': 0, 'min_time': mock.ANY,
                          'max_time': mock.ANY}
        stats = self._assert_stats(expected_stats, sharder, 'scanned')
        self.assertGreaterEqual(stats['max_time'], stats['min_time'])

    def test_old_style_find_shard_ranges_none_found_root(self):
        broker, objects = self._setup_old_style_find_ranges('a', 'c', '', '')
        self._check_old_style_find_shard_ranges_none_found(broker, objects)

    def test_old_style_find_shard_ranges_none_found_shard(self):
        broker, objects = self._setup_old_style_find_ranges(
            '.shards_a', 'c', 'lower', 'upper')
        self._check_old_style_find_shard_ranges_none_found(broker, objects)

    def _check_old_style_find_shard_ranges_finds_two(
            self, account, cont, lower, upper):
        def check_ranges():
            self.assertEqual(2, len(broker.get_shard_ranges()))
            expected_ranges = [
                ShardRange(
                    ShardRange.make_path('.int_shards_a', 'c', cont, now, 0),
                    now, lower, objects[98][0], 99),
                ShardRange(
                    ShardRange.make_path('.int_shards_a', 'c', cont, now, 1),
                    now, objects[98][0], upper, 1),
            ]
            self._assert_shard_ranges_equal(expected_ranges,
                                            broker.get_shard_ranges())

        # first invocation finds both ranges
        broker, objects = self._setup_old_style_find_ranges(
            account, cont, lower, upper)
        with self._mock_sharder(conf={'shard_container_threshold': 199,
                                      'auto_create_account_prefix': '.int_'}
                                ) as sharder:
            with mock_timestamp_now() as now:
                num_found = sharder._find_shard_ranges(broker)
        self.assertEqual(99, sharder.split_size)
        self.assertEqual(2, num_found)
        check_ranges()
        expected_stats = {'attempted': 1, 'success': 1, 'failure': 0,
                          'found': 2, 'min_time': mock.ANY,
                          'max_time': mock.ANY}
        stats = self._assert_stats(expected_stats, sharder, 'scanned')
        self.assertGreaterEqual(stats['max_time'], stats['min_time'])

        # second invocation finds none
        with self._mock_sharder(conf={'shard_container_threshold': 199,
                                      'auto_create_account_prefix': '.int_'}
                                ) as sharder:
            num_found = sharder._find_shard_ranges(broker)
        self.assertEqual(0, num_found)
        self.assertEqual(2, len(broker.get_shard_ranges()))
        check_ranges()
        expected_stats = {'attempted': 0, 'success': 0, 'failure': 0,
                          'found': 0, 'min_time': mock.ANY,
                          'max_time': mock.ANY}
        stats = self._assert_stats(expected_stats, sharder, 'scanned')
        self.assertGreaterEqual(stats['max_time'], stats['min_time'])

    def test_old_style_find_shard_ranges_finds_two_root(self):
        self._check_old_style_find_shard_ranges_finds_two('a', 'c', '', '')

    def test_old_style_find_shard_ranges_finds_two_shard(self):
        self._check_old_style_find_shard_ranges_finds_two(
            '.shards_a', 'c_', 'l', 'u')

    def _setup_find_ranges(self, account, cont, lower, upper):
        broker = self._make_broker(account=account, container=cont)
        own_sr = ShardRange('%s/%s' % (account, cont), Timestamp.now(),
                            lower, upper)
        broker.merge_shard_ranges([own_sr])
        broker.set_sharding_sysmeta('Quoted-Root', 'a/c')
        objects = [
            # some of these are misplaced objects
            ['obj%3d' % i, self.ts_encoded(), i, 'text/plain', 'etag%s' % i, 0]
            for i in range(100)]
        for obj in objects:
            broker.put_object(*obj)
        return broker, objects

    def _check_find_shard_ranges_none_found(self, broker, objects):
        with self._mock_sharder() as sharder:
            num_found = sharder._find_shard_ranges(broker)
        self.assertGreater(sharder.split_size, len(objects))
        self.assertEqual(0, num_found)
        self.assertFalse(broker.get_shard_ranges())
        expected_stats = {'attempted': 1, 'success': 0, 'failure': 1,
                          'found': 0, 'min_time': mock.ANY,
                          'max_time': mock.ANY}
        stats = self._assert_stats(expected_stats, sharder, 'scanned')
        self.assertGreaterEqual(stats['max_time'], stats['min_time'])

        with self._mock_sharder(
                conf={'shard_container_threshold': 200}) as sharder:
            num_found = sharder._find_shard_ranges(broker)
        self.assertEqual(sharder.split_size, len(objects))
        self.assertEqual(0, num_found)
        self.assertFalse(broker.get_shard_ranges())
        expected_stats = {'attempted': 1, 'success': 0, 'failure': 1,
                          'found': 0, 'min_time': mock.ANY,
                          'max_time': mock.ANY}
        stats = self._assert_stats(expected_stats, sharder, 'scanned')
        self.assertGreaterEqual(stats['max_time'], stats['min_time'])

    def test_find_shard_ranges_none_found_root(self):
        broker, objects = self._setup_find_ranges('a', 'c', '', '')
        self._check_find_shard_ranges_none_found(broker, objects)

    def test_find_shard_ranges_none_found_shard(self):
        broker, objects = self._setup_find_ranges(
            '.shards_a', 'c', 'lower', 'upper')
        self._check_find_shard_ranges_none_found(broker, objects)

    def _check_find_shard_ranges_finds_two(self, account, cont, lower, upper):
        def check_ranges():
            self.assertEqual(2, len(broker.get_shard_ranges()))
            expected_ranges = [
                ShardRange(
                    ShardRange.make_path('.int_shards_a', 'c', cont, now, 0),
                    now, lower, objects[98][0], 99),
                ShardRange(
                    ShardRange.make_path('.int_shards_a', 'c', cont, now, 1),
                    now, objects[98][0], upper, 1),
            ]
            self._assert_shard_ranges_equal(expected_ranges,
                                            broker.get_shard_ranges())

        # first invocation finds both ranges
        broker, objects = self._setup_find_ranges(
            account, cont, lower, upper)
        with self._mock_sharder(conf={'shard_container_threshold': 199,
                                      'auto_create_account_prefix': '.int_'}
                                ) as sharder:
            with mock_timestamp_now() as now:
                num_found = sharder._find_shard_ranges(broker)
        self.assertEqual(99, sharder.split_size)
        self.assertEqual(2, num_found)
        check_ranges()
        expected_stats = {'attempted': 1, 'success': 1, 'failure': 0,
                          'found': 2, 'min_time': mock.ANY,
                          'max_time': mock.ANY}
        stats = self._assert_stats(expected_stats, sharder, 'scanned')
        self.assertGreaterEqual(stats['max_time'], stats['min_time'])

        # second invocation finds none
        with self._mock_sharder(conf={'shard_container_threshold': 199,
                                      'auto_create_account_prefix': '.int_'}
                                ) as sharder:
            num_found = sharder._find_shard_ranges(broker)
        self.assertEqual(0, num_found)
        self.assertEqual(2, len(broker.get_shard_ranges()))
        check_ranges()
        expected_stats = {'attempted': 0, 'success': 0, 'failure': 0,
                          'found': 0, 'min_time': mock.ANY,
                          'max_time': mock.ANY}
        stats = self._assert_stats(expected_stats, sharder, 'scanned')
        self.assertGreaterEqual(stats['max_time'], stats['min_time'])

    def test_find_shard_ranges_finds_two_root(self):
        self._check_find_shard_ranges_finds_two('a', 'c', '', '')

    def test_find_shard_ranges_finds_two_shard(self):
        self._check_find_shard_ranges_finds_two('.shards_a', 'c_', 'l', 'u')

    def _check_find_shard_ranges_finds_three(self, account, cont, lower,
                                             upper):
        broker, objects = self._setup_find_ranges(
            account, cont, lower, upper)
        now = Timestamp.now()
        expected_ranges = [
            ShardRange(
                ShardRange.make_path('.shards_a', 'c', cont, now, 0),
                now, lower, objects[44][0], 45),
            ShardRange(
                ShardRange.make_path('.shards_a', 'c', cont, now, 1),
                now, objects[44][0], objects[89][0], 45),
            ShardRange(
                ShardRange.make_path('.shards_a', 'c', cont, now, 2),
                now, objects[89][0], upper, 10),
        ]
        # first invocation finds 2 ranges
        with self._mock_sharder(
                conf={'shard_container_threshold': 90,
                      'shard_scanner_batch_size': 2}) as sharder:
            with mock_timestamp_now(now):
                num_found = sharder._find_shard_ranges(broker)
        self.assertEqual(45, sharder.split_size)
        self.assertEqual(2, num_found)
        self.assertEqual(2, len(broker.get_shard_ranges()))
        self._assert_shard_ranges_equal(expected_ranges[:2],
                                        broker.get_shard_ranges())
        expected_stats = {'attempted': 1, 'success': 1, 'failure': 0,
                          'found': 2, 'min_time': mock.ANY,
                          'max_time': mock.ANY}
        stats = self._assert_stats(expected_stats, sharder, 'scanned')
        self.assertGreaterEqual(stats['max_time'], stats['min_time'])

        # second invocation finds third shard range
        with self._mock_sharder(conf={'shard_container_threshold': 199,
                                      'shard_scanner_batch_size': 2}
                                ) as sharder:
            with mock_timestamp_now(now):
                num_found = sharder._find_shard_ranges(broker)
        self.assertEqual(1, num_found)
        self.assertEqual(3, len(broker.get_shard_ranges()))
        self._assert_shard_ranges_equal(expected_ranges,
                                        broker.get_shard_ranges())
        expected_stats = {'attempted': 1, 'success': 1, 'failure': 0,
                          'found': 1, 'min_time': mock.ANY,
                          'max_time': mock.ANY}
        stats = self._assert_stats(expected_stats, sharder, 'scanned')
        self.assertGreaterEqual(stats['max_time'], stats['min_time'])

        # third invocation finds none
        with self._mock_sharder(conf={'shard_container_threshold': 199,
                                      'shard_scanner_batch_size': 2}
                                ) as sharder:
            sharder._send_shard_ranges = mock.MagicMock(return_value=True)
            num_found = sharder._find_shard_ranges(broker)
        self.assertEqual(0, num_found)
        self.assertEqual(3, len(broker.get_shard_ranges()))
        self._assert_shard_ranges_equal(expected_ranges,
                                        broker.get_shard_ranges())
        expected_stats = {'attempted': 0, 'success': 0, 'failure': 0,
                          'found': 0, 'min_time': mock.ANY,
                          'max_time': mock.ANY}
        stats = self._assert_stats(expected_stats, sharder, 'scanned')
        self.assertGreaterEqual(stats['max_time'], stats['min_time'])

    def test_find_shard_ranges_finds_three_root(self):
        self._check_find_shard_ranges_finds_three('a', 'c', '', '')

    def test_find_shard_ranges_finds_three_shard(self):
        self._check_find_shard_ranges_finds_three('.shards_a', 'c_', 'l', 'u')

    def test_sharding_enabled(self):
        broker = self._make_broker()
        self.assertFalse(sharding_enabled(broker))
        broker.update_metadata(
            {'X-Container-Sysmeta-Sharding':
             ('yes', Timestamp.now().internal)})
        self.assertTrue(sharding_enabled(broker))
        # deleting broker clears sharding sysmeta
        broker.delete_db(Timestamp.now().internal)
        self.assertFalse(sharding_enabled(broker))
        # but if broker has a shard range then sharding is enabled
        broker.merge_shard_ranges(
            ShardRange('acc/a_shard', Timestamp.now(), 'l', 'u'))
        self.assertTrue(sharding_enabled(broker))

    def test_send_shard_ranges(self):
        shard_ranges = self._make_shard_ranges((('', 'h'), ('h', '')))

        def do_test(replicas, *resp_codes):
            sent_data = defaultdict(bytes)

            def on_send(fake_conn, data):
                sent_data[fake_conn] += data

            with self._mock_sharder(replicas=replicas) as sharder:
                with mocked_http_conn(*resp_codes, give_send=on_send) as conn:
                    with mock_timestamp_now() as now:
                        res = sharder._send_shard_ranges(
                            'a', 'c', shard_ranges)

            self.assertEqual(sharder.ring.replica_count, len(conn.requests))
            expected_body = json.dumps([dict(sr) for sr in shard_ranges])
            expected_body = expected_body.encode('ascii')
            expected_headers = {'Content-Type': 'application/json',
                                'Content-Length': str(len(expected_body)),
                                'X-Timestamp': now.internal,
                                'X-Backend-Record-Type': 'shard',
                                'User-Agent': mock.ANY}
            for data in sent_data.values():
                self.assertEqual(expected_body, data)
            hosts = set()
            for req in conn.requests:
                path_parts = req['path'].split('/')[1:]
                hosts.add('%s:%s/%s' % (req['ip'], req['port'], path_parts[0]))
                # FakeRing only has one partition
                self.assertEqual('0', path_parts[1])
                self.assertEqual('PUT', req['method'])
                self.assertEqual(['a', 'c'], path_parts[-2:])
                req_headers = req['headers']
                for k, v in expected_headers.items():
                    self.assertEqual(v, req_headers[k])
                self.assertTrue(
                    req_headers['User-Agent'].startswith('container-sharder'))
            self.assertEqual(sharder.ring.replica_count, len(hosts))
            return res, sharder

        replicas = 3
        res, sharder = do_test(replicas, 202, 202, 202)
        self.assertTrue(res)
        self.assertFalse(sharder.logger.get_lines_for_level('warning'))
        self.assertFalse(sharder.logger.get_lines_for_level('error'))
        res, sharder = do_test(replicas, 202, 202, 404)
        self.assertTrue(res)
        self.assertEqual([True], [
            'Failed to put shard ranges' in line for line in
            sharder.logger.get_lines_for_level('warning')])
        self.assertFalse(sharder.logger.get_lines_for_level('error'))
        res, sharder = do_test(replicas, 202, 202, Exception)
        self.assertTrue(res)
        self.assertFalse(sharder.logger.get_lines_for_level('warning'))
        self.assertEqual([True], [
            'Failed to put shard ranges' in line for line in
            sharder.logger.get_lines_for_level('error')])
        res, sharder = do_test(replicas, 202, 404, 404)
        self.assertFalse(res)
        self.assertEqual([True, True], [
            'Failed to put shard ranges' in line for line in
            sharder.logger.get_lines_for_level('warning')])
        self.assertFalse(sharder.logger.get_lines_for_level('error'))
        res, sharder = do_test(replicas, 500, 500, 500)
        self.assertFalse(res)
        self.assertEqual([True, True, True], [
            'Failed to put shard ranges' in line for line in
            sharder.logger.get_lines_for_level('warning')])
        self.assertFalse(sharder.logger.get_lines_for_level('error'))
        res, sharder = do_test(replicas, Exception, Exception, 202)
        self.assertEqual([True, True], [
            'Failed to put shard ranges' in line for line in
            sharder.logger.get_lines_for_level('error')])
        res, sharder = do_test(replicas, Exception, eventlet.Timeout(), 202)
        self.assertFalse(sharder.logger.get_lines_for_level('warning'))
        self.assertEqual([True, True], [
            'Failed to put shard ranges' in line for line in
            sharder.logger.get_lines_for_level('error')])

        replicas = 2
        res, sharder = do_test(replicas, 202, 202)
        self.assertTrue(res)
        self.assertFalse(sharder.logger.get_lines_for_level('warning'))
        self.assertFalse(sharder.logger.get_lines_for_level('error'))
        res, sharder = do_test(replicas, 202, 404)
        self.assertTrue(res)
        self.assertEqual([True], [
            'Failed to put shard ranges' in line for line in
            sharder.logger.get_lines_for_level('warning')])
        self.assertFalse(sharder.logger.get_lines_for_level('error'))
        res, sharder = do_test(replicas, 202, Exception)
        self.assertTrue(res)
        self.assertFalse(sharder.logger.get_lines_for_level('warning'))
        self.assertEqual([True], [
            'Failed to put shard ranges' in line for line in
            sharder.logger.get_lines_for_level('error')])
        res, sharder = do_test(replicas, 404, 404)
        self.assertFalse(res)
        self.assertEqual([True, True], [
            'Failed to put shard ranges' in line for line in
            sharder.logger.get_lines_for_level('warning')])
        self.assertFalse(sharder.logger.get_lines_for_level('error'))
        res, sharder = do_test(replicas, Exception, Exception)
        self.assertFalse(res)
        self.assertFalse(sharder.logger.get_lines_for_level('warning'))
        self.assertEqual([True, True], [
            'Failed to put shard ranges' in line for line in
            sharder.logger.get_lines_for_level('error')])
        res, sharder = do_test(replicas, eventlet.Timeout(), Exception)
        self.assertFalse(res)
        self.assertFalse(sharder.logger.get_lines_for_level('warning'))
        self.assertEqual([True, True], [
            'Failed to put shard ranges' in line for line in
            sharder.logger.get_lines_for_level('error')])

        replicas = 4
        res, sharder = do_test(replicas, 202, 202, 202, 202)
        self.assertFalse(sharder.logger.get_lines_for_level('warning'))
        self.assertFalse(sharder.logger.get_lines_for_level('error'))
        self.assertTrue(res)
        res, sharder = do_test(replicas, 202, 202, 404, 404)
        self.assertTrue(res)
        self.assertEqual([True, True], [
            'Failed to put shard ranges' in line for line in
            sharder.logger.get_lines_for_level('warning')])
        self.assertFalse(sharder.logger.get_lines_for_level('error'))
        res, sharder = do_test(replicas, 202, 202, Exception, Exception)
        self.assertTrue(res)
        self.assertFalse(sharder.logger.get_lines_for_level('warning'))
        self.assertEqual([True, True], [
            'Failed to put shard ranges' in line for line in
            sharder.logger.get_lines_for_level('error')])
        res, sharder = do_test(replicas, 202, 404, 404, 404)
        self.assertFalse(res)
        self.assertEqual([True, True, True], [
            'Failed to put shard ranges' in line for line in
            sharder.logger.get_lines_for_level('warning')])
        self.assertFalse(sharder.logger.get_lines_for_level('error'))
        res, sharder = do_test(replicas, 500, 500, 500, 202)
        self.assertFalse(res)
        self.assertEqual([True, True, True], [
            'Failed to put shard ranges' in line for line in
            sharder.logger.get_lines_for_level('warning')])
        self.assertFalse(sharder.logger.get_lines_for_level('error'))
        res, sharder = do_test(replicas, Exception, Exception, 202, 404)
        self.assertFalse(res)
        self.assertEqual([True], [
            all(msg in line for msg in ('Failed to put shard ranges', '404'))
            for line in sharder.logger.get_lines_for_level('warning')])
        self.assertEqual([True, True], [
            'Failed to put shard ranges' in line for line in
            sharder.logger.get_lines_for_level('error')])
        res, sharder = do_test(
            replicas, eventlet.Timeout(), eventlet.Timeout(), 202, 404)
        self.assertFalse(res)
        self.assertEqual([True], [
            all(msg in line for msg in ('Failed to put shard ranges', '404'))
            for line in sharder.logger.get_lines_for_level('warning')])
        self.assertEqual([True, True], [
            'Failed to put shard ranges' in line for line in
            sharder.logger.get_lines_for_level('error')])

    def test_process_broker_not_sharding_no_others(self):
        # verify that sharding process will not start when own shard range is
        # missing or in wrong state or there are no other shard ranges
        broker = self._make_broker()
        node = {'ip': '1.2.3.4', 'port': 6040, 'device': 'sda5', 'id': '2',
                'index': 0}
        # sanity check
        self.assertIsNone(broker.get_own_shard_range(no_default=True))
        self.assertEqual(UNSHARDED, broker.get_db_state())

        # no own shard range
        with self._mock_sharder() as sharder:
            sharder._process_broker(broker, node, 99)
        self.assertIsNone(broker.get_own_shard_range(no_default=True))
        self.assertEqual(UNSHARDED, broker.get_db_state())
        self.assertFalse(broker.logger.get_lines_for_level('warning'))
        self.assertFalse(broker.logger.get_lines_for_level('error'))
        broker.logger.clear()

        # now add own shard range
        for state in sorted(ShardRange.STATES):
            own_sr = broker.get_own_shard_range()  # returns the default
            own_sr.update_state(state)
            broker.merge_shard_ranges([own_sr])
            with mock.patch.object(
                    broker, 'set_sharding_state') as mock_set_sharding_state:
                with self._mock_sharder() as sharder:
                    with mock_timestamp_now() as now:
                        with mock.patch.object(sharder, '_audit_container'):
                            sharder._process_broker(broker, node, 99)
                            own_shard_range = broker.get_own_shard_range(
                                no_default=True)
            mock_set_sharding_state.assert_not_called()
            self.assertEqual(dict(own_sr, meta_timestamp=now),
                             dict(own_shard_range))
            self.assertEqual(UNSHARDED, broker.get_db_state())
            self.assertFalse(broker.logger.get_lines_for_level('warning'))
            self.assertFalse(broker.logger.get_lines_for_level('error'))
            broker.logger.clear()

    def _check_process_broker_sharding_no_others(self, state):
        # verify that when existing own_shard_range has given state and there
        # are other shard ranges then the sharding process will begin
        broker = self._make_broker(hash_='hash%s' % state)
        node = {'ip': '1.2.3.4', 'port': 6040, 'device': 'sda5', 'id': '2',
                'index': 0}
        own_sr = broker.get_own_shard_range()
        self.assertTrue(own_sr.update_state(state))
        epoch = Timestamp.now()
        own_sr.epoch = epoch
        shard_ranges = self._make_shard_ranges((('', 'm'), ('m', '')))
        broker.merge_shard_ranges([own_sr] + shard_ranges)

        with self._mock_sharder() as sharder:
            with mock.patch.object(
                    sharder, '_create_shard_containers', return_value=0):
                with mock_timestamp_now() as now:
                    sharder._audit_container = mock.MagicMock()
                    sharder._process_broker(broker, node, 99)
                    final_own_sr = broker.get_own_shard_range(no_default=True)

        self.assertEqual(dict(own_sr, meta_timestamp=now),
                         dict(final_own_sr))
        self.assertEqual(SHARDING, broker.get_db_state())
        self.assertEqual(epoch.normal, parse_db_filename(broker.db_file)[1])
        self.assertFalse(broker.logger.get_lines_for_level('warning'))
        self.assertFalse(broker.logger.get_lines_for_level('error'))

    def test_process_broker_sharding_with_own_shard_range_no_others(self):
        self._check_process_broker_sharding_no_others(ShardRange.SHARDING)
        self._check_process_broker_sharding_no_others(ShardRange.SHRINKING)

    def test_process_broker_not_sharding_others(self):
        # verify that sharding process will not start when own shard range is
        # missing or in wrong state even when other shard ranges are in the db
        broker = self._make_broker()
        node = {'ip': '1.2.3.4', 'port': 6040, 'device': 'sda5', 'id': '2',
                'index': 0}
        # sanity check
        self.assertIsNone(broker.get_own_shard_range(no_default=True))
        self.assertEqual(UNSHARDED, broker.get_db_state())

        # add shard ranges - but not own
        shard_ranges = self._make_shard_ranges((('', 'h'), ('h', '')))
        broker.merge_shard_ranges(shard_ranges)

        with self._mock_sharder() as sharder:
            sharder._process_broker(broker, node, 99)
        self.assertIsNone(broker.get_own_shard_range(no_default=True))
        self.assertEqual(UNSHARDED, broker.get_db_state())
        self.assertFalse(broker.logger.get_lines_for_level('warning'))
        self.assertFalse(broker.logger.get_lines_for_level('error'))
        broker.logger.clear()

        # now add own shard range
        for state in sorted(ShardRange.STATES):
            if state in (ShardRange.SHARDING,
                         ShardRange.SHRINKING,
                         ShardRange.SHARDED):
                epoch = None
            else:
                epoch = Timestamp.now()

            own_sr = broker.get_own_shard_range()  # returns the default
            own_sr.update_state(state)
            own_sr.epoch = epoch
            broker.merge_shard_ranges([own_sr])
            with self._mock_sharder() as sharder:
                with mock_timestamp_now() as now:
                    sharder._process_broker(broker, node, 99)
                    own_shard_range = broker.get_own_shard_range(
                        no_default=True)
            self.assertEqual(dict(own_sr, meta_timestamp=now),
                             dict(own_shard_range))
            self.assertEqual(UNSHARDED, broker.get_db_state())
            if epoch:
                self.assertFalse(broker.logger.get_lines_for_level('warning'))
            else:
                self.assertIn('missing epoch',
                              broker.logger.get_lines_for_level('warning')[0])
            self.assertFalse(broker.logger.get_lines_for_level('error'))
            broker.logger.clear()

    def _check_process_broker_sharding_others(self, state):
        # verify states in which own_shard_range will cause sharding
        # process to start when other shard ranges are in the db
        broker = self._make_broker(hash_='hash%s' % state)
        node = {'ip': '1.2.3.4', 'port': 6040, 'device': 'sda5', 'id': '2',
                'index': 0}
        # add shard ranges - but not own
        shard_ranges = self._make_shard_ranges((('', 'h'), ('h', '')))
        broker.merge_shard_ranges(shard_ranges)
        # sanity check
        self.assertIsNone(broker.get_own_shard_range(no_default=True))
        self.assertEqual(UNSHARDED, broker.get_db_state())

        # now set own shard range to given state and persist it
        own_sr = broker.get_own_shard_range()  # returns the default
        self.assertTrue(own_sr.update_state(state))
        epoch = Timestamp.now()
        own_sr.epoch = epoch
        broker.merge_shard_ranges([own_sr])
        with self._mock_sharder() as sharder:
            with mock_timestamp_now() as now:
                # we're not testing rest of the process here so prevent any
                # attempt to progress shard range states
                sharder._create_shard_containers = lambda *args: 0
                sharder._process_broker(broker, node, 99)
                own_shard_range = broker.get_own_shard_range(no_default=True)

        self.assertEqual(dict(own_sr, meta_timestamp=now),
                         dict(own_shard_range))
        self.assertEqual(SHARDING, broker.get_db_state())
        self.assertEqual(epoch.normal, parse_db_filename(broker.db_file)[1])
        self.assertFalse(broker.logger.get_lines_for_level('warning'))
        self.assertFalse(broker.logger.get_lines_for_level('error'))

    def test_process_broker_sharding_with_own_shard_range_and_others(self):
        self._check_process_broker_sharding_others(ShardRange.SHARDING)
        self._check_process_broker_sharding_others(ShardRange.SHRINKING)
        self._check_process_broker_sharding_others(ShardRange.SHARDED)

    def check_shard_ranges_sent(self, broker, expected_sent):
        bodies = []
        servers = []

        def capture_send(conn, data):
            bodies.append(data)

        def capture_connect(host, port, *a, **kw):
            servers.append((host, port))

        self.assertFalse(broker.get_own_shard_range().reported)  # sanity
        with self._mock_sharder() as sharder:
            with mocked_http_conn(204, 204, 204,
                                  give_send=capture_send,
                                  give_connect=capture_connect) as mock_conn:
                sharder._update_root_container(broker)

        for req in mock_conn.requests:
            self.assertEqual('PUT', req['method'])
        self.assertEqual([expected_sent] * 3,
                         [json.loads(b) for b in bodies])
        self.assertEqual(servers, [
            # NB: replication interfaces
            ('10.0.1.0', 1100),
            ('10.0.1.1', 1101),
            ('10.0.1.2', 1102),
        ])
        self.assertTrue(broker.get_own_shard_range().reported)

    def test_update_root_container_own_range(self):
        broker = self._make_broker()

        # nothing to send
        with self._mock_sharder() as sharder:
            with mocked_http_conn() as mock_conn:
                sharder._update_root_container(broker)
        self.assertFalse(mock_conn.requests)

        def check_only_own_shard_range_sent(state):
            own_shard_range = broker.get_own_shard_range()
            self.assertTrue(own_shard_range.update_state(
                state, state_timestamp=next(self.ts_iter)))
            broker.merge_shard_ranges([own_shard_range])
            # add an object, expect to see it reflected in the own shard range
            # that is sent
            broker.put_object(str(own_shard_range.object_count + 1),
                              next(self.ts_iter).internal, 1, '', '')
            with mock_timestamp_now() as now:
                # force own shard range meta updates to be at fixed timestamp
                expected_sent = [
                    dict(own_shard_range,
                         meta_timestamp=now.internal,
                         object_count=own_shard_range.object_count + 1,
                         bytes_used=own_shard_range.bytes_used + 1)]
                self.check_shard_ranges_sent(broker, expected_sent)

        for state in ShardRange.STATES:
            with annotate_failure(state):
                check_only_own_shard_range_sent(state)

    def test_update_root_container_already_reported(self):
        broker = self._make_broker()

        def check_already_reported_not_sent(state):
            own_shard_range = broker.get_own_shard_range()

            own_shard_range.reported = True
            self.assertTrue(own_shard_range.update_state(
                state, state_timestamp=next(self.ts_iter)))
            # Check that updating state clears the flag
            self.assertFalse(own_shard_range.reported)

            # If we claim to have already updated...
            own_shard_range.reported = True
            broker.merge_shard_ranges([own_shard_range])

            # ... then there's nothing to send
            with self._mock_sharder() as sharder:
                with mocked_http_conn() as mock_conn:
                    sharder._update_root_container(broker)
            self.assertFalse(mock_conn.requests)

        for state in ShardRange.STATES:
            with annotate_failure(state):
                check_already_reported_not_sent(state)

    def test_update_root_container_all_ranges(self):
        broker = self._make_broker()
        other_shard_ranges = self._make_shard_ranges((('', 'h'), ('h', '')))
        self.assertTrue(other_shard_ranges[0].set_deleted())
        broker.merge_shard_ranges(other_shard_ranges)

        # own range missing - send nothing
        with self._mock_sharder() as sharder:
            with mocked_http_conn() as mock_conn:
                sharder._update_root_container(broker)
        self.assertFalse(mock_conn.requests)

        def check_all_shard_ranges_sent(state):
            own_shard_range = broker.get_own_shard_range()
            self.assertTrue(own_shard_range.update_state(
                state, state_timestamp=next(self.ts_iter)))
            broker.merge_shard_ranges([own_shard_range])
            # add an object, expect to see it reflected in the own shard range
            # that is sent
            broker.put_object(str(own_shard_range.object_count + 1),
                              next(self.ts_iter).internal, 1, '', '')
            with mock_timestamp_now() as now:
                shard_ranges = broker.get_shard_ranges(include_deleted=True)
                expected_sent = sorted([
                    own_shard_range.copy(
                        meta_timestamp=now.internal,
                        object_count=own_shard_range.object_count + 1,
                        bytes_used=own_shard_range.bytes_used + 1)] +
                    shard_ranges,
                    key=lambda sr: (sr.upper, sr.lower, sr.state))
                self.check_shard_ranges_sent(
                    broker, [dict(sr) for sr in expected_sent])

        for state in ShardRange.STATES.keys():
            with annotate_failure(state):
                check_all_shard_ranges_sent(state)

    def test_audit_root_container(self):
        broker = self._make_broker()

        expected_stats = {'attempted': 1, 'success': 1, 'failure': 0}
        with self._mock_sharder() as sharder:
            with mock.patch.object(
                    sharder, '_audit_shard_container') as mocked:
                sharder._audit_container(broker)
        self._assert_stats(expected_stats, sharder, 'audit_root')
        self.assertFalse(sharder.logger.get_lines_for_level('warning'))
        self.assertFalse(sharder.logger.get_lines_for_level('error'))
        mocked.assert_not_called()

        def assert_overlap_warning(line, state_text):
            self.assertIn(
                'Audit failed for root %s' % broker.db_file, line)
            self.assertIn(
                'overlapping ranges in state %s: k-t s-z' % state_text,
                line)

        expected_stats = {'attempted': 1, 'success': 0, 'failure': 1}
        shard_bounds = (('a', 'j'), ('k', 't'), ('s', 'z'))
        for state, state_text in ShardRange.STATES.items():
            if state == ShardRange.SHRINKING:
                continue  # tested separately below
            shard_ranges = self._make_shard_ranges(shard_bounds, state)
            broker.merge_shard_ranges(shard_ranges)
            with self._mock_sharder() as sharder:
                with mock.patch.object(
                        sharder, '_audit_shard_container') as mocked:
                    sharder._audit_container(broker)
            lines = sharder.logger.get_lines_for_level('warning')
            assert_overlap_warning(lines[0], state_text)
            self.assertFalse(lines[1:])
            self.assertFalse(sharder.logger.get_lines_for_level('error'))
            self._assert_stats(expected_stats, sharder, 'audit_root')
            mocked.assert_not_called()

        shard_ranges = self._make_shard_ranges(shard_bounds,
                                               ShardRange.SHRINKING)
        broker.merge_shard_ranges(shard_ranges)
        with self._mock_sharder() as sharder:
            with mock.patch.object(
                    sharder, '_audit_shard_container') as mocked:
                sharder._audit_container(broker)
        self.assertFalse(sharder.logger.get_lines_for_level('warning'))
        self.assertFalse(sharder.logger.get_lines_for_level('error'))
        self._assert_stats({'attempted': 1, 'success': 1, 'failure': 0},
                           sharder, 'audit_root')
        mocked.assert_not_called()

        # Put the shards back to a "useful" state
        shard_ranges = self._make_shard_ranges(shard_bounds,
                                               ShardRange.ACTIVE)
        broker.merge_shard_ranges(shard_ranges)

        def assert_missing_warning(line):
            self.assertIn(
                'Audit failed for root %s' % broker.db_file, line)
            self.assertIn('missing range(s): -a j-k z-', line)

<<<<<<< HEAD
        own_shard_range = broker.get_own_shard_range()
        states = (ShardRange.SHARDING, ShardRange.SHARDED)
        for state in states:
            own_shard_range.update_state(
                state, state_timestamp=next(self.ts_iter))
            broker.merge_shard_ranges([own_shard_range])
            with self._mock_sharder() as sharder:
                with mock.patch.object(
                        sharder, '_audit_shard_container') as mocked:
                    sharder._audit_container(broker)
            lines = sharder.logger.get_lines_for_level('warning')
            assert_missing_warning(lines[0])
            assert_overlap_warning(lines[0], 'active')
            self.assertFalse(lines[1:])
            self.assertFalse(sharder.logger.get_lines_for_level('error'))
            self._assert_stats(expected_stats, sharder, 'audit_root')
            mocked.assert_not_called()
=======
        def check_missing():
            own_shard_range = broker.get_own_shard_range()
            states = (ShardRange.SHARDING, ShardRange.SHARDED)
            for state in states:
                own_shard_range.update_state(
                    state, state_timestamp=next(self.ts_iter))
                broker.merge_shard_ranges([own_shard_range])
                with self._mock_sharder() as sharder:
                    with mock.patch.object(
                            sharder, '_audit_shard_container') as mocked:
                        sharder._audit_container(broker)
                lines = sharder.logger.get_lines_for_level('warning')
                assert_missing_warning(lines[0])
                assert_overlap_warning(lines[0], 'active')
                self.assertFalse(lines[1:])
                self.assertFalse(sharder.logger.get_lines_for_level('error'))
                self._assert_stats(expected_stats, sharder, 'audit_root')
                mocked.assert_not_called()

        check_missing()

        # fill the gaps with shrinking shards and check that these are still
        # reported as 'missing'
        missing_shard_bounds = (('', 'a'), ('j', 'k'), ('z', ''))
        shrinking_shard_ranges = self._make_shard_ranges(missing_shard_bounds,
                                                         ShardRange.SHRINKING)
        broker.merge_shard_ranges(shrinking_shard_ranges)
        check_missing()
>>>>>>> 094f90b8

    def call_audit_container(self, broker, shard_ranges, exc=None):
        with self._mock_sharder() as sharder:
            with mock.patch.object(sharder, '_audit_root_container') \
                    as mocked, mock.patch.object(
                        sharder, 'int_client') as mock_swift:
                mock_response = mock.MagicMock()
                mock_response.headers = {'x-backend-record-type':
                                         'shard'}
                mock_response.body = json.dumps(
                    [dict(sr) for sr in shard_ranges])
                mock_swift.make_request.return_value = mock_response
                mock_swift.make_request.side_effect = exc
                mock_swift.make_path = (lambda a, c:
                                        '/v1/%s/%s' % (a, c))
                sharder.reclaim_age = 0
                sharder._audit_container(broker)
        mocked.assert_not_called()
        return sharder, mock_swift

    def assert_no_audit_messages(self, sharder, mock_swift,
                                 marker='k', end_marker='t'):
        self.assertFalse(sharder.logger.get_lines_for_level('warning'))
        self.assertFalse(sharder.logger.get_lines_for_level('error'))
        expected_stats = {'attempted': 1, 'success': 1, 'failure': 0}
        self._assert_stats(expected_stats, sharder, 'audit_shard')
        expected_headers = {'X-Backend-Record-Type': 'shard',
                            'X-Newest': 'true',
                            'X-Backend-Include-Deleted': 'True',
                            'X-Backend-Override-Deleted': 'true'}
        params = {'format': 'json', 'marker': marker, 'end_marker': end_marker}
        mock_swift.make_request.assert_called_once_with(
            'GET', '/v1/a/c', expected_headers, acceptable_statuses=(2,),
            params=params)

    def test_audit_old_style_shard_container(self):
        broker = self._make_broker(account='.shards_a', container='shard_c')
        broker.set_sharding_sysmeta('Root', 'a/c')
        # include overlaps to verify correct match for updating own shard range
        shard_bounds = (
            ('a', 'j'), ('k', 't'), ('k', 'u'), ('l', 'v'), ('s', 'z'))
        shard_ranges = self._make_shard_ranges(shard_bounds[:3],
                                               ShardRange.ACTIVE)
        shard_ranges[1].name = broker.path
        shard_ranges.extend(self._make_shard_ranges(shard_bounds[3:4],
                                                    ShardRange.FOUND))
        shard_ranges.extend(self._make_shard_ranges(shard_bounds[4:],
                                                    ShardRange.CREATED))
        expected_stats = {'attempted': 1, 'success': 0, 'failure': 1}

        # bad account name
        broker.account = 'bad_account'
        sharder, mock_swift = self.call_audit_container(broker, shard_ranges)
        lines = sharder.logger.get_lines_for_level('warning')
        self._assert_stats(expected_stats, sharder, 'audit_shard')
        self.assertIn('Audit warnings for shard %s' % broker.db_file, lines[0])
        self.assertIn('account not in shards namespace', lines[0])
        self.assertNotIn('root has no matching shard range', lines[0])
        self.assertNotIn('unable to get shard ranges from root', lines[0])
        self.assertIn('Audit failed for shard %s' % broker.db_file, lines[1])
        self.assertIn('missing own shard range', lines[1])
        self.assertFalse(lines[2:])
        self.assertFalse(broker.is_deleted())

        # missing own shard range
        broker.get_info()
        sharder, mock_swift = self.call_audit_container(broker, shard_ranges)
        lines = sharder.logger.get_lines_for_level('warning')
        self._assert_stats(expected_stats, sharder, 'audit_shard')
        self.assertIn('Audit failed for shard %s' % broker.db_file, lines[0])
        self.assertIn('missing own shard range', lines[0])
        self.assertNotIn('unable to get shard ranges from root', lines[0])
        self.assertFalse(lines[1:])
        self.assertFalse(sharder.logger.get_lines_for_level('error'))
        self.assertFalse(broker.is_deleted())

        # own shard range bounds don't match what's in root
        expected_stats = {'attempted': 1, 'success': 1, 'failure': 0}
        own_shard_range = broker.get_own_shard_range()  # get the default
        own_shard_range.lower = 'j'
        own_shard_range.upper = 'k'
        own_shard_range.name = broker.path
        broker.merge_shard_ranges([own_shard_range])
        # bump timestamp of root shard range to be newer than own
        now = Timestamp.now()
        self.assertTrue(shard_ranges[1].update_state(ShardRange.ACTIVE,
                                                     state_timestamp=now))
        shard_ranges[1].timestamp = now
        sharder, mock_swift = self.call_audit_container(broker, shard_ranges)
        self._assert_stats(expected_stats, sharder, 'audit_shard')
<<<<<<< HEAD
=======
        self.assertEqual(['Updating 5 shard_range(s) from root'],
                         sharder.logger.get_lines_for_level('debug'))
>>>>>>> 094f90b8
        self.assertFalse(sharder.logger.get_lines_for_level('warning'))
        self.assertFalse(sharder.logger.get_lines_for_level('error'))
        self.assertFalse(broker.is_deleted())
        expected_headers = {'X-Backend-Record-Type': 'shard',
                            'X-Newest': 'true',
                            'X-Backend-Include-Deleted': 'True',
                            'X-Backend-Override-Deleted': 'true'}
        params = {'format': 'json', 'marker': 'j', 'end_marker': 'k'}
        mock_swift.make_request.assert_called_once_with(
            'GET', '/v1/a/c', expected_headers, acceptable_statuses=(2,),
            params=params)
        # own shard range bounds are updated from root version
        own_shard_range = broker.get_own_shard_range()
        self.assertEqual(ShardRange.ACTIVE, own_shard_range.state)
        self.assertEqual(now, own_shard_range.state_timestamp)
        self.assertEqual('k', own_shard_range.lower)
        self.assertEqual('t', own_shard_range.upper)
        self.assertEqual(shard_ranges,
                         broker.get_shard_ranges(include_own=True))

        # reset own shard range bounds, failed response from root
        expected_stats = {'attempted': 1, 'success': 1, 'failure': 0}
        own_shard_range = broker.get_own_shard_range()  # get the default
        own_shard_range.lower = 'j'
        own_shard_range.upper = 'k'
        own_shard_range.timestamp = Timestamp.now()
        broker.merge_shard_ranges([own_shard_range])
        sharder, mock_swift = self.call_audit_container(
            broker, shard_ranges,
            exc=internal_client.UnexpectedResponse('bad', 'resp'))
        lines = sharder.logger.get_lines_for_level('warning')
        self.assertIn('Failed to get shard ranges', lines[0])
        self.assertIn('Audit warnings for shard %s' % broker.db_file, lines[1])
        self.assertNotIn('account not in shards namespace', lines[1])
        self.assertNotIn('missing own shard range', lines[1])
        self.assertNotIn('root has no matching shard range', lines[1])
        self.assertIn('unable to get shard ranges from root', lines[1])
        self._assert_stats(expected_stats, sharder, 'audit_shard')
        self.assertFalse(lines[2:])
        self.assertFalse(sharder.logger.get_lines_for_level('error'))
        self.assertFalse(broker.is_deleted())
        mock_swift.make_request.assert_called_once_with(
            'GET', '/v1/a/c', expected_headers, acceptable_statuses=(2,),
            params=params)

        # make own shard range match one in root, but different state
        shard_ranges[1].timestamp = Timestamp.now()
        broker.merge_shard_ranges([shard_ranges[1]])
        now = Timestamp.now()
        shard_ranges[1].update_state(ShardRange.SHARDING, state_timestamp=now)
        sharder, mock_swift = self.call_audit_container(broker, shard_ranges)
        self.assert_no_audit_messages(sharder, mock_swift)
        self.assertFalse(broker.is_deleted())
        # own shard range state is updated from root version
        own_shard_range = broker.get_own_shard_range()
        self.assertEqual(ShardRange.SHARDING, own_shard_range.state)
        self.assertEqual(now, own_shard_range.state_timestamp)

        own_shard_range.update_state(ShardRange.SHARDED,
                                     state_timestamp=Timestamp.now())
        broker.merge_shard_ranges([own_shard_range])
        sharder, mock_swift = self.call_audit_container(broker, shard_ranges)
        self.assert_no_audit_messages(sharder, mock_swift)

        own_shard_range.deleted = 1
        own_shard_range.timestamp = Timestamp.now()
        broker.merge_shard_ranges([own_shard_range])
        sharder, mock_swift = self.call_audit_container(broker, shard_ranges)
        self.assert_no_audit_messages(sharder, mock_swift)
        self.assertTrue(broker.is_deleted())

    def test_audit_shard_container(self):
        broker = self._make_broker(account='.shards_a', container='shard_c')
        broker.set_sharding_sysmeta('Quoted-Root', 'a/c')
        # include overlaps to verify correct match for updating own shard range
        shard_bounds = (
            ('a', 'j'), ('k', 't'), ('k', 'u'), ('l', 'v'), ('s', 'z'))
        shard_ranges = self._make_shard_ranges(shard_bounds[:3],
                                               ShardRange.ACTIVE)
        shard_ranges[1].name = broker.path
        shard_ranges.extend(self._make_shard_ranges(shard_bounds[3:4],
                                                    ShardRange.FOUND))
        shard_ranges.extend(self._make_shard_ranges(shard_bounds[4:],
                                                    ShardRange.CREATED))
        expected_stats = {'attempted': 1, 'success': 0, 'failure': 1}

        # bad account name
        broker.account = 'bad_account'
        sharder, mock_swift = self.call_audit_container(broker, shard_ranges)
        lines = sharder.logger.get_lines_for_level('warning')
        self._assert_stats(expected_stats, sharder, 'audit_shard')
        self.assertIn('Audit warnings for shard %s' % broker.db_file, lines[0])
        self.assertIn('account not in shards namespace', lines[0])
        self.assertNotIn('root has no matching shard range', lines[0])
        self.assertNotIn('unable to get shard ranges from root', lines[0])
        self.assertIn('Audit failed for shard %s' % broker.db_file, lines[1])
        self.assertIn('missing own shard range', lines[1])
        self.assertFalse(lines[2:])
        self.assertFalse(broker.is_deleted())

        # missing own shard range
        broker.get_info()
        sharder, mock_swift = self.call_audit_container(broker, shard_ranges)
        lines = sharder.logger.get_lines_for_level('warning')
        self._assert_stats(expected_stats, sharder, 'audit_shard')
        self.assertIn('Audit failed for shard %s' % broker.db_file, lines[0])
        self.assertIn('missing own shard range', lines[0])
        self.assertNotIn('unable to get shard ranges from root', lines[0])
        self.assertFalse(lines[1:])
        self.assertFalse(sharder.logger.get_lines_for_level('error'))
        self.assertFalse(broker.is_deleted())

        # own shard range bounds don't match what's in root
        expected_stats = {'attempted': 1, 'success': 1, 'failure': 0}
        own_shard_range = broker.get_own_shard_range()  # get the default
        own_shard_range.lower = 'j'
        own_shard_range.upper = 'k'
        own_shard_range.name = broker.path
        broker.merge_shard_ranges([own_shard_range])
        # bump timestamp of root shard range to be newer than own
        now = Timestamp.now()
        self.assertTrue(shard_ranges[1].update_state(ShardRange.ACTIVE,
                                                     state_timestamp=now))
        shard_ranges[1].timestamp = now
        sharder, mock_swift = self.call_audit_container(broker, shard_ranges)
        self._assert_stats(expected_stats, sharder, 'audit_shard')
        self.assertEqual(['Updating 5 shard_range(s) from root'],
                         sharder.logger.get_lines_for_level('debug'))
        self.assertFalse(sharder.logger.get_lines_for_level('warning'))
        self.assertFalse(sharder.logger.get_lines_for_level('error'))
        self.assertFalse(broker.is_deleted())
        expected_headers = {'X-Backend-Record-Type': 'shard',
                            'X-Newest': 'true',
                            'X-Backend-Include-Deleted': 'True',
                            'X-Backend-Override-Deleted': 'true'}
        params = {'format': 'json', 'marker': 'j', 'end_marker': 'k'}
        mock_swift.make_request.assert_called_once_with(
            'GET', '/v1/a/c', expected_headers, acceptable_statuses=(2,),
            params=params)
        # own shard range bounds are updated from root version
        own_shard_range = broker.get_own_shard_range()
        self.assertEqual(ShardRange.ACTIVE, own_shard_range.state)
        self.assertEqual(now, own_shard_range.state_timestamp)
        self.assertEqual('k', own_shard_range.lower)
        self.assertEqual('t', own_shard_range.upper)
        self.assertEqual(shard_ranges,
                         broker.get_shard_ranges(include_own=True))

        # reset own shard range bounds, failed response from root
        expected_stats = {'attempted': 1, 'success': 1, 'failure': 0}
        own_shard_range = broker.get_own_shard_range()  # get the default
        own_shard_range.lower = 'j'
        own_shard_range.upper = 'k'
        own_shard_range.timestamp = Timestamp.now()
        broker.merge_shard_ranges([own_shard_range])
        sharder, mock_swift = self.call_audit_container(
            broker, shard_ranges,
            exc=internal_client.UnexpectedResponse('bad', 'resp'))
        lines = sharder.logger.get_lines_for_level('warning')
        self.assertIn('Failed to get shard ranges', lines[0])
        self.assertIn('Audit warnings for shard %s' % broker.db_file, lines[1])
        self.assertNotIn('account not in shards namespace', lines[1])
        self.assertNotIn('missing own shard range', lines[1])
        self.assertNotIn('root has no matching shard range', lines[1])
        self.assertIn('unable to get shard ranges from root', lines[1])
        self._assert_stats(expected_stats, sharder, 'audit_shard')
        self.assertFalse(lines[2:])
        self.assertFalse(sharder.logger.get_lines_for_level('error'))
        self.assertFalse(broker.is_deleted())
        mock_swift.make_request.assert_called_once_with(
            'GET', '/v1/a/c', expected_headers, acceptable_statuses=(2,),
            params=params)

        # make own shard range match one in root, but different state
        shard_ranges[1].timestamp = Timestamp.now()
        broker.merge_shard_ranges([shard_ranges[1]])
        now = Timestamp.now()
        shard_ranges[1].update_state(ShardRange.SHARDING, state_timestamp=now)
        sharder, mock_swift = self.call_audit_container(broker, shard_ranges)
        self.assert_no_audit_messages(sharder, mock_swift)
        self.assertFalse(broker.is_deleted())
        # own shard range state is updated from root version
        own_shard_range = broker.get_own_shard_range()
        self.assertEqual(ShardRange.SHARDING, own_shard_range.state)
        self.assertEqual(now, own_shard_range.state_timestamp)

        own_shard_range.update_state(ShardRange.SHARDED,
                                     state_timestamp=Timestamp.now())
        broker.merge_shard_ranges([own_shard_range])
        sharder, mock_swift = self.call_audit_container(broker, shard_ranges)
        self.assert_no_audit_messages(sharder, mock_swift)

    def test_audit_deleted_range_in_root_container(self):
        broker = self._make_broker(account='.shards_a', container='shard_c')
        broker.set_sharding_sysmeta('Quoted-Root', 'a/c')
        own_shard_range = broker.get_own_shard_range()
        own_shard_range.lower = 'k'
        own_shard_range.upper = 't'
        broker.merge_shard_ranges([own_shard_range])

        shard_bounds = (
            ('a', 'j'), ('k', 't'), ('k', 's'), ('l', 's'), ('s', 'z'))
        shard_ranges = self._make_shard_ranges(shard_bounds, ShardRange.ACTIVE)
        shard_ranges[1].name = broker.path
        shard_ranges[1].update_state(ShardRange.SHARDED,
                                     state_timestamp=Timestamp.now())
        shard_ranges[1].deleted = 1

        sharder, mock_swift = self.call_audit_container(broker, shard_ranges)
        self.assert_no_audit_messages(sharder, mock_swift)
        self.assertTrue(broker.is_deleted())

    def test_audit_deleted_range_missing_from_root_container(self):
        broker = self._make_broker(account='.shards_a', container='shard_c')
        broker.set_sharding_sysmeta('Quoted-Root', 'a/c')
        own_shard_range = broker.get_own_shard_range()
        own_shard_range.lower = 'k'
        own_shard_range.upper = 't'
        own_shard_range.update_state(ShardRange.SHARDED,
                                     state_timestamp=Timestamp.now())
        own_shard_range.deleted = 1
        broker.merge_shard_ranges([own_shard_range])

        self.assertFalse(broker.is_deleted())

        sharder, mock_swift = self.call_audit_container(broker, [])
        self.assert_no_audit_messages(sharder, mock_swift)
        self.assertTrue(broker.is_deleted())

    def test_shrinking_shard_container(self):
        broker = self._make_broker(account='.shards_a', container='shard_c')
        broker.set_sharding_sysmeta('Quoted-Root', 'a/c')
        shard_bounds = (('j', 'm'), ('j', 't'))
        shard_ranges = self._make_shard_ranges(shard_bounds, ShardRange.ACTIVE)
        broker_sr = shard_ranges[0]
        broker_sr.name = broker.path
        broker.merge_shard_ranges([broker_sr])
        self.assertEqual([], broker.get_shard_ranges())
        self.assertEqual([broker_sr], broker.get_shard_ranges(
            include_own=True))

        # mark our range as shrinking
        shard_ranges[0].state = ShardRange.SHRINKING
        mock_response = mock.MagicMock()
        mock_response.headers = {'x-backend-record-type':
                                 'shard'}
        mock_response.body = json.dumps(
            [dict(sr) for sr in shard_ranges])

        with self._mock_sharder() as sharder:
            sharder.int_client.make_request.return_value = mock_response
            sharder._audit_container(broker)

        self.assertEqual(shard_ranges, broker.get_shard_ranges(
            include_own=True))
        debug_lines = self.logger.get_lines_for_level('debug')
        self.assertEqual(['Updating 2 shard_range(s) from root'], debug_lines)

    def test_shrinking_cleave_with_rando_states_blocks(self):
        broker = self._make_broker(account='.shards_a', container='shard_c')
        broker.set_sharding_sysmeta('Quoted-Root', 'a/c')
        shard_ranges = [
            # this is us, we're ready to cleave!
            ShardRange(broker.path, Timestamp.now(),
                       'j', 'm', state=ShardRange.SHRINKING),
            # having unready shard ranges grinds cleave to a halt
            ShardRange('.shards_a/c_B', Timestamp.now(),
                       'j', 'n', state=ShardRange.SHARDING),
            # we have a ready shard range, but cleaving context cusors don't
            # support skipping ahead
            ShardRange('.shards_a/c_C', Timestamp.now(),
                       'j', 't', state=ShardRange.ACTIVE),
        ]
        broker.merge_shard_ranges(shard_ranges)

        with self._mock_sharder() as sharder:
            sharder._cleave(broker)

        info_lines = self.logger.get_lines_for_level('info')
        self.assertEqual([
            'Stopped cleave at unready %s' % shard_ranges[1]
        ], info_lines)

    def test_find_and_enable_sharding_candidates(self):
        broker = self._make_broker()
        broker.enable_sharding(next(self.ts_iter))
        shard_bounds = (('', 'here'), ('here', 'there'), ('there', ''))
        shard_ranges = self._make_shard_ranges(
            shard_bounds, state=ShardRange.CLEAVED)
        shard_ranges[0].state = ShardRange.ACTIVE
        broker.merge_shard_ranges(shard_ranges)
        self.assertTrue(broker.set_sharding_state())
        self.assertTrue(broker.set_sharded_state())
        with self._mock_sharder() as sharder:
            sharder._find_and_enable_sharding_candidates(broker)

        # one range just below threshold
        shard_ranges[0].update_meta(sharder.shard_container_threshold - 1, 0)
        broker.merge_shard_ranges(shard_ranges[0])
        with self._mock_sharder() as sharder:
            sharder._find_and_enable_sharding_candidates(broker)
        self._assert_shard_ranges_equal(shard_ranges,
                                        broker.get_shard_ranges())

        # two ranges above threshold, only one ACTIVE
        shard_ranges[0].update_meta(sharder.shard_container_threshold, 0)
        shard_ranges[2].update_meta(sharder.shard_container_threshold + 1, 0)
        broker.merge_shard_ranges([shard_ranges[0], shard_ranges[2]])
        with self._mock_sharder() as sharder:
            with mock_timestamp_now() as now:
                sharder._find_and_enable_sharding_candidates(broker)
        expected = shard_ranges[0].copy(state=ShardRange.SHARDING,
                                        state_timestamp=now, epoch=now)
        self._assert_shard_ranges_equal([expected] + shard_ranges[1:],
                                        broker.get_shard_ranges())

        # check idempotency
        with self._mock_sharder() as sharder:
            with mock_timestamp_now() as now:
                sharder._find_and_enable_sharding_candidates(broker)
        self._assert_shard_ranges_equal([expected] + shard_ranges[1:],
                                        broker.get_shard_ranges())

        # two ranges above threshold, both ACTIVE
        shard_ranges[2].update_state(ShardRange.ACTIVE)
        broker.merge_shard_ranges(shard_ranges[2])
        with self._mock_sharder() as sharder:
            with mock_timestamp_now() as now:
                sharder._find_and_enable_sharding_candidates(broker)
        expected_2 = shard_ranges[2].copy(state=ShardRange.SHARDING,
                                          state_timestamp=now, epoch=now)
        self._assert_shard_ranges_equal(
            [expected, shard_ranges[1], expected_2], broker.get_shard_ranges())

        # check idempotency
        with self._mock_sharder() as sharder:
            with mock_timestamp_now() as now:
                sharder._find_and_enable_sharding_candidates(broker)
        self._assert_shard_ranges_equal(
            [expected, shard_ranges[1], expected_2], broker.get_shard_ranges())

    def test_find_and_enable_sharding_candidates_bootstrap(self):
        broker = self._make_broker()
        with self._mock_sharder(
                conf={'shard_container_threshold': 1}) as sharder:
            sharder._find_and_enable_sharding_candidates(broker)
        self.assertEqual(ShardRange.ACTIVE, broker.get_own_shard_range().state)
        broker.put_object('obj', next(self.ts_iter).internal, 1, '', '')
        self.assertEqual(1, broker.get_info()['object_count'])
        with self._mock_sharder(
                conf={'shard_container_threshold': 1}) as sharder:
            with mock_timestamp_now() as now:
                sharder._find_and_enable_sharding_candidates(
                    broker, [broker.get_own_shard_range()])
        own_sr = broker.get_own_shard_range()
        self.assertEqual(ShardRange.SHARDING, own_sr.state)
        self.assertEqual(now, own_sr.state_timestamp)
        self.assertEqual(now, own_sr.epoch)

        # check idempotency
        with self._mock_sharder(
                conf={'shard_container_threshold': 1}) as sharder:
            with mock_timestamp_now():
                sharder._find_and_enable_sharding_candidates(
                    broker, [broker.get_own_shard_range()])
        own_sr = broker.get_own_shard_range()
        self.assertEqual(ShardRange.SHARDING, own_sr.state)
        self.assertEqual(now, own_sr.state_timestamp)
        self.assertEqual(now, own_sr.epoch)

    def test_find_and_enable_shrinking_candidates(self):
        broker = self._make_broker()
        broker.enable_sharding(next(self.ts_iter))
        shard_bounds = (('', 'here'), ('here', 'there'), ('there', ''))
        size = (DEFAULT_SHARD_SHRINK_POINT *
                DEFAULT_SHARD_CONTAINER_THRESHOLD / 100)
        shard_ranges = self._make_shard_ranges(
            shard_bounds, state=ShardRange.ACTIVE, object_count=size)
        broker.merge_shard_ranges(shard_ranges)
        self.assertTrue(broker.set_sharding_state())
        self.assertTrue(broker.set_sharded_state())
        with self._mock_sharder() as sharder:
            sharder._find_and_enable_shrinking_candidates(broker)
        self._assert_shard_ranges_equal(shard_ranges,
                                        broker.get_shard_ranges())

        # one range just below threshold
        shard_ranges[0].update_meta(size - 1, 0)
        broker.merge_shard_ranges(shard_ranges[0])
        with self._mock_sharder() as sharder:
            with mock_timestamp_now() as now:
                sharder._send_shard_ranges = mock.MagicMock()
                sharder._find_and_enable_shrinking_candidates(broker)
        acceptor = shard_ranges[1].copy(lower=shard_ranges[0].lower)
        acceptor.timestamp = now
        donor = shard_ranges[0].copy(state=ShardRange.SHRINKING,
                                     state_timestamp=now, epoch=now)
        self._assert_shard_ranges_equal([donor, acceptor, shard_ranges[2]],
                                        broker.get_shard_ranges())
        sharder._send_shard_ranges.assert_has_calls(
            [mock.call(acceptor.account, acceptor.container, [acceptor]),
             mock.call(donor.account, donor.container, [donor, acceptor])]
        )

        # check idempotency
        with self._mock_sharder() as sharder:
            with mock_timestamp_now() as now:
                sharder._send_shard_ranges = mock.MagicMock()
                sharder._find_and_enable_shrinking_candidates(broker)
        self._assert_shard_ranges_equal([donor, acceptor, shard_ranges[2]],
                                        broker.get_shard_ranges())
        sharder._send_shard_ranges.assert_has_calls(
            [mock.call(acceptor.account, acceptor.container, [acceptor]),
             mock.call(donor.account, donor.container, [donor, acceptor])]
        )

        # acceptor falls below threshold - not a candidate
        with self._mock_sharder() as sharder:
            with mock_timestamp_now() as now:
                acceptor.update_meta(0, 0, meta_timestamp=now)
                broker.merge_shard_ranges(acceptor)
                sharder._send_shard_ranges = mock.MagicMock()
                sharder._find_and_enable_shrinking_candidates(broker)
        self._assert_shard_ranges_equal([donor, acceptor, shard_ranges[2]],
                                        broker.get_shard_ranges())
        sharder._send_shard_ranges.assert_has_calls(
            [mock.call(acceptor.account, acceptor.container, [acceptor]),
             mock.call(donor.account, donor.container, [donor, acceptor])]
        )

        # ...until donor has shrunk
        with self._mock_sharder() as sharder:
            with mock_timestamp_now() as now:
                donor.update_state(ShardRange.SHARDED, state_timestamp=now)
                donor.set_deleted(timestamp=now)
                broker.merge_shard_ranges(donor)
                sharder._send_shard_ranges = mock.MagicMock()
                sharder._find_and_enable_shrinking_candidates(broker)
        new_acceptor = shard_ranges[2].copy(lower=acceptor.lower)
        new_acceptor.timestamp = now
        new_donor = acceptor.copy(state=ShardRange.SHRINKING,
                                  state_timestamp=now, epoch=now)
        self._assert_shard_ranges_equal(
            [donor, new_donor, new_acceptor],
            broker.get_shard_ranges(include_deleted=True))
        sharder._send_shard_ranges.assert_has_calls(
            [mock.call(new_acceptor.account, new_acceptor.container,
                       [new_acceptor]),
             mock.call(new_donor.account, new_donor.container,
                       [new_donor, new_acceptor])]
        )

        # ..finally last shard shrinks to root
        with self._mock_sharder() as sharder:
            with mock_timestamp_now() as now:
                new_donor.update_state(ShardRange.SHARDED, state_timestamp=now)
                new_donor.set_deleted(timestamp=now)
                new_acceptor.update_meta(0, 0, meta_timestamp=now)
                broker.merge_shard_ranges([new_donor, new_acceptor])
                sharder._send_shard_ranges = mock.MagicMock()
                sharder._find_and_enable_shrinking_candidates(broker)
        final_donor = new_acceptor.copy(state=ShardRange.SHRINKING,
                                        state_timestamp=now, epoch=now)
        self._assert_shard_ranges_equal(
            [donor, new_donor, final_donor],
            broker.get_shard_ranges(include_deleted=True))
        sharder._send_shard_ranges.assert_has_calls(
            [mock.call(final_donor.account, final_donor.container,
                       [final_donor, broker.get_own_shard_range()])]
        )

    def test_partition_and_device_filters(self):
        # verify partitions and devices kwargs result in filtering of processed
        # containers but not of the local device ids.
        ring = FakeRing()
        dev_ids = set()
        container_data = []
        for dev in ring.devs:
            dev_ids.add(dev['id'])
            part = str(dev['id'])
            broker = self._make_broker(
                container='c%s' % dev['id'], hash_='c%shash' % dev['id'],
                device=dev['device'], part=part)
            broker.update_metadata({'X-Container-Sysmeta-Sharding':
                                    ('true', next(self.ts_iter).internal)})
            container_data.append((broker.path, dev['id'], part))

        with self._mock_sharder() as sharder:
            sharder.ring = ring
            sharder._check_node = lambda node: os.path.join(
                sharder.conf['devices'], node['device'])
            with mock.patch.object(
                    sharder, '_process_broker') as mock_process_broker:
                sharder.run_once()
        self.assertEqual(dev_ids, set(sharder._local_device_ids))
        self.assertEqual(set(container_data),
                         set((call[0][0].path, call[0][1]['id'], call[0][2])
                             for call in mock_process_broker.call_args_list))

        with self._mock_sharder() as sharder:
            sharder.ring = ring
            sharder._check_node = lambda node: os.path.join(
                sharder.conf['devices'], node['device'])
            with mock.patch.object(
                    sharder, '_process_broker') as mock_process_broker:
                sharder.run_once(partitions='0')
        self.assertEqual(dev_ids, set(sharder._local_device_ids))
        self.assertEqual(set([container_data[0]]),
                         set((call[0][0].path, call[0][1]['id'], call[0][2])
                             for call in mock_process_broker.call_args_list))

        with self._mock_sharder() as sharder:
            sharder.ring = ring
            sharder._check_node = lambda node: os.path.join(
                sharder.conf['devices'], node['device'])
            with mock.patch.object(
                    sharder, '_process_broker') as mock_process_broker:
                sharder.run_once(partitions='2,0')
        self.assertEqual(dev_ids, set(sharder._local_device_ids))
        self.assertEqual(set([container_data[0], container_data[2]]),
                         set((call[0][0].path, call[0][1]['id'], call[0][2])
                             for call in mock_process_broker.call_args_list))

        with self._mock_sharder() as sharder:
            sharder.ring = ring
            sharder._check_node = lambda node: os.path.join(
                sharder.conf['devices'], node['device'])
            with mock.patch.object(
                    sharder, '_process_broker') as mock_process_broker:
                sharder.run_once(partitions='2,0', devices='sdc')
        self.assertEqual(dev_ids, set(sharder._local_device_ids))
        self.assertEqual(set([container_data[2]]),
                         set((call[0][0].path, call[0][1]['id'], call[0][2])
                             for call in mock_process_broker.call_args_list))

        with self._mock_sharder() as sharder:
            sharder.ring = ring
            sharder._check_node = lambda node: os.path.join(
                sharder.conf['devices'], node['device'])
            with mock.patch.object(
                    sharder, '_process_broker') as mock_process_broker:
                sharder.run_once(devices='sdb,sdc')
        self.assertEqual(dev_ids, set(sharder._local_device_ids))
        self.assertEqual(set(container_data[1:]),
                         set((call[0][0].path, call[0][1]['id'], call[0][2])
                             for call in mock_process_broker.call_args_list))

    def test_audit_cleave_contexts(self):

        def add_cleave_context(id, last_modified):
            params = {'ref': id,
                      'cursor': 'curs',
                      'max_row': 2,
                      'cleave_to_row': 2,
                      'last_cleave_to_row': 1,
                      'cleaving_done': False,
                      'misplaced_done': True,
                      'ranges_done': 2,
                      'ranges_todo': 4}
            key = 'X-Container-Sysmeta-Shard-Context-%s' % id
            with mock_timestamp_now(Timestamp(last_modified)):
                broker.update_metadata(
                    {key: (json.dumps(params),
                           Timestamp(last_modified).internal)})

        def get_context(id, broker):
            data = broker.get_sharding_sysmeta().get('Context-%s' % id)
            if data:
                return CleavingContext(**json.loads(data))
            return data

        reclaim_age = 100
        broker = self._make_broker()

        # sanity check
        self.assertIsNone(broker.get_own_shard_range(no_default=True))
        self.assertEqual(UNSHARDED, broker.get_db_state())

        # Setup some cleaving contexts
        id_old, id_newish = [str(uuid4()) for _ in range(2)]
        contexts = ((id_old, 1),
                    (id_newish, reclaim_age // 2))
        for id, last_modified in contexts:
            add_cleave_context(id, last_modified)

        with self._mock_sharder({'reclaim_age': str(reclaim_age)}) as sharder:
            with mock_timestamp_now(Timestamp(reclaim_age + 2)):
                sharder._audit_cleave_contexts(broker)

        old_ctx = get_context(id_old, broker)
        self.assertEqual(old_ctx, "")

        newish_ctx = get_context(id_newish, broker)
        self.assertEqual(newish_ctx.ref, id_newish)

        # If we push time another reclaim age later, and they all be removed
        # minus id_missing_lm as it has a later last_modified.
        with self._mock_sharder({'reclaim_age': str(reclaim_age)}) as sharder:
            with mock_timestamp_now(Timestamp(reclaim_age * 2)):
                sharder._audit_cleave_contexts(broker)

        newish_ctx = get_context(id_newish, broker)
        self.assertEqual(newish_ctx, "")


class TestShardingHelpers(unittest.TestCase):

    def setUp(self):
        self.ts = make_timestamp_iter()

    def srn(self, epoch, index):
        """
        These tests have the convention of dropping the hash from the shard
        name and keeping sets of ranges in order by epoch.
        """
        return '.shards_a/c-%s-%s' % (epoch.normal, index)

    def _stabilize(self, shard_ranges):
        # sanity: round trip to stabilize order
        broker = ContainerBroker(':memory:', account='a', container='c')
        broker.initialize()
        broker.merge_shard_ranges(shard_ranges)
        stable_order = broker.get_shard_ranges()
        # ideally tests literals are ordered
        self.assertEqual(shard_ranges, stable_order)
        return stable_order

    def test_shrinks_into_cleaved(self):
        epoch = next(self.ts)

        orig_shard_ranges = [
            ShardRange(self.srn(epoch, 0), epoch, ShardRange.MIN, 'a',
                       object_count=100, state=ShardRange.ACTIVE),
            ShardRange(self.srn(epoch, 1), epoch, 'a', 'b',
                       object_count=100, state=ShardRange.CLEAVED),
            ShardRange(self.srn(epoch, 2), epoch, 'b', 'c',
                       object_count=100, state=ShardRange.ACTIVE),
            ShardRange(self.srn(epoch, 3), epoch, 'c', ShardRange.MAX,
                       object_count=100, state=ShardRange.ACTIVE),
        ]
        shard_ranges = self._stabilize(orig_shard_ranges)

        acceptors = find_shrinking_acceptors(shard_ranges[2], shard_ranges)
        self.assertEqual(acceptors, [shard_ranges[1]])
        # nothing passed in gets mutated
        self.assertEqual(shard_ranges, orig_shard_ranges)

    def test_middle_shrinks_to_the_left(self):
        epoch = next(self.ts)

        orig_shard_ranges = [
            ShardRange(self.srn(epoch, 0), epoch, ShardRange.MIN, 'a',
                       object_count=100, state=ShardRange.ACTIVE),
            ShardRange(self.srn(epoch, 1), epoch, 'a', 'b',
                       object_count=100, state=ShardRange.ACTIVE),
            ShardRange(self.srn(epoch, 2), epoch, 'b', 'c',
                       object_count=100, state=ShardRange.ACTIVE),
            ShardRange(self.srn(epoch, 3), epoch, 'c', ShardRange.MAX,
                       object_count=100, state=ShardRange.ACTIVE),
        ]
        shard_ranges = self._stabilize(orig_shard_ranges)

        acceptors = find_shrinking_acceptors(shard_ranges[2], shard_ranges)
        self.assertEqual(acceptors, [shard_ranges[1]])
        # nothing passed in gets mutated
        self.assertEqual(shard_ranges, orig_shard_ranges)

    def test_last_shrinks_to_the_left(self):
        epoch = next(self.ts)

        shard_ranges = [
            ShardRange(self.srn(epoch, 0), epoch, ShardRange.MIN, 'a',
                       object_count=100, state=ShardRange.ACTIVE),
            ShardRange(self.srn(epoch, 1), epoch, 'a', 'b',
                       object_count=100, state=ShardRange.ACTIVE),
            ShardRange(self.srn(epoch, 2), epoch, 'b', 'c',
                       object_count=100, state=ShardRange.ACTIVE),
            ShardRange(self.srn(epoch, 3), epoch, 'c', ShardRange.MAX,
                       object_count=100, state=ShardRange.ACTIVE),
        ]
        shard_ranges = self._stabilize(shard_ranges)

        acceptors = find_shrinking_acceptors(shard_ranges[-1], shard_ranges)
        self.assertEqual(acceptors, [shard_ranges[-2]])

    def test_first_shrinks_to_the_right(self):
        epoch = next(self.ts)

        shard_ranges = [
            ShardRange(self.srn(epoch, 0), epoch, ShardRange.MIN, 'a',
                       object_count=100, state=ShardRange.ACTIVE),
            ShardRange(self.srn(epoch, 1), epoch, 'a', 'b',
                       object_count=100, state=ShardRange.ACTIVE),
            ShardRange(self.srn(epoch, 2), epoch, 'b', 'c',
                       object_count=100, state=ShardRange.ACTIVE),
            ShardRange(self.srn(epoch, 3), epoch, 'c', ShardRange.MAX,
                       object_count=100, state=ShardRange.ACTIVE),
        ]
        shard_ranges = self._stabilize(shard_ranges)

        acceptors = find_shrinking_acceptors(shard_ranges[0], shard_ranges)
        self.assertEqual(acceptors, [shard_ranges[1]])

    def test_simple_overlap(self):
        epoch1 = next(self.ts)
        epoch2 = next(self.ts)

        shard_ranges = [
            ShardRange(self.srn(epoch1, 0), epoch1, ShardRange.MIN, 'b',
                       object_count=100, state=ShardRange.ACTIVE),
            ShardRange(self.srn(epoch2, 1), epoch2, 'a', 'c',
                       object_count=10, state=ShardRange.ACTIVE),
            ShardRange(self.srn(epoch1, 1), epoch1, 'b', 'd',
                       object_count=100, state=ShardRange.ACTIVE),
            ShardRange(self.srn(epoch1, 2), epoch1, 'd', ShardRange.MAX,
                       object_count=100, state=ShardRange.ACTIVE),
        ]
        shard_ranges = self._stabilize(shard_ranges)

        acceptors = find_shrinking_acceptors(shard_ranges[1], shard_ranges)
        self.assertEqual(acceptors, [shard_ranges[0], shard_ranges[2]])

        shard_ranges = [
            ShardRange(self.srn(epoch1, 0), epoch1, ShardRange.MIN, 'b',
                       object_count=100, state=ShardRange.ACTIVE),
            ShardRange(self.srn(epoch1, 1), epoch1, 'b', 'd',
                       object_count=100, state=ShardRange.ACTIVE),
            ShardRange(self.srn(epoch2, 1), epoch2, 'c', 'e',
                       object_count=10, state=ShardRange.ACTIVE),
            ShardRange(self.srn(epoch1, 2), epoch1, 'd', ShardRange.MAX,
                       object_count=100, state=ShardRange.ACTIVE),
        ]
        shard_ranges = self._stabilize(shard_ranges)

        acceptors = find_shrinking_acceptors(shard_ranges[2], shard_ranges)
        self.assertEqual(acceptors, [shard_ranges[1], shard_ranges[3]])

    def test_shadowed_overlap_shrinks_left(self):
        epoch1 = next(self.ts)
        epoch2 = next(self.ts)

        shard_ranges = [
            ShardRange(self.srn(epoch1, 0), epoch1, ShardRange.MIN, 'a',
                       object_count=100, state=ShardRange.ACTIVE),
            ShardRange(self.srn(epoch1, 1), epoch1, 'a', 'b',
                       object_count=100, state=ShardRange.ACTIVE),
            # shadowed
            ShardRange(self.srn(epoch2, 1), epoch2, 'a', 'b',
                       object_count=100, state=ShardRange.ACTIVE),
            ShardRange(self.srn(epoch1, 2), epoch1, 'b', 'c',
                       object_count=100, state=ShardRange.ACTIVE),
            ShardRange(self.srn(epoch1, 3), epoch1, 'c', ShardRange.MAX,
                       object_count=100, state=ShardRange.ACTIVE),
        ]
        shard_ranges = self._stabilize(shard_ranges)

        acceptors = find_shrinking_acceptors(shard_ranges[2], shard_ranges)
        self.assertEqual(acceptors, [shard_ranges[1]])

    def test_covering_overlaps_shrinks_right(self):
        epoch1 = next(self.ts)
        epoch2 = next(self.ts)

        shard_ranges = [
            ShardRange(self.srn(epoch1, 0), epoch1, ShardRange.MIN, 'a',
                       object_count=100, state=ShardRange.ACTIVE),
            # covering
            ShardRange(self.srn(epoch1, 1), epoch1, 'a', 'b',
                       object_count=100, state=ShardRange.ACTIVE),
            ShardRange(self.srn(epoch2, 1), epoch2, 'a', 'b',
                       object_count=100, state=ShardRange.ACTIVE),
            ShardRange(self.srn(epoch1, 2), epoch1, 'b', 'c',
                       object_count=100, state=ShardRange.ACTIVE),
            ShardRange(self.srn(epoch1, 3), epoch1, 'c', ShardRange.MAX,
                       object_count=100, state=ShardRange.ACTIVE),
        ]
        shard_ranges = self._stabilize(shard_ranges)

        acceptors = find_shrinking_acceptors(shard_ranges[1], shard_ranges)
        self.assertEqual(acceptors, [shard_ranges[2]])

    def test_shrink_to_covering_overlap(self):
        epoch1 = next(self.ts)
        epoch2 = next(self.ts)

        shard_ranges = [
            ShardRange(self.srn(epoch1, 0), epoch1, ShardRange.MIN, 'a',
                       object_count=100, state=ShardRange.ACTIVE),
            # covering
            ShardRange(self.srn(epoch1, 1), epoch1, 'a', 'b',
                       object_count=100, state=ShardRange.ACTIVE),
            ShardRange(self.srn(epoch2, 1), epoch2, 'a', 'b',
                       object_count=100, state=ShardRange.ACTIVE),
            ShardRange(self.srn(epoch1, 2), epoch1, 'b', 'c',
                       object_count=100, state=ShardRange.ACTIVE),
            ShardRange(self.srn(epoch1, 3), epoch1, 'c', ShardRange.MAX,
                       object_count=100, state=ShardRange.ACTIVE),
        ]
        shard_ranges = self._stabilize(shard_ranges)

        acceptors = find_shrinking_acceptors(shard_ranges[3], shard_ranges)
        self.assertEqual(acceptors, [shard_ranges[1]])

    def test_shrink_shadow_to_multiple_convering_overlaps(self):
        epoch1 = next(self.ts)
        epoch2 = next(self.ts)

        shard_ranges = [
            ShardRange(self.srn(epoch1, 0), epoch1, ShardRange.MIN, 'a',
                       object_count=100, state=ShardRange.ACTIVE),
            ShardRange(self.srn(epoch1, 1), epoch1, 'a', 'c',
                       object_count=100, state=ShardRange.ACTIVE),
            ShardRange(self.srn(epoch2, 1), epoch2, 'b', 'd',
                       object_count=100, state=ShardRange.ACTIVE),
            ShardRange(self.srn(epoch1, 2), epoch1, 'c', 'e',
                       object_count=100, state=ShardRange.ACTIVE),
            ShardRange(self.srn(epoch1, 3), epoch1, 'e', ShardRange.MAX,
                       object_count=100, state=ShardRange.ACTIVE),
        ]
        shard_ranges = self._stabilize(shard_ranges)

        acceptors = find_shrinking_acceptors(shard_ranges[2], shard_ranges)
        self.assertEqual(acceptors, [shard_ranges[1], shard_ranges[3]])

    def test_shrink_fully_overlapping_sub_shards(self):
        epoch1 = next(self.ts)
        epoch2 = next(self.ts)
        epoch3 = next(self.ts)

        shard_ranges = [
            ShardRange(self.srn(epoch1, 0), epoch1, ShardRange.MIN, 'a',
                       object_count=100, state=ShardRange.ACTIVE),
            # deleted/sharded ranges are in the database table, but they're
            # filtered as irrelevant by default so test helpers don't expect it
            # in the stub
            # ShardRange(self.srn(epoch1, 1), epoch1, 'a', 'b',
            #            object_count=100, state=ShardRange.SHARDED,
            #            deleted=True),

            ShardRange(self.srn(epoch2, 0), epoch2, 'a', 'b',
                       object_count=100, state=ShardRange.ACTIVE),
            ShardRange(self.srn(epoch3, 0), epoch3, 'a', 'b',
                       object_count=100, state=ShardRange.ACTIVE),

            ShardRange(self.srn(epoch2, 1), epoch2, 'b', 'c',
                       object_count=100, state=ShardRange.ACTIVE),
            ShardRange(self.srn(epoch3, 1), epoch3, 'b', 'c',
                       object_count=100, state=ShardRange.ACTIVE),

            ShardRange(self.srn(epoch2, 2), epoch2, 'c', 'd',
                       object_count=100, state=ShardRange.ACTIVE),
            ShardRange(self.srn(epoch3, 2), epoch3, 'c', 'd',
                       object_count=100, state=ShardRange.ACTIVE),

            ShardRange(self.srn(epoch1, 2), epoch1, 'd', 'e',
                       object_count=100, state=ShardRange.ACTIVE),
            ShardRange(self.srn(epoch1, 3), epoch1, 'e', ShardRange.MAX,
                       object_count=100, state=ShardRange.ACTIVE),
        ]
        shard_ranges = self._stabilize(shard_ranges)

        for i in range(3):
            donor = [sr for sr in shard_ranges
                     if sr.name == self.srn(epoch3, i)][0]
            acceptors = find_shrinking_acceptors(donor, shard_ranges)
            expected = [sr for sr in shard_ranges
                        if sr.name == self.srn(epoch2, i)]
            self.assertEqual(expected, acceptors)

    def test_shrink_offset_overlapping_sub_shards(self):
        epoch1 = next(self.ts)
        epoch2 = next(self.ts)
        epoch3 = next(self.ts)

        shard_ranges = [
            ShardRange(self.srn(epoch1, 0), epoch1, ShardRange.MIN, 'a',
                       object_count=100, state=ShardRange.ACTIVE),
            # deleted/sharded ranges are in the database table, but they're
            # filtered as irrelevant by default so test helpers don't expect it
            # in the stub
            # ShardRange(self.srn(epoch1, 1), epoch1, 'a', 'b',
            #            object_count=100, state=ShardRange.SHARDED,
            #            deleted=True),

            ShardRange(self.srn(epoch2, 0), epoch2, 'a', 'b',
                       object_count=100, state=ShardRange.ACTIVE),
            ShardRange(self.srn(epoch3, 0), epoch3, 'a', 'c',
                       object_count=100, state=ShardRange.ACTIVE),

            ShardRange(self.srn(epoch2, 1), epoch2, 'b', 'c',
                       object_count=100, state=ShardRange.ACTIVE),
            ShardRange(self.srn(epoch3, 1), epoch3, 'c', 'd',
                       object_count=100, state=ShardRange.ACTIVE),

            ShardRange(self.srn(epoch2, 2), epoch2, 'c', 'e',
                       object_count=100, state=ShardRange.ACTIVE),
            ShardRange(self.srn(epoch3, 2), epoch3, 'd', 'e',
                       object_count=100, state=ShardRange.ACTIVE),

            ShardRange(self.srn(epoch1, 2), epoch1, 'e', 'f',
                       object_count=100, state=ShardRange.ACTIVE),
            ShardRange(self.srn(epoch1, 3), epoch1, 'f', ShardRange.MAX,
                       object_count=100, state=ShardRange.ACTIVE),
        ]
        shard_ranges = self._stabilize(shard_ranges)

        donor = [sr for sr in shard_ranges
                 if sr.name == self.srn(epoch3, 0)][0]
        acceptors = find_shrinking_acceptors(donor, shard_ranges)
        expected = [sr for sr in shard_ranges
                    if sr.name in (self.srn(epoch2, i) for i in (0, 1))]
        self.assertEqual(expected, acceptors)

        donor = [sr for sr in shard_ranges
                 if sr.name == self.srn(epoch2, 2)][0]
        acceptors = find_shrinking_acceptors(donor, shard_ranges)
        expected = [sr for sr in shard_ranges
                    if sr.name in (self.srn(epoch3, i) for i in (1, 2))]
        self.assertEqual(expected, acceptors)

    def test_old_monster_shrinks_into_covering(self):
        epoch1 = next(self.ts)
        epoch2 = next(self.ts)

        shard_ranges = [
            ShardRange(self.srn(epoch2, 0), epoch2, ShardRange.MIN, 'a',
                       object_count=100, state=ShardRange.ACTIVE),
            ShardRange(self.srn(epoch2, 1), epoch2, 'a', 'b',
                       object_count=100, state=ShardRange.ACTIVE),
            ShardRange(self.srn(epoch2, 2), epoch2, 'b', 'c',
                       object_count=100, state=ShardRange.ACTIVE),
            ShardRange(self.srn(epoch1, 1), epoch1, 'a', 'd',
                       object_count=1000, state=ShardRange.ACTIVE),
            ShardRange(self.srn(epoch2, 3), epoch2, 'c', ShardRange.MAX,
                       object_count=100, state=ShardRange.ACTIVE),
        ]
        shard_ranges = self._stabilize(shard_ranges)

        acceptors = find_shrinking_acceptors(shard_ranges[3], shard_ranges)
        self.assertEqual(acceptors, [shard_ranges[i] for i in (1, 2, 4)])

    def test_first_shrinks_into_little_cover(self):
        epoch1 = next(self.ts)
        epoch2 = next(self.ts)

        shard_ranges = [
            ShardRange(self.srn(epoch1, 0), epoch1, ShardRange.MIN, 'a',
                       object_count=100, state=ShardRange.ACTIVE),
            ShardRange(self.srn(epoch2, 0), epoch2, ShardRange.MIN, 'b',
                       object_count=100, state=ShardRange.ACTIVE),
            ShardRange(self.srn(epoch2, 1), epoch2, 'b', 'c',
                       object_count=100, state=ShardRange.ACTIVE),
            ShardRange(self.srn(epoch2, 2), epoch2, 'c', 'd',
                       object_count=100, state=ShardRange.ACTIVE),
            ShardRange(self.srn(epoch2, 3), epoch2, 'd', ShardRange.MAX,
                       object_count=100, state=ShardRange.ACTIVE),
        ]
        shard_ranges = self._stabilize(shard_ranges)

        acceptors = find_shrinking_acceptors(shard_ranges[0], shard_ranges)
        self.assertEqual(acceptors, [shard_ranges[1]])

        acceptors = find_shrinking_acceptors(shard_ranges[1], shard_ranges)
        self.assertEqual(acceptors, [shard_ranges[0]])

        # now on the sneaky let's flip the ordering around
        shard_ranges[0], shard_ranges[1] = shard_ranges[1], shard_ranges[0]

        acceptors = find_shrinking_acceptors(shard_ranges[0], shard_ranges)
        self.assertEqual(acceptors, [shard_ranges[1]])

        acceptors = find_shrinking_acceptors(shard_ranges[1], shard_ranges)
        self.assertEqual(acceptors, [shard_ranges[0]])

    def test_second_shrinks_into_little_cover(self):
        epoch1 = next(self.ts)
        epoch2 = next(self.ts)

        shard_ranges = [
            ShardRange(self.srn(epoch1, 0), epoch1, 'a', 'b',
                       object_count=100, state=ShardRange.ACTIVE),
            ShardRange(self.srn(epoch2, 0), epoch2, ShardRange.MIN, 'c',
                       object_count=100, state=ShardRange.ACTIVE),
            ShardRange(self.srn(epoch2, 1), epoch2, 'c', 'd',
                       object_count=100, state=ShardRange.ACTIVE),
            ShardRange(self.srn(epoch2, 2), epoch2, 'd', 'e',
                       object_count=100, state=ShardRange.ACTIVE),
            ShardRange(self.srn(epoch2, 3), epoch2, 'e', ShardRange.MAX,
                       object_count=100, state=ShardRange.ACTIVE),
        ]
        shard_ranges = self._stabilize(shard_ranges)

        acceptors = find_shrinking_acceptors(shard_ranges[0], shard_ranges)
        self.assertEqual(acceptors, [shard_ranges[1]])

        acceptors = find_shrinking_acceptors(shard_ranges[1], shard_ranges)
        self.assertEqual(acceptors, [shard_ranges[0]])

        # now on the sneaky let's flip the ordering around
        shard_ranges[0], shard_ranges[1] = shard_ranges[1], shard_ranges[0]

        acceptors = find_shrinking_acceptors(shard_ranges[0], shard_ranges)
        self.assertEqual(acceptors, [shard_ranges[1]])

        acceptors = find_shrinking_acceptors(shard_ranges[1], shard_ranges)
        self.assertEqual(acceptors, [shard_ranges[0]])

    def test_second_shrinks_into_covering_pair(self):
        epoch1 = next(self.ts)
        epoch2 = next(self.ts)

        shard_ranges = [
            ShardRange(self.srn(epoch1, 0), epoch1, 'a', 'b',
                       object_count=100, state=ShardRange.ACTIVE),
            ShardRange(self.srn(epoch2, 0), epoch2, ShardRange.MIN, 'c',
                       object_count=100, state=ShardRange.ACTIVE),
            ShardRange(self.srn(epoch1, 1), epoch1, 'b', 'c',
                       object_count=100, state=ShardRange.ACTIVE),
            ShardRange(self.srn(epoch2, 1), epoch2, 'c', 'd',
                       object_count=100, state=ShardRange.ACTIVE),
            ShardRange(self.srn(epoch2, 2), epoch2, 'd', 'e',
                       object_count=100, state=ShardRange.ACTIVE),
            ShardRange(self.srn(epoch2, 3), epoch2, 'e', ShardRange.MAX,
                       object_count=100, state=ShardRange.ACTIVE),
        ]
        shard_ranges = self._stabilize(shard_ranges)

        acceptors = find_shrinking_acceptors(shard_ranges[1], shard_ranges)
        self.assertEqual(acceptors, [shard_ranges[0], shard_ranges[2]])

    def test_shrinking_fork_leaders(self):
        epoch1 = next(self.ts)
        epoch2 = next(self.ts)
        epoch3 = next(self.ts)

        #    MIN
        #     |
        #     a
        #    / \
        #   b   c
        #   |   |
        #   d   e
        #    \ /
        #     f
        #     |
        #    MIN

        shard_ranges = [
            ShardRange(self.srn(epoch1, 0), epoch1, ShardRange.MIN, 'a',
                       object_count=100, state=ShardRange.ACTIVE),
            ShardRange(self.srn(epoch2, 0), epoch2, 'a', 'b',
                       object_count=100, state=ShardRange.ACTIVE),
            ShardRange(self.srn(epoch3, 0), epoch3, 'a', 'c',
                       object_count=100, state=ShardRange.ACTIVE),
            ShardRange(self.srn(epoch2, 1), epoch2, 'b', 'd',
                       object_count=100, state=ShardRange.ACTIVE),
            ShardRange(self.srn(epoch3, 1), epoch3, 'c', 'e',
                       object_count=100, state=ShardRange.ACTIVE),
            ShardRange(self.srn(epoch2, 2), epoch2, 'd', 'f',
                       object_count=100, state=ShardRange.ACTIVE),
            ShardRange(self.srn(epoch3, 2), epoch3, 'e', 'f',
                       object_count=100, state=ShardRange.ACTIVE),
            ShardRange(self.srn(epoch1, 2), epoch1, 'f', ShardRange.MAX,
                       object_count=100, state=ShardRange.ACTIVE),
        ]
        shard_ranges = self._stabilize(shard_ranges)

        # right hand split shrinks left
        a_c_sr = shard_ranges[2]
        self.assertEqual(a_c_sr.lower, 'a')
        self.assertEqual(a_c_sr.upper, 'c')
        self.assertEqual(a_c_sr.timestamp, epoch3)
        acceptors = find_shrinking_acceptors(a_c_sr, shard_ranges)
        self.assertEqual(acceptors, [shard_ranges[1], shard_ranges[3]])

        # left hand split shrinks right
        a_b_sr = shard_ranges[1]
        self.assertEqual(a_b_sr.lower, 'a')
        self.assertEqual(a_b_sr.upper, 'b')
        self.assertEqual(a_b_sr.timestamp, epoch2)
        acceptors = find_shrinking_acceptors(a_b_sr, shard_ranges)
        self.assertEqual(acceptors, [shard_ranges[2]])

    def test_shrinking_tree_branch_saw_left(self):
        epoch1 = next(self.ts)
        epoch2 = next(self.ts)
        epoch3 = next(self.ts)

        #    MIN
        #     |
        #     a
        #    /
        #   b   c
        #   |   |
        #   d   e
        #    \ /
        #     f
        #     |
        #    MIN

        shard_ranges = [
            ShardRange(self.srn(epoch1, 0), epoch1, ShardRange.MIN, 'a',
                       object_count=100, state=ShardRange.ACTIVE),
            ShardRange(self.srn(epoch2, 0), epoch2, 'a', 'b',
                       object_count=100, state=ShardRange.ACTIVE),
            ShardRange(self.srn(epoch2, 1), epoch2, 'b', 'd',
                       object_count=100, state=ShardRange.ACTIVE),
            ShardRange(self.srn(epoch3, 1), epoch3, 'c', 'e',
                       object_count=100, state=ShardRange.ACTIVE),
            ShardRange(self.srn(epoch2, 2), epoch2, 'd', 'f',
                       object_count=100, state=ShardRange.ACTIVE),
            ShardRange(self.srn(epoch3, 2), epoch3, 'e', 'f',
                       object_count=100, state=ShardRange.ACTIVE),
            ShardRange(self.srn(epoch1, 2), epoch1, 'f', ShardRange.MAX,
                       object_count=100, state=ShardRange.ACTIVE),
        ]
        shard_ranges = self._stabilize(shard_ranges)

        c_e_sr = shard_ranges[3]
        self.assertEqual(c_e_sr.lower, 'c')
        self.assertEqual(c_e_sr.upper, 'e')
        self.assertEqual(c_e_sr.timestamp, epoch3)
        acceptors = find_shrinking_acceptors(c_e_sr, shard_ranges)
        self.assertEqual(acceptors, [shard_ranges[2], shard_ranges[4]])

    def test_shrinking_tree_branch_wedge_left(self):
        epoch1 = next(self.ts)
        epoch2 = next(self.ts)
        epoch3 = next(self.ts)

        #    MIN
        #     |
        #     a
        #    /
        #   b   c
        #   |   |
        #   e   d
        #    \ /
        #     f
        #     |
        #    MIN

        shard_ranges = [
            ShardRange(self.srn(epoch1, 0), epoch1, ShardRange.MIN, 'a',
                       object_count=100, state=ShardRange.ACTIVE),
            ShardRange(self.srn(epoch2, 0), epoch2, 'a', 'b',
                       object_count=100, state=ShardRange.ACTIVE),
            ShardRange(self.srn(epoch3, 1), epoch3, 'c', 'd',
                       object_count=100, state=ShardRange.ACTIVE),
            ShardRange(self.srn(epoch2, 1), epoch2, 'b', 'e',
                       object_count=100, state=ShardRange.ACTIVE),
            ShardRange(self.srn(epoch3, 2), epoch3, 'd', 'f',
                       object_count=100, state=ShardRange.ACTIVE),
            ShardRange(self.srn(epoch2, 2), epoch2, 'e', 'f',
                       object_count=100, state=ShardRange.ACTIVE),
            ShardRange(self.srn(epoch1, 2), epoch1, 'f', ShardRange.MAX,
                       object_count=100, state=ShardRange.ACTIVE),
        ]
        shard_ranges = self._stabilize(shard_ranges)

        c_d_sr = shard_ranges[2]
        self.assertEqual(c_d_sr.lower, 'c')
        self.assertEqual(c_d_sr.upper, 'd')
        self.assertEqual(c_d_sr.timestamp, epoch3)
        acceptors = find_shrinking_acceptors(c_d_sr, shard_ranges)
        self.assertEqual(acceptors, [shard_ranges[3]])

    def test_shrinking_tree_branch_saw_right(self):
        epoch1 = next(self.ts)
        epoch2 = next(self.ts)
        epoch3 = next(self.ts)

        #    MIN
        #     |
        #     a
        #    /
        #   c   b
        #   |   |
        #   e   d
        #    \ /
        #     f
        #     |
        #    MIN

        shard_ranges = [
            ShardRange(self.srn(epoch1, 0), epoch1, ShardRange.MIN, 'a',
                       object_count=100, state=ShardRange.ACTIVE),
            ShardRange(self.srn(epoch2, 0), epoch2, 'a', 'c',
                       object_count=100, state=ShardRange.ACTIVE),
            ShardRange(self.srn(epoch3, 1), epoch3, 'b', 'd',
                       object_count=100, state=ShardRange.ACTIVE),
            ShardRange(self.srn(epoch2, 1), epoch2, 'c', 'e',
                       object_count=100, state=ShardRange.ACTIVE),
            ShardRange(self.srn(epoch3, 2), epoch3, 'd', 'f',
                       object_count=100, state=ShardRange.ACTIVE),
            ShardRange(self.srn(epoch2, 2), epoch2, 'e', 'f',
                       object_count=100, state=ShardRange.ACTIVE),
            ShardRange(self.srn(epoch1, 2), epoch1, 'f', ShardRange.MAX,
                       object_count=100, state=ShardRange.ACTIVE),
        ]
        shard_ranges = self._stabilize(shard_ranges)

        b_d_sr = shard_ranges[2]
        self.assertEqual(b_d_sr.lower, 'b')
        self.assertEqual(b_d_sr.upper, 'd')
        self.assertEqual(b_d_sr.timestamp, epoch3)
        acceptors = find_shrinking_acceptors(b_d_sr, shard_ranges)
        self.assertEqual(acceptors, [shard_ranges[1], shard_ranges[3]])

    def test_shrinking_tree_branch_cliff_right(self):
        epoch1 = next(self.ts)
        epoch2 = next(self.ts)
        epoch3 = next(self.ts)

        #    MIN
        #     |
        #     a
        #    /
        #   c   b
        #   |   |
        #   d   f
        #   |   |
        #   e   g
        #    \ /
        #     h
        #     |
        #    MIN

        shard_ranges = [
            ShardRange(self.srn(epoch1, 0), epoch1, ShardRange.MIN, 'a',
                       object_count=100, state=ShardRange.ACTIVE),
            ShardRange(self.srn(epoch2, 0), epoch2, 'a', 'c',
                       object_count=100, state=ShardRange.ACTIVE),
            ShardRange(self.srn(epoch2, 1), epoch2, 'c', 'd',
                       object_count=100, state=ShardRange.ACTIVE),
            ShardRange(self.srn(epoch2, 2), epoch2, 'd', 'e',
                       object_count=100, state=ShardRange.ACTIVE),
            ShardRange(self.srn(epoch3, 1), epoch3, 'b', 'f',
                       object_count=100, state=ShardRange.ACTIVE),
            ShardRange(self.srn(epoch3, 2), epoch3, 'f', 'g',
                       object_count=100, state=ShardRange.ACTIVE),
            ShardRange(self.srn(epoch2, 3), epoch2, 'e', 'h',
                       object_count=100, state=ShardRange.ACTIVE),
            ShardRange(self.srn(epoch3, 3), epoch3, 'g', 'h',
                       object_count=100, state=ShardRange.ACTIVE),
            ShardRange(self.srn(epoch1, 2), epoch1, 'h', ShardRange.MAX,
                       object_count=100, state=ShardRange.ACTIVE),
        ]
        shard_ranges = self._stabilize(shard_ranges)

        b_f_sr = shard_ranges[4]
        self.assertEqual(b_f_sr.lower, 'b')
        self.assertEqual(b_f_sr.upper, 'f')
        self.assertEqual(b_f_sr.timestamp, epoch3)
        acceptors = find_shrinking_acceptors(b_f_sr, shard_ranges)
        self.assertEqual(acceptors, [
            shard_ranges[1], shard_ranges[2], shard_ranges[3],
            shard_ranges[6]])
        self.assertGreaterEqual(acceptors[-1].upper, b_f_sr.upper)

    def test_shrinking_tree_branch_cliff_left(self):
        epoch1 = next(self.ts)
        epoch2 = next(self.ts)
        epoch3 = next(self.ts)

        #    MIN
        #     |
        #     a
        #    /
        #   b   c
        #   |   |
        #   f   d
        #   |   |
        #   g   e
        #    \ /
        #     h
        #     |
        #    MIN

        shard_ranges = [
            ShardRange(self.srn(epoch1, 0), epoch1, ShardRange.MIN, 'a',
                       object_count=100, state=ShardRange.ACTIVE),
            ShardRange(self.srn(epoch2, 0), epoch2, 'a', 'b',
                       object_count=100, state=ShardRange.ACTIVE),
            ShardRange(self.srn(epoch3, 1), epoch3, 'c', 'd',
                       object_count=100, state=ShardRange.ACTIVE),
            # first lower picking sees d-e and thinks we're "past" a shard
            # range that might hold us (like b-f) so it accepts a-b
            ShardRange(self.srn(epoch3, 2), epoch3, 'd', 'e',
                       object_count=100, state=ShardRange.ACTIVE),
            ShardRange(self.srn(epoch2, 1), epoch2, 'b', 'f',
                       object_count=100, state=ShardRange.ACTIVE),
            ShardRange(self.srn(epoch2, 2), epoch2, 'f', 'g',
                       object_count=100, state=ShardRange.ACTIVE),
            ShardRange(self.srn(epoch2, 3), epoch2, 'g', 'h',
                       object_count=100, state=ShardRange.ACTIVE),
            ShardRange(self.srn(epoch3, 3), epoch3, 'g', 'h',
                       object_count=100, state=ShardRange.ACTIVE),
            ShardRange(self.srn(epoch1, 2), epoch1, 'h', ShardRange.MAX,
                       object_count=100, state=ShardRange.ACTIVE),
        ]
        shard_ranges = self._stabilize(shard_ranges)

        c_d_sr = shard_ranges[2]
        self.assertEqual(c_d_sr.lower, 'c')
        self.assertEqual(c_d_sr.upper, 'd')
        self.assertEqual(c_d_sr.timestamp, epoch3)
        acceptors = find_shrinking_acceptors(c_d_sr, shard_ranges)
        self.assertEqual(acceptors, [shard_ranges[4]])
        self.assertLessEqual(acceptors[0].lower, c_d_sr.lower)
        self.assertGreaterEqual(acceptors[-1].upper, c_d_sr.upper)


class TestCleavingContext(BaseTestSharder):
    def test_init(self):
        ctx = CleavingContext(ref='test')
        self.assertEqual('test', ctx.ref)
        self.assertEqual('', ctx.cursor)
        self.assertIsNone(ctx.max_row)
        self.assertIsNone(ctx.cleave_to_row)
        self.assertIsNone(ctx.last_cleave_to_row)
        self.assertFalse(ctx.misplaced_done)
        self.assertFalse(ctx.cleaving_done)

    def test_iter(self):
        ctx = CleavingContext('test', 'curs', 12, 11, 10, False, True, 0, 4)
        expected = {'ref': 'test',
                    'cursor': 'curs',
                    'max_row': 12,
                    'cleave_to_row': 11,
                    'last_cleave_to_row': 10,
                    'cleaving_done': False,
                    'misplaced_done': True,
                    'ranges_done': 0,
                    'ranges_todo': 4}
        self.assertEqual(expected, dict(ctx))

    def test_cursor(self):
        broker = self._make_broker()
        ref = CleavingContext._make_ref(broker)

        for curs in ('curs', u'curs\u00e4\u00fb'):
            with annotate_failure('%r' % curs):
                expected = curs.encode('utf-8') if six.PY2 else curs
                ctx = CleavingContext(ref, curs, 12, 11, 10, False, True)
                self.assertEqual(dict(ctx), {
                    'cursor': expected,
                    'max_row': 12,
                    'cleave_to_row': 11,
                    'last_cleave_to_row': 10,
                    'cleaving_done': False,
                    'misplaced_done': True,
                    'ranges_done': 0,
                    'ranges_todo': 0,
                    'ref': ref,
                })
                self.assertEqual(expected, ctx.cursor)
                ctx.store(broker)
                reloaded_ctx = CleavingContext.load(broker)
                self.assertEqual(expected, reloaded_ctx.cursor)
                # Since we reloaded, the max row gets updated from the broker
                self.assertEqual(reloaded_ctx.max_row, -1)
                # reset it so the dict comparison will succeed
                reloaded_ctx.max_row = 12
                self.assertEqual(dict(ctx), dict(reloaded_ctx))

    def test_load(self):
        broker = self._make_broker()
        for i in range(6):
            broker.put_object('o%s' % i, next(self.ts_iter).internal, 10,
                              'text/plain', 'etag_a', 0)

        db_id = broker.get_info()['id']
        params = {'ref': db_id,
                  'cursor': 'curs',
                  'max_row': 2,
                  'cleave_to_row': 2,
                  'last_cleave_to_row': 1,
                  'cleaving_done': False,
                  'misplaced_done': True,
                  'ranges_done': 2,
                  'ranges_todo': 4}
        key = 'X-Container-Sysmeta-Shard-Context-%s' % db_id
        broker.update_metadata(
            {key: (json.dumps(params), Timestamp.now().internal)})
        ctx = CleavingContext.load(broker)
        self.assertEqual(db_id, ctx.ref)
        self.assertEqual('curs', ctx.cursor)
        # note max_row is dynamically updated during load
        self.assertEqual(6, ctx.max_row)
        self.assertEqual(2, ctx.cleave_to_row)
        self.assertEqual(1, ctx.last_cleave_to_row)
        self.assertTrue(ctx.misplaced_done)
        self.assertFalse(ctx.cleaving_done)
        self.assertEqual(2, ctx.ranges_done)
        self.assertEqual(4, ctx.ranges_todo)

    def test_load_all(self):
        broker = self._make_broker()
        last_ctx = None
        timestamp = Timestamp.now()

        db_ids = [str(uuid4()) for _ in range(6)]
        for db_id in db_ids:
            params = {'ref': db_id,
                      'cursor': 'curs',
                      'max_row': 2,
                      'cleave_to_row': 2,
                      'last_cleave_to_row': 1,
                      'cleaving_done': False,
                      'misplaced_done': True,
                      'ranges_done': 2,
                      'ranges_todo': 4}
            key = 'X-Container-Sysmeta-Shard-Context-%s' % db_id
            broker.update_metadata(
                {key: (json.dumps(params), timestamp.internal)})
        first_ctx = None
        for ctx, lm in CleavingContext.load_all(broker):
            if not first_ctx:
                first_ctx = ctx
            last_ctx = ctx
            self.assertIn(ctx.ref, db_ids)
            self.assertEqual(lm, timestamp.internal)

        # If a context is deleted (metadata is "") then it's skipped
        last_ctx.delete(broker)
        db_ids.remove(last_ctx.ref)

        # and let's modify the first
        with mock_timestamp_now() as new_timestamp:
            first_ctx.store(broker)

        for ctx, lm in CleavingContext.load_all(broker):
            self.assertIn(ctx.ref, db_ids)
            if ctx.ref == first_ctx.ref:
                self.assertEqual(lm, new_timestamp.internal)
            else:
                self.assertEqual(lm, timestamp.internal)

    def test_delete(self):
        broker = self._make_broker()

        db_id = broker.get_info()['id']
        params = {'ref': db_id,
                  'cursor': 'curs',
                  'max_row': 2,
                  'cleave_to_row': 2,
                  'last_cleave_to_row': 1,
                  'cleaving_done': False,
                  'misplaced_done': True,
                  'ranges_done': 2,
                  'ranges_todo': 4}
        key = 'X-Container-Sysmeta-Shard-Context-%s' % db_id
        broker.update_metadata(
            {key: (json.dumps(params), Timestamp.now().internal)})
        ctx = CleavingContext.load(broker)
        self.assertEqual(db_id, ctx.ref)

        # Now let's delete it. When deleted the metadata key will exist, but
        # the value will be "" as this means it'll be reaped later.
        ctx.delete(broker)
        sysmeta = broker.get_sharding_sysmeta()
        for key, val in sysmeta.items():
            if key == "Context-%s" % db_id:
                self.assertEqual(val, "")
                break
        else:
            self.fail("Deleted context 'Context-%s' not found")

    def test_store_old_style(self):
        broker = self._make_old_style_sharding_broker()
        old_db_id = broker.get_brokers()[0].get_info()['id']
        last_mod = Timestamp.now()
        ctx = CleavingContext(old_db_id, 'curs', 12, 11, 2, True, True, 2, 4)
        with mock_timestamp_now(last_mod):
            ctx.store(broker)
        key = 'X-Container-Sysmeta-Shard-Context-%s' % old_db_id
        data = json.loads(broker.metadata[key][0])
        expected = {'ref': old_db_id,
                    'cursor': 'curs',
                    'max_row': 12,
                    'cleave_to_row': 11,
                    'last_cleave_to_row': 2,
                    'cleaving_done': True,
                    'misplaced_done': True,
                    'ranges_done': 2,
                    'ranges_todo': 4}
        self.assertEqual(expected, data)
        # last modified is the metadata timestamp
        self.assertEqual(broker.metadata[key][1], last_mod.internal)

    def test_store_add_row_load_old_style(self):
        # adding row to older db changes only max_row in the context
        broker = self._make_old_style_sharding_broker()
        old_broker = broker.get_brokers()[0]
        old_db_id = old_broker.get_info()['id']
        old_broker.merge_items([old_broker._record_to_dict(
            ('obj', next(self.ts_iter).internal, 0, 'text/plain', 'etag', 1))])
        old_max_row = old_broker.get_max_row()
        self.assertEqual(1, old_max_row)  # sanity check
        ctx = CleavingContext(old_db_id, 'curs', 1, 1, 0, True, True)
        ctx.store(broker)

        # adding a row changes max row
        old_broker.merge_items([old_broker._record_to_dict(
            ('obj', next(self.ts_iter).internal, 0, 'text/plain', 'etag', 1))])

        new_ctx = CleavingContext.load(broker)
        self.assertEqual(old_db_id, new_ctx.ref)
        self.assertEqual('curs', new_ctx.cursor)
        self.assertEqual(2, new_ctx.max_row)
        self.assertEqual(1, new_ctx.cleave_to_row)
        self.assertEqual(0, new_ctx.last_cleave_to_row)
        self.assertTrue(new_ctx.misplaced_done)
        self.assertTrue(new_ctx.cleaving_done)

    def test_store_reclaim_load_old_style(self):
        # reclaiming rows from older db does not change context
        broker = self._make_old_style_sharding_broker()
        old_broker = broker.get_brokers()[0]
        old_db_id = old_broker.get_info()['id']
        old_broker.merge_items([old_broker._record_to_dict(
            ('obj', next(self.ts_iter).internal, 0, 'text/plain', 'etag', 1))])
        old_max_row = old_broker.get_max_row()
        self.assertEqual(1, old_max_row)  # sanity check
        ctx = CleavingContext(old_db_id, 'curs', 1, 1, 0, True, True)
        ctx.store(broker)

        self.assertEqual(
            1, len(old_broker.get_objects()))
        now = next(self.ts_iter).internal
        broker.get_brokers()[0].reclaim(now, now)
        self.assertFalse(old_broker.get_objects())

        new_ctx = CleavingContext.load(broker)
        self.assertEqual(old_db_id, new_ctx.ref)
        self.assertEqual('curs', new_ctx.cursor)
        self.assertEqual(1, new_ctx.max_row)
        self.assertEqual(1, new_ctx.cleave_to_row)
        self.assertEqual(0, new_ctx.last_cleave_to_row)
        self.assertTrue(new_ctx.misplaced_done)
        self.assertTrue(new_ctx.cleaving_done)

    def test_store_modify_db_id_load_old_style(self):
        # changing id changes ref, so results in a fresh context
        broker = self._make_old_style_sharding_broker()
        old_broker = broker.get_brokers()[0]
        old_db_id = old_broker.get_info()['id']
        ctx = CleavingContext(old_db_id, 'curs', 12, 11, 2, True, True)
        ctx.store(broker)

        old_broker.newid('fake_remote_id')
        new_db_id = old_broker.get_info()['id']
        self.assertNotEqual(old_db_id, new_db_id)

        new_ctx = CleavingContext.load(broker)
        self.assertEqual(new_db_id, new_ctx.ref)
        self.assertEqual('', new_ctx.cursor)
        # note max_row is dynamically updated during load
        self.assertEqual(-1, new_ctx.max_row)
        self.assertEqual(None, new_ctx.cleave_to_row)
        self.assertEqual(None, new_ctx.last_cleave_to_row)
        self.assertFalse(new_ctx.misplaced_done)
        self.assertFalse(new_ctx.cleaving_done)

    def test_load_modify_store_load_old_style(self):
        broker = self._make_old_style_sharding_broker()
        old_db_id = broker.get_brokers()[0].get_info()['id']
        ctx = CleavingContext.load(broker)
        self.assertEqual(old_db_id, ctx.ref)
        self.assertEqual('', ctx.cursor)  # sanity check
        ctx.cursor = 'curs'
        ctx.misplaced_done = True
        ctx.store(broker)
        ctx = CleavingContext.load(broker)
        self.assertEqual(old_db_id, ctx.ref)
        self.assertEqual('curs', ctx.cursor)
        self.assertTrue(ctx.misplaced_done)

    def test_store(self):
        broker = self._make_sharding_broker()
        old_db_id = broker.get_brokers()[0].get_info()['id']
        last_mod = Timestamp.now()
        ctx = CleavingContext(old_db_id, 'curs', 12, 11, 2, True, True, 2, 4)
        with mock_timestamp_now(last_mod):
            ctx.store(broker)
        key = 'X-Container-Sysmeta-Shard-Context-%s' % old_db_id
        data = json.loads(broker.metadata[key][0])
        expected = {'ref': old_db_id,
                    'cursor': 'curs',
                    'max_row': 12,
                    'cleave_to_row': 11,
                    'last_cleave_to_row': 2,
                    'cleaving_done': True,
                    'misplaced_done': True,
                    'ranges_done': 2,
                    'ranges_todo': 4}
        self.assertEqual(expected, data)
        # last modified is the metadata timestamp
        self.assertEqual(broker.metadata[key][1], last_mod.internal)

    def test_store_add_row_load(self):
        # adding row to older db changes only max_row in the context
        broker = self._make_sharding_broker()
        old_broker = broker.get_brokers()[0]
        old_db_id = old_broker.get_info()['id']
        old_broker.merge_items([old_broker._record_to_dict(
            ('obj', next(self.ts_iter).internal, 0, 'text/plain', 'etag', 1))])
        old_max_row = old_broker.get_max_row()
        self.assertEqual(1, old_max_row)  # sanity check
        ctx = CleavingContext(old_db_id, 'curs', 1, 1, 0, True, True)
        ctx.store(broker)

        # adding a row changes max row
        old_broker.merge_items([old_broker._record_to_dict(
            ('obj', next(self.ts_iter).internal, 0, 'text/plain', 'etag', 1))])

        new_ctx = CleavingContext.load(broker)
        self.assertEqual(old_db_id, new_ctx.ref)
        self.assertEqual('curs', new_ctx.cursor)
        self.assertEqual(2, new_ctx.max_row)
        self.assertEqual(1, new_ctx.cleave_to_row)
        self.assertEqual(0, new_ctx.last_cleave_to_row)
        self.assertTrue(new_ctx.misplaced_done)
        self.assertTrue(new_ctx.cleaving_done)

    def test_store_reclaim_load(self):
        # reclaiming rows from older db does not change context
        broker = self._make_sharding_broker()
        old_broker = broker.get_brokers()[0]
        old_db_id = old_broker.get_info()['id']
        old_broker.merge_items([old_broker._record_to_dict(
            ('obj', next(self.ts_iter).internal, 0, 'text/plain', 'etag', 1))])
        old_max_row = old_broker.get_max_row()
        self.assertEqual(1, old_max_row)  # sanity check
        ctx = CleavingContext(old_db_id, 'curs', 1, 1, 0, True, True)
        ctx.store(broker)

        self.assertEqual(
            1, len(old_broker.get_objects()))
        now = next(self.ts_iter).internal
        broker.get_brokers()[0].reclaim(now, now)
        self.assertFalse(old_broker.get_objects())

        new_ctx = CleavingContext.load(broker)
        self.assertEqual(old_db_id, new_ctx.ref)
        self.assertEqual('curs', new_ctx.cursor)
        self.assertEqual(1, new_ctx.max_row)
        self.assertEqual(1, new_ctx.cleave_to_row)
        self.assertEqual(0, new_ctx.last_cleave_to_row)
        self.assertTrue(new_ctx.misplaced_done)
        self.assertTrue(new_ctx.cleaving_done)

    def test_store_modify_db_id_load(self):
        # changing id changes ref, so results in a fresh context
        broker = self._make_sharding_broker()
        old_broker = broker.get_brokers()[0]
        old_db_id = old_broker.get_info()['id']
        ctx = CleavingContext(old_db_id, 'curs', 12, 11, 2, True, True)
        ctx.store(broker)

        old_broker.newid('fake_remote_id')
        new_db_id = old_broker.get_info()['id']
        self.assertNotEqual(old_db_id, new_db_id)

        new_ctx = CleavingContext.load(broker)
        self.assertEqual(new_db_id, new_ctx.ref)
        self.assertEqual('', new_ctx.cursor)
        # note max_row is dynamically updated during load
        self.assertEqual(-1, new_ctx.max_row)
        self.assertEqual(None, new_ctx.cleave_to_row)
        self.assertEqual(None, new_ctx.last_cleave_to_row)
        self.assertFalse(new_ctx.misplaced_done)
        self.assertFalse(new_ctx.cleaving_done)

    def test_load_modify_store_load(self):
        broker = self._make_sharding_broker()
        old_db_id = broker.get_brokers()[0].get_info()['id']
        ctx = CleavingContext.load(broker)
        self.assertEqual(old_db_id, ctx.ref)
        self.assertEqual('', ctx.cursor)  # sanity check
        ctx.cursor = 'curs'
        ctx.misplaced_done = True
        ctx.store(broker)
        ctx = CleavingContext.load(broker)
        self.assertEqual(old_db_id, ctx.ref)
        self.assertEqual('curs', ctx.cursor)
        self.assertTrue(ctx.misplaced_done)

    def test_reset(self):
        ctx = CleavingContext('test', 'curs', 12, 11, 2, True, True)

        def check_context():
            self.assertEqual('test', ctx.ref)
            self.assertEqual('', ctx.cursor)
            self.assertEqual(12, ctx.max_row)
            self.assertEqual(11, ctx.cleave_to_row)
            self.assertEqual(11, ctx.last_cleave_to_row)
            self.assertFalse(ctx.misplaced_done)
            self.assertFalse(ctx.cleaving_done)
            self.assertEqual(0, ctx.ranges_done)
            self.assertEqual(0, ctx.ranges_todo)
        ctx.reset()
        # check idempotency
        ctx.reset()

    def test_start(self):
        ctx = CleavingContext('test', 'curs', 12, 11, 2, True, True)

        def check_context():
            self.assertEqual('test', ctx.ref)
            self.assertEqual('', ctx.cursor)
            self.assertEqual(12, ctx.max_row)
            self.assertEqual(12, ctx.cleave_to_row)
            self.assertEqual(2, ctx.last_cleave_to_row)
            self.assertTrue(ctx.misplaced_done)  # *not* reset here
            self.assertFalse(ctx.cleaving_done)
            self.assertEqual(0, ctx.ranges_done)
            self.assertEqual(0, ctx.ranges_todo)
        ctx.start()
        # check idempotency
        ctx.start()<|MERGE_RESOLUTION|>--- conflicted
+++ resolved
@@ -4370,25 +4370,6 @@
                 'Audit failed for root %s' % broker.db_file, line)
             self.assertIn('missing range(s): -a j-k z-', line)
 
-<<<<<<< HEAD
-        own_shard_range = broker.get_own_shard_range()
-        states = (ShardRange.SHARDING, ShardRange.SHARDED)
-        for state in states:
-            own_shard_range.update_state(
-                state, state_timestamp=next(self.ts_iter))
-            broker.merge_shard_ranges([own_shard_range])
-            with self._mock_sharder() as sharder:
-                with mock.patch.object(
-                        sharder, '_audit_shard_container') as mocked:
-                    sharder._audit_container(broker)
-            lines = sharder.logger.get_lines_for_level('warning')
-            assert_missing_warning(lines[0])
-            assert_overlap_warning(lines[0], 'active')
-            self.assertFalse(lines[1:])
-            self.assertFalse(sharder.logger.get_lines_for_level('error'))
-            self._assert_stats(expected_stats, sharder, 'audit_root')
-            mocked.assert_not_called()
-=======
         def check_missing():
             own_shard_range = broker.get_own_shard_range()
             states = (ShardRange.SHARDING, ShardRange.SHARDED)
@@ -4417,7 +4398,6 @@
                                                          ShardRange.SHRINKING)
         broker.merge_shard_ranges(shrinking_shard_ranges)
         check_missing()
->>>>>>> 094f90b8
 
     def call_audit_container(self, broker, shard_ranges, exc=None):
         with self._mock_sharder() as sharder:
@@ -4456,137 +4436,6 @@
     def test_audit_old_style_shard_container(self):
         broker = self._make_broker(account='.shards_a', container='shard_c')
         broker.set_sharding_sysmeta('Root', 'a/c')
-        # include overlaps to verify correct match for updating own shard range
-        shard_bounds = (
-            ('a', 'j'), ('k', 't'), ('k', 'u'), ('l', 'v'), ('s', 'z'))
-        shard_ranges = self._make_shard_ranges(shard_bounds[:3],
-                                               ShardRange.ACTIVE)
-        shard_ranges[1].name = broker.path
-        shard_ranges.extend(self._make_shard_ranges(shard_bounds[3:4],
-                                                    ShardRange.FOUND))
-        shard_ranges.extend(self._make_shard_ranges(shard_bounds[4:],
-                                                    ShardRange.CREATED))
-        expected_stats = {'attempted': 1, 'success': 0, 'failure': 1}
-
-        # bad account name
-        broker.account = 'bad_account'
-        sharder, mock_swift = self.call_audit_container(broker, shard_ranges)
-        lines = sharder.logger.get_lines_for_level('warning')
-        self._assert_stats(expected_stats, sharder, 'audit_shard')
-        self.assertIn('Audit warnings for shard %s' % broker.db_file, lines[0])
-        self.assertIn('account not in shards namespace', lines[0])
-        self.assertNotIn('root has no matching shard range', lines[0])
-        self.assertNotIn('unable to get shard ranges from root', lines[0])
-        self.assertIn('Audit failed for shard %s' % broker.db_file, lines[1])
-        self.assertIn('missing own shard range', lines[1])
-        self.assertFalse(lines[2:])
-        self.assertFalse(broker.is_deleted())
-
-        # missing own shard range
-        broker.get_info()
-        sharder, mock_swift = self.call_audit_container(broker, shard_ranges)
-        lines = sharder.logger.get_lines_for_level('warning')
-        self._assert_stats(expected_stats, sharder, 'audit_shard')
-        self.assertIn('Audit failed for shard %s' % broker.db_file, lines[0])
-        self.assertIn('missing own shard range', lines[0])
-        self.assertNotIn('unable to get shard ranges from root', lines[0])
-        self.assertFalse(lines[1:])
-        self.assertFalse(sharder.logger.get_lines_for_level('error'))
-        self.assertFalse(broker.is_deleted())
-
-        # own shard range bounds don't match what's in root
-        expected_stats = {'attempted': 1, 'success': 1, 'failure': 0}
-        own_shard_range = broker.get_own_shard_range()  # get the default
-        own_shard_range.lower = 'j'
-        own_shard_range.upper = 'k'
-        own_shard_range.name = broker.path
-        broker.merge_shard_ranges([own_shard_range])
-        # bump timestamp of root shard range to be newer than own
-        now = Timestamp.now()
-        self.assertTrue(shard_ranges[1].update_state(ShardRange.ACTIVE,
-                                                     state_timestamp=now))
-        shard_ranges[1].timestamp = now
-        sharder, mock_swift = self.call_audit_container(broker, shard_ranges)
-        self._assert_stats(expected_stats, sharder, 'audit_shard')
-<<<<<<< HEAD
-=======
-        self.assertEqual(['Updating 5 shard_range(s) from root'],
-                         sharder.logger.get_lines_for_level('debug'))
->>>>>>> 094f90b8
-        self.assertFalse(sharder.logger.get_lines_for_level('warning'))
-        self.assertFalse(sharder.logger.get_lines_for_level('error'))
-        self.assertFalse(broker.is_deleted())
-        expected_headers = {'X-Backend-Record-Type': 'shard',
-                            'X-Newest': 'true',
-                            'X-Backend-Include-Deleted': 'True',
-                            'X-Backend-Override-Deleted': 'true'}
-        params = {'format': 'json', 'marker': 'j', 'end_marker': 'k'}
-        mock_swift.make_request.assert_called_once_with(
-            'GET', '/v1/a/c', expected_headers, acceptable_statuses=(2,),
-            params=params)
-        # own shard range bounds are updated from root version
-        own_shard_range = broker.get_own_shard_range()
-        self.assertEqual(ShardRange.ACTIVE, own_shard_range.state)
-        self.assertEqual(now, own_shard_range.state_timestamp)
-        self.assertEqual('k', own_shard_range.lower)
-        self.assertEqual('t', own_shard_range.upper)
-        self.assertEqual(shard_ranges,
-                         broker.get_shard_ranges(include_own=True))
-
-        # reset own shard range bounds, failed response from root
-        expected_stats = {'attempted': 1, 'success': 1, 'failure': 0}
-        own_shard_range = broker.get_own_shard_range()  # get the default
-        own_shard_range.lower = 'j'
-        own_shard_range.upper = 'k'
-        own_shard_range.timestamp = Timestamp.now()
-        broker.merge_shard_ranges([own_shard_range])
-        sharder, mock_swift = self.call_audit_container(
-            broker, shard_ranges,
-            exc=internal_client.UnexpectedResponse('bad', 'resp'))
-        lines = sharder.logger.get_lines_for_level('warning')
-        self.assertIn('Failed to get shard ranges', lines[0])
-        self.assertIn('Audit warnings for shard %s' % broker.db_file, lines[1])
-        self.assertNotIn('account not in shards namespace', lines[1])
-        self.assertNotIn('missing own shard range', lines[1])
-        self.assertNotIn('root has no matching shard range', lines[1])
-        self.assertIn('unable to get shard ranges from root', lines[1])
-        self._assert_stats(expected_stats, sharder, 'audit_shard')
-        self.assertFalse(lines[2:])
-        self.assertFalse(sharder.logger.get_lines_for_level('error'))
-        self.assertFalse(broker.is_deleted())
-        mock_swift.make_request.assert_called_once_with(
-            'GET', '/v1/a/c', expected_headers, acceptable_statuses=(2,),
-            params=params)
-
-        # make own shard range match one in root, but different state
-        shard_ranges[1].timestamp = Timestamp.now()
-        broker.merge_shard_ranges([shard_ranges[1]])
-        now = Timestamp.now()
-        shard_ranges[1].update_state(ShardRange.SHARDING, state_timestamp=now)
-        sharder, mock_swift = self.call_audit_container(broker, shard_ranges)
-        self.assert_no_audit_messages(sharder, mock_swift)
-        self.assertFalse(broker.is_deleted())
-        # own shard range state is updated from root version
-        own_shard_range = broker.get_own_shard_range()
-        self.assertEqual(ShardRange.SHARDING, own_shard_range.state)
-        self.assertEqual(now, own_shard_range.state_timestamp)
-
-        own_shard_range.update_state(ShardRange.SHARDED,
-                                     state_timestamp=Timestamp.now())
-        broker.merge_shard_ranges([own_shard_range])
-        sharder, mock_swift = self.call_audit_container(broker, shard_ranges)
-        self.assert_no_audit_messages(sharder, mock_swift)
-
-        own_shard_range.deleted = 1
-        own_shard_range.timestamp = Timestamp.now()
-        broker.merge_shard_ranges([own_shard_range])
-        sharder, mock_swift = self.call_audit_container(broker, shard_ranges)
-        self.assert_no_audit_messages(sharder, mock_swift)
-        self.assertTrue(broker.is_deleted())
-
-    def test_audit_shard_container(self):
-        broker = self._make_broker(account='.shards_a', container='shard_c')
-        broker.set_sharding_sysmeta('Quoted-Root', 'a/c')
         # include overlaps to verify correct match for updating own shard range
         shard_bounds = (
             ('a', 'j'), ('k', 't'), ('k', 'u'), ('l', 'v'), ('s', 'z'))
@@ -4705,6 +4554,134 @@
         sharder, mock_swift = self.call_audit_container(broker, shard_ranges)
         self.assert_no_audit_messages(sharder, mock_swift)
 
+        own_shard_range.deleted = 1
+        own_shard_range.timestamp = Timestamp.now()
+        broker.merge_shard_ranges([own_shard_range])
+        sharder, mock_swift = self.call_audit_container(broker, shard_ranges)
+        self.assert_no_audit_messages(sharder, mock_swift)
+        self.assertTrue(broker.is_deleted())
+
+    def test_audit_shard_container(self):
+        broker = self._make_broker(account='.shards_a', container='shard_c')
+        broker.set_sharding_sysmeta('Quoted-Root', 'a/c')
+        # include overlaps to verify correct match for updating own shard range
+        shard_bounds = (
+            ('a', 'j'), ('k', 't'), ('k', 'u'), ('l', 'v'), ('s', 'z'))
+        shard_ranges = self._make_shard_ranges(shard_bounds[:3],
+                                               ShardRange.ACTIVE)
+        shard_ranges[1].name = broker.path
+        shard_ranges.extend(self._make_shard_ranges(shard_bounds[3:4],
+                                                    ShardRange.FOUND))
+        shard_ranges.extend(self._make_shard_ranges(shard_bounds[4:],
+                                                    ShardRange.CREATED))
+        expected_stats = {'attempted': 1, 'success': 0, 'failure': 1}
+
+        # bad account name
+        broker.account = 'bad_account'
+        sharder, mock_swift = self.call_audit_container(broker, shard_ranges)
+        lines = sharder.logger.get_lines_for_level('warning')
+        self._assert_stats(expected_stats, sharder, 'audit_shard')
+        self.assertIn('Audit warnings for shard %s' % broker.db_file, lines[0])
+        self.assertIn('account not in shards namespace', lines[0])
+        self.assertNotIn('root has no matching shard range', lines[0])
+        self.assertNotIn('unable to get shard ranges from root', lines[0])
+        self.assertIn('Audit failed for shard %s' % broker.db_file, lines[1])
+        self.assertIn('missing own shard range', lines[1])
+        self.assertFalse(lines[2:])
+        self.assertFalse(broker.is_deleted())
+
+        # missing own shard range
+        broker.get_info()
+        sharder, mock_swift = self.call_audit_container(broker, shard_ranges)
+        lines = sharder.logger.get_lines_for_level('warning')
+        self._assert_stats(expected_stats, sharder, 'audit_shard')
+        self.assertIn('Audit failed for shard %s' % broker.db_file, lines[0])
+        self.assertIn('missing own shard range', lines[0])
+        self.assertNotIn('unable to get shard ranges from root', lines[0])
+        self.assertFalse(lines[1:])
+        self.assertFalse(sharder.logger.get_lines_for_level('error'))
+        self.assertFalse(broker.is_deleted())
+
+        # own shard range bounds don't match what's in root
+        expected_stats = {'attempted': 1, 'success': 1, 'failure': 0}
+        own_shard_range = broker.get_own_shard_range()  # get the default
+        own_shard_range.lower = 'j'
+        own_shard_range.upper = 'k'
+        own_shard_range.name = broker.path
+        broker.merge_shard_ranges([own_shard_range])
+        # bump timestamp of root shard range to be newer than own
+        now = Timestamp.now()
+        self.assertTrue(shard_ranges[1].update_state(ShardRange.ACTIVE,
+                                                     state_timestamp=now))
+        shard_ranges[1].timestamp = now
+        sharder, mock_swift = self.call_audit_container(broker, shard_ranges)
+        self._assert_stats(expected_stats, sharder, 'audit_shard')
+        self.assertEqual(['Updating 5 shard_range(s) from root'],
+                         sharder.logger.get_lines_for_level('debug'))
+        self.assertFalse(sharder.logger.get_lines_for_level('warning'))
+        self.assertFalse(sharder.logger.get_lines_for_level('error'))
+        self.assertFalse(broker.is_deleted())
+        expected_headers = {'X-Backend-Record-Type': 'shard',
+                            'X-Newest': 'true',
+                            'X-Backend-Include-Deleted': 'True',
+                            'X-Backend-Override-Deleted': 'true'}
+        params = {'format': 'json', 'marker': 'j', 'end_marker': 'k'}
+        mock_swift.make_request.assert_called_once_with(
+            'GET', '/v1/a/c', expected_headers, acceptable_statuses=(2,),
+            params=params)
+        # own shard range bounds are updated from root version
+        own_shard_range = broker.get_own_shard_range()
+        self.assertEqual(ShardRange.ACTIVE, own_shard_range.state)
+        self.assertEqual(now, own_shard_range.state_timestamp)
+        self.assertEqual('k', own_shard_range.lower)
+        self.assertEqual('t', own_shard_range.upper)
+        self.assertEqual(shard_ranges,
+                         broker.get_shard_ranges(include_own=True))
+
+        # reset own shard range bounds, failed response from root
+        expected_stats = {'attempted': 1, 'success': 1, 'failure': 0}
+        own_shard_range = broker.get_own_shard_range()  # get the default
+        own_shard_range.lower = 'j'
+        own_shard_range.upper = 'k'
+        own_shard_range.timestamp = Timestamp.now()
+        broker.merge_shard_ranges([own_shard_range])
+        sharder, mock_swift = self.call_audit_container(
+            broker, shard_ranges,
+            exc=internal_client.UnexpectedResponse('bad', 'resp'))
+        lines = sharder.logger.get_lines_for_level('warning')
+        self.assertIn('Failed to get shard ranges', lines[0])
+        self.assertIn('Audit warnings for shard %s' % broker.db_file, lines[1])
+        self.assertNotIn('account not in shards namespace', lines[1])
+        self.assertNotIn('missing own shard range', lines[1])
+        self.assertNotIn('root has no matching shard range', lines[1])
+        self.assertIn('unable to get shard ranges from root', lines[1])
+        self._assert_stats(expected_stats, sharder, 'audit_shard')
+        self.assertFalse(lines[2:])
+        self.assertFalse(sharder.logger.get_lines_for_level('error'))
+        self.assertFalse(broker.is_deleted())
+        mock_swift.make_request.assert_called_once_with(
+            'GET', '/v1/a/c', expected_headers, acceptable_statuses=(2,),
+            params=params)
+
+        # make own shard range match one in root, but different state
+        shard_ranges[1].timestamp = Timestamp.now()
+        broker.merge_shard_ranges([shard_ranges[1]])
+        now = Timestamp.now()
+        shard_ranges[1].update_state(ShardRange.SHARDING, state_timestamp=now)
+        sharder, mock_swift = self.call_audit_container(broker, shard_ranges)
+        self.assert_no_audit_messages(sharder, mock_swift)
+        self.assertFalse(broker.is_deleted())
+        # own shard range state is updated from root version
+        own_shard_range = broker.get_own_shard_range()
+        self.assertEqual(ShardRange.SHARDING, own_shard_range.state)
+        self.assertEqual(now, own_shard_range.state_timestamp)
+
+        own_shard_range.update_state(ShardRange.SHARDED,
+                                     state_timestamp=Timestamp.now())
+        broker.merge_shard_ranges([own_shard_range])
+        sharder, mock_swift = self.call_audit_container(broker, shard_ranges)
+        self.assert_no_audit_messages(sharder, mock_swift)
+
     def test_audit_deleted_range_in_root_container(self):
         broker = self._make_broker(account='.shards_a', container='shard_c')
         broker.set_sharding_sysmeta('Quoted-Root', 'a/c')

# Copyright (c) 2010-2017 OpenStack Foundation

# Licensed under the Apache License, Version 2.0 (the "License");
# you may not use this file except in compliance with the License.
# You may obtain a copy of the License at
#
#    http://www.apache.org/licenses/LICENSE-2.0
#
# Unless required by applicable law or agreed to in writing, software
# distributed under the License is distributed on an "AS IS" BASIS,
# WITHOUT WARRANTIES OR CONDITIONS OF ANY KIND, either express or
# implied.
# See the License for the specific language governing permissions and
# limitations under the License.
import hashlib
import json
import random

import eventlet
import os
import shutil
from contextlib import contextmanager
from tempfile import mkdtemp
from uuid import uuid4

import mock
import unittest

from collections import defaultdict

import time

from copy import deepcopy

import six

from swift.common import internal_client
from swift.container import replicator
from swift.container.backend import ContainerBroker, UNSHARDED, SHARDING, \
    SHARDED, DATADIR
from swift.container.sharder import ContainerSharder, sharding_enabled, \
    CleavingContext, DEFAULT_SHARD_SHRINK_POINT, \
<<<<<<< HEAD
    DEFAULT_SHARD_CONTAINER_THRESHOLD, find_shinrking_acceptors
=======
    DEFAULT_SHARD_CONTAINER_THRESHOLD, find_shrinking_acceptors
>>>>>>> 056de29d
from swift.common.utils import ShardRange, Timestamp, hash_path, \
    encode_timestamps, parse_db_filename, quorum_size, Everything
from test import annotate_failure

from test.unit import debug_logger, FakeRing, \
    make_timestamp_iter, unlink_files, mocked_http_conn, mock_timestamp_now, \
    attach_fake_replication_rpc


class BaseTestSharder(unittest.TestCase):
    def setUp(self):
        self.tempdir = mkdtemp()
        self.ts_iter = make_timestamp_iter()
        self.logger = debug_logger('sharder-test')

    def tearDown(self):
        shutil.rmtree(self.tempdir, ignore_errors=True)

    def _assert_shard_ranges_equal(self, expected, actual):
        self.assertEqual([dict(sr) for sr in expected],
                         [dict(sr) for sr in actual])

    def _make_broker(self, account='a', container='c', epoch=None,
                     device='sda', part=0, hash_=None):
        hash_ = hash_ or hashlib.md5(container.encode('utf-8')).hexdigest()
        datadir = os.path.join(
            self.tempdir, device, 'containers', str(part), hash_[-3:], hash_)
        if epoch:
            filename = '%s_%s.db' % (hash, epoch)
        else:
            filename = hash_ + '.db'
        db_file = os.path.join(datadir, filename)
        broker = ContainerBroker(
            db_file, account=account, container=container,
            logger=self.logger)
        broker.initialize()
        return broker

    def _make_old_style_sharding_broker(self, account='a', container='c',
                                        shard_bounds=(('', 'middle'),
                                                      ('middle', ''))):
        broker = self._make_broker(account=account, container=container)
        broker.set_sharding_sysmeta('Root', 'a/c')
        old_db_id = broker.get_info()['id']
        broker.enable_sharding(next(self.ts_iter))
        shard_ranges = self._make_shard_ranges(
            shard_bounds, state=ShardRange.CLEAVED)
        broker.merge_shard_ranges(shard_ranges)
        self.assertTrue(broker.set_sharding_state())
        broker = ContainerBroker(broker.db_file, account='a', container='c')
        self.assertNotEqual(old_db_id, broker.get_info()['id'])  # sanity check
        return broker

    def _make_sharding_broker(self, account='a', container='c',
                              shard_bounds=(('', 'middle'), ('middle', ''))):
        broker = self._make_broker(account=account, container=container)
        broker.set_sharding_sysmeta('Quoted-Root', 'a/c')
        old_db_id = broker.get_info()['id']
        broker.enable_sharding(next(self.ts_iter))
        shard_ranges = self._make_shard_ranges(
            shard_bounds, state=ShardRange.CLEAVED)
        broker.merge_shard_ranges(shard_ranges)
        self.assertTrue(broker.set_sharding_state())
        broker = ContainerBroker(broker.db_file, account='a', container='c')
        self.assertNotEqual(old_db_id, broker.get_info()['id'])  # sanity check
        return broker

    def _make_shard_ranges(self, bounds, state=None, object_count=0):
        return [ShardRange('.shards_a/c_%s' % upper, Timestamp.now(),
                           lower, upper, state=state,
                           object_count=object_count)
                for lower, upper in bounds]

    def ts_encoded(self):
        # make a unique timestamp string with multiple timestamps encoded;
        # use different deltas between component timestamps
        timestamps = [next(self.ts_iter) for i in range(4)]
        return encode_timestamps(
            timestamps[0], timestamps[1], timestamps[3])


class TestSharder(BaseTestSharder):
    def test_init(self):
        def do_test(conf, expected, logger=self.logger):
            if logger:
                logger.clear()
            with mock.patch(
                    'swift.container.sharder.internal_client.InternalClient') \
                    as mock_ic:
                with mock.patch('swift.common.db_replicator.ring.Ring') \
                        as mock_ring:
                    mock_ring.return_value = mock.MagicMock()
                    mock_ring.return_value.replica_count = 3
                    sharder = ContainerSharder(conf, logger=logger)
            mock_ring.assert_called_once_with(
                '/etc/swift', ring_name='container')
            for k, v in expected.items():
                self.assertTrue(hasattr(sharder, k), 'Missing attr %s' % k)
                self.assertEqual(v, getattr(sharder, k),
                                 'Incorrect value: expected %s=%s but got %s' %
                                 (k, v, getattr(sharder, k)))
            return sharder, mock_ic

        expected = {
            'mount_check': True, 'bind_ip': '0.0.0.0', 'port': 6201,
            'per_diff': 1000, 'max_diffs': 100, 'interval': 30,
            'databases_per_second': 50,
            'cleave_row_batch_size': 10000,
            'node_timeout': 10, 'conn_timeout': 5,
            'rsync_compress': False,
            'rsync_module': '{replication_ip}::container',
            'reclaim_age': 86400 * 7,
            'shard_shrink_point': 0.25,
            'shrink_merge_point': 0.75,
            'shard_container_threshold': 1000000,
            'split_size': 500000,
            'cleave_batch_size': 2,
            'scanner_batch_size': 10,
            'rcache': '/var/cache/swift/container.recon',
            'shards_account_prefix': '.shards_',
            'auto_shard': False,
            'recon_candidates_limit': 5,
            'shard_replication_quorum': 2,
            'existing_shard_replication_quorum': 2
        }
        sharder, mock_ic = do_test({}, expected, logger=None)
        self.assertEqual(
            'container-sharder', sharder.logger.logger.name)
        mock_ic.assert_called_once_with(
            '/etc/swift/internal-client.conf', 'Swift Container Sharder', 3,
            allow_modify_pipeline=False,
            use_replication_network=True)

        conf = {
            'mount_check': False, 'bind_ip': '10.11.12.13', 'bind_port': 62010,
            'per_diff': 2000, 'max_diffs': 200, 'interval': 60,
            'databases_per_second': 5,
            'cleave_row_batch_size': 3000,
            'node_timeout': 20, 'conn_timeout': 1,
            'rsync_compress': True,
            'rsync_module': '{replication_ip}::container_sda/',
            'reclaim_age': 86400 * 14,
            'shard_shrink_point': 35,
            'shard_shrink_merge_point': 85,
            'shard_container_threshold': 20000000,
            'cleave_batch_size': 4,
            'shard_scanner_batch_size': 8,
            'request_tries': 2,
            'internal_client_conf_path': '/etc/swift/my-sharder-ic.conf',
            'recon_cache_path': '/var/cache/swift-alt',
            'auto_create_account_prefix': '...',
            'auto_shard': 'yes',
            'recon_candidates_limit': 10,
            'shard_replication_quorum': 1,
            'existing_shard_replication_quorum': 0
        }
        expected = {
            'mount_check': False, 'bind_ip': '10.11.12.13', 'port': 62010,
            'per_diff': 2000, 'max_diffs': 200, 'interval': 60,
            'databases_per_second': 5,
            'cleave_row_batch_size': 3000,
            'node_timeout': 20, 'conn_timeout': 1,
            'rsync_compress': True,
            'rsync_module': '{replication_ip}::container_sda',
            'reclaim_age': 86400 * 14,
            'shard_shrink_point': 0.35,
            'shrink_merge_point': 0.85,
            'shard_container_threshold': 20000000,
            'split_size': 10000000,
            'cleave_batch_size': 4,
            'scanner_batch_size': 8,
            'rcache': '/var/cache/swift-alt/container.recon',
            'shards_account_prefix': '...shards_',
            'auto_shard': True,
            'recon_candidates_limit': 10,
            'shard_replication_quorum': 1,
            'existing_shard_replication_quorum': 0
        }
        sharder, mock_ic = do_test(conf, expected)
        mock_ic.assert_called_once_with(
            '/etc/swift/my-sharder-ic.conf', 'Swift Container Sharder', 2,
            allow_modify_pipeline=False,
            use_replication_network=True)
        self.assertEqual(self.logger.get_lines_for_level('warning'), [
            'Option auto_create_account_prefix is deprecated. '
            'Configure auto_create_account_prefix under the '
            'swift-constraints section of swift.conf. This option '
            'will be ignored in a future release.'])

        expected.update({'shard_replication_quorum': 3,
                         'existing_shard_replication_quorum': 3})
        conf.update({'shard_replication_quorum': 4,
                     'existing_shard_replication_quorum': 4})
        do_test(conf, expected)
        warnings = self.logger.get_lines_for_level('warning')
        self.assertEqual(warnings[:1], [
            'Option auto_create_account_prefix is deprecated. '
            'Configure auto_create_account_prefix under the '
            'swift-constraints section of swift.conf. This option '
            'will be ignored in a future release.'])
        self.assertEqual(warnings[1:], [
            'shard_replication_quorum of 4 exceeds replica count 3, '
            'reducing to 3',
            'existing_shard_replication_quorum of 4 exceeds replica count 3, '
            'reducing to 3',
        ])

        with self.assertRaises(ValueError) as cm:
            do_test({'shard_shrink_point': 101}, {})
        self.assertIn(
            'greater than 0, less than 100, not "101"', str(cm.exception))
        self.assertIn('shard_shrink_point', str(cm.exception))

        with self.assertRaises(ValueError) as cm:
            do_test({'shard_shrink_merge_point': 101}, {})
        self.assertIn(
            'greater than 0, less than 100, not "101"', str(cm.exception))
        self.assertIn('shard_shrink_merge_point', str(cm.exception))

    def test_init_internal_client_conf_loading_error(self):
        with mock.patch('swift.common.db_replicator.ring.Ring') \
                as mock_ring:
            mock_ring.return_value = mock.MagicMock()
            mock_ring.return_value.replica_count = 3
            with self.assertRaises(SystemExit) as cm:
                ContainerSharder(
                    {'internal_client_conf_path':
                     os.path.join(self.tempdir, 'nonexistent')})
        self.assertIn('Unable to load internal client', str(cm.exception))

        with mock.patch('swift.common.db_replicator.ring.Ring') \
                as mock_ring:
            mock_ring.return_value = mock.MagicMock()
            mock_ring.return_value.replica_count = 3
            with mock.patch(
                    'swift.container.sharder.internal_client.InternalClient',
                    side_effect=Exception('kaboom')):
                with self.assertRaises(Exception) as cm:
                    ContainerSharder({})
        self.assertIn('kaboom', str(cm.exception))

    def _assert_stats(self, expected, sharder, category):
        # assertEqual doesn't work with a defaultdict
        stats = sharder.stats['sharding'][category]
        for k, v in expected.items():
            actual = stats[k]
            self.assertEqual(
                v, actual, 'Expected %s but got %s for %s in %s' %
                           (v, actual, k, stats))
        return stats

    def _assert_recon_stats(self, expected, sharder, category):
        with open(sharder.rcache, 'rb') as fd:
            recon = json.load(fd)
        stats = recon['sharding_stats']['sharding'].get(category)
        self.assertEqual(expected, stats)

    def test_increment_stats(self):
        with self._mock_sharder() as sharder:
            sharder._increment_stat('visited', 'success')
            sharder._increment_stat('visited', 'success')
            sharder._increment_stat('visited', 'failure')
            sharder._increment_stat('visited', 'completed')
            sharder._increment_stat('cleaved', 'success')
            sharder._increment_stat('scanned', 'found', step=4)
        expected = {'success': 2,
                    'failure': 1,
                    'completed': 1}
        self._assert_stats(expected, sharder, 'visited')
        self._assert_stats({'success': 1}, sharder, 'cleaved')
        self._assert_stats({'found': 4}, sharder, 'scanned')

    def test_increment_stats_with_statsd(self):
        with self._mock_sharder() as sharder:
            sharder._increment_stat('visited', 'success', statsd=True)
            sharder._increment_stat('visited', 'success', statsd=True)
            sharder._increment_stat('visited', 'failure', statsd=True)
            sharder._increment_stat('visited', 'failure', statsd=False)
            sharder._increment_stat('visited', 'completed')
        expected = {'success': 2,
                    'failure': 2,
                    'completed': 1}
        self._assert_stats(expected, sharder, 'visited')
        counts = sharder.logger.get_increment_counts()
        self.assertEqual(2, counts.get('visited_success'))
        self.assertEqual(1, counts.get('visited_failure'))
        self.assertIsNone(counts.get('visited_completed'))

    def test_run_forever(self):
        conf = {'recon_cache_path': self.tempdir,
                'devices': self.tempdir}
        with self._mock_sharder(conf) as sharder:
            sharder._check_node = lambda node: os.path.join(
                sharder.conf['devices'], node['device'])
            sharder.logger.clear()
            brokers = []
            for container in ('c1', 'c2'):
                broker = self._make_broker(
                    container=container, hash_=container + 'hash',
                    device=sharder.ring.devs[0]['device'], part=0)
                broker.update_metadata({'X-Container-Sysmeta-Sharding':
                                        ('true', next(self.ts_iter).internal)})
                brokers.append(broker)

            fake_stats = {
                'scanned': {'attempted': 1, 'success': 1, 'failure': 0,
                            'found': 2, 'min_time': 99, 'max_time': 123},
                'created': {'attempted': 1, 'success': 1, 'failure': 1},
                'cleaved': {'attempted': 1, 'success': 1, 'failure': 0,
                            'min_time': 0.01, 'max_time': 1.3},
                'misplaced': {'attempted': 1, 'success': 1, 'failure': 0,
                              'found': 1, 'placed': 1, 'unplaced': 0},
                'audit_root': {'attempted': 5, 'success': 4, 'failure': 1},
                'audit_shard': {'attempted': 2, 'success': 2, 'failure': 0},
            }
            # NB these are time increments not absolute times...
            fake_periods = [1, 2, 3, 3600, 4, 15, 15, 0]
            fake_periods_iter = iter(fake_periods)
            recon_data = []
            fake_process_broker_calls = []

            def mock_dump_recon_cache(data, *args):
                recon_data.append(deepcopy(data))

            with mock.patch('swift.container.sharder.time.time') as fake_time:
                def fake_process_broker(broker, *args, **kwargs):
                    # increment time and inject some fake stats
                    fake_process_broker_calls.append((broker, args, kwargs))
                    try:
                        fake_time.return_value += next(fake_periods_iter)
                    except StopIteration:
                        # bail out
                        fake_time.side_effect = Exception('Test over')
                    sharder.stats['sharding'].update(fake_stats)

                with mock.patch(
                        'swift.container.sharder.time.sleep') as mock_sleep:
                    with mock.patch(
                            'swift.container.sharder.is_sharding_candidate',
                            return_value=True):
                        with mock.patch(
                                'swift.container.sharder.dump_recon_cache',
                                mock_dump_recon_cache):
                            fake_time.return_value = next(fake_periods_iter)
                            sharder._is_sharding_candidate = lambda x: True
                            sharder._process_broker = fake_process_broker
                            with self.assertRaises(Exception) as cm:
                                sharder.run_forever()

            self.assertEqual('Test over', str(cm.exception))
            # four cycles are started, two brokers visited per cycle, but
            # fourth never completes
            self.assertEqual(8, len(fake_process_broker_calls))
            # expect initial random sleep then one sleep between first and
            # second pass
            self.assertEqual(2, mock_sleep.call_count)
            self.assertLessEqual(mock_sleep.call_args_list[0][0][0], 30)
            self.assertLessEqual(mock_sleep.call_args_list[1][0][0],
                                 30 - fake_periods[0])

            lines = sharder.logger.get_lines_for_level('info')
            categories = ('visited', 'scanned', 'created', 'cleaved',
                          'misplaced', 'audit_root', 'audit_shard')

            def check_categories(start_time):
                for category in categories:
                    line = lines.pop(0)
                    self.assertIn('Since %s' % time.ctime(start_time), line)
                    self.assertIn(category, line)
                    for k, v in fake_stats.get(category, {}).items():
                        self.assertIn('%s:%s' % (k, v), line)

            def check_logs(cycle_time, start_time,
                           expect_periodic_stats=False):
                self.assertIn('Container sharder cycle starting', lines.pop(0))
                check_categories(start_time)
                if expect_periodic_stats:
                    check_categories(start_time)
                self.assertIn('Container sharder cycle completed: %.02fs' %
                              cycle_time, lines.pop(0))

            check_logs(sum(fake_periods[1:3]), fake_periods[0])
            check_logs(sum(fake_periods[3:5]), sum(fake_periods[:3]),
                       expect_periodic_stats=True)
            check_logs(sum(fake_periods[5:7]), sum(fake_periods[:5]))
            # final cycle start but then exception pops to terminate test
            self.assertIn('Container sharder cycle starting', lines.pop(0))
            self.assertFalse(lines)
            lines = sharder.logger.get_lines_for_level('error')
            self.assertIn(
                'Unhandled exception while dumping progress', lines[0])
            self.assertIn('Test over', lines[0])

            def check_recon(data, time, last, expected_stats):
                self.assertEqual(time, data['sharding_time'])
                self.assertEqual(last, data['sharding_last'])
                self.assertEqual(
                    expected_stats, dict(data['sharding_stats']['sharding']))

            def stats_for_candidate(broker):
                return {'object_count': 0,
                        'account': broker.account,
                        'meta_timestamp': mock.ANY,
                        'container': broker.container,
                        'file_size': os.stat(broker.db_file).st_size,
                        'path': broker.db_file,
                        'root': broker.path,
                        'node_index': 0}

            self.assertEqual(4, len(recon_data))
            # stats report at end of first cycle
            fake_stats.update({'visited': {'attempted': 2, 'skipped': 0,
                                           'success': 2, 'failure': 0,
                                           'completed': 0}})
            fake_stats.update({
                'sharding_candidates': {
                    'found': 2,
                    'top': [stats_for_candidate(call[0])
                            for call in fake_process_broker_calls[:2]]
                }
            })
            check_recon(recon_data[0], sum(fake_periods[1:3]),
                        sum(fake_periods[:3]), fake_stats)
            # periodic stats report after first broker has been visited during
            # second cycle - one candidate identified so far this cycle
            fake_stats.update({'visited': {'attempted': 1, 'skipped': 0,
                                           'success': 1, 'failure': 0,
                                           'completed': 0}})
            fake_stats.update({
                'sharding_candidates': {
                    'found': 1,
                    'top': [stats_for_candidate(call[0])
                            for call in fake_process_broker_calls[2:3]]
                }
            })
            check_recon(recon_data[1], fake_periods[3],
                        sum(fake_periods[:4]), fake_stats)
            # stats report at end of second cycle - both candidates reported
            fake_stats.update({'visited': {'attempted': 2, 'skipped': 0,
                                           'success': 2, 'failure': 0,
                                           'completed': 0}})
            fake_stats.update({
                'sharding_candidates': {
                    'found': 2,
                    'top': [stats_for_candidate(call[0])
                            for call in fake_process_broker_calls[2:4]]
                }
            })
            check_recon(recon_data[2], sum(fake_periods[3:5]),
                        sum(fake_periods[:5]), fake_stats)
            # stats report at end of third cycle
            fake_stats.update({'visited': {'attempted': 2, 'skipped': 0,
                                           'success': 2, 'failure': 0,
                                           'completed': 0}})
            fake_stats.update({
                'sharding_candidates': {
                    'found': 2,
                    'top': [stats_for_candidate(call[0])
                            for call in fake_process_broker_calls[4:6]]
                }
            })
            check_recon(recon_data[3], sum(fake_periods[5:7]),
                        sum(fake_periods[:7]), fake_stats)

    def test_one_shard_cycle(self):
        conf = {'recon_cache_path': self.tempdir,
                'devices': self.tempdir,
                'shard_container_threshold': 9}

        def fake_ismount(path):
            # unmounted_dev is defined from .get_more_nodes() below
            unmounted_path = os.path.join(conf['devices'],
                                          unmounted_dev['device'])
            if path == unmounted_path:
                return False
            else:
                return True

        with self._mock_sharder(conf) as sharder, \
                mock.patch('swift.common.utils.ismount', fake_ismount), \
                mock.patch('swift.container.sharder.is_local_device',
                           return_value=True):
            sharder.reported = time.time()
            brokers = []
            device_ids = set(d['id'] for d in sharder.ring.devs)

            sharder.ring.max_more_nodes = 1
            unmounted_dev = next(sharder.ring.get_more_nodes(1))
            unmounted_dev['device'] = 'xxxx'
            sharder.ring.add_node(unmounted_dev)
            for device_id in device_ids:
                brokers.append(self._make_broker(
                    container='c%s' % device_id, hash_='c%shash' % device_id,
                    device=sharder.ring.devs[device_id]['device'], part=0))
            # enable a/c2 and a/c3 for sharding
            for broker in brokers[1:]:
                broker.update_metadata({'X-Container-Sysmeta-Sharding':
                                        ('true', next(self.ts_iter).internal)})
            # make a/c2 a candidate for sharding
            for i in range(10):
                brokers[1].put_object('o%s' % i, next(self.ts_iter).internal,
                                      0, 'text/plain', 'etag', 0)

            # check only sharding enabled containers are processed
            with mock.patch('eventlet.sleep'), mock.patch.object(
                    sharder, '_process_broker'
            ) as mock_process_broker:
                sharder._local_device_ids = {'stale_node_id'}
                sharder._one_shard_cycle(Everything(), Everything())

            lines = sharder.logger.get_lines_for_level('warning')
            expected = 'Skipping %s as it is not mounted' % \
                unmounted_dev['device']
            self.assertIn(expected, lines[0])
            self.assertEqual(device_ids, sharder._local_device_ids)
            self.assertEqual(2, mock_process_broker.call_count)
            processed_paths = [call[0][0].path
                               for call in mock_process_broker.call_args_list]
            self.assertEqual({'a/c1', 'a/c2'}, set(processed_paths))
            self.assertFalse(sharder.logger.get_lines_for_level('error'))
            expected_stats = {'attempted': 2, 'success': 2, 'failure': 0,
                              'skipped': 1, 'completed': 0}
            self._assert_recon_stats(expected_stats, sharder, 'visited')
            expected_candidate_stats = {
                'found': 1,
                'top': [{'object_count': 10, 'account': 'a', 'container': 'c1',
                         'meta_timestamp': mock.ANY,
                         'file_size': os.stat(brokers[1].db_file).st_size,
                         'path': brokers[1].db_file, 'root': 'a/c1',
                         'node_index': 1}]}
            self._assert_recon_stats(
                expected_candidate_stats, sharder, 'sharding_candidates')
            self._assert_recon_stats(None, sharder, 'sharding_progress')

            # enable and progress container a/c1 by giving it shard ranges
            now = next(self.ts_iter)
            brokers[0].merge_shard_ranges(
                [ShardRange('a/c0', now, '', '', state=ShardRange.SHARDING),
                 ShardRange('.s_a/1', now, '', 'b', state=ShardRange.ACTIVE),
                 ShardRange('.s_a/2', now, 'b', 'c', state=ShardRange.CLEAVED),
                 ShardRange('.s_a/3', now, 'c', 'd', state=ShardRange.CREATED),
                 ShardRange('.s_a/4', now, 'd', 'e', state=ShardRange.CREATED),
                 ShardRange('.s_a/5', now, 'e', '', state=ShardRange.FOUND)])
            brokers[1].merge_shard_ranges(
                [ShardRange('a/c1', now, '', '', state=ShardRange.SHARDING),
                 ShardRange('.s_a/6', now, '', 'b', state=ShardRange.ACTIVE),
                 ShardRange('.s_a/7', now, 'b', 'c', state=ShardRange.ACTIVE),
                 ShardRange('.s_a/8', now, 'c', 'd', state=ShardRange.CLEAVED),
                 ShardRange('.s_a/9', now, 'd', 'e', state=ShardRange.CREATED),
                 ShardRange('.s_a/0', now, 'e', '', state=ShardRange.CREATED)])
            for i in range(11):
                brokers[2].put_object('o%s' % i, next(self.ts_iter).internal,
                                      0, 'text/plain', 'etag', 0)

            def mock_processing(broker, node, part):
                if broker.path == 'a/c1':
                    raise Exception('kapow!')
                elif broker.path not in ('a/c0', 'a/c2'):
                    raise BaseException("I don't know how to handle a broker "
                                        "for %s" % broker.path)

            # check exceptions are handled
            sharder.logger.clear()
            with mock.patch('eventlet.sleep'), mock.patch.object(
                    sharder, '_process_broker', side_effect=mock_processing
            ) as mock_process_broker:
                sharder._local_device_ids = {'stale_node_id'}
                sharder._one_shard_cycle(Everything(), Everything())

            lines = sharder.logger.get_lines_for_level('warning')
            expected = 'Skipping %s as it is not mounted' % \
                unmounted_dev['device']
            self.assertIn(expected, lines[0])
            self.assertEqual(device_ids, sharder._local_device_ids)
            self.assertEqual(3, mock_process_broker.call_count)
            processed_paths = [call[0][0].path
                               for call in mock_process_broker.call_args_list]
            self.assertEqual({'a/c0', 'a/c1', 'a/c2'}, set(processed_paths))
            lines = sharder.logger.get_lines_for_level('error')
            self.assertIn('Unhandled exception while processing', lines[0])
            self.assertFalse(lines[1:])
            sharder.logger.clear()
            expected_stats = {'attempted': 3, 'success': 2, 'failure': 1,
                              'skipped': 0, 'completed': 0}
            self._assert_recon_stats(expected_stats, sharder, 'visited')
            expected_candidate_stats = {
                'found': 1,
                'top': [{'object_count': 11, 'account': 'a', 'container': 'c2',
                         'meta_timestamp': mock.ANY,
                         'file_size': os.stat(brokers[1].db_file).st_size,
                         'path': brokers[2].db_file, 'root': 'a/c2',
                         'node_index': 2}]}
            self._assert_recon_stats(
                expected_candidate_stats, sharder, 'sharding_candidates')
            expected_in_progress_stats = {
                'all': [{'object_count': 0, 'account': 'a', 'container': 'c0',
                         'meta_timestamp': mock.ANY,
                         'file_size': os.stat(brokers[0].db_file).st_size,
                         'path': brokers[0].db_file, 'root': 'a/c0',
                         'node_index': 0,
                         'found': 1, 'created': 2, 'cleaved': 1, 'active': 1,
                         'state': 'sharding', 'db_state': 'unsharded',
                         'error': None},
                        {'object_count': 10, 'account': 'a', 'container': 'c1',
                         'meta_timestamp': mock.ANY,
                         'file_size': os.stat(brokers[1].db_file).st_size,
                         'path': brokers[1].db_file, 'root': 'a/c1',
                         'node_index': 1,
                         'found': 0, 'created': 2, 'cleaved': 1, 'active': 2,
                         'state': 'sharding', 'db_state': 'unsharded',
                         'error': 'kapow!'}]}
            self._assert_stats(
                expected_in_progress_stats, sharder, 'sharding_in_progress')

            # check that candidates and in progress stats don't stick in recon
            own_shard_range = brokers[0].get_own_shard_range()
            own_shard_range.state = ShardRange.ACTIVE
            brokers[0].merge_shard_ranges([own_shard_range])
            for i in range(10):
                brokers[1].delete_object(
                    'o%s' % i, next(self.ts_iter).internal)
            with mock.patch('eventlet.sleep'), mock.patch.object(
                    sharder, '_process_broker'
            ) as mock_process_broker:
                sharder._local_device_ids = {999}
                sharder._one_shard_cycle(Everything(), Everything())

            self.assertEqual(device_ids, sharder._local_device_ids)
            self.assertEqual(3, mock_process_broker.call_count)
            processed_paths = [call[0][0].path
                               for call in mock_process_broker.call_args_list]
            self.assertEqual({'a/c0', 'a/c1', 'a/c2'}, set(processed_paths))
            self.assertFalse(sharder.logger.get_lines_for_level('error'))
            expected_stats = {'attempted': 3, 'success': 3, 'failure': 0,
                              'skipped': 0, 'completed': 0}
            self._assert_recon_stats(expected_stats, sharder, 'visited')
            self._assert_recon_stats(
                expected_candidate_stats, sharder, 'sharding_candidates')
            self._assert_recon_stats(None, sharder, 'sharding_progress')

    def test_ratelimited_roundrobin(self):
        n_databases = 100

        def stub_iter(dirs):
            for i in range(n_databases):
                yield i, '/srv/node/sda/path/to/container.db', {}

        now = time.time()
        clock = {
            'sleeps': [],
            'now': now,
        }

        def fake_sleep(t):
            clock['sleeps'].append(t)
            clock['now'] += t

        def fake_time():
            return clock['now']

        with self._mock_sharder({'databases_per_second': 1}) as sharder, \
                mock.patch('swift.common.db_replicator.roundrobin_datadirs',
                           stub_iter), \
                mock.patch('time.time', fake_time), \
                mock.patch('eventlet.sleep', fake_sleep):
            list(sharder.roundrobin_datadirs(None))
        # 100 db at 1/s should take ~100s
        run_time = sum(clock['sleeps'])
        self.assertTrue(97 <= run_time < 100, 'took %s' % run_time)

        n_databases = 1000
        now = time.time()
        clock = {
            'sleeps': [],
            'now': now,
        }

        with self._mock_sharder({'databases_per_second': 50}) as sharder, \
                mock.patch('swift.common.db_replicator.roundrobin_datadirs',
                           stub_iter), \
                mock.patch('time.time', fake_time), \
                mock.patch('eventlet.sleep', fake_sleep):
            list(sharder.roundrobin_datadirs(None))
        # 1000 db at 50/s
        run_time = sum(clock['sleeps'])
        self.assertTrue(18 <= run_time < 20, 'took %s' % run_time)

    @contextmanager
    def _mock_sharder(self, conf=None, replicas=3):
        self.logger.clear()
        conf = conf or {}
        conf['devices'] = self.tempdir
        fake_ring = FakeRing(replicas=replicas, separate_replication=True)
        with mock.patch(
                'swift.container.sharder.internal_client.InternalClient'):
            with mock.patch(
                    'swift.common.db_replicator.ring.Ring',
                    return_value=fake_ring):
                sharder = ContainerSharder(conf, logger=self.logger)
                sharder._local_device_ids = {0, 1, 2}
                sharder._replicate_object = mock.MagicMock(
                    return_value=(True, [True] * sharder.ring.replica_count))
                yield sharder

    def _get_raw_object_records(self, broker):
        # use list_objects_iter with no-op transform_func to get back actual
        # un-transformed rows with encoded timestamps
        return [list(obj) for obj in broker.list_objects_iter(
            10, '', '', '', '', include_deleted=None, all_policies=True,
            transform_func=lambda record: record)]

    def _check_objects(self, expected_objs, shard_db):
        shard_broker = ContainerBroker(shard_db)
        shard_objs = self._get_raw_object_records(shard_broker)
        expected_objs = [list(obj) for obj in expected_objs]
        self.assertEqual(expected_objs, shard_objs)

    def _check_shard_range(self, expected, actual):
        expected_dict = dict(expected)
        actual_dict = dict(actual)
        self.assertGreater(actual_dict.pop('meta_timestamp'),
                           expected_dict.pop('meta_timestamp'))
        self.assertEqual(expected_dict, actual_dict)

    def test_check_node(self):
        node = {
            'replication_ip': '127.0.0.1',
            'replication_port': 5000,
            'device': 'd100',
        }
        with self._mock_sharder() as sharder:
            sharder.mount_check = True
            sharder.ips = ['127.0.0.1']
            sharder.port = 5000

            # normal behavior
            with mock.patch(
                    'swift.common.utils.ismount',
                    lambda *args: True):
                r = sharder._check_node(node)
            expected = os.path.join(sharder.conf['devices'], node['device'])
            self.assertEqual(r, expected)

            # test with an unmounted drive
            with mock.patch(
                    'swift.common.utils.ismount',
                    lambda *args: False):
                r = sharder._check_node(node)
            self.assertEqual(r, False)
            lines = sharder.logger.get_lines_for_level('warning')
            expected = 'Skipping %s as it is not mounted' % node['device']
            self.assertIn(expected, lines[0])

    def test_fetch_shard_ranges_unexpected_response(self):
        broker = self._make_broker()
        exc = internal_client.UnexpectedResponse(
            'Unexpected response: 404', None)
        with self._mock_sharder() as sharder:
            sharder.int_client.make_request.side_effect = exc
            self.assertIsNone(sharder._fetch_shard_ranges(broker))
        lines = sharder.logger.get_lines_for_level('warning')
        self.assertIn('Unexpected response: 404', lines[0])
        self.assertFalse(lines[1:])

    def test_fetch_shard_ranges_bad_record_type(self):
        def do_test(mock_resp_headers):
            with self._mock_sharder() as sharder:
                mock_make_request = mock.MagicMock(
                    return_value=mock.MagicMock(headers=mock_resp_headers))
                sharder.int_client.make_request = mock_make_request
                self.assertIsNone(sharder._fetch_shard_ranges(broker))
            lines = sharder.logger.get_lines_for_level('error')
            self.assertIn('unexpected record type', lines[0])
            self.assertFalse(lines[1:])

        broker = self._make_broker()
        do_test({})
        do_test({'x-backend-record-type': 'object'})
        do_test({'x-backend-record-type': 'disco'})

    def test_fetch_shard_ranges_bad_data(self):
        def do_test(mock_resp_body):
            mock_resp_headers = {'x-backend-record-type': 'shard'}
            with self._mock_sharder() as sharder:
                mock_make_request = mock.MagicMock(
                    return_value=mock.MagicMock(headers=mock_resp_headers,
                                                body=mock_resp_body))
                sharder.int_client.make_request = mock_make_request
                self.assertIsNone(sharder._fetch_shard_ranges(broker))
            lines = sharder.logger.get_lines_for_level('error')
            self.assertIn('invalid data', lines[0])
            self.assertFalse(lines[1:])

        broker = self._make_broker()
        do_test({})
        do_test('')
        do_test(json.dumps({}))
        do_test(json.dumps([{'account': 'a', 'container': 'c'}]))

    def test_fetch_shard_ranges_ok(self):
        def do_test(mock_resp_body, params):
            mock_resp_headers = {'x-backend-record-type': 'shard'}
            with self._mock_sharder() as sharder:
                mock_make_request = mock.MagicMock(
                    return_value=mock.MagicMock(headers=mock_resp_headers,
                                                body=mock_resp_body))
                sharder.int_client.make_request = mock_make_request
                mock_make_path = mock.MagicMock(return_value='/v1/a/c')
                sharder.int_client.make_path = mock_make_path
                actual = sharder._fetch_shard_ranges(broker, params=params)
            sharder.int_client.make_path.assert_called_once_with('a', 'c')
            self.assertFalse(sharder.logger.get_lines_for_level('error'))
            return actual, mock_make_request

        expected_headers = {'X-Backend-Record-Type': 'shard',
                            'X-Backend-Include-Deleted': 'False',
                            'X-Backend-Override-Deleted': 'true'}
        broker = self._make_broker()
        shard_ranges = self._make_shard_ranges((('', 'm'), ('m', '')))

        params = {'format': 'json'}
        actual, mock_call = do_test(json.dumps([dict(shard_ranges[0])]),
                                    params={})
        mock_call.assert_called_once_with(
            'GET', '/v1/a/c', expected_headers, acceptable_statuses=(2,),
            params=params)
        self._assert_shard_ranges_equal([shard_ranges[0]], actual)

        params = {'format': 'json', 'includes': 'thing'}
        actual, mock_call = do_test(
            json.dumps([dict(sr) for sr in shard_ranges]), params=params)
        self._assert_shard_ranges_equal(shard_ranges, actual)
        mock_call.assert_called_once_with(
            'GET', '/v1/a/c', expected_headers, acceptable_statuses=(2,),
            params=params)

        params = {'format': 'json',
                  'end_marker': 'there', 'marker': 'here'}
        actual, mock_call = do_test(json.dumps([]), params=params)
        self._assert_shard_ranges_equal([], actual)
        mock_call.assert_called_once_with(
            'GET', '/v1/a/c', expected_headers, acceptable_statuses=(2,),
            params=params)

    def _check_cleave_root(self, conf=None):
        broker = self._make_broker()
        objects = [
            # shard 0
            ('a', self.ts_encoded(), 10, 'text/plain', 'etag_a', 0, 0),
            ('here', self.ts_encoded(), 10, 'text/plain', 'etag_here', 0, 0),
            # shard 1
            ('m', self.ts_encoded(), 1, 'text/plain', 'etag_m', 0, 0),
            ('n', self.ts_encoded(), 2, 'text/plain', 'etag_n', 0, 0),
            ('there', self.ts_encoded(), 3, 'text/plain', 'etag_there', 0, 0),
            # shard 2
            ('where', self.ts_encoded(), 100, 'text/plain', 'etag_where', 0,
             0),
            # shard 3
            ('x', self.ts_encoded(), 0, '', '', 1, 0),  # deleted
            ('y', self.ts_encoded(), 1000, 'text/plain', 'etag_y', 0, 0),
            # shard 4
            ('yyyy', self.ts_encoded(), 14, 'text/plain', 'etag_yyyy', 0, 0),
        ]
        for obj in objects:
            broker.put_object(*obj)
        initial_root_info = broker.get_info()
        broker.enable_sharding(Timestamp.now())

        shard_bounds = (('', 'here'), ('here', 'there'),
                        ('there', 'where'), ('where', 'yonder'),
                        ('yonder', ''))
        shard_ranges = self._make_shard_ranges(shard_bounds)
        expected_shard_dbs = []
        for shard_range in shard_ranges:
            db_hash = hash_path(shard_range.account, shard_range.container)
            expected_shard_dbs.append(
                os.path.join(self.tempdir, 'sda', 'containers', '0',
                             db_hash[-3:], db_hash, db_hash + '.db'))

        # used to accumulate stats from sharded dbs
        total_shard_stats = {'object_count': 0, 'bytes_used': 0}
        # run cleave - no shard ranges, nothing happens
        with self._mock_sharder(conf=conf) as sharder:
            self.assertFalse(sharder._cleave(broker))

        context = CleavingContext.load(broker)
        self.assertTrue(context.misplaced_done)
        self.assertFalse(context.cleaving_done)
        self.assertEqual('', context.cursor)
        self.assertEqual(9, context.cleave_to_row)
        self.assertEqual(9, context.max_row)
        self.assertEqual(0, context.ranges_done)
        self.assertEqual(0, context.ranges_todo)

        self.assertEqual(UNSHARDED, broker.get_db_state())
        sharder._replicate_object.assert_not_called()
        for db in expected_shard_dbs:
            with annotate_failure(db):
                self.assertFalse(os.path.exists(db))

        # run cleave - all shard ranges in found state, nothing happens
        broker.merge_shard_ranges(shard_ranges[:4])
        self.assertTrue(broker.set_sharding_state())

        with self._mock_sharder(conf=conf) as sharder:
            self.assertFalse(sharder._cleave(broker))

        context = CleavingContext.load(broker)
        self.assertTrue(context.misplaced_done)
        self.assertFalse(context.cleaving_done)
        self.assertEqual('', context.cursor)
        self.assertEqual(9, context.cleave_to_row)
        self.assertEqual(9, context.max_row)
        self.assertEqual(0, context.ranges_done)
        self.assertEqual(4, context.ranges_todo)

        self.assertEqual(SHARDING, broker.get_db_state())
        sharder._replicate_object.assert_not_called()
        for db in expected_shard_dbs:
            with annotate_failure(db):
                self.assertFalse(os.path.exists(db))
        for shard_range in broker.get_shard_ranges():
            with annotate_failure(shard_range):
                self.assertEqual(ShardRange.FOUND, shard_range.state)

        # move first shard range to created state, first shard range is cleaved
        shard_ranges[0].update_state(ShardRange.CREATED)
        broker.merge_shard_ranges(shard_ranges[:1])
        with self._mock_sharder(conf=conf) as sharder:
            self.assertFalse(sharder._cleave(broker))

        expected = {'attempted': 1, 'success': 1, 'failure': 0,
                    'min_time': mock.ANY, 'max_time': mock.ANY}
        stats = self._assert_stats(expected, sharder, 'cleaved')
        self.assertIsInstance(stats['min_time'], float)
        self.assertIsInstance(stats['max_time'], float)
        self.assertLessEqual(stats['min_time'], stats['max_time'])
        self.assertEqual(SHARDING, broker.get_db_state())
        sharder._replicate_object.assert_called_once_with(
            0, expected_shard_dbs[0], 0)
        shard_broker = ContainerBroker(expected_shard_dbs[0])
        shard_own_sr = shard_broker.get_own_shard_range()
        self.assertEqual(ShardRange.CLEAVED, shard_own_sr.state)
        shard_info = shard_broker.get_info()
        total_shard_stats['object_count'] += shard_info['object_count']
        total_shard_stats['bytes_used'] += shard_info['bytes_used']

        updated_shard_ranges = broker.get_shard_ranges()
        self.assertEqual(4, len(updated_shard_ranges))
        # update expected state and metadata, check cleaved shard range
        shard_ranges[0].bytes_used = 20
        shard_ranges[0].object_count = 2
        shard_ranges[0].state = ShardRange.CLEAVED
        self._check_shard_range(shard_ranges[0], updated_shard_ranges[0])
        self._check_objects(objects[:2], expected_shard_dbs[0])
        # other shard ranges should be unchanged
        for i in range(1, len(shard_ranges)):
            with annotate_failure(i):
                self.assertFalse(os.path.exists(expected_shard_dbs[i]))
        for i in range(1, len(updated_shard_ranges)):
            with annotate_failure(i):
                self.assertEqual(dict(shard_ranges[i]),
                                 dict(updated_shard_ranges[i]))

        context = CleavingContext.load(broker)
        self.assertTrue(context.misplaced_done)
        self.assertFalse(context.cleaving_done)
        self.assertEqual('here', context.cursor)
        self.assertEqual(9, context.cleave_to_row)
        self.assertEqual(9, context.max_row)
        self.assertEqual(1, context.ranges_done)
        self.assertEqual(3, context.ranges_todo)

        unlink_files(expected_shard_dbs)

        # move more shard ranges to created state
        for i in range(1, 4):
            shard_ranges[i].update_state(ShardRange.CREATED)
        broker.merge_shard_ranges(shard_ranges[1:4])

        # replication of next shard range is not sufficiently successful
        with self._mock_sharder(conf=conf) as sharder:
            quorum = quorum_size(sharder.ring.replica_count)
            successes = [True] * (quorum - 1)
            fails = [False] * (sharder.ring.replica_count - len(successes))
            responses = successes + fails
            random.shuffle(responses)
            sharder._replicate_object = mock.MagicMock(
                side_effect=((False, responses),))
            self.assertFalse(sharder._cleave(broker))
        sharder._replicate_object.assert_called_once_with(
            0, expected_shard_dbs[1], 0)

        # cleaving state is unchanged
        updated_shard_ranges = broker.get_shard_ranges()
        self.assertEqual(4, len(updated_shard_ranges))
        for i in range(1, len(updated_shard_ranges)):
            with annotate_failure(i):
                self.assertEqual(dict(shard_ranges[i]),
                                 dict(updated_shard_ranges[i]))
        context = CleavingContext.load(broker)
        self.assertTrue(context.misplaced_done)
        self.assertFalse(context.cleaving_done)
        self.assertEqual('here', context.cursor)
        self.assertEqual(9, context.cleave_to_row)
        self.assertEqual(9, context.max_row)
        self.assertEqual(1, context.ranges_done)
        self.assertEqual(3, context.ranges_todo)

        # try again, this time replication is sufficiently successful
        with self._mock_sharder(conf=conf) as sharder:
            successes = [True] * quorum
            fails = [False] * (sharder.ring.replica_count - len(successes))
            responses1 = successes + fails
            responses2 = fails + successes
            sharder._replicate_object = mock.MagicMock(
                side_effect=((False, responses1), (False, responses2)))
            self.assertFalse(sharder._cleave(broker))

        expected = {'attempted': 2, 'success': 2, 'failure': 0,
                    'min_time': mock.ANY, 'max_time': mock.ANY}
        stats = self._assert_stats(expected, sharder, 'cleaved')
        self.assertIsInstance(stats['min_time'], float)
        self.assertIsInstance(stats['max_time'], float)
        self.assertLessEqual(stats['min_time'], stats['max_time'])

        self.assertEqual(SHARDING, broker.get_db_state())
        sharder._replicate_object.assert_has_calls(
            [mock.call(0, db, 0) for db in expected_shard_dbs[1:3]]
        )
        for db in expected_shard_dbs[1:3]:
            shard_broker = ContainerBroker(db)
            shard_own_sr = shard_broker.get_own_shard_range()
            self.assertEqual(ShardRange.CLEAVED, shard_own_sr.state)
            shard_info = shard_broker.get_info()
            total_shard_stats['object_count'] += shard_info['object_count']
            total_shard_stats['bytes_used'] += shard_info['bytes_used']

        updated_shard_ranges = broker.get_shard_ranges()
        self.assertEqual(4, len(updated_shard_ranges))

        # only 2 are cleaved per batch
        # update expected state and metadata, check cleaved shard ranges
        shard_ranges[1].bytes_used = 6
        shard_ranges[1].object_count = 3
        shard_ranges[1].state = ShardRange.CLEAVED
        shard_ranges[2].bytes_used = 100
        shard_ranges[2].object_count = 1
        shard_ranges[2].state = ShardRange.CLEAVED
        for i in range(0, 3):
            with annotate_failure(i):
                self._check_shard_range(
                    shard_ranges[i], updated_shard_ranges[i])
        self._check_objects(objects[2:5], expected_shard_dbs[1])
        self._check_objects(objects[5:6], expected_shard_dbs[2])
        # other shard ranges should be unchanged
        self.assertFalse(os.path.exists(expected_shard_dbs[0]))
        for i, db in enumerate(expected_shard_dbs[3:], 3):
            with annotate_failure(i):
                self.assertFalse(os.path.exists(db))
        for i, updated_shard_range in enumerate(updated_shard_ranges[3:], 3):
            with annotate_failure(i):
                self.assertEqual(dict(shard_ranges[i]),
                                 dict(updated_shard_range))
        context = CleavingContext.load(broker)
        self.assertTrue(context.misplaced_done)
        self.assertFalse(context.cleaving_done)
        self.assertEqual('where', context.cursor)
        self.assertEqual(9, context.cleave_to_row)
        self.assertEqual(9, context.max_row)
        self.assertEqual(3, context.ranges_done)
        self.assertEqual(1, context.ranges_todo)

        unlink_files(expected_shard_dbs)

        # run cleave again - should process the fourth range
        with self._mock_sharder(conf=conf) as sharder:
            self.assertFalse(sharder._cleave(broker))

        expected = {'attempted': 1, 'success': 1, 'failure': 0,
                    'min_time': mock.ANY, 'max_time': mock.ANY}
        stats = self._assert_stats(expected, sharder, 'cleaved')
        self.assertIsInstance(stats['min_time'], float)
        self.assertIsInstance(stats['max_time'], float)
        self.assertLessEqual(stats['min_time'], stats['max_time'])

        self.assertEqual(SHARDING, broker.get_db_state())
        sharder._replicate_object.assert_called_once_with(
            0, expected_shard_dbs[3], 0)
        shard_broker = ContainerBroker(expected_shard_dbs[3])
        shard_own_sr = shard_broker.get_own_shard_range()
        self.assertEqual(ShardRange.CLEAVED, shard_own_sr.state)
        shard_info = shard_broker.get_info()
        total_shard_stats['object_count'] += shard_info['object_count']
        total_shard_stats['bytes_used'] += shard_info['bytes_used']

        updated_shard_ranges = broker.get_shard_ranges()
        self.assertEqual(4, len(updated_shard_ranges))

        shard_ranges[3].bytes_used = 1000
        shard_ranges[3].object_count = 1
        shard_ranges[3].state = ShardRange.CLEAVED
        for i in range(0, 4):
            with annotate_failure(i):
                self._check_shard_range(
                    shard_ranges[i], updated_shard_ranges[i])
        # NB includes the deleted object
        self._check_objects(objects[6:8], expected_shard_dbs[3])
        # other shard ranges should be unchanged
        for i, db in enumerate(expected_shard_dbs[:3]):
            with annotate_failure(i):
                self.assertFalse(os.path.exists(db))
        self.assertFalse(os.path.exists(expected_shard_dbs[4]))
        for i, updated_shard_range in enumerate(updated_shard_ranges[4:], 4):
            with annotate_failure(i):
                self.assertEqual(dict(shard_ranges[i]),
                                 dict(updated_shard_range))

        self.assertFalse(os.path.exists(expected_shard_dbs[4]))
        context = CleavingContext.load(broker)
        self.assertTrue(context.misplaced_done)
        self.assertFalse(context.cleaving_done)
        self.assertEqual('yonder', context.cursor)
        self.assertEqual(9, context.cleave_to_row)
        self.assertEqual(9, context.max_row)
        self.assertEqual(4, context.ranges_done)
        self.assertEqual(0, context.ranges_todo)

        unlink_files(expected_shard_dbs)

        # run cleave - should be a no-op, all existing ranges have been cleaved
        with self._mock_sharder(conf=conf) as sharder:
            self.assertFalse(sharder._cleave(broker))

        self.assertEqual(SHARDING, broker.get_db_state())
        sharder._replicate_object.assert_not_called()

        # add final shard range - move this to ACTIVE state and update stats to
        # simulate another replica having cleaved it and replicated its state
        shard_ranges[4].update_state(ShardRange.ACTIVE)
        shard_ranges[4].update_meta(2, 15)
        broker.merge_shard_ranges(shard_ranges[4:])

        with self._mock_sharder(conf=conf) as sharder:
            self.assertTrue(sharder._cleave(broker))

        expected = {'attempted': 1, 'success': 1, 'failure': 0,
                    'min_time': mock.ANY, 'max_time': mock.ANY}
        stats = self._assert_stats(expected, sharder, 'cleaved')
        self.assertIsInstance(stats['min_time'], float)
        self.assertIsInstance(stats['max_time'], float)
        self.assertLessEqual(stats['min_time'], stats['max_time'])

        sharder._replicate_object.assert_called_once_with(
            0, expected_shard_dbs[4], 0)
        shard_broker = ContainerBroker(expected_shard_dbs[4])
        shard_own_sr = shard_broker.get_own_shard_range()
        self.assertEqual(ShardRange.ACTIVE, shard_own_sr.state)
        shard_info = shard_broker.get_info()
        total_shard_stats['object_count'] += shard_info['object_count']
        total_shard_stats['bytes_used'] += shard_info['bytes_used']

        updated_shard_ranges = broker.get_shard_ranges()
        self.assertEqual(5, len(updated_shard_ranges))
        # NB stats of the ACTIVE shard range should not be reset by cleaving
        for i in range(0, 4):
            with annotate_failure(i):
                self._check_shard_range(
                    shard_ranges[i], updated_shard_ranges[i])
        self.assertEqual(dict(shard_ranges[4]), dict(updated_shard_ranges[4]))

        # object copied to shard
        self._check_objects(objects[8:], expected_shard_dbs[4])
        # other shard ranges should be unchanged
        for i, db in enumerate(expected_shard_dbs[:4]):
            with annotate_failure(i):
                self.assertFalse(os.path.exists(db))

        self.assertEqual(initial_root_info['object_count'],
                         total_shard_stats['object_count'])
        self.assertEqual(initial_root_info['bytes_used'],
                         total_shard_stats['bytes_used'])

        context = CleavingContext.load(broker)
        self.assertTrue(context.misplaced_done)
        self.assertTrue(context.cleaving_done)
        self.assertEqual('', context.cursor)
        self.assertEqual(9, context.cleave_to_row)
        self.assertEqual(9, context.max_row)
        self.assertEqual(5, context.ranges_done)
        self.assertEqual(0, context.ranges_todo)

        with self._mock_sharder(conf=conf) as sharder:
            self.assertTrue(sharder._cleave(broker))
        sharder._replicate_object.assert_not_called()

        self.assertTrue(broker.set_sharded_state())
        # run cleave - should be a no-op
        with self._mock_sharder(conf=conf) as sharder:
            self.assertTrue(sharder._cleave(broker))

        sharder._replicate_object.assert_not_called()

    def test_cleave_root(self):
        self._check_cleave_root()

    def test_cleave_root_listing_limit_one(self):
        # force yield_objects to update its marker and call to the broker's
        # get_objects() for each shard range, to check the marker moves on
        self._check_cleave_root(conf={'cleave_row_batch_size': 1})

    def test_cleave_root_ranges_change(self):
        # verify that objects are not missed if shard ranges change between
        # cleaving batches
        broker = self._make_broker()
        objects = [
            ('a', self.ts_encoded(), 10, 'text/plain', 'etag_a', 0, 0),
            ('b', self.ts_encoded(), 10, 'text/plain', 'etag_b', 0, 0),
            ('c', self.ts_encoded(), 1, 'text/plain', 'etag_c', 0, 0),
            ('d', self.ts_encoded(), 2, 'text/plain', 'etag_d', 0, 0),
            ('e', self.ts_encoded(), 3, 'text/plain', 'etag_e', 0, 0),
            ('f', self.ts_encoded(), 100, 'text/plain', 'etag_f', 0, 0),
            ('x', self.ts_encoded(), 0, '', '', 1, 0),  # deleted
            ('z', self.ts_encoded(), 1000, 'text/plain', 'etag_z', 0, 0)
        ]
        for obj in objects:
            broker.put_object(*obj)
        broker.enable_sharding(Timestamp.now())

        shard_bounds = (('', 'd'), ('d', 'x'), ('x', ''))
        shard_ranges = self._make_shard_ranges(
            shard_bounds, state=ShardRange.CREATED)
        expected_shard_dbs = []
        for shard_range in shard_ranges:
            db_hash = hash_path(shard_range.account, shard_range.container)
            expected_shard_dbs.append(
                os.path.join(self.tempdir, 'sda', 'containers', '0',
                             db_hash[-3:], db_hash, db_hash + '.db'))

        broker.merge_shard_ranges(shard_ranges[:3])
        self.assertTrue(broker.set_sharding_state())

        # run cleave - first batch is cleaved
        with self._mock_sharder() as sharder:
            self.assertFalse(sharder._cleave(broker))
        context = CleavingContext.load(broker)
        self.assertTrue(context.misplaced_done)
        self.assertFalse(context.cleaving_done)
        self.assertEqual(shard_ranges[1].upper_str, context.cursor)
        self.assertEqual(8, context.cleave_to_row)
        self.assertEqual(8, context.max_row)

        self.assertEqual(SHARDING, broker.get_db_state())
        sharder._replicate_object.assert_has_calls(
            [mock.call(0, db, 0) for db in expected_shard_dbs[:2]]
        )

        updated_shard_ranges = broker.get_shard_ranges()
        self.assertEqual(3, len(updated_shard_ranges))

        # first 2 shard ranges should have updated object count, bytes used and
        # meta_timestamp
        shard_ranges[0].bytes_used = 23
        shard_ranges[0].object_count = 4
        shard_ranges[0].state = ShardRange.CLEAVED
        self._check_shard_range(shard_ranges[0], updated_shard_ranges[0])
        shard_ranges[1].bytes_used = 103
        shard_ranges[1].object_count = 2
        shard_ranges[1].state = ShardRange.CLEAVED
        self._check_shard_range(shard_ranges[1], updated_shard_ranges[1])
        self._check_objects(objects[:4], expected_shard_dbs[0])
        self._check_objects(objects[4:7], expected_shard_dbs[1])
        self.assertFalse(os.path.exists(expected_shard_dbs[2]))

        # third shard range should be unchanged - not yet cleaved
        self.assertEqual(dict(shard_ranges[2]),
                         dict(updated_shard_ranges[2]))

        context = CleavingContext.load(broker)
        self.assertTrue(context.misplaced_done)
        self.assertFalse(context.cleaving_done)
        self.assertEqual(shard_ranges[1].upper_str, context.cursor)
        self.assertEqual(8, context.cleave_to_row)
        self.assertEqual(8, context.max_row)

        # now change the shard ranges so that third consumes second
        shard_ranges[1].set_deleted()
        shard_ranges[2].lower = 'd'
        shard_ranges[2].timestamp = Timestamp.now()

        broker.merge_shard_ranges(shard_ranges[1:3])

        # run cleave - should process the extended third (final) range
        with self._mock_sharder() as sharder:
            self.assertTrue(sharder._cleave(broker))

        self.assertEqual(SHARDING, broker.get_db_state())
        sharder._replicate_object.assert_called_once_with(
            0, expected_shard_dbs[2], 0)
        updated_shard_ranges = broker.get_shard_ranges()
        self.assertEqual(2, len(updated_shard_ranges))
        self._check_shard_range(shard_ranges[0], updated_shard_ranges[0])
        # third shard range should now have updated object count, bytes used,
        # including objects previously in the second shard range
        shard_ranges[2].bytes_used = 1103
        shard_ranges[2].object_count = 3
        shard_ranges[2].state = ShardRange.CLEAVED
        self._check_shard_range(shard_ranges[2], updated_shard_ranges[1])
        self._check_objects(objects[4:8], expected_shard_dbs[2])

        context = CleavingContext.load(broker)
        self.assertTrue(context.misplaced_done)
        self.assertTrue(context.cleaving_done)
        self.assertEqual(shard_ranges[2].upper_str, context.cursor)
        self.assertEqual(8, context.cleave_to_row)
        self.assertEqual(8, context.max_row)

    def test_cleave_root_empty_db_with_ranges(self):
        broker = self._make_broker()
        broker.enable_sharding(Timestamp.now())

        shard_bounds = (('', 'd'), ('d', 'x'), ('x', ''))
        shard_ranges = self._make_shard_ranges(
            shard_bounds, state=ShardRange.CREATED)

        broker.merge_shard_ranges(shard_ranges)
        self.assertTrue(broker.set_sharding_state())

        sharder_conf = {'cleave_batch_size': 1}
        with self._mock_sharder(sharder_conf) as sharder:
            self.assertTrue(sharder._cleave(broker))

        info_lines = sharder.logger.get_lines_for_level('info')
        expected_zero_obj = [line for line in info_lines
                             if " - zero objects found" in line]
        self.assertEqual(len(expected_zero_obj), len(shard_bounds))

        cleaving_context = CleavingContext.load(broker)
        # even though there is a cleave_batch_size of 1, we don't count empty
        # ranges when cleaving seeing as they aren't replicated
        self.assertEqual(cleaving_context.ranges_done, 3)
        self.assertEqual(cleaving_context.ranges_todo, 0)
        self.assertTrue(cleaving_context.cleaving_done)

    def test_cleave_root_empty_db_with_pre_existing_shard_db_handoff(self):
        broker = self._make_broker()
        broker.enable_sharding(Timestamp.now())

        shard_bounds = (('', 'd'), ('d', 'x'), ('x', ''))
        shard_ranges = self._make_shard_ranges(
            shard_bounds, state=ShardRange.CREATED)

        broker.merge_shard_ranges(shard_ranges)
        self.assertTrue(broker.set_sharding_state())

        sharder_conf = {'cleave_batch_size': 1}
        with self._mock_sharder(sharder_conf) as sharder:
            # pre-create a shard broker on a handoff location. This will force
            # the sharder to not skip it but instead force to replicate it and
            # use up a cleave_batch_size count.
            sharder._get_shard_broker(shard_ranges[0], broker.root_path,
                                      0)
            self.assertFalse(sharder._cleave(broker))

        info_lines = sharder.logger.get_lines_for_level('info')
        expected_zero_obj = [line for line in info_lines
                             if " - zero objects found" in line]
        self.assertEqual(len(expected_zero_obj), 1)

        cleaving_context = CleavingContext.load(broker)
        # even though there is a cleave_batch_size of 1, we don't count empty
        # ranges when cleaving seeing as they aren't replicated
        self.assertEqual(cleaving_context.ranges_done, 1)
        self.assertEqual(cleaving_context.ranges_todo, 2)
        self.assertFalse(cleaving_context.cleaving_done)

    def test_cleave_shard(self):
        broker = self._make_broker(account='.shards_a', container='shard_c')
        own_shard_range = ShardRange(
            broker.path, Timestamp.now(), 'here', 'where',
            state=ShardRange.SHARDING, epoch=Timestamp.now())
        broker.merge_shard_ranges([own_shard_range])
        broker.set_sharding_sysmeta('Root', 'a/c')
        self.assertFalse(broker.is_root_container())  # sanity check

        objects = [
            ('m', self.ts_encoded(), 1, 'text/plain', 'etag_m', 0, 0),
            ('n', self.ts_encoded(), 2, 'text/plain', 'etag_n', 0, 0),
            ('there', self.ts_encoded(), 3, 'text/plain', 'etag_there', 0, 0),
            ('where', self.ts_encoded(), 100, 'text/plain', 'etag_where', 0,
             0),
        ]
        misplaced_objects = [
            ('a', self.ts_encoded(), 1, 'text/plain', 'etag_a', 0, 0),
            ('z', self.ts_encoded(), 100, 'text/plain', 'etag_z', 1, 0),
        ]
        for obj in objects + misplaced_objects:
            broker.put_object(*obj)

        shard_bounds = (('here', 'there'),
                        ('there', 'where'))
        shard_ranges = self._make_shard_ranges(
            shard_bounds, state=ShardRange.CREATED)
        expected_shard_dbs = []
        for shard_range in shard_ranges:
            db_hash = hash_path(shard_range.account, shard_range.container)
            expected_shard_dbs.append(
                os.path.join(self.tempdir, 'sda', 'containers', '0',
                             db_hash[-3:], db_hash, db_hash + '.db'))

        misplaced_bounds = (('', 'here'),
                            ('where', ''))
        misplaced_ranges = self._make_shard_ranges(
            misplaced_bounds, state=ShardRange.ACTIVE)
        misplaced_dbs = []
        for shard_range in misplaced_ranges:
            db_hash = hash_path(shard_range.account, shard_range.container)
            misplaced_dbs.append(
                os.path.join(self.tempdir, 'sda', 'containers', '0',
                             db_hash[-3:], db_hash, db_hash + '.db'))

        broker.merge_shard_ranges(shard_ranges)
        self.assertTrue(broker.set_sharding_state())

        # run cleave - first range is cleaved but move of misplaced objects is
        # not successful
        sharder_conf = {'cleave_batch_size': 1}
        with self._mock_sharder(sharder_conf) as sharder:
            with mock.patch.object(
                    sharder, '_make_shard_range_fetcher',
                    return_value=lambda: iter(misplaced_ranges)):
                # cause misplaced objects replication to not succeed
                quorum = quorum_size(sharder.ring.replica_count)
                successes = [True] * (quorum - 1)
                fails = [False] * (sharder.ring.replica_count - len(successes))
                responses = successes + fails
                random.shuffle(responses)
                bad_result = (False, responses)
                ok_result = (True, [True] * sharder.ring.replica_count)
                sharder._replicate_object = mock.MagicMock(
                    # result for misplaced, misplaced, cleave
                    side_effect=(bad_result, ok_result, ok_result))
                self.assertFalse(sharder._cleave(broker))

        context = CleavingContext.load(broker)
        self.assertFalse(context.misplaced_done)
        self.assertFalse(context.cleaving_done)
        self.assertEqual(shard_ranges[0].upper_str, context.cursor)
        self.assertEqual(6, context.cleave_to_row)
        self.assertEqual(6, context.max_row)

        self.assertEqual(SHARDING, broker.get_db_state())
        sharder._replicate_object.assert_has_calls(
            [mock.call(0, misplaced_dbs[0], 0),
             mock.call(0, misplaced_dbs[1], 0),
             mock.call(0, expected_shard_dbs[0], 0)])
        shard_broker = ContainerBroker(expected_shard_dbs[0])
        # NB cleaving a shard, state goes to CLEAVED not ACTIVE
        shard_own_sr = shard_broker.get_own_shard_range()
        self.assertEqual(ShardRange.CLEAVED, shard_own_sr.state)

        updated_shard_ranges = broker.get_shard_ranges()
        self.assertEqual(2, len(updated_shard_ranges))

        # first shard range should have updated object count, bytes used and
        # meta_timestamp
        shard_ranges[0].bytes_used = 6
        shard_ranges[0].object_count = 3
        shard_ranges[0].state = ShardRange.CLEAVED
        self._check_shard_range(shard_ranges[0], updated_shard_ranges[0])
        self._check_objects(objects[:3], expected_shard_dbs[0])
        self.assertFalse(os.path.exists(expected_shard_dbs[1]))
        self._check_objects(misplaced_objects[:1], misplaced_dbs[0])
        self._check_objects(misplaced_objects[1:], misplaced_dbs[1])
        unlink_files(expected_shard_dbs)
        unlink_files(misplaced_dbs)

        # run cleave - second (final) range is cleaved; move this range to
        # CLEAVED state and update stats to simulate another replica having
        # cleaved it and replicated its state
        shard_ranges[1].update_state(ShardRange.CLEAVED)
        shard_ranges[1].update_meta(2, 15)
        broker.merge_shard_ranges(shard_ranges[1:2])
        with self._mock_sharder(sharder_conf) as sharder:
            with mock.patch.object(
                    sharder, '_make_shard_range_fetcher',
                    return_value=lambda: iter(misplaced_ranges)):
                self.assertTrue(sharder._cleave(broker))

        context = CleavingContext.load(broker)
        self.assertTrue(context.misplaced_done)
        self.assertTrue(context.cleaving_done)
        self.assertEqual(shard_ranges[1].upper_str, context.cursor)
        self.assertEqual(6, context.cleave_to_row)
        self.assertEqual(6, context.max_row)

        self.assertEqual(SHARDING, broker.get_db_state())
        sharder._replicate_object.assert_has_calls(
            [mock.call(0, misplaced_dbs[0], 0),
             mock.call(0, expected_shard_dbs[1], 0)])
        shard_broker = ContainerBroker(expected_shard_dbs[1])
        shard_own_sr = shard_broker.get_own_shard_range()
        self.assertEqual(ShardRange.CLEAVED, shard_own_sr.state)

        updated_shard_ranges = broker.get_shard_ranges()
        self.assertEqual(2, len(updated_shard_ranges))

        # second shard range should have updated object count, bytes used and
        # meta_timestamp
        self.assertEqual(dict(shard_ranges[1]), dict(updated_shard_ranges[1]))
        self._check_objects(objects[3:], expected_shard_dbs[1])
        self.assertFalse(os.path.exists(expected_shard_dbs[0]))
        self._check_objects(misplaced_objects[:1], misplaced_dbs[0])
        self.assertFalse(os.path.exists(misplaced_dbs[1]))

    def test_cleave_shard_shrinking(self):
        broker = self._make_broker(account='.shards_a', container='shard_c')
        own_shard_range = ShardRange(
            broker.path, next(self.ts_iter), 'here', 'where',
            state=ShardRange.SHRINKING, epoch=next(self.ts_iter))
        broker.merge_shard_ranges([own_shard_range])
        broker.set_sharding_sysmeta('Root', 'a/c')
        self.assertFalse(broker.is_root_container())  # sanity check

        objects = [
            ('there', self.ts_encoded(), 3, 'text/plain', 'etag_there', 0, 0),
            ('where', self.ts_encoded(), 100, 'text/plain', 'etag_where', 0,
             0),
        ]
        for obj in objects:
            broker.put_object(*obj)
        acceptor_epoch = next(self.ts_iter)
        acceptor = ShardRange('.shards_a/acceptor', Timestamp.now(),
                              'here', 'yonder', '1000', '11111',
                              state=ShardRange.ACTIVE, epoch=acceptor_epoch)
        db_hash = hash_path(acceptor.account, acceptor.container)
        # NB expected cleave db includes acceptor epoch
        expected_shard_db = os.path.join(
            self.tempdir, 'sda', 'containers', '0', db_hash[-3:], db_hash,
            '%s_%s.db' % (db_hash, acceptor_epoch.internal))

        broker.merge_shard_ranges([acceptor])
        broker.set_sharding_state()

        # run cleave
        with self._mock_sharder() as sharder:
            self.assertTrue(sharder._cleave(broker))

        context = CleavingContext.load(broker)
        self.assertTrue(context.misplaced_done)
        self.assertTrue(context.cleaving_done)
        self.assertEqual(acceptor.upper_str, context.cursor)
        self.assertEqual(2, context.cleave_to_row)
        self.assertEqual(2, context.max_row)

        self.assertEqual(SHARDING, broker.get_db_state())
        sharder._replicate_object.assert_has_calls(
            [mock.call(0, expected_shard_db, 0)])
        shard_broker = ContainerBroker(expected_shard_db)
        # NB when cleaving a shard container to a larger acceptor namespace
        # then expect the shard broker's own shard range to reflect that of the
        # acceptor shard range rather than being set to CLEAVED.
        self.assertEqual(
            ShardRange.ACTIVE, shard_broker.get_own_shard_range().state)

        updated_shard_ranges = broker.get_shard_ranges()
        self.assertEqual(1, len(updated_shard_ranges))
        self.assertEqual(dict(acceptor), dict(updated_shard_ranges[0]))

        # shard range should have unmodified acceptor, bytes used and
        # meta_timestamp
        self._check_objects(objects, expected_shard_db)

    def test_cleave_repeated(self):
        # verify that if new objects are merged into retiring db after cleaving
        # started then cleaving will repeat but only new objects are cleaved
        # in the repeated cleaving pass
        broker = self._make_broker()
        objects = [
            ('obj%03d' % i, next(self.ts_iter), 1, 'text/plain', 'etag', 0, 0)
            for i in range(10)
        ]
        new_objects = [
            (name, next(self.ts_iter), 1, 'text/plain', 'etag', 0, 0)
            for name in ('alpha', 'zeta')
        ]
        for obj in objects:
            broker.put_object(*obj)
        broker._commit_puts()
        broker.enable_sharding(Timestamp.now())
        shard_bounds = (('', 'obj004'), ('obj004', ''))
        shard_ranges = self._make_shard_ranges(
            shard_bounds, state=ShardRange.CREATED)
        expected_shard_dbs = []
        for shard_range in shard_ranges:
            db_hash = hash_path(shard_range.account, shard_range.container)
            expected_shard_dbs.append(
                os.path.join(self.tempdir, 'sda', 'containers', '0',
                             db_hash[-3:], db_hash, db_hash + '.db'))
        broker.merge_shard_ranges(shard_ranges)
        self.assertTrue(broker.set_sharding_state())
        old_broker = broker.get_brokers()[0]
        node = {'ip': '1.2.3.4', 'port': 6040, 'device': 'sda5', 'id': '2',
                'index': 0}

        calls = []
        key = ('name', 'created_at', 'size', 'content_type', 'etag', 'deleted')

        def mock_replicate_object(part, db, node_id):
            # merge new objects between cleave of first and second shard ranges
            if not calls:
                old_broker.merge_items(
                    [dict(zip(key, obj)) for obj in new_objects])
            calls.append((part, db, node_id))
            return True, [True, True, True]

        with self._mock_sharder() as sharder:
            sharder._audit_container = mock.MagicMock()
            sharder._replicate_object = mock_replicate_object
            sharder._process_broker(broker, node, 99)

        # sanity check - the new objects merged into the old db
        self.assertFalse(broker.get_objects())
        self.assertEqual(12, len(old_broker.get_objects()))

        self.assertEqual(SHARDING, broker.get_db_state())
        self.assertEqual(ShardRange.SHARDING,
                         broker.get_own_shard_range().state)
        self.assertEqual([(0, expected_shard_dbs[0], 0),
                          (0, expected_shard_dbs[1], 0)], calls)

        # check shard ranges were updated to CLEAVED
        updated_shard_ranges = broker.get_shard_ranges()
        # 'alpha' was not in table when first shard was cleaved
        shard_ranges[0].bytes_used = 5
        shard_ranges[0].object_count = 5
        shard_ranges[0].state = ShardRange.CLEAVED
        self._check_shard_range(shard_ranges[0], updated_shard_ranges[0])
        self._check_objects(objects[:5], expected_shard_dbs[0])
        # 'zeta' was in table when second shard was cleaved
        shard_ranges[1].bytes_used = 6
        shard_ranges[1].object_count = 6
        shard_ranges[1].state = ShardRange.CLEAVED
        self._check_shard_range(shard_ranges[1], updated_shard_ranges[1])
        self._check_objects(objects[5:] + new_objects[1:],
                            expected_shard_dbs[1])

        context = CleavingContext.load(broker)
        self.assertFalse(context.misplaced_done)
        self.assertFalse(context.cleaving_done)
        self.assertEqual('', context.cursor)
        self.assertEqual(10, context.cleave_to_row)
        self.assertEqual(12, context.max_row)  # note that max row increased
        lines = sharder.logger.get_lines_for_level('warning')
        self.assertIn('Repeat cleaving required', lines[0])
        self.assertFalse(lines[1:])
        unlink_files(expected_shard_dbs)

        # repeat the cleaving - the newer objects get cleaved
        with self._mock_sharder() as sharder:
            sharder._audit_container = mock.MagicMock()
            sharder._process_broker(broker, node, 99)

        # this time the sharding completed
        self.assertEqual(SHARDED, broker.get_db_state())
        self.assertEqual(ShardRange.SHARDED,
                         broker.get_own_shard_range().state)

        sharder._replicate_object.assert_has_calls(
            [mock.call(0, expected_shard_dbs[0], 0),
             mock.call(0, expected_shard_dbs[1], 0)])

        # shard ranges are now ACTIVE - stats not updated by cleaving
        updated_shard_ranges = broker.get_shard_ranges()
        shard_ranges[0].state = ShardRange.ACTIVE
        self._check_shard_range(shard_ranges[0], updated_shard_ranges[0])
        self._check_objects(new_objects[:1], expected_shard_dbs[0])
        # both new objects are included in repeat cleaving but no older objects
        shard_ranges[1].state = ShardRange.ACTIVE
        self._check_shard_range(shard_ranges[1], updated_shard_ranges[1])
        self._check_objects(new_objects[1:], expected_shard_dbs[1])
        self.assertFalse(sharder.logger.get_lines_for_level('warning'))

    def test_cleave_multiple_storage_policies(self):
        # verify that objects in all storage policies are cleaved
        broker = self._make_broker()
        # add objects in multiple policies
        objects = [{'name': 'obj_%03d' % i,
                    'created_at': Timestamp.now().normal,
                    'content_type': 'text/plain',
                    'etag': 'etag_%d' % i,
                    'size': 1024 * i,
                    'deleted': i % 2,
                    'storage_policy_index': i % 2,
                    } for i in range(1, 8)]
        # merge_items mutates items
        broker.merge_items([dict(obj) for obj in objects])
        broker.enable_sharding(Timestamp.now())
        shard_ranges = self._make_shard_ranges(
            (('', 'obj_004'), ('obj_004', '')), state=ShardRange.CREATED)
        expected_shard_dbs = []
        for shard_range in shard_ranges:
            db_hash = hash_path(shard_range.account, shard_range.container)
            expected_shard_dbs.append(
                os.path.join(self.tempdir, 'sda', 'containers', '0',
                             db_hash[-3:], db_hash, db_hash + '.db'))
        broker.merge_shard_ranges(shard_ranges)
        self.assertTrue(broker.set_sharding_state())
        node = {'ip': '1.2.3.4', 'port': 6040, 'device': 'sda5', 'id': '2',
                'index': 0}

        with self._mock_sharder() as sharder:
            sharder._audit_container = mock.MagicMock()
            sharder._process_broker(broker, node, 99)

        # check shard ranges were updated to ACTIVE
        self.assertEqual([ShardRange.ACTIVE] * 2,
                         [sr.state for sr in broker.get_shard_ranges()])
        shard_broker = ContainerBroker(expected_shard_dbs[0])
        actual_objects = shard_broker.get_objects()
        self.assertEqual(objects[:4], actual_objects)

        shard_broker = ContainerBroker(expected_shard_dbs[1])
        actual_objects = shard_broker.get_objects()
        self.assertEqual(objects[4:], actual_objects)

    def test_cleave_insufficient_replication(self):
        # verify that if replication of a cleaved shard range fails then rows
        # are not merged again to the existing shard db
        broker = self._make_broker()
        retiring_db_id = broker.get_info()['id']
        objects = [
            {'name': 'obj%03d' % i, 'created_at': next(self.ts_iter),
             'size': 1, 'content_type': 'text/plain', 'etag': 'etag',
             'deleted': 0, 'storage_policy_index': 0}
            for i in range(10)
        ]
        broker.merge_items([dict(obj) for obj in objects])
        broker._commit_puts()
        broker.enable_sharding(Timestamp.now())
        shard_bounds = (('', 'obj004'), ('obj004', ''))
        shard_ranges = self._make_shard_ranges(
            shard_bounds, state=ShardRange.CREATED)
        expected_shard_dbs = []
        for shard_range in shard_ranges:
            db_hash = hash_path(shard_range.account, shard_range.container)
            expected_shard_dbs.append(
                os.path.join(self.tempdir, 'sda', 'containers', '0',
                             db_hash[-3:], db_hash, db_hash + '.db'))
        broker.merge_shard_ranges(shard_ranges)
        self.assertTrue(broker.set_sharding_state())
        new_object = {'name': 'alpha', 'created_at': next(self.ts_iter),
                      'size': 0, 'content_type': 'text/plain', 'etag': 'etag',
                      'deleted': 0, 'storage_policy_index': 0}
        broker.merge_items([dict(new_object)])

        node = {'ip': '1.2.3.4', 'port': 6040, 'device': 'sda5', 'id': '2',
                'index': 0}
        orig_merge_items = ContainerBroker.merge_items

        def mock_merge_items(broker, items):
            merge_items_calls.append((broker.path,
                                      # merge mutates item so make a copy
                                      [dict(item) for item in items]))
            orig_merge_items(broker, items)

        # first shard range cleaved but fails to replicate
        merge_items_calls = []
        with mock.patch('swift.container.backend.ContainerBroker.merge_items',
                        mock_merge_items):
            with self._mock_sharder() as sharder:
                sharder._replicate_object = mock.MagicMock(
                    return_value=(False, [False, False, True]))
                sharder._audit_container = mock.MagicMock()
                sharder._process_broker(broker, node, 99)

        self.assertEqual(SHARDING, broker.get_db_state())
        self.assertEqual(ShardRange.SHARDING,
                         broker.get_own_shard_range().state)
        self._assert_shard_ranges_equal(shard_ranges,
                                        broker.get_shard_ranges())
        # first shard range cleaved to shard broker
        self.assertEqual([(shard_ranges[0].name, objects[:5])],
                         merge_items_calls)
        # replication of first shard range fails - no more shards attempted
        sharder._replicate_object.assert_called_once_with(
            0, expected_shard_dbs[0], 0)
        # shard broker has sync points
        shard_broker = ContainerBroker(expected_shard_dbs[0])
        self.assertEqual(
            [{'remote_id': retiring_db_id, 'sync_point': len(objects)}],
            shard_broker.get_syncs())
        self.assertEqual(objects[:5], shard_broker.get_objects())

        # first shard range replicates ok, no new merges required, second is
        # cleaved but fails to replicate
        merge_items_calls = []
        with mock.patch('swift.container.backend.ContainerBroker.merge_items',
                        mock_merge_items), self._mock_sharder() as sharder:
            sharder._replicate_object = mock.MagicMock(
                side_effect=[(False, [False, True, True]),
                             (False, [False, False, True])])
            sharder._audit_container = mock.MagicMock()
            sharder._process_broker(broker, node, 99)

        self.assertEqual(SHARDING, broker.get_db_state())
        self.assertEqual(ShardRange.SHARDING,
                         broker.get_own_shard_range().state)

        broker_shard_ranges = broker.get_shard_ranges()
        shard_ranges[0].object_count = 5
        shard_ranges[0].bytes_used = sum(obj['size'] for obj in objects[:5])
        shard_ranges[0].state = ShardRange.CLEAVED
        self._check_shard_range(shard_ranges[0], broker_shard_ranges[0])
        # second shard range still in created state
        self._assert_shard_ranges_equal([shard_ranges[1]],
                                        [broker_shard_ranges[1]])
        # only second shard range rows were merged to shard db
        self.assertEqual([(shard_ranges[1].name, objects[5:])],
                         merge_items_calls)
        sharder._replicate_object.assert_has_calls(
            [mock.call(0, expected_shard_dbs[0], 0),
             mock.call(0, expected_shard_dbs[1], 0)])
        # shard broker has sync points
        shard_broker = ContainerBroker(expected_shard_dbs[1])
        self.assertEqual(
            [{'remote_id': retiring_db_id, 'sync_point': len(objects)}],
            shard_broker.get_syncs())
        self.assertEqual(objects[5:], shard_broker.get_objects())

        # repeat - second shard range cleaves fully because its previously
        # cleaved shard db no longer exists
        unlink_files(expected_shard_dbs)
        merge_items_calls = []
        with mock.patch('swift.container.backend.ContainerBroker.merge_items',
                        mock_merge_items):
            with self._mock_sharder() as sharder:
                sharder._replicate_object = mock.MagicMock(
                    side_effect=[(True, [True, True, True]),  # misplaced obj
                                 (False, [False, True, True])])
                sharder._audit_container = mock.MagicMock()
                sharder._process_broker(broker, node, 99)

        self.assertEqual(SHARDED, broker.get_db_state())
        self.assertEqual(ShardRange.SHARDED,
                         broker.get_own_shard_range().state)

        broker_shard_ranges = broker.get_shard_ranges()
        shard_ranges[1].object_count = 5
        shard_ranges[1].bytes_used = sum(obj['size'] for obj in objects[5:])
        shard_ranges[1].state = ShardRange.ACTIVE
        self._check_shard_range(shard_ranges[1], broker_shard_ranges[1])
        # second shard range rows were merged to shard db again
        self.assertEqual([(shard_ranges[0].name, [new_object]),
                          (shard_ranges[1].name, objects[5:])],
                         merge_items_calls)
        sharder._replicate_object.assert_has_calls(
            [mock.call(0, expected_shard_dbs[0], 0),
             mock.call(0, expected_shard_dbs[1], 0)])
        # first shard broker was created by misplaced object - no sync point
        shard_broker = ContainerBroker(expected_shard_dbs[0])
        self.assertFalse(shard_broker.get_syncs())
        self.assertEqual([new_object], shard_broker.get_objects())
        # second shard broker has sync points
        shard_broker = ContainerBroker(expected_shard_dbs[1])
        self.assertEqual(
            [{'remote_id': retiring_db_id, 'sync_point': len(objects)}],
            shard_broker.get_syncs())
        self.assertEqual(objects[5:], shard_broker.get_objects())

    def test_shard_replication_quorum_failures(self):
        broker = self._make_broker()
        objects = [
            {'name': 'obj%03d' % i, 'created_at': next(self.ts_iter),
             'size': 1, 'content_type': 'text/plain', 'etag': 'etag',
             'deleted': 0, 'storage_policy_index': 0}
            for i in range(10)
        ]
        broker.merge_items([dict(obj) for obj in objects])
        broker._commit_puts()
        shard_bounds = (('', 'obj002'), ('obj002', 'obj004'),
                        ('obj004', 'obj006'), ('obj006', ''))
        shard_ranges = self._make_shard_ranges(
            shard_bounds, state=ShardRange.CREATED)
        expected_shard_dbs = []
        for shard_range in shard_ranges:
            db_hash = hash_path(shard_range.account, shard_range.container)
            expected_shard_dbs.append(
                os.path.join(self.tempdir, 'sda', 'containers', '0',
                             db_hash[-3:], db_hash, db_hash + '.db'))
        broker.enable_sharding(Timestamp.now())
        broker.merge_shard_ranges(shard_ranges)
        self.assertTrue(broker.set_sharding_state())
        node = {'ip': '1.2.3.4', 'port': 6040, 'device': 'sda5', 'id': '2',
                'index': 0}
        with self._mock_sharder({'shard_replication_quorum': 3}) as sharder:
            sharder._replicate_object = mock.MagicMock(
                side_effect=[(False, [False, True, True]),
                             (False, [False, False, True])])
            sharder._audit_container = mock.MagicMock()
            sharder._process_broker(broker, node, 99)
        # replication of first shard range fails - no more shards attempted
        self.assertEqual(SHARDING, broker.get_db_state())
        self.assertEqual(ShardRange.SHARDING,
                         broker.get_own_shard_range().state)
        sharder._replicate_object.assert_called_once_with(
            0, expected_shard_dbs[0], 0)
        self.assertEqual([ShardRange.CREATED] * 4,
                         [sr.state for sr in broker.get_shard_ranges()])

        # and again with a chilled out quorom, so cleaving moves onto second
        # shard range which fails to reach even chilled quorum
        with self._mock_sharder({'shard_replication_quorum': 1}) as sharder:
            sharder._replicate_object = mock.MagicMock(
                side_effect=[(False, [False, False, True]),
                             (False, [False, False, False])])
            sharder._audit_container = mock.MagicMock()
            sharder._process_broker(broker, node, 99)
        self.assertEqual(SHARDING, broker.get_db_state())
        self.assertEqual(ShardRange.SHARDING,
                         broker.get_own_shard_range().state)
        self.assertEqual(sharder._replicate_object.call_args_list, [
            mock.call(0, expected_shard_dbs[0], 0),
            mock.call(0, expected_shard_dbs[1], 0),
        ])
        self.assertEqual(
            [ShardRange.CLEAVED, ShardRange.CREATED, ShardRange.CREATED,
             ShardRange.CREATED],
            [sr.state for sr in broker.get_shard_ranges()])

        # now pretend another node successfully cleaved the second shard range,
        # but this node still fails to replicate so still cannot move on
        shard_ranges[1].update_state(ShardRange.CLEAVED)
        broker.merge_shard_ranges(shard_ranges[1])
        with self._mock_sharder({'shard_replication_quorum': 1}) as sharder:
            sharder._replicate_object = mock.MagicMock(
                side_effect=[(False, [False, False, False])])
            sharder._audit_container = mock.MagicMock()
            sharder._process_broker(broker, node, 99)
        self.assertEqual(SHARDING, broker.get_db_state())
        self.assertEqual(ShardRange.SHARDING,
                         broker.get_own_shard_range().state)
        sharder._replicate_object.assert_called_once_with(
            0, expected_shard_dbs[1], 0)
        self.assertEqual(
            [ShardRange.CLEAVED, ShardRange.CLEAVED, ShardRange.CREATED,
             ShardRange.CREATED],
            [sr.state for sr in broker.get_shard_ranges()])

        # until a super-chilled quorum is used - but even then there must have
        # been an attempt to replicate
        with self._mock_sharder(
                {'shard_replication_quorum': 1,
                 'existing_shard_replication_quorum': 0}) as sharder:
            sharder._replicate_object = mock.MagicMock(
                side_effect=[(False, [])])  # maybe shard db was deleted
            sharder._audit_container = mock.MagicMock()
            sharder._process_broker(broker, node, 99)
        self.assertEqual(SHARDING, broker.get_db_state())
        self.assertEqual(ShardRange.SHARDING,
                         broker.get_own_shard_range().state)
        sharder._replicate_object.assert_called_once_with(
            0, expected_shard_dbs[1], 0)
        self.assertEqual(
            [ShardRange.CLEAVED, ShardRange.CLEAVED, ShardRange.CREATED,
             ShardRange.CREATED],
            [sr.state for sr in broker.get_shard_ranges()])

        # next pass - the second shard replication is attempted and fails, but
        # that's ok because another node has cleaved it and
        # existing_shard_replication_quorum is zero
        with self._mock_sharder(
                {'shard_replication_quorum': 1,
                 'existing_shard_replication_quorum': 0}) as sharder:
            sharder._replicate_object = mock.MagicMock(
                side_effect=[(False, [False, False, False]),
                             (False, [False, True, False])])
            sharder._audit_container = mock.MagicMock()
            sharder._process_broker(broker, node, 99)
        self.assertEqual(SHARDING, broker.get_db_state())
        self.assertEqual(ShardRange.SHARDING,
                         broker.get_own_shard_range().state)
        self.assertEqual(sharder._replicate_object.call_args_list, [
            mock.call(0, expected_shard_dbs[1], 0),
            mock.call(0, expected_shard_dbs[2], 0),
        ])
        self.assertEqual([ShardRange.CLEAVED] * 3 + [ShardRange.CREATED],
                         [sr.state for sr in broker.get_shard_ranges()])
        self.assertEqual(1, sharder.shard_replication_quorum)
        self.assertEqual(0, sharder.existing_shard_replication_quorum)

        # crazy replication quorums will be capped to replica_count
        with self._mock_sharder(
                {'shard_replication_quorum': 99,
                 'existing_shard_replication_quorum': 99}) as sharder:
            sharder._replicate_object = mock.MagicMock(
                side_effect=[(False, [False, True, True])])
            sharder._audit_container = mock.MagicMock()
            sharder._process_broker(broker, node, 99)
        self.assertEqual(SHARDING, broker.get_db_state())
        self.assertEqual(ShardRange.SHARDING,
                         broker.get_own_shard_range().state)
        sharder._replicate_object.assert_called_once_with(
            0, expected_shard_dbs[3], 0)
        self.assertEqual([ShardRange.CLEAVED] * 3 + [ShardRange.CREATED],
                         [sr.state for sr in broker.get_shard_ranges()])
        self.assertEqual(3, sharder.shard_replication_quorum)
        self.assertEqual(3, sharder.existing_shard_replication_quorum)

        # ...and progress is still made if replication fully succeeds
        with self._mock_sharder(
                {'shard_replication_quorum': 99,
                 'existing_shard_replication_quorum': 99}) as sharder:
            sharder._replicate_object = mock.MagicMock(
                side_effect=[(True, [True, True, True])])
            sharder._audit_container = mock.MagicMock()
            sharder._process_broker(broker, node, 99)
        self.assertEqual(SHARDED, broker.get_db_state())
        self.assertEqual(ShardRange.SHARDED,
                         broker.get_own_shard_range().state)
        sharder._replicate_object.assert_called_once_with(
            0, expected_shard_dbs[3], 0)
        self.assertEqual([ShardRange.ACTIVE] * 4,
                         [sr.state for sr in broker.get_shard_ranges()])
        warnings = sharder.logger.get_lines_for_level('warning')
        self.assertIn(
            'shard_replication_quorum of 99 exceeds replica count',
            warnings[0])
        self.assertIn(
            'existing_shard_replication_quorum of 99 exceeds replica count',
            warnings[1])
        self.assertEqual(3, sharder.shard_replication_quorum)
        self.assertEqual(3, sharder.existing_shard_replication_quorum)

    def test_cleave_to_existing_shard_db(self):
        # verify that when cleaving to an already existing shard db
        def replicate(node, from_broker, part):
            # short circuit replication
            rpc = replicator.ContainerReplicatorRpc(
                self.tempdir, DATADIR, ContainerBroker, mount_check=False)

            fake_repl_connection = attach_fake_replication_rpc(rpc)
            with mock.patch('swift.common.db_replicator.ReplConnection',
                            fake_repl_connection):
                with mock.patch('swift.common.db_replicator.ring.Ring',
                                lambda *args, **kwargs: FakeRing()):
                    daemon = replicator.ContainerReplicator({})
                    info = from_broker.get_replication_info()
                    success = daemon._repl_to_node(
                        node, from_broker, part, info)
                    self.assertTrue(success)

        orig_merge_items = ContainerBroker.merge_items

        def mock_merge_items(broker, items):
            # capture merge_items calls
            merge_items_calls.append((broker.path,
                                      # merge mutates item so make a copy
                                      [dict(item) for item in items]))
            orig_merge_items(broker, items)

        objects = [
            {'name': 'obj%03d' % i, 'created_at': next(self.ts_iter),
             'size': 1, 'content_type': 'text/plain', 'etag': 'etag',
             'deleted': 0, 'storage_policy_index': 0}
            for i in range(10)
        ]
        # local db gets 4 objects
        local_broker = self._make_broker()
        local_broker.merge_items([dict(obj) for obj in objects[2:6]])
        local_broker._commit_puts()
        local_retiring_db_id = local_broker.get_info()['id']

        # remote db gets 5 objects
        remote_broker = self._make_broker(device='sdb')
        remote_broker.merge_items([dict(obj) for obj in objects[2:7]])
        remote_broker._commit_puts()
        remote_retiring_db_id = remote_broker.get_info()['id']

        local_node = {'ip': '1.2.3.4', 'port': 6040, 'device': 'sda',
                      'id': '2', 'index': 0, 'replication_ip': '1.2.3.4',
                      'replication_port': 6040}
        remote_node = {'ip': '1.2.3.5', 'port': 6040, 'device': 'sdb',
                       'id': '3', 'index': 1, 'replication_ip': '1.2.3.5',
                       'replication_port': 6040}

        # remote db replicates to local, bringing local db's total to 5 objects
        self.assertNotEqual(local_broker.get_objects(),
                            remote_broker.get_objects())
        replicate(local_node, remote_broker, 0)
        self.assertEqual(local_broker.get_objects(),
                         remote_broker.get_objects())

        # local db gets 2 new objects, bringing its total to 7
        local_broker.merge_items([dict(obj) for obj in objects[1:2]])
        local_broker.merge_items([dict(obj) for obj in objects[7:8]])

        # local db gets shard ranges
        own_shard_range = local_broker.get_own_shard_range()
        now = Timestamp.now()
        own_shard_range.update_state(ShardRange.SHARDING, state_timestamp=now)
        own_shard_range.epoch = now
        shard_ranges = self._make_shard_ranges(
            (('', 'obj004'), ('obj004', '')), state=ShardRange.CREATED)
        local_broker.merge_shard_ranges([own_shard_range] + shard_ranges)
        self.assertTrue(local_broker.set_sharding_state())

        # local db shards
        merge_items_calls = []
        with mock.patch('swift.container.backend.ContainerBroker.merge_items',
                        mock_merge_items):
            with self._mock_sharder() as sharder:
                sharder._replicate_object = mock.MagicMock(
                    return_value=(True, [True, True, True]))
                sharder._audit_container = mock.MagicMock()
                sharder._process_broker(local_broker, local_node, 0)

        # all objects merged from local to shard ranges
        self.assertEqual([(shard_ranges[0].name, objects[1:5]),
                          (shard_ranges[1].name, objects[5:8])],
                         merge_items_calls)

        # shard brokers have sync points
        expected_shard_dbs = []
        for shard_range in shard_ranges:
            db_hash = hash_path(shard_range.account, shard_range.container)
            expected_shard_dbs.append(
                os.path.join(self.tempdir, 'sda', 'containers', '0',
                             db_hash[-3:], db_hash, db_hash + '.db'))
        shard_broker = ContainerBroker(expected_shard_dbs[0])
        self.assertEqual(
            [{'remote_id': local_retiring_db_id, 'sync_point': 7},
             {'remote_id': remote_retiring_db_id, 'sync_point': 5}],
            shard_broker.get_syncs())
        self.assertEqual(objects[1:5], shard_broker.get_objects())
        shard_broker = ContainerBroker(expected_shard_dbs[1])
        self.assertEqual(
            [{'remote_id': local_retiring_db_id, 'sync_point': 7},
             {'remote_id': remote_retiring_db_id, 'sync_point': 5}],
            shard_broker.get_syncs())
        self.assertEqual(objects[5:8], shard_broker.get_objects())

        # local db replicates to remote, so remote now has shard ranges
        # note: no objects replicated because local is sharded
        self.assertFalse(remote_broker.get_shard_ranges())
        replicate(remote_node, local_broker, 0)
        self._assert_shard_ranges_equal(local_broker.get_shard_ranges(),
                                        remote_broker.get_shard_ranges())

        # remote db gets 3 new objects, bringing its total to 8
        remote_broker.merge_items([dict(obj) for obj in objects[:1]])
        remote_broker.merge_items([dict(obj) for obj in objects[8:]])

        merge_items_calls = []
        with mock.patch('swift.container.backend.ContainerBroker.merge_items',
                        mock_merge_items):
            with self._mock_sharder() as sharder:
                sharder._replicate_object = mock.MagicMock(
                    return_value=(True, [True, True, True]))
                sharder._audit_container = mock.MagicMock()
                sharder._process_broker(remote_broker, remote_node, 0)

        # shard brokers have sync points for the remote db so only new objects
        # are merged from remote broker to shard brokers
        self.assertEqual([(shard_ranges[0].name, objects[:1]),
                          (shard_ranges[1].name, objects[8:])],
                         merge_items_calls)
        # sync points are updated
        shard_broker = ContainerBroker(expected_shard_dbs[0])
        self.assertEqual(
            [{'remote_id': local_retiring_db_id, 'sync_point': 7},
             {'remote_id': remote_retiring_db_id, 'sync_point': 8}],
            shard_broker.get_syncs())
        self.assertEqual(objects[:5], shard_broker.get_objects())
        shard_broker = ContainerBroker(expected_shard_dbs[1])
        self.assertEqual(
            [{'remote_id': local_retiring_db_id, 'sync_point': 7},
             {'remote_id': remote_retiring_db_id, 'sync_point': 8}],
            shard_broker.get_syncs())
        self.assertEqual(objects[5:], shard_broker.get_objects())

    def _check_complete_sharding(self, account, container, shard_bounds):
        broker = self._make_sharding_broker(
            account=account, container=container, shard_bounds=shard_bounds)
        obj = {'name': 'obj', 'created_at': next(self.ts_iter).internal,
               'size': 14, 'content_type': 'text/plain', 'etag': 'an etag',
               'deleted': 0}
        broker.get_brokers()[0].merge_items([obj])
        self.assertEqual(2, len(broker.db_files))  # sanity check

        def check_not_complete():
            with self._mock_sharder() as sharder:
                self.assertFalse(sharder._complete_sharding(broker))
            warning_lines = sharder.logger.get_lines_for_level('warning')
            self.assertIn(
                'Repeat cleaving required for %r' % broker.db_files[0],
                warning_lines[0])
            self.assertFalse(warning_lines[1:])
            sharder.logger.clear()
            context = CleavingContext.load(broker)
            self.assertFalse(context.cleaving_done)
            self.assertFalse(context.misplaced_done)
            self.assertEqual('', context.cursor)
            self.assertEqual(ShardRange.SHARDING,
                             broker.get_own_shard_range().state)
            for shard_range in broker.get_shard_ranges():
                self.assertEqual(ShardRange.CLEAVED, shard_range.state)
            self.assertEqual(SHARDING, broker.get_db_state())

        # no cleave context progress
        check_not_complete()

        # cleaving_done is False
        context = CleavingContext.load(broker)
        self.assertEqual(1, context.max_row)
        context.cleave_to_row = 1  # pretend all rows have been cleaved
        context.cleaving_done = False
        context.misplaced_done = True
        context.store(broker)
        check_not_complete()

        # misplaced_done is False
        context.misplaced_done = False
        context.cleaving_done = True
        context.store(broker)
        check_not_complete()

        # modified db max row
        old_broker = broker.get_brokers()[0]
        obj = {'name': 'obj', 'created_at': next(self.ts_iter).internal,
               'size': 14, 'content_type': 'text/plain', 'etag': 'an etag',
               'deleted': 1}
        old_broker.merge_items([obj])
        self.assertGreater(old_broker.get_max_row(), context.max_row)
        context.misplaced_done = True
        context.cleaving_done = True
        context.store(broker)
        check_not_complete()

        # db id changes
        broker.get_brokers()[0].newid('fake_remote_id')
        context.cleave_to_row = 2  # pretend all rows have been cleaved, again
        context.store(broker)
        check_not_complete()

        # context ok
        context = CleavingContext.load(broker)
        context.cleave_to_row = context.max_row
        context.misplaced_done = True
        context.cleaving_done = True
        context.store(broker)
        with self._mock_sharder() as sharder:
            self.assertTrue(sharder._complete_sharding(broker))
        self.assertEqual(SHARDED, broker.get_db_state())
        self.assertEqual(ShardRange.SHARDED,
                         broker.get_own_shard_range().state)
        for shard_range in broker.get_shard_ranges():
            self.assertEqual(ShardRange.ACTIVE, shard_range.state)
        warning_lines = sharder.logger.get_lines_for_level('warning')
        self.assertFalse(warning_lines)
        sharder.logger.clear()
        return broker

    def test_complete_sharding_root(self):
        broker = self._check_complete_sharding(
            'a', 'c', (('', 'mid'), ('mid', '')))
        self.assertEqual(0, broker.get_own_shard_range().deleted)

    def test_complete_sharding_shard(self):
        broker = self._check_complete_sharding(
            '.shards_', 'shard_c', (('l', 'mid'), ('mid', 'u')))
        self.assertEqual(1, broker.get_own_shard_range().deleted)

    def test_identify_sharding_old_style_candidate(self):
        brokers = [self._make_broker(container='c%03d' % i) for i in range(6)]
        for broker in brokers:
            broker.set_sharding_sysmeta('Root', 'a/c')
        node = {'index': 2}
        # containers are all empty
        with self._mock_sharder() as sharder:
            for broker in brokers:
                sharder._identify_sharding_candidate(broker, node)
        expected_stats = {}
        self._assert_stats(expected_stats, sharder, 'sharding_candidates')

        objects = [
            ['obj%3d' % i, next(self.ts_iter).internal, i, 'text/plain',
             'etag%s' % i, 0] for i in range(160)]

        # one container has 100 objects, which is below the sharding threshold
        for obj in objects[:100]:
            brokers[0].put_object(*obj)
        conf = {'recon_cache_path': self.tempdir}
        with self._mock_sharder(conf=conf) as sharder:
            for broker in brokers:
                sharder._identify_sharding_candidate(broker, node)
        self.assertFalse(sharder.sharding_candidates)
        expected_recon = {
            'found': 0,
            'top': []}
        sharder._report_stats()
        self._assert_recon_stats(
            expected_recon, sharder, 'sharding_candidates')

        # reduce the sharding threshold and the container is reported
        conf = {'shard_container_threshold': 100,
                'recon_cache_path': self.tempdir}
        with self._mock_sharder(conf=conf) as sharder:
            with mock_timestamp_now() as now:
                for broker in brokers:
                    sharder._identify_sharding_candidate(broker, node)
        stats_0 = {'path': brokers[0].db_file,
                   'node_index': 2,
                   'account': 'a',
                   'container': 'c000',
                   'root': 'a/c',
                   'object_count': 100,
                   'meta_timestamp': now.internal,
                   'file_size': os.stat(brokers[0].db_file).st_size}
        self.assertEqual([stats_0], sharder.sharding_candidates)
        expected_recon = {
            'found': 1,
            'top': [stats_0]}
        sharder._report_stats()
        self._assert_recon_stats(
            expected_recon, sharder, 'sharding_candidates')

    def test_identify_sharding_candidate(self):
        brokers = [self._make_broker(container='c%03d' % i) for i in range(6)]
        for broker in brokers:
            broker.set_sharding_sysmeta('Quoted-Root', 'a/c')
        node = {'index': 2}
        # containers are all empty
        with self._mock_sharder() as sharder:
            for broker in brokers:
                sharder._identify_sharding_candidate(broker, node)
        expected_stats = {}
        self._assert_stats(expected_stats, sharder, 'sharding_candidates')

        objects = [
            ['obj%3d' % i, next(self.ts_iter).internal, i, 'text/plain',
             'etag%s' % i, 0] for i in range(160)]

        # one container has 100 objects, which is below the sharding threshold
        for obj in objects[:100]:
            brokers[0].put_object(*obj)
        conf = {'recon_cache_path': self.tempdir}
        with self._mock_sharder(conf=conf) as sharder:
            for broker in brokers:
                sharder._identify_sharding_candidate(broker, node)
        self.assertFalse(sharder.sharding_candidates)
        expected_recon = {
            'found': 0,
            'top': []}
        sharder._report_stats()
        self._assert_recon_stats(
            expected_recon, sharder, 'sharding_candidates')

        # reduce the sharding threshold and the container is reported
        conf = {'shard_container_threshold': 100,
                'recon_cache_path': self.tempdir}
        with self._mock_sharder(conf=conf) as sharder:
            with mock_timestamp_now() as now:
                for broker in brokers:
                    sharder._identify_sharding_candidate(broker, node)
        stats_0 = {'path': brokers[0].db_file,
                   'node_index': 2,
                   'account': 'a',
                   'container': 'c000',
                   'root': 'a/c',
                   'object_count': 100,
                   'meta_timestamp': now.internal,
                   'file_size': os.stat(brokers[0].db_file).st_size}
        self.assertEqual([stats_0], sharder.sharding_candidates)
        expected_recon = {
            'found': 1,
            'top': [stats_0]}
        sharder._report_stats()
        self._assert_recon_stats(
            expected_recon, sharder, 'sharding_candidates')

        # repeat with handoff node and db_file error
        with self._mock_sharder(conf=conf) as sharder:
            with mock.patch('os.stat', side_effect=OSError('test error')):
                with mock_timestamp_now(now):
                    for broker in brokers:
                        sharder._identify_sharding_candidate(broker, {})
        stats_0_b = {'path': brokers[0].db_file,
                     'node_index': None,
                     'account': 'a',
                     'container': 'c000',
                     'root': 'a/c',
                     'object_count': 100,
                     'meta_timestamp': now.internal,
                     'file_size': None}
        self.assertEqual([stats_0_b], sharder.sharding_candidates)
        self._assert_stats(expected_stats, sharder, 'sharding_candidates')
        expected_recon = {
            'found': 1,
            'top': [stats_0_b]}
        sharder._report_stats()
        self._assert_recon_stats(
            expected_recon, sharder, 'sharding_candidates')

        # load up another container, but not to threshold for sharding, and
        # verify it is never a candidate for sharding
        for obj in objects[:50]:
            brokers[2].put_object(*obj)
        own_sr = brokers[2].get_own_shard_range()
        for state in ShardRange.STATES:
            own_sr.update_state(state, state_timestamp=Timestamp.now())
            brokers[2].merge_shard_ranges([own_sr])
            with self._mock_sharder(conf=conf) as sharder:
                with mock_timestamp_now(now):
                    for broker in brokers:
                        sharder._identify_sharding_candidate(broker, node)
            with annotate_failure(state):
                self.assertEqual([stats_0], sharder.sharding_candidates)

        # reduce the threshold and the second container is included
        conf = {'shard_container_threshold': 50,
                'recon_cache_path': self.tempdir}
        own_sr.update_state(ShardRange.ACTIVE, state_timestamp=Timestamp.now())
        brokers[2].merge_shard_ranges([own_sr])
        with self._mock_sharder(conf=conf) as sharder:
            with mock_timestamp_now(now):
                for broker in brokers:
                    sharder._identify_sharding_candidate(broker, node)
        stats_2 = {'path': brokers[2].db_file,
                   'node_index': 2,
                   'account': 'a',
                   'container': 'c002',
                   'root': 'a/c',
                   'object_count': 50,
                   'meta_timestamp': now.internal,
                   'file_size': os.stat(brokers[2].db_file).st_size}
        self.assertEqual([stats_0, stats_2], sharder.sharding_candidates)
        expected_recon = {
            'found': 2,
            'top': [stats_0, stats_2]}
        sharder._report_stats()
        self._assert_recon_stats(
            expected_recon, sharder, 'sharding_candidates')

        # a broker not in active state is not included
        own_sr = brokers[0].get_own_shard_range()
        for state in ShardRange.STATES:
            if state == ShardRange.ACTIVE:
                continue
            own_sr.update_state(state, state_timestamp=Timestamp.now())
            brokers[0].merge_shard_ranges([own_sr])
            with self._mock_sharder(conf=conf) as sharder:
                with mock_timestamp_now(now):
                    for broker in brokers:
                        sharder._identify_sharding_candidate(broker, node)
            with annotate_failure(state):
                self.assertEqual([stats_2], sharder.sharding_candidates)

        own_sr.update_state(ShardRange.ACTIVE, state_timestamp=Timestamp.now())
        brokers[0].merge_shard_ranges([own_sr])

        # load up a third container with 150 objects
        for obj in objects[:150]:
            brokers[5].put_object(*obj)
        with self._mock_sharder(conf=conf) as sharder:
            with mock_timestamp_now(now):
                for broker in brokers:
                    sharder._identify_sharding_candidate(broker, node)
        stats_5 = {'path': brokers[5].db_file,
                   'node_index': 2,
                   'account': 'a',
                   'container': 'c005',
                   'root': 'a/c',
                   'object_count': 150,
                   'meta_timestamp': now.internal,
                   'file_size': os.stat(brokers[5].db_file).st_size}
        self.assertEqual([stats_0, stats_2, stats_5],
                         sharder.sharding_candidates)
        # note recon top list is sorted by size
        expected_recon = {
            'found': 3,
            'top': [stats_5, stats_0, stats_2]}
        sharder._report_stats()
        self._assert_recon_stats(
            expected_recon, sharder, 'sharding_candidates')

        # restrict the number of reported candidates
        conf = {'shard_container_threshold': 50,
                'recon_cache_path': self.tempdir,
                'recon_candidates_limit': 2}
        with self._mock_sharder(conf=conf) as sharder:
            with mock_timestamp_now(now):
                for broker in brokers:
                    sharder._identify_sharding_candidate(broker, node)
        self.assertEqual([stats_0, stats_2, stats_5],
                         sharder.sharding_candidates)
        expected_recon = {
            'found': 3,
            'top': [stats_5, stats_0]}
        sharder._report_stats()
        self._assert_recon_stats(
            expected_recon, sharder, 'sharding_candidates')

        # unrestrict the number of reported candidates
        conf = {'shard_container_threshold': 50,
                'recon_cache_path': self.tempdir,
                'recon_candidates_limit': -1}
        for i, broker in enumerate([brokers[1]] + brokers[3:5]):
            for obj in objects[:(151 + i)]:
                broker.put_object(*obj)
        with self._mock_sharder(conf=conf) as sharder:
            with mock_timestamp_now(now):
                for broker in brokers:
                    sharder._identify_sharding_candidate(broker, node)

        stats_4 = {'path': brokers[4].db_file,
                   'node_index': 2,
                   'account': 'a',
                   'container': 'c004',
                   'root': 'a/c',
                   'object_count': 153,
                   'meta_timestamp': now.internal,
                   'file_size': os.stat(brokers[4].db_file).st_size}
        stats_3 = {'path': brokers[3].db_file,
                   'node_index': 2,
                   'account': 'a',
                   'container': 'c003',
                   'root': 'a/c',
                   'object_count': 152,
                   'meta_timestamp': now.internal,
                   'file_size': os.stat(brokers[3].db_file).st_size}
        stats_1 = {'path': brokers[1].db_file,
                   'node_index': 2,
                   'account': 'a',
                   'container': 'c001',
                   'root': 'a/c',
                   'object_count': 151,
                   'meta_timestamp': now.internal,
                   'file_size': os.stat(brokers[1].db_file).st_size}

        self.assertEqual(
            [stats_0, stats_1, stats_2, stats_3, stats_4, stats_5],
            sharder.sharding_candidates)
        self._assert_stats(expected_stats, sharder, 'sharding_candidates')
        expected_recon = {
            'found': 6,
            'top': [stats_4, stats_3, stats_1, stats_5, stats_0, stats_2]}
        sharder._report_stats()
        self._assert_recon_stats(
            expected_recon, sharder, 'sharding_candidates')

    def test_misplaced_objects_root_container(self):
        broker = self._make_broker()
        broker.enable_sharding(next(self.ts_iter))

        objects = [
            # misplaced objects in second and third shard ranges
            ['n', self.ts_encoded(), 2, 'text/plain', 'etag_n', 0, 0],
            ['there', self.ts_encoded(), 3, 'text/plain', 'etag_there', 0, 1],
            ['where', self.ts_encoded(), 100, 'text/plain', 'etag_where', 0,
             0],
            # deleted
            ['x', self.ts_encoded(), 0, '', '', 1, 1],
        ]

        shard_bounds = (('', 'here'), ('here', 'there'),
                        ('there', 'where'), ('where', 'yonder'),
                        ('yonder', ''))
        initial_shard_ranges = self._make_shard_ranges(
            shard_bounds, state=ShardRange.ACTIVE)
        expected_shard_dbs = []
        for shard_range in initial_shard_ranges:
            db_hash = hash_path(shard_range.account, shard_range.container)
            expected_shard_dbs.append(
                os.path.join(self.tempdir, 'sda', 'containers', '0',
                             db_hash[-3:], db_hash, db_hash + '.db'))
        broker.merge_shard_ranges(initial_shard_ranges)

        # unsharded
        with self._mock_sharder() as sharder:
            sharder._move_misplaced_objects(broker)
        sharder._replicate_object.assert_not_called()
        expected_stats = {'attempted': 1, 'success': 1, 'failure': 0,
                          'found': 0, 'placed': 0, 'unplaced': 0}
        self._assert_stats(expected_stats, sharder, 'misplaced')
        self.assertFalse(
            sharder.logger.get_increment_counts().get('misplaced_found'))

        # sharding - no misplaced objects
        self.assertTrue(broker.set_sharding_state())
        with self._mock_sharder() as sharder:
            sharder._move_misplaced_objects(broker)
        sharder._replicate_object.assert_not_called()
        self._assert_stats(expected_stats, sharder, 'misplaced')
        self.assertFalse(
            sharder.logger.get_increment_counts().get('misplaced_found'))

        # pretend we cleaved up to end of second shard range
        context = CleavingContext.load(broker)
        context.cursor = 'there'
        context.store(broker)
        with self._mock_sharder() as sharder:
            sharder._move_misplaced_objects(broker)
        sharder._replicate_object.assert_not_called()
        self._assert_stats(expected_stats, sharder, 'misplaced')
        self.assertFalse(
            sharder.logger.get_increment_counts().get('misplaced_found'))

        # sharding - misplaced objects
        for obj in objects:
            broker.put_object(*obj)
        # pretend we have not cleaved any ranges
        context.cursor = ''
        context.store(broker)
        with self._mock_sharder() as sharder:
            sharder._move_misplaced_objects(broker)
        sharder._replicate_object.assert_not_called()
        self._assert_stats(expected_stats, sharder, 'misplaced')
        self.assertFalse(
            sharder.logger.get_increment_counts().get('misplaced_found'))
        self.assertFalse(os.path.exists(expected_shard_dbs[0]))
        self.assertFalse(os.path.exists(expected_shard_dbs[1]))
        self.assertFalse(os.path.exists(expected_shard_dbs[2]))
        self.assertFalse(os.path.exists(expected_shard_dbs[3]))
        self.assertFalse(os.path.exists(expected_shard_dbs[4]))

        # pretend we cleaved up to end of second shard range
        context.cursor = 'there'
        context.store(broker)
        with self._mock_sharder() as sharder:
            sharder._move_misplaced_objects(broker)

        sharder._replicate_object.assert_called_once_with(
            0, expected_shard_dbs[1], 0)
        expected_stats = {'attempted': 1, 'success': 1, 'failure': 0,
                          'found': 1, 'placed': 2, 'unplaced': 0}
        self._assert_stats(expected_stats, sharder, 'misplaced')
        self.assertEqual(
            1, sharder.logger.get_increment_counts()['misplaced_found'])
        # check misplaced objects were moved
        self._check_objects(objects[:2], expected_shard_dbs[1])
        # ... and removed from the source db
        self._check_objects(objects[2:], broker.db_file)
        # ... and nothing else moved
        self.assertFalse(os.path.exists(expected_shard_dbs[0]))
        self.assertFalse(os.path.exists(expected_shard_dbs[2]))
        self.assertFalse(os.path.exists(expected_shard_dbs[3]))
        self.assertFalse(os.path.exists(expected_shard_dbs[4]))

        # pretend we cleaved up to end of fourth shard range
        context.cursor = 'yonder'
        context.store(broker)
        # and some new misplaced updates arrived in the first shard range
        new_objects = [
            ['b', self.ts_encoded(), 10, 'text/plain', 'etag_b', 0, 0],
            ['c', self.ts_encoded(), 20, 'text/plain', 'etag_c', 0, 0],
        ]
        for obj in new_objects:
            broker.put_object(*obj)

        # check that *all* misplaced objects are moved despite exceeding
        # the listing limit
        with self._mock_sharder(conf={'cleave_row_batch_size': 2}) as sharder:
            sharder._move_misplaced_objects(broker)
        expected_stats = {'attempted': 1, 'success': 1, 'failure': 0,
                          'found': 1, 'placed': 4, 'unplaced': 0}
        self._assert_stats(expected_stats, sharder, 'misplaced')
        sharder._replicate_object.assert_has_calls(
            [mock.call(0, db, 0) for db in expected_shard_dbs[2:4]],
            any_order=True
        )
        self._assert_stats(expected_stats, sharder, 'misplaced')
        self.assertEqual(
            1, sharder.logger.get_increment_counts()['misplaced_found'])

        # check misplaced objects were moved
        self._check_objects(new_objects, expected_shard_dbs[0])
        self._check_objects(objects[:2], expected_shard_dbs[1])
        self._check_objects(objects[2:3], expected_shard_dbs[2])
        self._check_objects(objects[3:], expected_shard_dbs[3])
        # ... and removed from the source db
        self._check_objects([], broker.db_file)
        self.assertFalse(os.path.exists(expected_shard_dbs[4]))

        # pretend we cleaved all ranges - sharded state
        self.assertTrue(broker.set_sharded_state())
        with self._mock_sharder() as sharder:
            sharder._move_misplaced_objects(broker)
        sharder._replicate_object.assert_not_called()
        expected_stats = {'attempted': 1, 'success': 1, 'failure': 0,
                          'found': 0, 'placed': 0, 'unplaced': 0}
        self._assert_stats(expected_stats, sharder, 'misplaced')
        self.assertFalse(
            sharder.logger.get_increment_counts().get('misplaced_found'))

        # and then more misplaced updates arrive
        newer_objects = [
            ['a', self.ts_encoded(), 51, 'text/plain', 'etag_a', 0, 0],
            ['z', self.ts_encoded(), 52, 'text/plain', 'etag_z', 0, 0],
        ]
        for obj in newer_objects:
            broker.put_object(*obj)
        broker.get_info()  # force updates to be committed
        # sanity check the puts landed in sharded broker
        self._check_objects(newer_objects, broker.db_file)

        with self._mock_sharder() as sharder:
            sharder._move_misplaced_objects(broker)
        sharder._replicate_object.assert_has_calls(
            [mock.call(0, db, 0)
             for db in (expected_shard_dbs[0], expected_shard_dbs[-1])],
            any_order=True
        )
        expected_stats = {'attempted': 1, 'success': 1, 'failure': 0,
                          'found': 1, 'placed': 2, 'unplaced': 0}
        self._assert_stats(expected_stats, sharder, 'misplaced')
        self.assertEqual(
            1, sharder.logger.get_increment_counts()['misplaced_found'])

        # check new misplaced objects were moved
        self._check_objects(newer_objects[:1] + new_objects,
                            expected_shard_dbs[0])
        self._check_objects(newer_objects[1:], expected_shard_dbs[4])
        # ... and removed from the source db
        self._check_objects([], broker.db_file)
        # ... and other shard dbs were unchanged
        self._check_objects(objects[:2], expected_shard_dbs[1])
        self._check_objects(objects[2:3], expected_shard_dbs[2])
        self._check_objects(objects[3:], expected_shard_dbs[3])

    def _setup_misplaced_objects(self):
        # make a broker with shard ranges, move it to sharded state and then
        # put some misplaced objects in it
        broker = self._make_broker()
        shard_bounds = (('', 'here'), ('here', 'there'),
                        ('there', 'where'), ('where', 'yonder'),
                        ('yonder', ''))
        initial_shard_ranges = [
            ShardRange('.shards_a/%s-%s' % (lower, upper),
                       Timestamp.now(), lower, upper, state=ShardRange.ACTIVE)
            for lower, upper in shard_bounds
        ]
        expected_dbs = []
        for shard_range in initial_shard_ranges:
            db_hash = hash_path(shard_range.account, shard_range.container)
            expected_dbs.append(
                os.path.join(self.tempdir, 'sda', 'containers', '0',
                             db_hash[-3:], db_hash, db_hash + '.db'))
        broker.merge_shard_ranges(initial_shard_ranges)
        objects = [
            # misplaced objects in second, third and fourth shard ranges
            ['n', self.ts_encoded(), 2, 'text/plain', 'etag_n', 0, 0],
            ['there', self.ts_encoded(), 3, 'text/plain', 'etag_there', 0, 0],
            ['where', self.ts_encoded(), 100, 'text/plain', 'etag_where', 0,
             0],
            # deleted
            ['x', self.ts_encoded(), 0, '', '', 1, 0],
        ]
        broker.enable_sharding(Timestamp.now())
        self.assertTrue(broker.set_sharding_state())
        self.assertTrue(broker.set_sharded_state())
        for obj in objects:
            broker.put_object(*obj)
        self.assertEqual(SHARDED, broker.get_db_state())
        return broker, objects, expected_dbs

    def test_misplaced_objects_newer_objects(self):
        # verify that objects merged to the db after misplaced objects have
        # been identified are not removed from the db
        broker, objects, expected_dbs = self._setup_misplaced_objects()
        newer_objects = [
            ['j', self.ts_encoded(), 51, 'text/plain', 'etag_j', 0, 0],
            ['k', self.ts_encoded(), 52, 'text/plain', 'etag_k', 1, 0],
        ]

        calls = []
        pre_removal_objects = []

        def mock_replicate_object(part, db, node_id):
            calls.append((part, db, node_id))
            if db == expected_dbs[1]:
                # put some new objects in the shard range that is being
                # replicated before misplaced objects are removed from that
                # range in the source db
                for obj in newer_objects:
                    broker.put_object(*obj)
                    # grab a snapshot of the db contents - a side effect is
                    # that the newer objects are now committed to the db
                    pre_removal_objects.extend(
                        broker.get_objects())
            return True, [True, True, True]

        with self._mock_sharder(replicas=3) as sharder:
            sharder._replicate_object = mock_replicate_object
            sharder._move_misplaced_objects(broker)

        # sanity check - the newer objects were in the db before the misplaced
        # object were removed
        for obj in newer_objects:
            self.assertIn(obj[0], [o['name'] for o in pre_removal_objects])
        for obj in objects[:2]:
            self.assertIn(obj[0], [o['name'] for o in pre_removal_objects])

        self.assertEqual(
            set([(0, db, 0) for db in (expected_dbs[1:4])]), set(calls))

        # check misplaced objects were moved
        self._check_objects(objects[:2], expected_dbs[1])
        self._check_objects(objects[2:3], expected_dbs[2])
        self._check_objects(objects[3:], expected_dbs[3])
        # ... but newer objects were not removed from the source db
        self._check_objects(newer_objects, broker.db_file)
        self.assertFalse(sharder.logger.get_lines_for_level('warning'))
        expected_stats = {'attempted': 1, 'success': 1, 'failure': 0,
                          'found': 1, 'placed': 4, 'unplaced': 0}
        self._assert_stats(expected_stats, sharder, 'misplaced')

        # they will be moved on next cycle
        unlink_files(expected_dbs)
        with self._mock_sharder(replicas=3) as sharder:
            sharder._move_misplaced_objects(broker)

        self._check_objects(newer_objects, expected_dbs[1])
        self._check_objects([], broker.db_file)
        expected_stats = {'attempted': 1, 'success': 1, 'failure': 0,
                          'found': 1, 'placed': 2, 'unplaced': 0}
        self._assert_stats(expected_stats, sharder, 'misplaced')

    def test_misplaced_objects_db_id_changed(self):
        broker, objects, expected_dbs = self._setup_misplaced_objects()

        pre_info = broker.get_info()
        calls = []
        expected_retained_objects = []
        expected_retained_objects_dbs = []

        def mock_replicate_object(part, db, node_id):
            calls.append((part, db, node_id))
            if len(calls) == 2:
                broker.newid('fake_remote_id')
                # grab snapshot of the objects in the broker when it changed id
                expected_retained_objects.extend(
                    self._get_raw_object_records(broker))
            if len(calls) >= 2:
                expected_retained_objects_dbs.append(db)
            return True, [True, True, True]

        with self._mock_sharder(replicas=3) as sharder:
            sharder._replicate_object = mock_replicate_object
            sharder._move_misplaced_objects(broker)

        # sanity checks
        self.assertNotEqual(pre_info['id'], broker.get_info()['id'])
        self.assertTrue(expected_retained_objects)

        self.assertEqual(
            set([(0, db, 0) for db in (expected_dbs[1:4])]), set(calls))

        # check misplaced objects were moved
        self._check_objects(objects[:2], expected_dbs[1])
        self._check_objects(objects[2:3], expected_dbs[2])
        self._check_objects(objects[3:], expected_dbs[3])
        # ... but objects were not removed after the source db id changed
        self._check_objects(expected_retained_objects, broker.db_file)
        expected_stats = {'attempted': 1, 'success': 0, 'failure': 1,
                          'found': 1, 'placed': 4, 'unplaced': 0}
        self._assert_stats(expected_stats, sharder, 'misplaced')

        lines = sharder.logger.get_lines_for_level('warning')
        self.assertIn('Refused to remove misplaced objects', lines[0])
        self.assertIn('Refused to remove misplaced objects', lines[1])
        self.assertFalse(lines[2:])

        # they will be moved again on next cycle
        unlink_files(expected_dbs)
        sharder.logger.clear()
        with self._mock_sharder(replicas=3) as sharder:
            sharder._move_misplaced_objects(broker)

        self.assertEqual(2, len(set(expected_retained_objects_dbs)))
        for db in expected_retained_objects_dbs:
            if db == expected_dbs[1]:
                self._check_objects(objects[:2], expected_dbs[1])
            if db == expected_dbs[2]:
                self._check_objects(objects[2:3], expected_dbs[2])
            if db == expected_dbs[3]:
                self._check_objects(objects[3:], expected_dbs[3])
        self._check_objects([], broker.db_file)
        self.assertFalse(sharder.logger.get_lines_for_level('warning'))
        expected_stats = {'attempted': 1, 'success': 1, 'failure': 0,
                          'found': 1, 'placed': len(expected_retained_objects),
                          'unplaced': 0}
        self._assert_stats(expected_stats, sharder, 'misplaced')

    def test_misplaced_objects_sufficient_replication(self):
        broker, objects, expected_dbs = self._setup_misplaced_objects()

        with self._mock_sharder(replicas=3) as sharder:
            sharder._replicate_object.return_value = (True, [True, True, True])
            sharder._move_misplaced_objects(broker)

        sharder._replicate_object.assert_has_calls(
            [mock.call(0, db, 0) for db in (expected_dbs[2:4])],
            any_order=True)
        expected_stats = {'attempted': 1, 'success': 1, 'failure': 0,
                          'found': 1, 'placed': 4, 'unplaced': 0}
        self._assert_stats(expected_stats, sharder, 'misplaced')
        self.assertEqual(
            1, sharder.logger.get_increment_counts()['misplaced_found'])
        # check misplaced objects were moved
        self._check_objects(objects[:2], expected_dbs[1])
        self._check_objects(objects[2:3], expected_dbs[2])
        self._check_objects(objects[3:], expected_dbs[3])
        # ... and removed from the source db
        self._check_objects([], broker.db_file)
        # ... and nothing else moved
        self.assertFalse(os.path.exists(expected_dbs[0]))
        self.assertFalse(os.path.exists(expected_dbs[4]))

    def test_misplaced_objects_insufficient_replication_3_replicas(self):
        broker, objects, expected_dbs = self._setup_misplaced_objects()

        returns = {expected_dbs[1]: (True, [True, True, True]),  # ok
                   expected_dbs[2]: (False, [True, False, False]),  # < quorum
                   expected_dbs[3]: (False, [False, True, True])}  # ok
        calls = []

        def mock_replicate_object(part, db, node_id):
            calls.append((part, db, node_id))
            return returns[db]

        with self._mock_sharder(replicas=3) as sharder:
            sharder._replicate_object = mock_replicate_object
            sharder._move_misplaced_objects(broker)

        self.assertEqual(
            set([(0, db, 0) for db in (expected_dbs[1:4])]), set(calls))
        expected_stats = {'attempted': 1, 'success': 0, 'failure': 1,
                          'placed': 4, 'unplaced': 0}
        self._assert_stats(expected_stats, sharder, 'misplaced')
        self.assertEqual(
            1, sharder.logger.get_increment_counts()['misplaced_found'])
        # check misplaced objects were moved to shard dbs
        self._check_objects(objects[:2], expected_dbs[1])
        self._check_objects(objects[2:3], expected_dbs[2])
        self._check_objects(objects[3:], expected_dbs[3])
        # ... but only removed from the source db if sufficiently replicated
        self._check_objects(objects[2:3], broker.db_file)
        # ... and nothing else moved
        self.assertFalse(os.path.exists(expected_dbs[0]))
        self.assertFalse(os.path.exists(expected_dbs[4]))

    def test_misplaced_objects_insufficient_replication_2_replicas(self):
        broker, objects, expected_dbs = self._setup_misplaced_objects()

        returns = {expected_dbs[1]: (True, [True, True]),  # ok
                   expected_dbs[2]: (False, [True, False]),  # ok
                   expected_dbs[3]: (False, [False, False])}  # < quorum>
        calls = []

        def mock_replicate_object(part, db, node_id):
            calls.append((part, db, node_id))
            return returns[db]

        with self._mock_sharder(replicas=2) as sharder:
            sharder._replicate_object = mock_replicate_object
            sharder._move_misplaced_objects(broker)

        self.assertEqual(
            set([(0, db, 0) for db in (expected_dbs[1:4])]), set(calls))
        expected_stats = {'attempted': 1, 'success': 0, 'failure': 1,
                          'placed': 4, 'unplaced': 0}
        self._assert_stats(expected_stats, sharder, 'misplaced')
        self.assertEqual(
            1, sharder.logger.get_increment_counts()['misplaced_found'])
        # check misplaced objects were moved to shard dbs
        self._check_objects(objects[:2], expected_dbs[1])
        self._check_objects(objects[2:3], expected_dbs[2])
        self._check_objects(objects[3:], expected_dbs[3])
        # ... but only removed from the source db if sufficiently replicated
        self._check_objects(objects[3:], broker.db_file)
        # ... and nothing else moved
        self.assertFalse(os.path.exists(expected_dbs[0]))
        self.assertFalse(os.path.exists(expected_dbs[4]))

    def test_misplaced_objects_insufficient_replication_4_replicas(self):
        broker, objects, expected_dbs = self._setup_misplaced_objects()

        returns = {expected_dbs[1]: (False, [True, False, False, False]),
                   expected_dbs[2]: (True, [True, False, False, True]),
                   expected_dbs[3]: (False, [False, False, False, False])}
        calls = []

        def mock_replicate_object(part, db, node_id):
            calls.append((part, db, node_id))
            return returns[db]

        with self._mock_sharder(replicas=4) as sharder:
            sharder._replicate_object = mock_replicate_object
            sharder._move_misplaced_objects(broker)

        self.assertEqual(
            set([(0, db, 0) for db in (expected_dbs[1:4])]), set(calls))
        expected_stats = {'attempted': 1, 'success': 0, 'failure': 1,
                          'placed': 4, 'unplaced': 0}
        self._assert_stats(expected_stats, sharder, 'misplaced')
        self.assertEqual(
            1, sharder.logger.get_increment_counts()['misplaced_found'])
        # check misplaced objects were moved to shard dbs
        self._check_objects(objects[:2], expected_dbs[1])
        self._check_objects(objects[2:3], expected_dbs[2])
        self._check_objects(objects[3:], expected_dbs[3])
        # ... but only removed from the source db if sufficiently replicated
        self._check_objects(objects[:2] + objects[3:], broker.db_file)
        # ... and nothing else moved
        self.assertFalse(os.path.exists(expected_dbs[0]))
        self.assertFalse(os.path.exists(expected_dbs[4]))

    def _check_misplaced_objects_shard_container_unsharded(self, conf=None):
        broker = self._make_broker(account='.shards_a', container='.shard_c')
        ts_shard = next(self.ts_iter)
        own_sr = ShardRange(broker.path, ts_shard, 'here', 'where')
        broker.merge_shard_ranges([own_sr])
        broker.set_sharding_sysmeta('Root', 'a/c')
        self.assertEqual(own_sr, broker.get_own_shard_range())  # sanity check
        self.assertEqual(UNSHARDED, broker.get_db_state())

        objects = [
            # some of these are misplaced objects
            ['b', self.ts_encoded(), 2, 'text/plain', 'etag_b', 0, 0],
            ['here', self.ts_encoded(), 2, 'text/plain', 'etag_here', 0, 0],
            ['n', self.ts_encoded(), 2, 'text/plain', 'etag_n', 0, 0],
            ['there', self.ts_encoded(), 3, 'text/plain', 'etag_there', 0, 0],
            ['x', self.ts_encoded(), 0, '', '', 1, 0],  # deleted
            ['y', self.ts_encoded(), 10, 'text/plain', 'etag_y', 0, 0],
        ]

        shard_bounds = (('', 'here'), ('here', 'there'),
                        ('there', 'where'), ('where', ''))
        root_shard_ranges = self._make_shard_ranges(
            shard_bounds, state=ShardRange.ACTIVE)
        expected_shard_dbs = []
        for sr in root_shard_ranges:
            db_hash = hash_path(sr.account, sr.container)
            expected_shard_dbs.append(
                os.path.join(self.tempdir, 'sda', 'containers', '0',
                             db_hash[-3:], db_hash, db_hash + '.db'))

        # no objects
        with self._mock_sharder(conf=conf) as sharder:
            sharder._fetch_shard_ranges = mock.MagicMock(
                return_value=root_shard_ranges)
            sharder._move_misplaced_objects(broker)

        sharder._fetch_shard_ranges.assert_not_called()

        sharder._replicate_object.assert_not_called()
        expected_stats = {'attempted': 1, 'success': 1, 'failure': 0,
                          'found': 0, 'placed': 0, 'unplaced': 0}
        self._assert_stats(expected_stats, sharder, 'misplaced')
        self.assertFalse(
            sharder.logger.get_increment_counts().get('misplaced_found'))
        self.assertFalse(sharder.logger.get_lines_for_level('warning'))

        # now put objects
        for obj in objects:
            broker.put_object(*obj)
        self._check_objects(objects, broker.db_file)  # sanity check

        # NB final shard range not available
        with self._mock_sharder(conf=conf) as sharder:
            sharder._fetch_shard_ranges = mock.MagicMock(
                return_value=root_shard_ranges[:-1])
            sharder._move_misplaced_objects(broker)

        sharder._fetch_shard_ranges.assert_has_calls(
            [mock.call(broker, newest=True, params={'states': 'updating',
                                                    'marker': '',
                                                    'end_marker': 'here\x00'}),
             mock.call(broker, newest=True, params={'states': 'updating',
                                                    'marker': 'where',
                                                    'end_marker': ''})])
        sharder._replicate_object.assert_called_with(
            0, expected_shard_dbs[0], 0),

        expected_stats = {'attempted': 1, 'success': 0, 'failure': 1,
                          'found': 1, 'placed': 2, 'unplaced': 2}
        self._assert_stats(expected_stats, sharder, 'misplaced')
        self.assertEqual(
            1, sharder.logger.get_increment_counts()['misplaced_found'])
        # some misplaced objects could not be moved...
        warning_lines = sharder.logger.get_lines_for_level('warning')
        self.assertIn(
            'Failed to find destination for at least 2 misplaced objects',
            warning_lines[0])
        self.assertFalse(warning_lines[1:])
        sharder.logger.clear()

        # check misplaced objects were moved
        self._check_objects(objects[:2], expected_shard_dbs[0])
        # ... and removed from the source db
        self._check_objects(objects[2:], broker.db_file)
        # ... and nothing else moved
        self.assertFalse(os.path.exists(expected_shard_dbs[1]))
        self.assertFalse(os.path.exists(expected_shard_dbs[2]))
        self.assertFalse(os.path.exists(expected_shard_dbs[3]))

        # repeat with final shard range available
        with self._mock_sharder(conf=conf) as sharder:
            sharder._fetch_shard_ranges = mock.MagicMock(
                return_value=root_shard_ranges)
            sharder._move_misplaced_objects(broker)

        sharder._fetch_shard_ranges.assert_has_calls(
            [mock.call(broker, newest=True, params={'states': 'updating',
                                                    'marker': 'where',
                                                    'end_marker': ''})])

        sharder._replicate_object.assert_called_with(
            0, expected_shard_dbs[-1], 0),

        expected_stats = {'attempted': 1, 'success': 1, 'failure': 0,
                          'found': 1, 'placed': 2, 'unplaced': 0}
        self._assert_stats(expected_stats, sharder, 'misplaced')
        self.assertEqual(
            1, sharder.logger.get_increment_counts()['misplaced_found'])
        self.assertFalse(sharder.logger.get_lines_for_level('warning'))

        # check misplaced objects were moved
        self._check_objects(objects[:2], expected_shard_dbs[0])
        self._check_objects(objects[4:], expected_shard_dbs[3])
        # ... and removed from the source db
        self._check_objects(objects[2:4], broker.db_file)
        # ... and nothing else moved
        self.assertFalse(os.path.exists(expected_shard_dbs[1]))
        self.assertFalse(os.path.exists(expected_shard_dbs[2]))

        # repeat - no work remaining
        with self._mock_sharder(conf=conf) as sharder:
            sharder._fetch_shard_ranges = mock.MagicMock(
                return_value=root_shard_ranges)
            sharder._move_misplaced_objects(broker)

        sharder._fetch_shard_ranges.assert_not_called()
        sharder._replicate_object.assert_not_called()
        expected_stats = {'attempted': 1, 'success': 1, 'failure': 0,
                          'found': 0, 'placed': 0, 'unplaced': 0}
        self._assert_stats(expected_stats, sharder, 'misplaced')
        self.assertFalse(
            sharder.logger.get_increment_counts().get('misplaced_found'))
        self.assertFalse(sharder.logger.get_lines_for_level('warning'))

        # and then more misplaced updates arrive
        new_objects = [
            ['a', self.ts_encoded(), 51, 'text/plain', 'etag_a', 0, 0],
            ['z', self.ts_encoded(), 52, 'text/plain', 'etag_z', 0, 0],
        ]
        for obj in new_objects:
            broker.put_object(*obj)
        # sanity check the puts landed in sharded broker
        self._check_objects(new_objects[:1] + objects[2:4] + new_objects[1:],
                            broker.db_file)

        with self._mock_sharder(conf=conf) as sharder:
            sharder._fetch_shard_ranges = mock.MagicMock(
                return_value=root_shard_ranges)
            sharder._move_misplaced_objects(broker)

        sharder._fetch_shard_ranges.assert_has_calls(
            [mock.call(broker, newest=True,
                       params={'states': 'updating',
                               'marker': '', 'end_marker': 'here\x00'}),
             mock.call(broker, newest=True, params={'states': 'updating',
                                                    'marker': 'where',
                                                    'end_marker': ''})])
        sharder._replicate_object.assert_has_calls(
            [mock.call(0, db, 0)
             for db in (expected_shard_dbs[0], expected_shard_dbs[3])],
            any_order=True
        )
        expected_stats = {'attempted': 1, 'success': 1, 'failure': 0,
                          'found': 1, 'placed': 2, 'unplaced': 0}
        self._assert_stats(expected_stats, sharder, 'misplaced')
        self.assertEqual(
            1, sharder.logger.get_increment_counts()['misplaced_found'])
        self.assertFalse(sharder.logger.get_lines_for_level('warning'))

        # check new misplaced objects were moved
        self._check_objects(new_objects[:1] + objects[:2],
                            expected_shard_dbs[0])
        self._check_objects(objects[4:] + new_objects[1:],
                            expected_shard_dbs[3])
        # ... and removed from the source db
        self._check_objects(objects[2:4], broker.db_file)
        # ... and nothing else moved
        self.assertFalse(os.path.exists(expected_shard_dbs[1]))
        self.assertFalse(os.path.exists(expected_shard_dbs[2]))

    def test_misplaced_objects_shard_container_unsharded(self):
        self._check_misplaced_objects_shard_container_unsharded()

    def test_misplaced_objects_shard_container_unsharded_limit_two(self):
        self._check_misplaced_objects_shard_container_unsharded(
            conf={'cleave_row_batch_size': 2})

    def test_misplaced_objects_shard_container_unsharded_limit_one(self):
        self._check_misplaced_objects_shard_container_unsharded(
            conf={'cleave_row_batch_size': 1})

    def test_misplaced_objects_shard_container_sharding(self):
        broker = self._make_broker(account='.shards_a', container='shard_c')
        ts_shard = next(self.ts_iter)
        # note that own_sr spans two root shard ranges
        own_sr = ShardRange(broker.path, ts_shard, 'here', 'where')
        own_sr.update_state(ShardRange.SHARDING)
        own_sr.epoch = next(self.ts_iter)
        broker.merge_shard_ranges([own_sr])
        broker.set_sharding_sysmeta('Root', 'a/c')
        self.assertEqual(own_sr, broker.get_own_shard_range())  # sanity check
        self.assertEqual(UNSHARDED, broker.get_db_state())

        objects = [
            # some of these are misplaced objects
            ['b', self.ts_encoded(), 2, 'text/plain', 'etag_b', 0, 0],
            ['here', self.ts_encoded(), 2, 'text/plain', 'etag_here', 0, 0],
            ['n', self.ts_encoded(), 2, 'text/plain', 'etag_n', 0, 0],
            ['there', self.ts_encoded(), 3, 'text/plain', 'etag_there', 0, 0],
            ['v', self.ts_encoded(), 10, 'text/plain', 'etag_v', 0, 0],
            ['y', self.ts_encoded(), 10, 'text/plain', 'etag_y', 0, 0],
        ]

        shard_bounds = (('', 'here'), ('here', 'there'),
                        ('there', 'where'), ('where', ''))
        root_shard_ranges = self._make_shard_ranges(
            shard_bounds, state=ShardRange.ACTIVE)
        expected_shard_dbs = []
        for sr in root_shard_ranges:
            db_hash = hash_path(sr.account, sr.container)
            expected_shard_dbs.append(
                os.path.join(self.tempdir, 'sda', 'containers', '0',
                             db_hash[-3:], db_hash, db_hash + '.db'))

        # pretend broker is sharding but not yet cleaved a shard
        self.assertTrue(broker.set_sharding_state())
        broker.merge_shard_ranges([dict(sr) for sr in root_shard_ranges[1:3]])
        # then some updates arrive
        for obj in objects:
            broker.put_object(*obj)
        broker.get_info()
        self._check_objects(objects, broker.db_file)  # sanity check

        # first destination is not available
        with self._mock_sharder() as sharder:
            sharder._fetch_shard_ranges = mock.MagicMock(
                return_value=root_shard_ranges[1:])
            sharder._move_misplaced_objects(broker)

        sharder._fetch_shard_ranges.assert_has_calls(
            [mock.call(broker, newest=True,
                       params={'states': 'updating',
                               'marker': '', 'end_marker': 'here\x00'}),
             mock.call(broker, newest=True,
                       params={'states': 'updating',
                               'marker': 'where', 'end_marker': ''})])
        sharder._replicate_object.assert_has_calls(
            [mock.call(0, expected_shard_dbs[-1], 0)],
        )
        expected_stats = {'attempted': 1, 'success': 0, 'failure': 1,
                          'found': 1, 'placed': 1, 'unplaced': 2}
        self._assert_stats(expected_stats, sharder, 'misplaced')
        self.assertEqual(
            1, sharder.logger.get_increment_counts()['misplaced_found'])
        warning_lines = sharder.logger.get_lines_for_level('warning')
        self.assertIn(
            'Failed to find destination for at least 2 misplaced objects',
            warning_lines[0])
        self.assertFalse(warning_lines[1:])
        sharder.logger.clear()

        # check some misplaced objects were moved
        self._check_objects(objects[5:], expected_shard_dbs[3])
        # ... and removed from the source db
        self._check_objects(objects[:5], broker.db_file)
        self.assertFalse(os.path.exists(expected_shard_dbs[0]))
        self.assertFalse(os.path.exists(expected_shard_dbs[1]))
        self.assertFalse(os.path.exists(expected_shard_dbs[2]))

        # normality resumes and all destinations are available
        with self._mock_sharder() as sharder:
            sharder._fetch_shard_ranges = mock.MagicMock(
                return_value=root_shard_ranges)
            sharder._move_misplaced_objects(broker)

        sharder._fetch_shard_ranges.assert_has_calls(
            [mock.call(broker, newest=True, params={'states': 'updating',
                                                    'marker': '',
                                                    'end_marker': 'here\x00'})]
        )

        sharder._replicate_object.assert_has_calls(
            [mock.call(0, expected_shard_dbs[0], 0)],
        )
        expected_stats = {'attempted': 1, 'success': 1, 'failure': 0,
                          'found': 1, 'placed': 2, 'unplaced': 0}
        self._assert_stats(expected_stats, sharder, 'misplaced')
        self.assertEqual(
            1, sharder.logger.get_increment_counts()['misplaced_found'])
        self.assertFalse(sharder.logger.get_lines_for_level('warning'))

        # check misplaced objects were moved
        self._check_objects(objects[:2], expected_shard_dbs[0])
        self._check_objects(objects[5:], expected_shard_dbs[3])
        # ... and removed from the source db
        self._check_objects(objects[2:5], broker.db_file)
        self.assertFalse(os.path.exists(expected_shard_dbs[1]))
        self.assertFalse(os.path.exists(expected_shard_dbs[2]))

        # pretend first shard has been cleaved
        context = CleavingContext.load(broker)
        context.cursor = 'there'
        context.store(broker)
        # and then more misplaced updates arrive
        new_objects = [
            ['a', self.ts_encoded(), 51, 'text/plain', 'etag_a', 0, 0],
            # this one is in the now cleaved shard range...
            ['k', self.ts_encoded(), 52, 'text/plain', 'etag_k', 0, 0],
            ['z', self.ts_encoded(), 53, 'text/plain', 'etag_z', 0, 0],
        ]
        for obj in new_objects:
            broker.put_object(*obj)
        broker.get_info()  # force updates to be committed
        # sanity check the puts landed in sharded broker
        self._check_objects(sorted(new_objects + objects[2:5]), broker.db_file)
        with self._mock_sharder() as sharder:
            sharder._fetch_shard_ranges = mock.MagicMock(
                return_value=root_shard_ranges)
            sharder._move_misplaced_objects(broker)

        sharder._fetch_shard_ranges.assert_has_calls(
            [mock.call(broker, newest=True,
                       params={'states': 'updating', 'marker': '',
                               'end_marker': 'there\x00'}),
             mock.call(broker, newest=True,
                       params={'states': 'updating', 'marker': 'where',
                               'end_marker': ''})])

        sharder._replicate_object.assert_has_calls(
            [mock.call(0, db, 0) for db in (expected_shard_dbs[0],
                                            expected_shard_dbs[1],
                                            expected_shard_dbs[-1])],
            any_order=True
        )

        expected_stats = {'attempted': 1, 'success': 1, 'failure': 0,
                          'found': 1, 'placed': 5, 'unplaced': 0}
        self._assert_stats(expected_stats, sharder, 'misplaced')
        self.assertEqual(
            1, sharder.logger.get_increment_counts()['misplaced_found'])
        self.assertFalse(sharder.logger.get_lines_for_level('warning'))

        # check *all* the misplaced objects were moved
        self._check_objects(new_objects[:1] + objects[:2],
                            expected_shard_dbs[0])
        self._check_objects(new_objects[1:2] + objects[2:4],
                            expected_shard_dbs[1])
        self._check_objects(objects[5:] + new_objects[2:],
                            expected_shard_dbs[3])
        # ... and removed from the source db
        self._check_objects(objects[4:5], broker.db_file)
        self.assertFalse(os.path.exists(expected_shard_dbs[2]))

    def test_misplaced_objects_deleted_and_updated(self):
        # setup
        broker = self._make_broker()
        broker.enable_sharding(next(self.ts_iter))

        shard_bounds = (('', 'here'), ('here', ''))
        root_shard_ranges = self._make_shard_ranges(
            shard_bounds, state=ShardRange.ACTIVE)
        expected_shard_dbs = []
        for sr in root_shard_ranges:
            db_hash = hash_path(sr.account, sr.container)
            expected_shard_dbs.append(
                os.path.join(self.tempdir, 'sda', 'containers', '0',
                             db_hash[-3:], db_hash, db_hash + '.db'))
        broker.merge_shard_ranges(root_shard_ranges)
        self.assertTrue(broker.set_sharding_state())

        ts_older_internal = self.ts_encoded()  # used later
        # put deleted objects into source
        objects = [
            ['b', self.ts_encoded(), 0, '', '', 1, 0],
            ['x', self.ts_encoded(), 0, '', '', 1, 0]
        ]
        for obj in objects:
            broker.put_object(*obj)
        broker.get_info()
        self._check_objects(objects, broker.db_file)  # sanity check
        # pretend we cleaved all ranges - sharded state
        self.assertTrue(broker.set_sharded_state())

        with self._mock_sharder() as sharder:
            sharder._move_misplaced_objects(broker)

        sharder._replicate_object.assert_has_calls(
            [mock.call(0, db, 0) for db in (expected_shard_dbs[0],
                                            expected_shard_dbs[1])],
            any_order=True
        )
        expected_stats = {'attempted': 1, 'success': 1, 'failure': 0,
                          'found': 1, 'placed': 2, 'unplaced': 0}
        self._assert_stats(expected_stats, sharder, 'misplaced')
        self.assertEqual(
            1, sharder.logger.get_increment_counts()['misplaced_found'])

        # check new misplaced objects were moved
        self._check_objects(objects[:1], expected_shard_dbs[0])
        self._check_objects(objects[1:], expected_shard_dbs[1])
        # ... and removed from the source db
        self._check_objects([], broker.db_file)

        # update source db with older undeleted versions of same objects
        old_objects = [
            ['b', ts_older_internal, 2, 'text/plain', 'etag_b', 0, 0],
            ['x', ts_older_internal, 4, 'text/plain', 'etag_x', 0, 0]
        ]
        for obj in old_objects:
            broker.put_object(*obj)
        broker.get_info()
        self._check_objects(old_objects, broker.db_file)  # sanity check
        with self._mock_sharder() as sharder:
            sharder._move_misplaced_objects(broker)

        sharder._replicate_object.assert_has_calls(
            [mock.call(0, db, 0) for db in (expected_shard_dbs[0],
                                            expected_shard_dbs[1])],
            any_order=True
        )
        self._assert_stats(expected_stats, sharder, 'misplaced')
        self.assertEqual(
            1, sharder.logger.get_increment_counts()['misplaced_found'])

        # check older misplaced objects were not merged to shard brokers
        self._check_objects(objects[:1], expected_shard_dbs[0])
        self._check_objects(objects[1:], expected_shard_dbs[1])
        # ... and removed from the source db
        self._check_objects([], broker.db_file)

        # the destination shard dbs for misplaced objects may already exist so
        # check they are updated correctly when overwriting objects
        # update source db with newer deleted versions of same objects
        new_objects = [
            ['b', self.ts_encoded(), 0, '', '', 1, 0],
            ['x', self.ts_encoded(), 0, '', '', 1, 0]
        ]
        for obj in new_objects:
            broker.put_object(*obj)
        broker.get_info()
        self._check_objects(new_objects, broker.db_file)  # sanity check
        shard_broker = ContainerBroker(
            expected_shard_dbs[0], account=root_shard_ranges[0].account,
            container=root_shard_ranges[0].container)
        # update one shard container with even newer version of object
        timestamps = [next(self.ts_iter) for i in range(7)]
        ts_newer = encode_timestamps(
            timestamps[1], timestamps[3], timestamps[5])
        newer_object = ('b', ts_newer, 10, 'text/plain', 'etag_b', 0, 0)
        shard_broker.put_object(*newer_object)

        with self._mock_sharder() as sharder:
            sharder._move_misplaced_objects(broker)

        sharder._replicate_object.assert_has_calls(
            [mock.call(0, db, 0) for db in (expected_shard_dbs[0],
                                            expected_shard_dbs[1])],
            any_order=True
        )
        self._assert_stats(expected_stats, sharder, 'misplaced')
        self.assertEqual(
            1, sharder.logger.get_increment_counts()['misplaced_found'])

        # check only the newer misplaced object was moved
        self._check_objects([newer_object], expected_shard_dbs[0])
        self._check_objects(new_objects[1:], expected_shard_dbs[1])
        # ... and removed from the source db
        self._check_objects([], broker.db_file)

        # update source with a version of 'b' that has newer data
        # but older content-type and metadata relative to shard object
        ts_update = encode_timestamps(
            timestamps[2], timestamps[3], timestamps[4])
        update_object = ('b', ts_update, 20, 'text/ignored', 'etag_newer', 0,
                         0)
        broker.put_object(*update_object)

        with self._mock_sharder() as sharder:
            sharder._move_misplaced_objects(broker)

        ts_expected = encode_timestamps(
            timestamps[2], timestamps[3], timestamps[5])
        expected = ('b', ts_expected, 20, 'text/plain', 'etag_newer', 0, 0)
        self._check_objects([expected], expected_shard_dbs[0])
        self._check_objects([], broker.db_file)

        # update source with a version of 'b' that has older data
        # and content-type but newer metadata relative to shard object
        ts_update = encode_timestamps(
            timestamps[1], timestamps[3], timestamps[6])
        update_object = ('b', ts_update, 999, 'text/ignored', 'etag_b', 0, 0)
        broker.put_object(*update_object)

        with self._mock_sharder() as sharder:
            sharder._move_misplaced_objects(broker)

        ts_expected = encode_timestamps(
            timestamps[2], timestamps[3], timestamps[6])
        expected = ('b', ts_expected, 20, 'text/plain', 'etag_newer', 0, 0)
        self._check_objects([expected], expected_shard_dbs[0])
        self._check_objects([], broker.db_file)

        # update source with a version of 'b' that has older data
        # but newer content-type and metadata
        ts_update = encode_timestamps(
            timestamps[2], timestamps[6], timestamps[6])
        update_object = ('b', ts_update, 999, 'text/newer', 'etag_b', 0, 0)
        broker.put_object(*update_object)

        with self._mock_sharder() as sharder:
            sharder._move_misplaced_objects(broker)

        ts_expected = encode_timestamps(
            timestamps[2], timestamps[6], timestamps[6])
        expected = ('b', ts_expected, 20, 'text/newer', 'etag_newer', 0, 0)
        self._check_objects([expected], expected_shard_dbs[0])
        self._check_objects([], broker.db_file)

    def _setup_old_style_find_ranges(self, account, cont, lower, upper):
        broker = self._make_broker(account=account, container=cont)
        own_sr = ShardRange('%s/%s' % (account, cont), Timestamp.now(),
                            lower, upper)
        broker.merge_shard_ranges([own_sr])
        broker.set_sharding_sysmeta('Root', 'a/c')
        objects = [
            # some of these are misplaced objects
            ['obj%3d' % i, self.ts_encoded(), i, 'text/plain', 'etag%s' % i, 0]
            for i in range(100)]
        for obj in objects:
            broker.put_object(*obj)
        return broker, objects

    def _check_old_style_find_shard_ranges_none_found(self, broker, objects):
        with self._mock_sharder() as sharder:
            num_found = sharder._find_shard_ranges(broker)
        self.assertGreater(sharder.split_size, len(objects))
        self.assertEqual(0, num_found)
        self.assertFalse(broker.get_shard_ranges())
        expected_stats = {'attempted': 1, 'success': 0, 'failure': 1,
                          'found': 0, 'min_time': mock.ANY,
                          'max_time': mock.ANY}
        stats = self._assert_stats(expected_stats, sharder, 'scanned')
        self.assertGreaterEqual(stats['max_time'], stats['min_time'])

        with self._mock_sharder(
                conf={'shard_container_threshold': 200}) as sharder:
            num_found = sharder._find_shard_ranges(broker)
        self.assertEqual(sharder.split_size, len(objects))
        self.assertEqual(0, num_found)
        self.assertFalse(broker.get_shard_ranges())
        expected_stats = {'attempted': 1, 'success': 0, 'failure': 1,
                          'found': 0, 'min_time': mock.ANY,
                          'max_time': mock.ANY}
        stats = self._assert_stats(expected_stats, sharder, 'scanned')
        self.assertGreaterEqual(stats['max_time'], stats['min_time'])

    def test_old_style_find_shard_ranges_none_found_root(self):
        broker, objects = self._setup_old_style_find_ranges('a', 'c', '', '')
        self._check_old_style_find_shard_ranges_none_found(broker, objects)

    def test_old_style_find_shard_ranges_none_found_shard(self):
        broker, objects = self._setup_old_style_find_ranges(
            '.shards_a', 'c', 'lower', 'upper')
        self._check_old_style_find_shard_ranges_none_found(broker, objects)

    def _check_old_style_find_shard_ranges_finds_two(
            self, account, cont, lower, upper):
        def check_ranges():
            self.assertEqual(2, len(broker.get_shard_ranges()))
            expected_ranges = [
                ShardRange(
                    ShardRange.make_path('.int_shards_a', 'c', cont, now, 0),
                    now, lower, objects[98][0], 99),
                ShardRange(
                    ShardRange.make_path('.int_shards_a', 'c', cont, now, 1),
                    now, objects[98][0], upper, 1),
            ]
            self._assert_shard_ranges_equal(expected_ranges,
                                            broker.get_shard_ranges())

        # first invocation finds both ranges
        broker, objects = self._setup_old_style_find_ranges(
            account, cont, lower, upper)
        with self._mock_sharder(conf={'shard_container_threshold': 199,
                                      'auto_create_account_prefix': '.int_'}
                                ) as sharder:
            with mock_timestamp_now() as now:
                num_found = sharder._find_shard_ranges(broker)
        self.assertEqual(99, sharder.split_size)
        self.assertEqual(2, num_found)
        check_ranges()
        expected_stats = {'attempted': 1, 'success': 1, 'failure': 0,
                          'found': 2, 'min_time': mock.ANY,
                          'max_time': mock.ANY}
        stats = self._assert_stats(expected_stats, sharder, 'scanned')
        self.assertGreaterEqual(stats['max_time'], stats['min_time'])

        # second invocation finds none
        with self._mock_sharder(conf={'shard_container_threshold': 199,
                                      'auto_create_account_prefix': '.int_'}
                                ) as sharder:
            num_found = sharder._find_shard_ranges(broker)
        self.assertEqual(0, num_found)
        self.assertEqual(2, len(broker.get_shard_ranges()))
        check_ranges()
        expected_stats = {'attempted': 0, 'success': 0, 'failure': 0,
                          'found': 0, 'min_time': mock.ANY,
                          'max_time': mock.ANY}
        stats = self._assert_stats(expected_stats, sharder, 'scanned')
        self.assertGreaterEqual(stats['max_time'], stats['min_time'])

    def test_old_style_find_shard_ranges_finds_two_root(self):
        self._check_old_style_find_shard_ranges_finds_two('a', 'c', '', '')

    def test_old_style_find_shard_ranges_finds_two_shard(self):
        self._check_old_style_find_shard_ranges_finds_two(
            '.shards_a', 'c_', 'l', 'u')

    def _setup_find_ranges(self, account, cont, lower, upper):
        broker = self._make_broker(account=account, container=cont)
        own_sr = ShardRange('%s/%s' % (account, cont), Timestamp.now(),
                            lower, upper)
        broker.merge_shard_ranges([own_sr])
        broker.set_sharding_sysmeta('Quoted-Root', 'a/c')
        objects = [
            # some of these are misplaced objects
            ['obj%3d' % i, self.ts_encoded(), i, 'text/plain', 'etag%s' % i, 0]
            for i in range(100)]
        for obj in objects:
            broker.put_object(*obj)
        return broker, objects

    def _check_find_shard_ranges_none_found(self, broker, objects):
        with self._mock_sharder() as sharder:
            num_found = sharder._find_shard_ranges(broker)
        self.assertGreater(sharder.split_size, len(objects))
        self.assertEqual(0, num_found)
        self.assertFalse(broker.get_shard_ranges())
        expected_stats = {'attempted': 1, 'success': 0, 'failure': 1,
                          'found': 0, 'min_time': mock.ANY,
                          'max_time': mock.ANY}
        stats = self._assert_stats(expected_stats, sharder, 'scanned')
        self.assertGreaterEqual(stats['max_time'], stats['min_time'])

        with self._mock_sharder(
                conf={'shard_container_threshold': 200}) as sharder:
            num_found = sharder._find_shard_ranges(broker)
        self.assertEqual(sharder.split_size, len(objects))
        self.assertEqual(0, num_found)
        self.assertFalse(broker.get_shard_ranges())
        expected_stats = {'attempted': 1, 'success': 0, 'failure': 1,
                          'found': 0, 'min_time': mock.ANY,
                          'max_time': mock.ANY}
        stats = self._assert_stats(expected_stats, sharder, 'scanned')
        self.assertGreaterEqual(stats['max_time'], stats['min_time'])

    def test_find_shard_ranges_none_found_root(self):
        broker, objects = self._setup_find_ranges('a', 'c', '', '')
        self._check_find_shard_ranges_none_found(broker, objects)

    def test_find_shard_ranges_none_found_shard(self):
        broker, objects = self._setup_find_ranges(
            '.shards_a', 'c', 'lower', 'upper')
        self._check_find_shard_ranges_none_found(broker, objects)

    def _check_find_shard_ranges_finds_two(self, account, cont, lower, upper):
        def check_ranges():
            self.assertEqual(2, len(broker.get_shard_ranges()))
            expected_ranges = [
                ShardRange(
                    ShardRange.make_path('.int_shards_a', 'c', cont, now, 0),
                    now, lower, objects[98][0], 99),
                ShardRange(
                    ShardRange.make_path('.int_shards_a', 'c', cont, now, 1),
                    now, objects[98][0], upper, 1),
            ]
            self._assert_shard_ranges_equal(expected_ranges,
                                            broker.get_shard_ranges())

        # first invocation finds both ranges
        broker, objects = self._setup_find_ranges(
            account, cont, lower, upper)
        with self._mock_sharder(conf={'shard_container_threshold': 199,
                                      'auto_create_account_prefix': '.int_'}
                                ) as sharder:
            with mock_timestamp_now() as now:
                num_found = sharder._find_shard_ranges(broker)
        self.assertEqual(99, sharder.split_size)
        self.assertEqual(2, num_found)
        check_ranges()
        expected_stats = {'attempted': 1, 'success': 1, 'failure': 0,
                          'found': 2, 'min_time': mock.ANY,
                          'max_time': mock.ANY}
        stats = self._assert_stats(expected_stats, sharder, 'scanned')
        self.assertGreaterEqual(stats['max_time'], stats['min_time'])

        # second invocation finds none
        with self._mock_sharder(conf={'shard_container_threshold': 199,
                                      'auto_create_account_prefix': '.int_'}
                                ) as sharder:
            num_found = sharder._find_shard_ranges(broker)
        self.assertEqual(0, num_found)
        self.assertEqual(2, len(broker.get_shard_ranges()))
        check_ranges()
        expected_stats = {'attempted': 0, 'success': 0, 'failure': 0,
                          'found': 0, 'min_time': mock.ANY,
                          'max_time': mock.ANY}
        stats = self._assert_stats(expected_stats, sharder, 'scanned')
        self.assertGreaterEqual(stats['max_time'], stats['min_time'])

    def test_find_shard_ranges_finds_two_root(self):
        self._check_find_shard_ranges_finds_two('a', 'c', '', '')

    def test_find_shard_ranges_finds_two_shard(self):
        self._check_find_shard_ranges_finds_two('.shards_a', 'c_', 'l', 'u')

    def _check_find_shard_ranges_finds_three(self, account, cont, lower,
                                             upper):
        broker, objects = self._setup_find_ranges(
            account, cont, lower, upper)
        now = Timestamp.now()
        expected_ranges = [
            ShardRange(
                ShardRange.make_path('.shards_a', 'c', cont, now, 0),
                now, lower, objects[44][0], 45),
            ShardRange(
                ShardRange.make_path('.shards_a', 'c', cont, now, 1),
                now, objects[44][0], objects[89][0], 45),
            ShardRange(
                ShardRange.make_path('.shards_a', 'c', cont, now, 2),
                now, objects[89][0], upper, 10),
        ]
        # first invocation finds 2 ranges
        with self._mock_sharder(
                conf={'shard_container_threshold': 90,
                      'shard_scanner_batch_size': 2}) as sharder:
            with mock_timestamp_now(now):
                num_found = sharder._find_shard_ranges(broker)
        self.assertEqual(45, sharder.split_size)
        self.assertEqual(2, num_found)
        self.assertEqual(2, len(broker.get_shard_ranges()))
        self._assert_shard_ranges_equal(expected_ranges[:2],
                                        broker.get_shard_ranges())
        expected_stats = {'attempted': 1, 'success': 1, 'failure': 0,
                          'found': 2, 'min_time': mock.ANY,
                          'max_time': mock.ANY}
        stats = self._assert_stats(expected_stats, sharder, 'scanned')
        self.assertGreaterEqual(stats['max_time'], stats['min_time'])

        # second invocation finds third shard range
        with self._mock_sharder(conf={'shard_container_threshold': 199,
                                      'shard_scanner_batch_size': 2}
                                ) as sharder:
            with mock_timestamp_now(now):
                num_found = sharder._find_shard_ranges(broker)
        self.assertEqual(1, num_found)
        self.assertEqual(3, len(broker.get_shard_ranges()))
        self._assert_shard_ranges_equal(expected_ranges,
                                        broker.get_shard_ranges())
        expected_stats = {'attempted': 1, 'success': 1, 'failure': 0,
                          'found': 1, 'min_time': mock.ANY,
                          'max_time': mock.ANY}
        stats = self._assert_stats(expected_stats, sharder, 'scanned')
        self.assertGreaterEqual(stats['max_time'], stats['min_time'])

        # third invocation finds none
        with self._mock_sharder(conf={'shard_container_threshold': 199,
                                      'shard_scanner_batch_size': 2}
                                ) as sharder:
            sharder._send_shard_ranges = mock.MagicMock(return_value=True)
            num_found = sharder._find_shard_ranges(broker)
        self.assertEqual(0, num_found)
        self.assertEqual(3, len(broker.get_shard_ranges()))
        self._assert_shard_ranges_equal(expected_ranges,
                                        broker.get_shard_ranges())
        expected_stats = {'attempted': 0, 'success': 0, 'failure': 0,
                          'found': 0, 'min_time': mock.ANY,
                          'max_time': mock.ANY}
        stats = self._assert_stats(expected_stats, sharder, 'scanned')
        self.assertGreaterEqual(stats['max_time'], stats['min_time'])

    def test_find_shard_ranges_finds_three_root(self):
        self._check_find_shard_ranges_finds_three('a', 'c', '', '')

    def test_find_shard_ranges_finds_three_shard(self):
        self._check_find_shard_ranges_finds_three('.shards_a', 'c_', 'l', 'u')

    def test_sharding_enabled(self):
        broker = self._make_broker()
        self.assertFalse(sharding_enabled(broker))
        broker.update_metadata(
            {'X-Container-Sysmeta-Sharding':
             ('yes', Timestamp.now().internal)})
        self.assertTrue(sharding_enabled(broker))
        # deleting broker clears sharding sysmeta
        broker.delete_db(Timestamp.now().internal)
        self.assertFalse(sharding_enabled(broker))
        # but if broker has a shard range then sharding is enabled
        broker.merge_shard_ranges(
            ShardRange('acc/a_shard', Timestamp.now(), 'l', 'u'))
        self.assertTrue(sharding_enabled(broker))

    def test_send_shard_ranges(self):
        shard_ranges = self._make_shard_ranges((('', 'h'), ('h', '')))

        def do_test(replicas, *resp_codes):
            sent_data = defaultdict(bytes)

            def on_send(fake_conn, data):
                sent_data[fake_conn] += data

            with self._mock_sharder(replicas=replicas) as sharder:
                with mocked_http_conn(*resp_codes, give_send=on_send) as conn:
                    with mock_timestamp_now() as now:
                        res = sharder._send_shard_ranges(
                            'a', 'c', shard_ranges)

            self.assertEqual(sharder.ring.replica_count, len(conn.requests))
            expected_body = json.dumps([dict(sr) for sr in shard_ranges])
            expected_body = expected_body.encode('ascii')
            expected_headers = {'Content-Type': 'application/json',
                                'Content-Length': str(len(expected_body)),
                                'X-Timestamp': now.internal,
                                'X-Backend-Record-Type': 'shard',
                                'User-Agent': mock.ANY}
            for data in sent_data.values():
                self.assertEqual(expected_body, data)
            hosts = set()
            for req in conn.requests:
                path_parts = req['path'].split('/')[1:]
                hosts.add('%s:%s/%s' % (req['ip'], req['port'], path_parts[0]))
                # FakeRing only has one partition
                self.assertEqual('0', path_parts[1])
                self.assertEqual('PUT', req['method'])
                self.assertEqual(['a', 'c'], path_parts[-2:])
                req_headers = req['headers']
                for k, v in expected_headers.items():
                    self.assertEqual(v, req_headers[k])
                self.assertTrue(
                    req_headers['User-Agent'].startswith('container-sharder'))
            self.assertEqual(sharder.ring.replica_count, len(hosts))
            return res, sharder

        replicas = 3
        res, sharder = do_test(replicas, 202, 202, 202)
        self.assertTrue(res)
        self.assertFalse(sharder.logger.get_lines_for_level('warning'))
        self.assertFalse(sharder.logger.get_lines_for_level('error'))
        res, sharder = do_test(replicas, 202, 202, 404)
        self.assertTrue(res)
        self.assertEqual([True], [
            'Failed to put shard ranges' in line for line in
            sharder.logger.get_lines_for_level('warning')])
        self.assertFalse(sharder.logger.get_lines_for_level('error'))
        res, sharder = do_test(replicas, 202, 202, Exception)
        self.assertTrue(res)
        self.assertFalse(sharder.logger.get_lines_for_level('warning'))
        self.assertEqual([True], [
            'Failed to put shard ranges' in line for line in
            sharder.logger.get_lines_for_level('error')])
        res, sharder = do_test(replicas, 202, 404, 404)
        self.assertFalse(res)
        self.assertEqual([True, True], [
            'Failed to put shard ranges' in line for line in
            sharder.logger.get_lines_for_level('warning')])
        self.assertFalse(sharder.logger.get_lines_for_level('error'))
        res, sharder = do_test(replicas, 500, 500, 500)
        self.assertFalse(res)
        self.assertEqual([True, True, True], [
            'Failed to put shard ranges' in line for line in
            sharder.logger.get_lines_for_level('warning')])
        self.assertFalse(sharder.logger.get_lines_for_level('error'))
        res, sharder = do_test(replicas, Exception, Exception, 202)
        self.assertEqual([True, True], [
            'Failed to put shard ranges' in line for line in
            sharder.logger.get_lines_for_level('error')])
        res, sharder = do_test(replicas, Exception, eventlet.Timeout(), 202)
        self.assertFalse(sharder.logger.get_lines_for_level('warning'))
        self.assertEqual([True, True], [
            'Failed to put shard ranges' in line for line in
            sharder.logger.get_lines_for_level('error')])

        replicas = 2
        res, sharder = do_test(replicas, 202, 202)
        self.assertTrue(res)
        self.assertFalse(sharder.logger.get_lines_for_level('warning'))
        self.assertFalse(sharder.logger.get_lines_for_level('error'))
        res, sharder = do_test(replicas, 202, 404)
        self.assertTrue(res)
        self.assertEqual([True], [
            'Failed to put shard ranges' in line for line in
            sharder.logger.get_lines_for_level('warning')])
        self.assertFalse(sharder.logger.get_lines_for_level('error'))
        res, sharder = do_test(replicas, 202, Exception)
        self.assertTrue(res)
        self.assertFalse(sharder.logger.get_lines_for_level('warning'))
        self.assertEqual([True], [
            'Failed to put shard ranges' in line for line in
            sharder.logger.get_lines_for_level('error')])
        res, sharder = do_test(replicas, 404, 404)
        self.assertFalse(res)
        self.assertEqual([True, True], [
            'Failed to put shard ranges' in line for line in
            sharder.logger.get_lines_for_level('warning')])
        self.assertFalse(sharder.logger.get_lines_for_level('error'))
        res, sharder = do_test(replicas, Exception, Exception)
        self.assertFalse(res)
        self.assertFalse(sharder.logger.get_lines_for_level('warning'))
        self.assertEqual([True, True], [
            'Failed to put shard ranges' in line for line in
            sharder.logger.get_lines_for_level('error')])
        res, sharder = do_test(replicas, eventlet.Timeout(), Exception)
        self.assertFalse(res)
        self.assertFalse(sharder.logger.get_lines_for_level('warning'))
        self.assertEqual([True, True], [
            'Failed to put shard ranges' in line for line in
            sharder.logger.get_lines_for_level('error')])

        replicas = 4
        res, sharder = do_test(replicas, 202, 202, 202, 202)
        self.assertFalse(sharder.logger.get_lines_for_level('warning'))
        self.assertFalse(sharder.logger.get_lines_for_level('error'))
        self.assertTrue(res)
        res, sharder = do_test(replicas, 202, 202, 404, 404)
        self.assertTrue(res)
        self.assertEqual([True, True], [
            'Failed to put shard ranges' in line for line in
            sharder.logger.get_lines_for_level('warning')])
        self.assertFalse(sharder.logger.get_lines_for_level('error'))
        res, sharder = do_test(replicas, 202, 202, Exception, Exception)
        self.assertTrue(res)
        self.assertFalse(sharder.logger.get_lines_for_level('warning'))
        self.assertEqual([True, True], [
            'Failed to put shard ranges' in line for line in
            sharder.logger.get_lines_for_level('error')])
        res, sharder = do_test(replicas, 202, 404, 404, 404)
        self.assertFalse(res)
        self.assertEqual([True, True, True], [
            'Failed to put shard ranges' in line for line in
            sharder.logger.get_lines_for_level('warning')])
        self.assertFalse(sharder.logger.get_lines_for_level('error'))
        res, sharder = do_test(replicas, 500, 500, 500, 202)
        self.assertFalse(res)
        self.assertEqual([True, True, True], [
            'Failed to put shard ranges' in line for line in
            sharder.logger.get_lines_for_level('warning')])
        self.assertFalse(sharder.logger.get_lines_for_level('error'))
        res, sharder = do_test(replicas, Exception, Exception, 202, 404)
        self.assertFalse(res)
        self.assertEqual([True], [
            all(msg in line for msg in ('Failed to put shard ranges', '404'))
            for line in sharder.logger.get_lines_for_level('warning')])
        self.assertEqual([True, True], [
            'Failed to put shard ranges' in line for line in
            sharder.logger.get_lines_for_level('error')])
        res, sharder = do_test(
            replicas, eventlet.Timeout(), eventlet.Timeout(), 202, 404)
        self.assertFalse(res)
        self.assertEqual([True], [
            all(msg in line for msg in ('Failed to put shard ranges', '404'))
            for line in sharder.logger.get_lines_for_level('warning')])
        self.assertEqual([True, True], [
            'Failed to put shard ranges' in line for line in
            sharder.logger.get_lines_for_level('error')])

    def test_process_broker_not_sharding_no_others(self):
        # verify that sharding process will not start when own shard range is
        # missing or in wrong state or there are no other shard ranges
        broker = self._make_broker()
        node = {'ip': '1.2.3.4', 'port': 6040, 'device': 'sda5', 'id': '2',
                'index': 0}
        # sanity check
        self.assertIsNone(broker.get_own_shard_range(no_default=True))
        self.assertEqual(UNSHARDED, broker.get_db_state())

        # no own shard range
        with self._mock_sharder() as sharder:
            sharder._process_broker(broker, node, 99)
        self.assertIsNone(broker.get_own_shard_range(no_default=True))
        self.assertEqual(UNSHARDED, broker.get_db_state())
        self.assertFalse(broker.logger.get_lines_for_level('warning'))
        self.assertFalse(broker.logger.get_lines_for_level('error'))
        broker.logger.clear()

        # now add own shard range
        for state in sorted(ShardRange.STATES):
            own_sr = broker.get_own_shard_range()  # returns the default
            own_sr.update_state(state)
            broker.merge_shard_ranges([own_sr])
            with mock.patch.object(
                    broker, 'set_sharding_state') as mock_set_sharding_state:
                with self._mock_sharder() as sharder:
                    with mock_timestamp_now() as now:
                        with mock.patch.object(sharder, '_audit_container'):
                            sharder._process_broker(broker, node, 99)
                            own_shard_range = broker.get_own_shard_range(
                                no_default=True)
            mock_set_sharding_state.assert_not_called()
            self.assertEqual(dict(own_sr, meta_timestamp=now),
                             dict(own_shard_range))
            self.assertEqual(UNSHARDED, broker.get_db_state())
            self.assertFalse(broker.logger.get_lines_for_level('warning'))
            self.assertFalse(broker.logger.get_lines_for_level('error'))
            broker.logger.clear()

    def _check_process_broker_sharding_no_others(self, state):
        # verify that when existing own_shard_range has given state and there
        # are other shard ranges then the sharding process will begin
        broker = self._make_broker(hash_='hash%s' % state)
        node = {'ip': '1.2.3.4', 'port': 6040, 'device': 'sda5', 'id': '2',
                'index': 0}
        own_sr = broker.get_own_shard_range()
        self.assertTrue(own_sr.update_state(state))
        epoch = Timestamp.now()
        own_sr.epoch = epoch
        shard_ranges = self._make_shard_ranges((('', 'm'), ('m', '')))
        broker.merge_shard_ranges([own_sr] + shard_ranges)

        with self._mock_sharder() as sharder:
            with mock.patch.object(
                    sharder, '_create_shard_containers', return_value=0):
                with mock_timestamp_now() as now:
                    sharder._audit_container = mock.MagicMock()
                    sharder._process_broker(broker, node, 99)
                    final_own_sr = broker.get_own_shard_range(no_default=True)

        self.assertEqual(dict(own_sr, meta_timestamp=now),
                         dict(final_own_sr))
        self.assertEqual(SHARDING, broker.get_db_state())
        self.assertEqual(epoch.normal, parse_db_filename(broker.db_file)[1])
        self.assertFalse(broker.logger.get_lines_for_level('warning'))
        self.assertFalse(broker.logger.get_lines_for_level('error'))

    def test_process_broker_sharding_with_own_shard_range_no_others(self):
        self._check_process_broker_sharding_no_others(ShardRange.SHARDING)
        self._check_process_broker_sharding_no_others(ShardRange.SHRINKING)

    def test_process_broker_not_sharding_others(self):
        # verify that sharding process will not start when own shard range is
        # missing or in wrong state even when other shard ranges are in the db
        broker = self._make_broker()
        node = {'ip': '1.2.3.4', 'port': 6040, 'device': 'sda5', 'id': '2',
                'index': 0}
        # sanity check
        self.assertIsNone(broker.get_own_shard_range(no_default=True))
        self.assertEqual(UNSHARDED, broker.get_db_state())

        # add shard ranges - but not own
        shard_ranges = self._make_shard_ranges((('', 'h'), ('h', '')))
        broker.merge_shard_ranges(shard_ranges)

        with self._mock_sharder() as sharder:
            sharder._process_broker(broker, node, 99)
        self.assertIsNone(broker.get_own_shard_range(no_default=True))
        self.assertEqual(UNSHARDED, broker.get_db_state())
        self.assertFalse(broker.logger.get_lines_for_level('warning'))
        self.assertFalse(broker.logger.get_lines_for_level('error'))
        broker.logger.clear()

        # now add own shard range
        for state in sorted(ShardRange.STATES):
            if state in (ShardRange.SHARDING,
                         ShardRange.SHRINKING,
                         ShardRange.SHARDED):
                epoch = None
            else:
                epoch = Timestamp.now()

            own_sr = broker.get_own_shard_range()  # returns the default
            own_sr.update_state(state)
            own_sr.epoch = epoch
            broker.merge_shard_ranges([own_sr])
            with self._mock_sharder() as sharder:
                with mock_timestamp_now() as now:
                    sharder._process_broker(broker, node, 99)
                    own_shard_range = broker.get_own_shard_range(
                        no_default=True)
            self.assertEqual(dict(own_sr, meta_timestamp=now),
                             dict(own_shard_range))
            self.assertEqual(UNSHARDED, broker.get_db_state())
            if epoch:
                self.assertFalse(broker.logger.get_lines_for_level('warning'))
            else:
                self.assertIn('missing epoch',
                              broker.logger.get_lines_for_level('warning')[0])
            self.assertFalse(broker.logger.get_lines_for_level('error'))
            broker.logger.clear()

    def _check_process_broker_sharding_others(self, state):
        # verify states in which own_shard_range will cause sharding
        # process to start when other shard ranges are in the db
        broker = self._make_broker(hash_='hash%s' % state)
        node = {'ip': '1.2.3.4', 'port': 6040, 'device': 'sda5', 'id': '2',
                'index': 0}
        # add shard ranges - but not own
        shard_ranges = self._make_shard_ranges((('', 'h'), ('h', '')))
        broker.merge_shard_ranges(shard_ranges)
        # sanity check
        self.assertIsNone(broker.get_own_shard_range(no_default=True))
        self.assertEqual(UNSHARDED, broker.get_db_state())

        # now set own shard range to given state and persist it
        own_sr = broker.get_own_shard_range()  # returns the default
        self.assertTrue(own_sr.update_state(state))
        epoch = Timestamp.now()
        own_sr.epoch = epoch
        broker.merge_shard_ranges([own_sr])
        with self._mock_sharder() as sharder:
            with mock_timestamp_now() as now:
                # we're not testing rest of the process here so prevent any
                # attempt to progress shard range states
                sharder._create_shard_containers = lambda *args: 0
                sharder._process_broker(broker, node, 99)
                own_shard_range = broker.get_own_shard_range(no_default=True)

        self.assertEqual(dict(own_sr, meta_timestamp=now),
                         dict(own_shard_range))
        self.assertEqual(SHARDING, broker.get_db_state())
        self.assertEqual(epoch.normal, parse_db_filename(broker.db_file)[1])
        self.assertFalse(broker.logger.get_lines_for_level('warning'))
        self.assertFalse(broker.logger.get_lines_for_level('error'))

    def test_process_broker_sharding_with_own_shard_range_and_others(self):
        self._check_process_broker_sharding_others(ShardRange.SHARDING)
        self._check_process_broker_sharding_others(ShardRange.SHRINKING)
        self._check_process_broker_sharding_others(ShardRange.SHARDED)

    def check_shard_ranges_sent(self, broker, expected_sent):
        bodies = []
        servers = []

        def capture_send(conn, data):
            bodies.append(data)

        def capture_connect(host, port, *a, **kw):
            servers.append((host, port))

        self.assertFalse(broker.get_own_shard_range().reported)  # sanity
        with self._mock_sharder() as sharder:
            with mocked_http_conn(204, 204, 204,
                                  give_send=capture_send,
                                  give_connect=capture_connect) as mock_conn:
                sharder._update_root_container(broker)

        for req in mock_conn.requests:
            self.assertEqual('PUT', req['method'])
        self.assertEqual([expected_sent] * 3,
                         [json.loads(b) for b in bodies])
        self.assertEqual(servers, [
            # NB: replication interfaces
            ('10.0.1.0', 1100),
            ('10.0.1.1', 1101),
            ('10.0.1.2', 1102),
        ])
        self.assertTrue(broker.get_own_shard_range().reported)

    def test_update_root_container_own_range(self):
        broker = self._make_broker()

        # nothing to send
        with self._mock_sharder() as sharder:
            with mocked_http_conn() as mock_conn:
                sharder._update_root_container(broker)
        self.assertFalse(mock_conn.requests)

        def check_only_own_shard_range_sent(state):
            own_shard_range = broker.get_own_shard_range()
            self.assertTrue(own_shard_range.update_state(
                state, state_timestamp=next(self.ts_iter)))
            broker.merge_shard_ranges([own_shard_range])
            # add an object, expect to see it reflected in the own shard range
            # that is sent
            broker.put_object(str(own_shard_range.object_count + 1),
                              next(self.ts_iter).internal, 1, '', '')
            with mock_timestamp_now() as now:
                # force own shard range meta updates to be at fixed timestamp
                expected_sent = [
                    dict(own_shard_range,
                         meta_timestamp=now.internal,
                         object_count=own_shard_range.object_count + 1,
                         bytes_used=own_shard_range.bytes_used + 1)]
                self.check_shard_ranges_sent(broker, expected_sent)

        for state in ShardRange.STATES:
            with annotate_failure(state):
                check_only_own_shard_range_sent(state)

    def test_update_root_container_already_reported(self):
        broker = self._make_broker()

        def check_already_reported_not_sent(state):
            own_shard_range = broker.get_own_shard_range()

            own_shard_range.reported = True
            self.assertTrue(own_shard_range.update_state(
                state, state_timestamp=next(self.ts_iter)))
            # Check that updating state clears the flag
            self.assertFalse(own_shard_range.reported)

            # If we claim to have already updated...
            own_shard_range.reported = True
            broker.merge_shard_ranges([own_shard_range])

            # ... then there's nothing to send
            with self._mock_sharder() as sharder:
                with mocked_http_conn() as mock_conn:
                    sharder._update_root_container(broker)
            self.assertFalse(mock_conn.requests)

        for state in ShardRange.STATES:
            with annotate_failure(state):
                check_already_reported_not_sent(state)

    def test_update_root_container_all_ranges(self):
        broker = self._make_broker()
        other_shard_ranges = self._make_shard_ranges((('', 'h'), ('h', '')))
        self.assertTrue(other_shard_ranges[0].set_deleted())
        broker.merge_shard_ranges(other_shard_ranges)

        # own range missing - send nothing
        with self._mock_sharder() as sharder:
            with mocked_http_conn() as mock_conn:
                sharder._update_root_container(broker)
        self.assertFalse(mock_conn.requests)

        def check_all_shard_ranges_sent(state):
            own_shard_range = broker.get_own_shard_range()
            self.assertTrue(own_shard_range.update_state(
                state, state_timestamp=next(self.ts_iter)))
            broker.merge_shard_ranges([own_shard_range])
            # add an object, expect to see it reflected in the own shard range
            # that is sent
            broker.put_object(str(own_shard_range.object_count + 1),
                              next(self.ts_iter).internal, 1, '', '')
            with mock_timestamp_now() as now:
                shard_ranges = broker.get_shard_ranges(include_deleted=True)
                expected_sent = sorted([
                    own_shard_range.copy(
                        meta_timestamp=now.internal,
                        object_count=own_shard_range.object_count + 1,
                        bytes_used=own_shard_range.bytes_used + 1)] +
                    shard_ranges,
                    key=lambda sr: (sr.upper, sr.state, sr.lower))
                self.check_shard_ranges_sent(
                    broker, [dict(sr) for sr in expected_sent])

        for state in ShardRange.STATES.keys():
            with annotate_failure(state):
                check_all_shard_ranges_sent(state)

    def test_audit_root_container(self):
        broker = self._make_broker()

        expected_stats = {'attempted': 1, 'success': 1, 'failure': 0}
        with self._mock_sharder() as sharder:
            with mock.patch.object(
                    sharder, '_audit_shard_container') as mocked:
                sharder._audit_container(broker)
        self._assert_stats(expected_stats, sharder, 'audit_root')
        self.assertFalse(sharder.logger.get_lines_for_level('warning'))
        self.assertFalse(sharder.logger.get_lines_for_level('error'))
        mocked.assert_not_called()

        def assert_overlap_warning(line, state_text):
            self.assertIn(
                'Audit failed for root %s' % broker.db_file, line)
            self.assertIn(
                'overlapping ranges in state %s: k-t s-z' % state_text,
                line)

        expected_stats = {'attempted': 1, 'success': 0, 'failure': 1}
        shard_bounds = (('a', 'j'), ('k', 't'), ('s', 'z'))
        for state, state_text in ShardRange.STATES.items():
            shard_ranges = self._make_shard_ranges(shard_bounds, state)
            broker.merge_shard_ranges(shard_ranges)
            with self._mock_sharder() as sharder:
                with mock.patch.object(
                        sharder, '_audit_shard_container') as mocked:
                    sharder._audit_container(broker)
            lines = sharder.logger.get_lines_for_level('warning')
            assert_overlap_warning(lines[0], state_text)
            self.assertFalse(lines[1:])
            self.assertFalse(sharder.logger.get_lines_for_level('error'))
            self._assert_stats(expected_stats, sharder, 'audit_root')
            mocked.assert_not_called()

        def assert_missing_warning(line):
            self.assertIn(
                'Audit failed for root %s' % broker.db_file, line)
            self.assertIn('missing range(s): -a j-k z-', line)

        own_shard_range = broker.get_own_shard_range()
        states = (ShardRange.SHARDING, ShardRange.SHARDED)
        for state in states:
            own_shard_range.update_state(
                state, state_timestamp=next(self.ts_iter))
            broker.merge_shard_ranges([own_shard_range])
            with self._mock_sharder() as sharder:
                with mock.patch.object(
                        sharder, '_audit_shard_container') as mocked:
                    sharder._audit_container(broker)
            lines = sharder.logger.get_lines_for_level('warning')
            assert_missing_warning(lines[0])
            assert_overlap_warning(lines[0], state_text)
            self.assertFalse(lines[1:])
            self.assertFalse(sharder.logger.get_lines_for_level('error'))
            self._assert_stats(expected_stats, sharder, 'audit_root')
            mocked.assert_not_called()

    def test_audit_old_style_shard_container(self):
        broker = self._make_broker(account='.shards_a', container='shard_c')
        broker.set_sharding_sysmeta('Root', 'a/c')
        # include overlaps to verify correct match for updating own shard range
        shard_bounds = (
            ('a', 'j'), ('k', 't'), ('k', 's'), ('l', 's'), ('s', 'z'))
        shard_ranges = self._make_shard_ranges(shard_bounds, ShardRange.ACTIVE)
        shard_ranges[1].name = broker.path
        expected_stats = {'attempted': 1, 'success': 0, 'failure': 1}

        def call_audit_container(exc=None):
            with self._mock_sharder() as sharder:
                sharder.logger = debug_logger()
                with mock.patch.object(sharder, '_audit_root_container') \
                        as mocked, mock.patch.object(
                            sharder, 'int_client') as mock_swift:
                    mock_response = mock.MagicMock()
                    mock_response.headers = {'x-backend-record-type':
                                             'shard'}
                    mock_response.body = json.dumps(
                        [dict(sr) for sr in shard_ranges])
                    mock_swift.make_request.return_value = mock_response
                    mock_swift.make_request.side_effect = exc
                    mock_swift.make_path = (lambda a, c:
                                            '/v1/%s/%s' % (a, c))
                    sharder.reclaim_age = 0
                    sharder._audit_container(broker)
            mocked.assert_not_called()
            return sharder, mock_swift

        # bad account name
        broker.account = 'bad_account'
        sharder, mock_swift = call_audit_container()
        lines = sharder.logger.get_lines_for_level('warning')
        self._assert_stats(expected_stats, sharder, 'audit_shard')
        self.assertIn('Audit warnings for shard %s' % broker.db_file, lines[0])
        self.assertIn('account not in shards namespace', lines[0])
        self.assertNotIn('root has no matching shard range', lines[0])
        self.assertNotIn('unable to get shard ranges from root', lines[0])
        self.assertIn('Audit failed for shard %s' % broker.db_file, lines[1])
        self.assertIn('missing own shard range', lines[1])
        self.assertFalse(lines[2:])
        self.assertFalse(broker.is_deleted())

        # missing own shard range
        broker.get_info()
        sharder, mock_swift = call_audit_container()
        lines = sharder.logger.get_lines_for_level('warning')
        self._assert_stats(expected_stats, sharder, 'audit_shard')
        self.assertIn('Audit failed for shard %s' % broker.db_file, lines[0])
        self.assertIn('missing own shard range', lines[0])
        self.assertNotIn('unable to get shard ranges from root', lines[0])
        self.assertFalse(lines[1:])
        self.assertFalse(sharder.logger.get_lines_for_level('error'))
        self.assertFalse(broker.is_deleted())

        # create own shard range, no match in root
        expected_stats = {'attempted': 1, 'success': 1, 'failure': 0}
        own_shard_range = broker.get_own_shard_range()  # get the default
        own_shard_range.lower = 'j'
        own_shard_range.upper = 'k'
        broker.merge_shard_ranges([own_shard_range])
        sharder, mock_swift = call_audit_container()
        lines = sharder.logger.get_lines_for_level('warning')
        self.assertIn('Audit warnings for shard %s' % broker.db_file, lines[0])
        self.assertNotIn('account not in shards namespace', lines[0])
        self.assertNotIn('missing own shard range', lines[0])
        self.assertIn('root has no matching shard range', lines[0])
        self.assertNotIn('unable to get shard ranges from root', lines[0])
        self._assert_stats(expected_stats, sharder, 'audit_shard')
        self.assertFalse(lines[1:])
        self.assertFalse(sharder.logger.get_lines_for_level('error'))
        self.assertFalse(broker.is_deleted())
        expected_headers = {'X-Backend-Record-Type': 'shard',
                            'X-Newest': 'true',
                            'X-Backend-Include-Deleted': 'True',
                            'X-Backend-Override-Deleted': 'true'}
        params = {'format': 'json', 'marker': 'j', 'end_marker': 'k'}
        mock_swift.make_request.assert_called_once_with(
            'GET', '/v1/a/c', expected_headers, acceptable_statuses=(2,),
            params=params)

        # create own shard range, failed response from root
        expected_stats = {'attempted': 1, 'success': 1, 'failure': 0}
        own_shard_range = broker.get_own_shard_range()  # get the default
        own_shard_range.lower = 'j'
        own_shard_range.upper = 'k'
        broker.merge_shard_ranges([own_shard_range])
        sharder, mock_swift = call_audit_container(
            exc=internal_client.UnexpectedResponse('bad', 'resp'))
        lines = sharder.logger.get_lines_for_level('warning')
        self.assertIn('Failed to get shard ranges', lines[0])
        self.assertIn('Audit warnings for shard %s' % broker.db_file, lines[1])
        self.assertNotIn('account not in shards namespace', lines[1])
        self.assertNotIn('missing own shard range', lines[1])
        self.assertNotIn('root has no matching shard range', lines[1])
        self.assertIn('unable to get shard ranges from root', lines[1])
        self._assert_stats(expected_stats, sharder, 'audit_shard')
        self.assertFalse(lines[2:])
        self.assertFalse(sharder.logger.get_lines_for_level('error'))
        self.assertFalse(broker.is_deleted())
        mock_swift.make_request.assert_called_once_with(
            'GET', '/v1/a/c', expected_headers, acceptable_statuses=(2,),
            params=params)

        def assert_ok():
            sharder, mock_swift = call_audit_container()
            self.assertFalse(sharder.logger.get_lines_for_level('warning'))
            self.assertFalse(sharder.logger.get_lines_for_level('error'))
            self._assert_stats(expected_stats, sharder, 'audit_shard')
            params = {'format': 'json', 'marker': 'k', 'end_marker': 't'}
            mock_swift.make_request.assert_called_once_with(
                'GET', '/v1/a/c', expected_headers, acceptable_statuses=(2,),
                params=params)

        # make own shard range match one in root, but different state
        shard_ranges[1].timestamp = Timestamp.now()
        broker.merge_shard_ranges([shard_ranges[1]])
        now = Timestamp.now()
        shard_ranges[1].update_state(ShardRange.SHARDING, state_timestamp=now)
        assert_ok()
        self.assertFalse(broker.is_deleted())
        # own shard range state is updated from root version
        own_shard_range = broker.get_own_shard_range()
        self.assertEqual(ShardRange.SHARDING, own_shard_range.state)
        self.assertEqual(now, own_shard_range.state_timestamp)

        own_shard_range.update_state(ShardRange.SHARDED,
                                     state_timestamp=Timestamp.now())
        broker.merge_shard_ranges([own_shard_range])
        assert_ok()

        own_shard_range.deleted = 1
        own_shard_range.timestamp = Timestamp.now()
        broker.merge_shard_ranges([own_shard_range])
        assert_ok()
        self.assertTrue(broker.is_deleted())

    def test_audit_shard_container(self):
        broker = self._make_broker(account='.shards_a', container='shard_c')
        broker.set_sharding_sysmeta('Quoted-Root', 'a/c')
        # include overlaps to verify correct match for updating own shard range
        shard_bounds = (
            ('a', 'j'), ('k', 't'), ('k', 's'), ('l', 's'), ('s', 'z'))
        shard_ranges = self._make_shard_ranges(shard_bounds, ShardRange.ACTIVE)
        shard_ranges[1].name = broker.path
        expected_stats = {'attempted': 1, 'success': 0, 'failure': 1}

        def call_audit_container(exc=None):
            with self._mock_sharder() as sharder:
                with mock.patch.object(sharder, '_audit_root_container') \
                        as mocked, mock.patch.object(
                            sharder, 'int_client') as mock_swift:
                    mock_response = mock.MagicMock()
                    mock_response.headers = {'x-backend-record-type':
                                             'shard'}
                    mock_response.body = json.dumps(
                        [dict(sr) for sr in shard_ranges])
                    mock_swift.make_request.return_value = mock_response
                    mock_swift.make_request.side_effect = exc
                    mock_swift.make_path = (lambda a, c:
                                            '/v1/%s/%s' % (a, c))
                    sharder.reclaim_age = 0
                    sharder._audit_container(broker)
            mocked.assert_not_called()
            return sharder, mock_swift

        # bad account name
        broker.account = 'bad_account'
        sharder, mock_swift = call_audit_container()
        lines = sharder.logger.get_lines_for_level('warning')
        self._assert_stats(expected_stats, sharder, 'audit_shard')
        self.assertIn('Audit warnings for shard %s' % broker.db_file, lines[0])
        self.assertIn('account not in shards namespace', lines[0])
        self.assertNotIn('root has no matching shard range', lines[0])
        self.assertNotIn('unable to get shard ranges from root', lines[0])
        self.assertIn('Audit failed for shard %s' % broker.db_file, lines[1])
        self.assertIn('missing own shard range', lines[1])
        self.assertFalse(lines[2:])
        self.assertFalse(broker.is_deleted())

        # missing own shard range
        broker.get_info()
        sharder, mock_swift = call_audit_container()
        lines = sharder.logger.get_lines_for_level('warning')
        self._assert_stats(expected_stats, sharder, 'audit_shard')
        self.assertIn('Audit failed for shard %s' % broker.db_file, lines[0])
        self.assertIn('missing own shard range', lines[0])
        self.assertNotIn('unable to get shard ranges from root', lines[0])
        self.assertFalse(lines[1:])
        self.assertFalse(sharder.logger.get_lines_for_level('error'))
        self.assertFalse(broker.is_deleted())

        # create own shard range, no match in root
        expected_stats = {'attempted': 1, 'success': 1, 'failure': 0}
        own_shard_range = broker.get_own_shard_range()  # get the default
        own_shard_range.lower = 'j'
        own_shard_range.upper = 'k'
        broker.merge_shard_ranges([own_shard_range])
        sharder, mock_swift = call_audit_container()
        lines = sharder.logger.get_lines_for_level('warning')
        self.assertIn('Audit warnings for shard %s' % broker.db_file, lines[0])
        self.assertNotIn('account not in shards namespace', lines[0])
        self.assertNotIn('missing own shard range', lines[0])
        self.assertIn('root has no matching shard range', lines[0])
        self.assertNotIn('unable to get shard ranges from root', lines[0])
        self._assert_stats(expected_stats, sharder, 'audit_shard')
        self.assertFalse(lines[1:])
        self.assertFalse(sharder.logger.get_lines_for_level('error'))
        self.assertFalse(broker.is_deleted())
        expected_headers = {'X-Backend-Record-Type': 'shard',
                            'X-Newest': 'true',
                            'X-Backend-Include-Deleted': 'True',
                            'X-Backend-Override-Deleted': 'true'}
        params = {'format': 'json', 'marker': 'j', 'end_marker': 'k'}
        mock_swift.make_request.assert_called_once_with(
            'GET', '/v1/a/c', expected_headers, acceptable_statuses=(2,),
            params=params)

        # create own shard range, failed response from root
        expected_stats = {'attempted': 1, 'success': 1, 'failure': 0}
        own_shard_range = broker.get_own_shard_range()  # get the default
        own_shard_range.lower = 'j'
        own_shard_range.upper = 'k'
        broker.merge_shard_ranges([own_shard_range])
        sharder, mock_swift = call_audit_container(
            exc=internal_client.UnexpectedResponse('bad', 'resp'))
        lines = sharder.logger.get_lines_for_level('warning')
        self.assertIn('Failed to get shard ranges', lines[0])
        self.assertIn('Audit warnings for shard %s' % broker.db_file, lines[1])
        self.assertNotIn('account not in shards namespace', lines[1])
        self.assertNotIn('missing own shard range', lines[1])
        self.assertNotIn('root has no matching shard range', lines[1])
        self.assertIn('unable to get shard ranges from root', lines[1])
        self._assert_stats(expected_stats, sharder, 'audit_shard')
        self.assertFalse(lines[2:])
        self.assertFalse(sharder.logger.get_lines_for_level('error'))
        self.assertFalse(broker.is_deleted())
        mock_swift.make_request.assert_called_once_with(
            'GET', '/v1/a/c', expected_headers, acceptable_statuses=(2,),
            params=params)

        def assert_ok():
            sharder, mock_swift = call_audit_container()
            self.assertFalse(sharder.logger.get_lines_for_level('warning'))
            self.assertFalse(sharder.logger.get_lines_for_level('error'))
            self._assert_stats(expected_stats, sharder, 'audit_shard')
            params = {'format': 'json', 'marker': 'k', 'end_marker': 't'}
            mock_swift.make_request.assert_called_once_with(
                'GET', '/v1/a/c', expected_headers, acceptable_statuses=(2,),
                params=params)

        # make own shard range match one in root, but different state
        shard_ranges[1].timestamp = Timestamp.now()
        broker.merge_shard_ranges([shard_ranges[1]])
        now = Timestamp.now()
        shard_ranges[1].update_state(ShardRange.SHARDING, state_timestamp=now)
        assert_ok()
        self.assertFalse(broker.is_deleted())
        # own shard range state is updated from root version
        own_shard_range = broker.get_own_shard_range()
        self.assertEqual(ShardRange.SHARDING, own_shard_range.state)
        self.assertEqual(now, own_shard_range.state_timestamp)

        own_shard_range.update_state(ShardRange.SHARDED,
                                     state_timestamp=Timestamp.now())
        broker.merge_shard_ranges([own_shard_range])
        assert_ok()

        own_shard_range.deleted = 1
        own_shard_range.timestamp = Timestamp.now()
        broker.merge_shard_ranges([own_shard_range])
        del shard_ranges[:]  # root responds with no shard ranges
        assert_ok()
        self.assertTrue(broker.is_deleted())

    def test_shrinking_shard_container(self):
        broker = self._make_broker(account='.shards_a', container='shard_c')
        broker.set_sharding_sysmeta('Quoted-Root', 'a/c')
        shard_bounds = (('j', 'm'), ('j', 't'))
        shard_ranges = self._make_shard_ranges(shard_bounds, ShardRange.ACTIVE)
        broker_sr = shard_ranges[0]
        broker_sr.name = broker.path
        broker.merge_shard_ranges([broker_sr])
        self.assertEqual([], broker.get_shard_ranges())
        self.assertEqual([broker_sr], broker.get_shard_ranges(
            include_own=True))

        # mark our range as shrinking
        shard_ranges[0].state = ShardRange.SHRINKING
        mock_response = mock.MagicMock()
        mock_response.headers = {'x-backend-record-type':
                                 'shard'}
        mock_response.body = json.dumps(
            [dict(sr) for sr in shard_ranges])

        with self._mock_sharder() as sharder:
            sharder.int_client.make_request.return_value = mock_response
            sharder._audit_container(broker)

        self.assertEqual(shard_ranges, broker.get_shard_ranges(
            include_own=True))
        debug_lines = self.logger.get_lines_for_level('debug')
        self.assertEqual(['Updating 2 shard_range(s) from root'], debug_lines)

    def test_shrinking_cleave_with_rando_states_blocks(self):
        broker = self._make_broker(account='.shards_a', container='shard_c')
        broker.set_sharding_sysmeta('Quoted-Root', 'a/c')
        shard_ranges = [
            # this is us, we're ready to cleave!
            ShardRange(broker.path, Timestamp.now(),
                       'j', 'm', state=ShardRange.SHRINKING),
            # having unready shard ranges grinds cleave to a halt
            ShardRange('.shards_a/c_B', Timestamp.now(),
                       'j', 'n', state=ShardRange.SHARDING),
            # we have a ready shard range, but cleaving context cusors don't
            # support skipping ahead
            ShardRange('.shards_a/c_C', Timestamp.now(),
                       'j', 't', state=ShardRange.ACTIVE),
        ]
        broker.merge_shard_ranges(shard_ranges)

        with self._mock_sharder() as sharder:
            sharder._cleave(broker)

        info_lines = self.logger.get_lines_for_level('info')
        self.assertEqual([
            'Stopped cleave at unready %s' % shard_ranges[1]
        ], info_lines)

    def test_find_and_enable_sharding_candidates(self):
        broker = self._make_broker()
        broker.enable_sharding(next(self.ts_iter))
        shard_bounds = (('', 'here'), ('here', 'there'), ('there', ''))
        shard_ranges = self._make_shard_ranges(
            shard_bounds, state=ShardRange.CLEAVED)
        shard_ranges[0].state = ShardRange.ACTIVE
        broker.merge_shard_ranges(shard_ranges)
        self.assertTrue(broker.set_sharding_state())
        self.assertTrue(broker.set_sharded_state())
        with self._mock_sharder() as sharder:
            sharder._find_and_enable_sharding_candidates(broker)

        # one range just below threshold
        shard_ranges[0].update_meta(sharder.shard_container_threshold - 1, 0)
        broker.merge_shard_ranges(shard_ranges[0])
        with self._mock_sharder() as sharder:
            sharder._find_and_enable_sharding_candidates(broker)
        self._assert_shard_ranges_equal(shard_ranges,
                                        broker.get_shard_ranges())

        # two ranges above threshold, only one ACTIVE
        shard_ranges[0].update_meta(sharder.shard_container_threshold, 0)
        shard_ranges[2].update_meta(sharder.shard_container_threshold + 1, 0)
        broker.merge_shard_ranges([shard_ranges[0], shard_ranges[2]])
        with self._mock_sharder() as sharder:
            with mock_timestamp_now() as now:
                sharder._find_and_enable_sharding_candidates(broker)
        expected = shard_ranges[0].copy(state=ShardRange.SHARDING,
                                        state_timestamp=now, epoch=now)
        self._assert_shard_ranges_equal([expected] + shard_ranges[1:],
                                        broker.get_shard_ranges())

        # check idempotency
        with self._mock_sharder() as sharder:
            with mock_timestamp_now() as now:
                sharder._find_and_enable_sharding_candidates(broker)
        self._assert_shard_ranges_equal([expected] + shard_ranges[1:],
                                        broker.get_shard_ranges())

        # two ranges above threshold, both ACTIVE
        shard_ranges[2].update_state(ShardRange.ACTIVE)
        broker.merge_shard_ranges(shard_ranges[2])
        with self._mock_sharder() as sharder:
            with mock_timestamp_now() as now:
                sharder._find_and_enable_sharding_candidates(broker)
        expected_2 = shard_ranges[2].copy(state=ShardRange.SHARDING,
                                          state_timestamp=now, epoch=now)
        self._assert_shard_ranges_equal(
            [expected, shard_ranges[1], expected_2], broker.get_shard_ranges())

        # check idempotency
        with self._mock_sharder() as sharder:
            with mock_timestamp_now() as now:
                sharder._find_and_enable_sharding_candidates(broker)
        self._assert_shard_ranges_equal(
            [expected, shard_ranges[1], expected_2], broker.get_shard_ranges())

    def test_find_and_enable_sharding_candidates_bootstrap(self):
        broker = self._make_broker()
        with self._mock_sharder(
                conf={'shard_container_threshold': 1}) as sharder:
            sharder._find_and_enable_sharding_candidates(broker)
        self.assertEqual(ShardRange.ACTIVE, broker.get_own_shard_range().state)
        broker.put_object('obj', next(self.ts_iter).internal, 1, '', '')
        self.assertEqual(1, broker.get_info()['object_count'])
        with self._mock_sharder(
                conf={'shard_container_threshold': 1}) as sharder:
            with mock_timestamp_now() as now:
                sharder._find_and_enable_sharding_candidates(
                    broker, [broker.get_own_shard_range()])
        own_sr = broker.get_own_shard_range()
        self.assertEqual(ShardRange.SHARDING, own_sr.state)
        self.assertEqual(now, own_sr.state_timestamp)
        self.assertEqual(now, own_sr.epoch)

        # check idempotency
        with self._mock_sharder(
                conf={'shard_container_threshold': 1}) as sharder:
            with mock_timestamp_now():
                sharder._find_and_enable_sharding_candidates(
                    broker, [broker.get_own_shard_range()])
        own_sr = broker.get_own_shard_range()
        self.assertEqual(ShardRange.SHARDING, own_sr.state)
        self.assertEqual(now, own_sr.state_timestamp)
        self.assertEqual(now, own_sr.epoch)

    def test_find_and_enable_shrinking_candidates(self):
        broker = self._make_broker()
        broker.enable_sharding(next(self.ts_iter))
        shard_bounds = (('', 'here'), ('here', 'there'), ('there', ''))
        size = (DEFAULT_SHARD_SHRINK_POINT *
                DEFAULT_SHARD_CONTAINER_THRESHOLD / 100)
        shard_ranges = self._make_shard_ranges(
            shard_bounds, state=ShardRange.ACTIVE, object_count=size)
        broker.merge_shard_ranges(shard_ranges)
        self.assertTrue(broker.set_sharding_state())
        self.assertTrue(broker.set_sharded_state())
        with self._mock_sharder() as sharder:
            sharder._find_and_enable_shrinking_candidates(broker)
        self._assert_shard_ranges_equal(shard_ranges,
                                        broker.get_shard_ranges())

        # one range just below threshold
        shard_ranges[0].update_meta(size - 1, 0)
        broker.merge_shard_ranges(shard_ranges[0])
        with self._mock_sharder() as sharder:
            with mock_timestamp_now() as now:
                sharder._send_shard_ranges = mock.MagicMock()
                sharder._find_and_enable_shrinking_candidates(broker)
        acceptor = shard_ranges[1].copy(lower=shard_ranges[0].lower)
        acceptor.timestamp = now
        donor = shard_ranges[0].copy(state=ShardRange.SHRINKING,
                                     state_timestamp=now, epoch=now)
        self._assert_shard_ranges_equal([donor, acceptor, shard_ranges[2]],
                                        broker.get_shard_ranges())
        sharder._send_shard_ranges.assert_has_calls(
            [mock.call(acceptor.account, acceptor.container, [acceptor]),
             mock.call(donor.account, donor.container, [donor, acceptor])]
        )

        # check idempotency
        with self._mock_sharder() as sharder:
            with mock_timestamp_now() as now:
                sharder._send_shard_ranges = mock.MagicMock()
                sharder._find_and_enable_shrinking_candidates(broker)
        self._assert_shard_ranges_equal([donor, acceptor, shard_ranges[2]],
                                        broker.get_shard_ranges())
        sharder._send_shard_ranges.assert_has_calls(
            [mock.call(acceptor.account, acceptor.container, [acceptor]),
             mock.call(donor.account, donor.container, [donor, acceptor])]
        )

        # acceptor falls below threshold - not a candidate
        with self._mock_sharder() as sharder:
            with mock_timestamp_now() as now:
                acceptor.update_meta(0, 0, meta_timestamp=now)
                broker.merge_shard_ranges(acceptor)
                sharder._send_shard_ranges = mock.MagicMock()
                sharder._find_and_enable_shrinking_candidates(broker)
        self._assert_shard_ranges_equal([donor, acceptor, shard_ranges[2]],
                                        broker.get_shard_ranges())
        sharder._send_shard_ranges.assert_has_calls(
            [mock.call(acceptor.account, acceptor.container, [acceptor]),
             mock.call(donor.account, donor.container, [donor, acceptor])]
        )

        # ...until donor has shrunk
        with self._mock_sharder() as sharder:
            with mock_timestamp_now() as now:
                donor.update_state(ShardRange.SHARDED, state_timestamp=now)
                donor.set_deleted(timestamp=now)
                broker.merge_shard_ranges(donor)
                sharder._send_shard_ranges = mock.MagicMock()
                sharder._find_and_enable_shrinking_candidates(broker)
        new_acceptor = shard_ranges[2].copy(lower=acceptor.lower)
        new_acceptor.timestamp = now
        new_donor = acceptor.copy(state=ShardRange.SHRINKING,
                                  state_timestamp=now, epoch=now)
        self._assert_shard_ranges_equal(
            [donor, new_donor, new_acceptor],
            broker.get_shard_ranges(include_deleted=True))
        sharder._send_shard_ranges.assert_has_calls(
            [mock.call(new_acceptor.account, new_acceptor.container,
                       [new_acceptor]),
             mock.call(new_donor.account, new_donor.container,
                       [new_donor, new_acceptor])]
        )

        # ..finally last shard shrinks to root
        with self._mock_sharder() as sharder:
            with mock_timestamp_now() as now:
                new_donor.update_state(ShardRange.SHARDED, state_timestamp=now)
                new_donor.set_deleted(timestamp=now)
                new_acceptor.update_meta(0, 0, meta_timestamp=now)
                broker.merge_shard_ranges([new_donor, new_acceptor])
                sharder._send_shard_ranges = mock.MagicMock()
                sharder._find_and_enable_shrinking_candidates(broker)
        final_donor = new_acceptor.copy(state=ShardRange.SHRINKING,
                                        state_timestamp=now, epoch=now)
        self._assert_shard_ranges_equal(
            [donor, new_donor, final_donor],
            broker.get_shard_ranges(include_deleted=True))
        sharder._send_shard_ranges.assert_has_calls(
            [mock.call(final_donor.account, final_donor.container,
                       [final_donor, broker.get_own_shard_range()])]
        )

    def test_partition_and_device_filters(self):
        # verify partitions and devices kwargs result in filtering of processed
        # containers but not of the local device ids.
        ring = FakeRing()
        dev_ids = set()
        container_data = []
        for dev in ring.devs:
            dev_ids.add(dev['id'])
            part = str(dev['id'])
            broker = self._make_broker(
                container='c%s' % dev['id'], hash_='c%shash' % dev['id'],
                device=dev['device'], part=part)
            broker.update_metadata({'X-Container-Sysmeta-Sharding':
                                    ('true', next(self.ts_iter).internal)})
            container_data.append((broker.path, dev['id'], part))

        with self._mock_sharder() as sharder:
            sharder.ring = ring
            sharder._check_node = lambda node: os.path.join(
                sharder.conf['devices'], node['device'])
            with mock.patch.object(
                    sharder, '_process_broker') as mock_process_broker:
                sharder.run_once()
        self.assertEqual(dev_ids, set(sharder._local_device_ids))
        self.assertEqual(set(container_data),
                         set((call[0][0].path, call[0][1]['id'], call[0][2])
                             for call in mock_process_broker.call_args_list))

        with self._mock_sharder() as sharder:
            sharder.ring = ring
            sharder._check_node = lambda node: os.path.join(
                sharder.conf['devices'], node['device'])
            with mock.patch.object(
                    sharder, '_process_broker') as mock_process_broker:
                sharder.run_once(partitions='0')
        self.assertEqual(dev_ids, set(sharder._local_device_ids))
        self.assertEqual(set([container_data[0]]),
                         set((call[0][0].path, call[0][1]['id'], call[0][2])
                             for call in mock_process_broker.call_args_list))

        with self._mock_sharder() as sharder:
            sharder.ring = ring
            sharder._check_node = lambda node: os.path.join(
                sharder.conf['devices'], node['device'])
            with mock.patch.object(
                    sharder, '_process_broker') as mock_process_broker:
                sharder.run_once(partitions='2,0')
        self.assertEqual(dev_ids, set(sharder._local_device_ids))
        self.assertEqual(set([container_data[0], container_data[2]]),
                         set((call[0][0].path, call[0][1]['id'], call[0][2])
                             for call in mock_process_broker.call_args_list))

        with self._mock_sharder() as sharder:
            sharder.ring = ring
            sharder._check_node = lambda node: os.path.join(
                sharder.conf['devices'], node['device'])
            with mock.patch.object(
                    sharder, '_process_broker') as mock_process_broker:
                sharder.run_once(partitions='2,0', devices='sdc')
        self.assertEqual(dev_ids, set(sharder._local_device_ids))
        self.assertEqual(set([container_data[2]]),
                         set((call[0][0].path, call[0][1]['id'], call[0][2])
                             for call in mock_process_broker.call_args_list))

        with self._mock_sharder() as sharder:
            sharder.ring = ring
            sharder._check_node = lambda node: os.path.join(
                sharder.conf['devices'], node['device'])
            with mock.patch.object(
                    sharder, '_process_broker') as mock_process_broker:
                sharder.run_once(devices='sdb,sdc')
        self.assertEqual(dev_ids, set(sharder._local_device_ids))
        self.assertEqual(set(container_data[1:]),
                         set((call[0][0].path, call[0][1]['id'], call[0][2])
                             for call in mock_process_broker.call_args_list))

    def test_audit_cleave_contexts(self):

        def add_cleave_context(id, last_modified):
            params = {'ref': id,
                      'cursor': 'curs',
                      'max_row': 2,
                      'cleave_to_row': 2,
                      'last_cleave_to_row': 1,
                      'cleaving_done': False,
                      'misplaced_done': True,
                      'ranges_done': 2,
                      'ranges_todo': 4}
            key = 'X-Container-Sysmeta-Shard-Context-%s' % id
            with mock_timestamp_now(Timestamp(last_modified)):
                broker.update_metadata(
                    {key: (json.dumps(params),
                           Timestamp(last_modified).internal)})

        def get_context(id, broker):
            data = broker.get_sharding_sysmeta().get('Context-%s' % id)
            if data:
                return CleavingContext(**json.loads(data))
            return data

        reclaim_age = 100
        broker = self._make_broker()

        # sanity check
        self.assertIsNone(broker.get_own_shard_range(no_default=True))
        self.assertEqual(UNSHARDED, broker.get_db_state())

        # Setup some cleaving contexts
        id_old, id_newish = [str(uuid4()) for _ in range(2)]
        contexts = ((id_old, 1),
                    (id_newish, reclaim_age // 2))
        for id, last_modified in contexts:
            add_cleave_context(id, last_modified)

        with self._mock_sharder({'reclaim_age': str(reclaim_age)}) as sharder:
            with mock_timestamp_now(Timestamp(reclaim_age + 2)):
                sharder._audit_cleave_contexts(broker)

        old_ctx = get_context(id_old, broker)
        self.assertEqual(old_ctx, "")

        newish_ctx = get_context(id_newish, broker)
        self.assertEqual(newish_ctx.ref, id_newish)

        # If we push time another reclaim age later, and they all be removed
        # minus id_missing_lm as it has a later last_modified.
        with self._mock_sharder({'reclaim_age': str(reclaim_age)}) as sharder:
            with mock_timestamp_now(Timestamp(reclaim_age * 2)):
                sharder._audit_cleave_contexts(broker)

        newish_ctx = get_context(id_newish, broker)
        self.assertEqual(newish_ctx, "")


class TestShardingHelpers(unittest.TestCase):

    def setUp(self):
        self.ts = make_timestamp_iter()

    def srn(self, epoch, index):
        """
        These tests have the convention of dropping the hash from the shard
        name and keeping sets of ranges in order by epoch.
        """
        return '.shards_a/c-%s-%s' % (epoch.normal, index)

    def _stabilize(self, shard_ranges):
        # sanity: round trip to stabilize order
        broker = ContainerBroker(':memory:', account='a', container='c')
        broker.initialize()
        broker.merge_shard_ranges(shard_ranges)
        stable_order = broker.get_shard_ranges()
        # ideally tests literals are ordered
        self.assertEqual(shard_ranges, stable_order)
        return stable_order

<<<<<<< HEAD
=======
    def test_shrinks_into_cleaved(self):
        epoch = next(self.ts)

        orig_shard_ranges = [
            ShardRange(self.srn(epoch, 0), epoch, ShardRange.MIN, 'a',
                       object_count=100, state=ShardRange.ACTIVE),
            ShardRange(self.srn(epoch, 1), epoch, 'a', 'b',
                       object_count=100, state=ShardRange.CLEAVED),
            ShardRange(self.srn(epoch, 2), epoch, 'b', 'c',
                       object_count=100, state=ShardRange.ACTIVE),
            ShardRange(self.srn(epoch, 3), epoch, 'c', ShardRange.MAX,
                       object_count=100, state=ShardRange.ACTIVE),
        ]
        shard_ranges = self._stabilize(orig_shard_ranges)

        acceptors = find_shrinking_acceptors(shard_ranges[2], shard_ranges)
        self.assertEqual(acceptors, [shard_ranges[1]])
        # nothing passed in gets mutated
        self.assertEqual(shard_ranges, orig_shard_ranges)

>>>>>>> 056de29d
    def test_middle_shrinks_to_the_left(self):
        epoch = next(self.ts)

        orig_shard_ranges = [
            ShardRange(self.srn(epoch, 0), epoch, ShardRange.MIN, 'a',
                       object_count=100, state=ShardRange.ACTIVE),
            ShardRange(self.srn(epoch, 1), epoch, 'a', 'b',
                       object_count=100, state=ShardRange.ACTIVE),
            ShardRange(self.srn(epoch, 2), epoch, 'b', 'c',
                       object_count=100, state=ShardRange.ACTIVE),
            ShardRange(self.srn(epoch, 3), epoch, 'c', ShardRange.MAX,
                       object_count=100, state=ShardRange.ACTIVE),
        ]
        shard_ranges = self._stabilize(orig_shard_ranges)

<<<<<<< HEAD
        acceptors = find_shinrking_acceptors(shard_ranges[2], shard_ranges)
=======
        acceptors = find_shrinking_acceptors(shard_ranges[2], shard_ranges)
>>>>>>> 056de29d
        self.assertEqual(acceptors, [shard_ranges[1]])
        # nothing passed in gets mutated
        self.assertEqual(shard_ranges, orig_shard_ranges)

    def test_last_shrinks_to_the_left(self):
        epoch = next(self.ts)

        shard_ranges = [
            ShardRange(self.srn(epoch, 0), epoch, ShardRange.MIN, 'a',
                       object_count=100, state=ShardRange.ACTIVE),
            ShardRange(self.srn(epoch, 1), epoch, 'a', 'b',
                       object_count=100, state=ShardRange.ACTIVE),
            ShardRange(self.srn(epoch, 2), epoch, 'b', 'c',
                       object_count=100, state=ShardRange.ACTIVE),
            ShardRange(self.srn(epoch, 3), epoch, 'c', ShardRange.MAX,
                       object_count=100, state=ShardRange.ACTIVE),
        ]
        shard_ranges = self._stabilize(shard_ranges)

<<<<<<< HEAD
        acceptors = find_shinrking_acceptors(shard_ranges[-1], shard_ranges)
=======
        acceptors = find_shrinking_acceptors(shard_ranges[-1], shard_ranges)
>>>>>>> 056de29d
        self.assertEqual(acceptors, [shard_ranges[-2]])

    def test_first_shrinks_to_the_right(self):
        epoch = next(self.ts)

        shard_ranges = [
            ShardRange(self.srn(epoch, 0), epoch, ShardRange.MIN, 'a',
                       object_count=100, state=ShardRange.ACTIVE),
            ShardRange(self.srn(epoch, 1), epoch, 'a', 'b',
                       object_count=100, state=ShardRange.ACTIVE),
            ShardRange(self.srn(epoch, 2), epoch, 'b', 'c',
                       object_count=100, state=ShardRange.ACTIVE),
            ShardRange(self.srn(epoch, 3), epoch, 'c', ShardRange.MAX,
                       object_count=100, state=ShardRange.ACTIVE),
        ]
        shard_ranges = self._stabilize(shard_ranges)

<<<<<<< HEAD
        acceptors = find_shinrking_acceptors(shard_ranges[0], shard_ranges)
=======
        acceptors = find_shrinking_acceptors(shard_ranges[0], shard_ranges)
>>>>>>> 056de29d
        self.assertEqual(acceptors, [shard_ranges[1]])

    def test_shadowed_overlap_shrinks_left(self):
        epoch1 = next(self.ts)
        epoch2 = next(self.ts)

        shard_ranges = [
            ShardRange(self.srn(epoch1, 0), epoch1, ShardRange.MIN, 'a',
                       object_count=100, state=ShardRange.ACTIVE),
            ShardRange(self.srn(epoch1, 1), epoch1, 'a', 'b',
                       object_count=100, state=ShardRange.ACTIVE),
            # shadowed
            ShardRange(self.srn(epoch2, 1), epoch2, 'a', 'b',
                       object_count=100, state=ShardRange.ACTIVE),
            ShardRange(self.srn(epoch1, 2), epoch1, 'b', 'c',
                       object_count=100, state=ShardRange.ACTIVE),
            ShardRange(self.srn(epoch1, 3), epoch1, 'c', ShardRange.MAX,
                       object_count=100, state=ShardRange.ACTIVE),
        ]
        shard_ranges = self._stabilize(shard_ranges)

<<<<<<< HEAD
        acceptors = find_shinrking_acceptors(shard_ranges[2], shard_ranges)
=======
        acceptors = find_shrinking_acceptors(shard_ranges[2], shard_ranges)
>>>>>>> 056de29d
        self.assertEqual(acceptors, [shard_ranges[1]])

    def test_covering_overlaps_shrinks_right(self):
        epoch1 = next(self.ts)
        epoch2 = next(self.ts)

        shard_ranges = [
            ShardRange(self.srn(epoch1, 0), epoch1, ShardRange.MIN, 'a',
                       object_count=100, state=ShardRange.ACTIVE),
            # covering
            ShardRange(self.srn(epoch1, 1), epoch1, 'a', 'b',
                       object_count=100, state=ShardRange.ACTIVE),
            ShardRange(self.srn(epoch2, 1), epoch2, 'a', 'b',
                       object_count=100, state=ShardRange.ACTIVE),
            ShardRange(self.srn(epoch1, 2), epoch1, 'b', 'c',
                       object_count=100, state=ShardRange.ACTIVE),
            ShardRange(self.srn(epoch1, 3), epoch1, 'c', ShardRange.MAX,
                       object_count=100, state=ShardRange.ACTIVE),
        ]
        shard_ranges = self._stabilize(shard_ranges)

<<<<<<< HEAD
        acceptors = find_shinrking_acceptors(shard_ranges[1], shard_ranges)
=======
        acceptors = find_shrinking_acceptors(shard_ranges[1], shard_ranges)
>>>>>>> 056de29d
        self.assertEqual(acceptors, [shard_ranges[2]])

    def test_shrink_to_covering_overlap(self):
        epoch1 = next(self.ts)
        epoch2 = next(self.ts)

        shard_ranges = [
            ShardRange(self.srn(epoch1, 0), epoch1, ShardRange.MIN, 'a',
                       object_count=100, state=ShardRange.ACTIVE),
            # covering
            ShardRange(self.srn(epoch1, 1), epoch1, 'a', 'b',
                       object_count=100, state=ShardRange.ACTIVE),
            ShardRange(self.srn(epoch2, 1), epoch2, 'a', 'b',
                       object_count=100, state=ShardRange.ACTIVE),
            ShardRange(self.srn(epoch1, 2), epoch1, 'b', 'c',
                       object_count=100, state=ShardRange.ACTIVE),
            ShardRange(self.srn(epoch1, 3), epoch1, 'c', ShardRange.MAX,
                       object_count=100, state=ShardRange.ACTIVE),
        ]
        shard_ranges = self._stabilize(shard_ranges)

<<<<<<< HEAD
        acceptors = find_shinrking_acceptors(shard_ranges[3], shard_ranges)
=======
        acceptors = find_shrinking_acceptors(shard_ranges[3], shard_ranges)
>>>>>>> 056de29d
        self.assertEqual(acceptors, [shard_ranges[1]])

    def test_shrink_shadow_to_multiple_convering_overlaps(self):
        epoch1 = next(self.ts)
        epoch2 = next(self.ts)

        shard_ranges = [
            ShardRange(self.srn(epoch1, 0), epoch1, ShardRange.MIN, 'a',
                       object_count=100, state=ShardRange.ACTIVE),
            ShardRange(self.srn(epoch1, 1), epoch1, 'a', 'c',
                       object_count=100, state=ShardRange.ACTIVE),
            ShardRange(self.srn(epoch2, 1), epoch2, 'b', 'd',
                       object_count=100, state=ShardRange.ACTIVE),
            ShardRange(self.srn(epoch1, 2), epoch1, 'c', 'e',
                       object_count=100, state=ShardRange.ACTIVE),
            ShardRange(self.srn(epoch1, 3), epoch1, 'e', ShardRange.MAX,
                       object_count=100, state=ShardRange.ACTIVE),
        ]
        shard_ranges = self._stabilize(shard_ranges)

<<<<<<< HEAD
        acceptors = find_shinrking_acceptors(shard_ranges[2], shard_ranges)
=======
        acceptors = find_shrinking_acceptors(shard_ranges[2], shard_ranges)
>>>>>>> 056de29d
        self.assertEqual(acceptors, [shard_ranges[1], shard_ranges[3]])

    def test_shrink_fully_overlapping_sub_shards(self):
        epoch1 = next(self.ts)
        epoch2 = next(self.ts)
        epoch3 = next(self.ts)

        shard_ranges = [
            ShardRange(self.srn(epoch1, 0), epoch1, ShardRange.MIN, 'a',
                       object_count=100, state=ShardRange.ACTIVE),
            # deleted/sharded ranges are in the database table, but they're
            # filtered as irrelevant by default so test helpers don't expect it
            # in the stub
            # ShardRange(self.srn(epoch1, 1), epoch1, 'a', 'b',
            #            object_count=100, state=ShardRange.SHARDED,
            #            deleted=True),

            ShardRange(self.srn(epoch2, 0), epoch2, 'a', 'b',
                       object_count=100, state=ShardRange.ACTIVE),
            ShardRange(self.srn(epoch3, 0), epoch3, 'a', 'b',
                       object_count=100, state=ShardRange.ACTIVE),

            ShardRange(self.srn(epoch2, 1), epoch2, 'b', 'c',
                       object_count=100, state=ShardRange.ACTIVE),
            ShardRange(self.srn(epoch3, 1), epoch3, 'b', 'c',
                       object_count=100, state=ShardRange.ACTIVE),

            ShardRange(self.srn(epoch2, 2), epoch2, 'c', 'd',
                       object_count=100, state=ShardRange.ACTIVE),
            ShardRange(self.srn(epoch3, 2), epoch3, 'c', 'd',
                       object_count=100, state=ShardRange.ACTIVE),

            ShardRange(self.srn(epoch1, 2), epoch1, 'd', 'e',
                       object_count=100, state=ShardRange.ACTIVE),
            ShardRange(self.srn(epoch1, 3), epoch1, 'e', ShardRange.MAX,
                       object_count=100, state=ShardRange.ACTIVE),
        ]
        shard_ranges = self._stabilize(shard_ranges)

        for i in range(3):
            donor = [sr for sr in shard_ranges
                     if sr.name == self.srn(epoch3, i)][0]
<<<<<<< HEAD
            acceptors = find_shinrking_acceptors(donor, shard_ranges)
=======
            acceptors = find_shrinking_acceptors(donor, shard_ranges)
>>>>>>> 056de29d
            expected = [sr for sr in shard_ranges
                        if sr.name == self.srn(epoch2, i)]
            self.assertEqual(expected, acceptors)

    def test_shrink_offset_overlapping_sub_shards(self):
        epoch1 = next(self.ts)
        epoch2 = next(self.ts)
        epoch3 = next(self.ts)

        shard_ranges = [
            ShardRange(self.srn(epoch1, 0), epoch1, ShardRange.MIN, 'a',
                       object_count=100, state=ShardRange.ACTIVE),
            # deleted/sharded ranges are in the database table, but they're
            # filtered as irrelevant by default so test helpers don't expect it
            # in the stub
            # ShardRange(self.srn(epoch1, 1), epoch1, 'a', 'b',
            #            object_count=100, state=ShardRange.SHARDED,
            #            deleted=True),

            ShardRange(self.srn(epoch2, 0), epoch2, 'a', 'b',
                       object_count=100, state=ShardRange.ACTIVE),
            ShardRange(self.srn(epoch3, 0), epoch3, 'a', 'c',
                       object_count=100, state=ShardRange.ACTIVE),

            ShardRange(self.srn(epoch2, 1), epoch2, 'b', 'c',
                       object_count=100, state=ShardRange.ACTIVE),
            ShardRange(self.srn(epoch3, 1), epoch3, 'c', 'd',
                       object_count=100, state=ShardRange.ACTIVE),

            ShardRange(self.srn(epoch2, 2), epoch2, 'c', 'e',
                       object_count=100, state=ShardRange.ACTIVE),
            ShardRange(self.srn(epoch3, 2), epoch3, 'd', 'e',
                       object_count=100, state=ShardRange.ACTIVE),

            ShardRange(self.srn(epoch1, 2), epoch1, 'e', 'f',
                       object_count=100, state=ShardRange.ACTIVE),
            ShardRange(self.srn(epoch1, 3), epoch1, 'f', ShardRange.MAX,
                       object_count=100, state=ShardRange.ACTIVE),
        ]
        shard_ranges = self._stabilize(shard_ranges)

        donor = [sr for sr in shard_ranges
                 if sr.name == self.srn(epoch3, 0)][0]
<<<<<<< HEAD
        acceptors = find_shinrking_acceptors(donor, shard_ranges)
=======
        acceptors = find_shrinking_acceptors(donor, shard_ranges)
>>>>>>> 056de29d
        expected = [sr for sr in shard_ranges
                    if sr.name in (self.srn(epoch2, i) for i in (0, 1))]
        self.assertEqual(expected, acceptors)

        donor = [sr for sr in shard_ranges
                 if sr.name == self.srn(epoch2, 2)][0]
<<<<<<< HEAD
        acceptors = find_shinrking_acceptors(donor, shard_ranges)
=======
        acceptors = find_shrinking_acceptors(donor, shard_ranges)
>>>>>>> 056de29d
        expected = [sr for sr in shard_ranges
                    if sr.name in (self.srn(epoch3, i) for i in (1, 2))]
        self.assertEqual(expected, acceptors)

    def test_old_monster_shrinks_into_covering(self):
        epoch1 = next(self.ts)
        epoch2 = next(self.ts)

        shard_ranges = [
            ShardRange(self.srn(epoch2, 0), epoch2, ShardRange.MIN, 'a',
                       object_count=100, state=ShardRange.ACTIVE),
            ShardRange(self.srn(epoch2, 1), epoch2, 'a', 'b',
                       object_count=100, state=ShardRange.ACTIVE),
            ShardRange(self.srn(epoch2, 2), epoch2, 'b', 'c',
                       object_count=100, state=ShardRange.ACTIVE),
            ShardRange(self.srn(epoch1, 1), epoch1, 'a', 'd',
                       object_count=1000, state=ShardRange.ACTIVE),
            ShardRange(self.srn(epoch2, 3), epoch2, 'c', ShardRange.MAX,
                       object_count=100, state=ShardRange.ACTIVE),
        ]
        shard_ranges = self._stabilize(shard_ranges)

<<<<<<< HEAD
        acceptors = find_shinrking_acceptors(shard_ranges[3], shard_ranges)
        self.assertEqual(acceptors, [shard_ranges[i] for i in (1, 2, 4)])

=======
        acceptors = find_shrinking_acceptors(shard_ranges[3], shard_ranges)
        self.assertEqual(acceptors, [shard_ranges[i] for i in (1, 2, 4)])

    def test_first_shrinks_into_little_cover(self):
        epoch1 = next(self.ts)
        epoch2 = next(self.ts)

        shard_ranges = [
            ShardRange(self.srn(epoch1, 0), epoch1, ShardRange.MIN, 'a',
                       object_count=100, state=ShardRange.ACTIVE),
            ShardRange(self.srn(epoch2, 0), epoch2, ShardRange.MIN, 'b',
                       object_count=100, state=ShardRange.ACTIVE),
            ShardRange(self.srn(epoch2, 1), epoch2, 'b', 'c',
                       object_count=100, state=ShardRange.ACTIVE),
            ShardRange(self.srn(epoch2, 2), epoch2, 'c', 'd',
                       object_count=100, state=ShardRange.ACTIVE),
            ShardRange(self.srn(epoch2, 3), epoch2, 'd', ShardRange.MAX,
                       object_count=100, state=ShardRange.ACTIVE),
        ]
        shard_ranges = self._stabilize(shard_ranges)

        acceptors = find_shrinking_acceptors(shard_ranges[0], shard_ranges)
        self.assertEqual(acceptors, [shard_ranges[1]])

        acceptors = find_shrinking_acceptors(shard_ranges[1], shard_ranges)
        self.assertEqual(acceptors, [shard_ranges[0]])

        # now on the sneaky let's flip the ordering around
        shard_ranges[0], shard_ranges[1] = shard_ranges[1], shard_ranges[0]

        acceptors = find_shrinking_acceptors(shard_ranges[0], shard_ranges)
        self.assertEqual(acceptors, [shard_ranges[1]])

        acceptors = find_shrinking_acceptors(shard_ranges[1], shard_ranges)
        self.assertEqual(acceptors, [shard_ranges[0]])

    def test_second_shrinks_into_little_cover(self):
        epoch1 = next(self.ts)
        epoch2 = next(self.ts)

        shard_ranges = [
            ShardRange(self.srn(epoch1, 0), epoch1, 'a', 'b',
                       object_count=100, state=ShardRange.ACTIVE),
            ShardRange(self.srn(epoch2, 0), epoch2, ShardRange.MIN, 'c',
                       object_count=100, state=ShardRange.ACTIVE),
            ShardRange(self.srn(epoch2, 1), epoch2, 'c', 'd',
                       object_count=100, state=ShardRange.ACTIVE),
            ShardRange(self.srn(epoch2, 2), epoch2, 'd', 'e',
                       object_count=100, state=ShardRange.ACTIVE),
            ShardRange(self.srn(epoch2, 3), epoch2, 'e', ShardRange.MAX,
                       object_count=100, state=ShardRange.ACTIVE),
        ]
        shard_ranges = self._stabilize(shard_ranges)

        acceptors = find_shrinking_acceptors(shard_ranges[0], shard_ranges)
        self.assertEqual(acceptors, [shard_ranges[1]])

        acceptors = find_shrinking_acceptors(shard_ranges[1], shard_ranges)
        self.assertEqual(acceptors, [shard_ranges[0]])

        # now on the sneaky let's flip the ordering around
        shard_ranges[0], shard_ranges[1] = shard_ranges[1], shard_ranges[0]

        acceptors = find_shrinking_acceptors(shard_ranges[0], shard_ranges)
        self.assertEqual(acceptors, [shard_ranges[1]])

        acceptors = find_shrinking_acceptors(shard_ranges[1], shard_ranges)
        self.assertEqual(acceptors, [shard_ranges[0]])

    def test_second_shrinks_into_covering_pair(self):
        epoch1 = next(self.ts)
        epoch2 = next(self.ts)

        shard_ranges = [
            ShardRange(self.srn(epoch1, 0), epoch1, 'a', 'b',
                       object_count=100, state=ShardRange.ACTIVE),
            ShardRange(self.srn(epoch2, 0), epoch2, ShardRange.MIN, 'c',
                       object_count=100, state=ShardRange.ACTIVE),
            ShardRange(self.srn(epoch1, 1), epoch1, 'b', 'c',
                       object_count=100, state=ShardRange.ACTIVE),
            ShardRange(self.srn(epoch2, 1), epoch2, 'c', 'd',
                       object_count=100, state=ShardRange.ACTIVE),
            ShardRange(self.srn(epoch2, 2), epoch2, 'd', 'e',
                       object_count=100, state=ShardRange.ACTIVE),
            ShardRange(self.srn(epoch2, 3), epoch2, 'e', ShardRange.MAX,
                       object_count=100, state=ShardRange.ACTIVE),
        ]
        shard_ranges = self._stabilize(shard_ranges)

        acceptors = find_shrinking_acceptors(shard_ranges[1], shard_ranges)
        self.assertEqual(acceptors, [shard_ranges[0], shard_ranges[2]])

>>>>>>> 056de29d

class TestCleavingContext(BaseTestSharder):
    def test_init(self):
        ctx = CleavingContext(ref='test')
        self.assertEqual('test', ctx.ref)
        self.assertEqual('', ctx.cursor)
        self.assertIsNone(ctx.max_row)
        self.assertIsNone(ctx.cleave_to_row)
        self.assertIsNone(ctx.last_cleave_to_row)
        self.assertFalse(ctx.misplaced_done)
        self.assertFalse(ctx.cleaving_done)

    def test_iter(self):
        ctx = CleavingContext('test', 'curs', 12, 11, 10, False, True, 0, 4)
        expected = {'ref': 'test',
                    'cursor': 'curs',
                    'max_row': 12,
                    'cleave_to_row': 11,
                    'last_cleave_to_row': 10,
                    'cleaving_done': False,
                    'misplaced_done': True,
                    'ranges_done': 0,
                    'ranges_todo': 4}
        self.assertEqual(expected, dict(ctx))

    def test_cursor(self):
        broker = self._make_broker()
        ref = CleavingContext._make_ref(broker)

        for curs in ('curs', u'curs\u00e4\u00fb'):
            with annotate_failure('%r' % curs):
                expected = curs.encode('utf-8') if six.PY2 else curs
                ctx = CleavingContext(ref, curs, 12, 11, 10, False, True)
                self.assertEqual(dict(ctx), {
                    'cursor': expected,
                    'max_row': 12,
                    'cleave_to_row': 11,
                    'last_cleave_to_row': 10,
                    'cleaving_done': False,
                    'misplaced_done': True,
                    'ranges_done': 0,
                    'ranges_todo': 0,
                    'ref': ref,
                })
                self.assertEqual(expected, ctx.cursor)
                ctx.store(broker)
                reloaded_ctx = CleavingContext.load(broker)
                self.assertEqual(expected, reloaded_ctx.cursor)
                # Since we reloaded, the max row gets updated from the broker
                self.assertEqual(reloaded_ctx.max_row, -1)
                # reset it so the dict comparison will succeed
                reloaded_ctx.max_row = 12
                self.assertEqual(dict(ctx), dict(reloaded_ctx))

    def test_load(self):
        broker = self._make_broker()
        for i in range(6):
            broker.put_object('o%s' % i, next(self.ts_iter).internal, 10,
                              'text/plain', 'etag_a', 0)

        db_id = broker.get_info()['id']
        params = {'ref': db_id,
                  'cursor': 'curs',
                  'max_row': 2,
                  'cleave_to_row': 2,
                  'last_cleave_to_row': 1,
                  'cleaving_done': False,
                  'misplaced_done': True,
                  'ranges_done': 2,
                  'ranges_todo': 4}
        key = 'X-Container-Sysmeta-Shard-Context-%s' % db_id
        broker.update_metadata(
            {key: (json.dumps(params), Timestamp.now().internal)})
        ctx = CleavingContext.load(broker)
        self.assertEqual(db_id, ctx.ref)
        self.assertEqual('curs', ctx.cursor)
        # note max_row is dynamically updated during load
        self.assertEqual(6, ctx.max_row)
        self.assertEqual(2, ctx.cleave_to_row)
        self.assertEqual(1, ctx.last_cleave_to_row)
        self.assertTrue(ctx.misplaced_done)
        self.assertFalse(ctx.cleaving_done)
        self.assertEqual(2, ctx.ranges_done)
        self.assertEqual(4, ctx.ranges_todo)

    def test_load_all(self):
        broker = self._make_broker()
        last_ctx = None
        timestamp = Timestamp.now()

        db_ids = [str(uuid4()) for _ in range(6)]
        for db_id in db_ids:
            params = {'ref': db_id,
                      'cursor': 'curs',
                      'max_row': 2,
                      'cleave_to_row': 2,
                      'last_cleave_to_row': 1,
                      'cleaving_done': False,
                      'misplaced_done': True,
                      'ranges_done': 2,
                      'ranges_todo': 4}
            key = 'X-Container-Sysmeta-Shard-Context-%s' % db_id
            broker.update_metadata(
                {key: (json.dumps(params), timestamp.internal)})
        first_ctx = None
        for ctx, lm in CleavingContext.load_all(broker):
            if not first_ctx:
                first_ctx = ctx
            last_ctx = ctx
            self.assertIn(ctx.ref, db_ids)
            self.assertEqual(lm, timestamp.internal)

        # If a context is deleted (metadata is "") then it's skipped
        last_ctx.delete(broker)
        db_ids.remove(last_ctx.ref)

        # and let's modify the first
        with mock_timestamp_now() as new_timestamp:
            first_ctx.store(broker)

        for ctx, lm in CleavingContext.load_all(broker):
            self.assertIn(ctx.ref, db_ids)
            if ctx.ref == first_ctx.ref:
                self.assertEqual(lm, new_timestamp.internal)
            else:
                self.assertEqual(lm, timestamp.internal)

    def test_delete(self):
        broker = self._make_broker()

        db_id = broker.get_info()['id']
        params = {'ref': db_id,
                  'cursor': 'curs',
                  'max_row': 2,
                  'cleave_to_row': 2,
                  'last_cleave_to_row': 1,
                  'cleaving_done': False,
                  'misplaced_done': True,
                  'ranges_done': 2,
                  'ranges_todo': 4}
        key = 'X-Container-Sysmeta-Shard-Context-%s' % db_id
        broker.update_metadata(
            {key: (json.dumps(params), Timestamp.now().internal)})
        ctx = CleavingContext.load(broker)
        self.assertEqual(db_id, ctx.ref)

        # Now let's delete it. When deleted the metadata key will exist, but
        # the value will be "" as this means it'll be reaped later.
        ctx.delete(broker)
        sysmeta = broker.get_sharding_sysmeta()
        for key, val in sysmeta.items():
            if key == "Context-%s" % db_id:
                self.assertEqual(val, "")
                break
        else:
            self.fail("Deleted context 'Context-%s' not found")

    def test_store_old_style(self):
        broker = self._make_old_style_sharding_broker()
        old_db_id = broker.get_brokers()[0].get_info()['id']
        last_mod = Timestamp.now()
        ctx = CleavingContext(old_db_id, 'curs', 12, 11, 2, True, True, 2, 4)
        with mock_timestamp_now(last_mod):
            ctx.store(broker)
        key = 'X-Container-Sysmeta-Shard-Context-%s' % old_db_id
        data = json.loads(broker.metadata[key][0])
        expected = {'ref': old_db_id,
                    'cursor': 'curs',
                    'max_row': 12,
                    'cleave_to_row': 11,
                    'last_cleave_to_row': 2,
                    'cleaving_done': True,
                    'misplaced_done': True,
                    'ranges_done': 2,
                    'ranges_todo': 4}
        self.assertEqual(expected, data)
        # last modified is the metadata timestamp
        self.assertEqual(broker.metadata[key][1], last_mod.internal)

    def test_store_add_row_load_old_style(self):
        # adding row to older db changes only max_row in the context
        broker = self._make_old_style_sharding_broker()
        old_broker = broker.get_brokers()[0]
        old_db_id = old_broker.get_info()['id']
        old_broker.merge_items([old_broker._record_to_dict(
            ('obj', next(self.ts_iter).internal, 0, 'text/plain', 'etag', 1))])
        old_max_row = old_broker.get_max_row()
        self.assertEqual(1, old_max_row)  # sanity check
        ctx = CleavingContext(old_db_id, 'curs', 1, 1, 0, True, True)
        ctx.store(broker)

        # adding a row changes max row
        old_broker.merge_items([old_broker._record_to_dict(
            ('obj', next(self.ts_iter).internal, 0, 'text/plain', 'etag', 1))])

        new_ctx = CleavingContext.load(broker)
        self.assertEqual(old_db_id, new_ctx.ref)
        self.assertEqual('curs', new_ctx.cursor)
        self.assertEqual(2, new_ctx.max_row)
        self.assertEqual(1, new_ctx.cleave_to_row)
        self.assertEqual(0, new_ctx.last_cleave_to_row)
        self.assertTrue(new_ctx.misplaced_done)
        self.assertTrue(new_ctx.cleaving_done)

    def test_store_reclaim_load_old_style(self):
        # reclaiming rows from older db does not change context
        broker = self._make_old_style_sharding_broker()
        old_broker = broker.get_brokers()[0]
        old_db_id = old_broker.get_info()['id']
        old_broker.merge_items([old_broker._record_to_dict(
            ('obj', next(self.ts_iter).internal, 0, 'text/plain', 'etag', 1))])
        old_max_row = old_broker.get_max_row()
        self.assertEqual(1, old_max_row)  # sanity check
        ctx = CleavingContext(old_db_id, 'curs', 1, 1, 0, True, True)
        ctx.store(broker)

        self.assertEqual(
            1, len(old_broker.get_objects()))
        now = next(self.ts_iter).internal
        broker.get_brokers()[0].reclaim(now, now)
        self.assertFalse(old_broker.get_objects())

        new_ctx = CleavingContext.load(broker)
        self.assertEqual(old_db_id, new_ctx.ref)
        self.assertEqual('curs', new_ctx.cursor)
        self.assertEqual(1, new_ctx.max_row)
        self.assertEqual(1, new_ctx.cleave_to_row)
        self.assertEqual(0, new_ctx.last_cleave_to_row)
        self.assertTrue(new_ctx.misplaced_done)
        self.assertTrue(new_ctx.cleaving_done)

    def test_store_modify_db_id_load_old_style(self):
        # changing id changes ref, so results in a fresh context
        broker = self._make_old_style_sharding_broker()
        old_broker = broker.get_brokers()[0]
        old_db_id = old_broker.get_info()['id']
        ctx = CleavingContext(old_db_id, 'curs', 12, 11, 2, True, True)
        ctx.store(broker)

        old_broker.newid('fake_remote_id')
        new_db_id = old_broker.get_info()['id']
        self.assertNotEqual(old_db_id, new_db_id)

        new_ctx = CleavingContext.load(broker)
        self.assertEqual(new_db_id, new_ctx.ref)
        self.assertEqual('', new_ctx.cursor)
        # note max_row is dynamically updated during load
        self.assertEqual(-1, new_ctx.max_row)
        self.assertEqual(None, new_ctx.cleave_to_row)
        self.assertEqual(None, new_ctx.last_cleave_to_row)
        self.assertFalse(new_ctx.misplaced_done)
        self.assertFalse(new_ctx.cleaving_done)

    def test_load_modify_store_load_old_style(self):
        broker = self._make_old_style_sharding_broker()
        old_db_id = broker.get_brokers()[0].get_info()['id']
        ctx = CleavingContext.load(broker)
        self.assertEqual(old_db_id, ctx.ref)
        self.assertEqual('', ctx.cursor)  # sanity check
        ctx.cursor = 'curs'
        ctx.misplaced_done = True
        ctx.store(broker)
        ctx = CleavingContext.load(broker)
        self.assertEqual(old_db_id, ctx.ref)
        self.assertEqual('curs', ctx.cursor)
        self.assertTrue(ctx.misplaced_done)

    def test_store(self):
        broker = self._make_sharding_broker()
        old_db_id = broker.get_brokers()[0].get_info()['id']
        last_mod = Timestamp.now()
        ctx = CleavingContext(old_db_id, 'curs', 12, 11, 2, True, True, 2, 4)
        with mock_timestamp_now(last_mod):
            ctx.store(broker)
        key = 'X-Container-Sysmeta-Shard-Context-%s' % old_db_id
        data = json.loads(broker.metadata[key][0])
        expected = {'ref': old_db_id,
                    'cursor': 'curs',
                    'max_row': 12,
                    'cleave_to_row': 11,
                    'last_cleave_to_row': 2,
                    'cleaving_done': True,
                    'misplaced_done': True,
                    'ranges_done': 2,
                    'ranges_todo': 4}
        self.assertEqual(expected, data)
        # last modified is the metadata timestamp
        self.assertEqual(broker.metadata[key][1], last_mod.internal)

    def test_store_add_row_load(self):
        # adding row to older db changes only max_row in the context
        broker = self._make_sharding_broker()
        old_broker = broker.get_brokers()[0]
        old_db_id = old_broker.get_info()['id']
        old_broker.merge_items([old_broker._record_to_dict(
            ('obj', next(self.ts_iter).internal, 0, 'text/plain', 'etag', 1))])
        old_max_row = old_broker.get_max_row()
        self.assertEqual(1, old_max_row)  # sanity check
        ctx = CleavingContext(old_db_id, 'curs', 1, 1, 0, True, True)
        ctx.store(broker)

        # adding a row changes max row
        old_broker.merge_items([old_broker._record_to_dict(
            ('obj', next(self.ts_iter).internal, 0, 'text/plain', 'etag', 1))])

        new_ctx = CleavingContext.load(broker)
        self.assertEqual(old_db_id, new_ctx.ref)
        self.assertEqual('curs', new_ctx.cursor)
        self.assertEqual(2, new_ctx.max_row)
        self.assertEqual(1, new_ctx.cleave_to_row)
        self.assertEqual(0, new_ctx.last_cleave_to_row)
        self.assertTrue(new_ctx.misplaced_done)
        self.assertTrue(new_ctx.cleaving_done)

    def test_store_reclaim_load(self):
        # reclaiming rows from older db does not change context
        broker = self._make_sharding_broker()
        old_broker = broker.get_brokers()[0]
        old_db_id = old_broker.get_info()['id']
        old_broker.merge_items([old_broker._record_to_dict(
            ('obj', next(self.ts_iter).internal, 0, 'text/plain', 'etag', 1))])
        old_max_row = old_broker.get_max_row()
        self.assertEqual(1, old_max_row)  # sanity check
        ctx = CleavingContext(old_db_id, 'curs', 1, 1, 0, True, True)
        ctx.store(broker)

        self.assertEqual(
            1, len(old_broker.get_objects()))
        now = next(self.ts_iter).internal
        broker.get_brokers()[0].reclaim(now, now)
        self.assertFalse(old_broker.get_objects())

        new_ctx = CleavingContext.load(broker)
        self.assertEqual(old_db_id, new_ctx.ref)
        self.assertEqual('curs', new_ctx.cursor)
        self.assertEqual(1, new_ctx.max_row)
        self.assertEqual(1, new_ctx.cleave_to_row)
        self.assertEqual(0, new_ctx.last_cleave_to_row)
        self.assertTrue(new_ctx.misplaced_done)
        self.assertTrue(new_ctx.cleaving_done)

    def test_store_modify_db_id_load(self):
        # changing id changes ref, so results in a fresh context
        broker = self._make_sharding_broker()
        old_broker = broker.get_brokers()[0]
        old_db_id = old_broker.get_info()['id']
        ctx = CleavingContext(old_db_id, 'curs', 12, 11, 2, True, True)
        ctx.store(broker)

        old_broker.newid('fake_remote_id')
        new_db_id = old_broker.get_info()['id']
        self.assertNotEqual(old_db_id, new_db_id)

        new_ctx = CleavingContext.load(broker)
        self.assertEqual(new_db_id, new_ctx.ref)
        self.assertEqual('', new_ctx.cursor)
        # note max_row is dynamically updated during load
        self.assertEqual(-1, new_ctx.max_row)
        self.assertEqual(None, new_ctx.cleave_to_row)
        self.assertEqual(None, new_ctx.last_cleave_to_row)
        self.assertFalse(new_ctx.misplaced_done)
        self.assertFalse(new_ctx.cleaving_done)

    def test_load_modify_store_load(self):
        broker = self._make_sharding_broker()
        old_db_id = broker.get_brokers()[0].get_info()['id']
        ctx = CleavingContext.load(broker)
        self.assertEqual(old_db_id, ctx.ref)
        self.assertEqual('', ctx.cursor)  # sanity check
        ctx.cursor = 'curs'
        ctx.misplaced_done = True
        ctx.store(broker)
        ctx = CleavingContext.load(broker)
        self.assertEqual(old_db_id, ctx.ref)
        self.assertEqual('curs', ctx.cursor)
        self.assertTrue(ctx.misplaced_done)

    def test_reset(self):
        ctx = CleavingContext('test', 'curs', 12, 11, 2, True, True)

        def check_context():
            self.assertEqual('test', ctx.ref)
            self.assertEqual('', ctx.cursor)
            self.assertEqual(12, ctx.max_row)
            self.assertEqual(11, ctx.cleave_to_row)
            self.assertEqual(11, ctx.last_cleave_to_row)
            self.assertFalse(ctx.misplaced_done)
            self.assertFalse(ctx.cleaving_done)
            self.assertEqual(0, ctx.ranges_done)
            self.assertEqual(0, ctx.ranges_todo)
        ctx.reset()
        # check idempotency
        ctx.reset()

    def test_start(self):
        ctx = CleavingContext('test', 'curs', 12, 11, 2, True, True)

        def check_context():
            self.assertEqual('test', ctx.ref)
            self.assertEqual('', ctx.cursor)
            self.assertEqual(12, ctx.max_row)
            self.assertEqual(12, ctx.cleave_to_row)
            self.assertEqual(2, ctx.last_cleave_to_row)
            self.assertTrue(ctx.misplaced_done)  # *not* reset here
            self.assertFalse(ctx.cleaving_done)
            self.assertEqual(0, ctx.ranges_done)
            self.assertEqual(0, ctx.ranges_todo)
        ctx.start()
        # check idempotency
        ctx.start()<|MERGE_RESOLUTION|>--- conflicted
+++ resolved
@@ -40,11 +40,7 @@
     SHARDED, DATADIR
 from swift.container.sharder import ContainerSharder, sharding_enabled, \
     CleavingContext, DEFAULT_SHARD_SHRINK_POINT, \
-<<<<<<< HEAD
-    DEFAULT_SHARD_CONTAINER_THRESHOLD, find_shinrking_acceptors
-=======
     DEFAULT_SHARD_CONTAINER_THRESHOLD, find_shrinking_acceptors
->>>>>>> 056de29d
 from swift.common.utils import ShardRange, Timestamp, hash_path, \
     encode_timestamps, parse_db_filename, quorum_size, Everything
 from test import annotate_failure
@@ -5046,8 +5042,6 @@
         self.assertEqual(shard_ranges, stable_order)
         return stable_order
 
-<<<<<<< HEAD
-=======
     def test_shrinks_into_cleaved(self):
         epoch = next(self.ts)
 
@@ -5068,7 +5062,6 @@
         # nothing passed in gets mutated
         self.assertEqual(shard_ranges, orig_shard_ranges)
 
->>>>>>> 056de29d
     def test_middle_shrinks_to_the_left(self):
         epoch = next(self.ts)
 
@@ -5084,11 +5077,7 @@
         ]
         shard_ranges = self._stabilize(orig_shard_ranges)
 
-<<<<<<< HEAD
-        acceptors = find_shinrking_acceptors(shard_ranges[2], shard_ranges)
-=======
         acceptors = find_shrinking_acceptors(shard_ranges[2], shard_ranges)
->>>>>>> 056de29d
         self.assertEqual(acceptors, [shard_ranges[1]])
         # nothing passed in gets mutated
         self.assertEqual(shard_ranges, orig_shard_ranges)
@@ -5108,11 +5097,7 @@
         ]
         shard_ranges = self._stabilize(shard_ranges)
 
-<<<<<<< HEAD
-        acceptors = find_shinrking_acceptors(shard_ranges[-1], shard_ranges)
-=======
         acceptors = find_shrinking_acceptors(shard_ranges[-1], shard_ranges)
->>>>>>> 056de29d
         self.assertEqual(acceptors, [shard_ranges[-2]])
 
     def test_first_shrinks_to_the_right(self):
@@ -5130,11 +5115,7 @@
         ]
         shard_ranges = self._stabilize(shard_ranges)
 
-<<<<<<< HEAD
-        acceptors = find_shinrking_acceptors(shard_ranges[0], shard_ranges)
-=======
         acceptors = find_shrinking_acceptors(shard_ranges[0], shard_ranges)
->>>>>>> 056de29d
         self.assertEqual(acceptors, [shard_ranges[1]])
 
     def test_shadowed_overlap_shrinks_left(self):
@@ -5156,11 +5137,7 @@
         ]
         shard_ranges = self._stabilize(shard_ranges)
 
-<<<<<<< HEAD
-        acceptors = find_shinrking_acceptors(shard_ranges[2], shard_ranges)
-=======
         acceptors = find_shrinking_acceptors(shard_ranges[2], shard_ranges)
->>>>>>> 056de29d
         self.assertEqual(acceptors, [shard_ranges[1]])
 
     def test_covering_overlaps_shrinks_right(self):
@@ -5182,11 +5159,7 @@
         ]
         shard_ranges = self._stabilize(shard_ranges)
 
-<<<<<<< HEAD
-        acceptors = find_shinrking_acceptors(shard_ranges[1], shard_ranges)
-=======
         acceptors = find_shrinking_acceptors(shard_ranges[1], shard_ranges)
->>>>>>> 056de29d
         self.assertEqual(acceptors, [shard_ranges[2]])
 
     def test_shrink_to_covering_overlap(self):
@@ -5208,11 +5181,7 @@
         ]
         shard_ranges = self._stabilize(shard_ranges)
 
-<<<<<<< HEAD
-        acceptors = find_shinrking_acceptors(shard_ranges[3], shard_ranges)
-=======
         acceptors = find_shrinking_acceptors(shard_ranges[3], shard_ranges)
->>>>>>> 056de29d
         self.assertEqual(acceptors, [shard_ranges[1]])
 
     def test_shrink_shadow_to_multiple_convering_overlaps(self):
@@ -5233,11 +5202,7 @@
         ]
         shard_ranges = self._stabilize(shard_ranges)
 
-<<<<<<< HEAD
-        acceptors = find_shinrking_acceptors(shard_ranges[2], shard_ranges)
-=======
         acceptors = find_shrinking_acceptors(shard_ranges[2], shard_ranges)
->>>>>>> 056de29d
         self.assertEqual(acceptors, [shard_ranges[1], shard_ranges[3]])
 
     def test_shrink_fully_overlapping_sub_shards(self):
@@ -5280,11 +5245,7 @@
         for i in range(3):
             donor = [sr for sr in shard_ranges
                      if sr.name == self.srn(epoch3, i)][0]
-<<<<<<< HEAD
-            acceptors = find_shinrking_acceptors(donor, shard_ranges)
-=======
             acceptors = find_shrinking_acceptors(donor, shard_ranges)
->>>>>>> 056de29d
             expected = [sr for sr in shard_ranges
                         if sr.name == self.srn(epoch2, i)]
             self.assertEqual(expected, acceptors)
@@ -5328,22 +5289,14 @@
 
         donor = [sr for sr in shard_ranges
                  if sr.name == self.srn(epoch3, 0)][0]
-<<<<<<< HEAD
-        acceptors = find_shinrking_acceptors(donor, shard_ranges)
-=======
         acceptors = find_shrinking_acceptors(donor, shard_ranges)
->>>>>>> 056de29d
         expected = [sr for sr in shard_ranges
                     if sr.name in (self.srn(epoch2, i) for i in (0, 1))]
         self.assertEqual(expected, acceptors)
 
         donor = [sr for sr in shard_ranges
                  if sr.name == self.srn(epoch2, 2)][0]
-<<<<<<< HEAD
-        acceptors = find_shinrking_acceptors(donor, shard_ranges)
-=======
         acceptors = find_shrinking_acceptors(donor, shard_ranges)
->>>>>>> 056de29d
         expected = [sr for sr in shard_ranges
                     if sr.name in (self.srn(epoch3, i) for i in (1, 2))]
         self.assertEqual(expected, acceptors)
@@ -5366,11 +5319,6 @@
         ]
         shard_ranges = self._stabilize(shard_ranges)
 
-<<<<<<< HEAD
-        acceptors = find_shinrking_acceptors(shard_ranges[3], shard_ranges)
-        self.assertEqual(acceptors, [shard_ranges[i] for i in (1, 2, 4)])
-
-=======
         acceptors = find_shrinking_acceptors(shard_ranges[3], shard_ranges)
         self.assertEqual(acceptors, [shard_ranges[i] for i in (1, 2, 4)])
 
@@ -5463,7 +5411,6 @@
         acceptors = find_shrinking_acceptors(shard_ranges[1], shard_ranges)
         self.assertEqual(acceptors, [shard_ranges[0], shard_ranges[2]])
 
->>>>>>> 056de29d
 
 class TestCleavingContext(BaseTestSharder):
     def test_init(self):

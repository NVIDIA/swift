# Copyright (c) 2010-2017 OpenStack Foundation

# Licensed under the Apache License, Version 2.0 (the "License");
# you may not use this file except in compliance with the License.
# You may obtain a copy of the License at
#
#    http://www.apache.org/licenses/LICENSE-2.0
#
# Unless required by applicable law or agreed to in writing, software
# distributed under the License is distributed on an "AS IS" BASIS,
# WITHOUT WARRANTIES OR CONDITIONS OF ANY KIND, either express or
# implied.
# See the License for the specific language governing permissions and
# limitations under the License.
import hashlib
import json
import random

import eventlet
import os
import shutil
from contextlib import contextmanager
from tempfile import mkdtemp
from uuid import uuid4

import mock
import unittest

from collections import defaultdict

import time

from copy import deepcopy

import six

from swift.common import internal_client
from swift.container import replicator
from swift.container.backend import ContainerBroker, UNSHARDED, SHARDING, \
    SHARDED, DATADIR
from swift.container.sharder import ContainerSharder, sharding_enabled, \
    CleavingContext, DEFAULT_SHARD_SHRINK_POINT, \
    DEFAULT_SHARD_CONTAINER_THRESHOLD, find_shrinking_acceptors
from swift.common.utils import ShardRange, Timestamp, hash_path, \
    encode_timestamps, parse_db_filename, quorum_size, Everything
from test import annotate_failure

from test.unit import debug_logger, FakeRing, \
    make_timestamp_iter, unlink_files, mocked_http_conn, mock_timestamp_now, \
    attach_fake_replication_rpc


class BaseTestSharder(unittest.TestCase):
    def setUp(self):
        self.tempdir = mkdtemp()
        self.ts_iter = make_timestamp_iter()
        self.logger = debug_logger('sharder-test')

    def tearDown(self):
        shutil.rmtree(self.tempdir, ignore_errors=True)

    def _assert_shard_ranges_equal(self, expected, actual):
        self.assertEqual([dict(sr) for sr in expected],
                         [dict(sr) for sr in actual])

    def _make_broker(self, account='a', container='c', epoch=None,
                     device='sda', part=0, hash_=None):
        hash_ = hash_ or hashlib.md5(container.encode('utf-8')).hexdigest()
        datadir = os.path.join(
            self.tempdir, device, 'containers', str(part), hash_[-3:], hash_)
        if epoch:
            filename = '%s_%s.db' % (hash, epoch)
        else:
            filename = hash_ + '.db'
        db_file = os.path.join(datadir, filename)
        broker = ContainerBroker(
            db_file, account=account, container=container,
            logger=self.logger)
        broker.initialize()
        return broker

    def _make_old_style_sharding_broker(self, account='a', container='c',
                                        shard_bounds=(('', 'middle'),
                                                      ('middle', ''))):
        broker = self._make_broker(account=account, container=container)
        broker.set_sharding_sysmeta('Root', 'a/c')
        old_db_id = broker.get_info()['id']
        broker.enable_sharding(next(self.ts_iter))
        shard_ranges = self._make_shard_ranges(
            shard_bounds, state=ShardRange.CLEAVED)
        broker.merge_shard_ranges(shard_ranges)
        self.assertTrue(broker.set_sharding_state())
        broker = ContainerBroker(broker.db_file, account='a', container='c')
        self.assertNotEqual(old_db_id, broker.get_info()['id'])  # sanity check
        return broker

    def _make_sharding_broker(self, account='a', container='c',
                              shard_bounds=(('', 'middle'), ('middle', ''))):
        broker = self._make_broker(account=account, container=container)
        broker.set_sharding_sysmeta('Quoted-Root', 'a/c')
        old_db_id = broker.get_info()['id']
        broker.enable_sharding(next(self.ts_iter))
        shard_ranges = self._make_shard_ranges(
            shard_bounds, state=ShardRange.CLEAVED)
        broker.merge_shard_ranges(shard_ranges)
        self.assertTrue(broker.set_sharding_state())
        broker = ContainerBroker(broker.db_file, account='a', container='c')
        self.assertNotEqual(old_db_id, broker.get_info()['id'])  # sanity check
        return broker

    def _make_shard_ranges(self, bounds, state=None, object_count=0):
        return [ShardRange('.shards_a/c_%s' % upper, Timestamp.now(),
                           lower, upper, state=state,
                           object_count=object_count)
                for lower, upper in bounds]

    def ts_encoded(self):
        # make a unique timestamp string with multiple timestamps encoded;
        # use different deltas between component timestamps
        timestamps = [next(self.ts_iter) for i in range(4)]
        return encode_timestamps(
            timestamps[0], timestamps[1], timestamps[3])


class TestSharder(BaseTestSharder):
    def test_init(self):
        def do_test(conf, expected, logger=self.logger):
            if logger:
                logger.clear()
            with mock.patch(
                    'swift.container.sharder.internal_client.InternalClient') \
                    as mock_ic:
                with mock.patch('swift.common.db_replicator.ring.Ring') \
                        as mock_ring:
                    mock_ring.return_value = mock.MagicMock()
                    mock_ring.return_value.replica_count = 3
                    sharder = ContainerSharder(conf, logger=logger)
            mock_ring.assert_called_once_with(
                '/etc/swift', ring_name='container')
            for k, v in expected.items():
                self.assertTrue(hasattr(sharder, k), 'Missing attr %s' % k)
                self.assertEqual(v, getattr(sharder, k),
                                 'Incorrect value: expected %s=%s but got %s' %
                                 (k, v, getattr(sharder, k)))
            return sharder, mock_ic

        expected = {
            'mount_check': True, 'bind_ip': '0.0.0.0', 'port': 6201,
            'per_diff': 1000, 'max_diffs': 100, 'interval': 30,
            'databases_per_second': 50,
            'cleave_row_batch_size': 10000,
            'node_timeout': 10, 'conn_timeout': 5,
            'rsync_compress': False,
            'rsync_module': '{replication_ip}::container',
            'reclaim_age': 86400 * 7,
            'shard_shrink_point': 0.25,
            'shrink_merge_point': 0.75,
            'shard_container_threshold': 1000000,
            'split_size': 500000,
            'cleave_batch_size': 2,
            'scanner_batch_size': 10,
            'rcache': '/var/cache/swift/container.recon',
            'shards_account_prefix': '.shards_',
            'auto_shard': False,
            'recon_candidates_limit': 5,
            'shard_replication_quorum': 2,
            'existing_shard_replication_quorum': 2
        }
        sharder, mock_ic = do_test({}, expected, logger=None)
        self.assertEqual(
            'container-sharder', sharder.logger.logger.name)
        mock_ic.assert_called_once_with(
            '/etc/swift/internal-client.conf', 'Swift Container Sharder', 3,
            allow_modify_pipeline=False,
            use_replication_network=True)

        conf = {
            'mount_check': False, 'bind_ip': '10.11.12.13', 'bind_port': 62010,
            'per_diff': 2000, 'max_diffs': 200, 'interval': 60,
            'databases_per_second': 5,
            'cleave_row_batch_size': 3000,
            'node_timeout': 20, 'conn_timeout': 1,
            'rsync_compress': True,
            'rsync_module': '{replication_ip}::container_sda/',
            'reclaim_age': 86400 * 14,
            'shard_shrink_point': 35,
            'shard_shrink_merge_point': 85,
            'shard_container_threshold': 20000000,
            'cleave_batch_size': 4,
            'shard_scanner_batch_size': 8,
            'request_tries': 2,
            'internal_client_conf_path': '/etc/swift/my-sharder-ic.conf',
            'recon_cache_path': '/var/cache/swift-alt',
            'auto_create_account_prefix': '...',
            'auto_shard': 'yes',
            'recon_candidates_limit': 10,
            'shard_replication_quorum': 1,
            'existing_shard_replication_quorum': 0
        }
        expected = {
            'mount_check': False, 'bind_ip': '10.11.12.13', 'port': 62010,
            'per_diff': 2000, 'max_diffs': 200, 'interval': 60,
            'databases_per_second': 5,
            'cleave_row_batch_size': 3000,
            'node_timeout': 20, 'conn_timeout': 1,
            'rsync_compress': True,
            'rsync_module': '{replication_ip}::container_sda',
            'reclaim_age': 86400 * 14,
            'shard_shrink_point': 0.35,
            'shrink_merge_point': 0.85,
            'shard_container_threshold': 20000000,
            'split_size': 10000000,
            'cleave_batch_size': 4,
            'scanner_batch_size': 8,
            'rcache': '/var/cache/swift-alt/container.recon',
            'shards_account_prefix': '...shards_',
            'auto_shard': True,
            'recon_candidates_limit': 10,
            'shard_replication_quorum': 1,
            'existing_shard_replication_quorum': 0
        }
        sharder, mock_ic = do_test(conf, expected)
        mock_ic.assert_called_once_with(
            '/etc/swift/my-sharder-ic.conf', 'Swift Container Sharder', 2,
            allow_modify_pipeline=False,
            use_replication_network=True)
        self.assertEqual(self.logger.get_lines_for_level('warning'), [
            'Option auto_create_account_prefix is deprecated. '
            'Configure auto_create_account_prefix under the '
            'swift-constraints section of swift.conf. This option '
            'will be ignored in a future release.'])

        expected.update({'shard_replication_quorum': 3,
                         'existing_shard_replication_quorum': 3})
        conf.update({'shard_replication_quorum': 4,
                     'existing_shard_replication_quorum': 4})
        do_test(conf, expected)
        warnings = self.logger.get_lines_for_level('warning')
        self.assertEqual(warnings[:1], [
            'Option auto_create_account_prefix is deprecated. '
            'Configure auto_create_account_prefix under the '
            'swift-constraints section of swift.conf. This option '
            'will be ignored in a future release.'])
        self.assertEqual(warnings[1:], [
            'shard_replication_quorum of 4 exceeds replica count 3, '
            'reducing to 3',
            'existing_shard_replication_quorum of 4 exceeds replica count 3, '
            'reducing to 3',
        ])

        with self.assertRaises(ValueError) as cm:
            do_test({'shard_shrink_point': 101}, {})
        self.assertIn(
            'greater than 0, less than 100, not "101"', str(cm.exception))
        self.assertIn('shard_shrink_point', str(cm.exception))

        with self.assertRaises(ValueError) as cm:
            do_test({'shard_shrink_merge_point': 101}, {})
        self.assertIn(
            'greater than 0, less than 100, not "101"', str(cm.exception))
        self.assertIn('shard_shrink_merge_point', str(cm.exception))

    def test_init_internal_client_conf_loading_error(self):
        with mock.patch('swift.common.db_replicator.ring.Ring') \
                as mock_ring:
            mock_ring.return_value = mock.MagicMock()
            mock_ring.return_value.replica_count = 3
            with self.assertRaises(SystemExit) as cm:
                ContainerSharder(
                    {'internal_client_conf_path':
                     os.path.join(self.tempdir, 'nonexistent')})
        self.assertIn('Unable to load internal client', str(cm.exception))

        with mock.patch('swift.common.db_replicator.ring.Ring') \
                as mock_ring:
            mock_ring.return_value = mock.MagicMock()
            mock_ring.return_value.replica_count = 3
            with mock.patch(
                    'swift.container.sharder.internal_client.InternalClient',
                    side_effect=Exception('kaboom')):
                with self.assertRaises(Exception) as cm:
                    ContainerSharder({})
        self.assertIn('kaboom', str(cm.exception))

    def _assert_stats(self, expected, sharder, category):
        # assertEqual doesn't work with a defaultdict
        stats = sharder.stats['sharding'][category]
        for k, v in expected.items():
            actual = stats[k]
            self.assertEqual(
                v, actual, 'Expected %s but got %s for %s in %s' %
                           (v, actual, k, stats))
        return stats

    def _assert_recon_stats(self, expected, sharder, category):
        with open(sharder.rcache, 'rb') as fd:
            recon = json.load(fd)
        stats = recon['sharding_stats']['sharding'].get(category)
        self.assertEqual(expected, stats)

    def test_increment_stats(self):
        with self._mock_sharder() as sharder:
            sharder._increment_stat('visited', 'success')
            sharder._increment_stat('visited', 'success')
            sharder._increment_stat('visited', 'failure')
            sharder._increment_stat('visited', 'completed')
            sharder._increment_stat('cleaved', 'success')
            sharder._increment_stat('scanned', 'found', step=4)
        expected = {'success': 2,
                    'failure': 1,
                    'completed': 1}
        self._assert_stats(expected, sharder, 'visited')
        self._assert_stats({'success': 1}, sharder, 'cleaved')
        self._assert_stats({'found': 4}, sharder, 'scanned')

    def test_increment_stats_with_statsd(self):
        with self._mock_sharder() as sharder:
            sharder._increment_stat('visited', 'success', statsd=True)
            sharder._increment_stat('visited', 'success', statsd=True)
            sharder._increment_stat('visited', 'failure', statsd=True)
            sharder._increment_stat('visited', 'failure', statsd=False)
            sharder._increment_stat('visited', 'completed')
        expected = {'success': 2,
                    'failure': 2,
                    'completed': 1}
        self._assert_stats(expected, sharder, 'visited')
        counts = sharder.logger.get_increment_counts()
        self.assertEqual(2, counts.get('visited_success'))
        self.assertEqual(1, counts.get('visited_failure'))
        self.assertIsNone(counts.get('visited_completed'))

    def test_run_forever(self):
        conf = {'recon_cache_path': self.tempdir,
                'devices': self.tempdir}
        with self._mock_sharder(conf) as sharder:
            sharder._check_node = lambda node: os.path.join(
                sharder.conf['devices'], node['device'])
            sharder.logger.clear()
            brokers = []
            for container in ('c1', 'c2'):
                broker = self._make_broker(
                    container=container, hash_=container + 'hash',
                    device=sharder.ring.devs[0]['device'], part=0)
                broker.update_metadata({'X-Container-Sysmeta-Sharding':
                                        ('true', next(self.ts_iter).internal)})
                brokers.append(broker)

            fake_stats = {
                'scanned': {'attempted': 1, 'success': 1, 'failure': 0,
                            'found': 2, 'min_time': 99, 'max_time': 123},
                'created': {'attempted': 1, 'success': 1, 'failure': 1},
                'cleaved': {'attempted': 1, 'success': 1, 'failure': 0,
                            'min_time': 0.01, 'max_time': 1.3},
                'misplaced': {'attempted': 1, 'success': 1, 'failure': 0,
                              'found': 1, 'placed': 1, 'unplaced': 0},
                'audit_root': {'attempted': 5, 'success': 4, 'failure': 1},
                'audit_shard': {'attempted': 2, 'success': 2, 'failure': 0},
            }
            # NB these are time increments not absolute times...
            fake_periods = [1, 2, 3, 3600, 4, 15, 15, 0]
            fake_periods_iter = iter(fake_periods)
            recon_data = []
            fake_process_broker_calls = []

            def mock_dump_recon_cache(data, *args):
                recon_data.append(deepcopy(data))

            with mock.patch('swift.container.sharder.time.time') as fake_time:
                def fake_process_broker(broker, *args, **kwargs):
                    # increment time and inject some fake stats
                    fake_process_broker_calls.append((broker, args, kwargs))
                    try:
                        fake_time.return_value += next(fake_periods_iter)
                    except StopIteration:
                        # bail out
                        fake_time.side_effect = Exception('Test over')
                    sharder.stats['sharding'].update(fake_stats)

                with mock.patch(
                        'swift.container.sharder.time.sleep') as mock_sleep:
                    with mock.patch(
                            'swift.container.sharder.is_sharding_candidate',
                            return_value=True):
                        with mock.patch(
                                'swift.container.sharder.dump_recon_cache',
                                mock_dump_recon_cache):
                            fake_time.return_value = next(fake_periods_iter)
                            sharder._is_sharding_candidate = lambda x: True
                            sharder._process_broker = fake_process_broker
                            with self.assertRaises(Exception) as cm:
                                sharder.run_forever()

            self.assertEqual('Test over', str(cm.exception))
            # four cycles are started, two brokers visited per cycle, but
            # fourth never completes
            self.assertEqual(8, len(fake_process_broker_calls))
            # expect initial random sleep then one sleep between first and
            # second pass
            self.assertEqual(2, mock_sleep.call_count)
            self.assertLessEqual(mock_sleep.call_args_list[0][0][0], 30)
            self.assertLessEqual(mock_sleep.call_args_list[1][0][0],
                                 30 - fake_periods[0])

            lines = sharder.logger.get_lines_for_level('info')
            categories = ('visited', 'scanned', 'created', 'cleaved',
                          'misplaced', 'audit_root', 'audit_shard')

            def check_categories(start_time):
                for category in categories:
                    line = lines.pop(0)
                    self.assertIn('Since %s' % time.ctime(start_time), line)
                    self.assertIn(category, line)
                    for k, v in fake_stats.get(category, {}).items():
                        self.assertIn('%s:%s' % (k, v), line)

            def check_logs(cycle_time, start_time,
                           expect_periodic_stats=False):
                self.assertIn('Container sharder cycle starting', lines.pop(0))
                check_categories(start_time)
                if expect_periodic_stats:
                    check_categories(start_time)
                self.assertIn('Container sharder cycle completed: %.02fs' %
                              cycle_time, lines.pop(0))

            check_logs(sum(fake_periods[1:3]), fake_periods[0])
            check_logs(sum(fake_periods[3:5]), sum(fake_periods[:3]),
                       expect_periodic_stats=True)
            check_logs(sum(fake_periods[5:7]), sum(fake_periods[:5]))
            # final cycle start but then exception pops to terminate test
            self.assertIn('Container sharder cycle starting', lines.pop(0))
            self.assertFalse(lines)
            lines = sharder.logger.get_lines_for_level('error')
            self.assertIn(
                'Unhandled exception while dumping progress', lines[0])
            self.assertIn('Test over', lines[0])

            def check_recon(data, time, last, expected_stats):
                self.assertEqual(time, data['sharding_time'])
                self.assertEqual(last, data['sharding_last'])
                self.assertEqual(
                    expected_stats, dict(data['sharding_stats']['sharding']))

            def stats_for_candidate(broker):
                return {'object_count': 0,
                        'account': broker.account,
                        'meta_timestamp': mock.ANY,
                        'container': broker.container,
                        'file_size': os.stat(broker.db_file).st_size,
                        'path': broker.db_file,
                        'root': broker.path,
                        'node_index': 0}

            self.assertEqual(4, len(recon_data))
            # stats report at end of first cycle
            fake_stats.update({'visited': {'attempted': 2, 'skipped': 0,
                                           'success': 2, 'failure': 0,
                                           'completed': 0}})
            fake_stats.update({
                'sharding_candidates': {
                    'found': 2,
                    'top': [stats_for_candidate(call[0])
                            for call in fake_process_broker_calls[:2]]
                }
            })
            check_recon(recon_data[0], sum(fake_periods[1:3]),
                        sum(fake_periods[:3]), fake_stats)
            # periodic stats report after first broker has been visited during
            # second cycle - one candidate identified so far this cycle
            fake_stats.update({'visited': {'attempted': 1, 'skipped': 0,
                                           'success': 1, 'failure': 0,
                                           'completed': 0}})
            fake_stats.update({
                'sharding_candidates': {
                    'found': 1,
                    'top': [stats_for_candidate(call[0])
                            for call in fake_process_broker_calls[2:3]]
                }
            })
            check_recon(recon_data[1], fake_periods[3],
                        sum(fake_periods[:4]), fake_stats)
            # stats report at end of second cycle - both candidates reported
            fake_stats.update({'visited': {'attempted': 2, 'skipped': 0,
                                           'success': 2, 'failure': 0,
                                           'completed': 0}})
            fake_stats.update({
                'sharding_candidates': {
                    'found': 2,
                    'top': [stats_for_candidate(call[0])
                            for call in fake_process_broker_calls[2:4]]
                }
            })
            check_recon(recon_data[2], sum(fake_periods[3:5]),
                        sum(fake_periods[:5]), fake_stats)
            # stats report at end of third cycle
            fake_stats.update({'visited': {'attempted': 2, 'skipped': 0,
                                           'success': 2, 'failure': 0,
                                           'completed': 0}})
            fake_stats.update({
                'sharding_candidates': {
                    'found': 2,
                    'top': [stats_for_candidate(call[0])
                            for call in fake_process_broker_calls[4:6]]
                }
            })
            check_recon(recon_data[3], sum(fake_periods[5:7]),
                        sum(fake_periods[:7]), fake_stats)

    def test_one_shard_cycle(self):
        conf = {'recon_cache_path': self.tempdir,
                'devices': self.tempdir,
                'shard_container_threshold': 9}

        def fake_ismount(path):
            # unmounted_dev is defined from .get_more_nodes() below
            unmounted_path = os.path.join(conf['devices'],
                                          unmounted_dev['device'])
            if path == unmounted_path:
                return False
            else:
                return True

        with self._mock_sharder(conf) as sharder, \
                mock.patch('swift.common.utils.ismount', fake_ismount), \
                mock.patch('swift.container.sharder.is_local_device',
                           return_value=True):
            sharder.reported = time.time()
            brokers = []
            device_ids = set(d['id'] for d in sharder.ring.devs)

            sharder.ring.max_more_nodes = 1
            unmounted_dev = next(sharder.ring.get_more_nodes(1))
            unmounted_dev['device'] = 'xxxx'
            sharder.ring.add_node(unmounted_dev)
            for device_id in device_ids:
                brokers.append(self._make_broker(
                    container='c%s' % device_id, hash_='c%shash' % device_id,
                    device=sharder.ring.devs[device_id]['device'], part=0))
            # enable a/c2 and a/c3 for sharding
            for broker in brokers[1:]:
                broker.update_metadata({'X-Container-Sysmeta-Sharding':
                                        ('true', next(self.ts_iter).internal)})
            # make a/c2 a candidate for sharding
            for i in range(10):
                brokers[1].put_object('o%s' % i, next(self.ts_iter).internal,
                                      0, 'text/plain', 'etag', 0)

            # check only sharding enabled containers are processed
            with mock.patch('eventlet.sleep'), mock.patch.object(
                    sharder, '_process_broker'
            ) as mock_process_broker:
                sharder._local_device_ids = {'stale_node_id'}
                sharder._one_shard_cycle(Everything(), Everything())

            lines = sharder.logger.get_lines_for_level('warning')
            expected = 'Skipping %s as it is not mounted' % \
                unmounted_dev['device']
            self.assertIn(expected, lines[0])
            self.assertEqual(device_ids, sharder._local_device_ids)
            self.assertEqual(2, mock_process_broker.call_count)
            processed_paths = [call[0][0].path
                               for call in mock_process_broker.call_args_list]
            self.assertEqual({'a/c1', 'a/c2'}, set(processed_paths))
            self.assertFalse(sharder.logger.get_lines_for_level('error'))
            expected_stats = {'attempted': 2, 'success': 2, 'failure': 0,
                              'skipped': 1, 'completed': 0}
            self._assert_recon_stats(expected_stats, sharder, 'visited')
            expected_candidate_stats = {
                'found': 1,
                'top': [{'object_count': 10, 'account': 'a', 'container': 'c1',
                         'meta_timestamp': mock.ANY,
                         'file_size': os.stat(brokers[1].db_file).st_size,
                         'path': brokers[1].db_file, 'root': 'a/c1',
                         'node_index': 1}]}
            self._assert_recon_stats(
                expected_candidate_stats, sharder, 'sharding_candidates')
            self._assert_recon_stats(None, sharder, 'sharding_progress')

            # enable and progress container a/c1 by giving it shard ranges
            now = next(self.ts_iter)
            brokers[0].merge_shard_ranges(
                [ShardRange('a/c0', now, '', '', state=ShardRange.SHARDING),
                 ShardRange('.s_a/1', now, '', 'b', state=ShardRange.ACTIVE),
                 ShardRange('.s_a/2', now, 'b', 'c', state=ShardRange.CLEAVED),
                 ShardRange('.s_a/3', now, 'c', 'd', state=ShardRange.CREATED),
                 ShardRange('.s_a/4', now, 'd', 'e', state=ShardRange.CREATED),
                 ShardRange('.s_a/5', now, 'e', '', state=ShardRange.FOUND)])
            brokers[1].merge_shard_ranges(
                [ShardRange('a/c1', now, '', '', state=ShardRange.SHARDING),
                 ShardRange('.s_a/6', now, '', 'b', state=ShardRange.ACTIVE),
                 ShardRange('.s_a/7', now, 'b', 'c', state=ShardRange.ACTIVE),
                 ShardRange('.s_a/8', now, 'c', 'd', state=ShardRange.CLEAVED),
                 ShardRange('.s_a/9', now, 'd', 'e', state=ShardRange.CREATED),
                 ShardRange('.s_a/0', now, 'e', '', state=ShardRange.CREATED)])
            for i in range(11):
                brokers[2].put_object('o%s' % i, next(self.ts_iter).internal,
                                      0, 'text/plain', 'etag', 0)

            def mock_processing(broker, node, part):
                if broker.path == 'a/c1':
                    raise Exception('kapow!')
                elif broker.path not in ('a/c0', 'a/c2'):
                    raise BaseException("I don't know how to handle a broker "
                                        "for %s" % broker.path)

            # check exceptions are handled
            sharder.logger.clear()
            with mock.patch('eventlet.sleep'), mock.patch.object(
                    sharder, '_process_broker', side_effect=mock_processing
            ) as mock_process_broker:
                sharder._local_device_ids = {'stale_node_id'}
                sharder._one_shard_cycle(Everything(), Everything())

            lines = sharder.logger.get_lines_for_level('warning')
            expected = 'Skipping %s as it is not mounted' % \
                unmounted_dev['device']
            self.assertIn(expected, lines[0])
            self.assertEqual(device_ids, sharder._local_device_ids)
            self.assertEqual(3, mock_process_broker.call_count)
            processed_paths = [call[0][0].path
                               for call in mock_process_broker.call_args_list]
            self.assertEqual({'a/c0', 'a/c1', 'a/c2'}, set(processed_paths))
            lines = sharder.logger.get_lines_for_level('error')
            self.assertIn('Unhandled exception while processing', lines[0])
            self.assertFalse(lines[1:])
            sharder.logger.clear()
            expected_stats = {'attempted': 3, 'success': 2, 'failure': 1,
                              'skipped': 0, 'completed': 0}
            self._assert_recon_stats(expected_stats, sharder, 'visited')
            expected_candidate_stats = {
                'found': 1,
                'top': [{'object_count': 11, 'account': 'a', 'container': 'c2',
                         'meta_timestamp': mock.ANY,
                         'file_size': os.stat(brokers[1].db_file).st_size,
                         'path': brokers[2].db_file, 'root': 'a/c2',
                         'node_index': 2}]}
            self._assert_recon_stats(
                expected_candidate_stats, sharder, 'sharding_candidates')
            expected_in_progress_stats = {
                'all': [{'object_count': 0, 'account': 'a', 'container': 'c0',
                         'meta_timestamp': mock.ANY,
                         'file_size': os.stat(brokers[0].db_file).st_size,
                         'path': brokers[0].db_file, 'root': 'a/c0',
                         'node_index': 0,
                         'found': 1, 'created': 2, 'cleaved': 1, 'active': 1,
                         'state': 'sharding', 'db_state': 'unsharded',
                         'error': None},
                        {'object_count': 10, 'account': 'a', 'container': 'c1',
                         'meta_timestamp': mock.ANY,
                         'file_size': os.stat(brokers[1].db_file).st_size,
                         'path': brokers[1].db_file, 'root': 'a/c1',
                         'node_index': 1,
                         'found': 0, 'created': 2, 'cleaved': 1, 'active': 2,
                         'state': 'sharding', 'db_state': 'unsharded',
                         'error': 'kapow!'}]}
            self._assert_stats(
                expected_in_progress_stats, sharder, 'sharding_in_progress')

            # check that candidates and in progress stats don't stick in recon
            own_shard_range = brokers[0].get_own_shard_range()
            own_shard_range.state = ShardRange.ACTIVE
            brokers[0].merge_shard_ranges([own_shard_range])
            for i in range(10):
                brokers[1].delete_object(
                    'o%s' % i, next(self.ts_iter).internal)
            with mock.patch('eventlet.sleep'), mock.patch.object(
                    sharder, '_process_broker'
            ) as mock_process_broker:
                sharder._local_device_ids = {999}
                sharder._one_shard_cycle(Everything(), Everything())

            self.assertEqual(device_ids, sharder._local_device_ids)
            self.assertEqual(3, mock_process_broker.call_count)
            processed_paths = [call[0][0].path
                               for call in mock_process_broker.call_args_list]
            self.assertEqual({'a/c0', 'a/c1', 'a/c2'}, set(processed_paths))
            self.assertFalse(sharder.logger.get_lines_for_level('error'))
            expected_stats = {'attempted': 3, 'success': 3, 'failure': 0,
                              'skipped': 0, 'completed': 0}
            self._assert_recon_stats(expected_stats, sharder, 'visited')
            self._assert_recon_stats(
                expected_candidate_stats, sharder, 'sharding_candidates')
            self._assert_recon_stats(None, sharder, 'sharding_progress')

    def test_ratelimited_roundrobin(self):
        n_databases = 100

        def stub_iter(dirs):
            for i in range(n_databases):
                yield i, '/srv/node/sda/path/to/container.db', {}

        now = time.time()
        clock = {
            'sleeps': [],
            'now': now,
        }

        def fake_sleep(t):
            clock['sleeps'].append(t)
            clock['now'] += t

        def fake_time():
            return clock['now']

        with self._mock_sharder({'databases_per_second': 1}) as sharder, \
                mock.patch('swift.common.db_replicator.roundrobin_datadirs',
                           stub_iter), \
                mock.patch('time.time', fake_time), \
                mock.patch('eventlet.sleep', fake_sleep):
            list(sharder.roundrobin_datadirs(None))
        # 100 db at 1/s should take ~100s
        run_time = sum(clock['sleeps'])
        self.assertTrue(97 <= run_time < 100, 'took %s' % run_time)

        n_databases = 1000
        now = time.time()
        clock = {
            'sleeps': [],
            'now': now,
        }

        with self._mock_sharder({'databases_per_second': 50}) as sharder, \
                mock.patch('swift.common.db_replicator.roundrobin_datadirs',
                           stub_iter), \
                mock.patch('time.time', fake_time), \
                mock.patch('eventlet.sleep', fake_sleep):
            list(sharder.roundrobin_datadirs(None))
        # 1000 db at 50/s
        run_time = sum(clock['sleeps'])
        self.assertTrue(18 <= run_time < 20, 'took %s' % run_time)

    @contextmanager
    def _mock_sharder(self, conf=None, replicas=3):
        self.logger.clear()
        conf = conf or {}
        conf['devices'] = self.tempdir
        fake_ring = FakeRing(replicas=replicas, separate_replication=True)
        with mock.patch(
                'swift.container.sharder.internal_client.InternalClient'):
            with mock.patch(
                    'swift.common.db_replicator.ring.Ring',
                    return_value=fake_ring):
                sharder = ContainerSharder(conf, logger=self.logger)
                sharder._local_device_ids = {0, 1, 2}
                sharder._replicate_object = mock.MagicMock(
                    return_value=(True, [True] * sharder.ring.replica_count))
                yield sharder

    def _get_raw_object_records(self, broker):
        # use list_objects_iter with no-op transform_func to get back actual
        # un-transformed rows with encoded timestamps
        return [list(obj) for obj in broker.list_objects_iter(
            10, '', '', '', '', include_deleted=None, all_policies=True,
            transform_func=lambda record: record)]

    def _check_objects(self, expected_objs, shard_db):
        shard_broker = ContainerBroker(shard_db)
        shard_objs = self._get_raw_object_records(shard_broker)
        expected_objs = [list(obj) for obj in expected_objs]
        self.assertEqual(expected_objs, shard_objs)

    def _check_shard_range(self, expected, actual):
        expected_dict = dict(expected)
        actual_dict = dict(actual)
        self.assertGreater(actual_dict.pop('meta_timestamp'),
                           expected_dict.pop('meta_timestamp'))
        self.assertEqual(expected_dict, actual_dict)

    def test_check_node(self):
        node = {
            'replication_ip': '127.0.0.1',
            'replication_port': 5000,
            'device': 'd100',
        }
        with self._mock_sharder() as sharder:
            sharder.mount_check = True
            sharder.ips = ['127.0.0.1']
            sharder.port = 5000

            # normal behavior
            with mock.patch(
                    'swift.common.utils.ismount',
                    lambda *args: True):
                r = sharder._check_node(node)
            expected = os.path.join(sharder.conf['devices'], node['device'])
            self.assertEqual(r, expected)

            # test with an unmounted drive
            with mock.patch(
                    'swift.common.utils.ismount',
                    lambda *args: False):
                r = sharder._check_node(node)
            self.assertEqual(r, False)
            lines = sharder.logger.get_lines_for_level('warning')
            expected = 'Skipping %s as it is not mounted' % node['device']
            self.assertIn(expected, lines[0])

    def test_fetch_shard_ranges_unexpected_response(self):
        broker = self._make_broker()
        exc = internal_client.UnexpectedResponse(
            'Unexpected response: 404', None)
        with self._mock_sharder() as sharder:
            sharder.int_client.make_request.side_effect = exc
            self.assertIsNone(sharder._fetch_shard_ranges(broker))
        lines = sharder.logger.get_lines_for_level('warning')
        self.assertIn('Unexpected response: 404', lines[0])
        self.assertFalse(lines[1:])

    def test_fetch_shard_ranges_bad_record_type(self):
        def do_test(mock_resp_headers):
            with self._mock_sharder() as sharder:
                mock_make_request = mock.MagicMock(
                    return_value=mock.MagicMock(headers=mock_resp_headers))
                sharder.int_client.make_request = mock_make_request
                self.assertIsNone(sharder._fetch_shard_ranges(broker))
            lines = sharder.logger.get_lines_for_level('error')
            self.assertIn('unexpected record type', lines[0])
            self.assertFalse(lines[1:])

        broker = self._make_broker()
        do_test({})
        do_test({'x-backend-record-type': 'object'})
        do_test({'x-backend-record-type': 'disco'})

    def test_fetch_shard_ranges_bad_data(self):
        def do_test(mock_resp_body):
            mock_resp_headers = {'x-backend-record-type': 'shard'}
            with self._mock_sharder() as sharder:
                mock_make_request = mock.MagicMock(
                    return_value=mock.MagicMock(headers=mock_resp_headers,
                                                body=mock_resp_body))
                sharder.int_client.make_request = mock_make_request
                self.assertIsNone(sharder._fetch_shard_ranges(broker))
            lines = sharder.logger.get_lines_for_level('error')
            self.assertIn('invalid data', lines[0])
            self.assertFalse(lines[1:])

        broker = self._make_broker()
        do_test({})
        do_test('')
        do_test(json.dumps({}))
        do_test(json.dumps([{'account': 'a', 'container': 'c'}]))

    def test_fetch_shard_ranges_ok(self):
        def do_test(mock_resp_body, params):
            mock_resp_headers = {'x-backend-record-type': 'shard'}
            with self._mock_sharder() as sharder:
                mock_make_request = mock.MagicMock(
                    return_value=mock.MagicMock(headers=mock_resp_headers,
                                                body=mock_resp_body))
                sharder.int_client.make_request = mock_make_request
                mock_make_path = mock.MagicMock(return_value='/v1/a/c')
                sharder.int_client.make_path = mock_make_path
                actual = sharder._fetch_shard_ranges(broker, params=params)
            sharder.int_client.make_path.assert_called_once_with('a', 'c')
            self.assertFalse(sharder.logger.get_lines_for_level('error'))
            return actual, mock_make_request

        expected_headers = {'X-Backend-Record-Type': 'shard',
                            'X-Backend-Include-Deleted': 'False',
                            'X-Backend-Override-Deleted': 'true'}
        broker = self._make_broker()
        shard_ranges = self._make_shard_ranges((('', 'm'), ('m', '')))

        params = {'format': 'json'}
        actual, mock_call = do_test(json.dumps([dict(shard_ranges[0])]),
                                    params={})
        mock_call.assert_called_once_with(
            'GET', '/v1/a/c', expected_headers, acceptable_statuses=(2,),
            params=params)
        self._assert_shard_ranges_equal([shard_ranges[0]], actual)

        params = {'format': 'json', 'includes': 'thing'}
        actual, mock_call = do_test(
            json.dumps([dict(sr) for sr in shard_ranges]), params=params)
        self._assert_shard_ranges_equal(shard_ranges, actual)
        mock_call.assert_called_once_with(
            'GET', '/v1/a/c', expected_headers, acceptable_statuses=(2,),
            params=params)

        params = {'format': 'json',
                  'end_marker': 'there', 'marker': 'here'}
        actual, mock_call = do_test(json.dumps([]), params=params)
        self._assert_shard_ranges_equal([], actual)
        mock_call.assert_called_once_with(
            'GET', '/v1/a/c', expected_headers, acceptable_statuses=(2,),
            params=params)

    def _check_cleave_root(self, conf=None):
        broker = self._make_broker()
        objects = [
            # shard 0
            ('a', self.ts_encoded(), 10, 'text/plain', 'etag_a', 0, 0),
            ('here', self.ts_encoded(), 10, 'text/plain', 'etag_here', 0, 0),
            # shard 1
            ('m', self.ts_encoded(), 1, 'text/plain', 'etag_m', 0, 0),
            ('n', self.ts_encoded(), 2, 'text/plain', 'etag_n', 0, 0),
            ('there', self.ts_encoded(), 3, 'text/plain', 'etag_there', 0, 0),
            # shard 2
            ('where', self.ts_encoded(), 100, 'text/plain', 'etag_where', 0,
             0),
            # shard 3
            ('x', self.ts_encoded(), 0, '', '', 1, 0),  # deleted
            ('y', self.ts_encoded(), 1000, 'text/plain', 'etag_y', 0, 0),
            # shard 4
            ('yyyy', self.ts_encoded(), 14, 'text/plain', 'etag_yyyy', 0, 0),
        ]
        for obj in objects:
            broker.put_object(*obj)
        initial_root_info = broker.get_info()
        broker.enable_sharding(Timestamp.now())

        shard_bounds = (('', 'here'), ('here', 'there'),
                        ('there', 'where'), ('where', 'yonder'),
                        ('yonder', ''))
        shard_ranges = self._make_shard_ranges(shard_bounds)
        expected_shard_dbs = []
        for shard_range in shard_ranges:
            db_hash = hash_path(shard_range.account, shard_range.container)
            expected_shard_dbs.append(
                os.path.join(self.tempdir, 'sda', 'containers', '0',
                             db_hash[-3:], db_hash, db_hash + '.db'))

        # used to accumulate stats from sharded dbs
        total_shard_stats = {'object_count': 0, 'bytes_used': 0}
        # run cleave - no shard ranges, nothing happens
        with self._mock_sharder(conf=conf) as sharder:
            self.assertFalse(sharder._cleave(broker))

        context = CleavingContext.load(broker)
        self.assertTrue(context.misplaced_done)
        self.assertFalse(context.cleaving_done)
        self.assertEqual('', context.cursor)
        self.assertEqual(9, context.cleave_to_row)
        self.assertEqual(9, context.max_row)
        self.assertEqual(0, context.ranges_done)
        self.assertEqual(0, context.ranges_todo)

        self.assertEqual(UNSHARDED, broker.get_db_state())
        sharder._replicate_object.assert_not_called()
        for db in expected_shard_dbs:
            with annotate_failure(db):
                self.assertFalse(os.path.exists(db))

        # run cleave - all shard ranges in found state, nothing happens
        broker.merge_shard_ranges(shard_ranges[:4])
        self.assertTrue(broker.set_sharding_state())

        with self._mock_sharder(conf=conf) as sharder:
            self.assertFalse(sharder._cleave(broker))

        context = CleavingContext.load(broker)
        self.assertTrue(context.misplaced_done)
        self.assertFalse(context.cleaving_done)
        self.assertEqual('', context.cursor)
        self.assertEqual(9, context.cleave_to_row)
        self.assertEqual(9, context.max_row)
        self.assertEqual(0, context.ranges_done)
        self.assertEqual(4, context.ranges_todo)

        self.assertEqual(SHARDING, broker.get_db_state())
        sharder._replicate_object.assert_not_called()
        for db in expected_shard_dbs:
            with annotate_failure(db):
                self.assertFalse(os.path.exists(db))
        for shard_range in broker.get_shard_ranges():
            with annotate_failure(shard_range):
                self.assertEqual(ShardRange.FOUND, shard_range.state)

        # move first shard range to created state, first shard range is cleaved
        shard_ranges[0].update_state(ShardRange.CREATED)
        broker.merge_shard_ranges(shard_ranges[:1])
        with self._mock_sharder(conf=conf) as sharder:
            self.assertFalse(sharder._cleave(broker))

        expected = {'attempted': 1, 'success': 1, 'failure': 0,
                    'min_time': mock.ANY, 'max_time': mock.ANY}
        stats = self._assert_stats(expected, sharder, 'cleaved')
        self.assertIsInstance(stats['min_time'], float)
        self.assertIsInstance(stats['max_time'], float)
        self.assertLessEqual(stats['min_time'], stats['max_time'])
        self.assertEqual(SHARDING, broker.get_db_state())
        sharder._replicate_object.assert_called_once_with(
            0, expected_shard_dbs[0], 0)
        shard_broker = ContainerBroker(expected_shard_dbs[0])
        shard_own_sr = shard_broker.get_own_shard_range()
        self.assertEqual(ShardRange.CLEAVED, shard_own_sr.state)
        shard_info = shard_broker.get_info()
        total_shard_stats['object_count'] += shard_info['object_count']
        total_shard_stats['bytes_used'] += shard_info['bytes_used']

        updated_shard_ranges = broker.get_shard_ranges()
        self.assertEqual(4, len(updated_shard_ranges))
        # update expected state and metadata, check cleaved shard range
        shard_ranges[0].bytes_used = 20
        shard_ranges[0].object_count = 2
        shard_ranges[0].state = ShardRange.CLEAVED
        self._check_shard_range(shard_ranges[0], updated_shard_ranges[0])
        self._check_objects(objects[:2], expected_shard_dbs[0])
        # other shard ranges should be unchanged
        for i in range(1, len(shard_ranges)):
            with annotate_failure(i):
                self.assertFalse(os.path.exists(expected_shard_dbs[i]))
        for i in range(1, len(updated_shard_ranges)):
            with annotate_failure(i):
                self.assertEqual(dict(shard_ranges[i]),
                                 dict(updated_shard_ranges[i]))

        context = CleavingContext.load(broker)
        self.assertTrue(context.misplaced_done)
        self.assertFalse(context.cleaving_done)
        self.assertEqual('here', context.cursor)
        self.assertEqual(9, context.cleave_to_row)
        self.assertEqual(9, context.max_row)
        self.assertEqual(1, context.ranges_done)
        self.assertEqual(3, context.ranges_todo)

        unlink_files(expected_shard_dbs)

        # move more shard ranges to created state
        for i in range(1, 4):
            shard_ranges[i].update_state(ShardRange.CREATED)
        broker.merge_shard_ranges(shard_ranges[1:4])

        # replication of next shard range is not sufficiently successful
        with self._mock_sharder(conf=conf) as sharder:
            quorum = quorum_size(sharder.ring.replica_count)
            successes = [True] * (quorum - 1)
            fails = [False] * (sharder.ring.replica_count - len(successes))
            responses = successes + fails
            random.shuffle(responses)
            sharder._replicate_object = mock.MagicMock(
                side_effect=((False, responses),))
            self.assertFalse(sharder._cleave(broker))
        sharder._replicate_object.assert_called_once_with(
            0, expected_shard_dbs[1], 0)

        # cleaving state is unchanged
        updated_shard_ranges = broker.get_shard_ranges()
        self.assertEqual(4, len(updated_shard_ranges))
        for i in range(1, len(updated_shard_ranges)):
            with annotate_failure(i):
                self.assertEqual(dict(shard_ranges[i]),
                                 dict(updated_shard_ranges[i]))
        context = CleavingContext.load(broker)
        self.assertTrue(context.misplaced_done)
        self.assertFalse(context.cleaving_done)
        self.assertEqual('here', context.cursor)
        self.assertEqual(9, context.cleave_to_row)
        self.assertEqual(9, context.max_row)
        self.assertEqual(1, context.ranges_done)
        self.assertEqual(3, context.ranges_todo)

        # try again, this time replication is sufficiently successful
        with self._mock_sharder(conf=conf) as sharder:
            successes = [True] * quorum
            fails = [False] * (sharder.ring.replica_count - len(successes))
            responses1 = successes + fails
            responses2 = fails + successes
            sharder._replicate_object = mock.MagicMock(
                side_effect=((False, responses1), (False, responses2)))
            self.assertFalse(sharder._cleave(broker))

        expected = {'attempted': 2, 'success': 2, 'failure': 0,
                    'min_time': mock.ANY, 'max_time': mock.ANY}
        stats = self._assert_stats(expected, sharder, 'cleaved')
        self.assertIsInstance(stats['min_time'], float)
        self.assertIsInstance(stats['max_time'], float)
        self.assertLessEqual(stats['min_time'], stats['max_time'])

        self.assertEqual(SHARDING, broker.get_db_state())
        sharder._replicate_object.assert_has_calls(
            [mock.call(0, db, 0) for db in expected_shard_dbs[1:3]]
        )
        for db in expected_shard_dbs[1:3]:
            shard_broker = ContainerBroker(db)
            shard_own_sr = shard_broker.get_own_shard_range()
            self.assertEqual(ShardRange.CLEAVED, shard_own_sr.state)
            shard_info = shard_broker.get_info()
            total_shard_stats['object_count'] += shard_info['object_count']
            total_shard_stats['bytes_used'] += shard_info['bytes_used']

        updated_shard_ranges = broker.get_shard_ranges()
        self.assertEqual(4, len(updated_shard_ranges))

        # only 2 are cleaved per batch
        # update expected state and metadata, check cleaved shard ranges
        shard_ranges[1].bytes_used = 6
        shard_ranges[1].object_count = 3
        shard_ranges[1].state = ShardRange.CLEAVED
        shard_ranges[2].bytes_used = 100
        shard_ranges[2].object_count = 1
        shard_ranges[2].state = ShardRange.CLEAVED
        for i in range(0, 3):
            with annotate_failure(i):
                self._check_shard_range(
                    shard_ranges[i], updated_shard_ranges[i])
        self._check_objects(objects[2:5], expected_shard_dbs[1])
        self._check_objects(objects[5:6], expected_shard_dbs[2])
        # other shard ranges should be unchanged
        self.assertFalse(os.path.exists(expected_shard_dbs[0]))
        for i, db in enumerate(expected_shard_dbs[3:], 3):
            with annotate_failure(i):
                self.assertFalse(os.path.exists(db))
        for i, updated_shard_range in enumerate(updated_shard_ranges[3:], 3):
            with annotate_failure(i):
                self.assertEqual(dict(shard_ranges[i]),
                                 dict(updated_shard_range))
        context = CleavingContext.load(broker)
        self.assertTrue(context.misplaced_done)
        self.assertFalse(context.cleaving_done)
        self.assertEqual('where', context.cursor)
        self.assertEqual(9, context.cleave_to_row)
        self.assertEqual(9, context.max_row)
        self.assertEqual(3, context.ranges_done)
        self.assertEqual(1, context.ranges_todo)

        unlink_files(expected_shard_dbs)

        # run cleave again - should process the fourth range
        with self._mock_sharder(conf=conf) as sharder:
            self.assertFalse(sharder._cleave(broker))

        expected = {'attempted': 1, 'success': 1, 'failure': 0,
                    'min_time': mock.ANY, 'max_time': mock.ANY}
        stats = self._assert_stats(expected, sharder, 'cleaved')
        self.assertIsInstance(stats['min_time'], float)
        self.assertIsInstance(stats['max_time'], float)
        self.assertLessEqual(stats['min_time'], stats['max_time'])

        self.assertEqual(SHARDING, broker.get_db_state())
        sharder._replicate_object.assert_called_once_with(
            0, expected_shard_dbs[3], 0)
        shard_broker = ContainerBroker(expected_shard_dbs[3])
        shard_own_sr = shard_broker.get_own_shard_range()
        self.assertEqual(ShardRange.CLEAVED, shard_own_sr.state)
        shard_info = shard_broker.get_info()
        total_shard_stats['object_count'] += shard_info['object_count']
        total_shard_stats['bytes_used'] += shard_info['bytes_used']

        updated_shard_ranges = broker.get_shard_ranges()
        self.assertEqual(4, len(updated_shard_ranges))

        shard_ranges[3].bytes_used = 1000
        shard_ranges[3].object_count = 1
        shard_ranges[3].state = ShardRange.CLEAVED
        for i in range(0, 4):
            with annotate_failure(i):
                self._check_shard_range(
                    shard_ranges[i], updated_shard_ranges[i])
        # NB includes the deleted object
        self._check_objects(objects[6:8], expected_shard_dbs[3])
        # other shard ranges should be unchanged
        for i, db in enumerate(expected_shard_dbs[:3]):
            with annotate_failure(i):
                self.assertFalse(os.path.exists(db))
        self.assertFalse(os.path.exists(expected_shard_dbs[4]))
        for i, updated_shard_range in enumerate(updated_shard_ranges[4:], 4):
            with annotate_failure(i):
                self.assertEqual(dict(shard_ranges[i]),
                                 dict(updated_shard_range))

        self.assertFalse(os.path.exists(expected_shard_dbs[4]))
        context = CleavingContext.load(broker)
        self.assertTrue(context.misplaced_done)
        self.assertFalse(context.cleaving_done)
        self.assertEqual('yonder', context.cursor)
        self.assertEqual(9, context.cleave_to_row)
        self.assertEqual(9, context.max_row)
        self.assertEqual(4, context.ranges_done)
        self.assertEqual(0, context.ranges_todo)

        unlink_files(expected_shard_dbs)

        # run cleave - should be a no-op, all existing ranges have been cleaved
        with self._mock_sharder(conf=conf) as sharder:
            self.assertFalse(sharder._cleave(broker))

        self.assertEqual(SHARDING, broker.get_db_state())
        sharder._replicate_object.assert_not_called()

        # add final shard range - move this to ACTIVE state and update stats to
        # simulate another replica having cleaved it and replicated its state
        shard_ranges[4].update_state(ShardRange.ACTIVE)
        shard_ranges[4].update_meta(2, 15)
        broker.merge_shard_ranges(shard_ranges[4:])

        with self._mock_sharder(conf=conf) as sharder:
            self.assertTrue(sharder._cleave(broker))

        expected = {'attempted': 1, 'success': 1, 'failure': 0,
                    'min_time': mock.ANY, 'max_time': mock.ANY}
        stats = self._assert_stats(expected, sharder, 'cleaved')
        self.assertIsInstance(stats['min_time'], float)
        self.assertIsInstance(stats['max_time'], float)
        self.assertLessEqual(stats['min_time'], stats['max_time'])

        sharder._replicate_object.assert_called_once_with(
            0, expected_shard_dbs[4], 0)
        shard_broker = ContainerBroker(expected_shard_dbs[4])
        shard_own_sr = shard_broker.get_own_shard_range()
        self.assertEqual(ShardRange.ACTIVE, shard_own_sr.state)
        shard_info = shard_broker.get_info()
        total_shard_stats['object_count'] += shard_info['object_count']
        total_shard_stats['bytes_used'] += shard_info['bytes_used']

        updated_shard_ranges = broker.get_shard_ranges()
        self.assertEqual(5, len(updated_shard_ranges))
        # NB stats of the ACTIVE shard range should not be reset by cleaving
        for i in range(0, 4):
            with annotate_failure(i):
                self._check_shard_range(
                    shard_ranges[i], updated_shard_ranges[i])
        self.assertEqual(dict(shard_ranges[4]), dict(updated_shard_ranges[4]))

        # object copied to shard
        self._check_objects(objects[8:], expected_shard_dbs[4])
        # other shard ranges should be unchanged
        for i, db in enumerate(expected_shard_dbs[:4]):
            with annotate_failure(i):
                self.assertFalse(os.path.exists(db))

        self.assertEqual(initial_root_info['object_count'],
                         total_shard_stats['object_count'])
        self.assertEqual(initial_root_info['bytes_used'],
                         total_shard_stats['bytes_used'])

        context = CleavingContext.load(broker)
        self.assertTrue(context.misplaced_done)
        self.assertTrue(context.cleaving_done)
        self.assertEqual('', context.cursor)
        self.assertEqual(9, context.cleave_to_row)
        self.assertEqual(9, context.max_row)
        self.assertEqual(5, context.ranges_done)
        self.assertEqual(0, context.ranges_todo)

        with self._mock_sharder(conf=conf) as sharder:
            self.assertTrue(sharder._cleave(broker))
        sharder._replicate_object.assert_not_called()

        self.assertTrue(broker.set_sharded_state())
        # run cleave - should be a no-op
        with self._mock_sharder(conf=conf) as sharder:
            self.assertTrue(sharder._cleave(broker))

        sharder._replicate_object.assert_not_called()

    def test_cleave_root(self):
        self._check_cleave_root()

    def test_cleave_root_listing_limit_one(self):
        # force yield_objects to update its marker and call to the broker's
        # get_objects() for each shard range, to check the marker moves on
        self._check_cleave_root(conf={'cleave_row_batch_size': 1})

    def test_cleave_root_ranges_change(self):
        # verify that objects are not missed if shard ranges change between
        # cleaving batches
        broker = self._make_broker()
        objects = [
            ('a', self.ts_encoded(), 10, 'text/plain', 'etag_a', 0, 0),
            ('b', self.ts_encoded(), 10, 'text/plain', 'etag_b', 0, 0),
            ('c', self.ts_encoded(), 1, 'text/plain', 'etag_c', 0, 0),
            ('d', self.ts_encoded(), 2, 'text/plain', 'etag_d', 0, 0),
            ('e', self.ts_encoded(), 3, 'text/plain', 'etag_e', 0, 0),
            ('f', self.ts_encoded(), 100, 'text/plain', 'etag_f', 0, 0),
            ('x', self.ts_encoded(), 0, '', '', 1, 0),  # deleted
            ('z', self.ts_encoded(), 1000, 'text/plain', 'etag_z', 0, 0)
        ]
        for obj in objects:
            broker.put_object(*obj)
        broker.enable_sharding(Timestamp.now())

        shard_bounds = (('', 'd'), ('d', 'x'), ('x', ''))
        shard_ranges = self._make_shard_ranges(
            shard_bounds, state=ShardRange.CREATED)
        expected_shard_dbs = []
        for shard_range in shard_ranges:
            db_hash = hash_path(shard_range.account, shard_range.container)
            expected_shard_dbs.append(
                os.path.join(self.tempdir, 'sda', 'containers', '0',
                             db_hash[-3:], db_hash, db_hash + '.db'))

        broker.merge_shard_ranges(shard_ranges[:3])
        self.assertTrue(broker.set_sharding_state())

        # run cleave - first batch is cleaved
        with self._mock_sharder() as sharder:
            self.assertFalse(sharder._cleave(broker))
        context = CleavingContext.load(broker)
        self.assertTrue(context.misplaced_done)
        self.assertFalse(context.cleaving_done)
        self.assertEqual(shard_ranges[1].upper_str, context.cursor)
        self.assertEqual(8, context.cleave_to_row)
        self.assertEqual(8, context.max_row)

        self.assertEqual(SHARDING, broker.get_db_state())
        sharder._replicate_object.assert_has_calls(
            [mock.call(0, db, 0) for db in expected_shard_dbs[:2]]
        )

        updated_shard_ranges = broker.get_shard_ranges()
        self.assertEqual(3, len(updated_shard_ranges))

        # first 2 shard ranges should have updated object count, bytes used and
        # meta_timestamp
        shard_ranges[0].bytes_used = 23
        shard_ranges[0].object_count = 4
        shard_ranges[0].state = ShardRange.CLEAVED
        self._check_shard_range(shard_ranges[0], updated_shard_ranges[0])
        shard_ranges[1].bytes_used = 103
        shard_ranges[1].object_count = 2
        shard_ranges[1].state = ShardRange.CLEAVED
        self._check_shard_range(shard_ranges[1], updated_shard_ranges[1])
        self._check_objects(objects[:4], expected_shard_dbs[0])
        self._check_objects(objects[4:7], expected_shard_dbs[1])
        self.assertFalse(os.path.exists(expected_shard_dbs[2]))

        # third shard range should be unchanged - not yet cleaved
        self.assertEqual(dict(shard_ranges[2]),
                         dict(updated_shard_ranges[2]))

        context = CleavingContext.load(broker)
        self.assertTrue(context.misplaced_done)
        self.assertFalse(context.cleaving_done)
        self.assertEqual(shard_ranges[1].upper_str, context.cursor)
        self.assertEqual(8, context.cleave_to_row)
        self.assertEqual(8, context.max_row)

        # now change the shard ranges so that third consumes second
        shard_ranges[1].set_deleted()
        shard_ranges[2].lower = 'd'
        shard_ranges[2].timestamp = Timestamp.now()

        broker.merge_shard_ranges(shard_ranges[1:3])

        # run cleave - should process the extended third (final) range
        with self._mock_sharder() as sharder:
            self.assertTrue(sharder._cleave(broker))

        self.assertEqual(SHARDING, broker.get_db_state())
        sharder._replicate_object.assert_called_once_with(
            0, expected_shard_dbs[2], 0)
        updated_shard_ranges = broker.get_shard_ranges()
        self.assertEqual(2, len(updated_shard_ranges))
        self._check_shard_range(shard_ranges[0], updated_shard_ranges[0])
        # third shard range should now have updated object count, bytes used,
        # including objects previously in the second shard range
        shard_ranges[2].bytes_used = 1103
        shard_ranges[2].object_count = 3
        shard_ranges[2].state = ShardRange.CLEAVED
        self._check_shard_range(shard_ranges[2], updated_shard_ranges[1])
        self._check_objects(objects[4:8], expected_shard_dbs[2])

        context = CleavingContext.load(broker)
        self.assertTrue(context.misplaced_done)
        self.assertTrue(context.cleaving_done)
        self.assertEqual(shard_ranges[2].upper_str, context.cursor)
        self.assertEqual(8, context.cleave_to_row)
        self.assertEqual(8, context.max_row)

    def test_cleave_root_empty_db_with_ranges(self):
        broker = self._make_broker()
        broker.enable_sharding(Timestamp.now())

        shard_bounds = (('', 'd'), ('d', 'x'), ('x', ''))
        shard_ranges = self._make_shard_ranges(
            shard_bounds, state=ShardRange.CREATED)

        broker.merge_shard_ranges(shard_ranges)
        self.assertTrue(broker.set_sharding_state())

        sharder_conf = {'cleave_batch_size': 1}
        with self._mock_sharder(sharder_conf) as sharder:
            self.assertTrue(sharder._cleave(broker))

        info_lines = sharder.logger.get_lines_for_level('info')
        expected_zero_obj = [line for line in info_lines
                             if " - zero objects found" in line]
        self.assertEqual(len(expected_zero_obj), len(shard_bounds))

        cleaving_context = CleavingContext.load(broker)
        # even though there is a cleave_batch_size of 1, we don't count empty
        # ranges when cleaving seeing as they aren't replicated
        self.assertEqual(cleaving_context.ranges_done, 3)
        self.assertEqual(cleaving_context.ranges_todo, 0)
        self.assertTrue(cleaving_context.cleaving_done)

    def test_cleave_root_empty_db_with_pre_existing_shard_db_handoff(self):
        broker = self._make_broker()
        broker.enable_sharding(Timestamp.now())

        shard_bounds = (('', 'd'), ('d', 'x'), ('x', ''))
        shard_ranges = self._make_shard_ranges(
            shard_bounds, state=ShardRange.CREATED)

        broker.merge_shard_ranges(shard_ranges)
        self.assertTrue(broker.set_sharding_state())

        sharder_conf = {'cleave_batch_size': 1}
        with self._mock_sharder(sharder_conf) as sharder:
            # pre-create a shard broker on a handoff location. This will force
            # the sharder to not skip it but instead force to replicate it and
            # use up a cleave_batch_size count.
            sharder._get_shard_broker(shard_ranges[0], broker.root_path,
                                      0)
            self.assertFalse(sharder._cleave(broker))

        info_lines = sharder.logger.get_lines_for_level('info')
        expected_zero_obj = [line for line in info_lines
                             if " - zero objects found" in line]
        self.assertEqual(len(expected_zero_obj), 1)

        cleaving_context = CleavingContext.load(broker)
        # even though there is a cleave_batch_size of 1, we don't count empty
        # ranges when cleaving seeing as they aren't replicated
        self.assertEqual(cleaving_context.ranges_done, 1)
        self.assertEqual(cleaving_context.ranges_todo, 2)
        self.assertFalse(cleaving_context.cleaving_done)

    def test_cleave_shard(self):
        broker = self._make_broker(account='.shards_a', container='shard_c')
        own_shard_range = ShardRange(
            broker.path, Timestamp.now(), 'here', 'where',
            state=ShardRange.SHARDING, epoch=Timestamp.now())
        broker.merge_shard_ranges([own_shard_range])
        broker.set_sharding_sysmeta('Root', 'a/c')
        self.assertFalse(broker.is_root_container())  # sanity check

        objects = [
            ('m', self.ts_encoded(), 1, 'text/plain', 'etag_m', 0, 0),
            ('n', self.ts_encoded(), 2, 'text/plain', 'etag_n', 0, 0),
            ('there', self.ts_encoded(), 3, 'text/plain', 'etag_there', 0, 0),
            ('where', self.ts_encoded(), 100, 'text/plain', 'etag_where', 0,
             0),
        ]
        misplaced_objects = [
            ('a', self.ts_encoded(), 1, 'text/plain', 'etag_a', 0, 0),
            ('z', self.ts_encoded(), 100, 'text/plain', 'etag_z', 1, 0),
        ]
        for obj in objects + misplaced_objects:
            broker.put_object(*obj)

        shard_bounds = (('here', 'there'),
                        ('there', 'where'))
        shard_ranges = self._make_shard_ranges(
            shard_bounds, state=ShardRange.CREATED)
        expected_shard_dbs = []
        for shard_range in shard_ranges:
            db_hash = hash_path(shard_range.account, shard_range.container)
            expected_shard_dbs.append(
                os.path.join(self.tempdir, 'sda', 'containers', '0',
                             db_hash[-3:], db_hash, db_hash + '.db'))

        misplaced_bounds = (('', 'here'),
                            ('where', ''))
        misplaced_ranges = self._make_shard_ranges(
            misplaced_bounds, state=ShardRange.ACTIVE)
        misplaced_dbs = []
        for shard_range in misplaced_ranges:
            db_hash = hash_path(shard_range.account, shard_range.container)
            misplaced_dbs.append(
                os.path.join(self.tempdir, 'sda', 'containers', '0',
                             db_hash[-3:], db_hash, db_hash + '.db'))

        broker.merge_shard_ranges(shard_ranges)
        self.assertTrue(broker.set_sharding_state())

        # run cleave - first range is cleaved but move of misplaced objects is
        # not successful
        sharder_conf = {'cleave_batch_size': 1}
        with self._mock_sharder(sharder_conf) as sharder:
            with mock.patch.object(
                    sharder, '_make_shard_range_fetcher',
                    return_value=lambda: iter(misplaced_ranges)):
                # cause misplaced objects replication to not succeed
                quorum = quorum_size(sharder.ring.replica_count)
                successes = [True] * (quorum - 1)
                fails = [False] * (sharder.ring.replica_count - len(successes))
                responses = successes + fails
                random.shuffle(responses)
                bad_result = (False, responses)
                ok_result = (True, [True] * sharder.ring.replica_count)
                sharder._replicate_object = mock.MagicMock(
                    # result for misplaced, misplaced, cleave
                    side_effect=(bad_result, ok_result, ok_result))
                self.assertFalse(sharder._cleave(broker))

        context = CleavingContext.load(broker)
        self.assertFalse(context.misplaced_done)
        self.assertFalse(context.cleaving_done)
        self.assertEqual(shard_ranges[0].upper_str, context.cursor)
        self.assertEqual(6, context.cleave_to_row)
        self.assertEqual(6, context.max_row)

        self.assertEqual(SHARDING, broker.get_db_state())
        sharder._replicate_object.assert_has_calls(
            [mock.call(0, misplaced_dbs[0], 0),
             mock.call(0, misplaced_dbs[1], 0),
             mock.call(0, expected_shard_dbs[0], 0)])
        shard_broker = ContainerBroker(expected_shard_dbs[0])
        # NB cleaving a shard, state goes to CLEAVED not ACTIVE
        shard_own_sr = shard_broker.get_own_shard_range()
        self.assertEqual(ShardRange.CLEAVED, shard_own_sr.state)

        updated_shard_ranges = broker.get_shard_ranges()
        self.assertEqual(2, len(updated_shard_ranges))

        # first shard range should have updated object count, bytes used and
        # meta_timestamp
        shard_ranges[0].bytes_used = 6
        shard_ranges[0].object_count = 3
        shard_ranges[0].state = ShardRange.CLEAVED
        self._check_shard_range(shard_ranges[0], updated_shard_ranges[0])
        self._check_objects(objects[:3], expected_shard_dbs[0])
        self.assertFalse(os.path.exists(expected_shard_dbs[1]))
        self._check_objects(misplaced_objects[:1], misplaced_dbs[0])
        self._check_objects(misplaced_objects[1:], misplaced_dbs[1])
        unlink_files(expected_shard_dbs)
        unlink_files(misplaced_dbs)

        # run cleave - second (final) range is cleaved; move this range to
        # CLEAVED state and update stats to simulate another replica having
        # cleaved it and replicated its state
        shard_ranges[1].update_state(ShardRange.CLEAVED)
        shard_ranges[1].update_meta(2, 15)
        broker.merge_shard_ranges(shard_ranges[1:2])
        with self._mock_sharder(sharder_conf) as sharder:
            with mock.patch.object(
                    sharder, '_make_shard_range_fetcher',
                    return_value=lambda: iter(misplaced_ranges)):
                self.assertTrue(sharder._cleave(broker))

        context = CleavingContext.load(broker)
        self.assertTrue(context.misplaced_done)
        self.assertTrue(context.cleaving_done)
        self.assertEqual(shard_ranges[1].upper_str, context.cursor)
        self.assertEqual(6, context.cleave_to_row)
        self.assertEqual(6, context.max_row)

        self.assertEqual(SHARDING, broker.get_db_state())
        sharder._replicate_object.assert_has_calls(
            [mock.call(0, misplaced_dbs[0], 0),
             mock.call(0, expected_shard_dbs[1], 0)])
        shard_broker = ContainerBroker(expected_shard_dbs[1])
        shard_own_sr = shard_broker.get_own_shard_range()
        self.assertEqual(ShardRange.CLEAVED, shard_own_sr.state)

        updated_shard_ranges = broker.get_shard_ranges()
        self.assertEqual(2, len(updated_shard_ranges))

        # second shard range should have updated object count, bytes used and
        # meta_timestamp
        self.assertEqual(dict(shard_ranges[1]), dict(updated_shard_ranges[1]))
        self._check_objects(objects[3:], expected_shard_dbs[1])
        self.assertFalse(os.path.exists(expected_shard_dbs[0]))
        self._check_objects(misplaced_objects[:1], misplaced_dbs[0])
        self.assertFalse(os.path.exists(misplaced_dbs[1]))

    def test_cleave_shard_shrinking(self):
        broker = self._make_broker(account='.shards_a', container='shard_c')
        own_shard_range = ShardRange(
            broker.path, next(self.ts_iter), 'here', 'where',
            state=ShardRange.SHRINKING, epoch=next(self.ts_iter))
        broker.merge_shard_ranges([own_shard_range])
        broker.set_sharding_sysmeta('Root', 'a/c')
        self.assertFalse(broker.is_root_container())  # sanity check

        objects = [
            ('there', self.ts_encoded(), 3, 'text/plain', 'etag_there', 0, 0),
            ('where', self.ts_encoded(), 100, 'text/plain', 'etag_where', 0,
             0),
        ]
        for obj in objects:
            broker.put_object(*obj)
        acceptor_epoch = next(self.ts_iter)
        acceptor = ShardRange('.shards_a/acceptor', Timestamp.now(),
                              'here', 'yonder', '1000', '11111',
                              state=ShardRange.ACTIVE, epoch=acceptor_epoch)
        db_hash = hash_path(acceptor.account, acceptor.container)
        # NB expected cleave db includes acceptor epoch
        expected_shard_db = os.path.join(
            self.tempdir, 'sda', 'containers', '0', db_hash[-3:], db_hash,
            '%s_%s.db' % (db_hash, acceptor_epoch.internal))

        broker.merge_shard_ranges([acceptor])
        broker.set_sharding_state()

        # run cleave
        with self._mock_sharder() as sharder:
            self.assertTrue(sharder._cleave(broker))

        context = CleavingContext.load(broker)
        self.assertTrue(context.misplaced_done)
        self.assertTrue(context.cleaving_done)
        self.assertEqual(acceptor.upper_str, context.cursor)
        self.assertEqual(2, context.cleave_to_row)
        self.assertEqual(2, context.max_row)

        self.assertEqual(SHARDING, broker.get_db_state())
        sharder._replicate_object.assert_has_calls(
            [mock.call(0, expected_shard_db, 0)])
        shard_broker = ContainerBroker(expected_shard_db)
        # NB when cleaving a shard container to a larger acceptor namespace
        # then expect the shard broker's own shard range to reflect that of the
        # acceptor shard range rather than being set to CLEAVED.
        self.assertEqual(
            ShardRange.ACTIVE, shard_broker.get_own_shard_range().state)

        updated_shard_ranges = broker.get_shard_ranges()
        self.assertEqual(1, len(updated_shard_ranges))
        self.assertEqual(dict(acceptor), dict(updated_shard_ranges[0]))

        # shard range should have unmodified acceptor, bytes used and
        # meta_timestamp
        self._check_objects(objects, expected_shard_db)

    def test_cleave_repeated(self):
        # verify that if new objects are merged into retiring db after cleaving
        # started then cleaving will repeat but only new objects are cleaved
        # in the repeated cleaving pass
        broker = self._make_broker()
        objects = [
            ('obj%03d' % i, next(self.ts_iter), 1, 'text/plain', 'etag', 0, 0)
            for i in range(10)
        ]
        new_objects = [
            (name, next(self.ts_iter), 1, 'text/plain', 'etag', 0, 0)
            for name in ('alpha', 'zeta')
        ]
        for obj in objects:
            broker.put_object(*obj)
        broker._commit_puts()
        broker.enable_sharding(Timestamp.now())
        shard_bounds = (('', 'obj004'), ('obj004', ''))
        shard_ranges = self._make_shard_ranges(
            shard_bounds, state=ShardRange.CREATED)
        expected_shard_dbs = []
        for shard_range in shard_ranges:
            db_hash = hash_path(shard_range.account, shard_range.container)
            expected_shard_dbs.append(
                os.path.join(self.tempdir, 'sda', 'containers', '0',
                             db_hash[-3:], db_hash, db_hash + '.db'))
        broker.merge_shard_ranges(shard_ranges)
        self.assertTrue(broker.set_sharding_state())
        old_broker = broker.get_brokers()[0]
        node = {'ip': '1.2.3.4', 'port': 6040, 'device': 'sda5', 'id': '2',
                'index': 0}

        calls = []
        key = ('name', 'created_at', 'size', 'content_type', 'etag', 'deleted')

        def mock_replicate_object(part, db, node_id):
            # merge new objects between cleave of first and second shard ranges
            if not calls:
                old_broker.merge_items(
                    [dict(zip(key, obj)) for obj in new_objects])
            calls.append((part, db, node_id))
            return True, [True, True, True]

        with self._mock_sharder() as sharder:
            sharder._audit_container = mock.MagicMock()
            sharder._replicate_object = mock_replicate_object
            sharder._process_broker(broker, node, 99)

        # sanity check - the new objects merged into the old db
        self.assertFalse(broker.get_objects())
        self.assertEqual(12, len(old_broker.get_objects()))

        self.assertEqual(SHARDING, broker.get_db_state())
        self.assertEqual(ShardRange.SHARDING,
                         broker.get_own_shard_range().state)
        self.assertEqual([(0, expected_shard_dbs[0], 0),
                          (0, expected_shard_dbs[1], 0)], calls)

        # check shard ranges were updated to CLEAVED
        updated_shard_ranges = broker.get_shard_ranges()
        # 'alpha' was not in table when first shard was cleaved
        shard_ranges[0].bytes_used = 5
        shard_ranges[0].object_count = 5
        shard_ranges[0].state = ShardRange.CLEAVED
        self._check_shard_range(shard_ranges[0], updated_shard_ranges[0])
        self._check_objects(objects[:5], expected_shard_dbs[0])
        # 'zeta' was in table when second shard was cleaved
        shard_ranges[1].bytes_used = 6
        shard_ranges[1].object_count = 6
        shard_ranges[1].state = ShardRange.CLEAVED
        self._check_shard_range(shard_ranges[1], updated_shard_ranges[1])
        self._check_objects(objects[5:] + new_objects[1:],
                            expected_shard_dbs[1])

        context = CleavingContext.load(broker)
        self.assertFalse(context.misplaced_done)
        self.assertFalse(context.cleaving_done)
        self.assertEqual('', context.cursor)
        self.assertEqual(10, context.cleave_to_row)
        self.assertEqual(12, context.max_row)  # note that max row increased
        lines = sharder.logger.get_lines_for_level('warning')
        self.assertIn('Repeat cleaving required', lines[0])
        self.assertFalse(lines[1:])
        unlink_files(expected_shard_dbs)

        # repeat the cleaving - the newer objects get cleaved
        with self._mock_sharder() as sharder:
            sharder._audit_container = mock.MagicMock()
            sharder._process_broker(broker, node, 99)

        # this time the sharding completed
        self.assertEqual(SHARDED, broker.get_db_state())
        self.assertEqual(ShardRange.SHARDED,
                         broker.get_own_shard_range().state)

        sharder._replicate_object.assert_has_calls(
            [mock.call(0, expected_shard_dbs[0], 0),
             mock.call(0, expected_shard_dbs[1], 0)])

        # shard ranges are now ACTIVE - stats not updated by cleaving
        updated_shard_ranges = broker.get_shard_ranges()
        shard_ranges[0].state = ShardRange.ACTIVE
        self._check_shard_range(shard_ranges[0], updated_shard_ranges[0])
        self._check_objects(new_objects[:1], expected_shard_dbs[0])
        # both new objects are included in repeat cleaving but no older objects
        shard_ranges[1].state = ShardRange.ACTIVE
        self._check_shard_range(shard_ranges[1], updated_shard_ranges[1])
        self._check_objects(new_objects[1:], expected_shard_dbs[1])
        self.assertFalse(sharder.logger.get_lines_for_level('warning'))

    def test_cleave_multiple_storage_policies(self):
        # verify that objects in all storage policies are cleaved
        broker = self._make_broker()
        # add objects in multiple policies
        objects = [{'name': 'obj_%03d' % i,
                    'created_at': Timestamp.now().normal,
                    'content_type': 'text/plain',
                    'etag': 'etag_%d' % i,
                    'size': 1024 * i,
                    'deleted': i % 2,
                    'storage_policy_index': i % 2,
                    } for i in range(1, 8)]
        # merge_items mutates items
        broker.merge_items([dict(obj) for obj in objects])
        broker.enable_sharding(Timestamp.now())
        shard_ranges = self._make_shard_ranges(
            (('', 'obj_004'), ('obj_004', '')), state=ShardRange.CREATED)
        expected_shard_dbs = []
        for shard_range in shard_ranges:
            db_hash = hash_path(shard_range.account, shard_range.container)
            expected_shard_dbs.append(
                os.path.join(self.tempdir, 'sda', 'containers', '0',
                             db_hash[-3:], db_hash, db_hash + '.db'))
        broker.merge_shard_ranges(shard_ranges)
        self.assertTrue(broker.set_sharding_state())
        node = {'ip': '1.2.3.4', 'port': 6040, 'device': 'sda5', 'id': '2',
                'index': 0}

        with self._mock_sharder() as sharder:
            sharder._audit_container = mock.MagicMock()
            sharder._process_broker(broker, node, 99)

        # check shard ranges were updated to ACTIVE
        self.assertEqual([ShardRange.ACTIVE] * 2,
                         [sr.state for sr in broker.get_shard_ranges()])
        shard_broker = ContainerBroker(expected_shard_dbs[0])
        actual_objects = shard_broker.get_objects()
        self.assertEqual(objects[:4], actual_objects)

        shard_broker = ContainerBroker(expected_shard_dbs[1])
        actual_objects = shard_broker.get_objects()
        self.assertEqual(objects[4:], actual_objects)

    def test_cleave_insufficient_replication(self):
        # verify that if replication of a cleaved shard range fails then rows
        # are not merged again to the existing shard db
        broker = self._make_broker()
        retiring_db_id = broker.get_info()['id']
        objects = [
            {'name': 'obj%03d' % i, 'created_at': next(self.ts_iter),
             'size': 1, 'content_type': 'text/plain', 'etag': 'etag',
             'deleted': 0, 'storage_policy_index': 0}
            for i in range(10)
        ]
        broker.merge_items([dict(obj) for obj in objects])
        broker._commit_puts()
        broker.enable_sharding(Timestamp.now())
        shard_bounds = (('', 'obj004'), ('obj004', ''))
        shard_ranges = self._make_shard_ranges(
            shard_bounds, state=ShardRange.CREATED)
        expected_shard_dbs = []
        for shard_range in shard_ranges:
            db_hash = hash_path(shard_range.account, shard_range.container)
            expected_shard_dbs.append(
                os.path.join(self.tempdir, 'sda', 'containers', '0',
                             db_hash[-3:], db_hash, db_hash + '.db'))
        broker.merge_shard_ranges(shard_ranges)
        self.assertTrue(broker.set_sharding_state())
        new_object = {'name': 'alpha', 'created_at': next(self.ts_iter),
                      'size': 0, 'content_type': 'text/plain', 'etag': 'etag',
                      'deleted': 0, 'storage_policy_index': 0}
        broker.merge_items([dict(new_object)])

        node = {'ip': '1.2.3.4', 'port': 6040, 'device': 'sda5', 'id': '2',
                'index': 0}
        orig_merge_items = ContainerBroker.merge_items

        def mock_merge_items(broker, items):
            merge_items_calls.append((broker.path,
                                      # merge mutates item so make a copy
                                      [dict(item) for item in items]))
            orig_merge_items(broker, items)

        # first shard range cleaved but fails to replicate
        merge_items_calls = []
        with mock.patch('swift.container.backend.ContainerBroker.merge_items',
                        mock_merge_items):
            with self._mock_sharder() as sharder:
                sharder._replicate_object = mock.MagicMock(
                    return_value=(False, [False, False, True]))
                sharder._audit_container = mock.MagicMock()
                sharder._process_broker(broker, node, 99)

        self.assertEqual(SHARDING, broker.get_db_state())
        self.assertEqual(ShardRange.SHARDING,
                         broker.get_own_shard_range().state)
        self._assert_shard_ranges_equal(shard_ranges,
                                        broker.get_shard_ranges())
        # first shard range cleaved to shard broker
        self.assertEqual([(shard_ranges[0].name, objects[:5])],
                         merge_items_calls)
        # replication of first shard range fails - no more shards attempted
        sharder._replicate_object.assert_called_once_with(
            0, expected_shard_dbs[0], 0)
        # shard broker has sync points
        shard_broker = ContainerBroker(expected_shard_dbs[0])
        self.assertEqual(
            [{'remote_id': retiring_db_id, 'sync_point': len(objects)}],
            shard_broker.get_syncs())
        self.assertEqual(objects[:5], shard_broker.get_objects())

        # first shard range replicates ok, no new merges required, second is
        # cleaved but fails to replicate
        merge_items_calls = []
        with mock.patch('swift.container.backend.ContainerBroker.merge_items',
                        mock_merge_items), self._mock_sharder() as sharder:
            sharder._replicate_object = mock.MagicMock(
                side_effect=[(False, [False, True, True]),
                             (False, [False, False, True])])
            sharder._audit_container = mock.MagicMock()
            sharder._process_broker(broker, node, 99)

        self.assertEqual(SHARDING, broker.get_db_state())
        self.assertEqual(ShardRange.SHARDING,
                         broker.get_own_shard_range().state)

        broker_shard_ranges = broker.get_shard_ranges()
        shard_ranges[0].object_count = 5
        shard_ranges[0].bytes_used = sum(obj['size'] for obj in objects[:5])
        shard_ranges[0].state = ShardRange.CLEAVED
        self._check_shard_range(shard_ranges[0], broker_shard_ranges[0])
        # second shard range still in created state
        self._assert_shard_ranges_equal([shard_ranges[1]],
                                        [broker_shard_ranges[1]])
        # only second shard range rows were merged to shard db
        self.assertEqual([(shard_ranges[1].name, objects[5:])],
                         merge_items_calls)
        sharder._replicate_object.assert_has_calls(
            [mock.call(0, expected_shard_dbs[0], 0),
             mock.call(0, expected_shard_dbs[1], 0)])
        # shard broker has sync points
        shard_broker = ContainerBroker(expected_shard_dbs[1])
        self.assertEqual(
            [{'remote_id': retiring_db_id, 'sync_point': len(objects)}],
            shard_broker.get_syncs())
        self.assertEqual(objects[5:], shard_broker.get_objects())

        # repeat - second shard range cleaves fully because its previously
        # cleaved shard db no longer exists
        unlink_files(expected_shard_dbs)
        merge_items_calls = []
        with mock.patch('swift.container.backend.ContainerBroker.merge_items',
                        mock_merge_items):
            with self._mock_sharder() as sharder:
                sharder._replicate_object = mock.MagicMock(
                    side_effect=[(True, [True, True, True]),  # misplaced obj
                                 (False, [False, True, True])])
                sharder._audit_container = mock.MagicMock()
                sharder._process_broker(broker, node, 99)

        self.assertEqual(SHARDED, broker.get_db_state())
        self.assertEqual(ShardRange.SHARDED,
                         broker.get_own_shard_range().state)

        broker_shard_ranges = broker.get_shard_ranges()
        shard_ranges[1].object_count = 5
        shard_ranges[1].bytes_used = sum(obj['size'] for obj in objects[5:])
        shard_ranges[1].state = ShardRange.ACTIVE
        self._check_shard_range(shard_ranges[1], broker_shard_ranges[1])
        # second shard range rows were merged to shard db again
        self.assertEqual([(shard_ranges[0].name, [new_object]),
                          (shard_ranges[1].name, objects[5:])],
                         merge_items_calls)
        sharder._replicate_object.assert_has_calls(
            [mock.call(0, expected_shard_dbs[0], 0),
             mock.call(0, expected_shard_dbs[1], 0)])
        # first shard broker was created by misplaced object - no sync point
        shard_broker = ContainerBroker(expected_shard_dbs[0])
        self.assertFalse(shard_broker.get_syncs())
        self.assertEqual([new_object], shard_broker.get_objects())
        # second shard broker has sync points
        shard_broker = ContainerBroker(expected_shard_dbs[1])
        self.assertEqual(
            [{'remote_id': retiring_db_id, 'sync_point': len(objects)}],
            shard_broker.get_syncs())
        self.assertEqual(objects[5:], shard_broker.get_objects())

    def test_shard_replication_quorum_failures(self):
        broker = self._make_broker()
        objects = [
            {'name': 'obj%03d' % i, 'created_at': next(self.ts_iter),
             'size': 1, 'content_type': 'text/plain', 'etag': 'etag',
             'deleted': 0, 'storage_policy_index': 0}
            for i in range(10)
        ]
        broker.merge_items([dict(obj) for obj in objects])
        broker._commit_puts()
        shard_bounds = (('', 'obj002'), ('obj002', 'obj004'),
                        ('obj004', 'obj006'), ('obj006', ''))
        shard_ranges = self._make_shard_ranges(
            shard_bounds, state=ShardRange.CREATED)
        expected_shard_dbs = []
        for shard_range in shard_ranges:
            db_hash = hash_path(shard_range.account, shard_range.container)
            expected_shard_dbs.append(
                os.path.join(self.tempdir, 'sda', 'containers', '0',
                             db_hash[-3:], db_hash, db_hash + '.db'))
        broker.enable_sharding(Timestamp.now())
        broker.merge_shard_ranges(shard_ranges)
        self.assertTrue(broker.set_sharding_state())
        node = {'ip': '1.2.3.4', 'port': 6040, 'device': 'sda5', 'id': '2',
                'index': 0}
        with self._mock_sharder({'shard_replication_quorum': 3}) as sharder:
            sharder._replicate_object = mock.MagicMock(
                side_effect=[(False, [False, True, True]),
                             (False, [False, False, True])])
            sharder._audit_container = mock.MagicMock()
            sharder._process_broker(broker, node, 99)
        # replication of first shard range fails - no more shards attempted
        self.assertEqual(SHARDING, broker.get_db_state())
        self.assertEqual(ShardRange.SHARDING,
                         broker.get_own_shard_range().state)
        sharder._replicate_object.assert_called_once_with(
            0, expected_shard_dbs[0], 0)
        self.assertEqual([ShardRange.CREATED] * 4,
                         [sr.state for sr in broker.get_shard_ranges()])

        # and again with a chilled out quorom, so cleaving moves onto second
        # shard range which fails to reach even chilled quorum
        with self._mock_sharder({'shard_replication_quorum': 1}) as sharder:
            sharder._replicate_object = mock.MagicMock(
                side_effect=[(False, [False, False, True]),
                             (False, [False, False, False])])
            sharder._audit_container = mock.MagicMock()
            sharder._process_broker(broker, node, 99)
        self.assertEqual(SHARDING, broker.get_db_state())
        self.assertEqual(ShardRange.SHARDING,
                         broker.get_own_shard_range().state)
        self.assertEqual(sharder._replicate_object.call_args_list, [
            mock.call(0, expected_shard_dbs[0], 0),
            mock.call(0, expected_shard_dbs[1], 0),
        ])
        self.assertEqual(
            [ShardRange.CLEAVED, ShardRange.CREATED, ShardRange.CREATED,
             ShardRange.CREATED],
            [sr.state for sr in broker.get_shard_ranges()])

        # now pretend another node successfully cleaved the second shard range,
        # but this node still fails to replicate so still cannot move on
        shard_ranges[1].update_state(ShardRange.CLEAVED)
        broker.merge_shard_ranges(shard_ranges[1])
        with self._mock_sharder({'shard_replication_quorum': 1}) as sharder:
            sharder._replicate_object = mock.MagicMock(
                side_effect=[(False, [False, False, False])])
            sharder._audit_container = mock.MagicMock()
            sharder._process_broker(broker, node, 99)
        self.assertEqual(SHARDING, broker.get_db_state())
        self.assertEqual(ShardRange.SHARDING,
                         broker.get_own_shard_range().state)
        sharder._replicate_object.assert_called_once_with(
            0, expected_shard_dbs[1], 0)
        self.assertEqual(
            [ShardRange.CLEAVED, ShardRange.CLEAVED, ShardRange.CREATED,
             ShardRange.CREATED],
            [sr.state for sr in broker.get_shard_ranges()])

        # until a super-chilled quorum is used - but even then there must have
        # been an attempt to replicate
        with self._mock_sharder(
                {'shard_replication_quorum': 1,
                 'existing_shard_replication_quorum': 0}) as sharder:
            sharder._replicate_object = mock.MagicMock(
                side_effect=[(False, [])])  # maybe shard db was deleted
            sharder._audit_container = mock.MagicMock()
            sharder._process_broker(broker, node, 99)
        self.assertEqual(SHARDING, broker.get_db_state())
        self.assertEqual(ShardRange.SHARDING,
                         broker.get_own_shard_range().state)
        sharder._replicate_object.assert_called_once_with(
            0, expected_shard_dbs[1], 0)
        self.assertEqual(
            [ShardRange.CLEAVED, ShardRange.CLEAVED, ShardRange.CREATED,
             ShardRange.CREATED],
            [sr.state for sr in broker.get_shard_ranges()])

        # next pass - the second shard replication is attempted and fails, but
        # that's ok because another node has cleaved it and
        # existing_shard_replication_quorum is zero
        with self._mock_sharder(
                {'shard_replication_quorum': 1,
                 'existing_shard_replication_quorum': 0}) as sharder:
            sharder._replicate_object = mock.MagicMock(
                side_effect=[(False, [False, False, False]),
                             (False, [False, True, False])])
            sharder._audit_container = mock.MagicMock()
            sharder._process_broker(broker, node, 99)
        self.assertEqual(SHARDING, broker.get_db_state())
        self.assertEqual(ShardRange.SHARDING,
                         broker.get_own_shard_range().state)
        self.assertEqual(sharder._replicate_object.call_args_list, [
            mock.call(0, expected_shard_dbs[1], 0),
            mock.call(0, expected_shard_dbs[2], 0),
        ])
        self.assertEqual([ShardRange.CLEAVED] * 3 + [ShardRange.CREATED],
                         [sr.state for sr in broker.get_shard_ranges()])
        self.assertEqual(1, sharder.shard_replication_quorum)
        self.assertEqual(0, sharder.existing_shard_replication_quorum)

        # crazy replication quorums will be capped to replica_count
        with self._mock_sharder(
                {'shard_replication_quorum': 99,
                 'existing_shard_replication_quorum': 99}) as sharder:
            sharder._replicate_object = mock.MagicMock(
                side_effect=[(False, [False, True, True])])
            sharder._audit_container = mock.MagicMock()
            sharder._process_broker(broker, node, 99)
        self.assertEqual(SHARDING, broker.get_db_state())
        self.assertEqual(ShardRange.SHARDING,
                         broker.get_own_shard_range().state)
        sharder._replicate_object.assert_called_once_with(
            0, expected_shard_dbs[3], 0)
        self.assertEqual([ShardRange.CLEAVED] * 3 + [ShardRange.CREATED],
                         [sr.state for sr in broker.get_shard_ranges()])
        self.assertEqual(3, sharder.shard_replication_quorum)
        self.assertEqual(3, sharder.existing_shard_replication_quorum)

        # ...and progress is still made if replication fully succeeds
        with self._mock_sharder(
                {'shard_replication_quorum': 99,
                 'existing_shard_replication_quorum': 99}) as sharder:
            sharder._replicate_object = mock.MagicMock(
                side_effect=[(True, [True, True, True])])
            sharder._audit_container = mock.MagicMock()
            sharder._process_broker(broker, node, 99)
        self.assertEqual(SHARDED, broker.get_db_state())
        self.assertEqual(ShardRange.SHARDED,
                         broker.get_own_shard_range().state)
        sharder._replicate_object.assert_called_once_with(
            0, expected_shard_dbs[3], 0)
        self.assertEqual([ShardRange.ACTIVE] * 4,
                         [sr.state for sr in broker.get_shard_ranges()])
        warnings = sharder.logger.get_lines_for_level('warning')
        self.assertIn(
            'shard_replication_quorum of 99 exceeds replica count',
            warnings[0])
        self.assertIn(
            'existing_shard_replication_quorum of 99 exceeds replica count',
            warnings[1])
        self.assertEqual(3, sharder.shard_replication_quorum)
        self.assertEqual(3, sharder.existing_shard_replication_quorum)

    def test_cleave_to_existing_shard_db(self):
        # verify that when cleaving to an already existing shard db
        def replicate(node, from_broker, part):
            # short circuit replication
            rpc = replicator.ContainerReplicatorRpc(
                self.tempdir, DATADIR, ContainerBroker, mount_check=False)

            fake_repl_connection = attach_fake_replication_rpc(rpc)
            with mock.patch('swift.common.db_replicator.ReplConnection',
                            fake_repl_connection):
                with mock.patch('swift.common.db_replicator.ring.Ring',
                                lambda *args, **kwargs: FakeRing()):
                    daemon = replicator.ContainerReplicator({})
                    info = from_broker.get_replication_info()
                    success = daemon._repl_to_node(
                        node, from_broker, part, info)
                    self.assertTrue(success)

        orig_merge_items = ContainerBroker.merge_items

        def mock_merge_items(broker, items):
            # capture merge_items calls
            merge_items_calls.append((broker.path,
                                      # merge mutates item so make a copy
                                      [dict(item) for item in items]))
            orig_merge_items(broker, items)

        objects = [
            {'name': 'obj%03d' % i, 'created_at': next(self.ts_iter),
             'size': 1, 'content_type': 'text/plain', 'etag': 'etag',
             'deleted': 0, 'storage_policy_index': 0}
            for i in range(10)
        ]
        # local db gets 4 objects
        local_broker = self._make_broker()
        local_broker.merge_items([dict(obj) for obj in objects[2:6]])
        local_broker._commit_puts()
        local_retiring_db_id = local_broker.get_info()['id']

        # remote db gets 5 objects
        remote_broker = self._make_broker(device='sdb')
        remote_broker.merge_items([dict(obj) for obj in objects[2:7]])
        remote_broker._commit_puts()
        remote_retiring_db_id = remote_broker.get_info()['id']

        local_node = {'ip': '1.2.3.4', 'port': 6040, 'device': 'sda',
                      'id': '2', 'index': 0, 'replication_ip': '1.2.3.4',
                      'replication_port': 6040}
        remote_node = {'ip': '1.2.3.5', 'port': 6040, 'device': 'sdb',
                       'id': '3', 'index': 1, 'replication_ip': '1.2.3.5',
                       'replication_port': 6040}

        # remote db replicates to local, bringing local db's total to 5 objects
        self.assertNotEqual(local_broker.get_objects(),
                            remote_broker.get_objects())
        replicate(local_node, remote_broker, 0)
        self.assertEqual(local_broker.get_objects(),
                         remote_broker.get_objects())

        # local db gets 2 new objects, bringing its total to 7
        local_broker.merge_items([dict(obj) for obj in objects[1:2]])
        local_broker.merge_items([dict(obj) for obj in objects[7:8]])

        # local db gets shard ranges
        own_shard_range = local_broker.get_own_shard_range()
        now = Timestamp.now()
        own_shard_range.update_state(ShardRange.SHARDING, state_timestamp=now)
        own_shard_range.epoch = now
        shard_ranges = self._make_shard_ranges(
            (('', 'obj004'), ('obj004', '')), state=ShardRange.CREATED)
        local_broker.merge_shard_ranges([own_shard_range] + shard_ranges)
        self.assertTrue(local_broker.set_sharding_state())

        # local db shards
        merge_items_calls = []
        with mock.patch('swift.container.backend.ContainerBroker.merge_items',
                        mock_merge_items):
            with self._mock_sharder() as sharder:
                sharder._replicate_object = mock.MagicMock(
                    return_value=(True, [True, True, True]))
                sharder._audit_container = mock.MagicMock()
                sharder._process_broker(local_broker, local_node, 0)

        # all objects merged from local to shard ranges
        self.assertEqual([(shard_ranges[0].name, objects[1:5]),
                          (shard_ranges[1].name, objects[5:8])],
                         merge_items_calls)

        # shard brokers have sync points
        expected_shard_dbs = []
        for shard_range in shard_ranges:
            db_hash = hash_path(shard_range.account, shard_range.container)
            expected_shard_dbs.append(
                os.path.join(self.tempdir, 'sda', 'containers', '0',
                             db_hash[-3:], db_hash, db_hash + '.db'))
        shard_broker = ContainerBroker(expected_shard_dbs[0])
        self.assertEqual(
            [{'remote_id': local_retiring_db_id, 'sync_point': 7},
             {'remote_id': remote_retiring_db_id, 'sync_point': 5}],
            shard_broker.get_syncs())
        self.assertEqual(objects[1:5], shard_broker.get_objects())
        shard_broker = ContainerBroker(expected_shard_dbs[1])
        self.assertEqual(
            [{'remote_id': local_retiring_db_id, 'sync_point': 7},
             {'remote_id': remote_retiring_db_id, 'sync_point': 5}],
            shard_broker.get_syncs())
        self.assertEqual(objects[5:8], shard_broker.get_objects())

        # local db replicates to remote, so remote now has shard ranges
        # note: no objects replicated because local is sharded
        self.assertFalse(remote_broker.get_shard_ranges())
        replicate(remote_node, local_broker, 0)
        self._assert_shard_ranges_equal(local_broker.get_shard_ranges(),
                                        remote_broker.get_shard_ranges())

        # remote db gets 3 new objects, bringing its total to 8
        remote_broker.merge_items([dict(obj) for obj in objects[:1]])
        remote_broker.merge_items([dict(obj) for obj in objects[8:]])

        merge_items_calls = []
        with mock.patch('swift.container.backend.ContainerBroker.merge_items',
                        mock_merge_items):
            with self._mock_sharder() as sharder:
                sharder._replicate_object = mock.MagicMock(
                    return_value=(True, [True, True, True]))
                sharder._audit_container = mock.MagicMock()
                sharder._process_broker(remote_broker, remote_node, 0)

        # shard brokers have sync points for the remote db so only new objects
        # are merged from remote broker to shard brokers
        self.assertEqual([(shard_ranges[0].name, objects[:1]),
                          (shard_ranges[1].name, objects[8:])],
                         merge_items_calls)
        # sync points are updated
        shard_broker = ContainerBroker(expected_shard_dbs[0])
        self.assertEqual(
            [{'remote_id': local_retiring_db_id, 'sync_point': 7},
             {'remote_id': remote_retiring_db_id, 'sync_point': 8}],
            shard_broker.get_syncs())
        self.assertEqual(objects[:5], shard_broker.get_objects())
        shard_broker = ContainerBroker(expected_shard_dbs[1])
        self.assertEqual(
            [{'remote_id': local_retiring_db_id, 'sync_point': 7},
             {'remote_id': remote_retiring_db_id, 'sync_point': 8}],
            shard_broker.get_syncs())
        self.assertEqual(objects[5:], shard_broker.get_objects())

    def _check_complete_sharding(self, account, container, shard_bounds):
        broker = self._make_sharding_broker(
            account=account, container=container, shard_bounds=shard_bounds)
        obj = {'name': 'obj', 'created_at': next(self.ts_iter).internal,
               'size': 14, 'content_type': 'text/plain', 'etag': 'an etag',
               'deleted': 0}
        broker.get_brokers()[0].merge_items([obj])
        self.assertEqual(2, len(broker.db_files))  # sanity check

        def check_not_complete():
            with self._mock_sharder() as sharder:
                self.assertFalse(sharder._complete_sharding(broker))
            warning_lines = sharder.logger.get_lines_for_level('warning')
            self.assertIn(
                'Repeat cleaving required for %r' % broker.db_files[0],
                warning_lines[0])
            self.assertFalse(warning_lines[1:])
            sharder.logger.clear()
            context = CleavingContext.load(broker)
            self.assertFalse(context.cleaving_done)
            self.assertFalse(context.misplaced_done)
            self.assertEqual('', context.cursor)
            self.assertEqual(ShardRange.SHARDING,
                             broker.get_own_shard_range().state)
            for shard_range in broker.get_shard_ranges():
                self.assertEqual(ShardRange.CLEAVED, shard_range.state)
            self.assertEqual(SHARDING, broker.get_db_state())

        # no cleave context progress
        check_not_complete()

        # cleaving_done is False
        context = CleavingContext.load(broker)
        self.assertEqual(1, context.max_row)
        context.cleave_to_row = 1  # pretend all rows have been cleaved
        context.cleaving_done = False
        context.misplaced_done = True
        context.store(broker)
        check_not_complete()

        # misplaced_done is False
        context.misplaced_done = False
        context.cleaving_done = True
        context.store(broker)
        check_not_complete()

        # modified db max row
        old_broker = broker.get_brokers()[0]
        obj = {'name': 'obj', 'created_at': next(self.ts_iter).internal,
               'size': 14, 'content_type': 'text/plain', 'etag': 'an etag',
               'deleted': 1}
        old_broker.merge_items([obj])
        self.assertGreater(old_broker.get_max_row(), context.max_row)
        context.misplaced_done = True
        context.cleaving_done = True
        context.store(broker)
        check_not_complete()

        # db id changes
        broker.get_brokers()[0].newid('fake_remote_id')
        context.cleave_to_row = 2  # pretend all rows have been cleaved, again
        context.store(broker)
        check_not_complete()

        # context ok
        context = CleavingContext.load(broker)
        context.cleave_to_row = context.max_row
        context.misplaced_done = True
        context.cleaving_done = True
        context.store(broker)
        with self._mock_sharder() as sharder:
            self.assertTrue(sharder._complete_sharding(broker))
        self.assertEqual(SHARDED, broker.get_db_state())
        self.assertEqual(ShardRange.SHARDED,
                         broker.get_own_shard_range().state)
        for shard_range in broker.get_shard_ranges():
            self.assertEqual(ShardRange.ACTIVE, shard_range.state)
        warning_lines = sharder.logger.get_lines_for_level('warning')
        self.assertFalse(warning_lines)
        sharder.logger.clear()
        return broker

    def test_complete_sharding_root(self):
        broker = self._check_complete_sharding(
            'a', 'c', (('', 'mid'), ('mid', '')))
        self.assertEqual(0, broker.get_own_shard_range().deleted)

    def test_complete_sharding_shard(self):
        broker = self._check_complete_sharding(
            '.shards_', 'shard_c', (('l', 'mid'), ('mid', 'u')))
        self.assertEqual(1, broker.get_own_shard_range().deleted)

    def test_identify_sharding_old_style_candidate(self):
        brokers = [self._make_broker(container='c%03d' % i) for i in range(6)]
        for broker in brokers:
            broker.set_sharding_sysmeta('Root', 'a/c')
        node = {'index': 2}
        # containers are all empty
        with self._mock_sharder() as sharder:
            for broker in brokers:
                sharder._identify_sharding_candidate(broker, node)
        expected_stats = {}
        self._assert_stats(expected_stats, sharder, 'sharding_candidates')

        objects = [
            ['obj%3d' % i, next(self.ts_iter).internal, i, 'text/plain',
             'etag%s' % i, 0] for i in range(160)]

        # one container has 100 objects, which is below the sharding threshold
        for obj in objects[:100]:
            brokers[0].put_object(*obj)
        conf = {'recon_cache_path': self.tempdir}
        with self._mock_sharder(conf=conf) as sharder:
            for broker in brokers:
                sharder._identify_sharding_candidate(broker, node)
        self.assertFalse(sharder.sharding_candidates)
        expected_recon = {
            'found': 0,
            'top': []}
        sharder._report_stats()
        self._assert_recon_stats(
            expected_recon, sharder, 'sharding_candidates')

        # reduce the sharding threshold and the container is reported
        conf = {'shard_container_threshold': 100,
                'recon_cache_path': self.tempdir}
        with self._mock_sharder(conf=conf) as sharder:
            with mock_timestamp_now() as now:
                for broker in brokers:
                    sharder._identify_sharding_candidate(broker, node)
        stats_0 = {'path': brokers[0].db_file,
                   'node_index': 2,
                   'account': 'a',
                   'container': 'c000',
                   'root': 'a/c',
                   'object_count': 100,
                   'meta_timestamp': now.internal,
                   'file_size': os.stat(brokers[0].db_file).st_size}
        self.assertEqual([stats_0], sharder.sharding_candidates)
        expected_recon = {
            'found': 1,
            'top': [stats_0]}
        sharder._report_stats()
        self._assert_recon_stats(
            expected_recon, sharder, 'sharding_candidates')

    def test_identify_sharding_candidate(self):
        brokers = [self._make_broker(container='c%03d' % i) for i in range(6)]
        for broker in brokers:
            broker.set_sharding_sysmeta('Quoted-Root', 'a/c')
        node = {'index': 2}
        # containers are all empty
        with self._mock_sharder() as sharder:
            for broker in brokers:
                sharder._identify_sharding_candidate(broker, node)
        expected_stats = {}
        self._assert_stats(expected_stats, sharder, 'sharding_candidates')

        objects = [
            ['obj%3d' % i, next(self.ts_iter).internal, i, 'text/plain',
             'etag%s' % i, 0] for i in range(160)]

        # one container has 100 objects, which is below the sharding threshold
        for obj in objects[:100]:
            brokers[0].put_object(*obj)
        conf = {'recon_cache_path': self.tempdir}
        with self._mock_sharder(conf=conf) as sharder:
            for broker in brokers:
                sharder._identify_sharding_candidate(broker, node)
        self.assertFalse(sharder.sharding_candidates)
        expected_recon = {
            'found': 0,
            'top': []}
        sharder._report_stats()
        self._assert_recon_stats(
            expected_recon, sharder, 'sharding_candidates')

        # reduce the sharding threshold and the container is reported
        conf = {'shard_container_threshold': 100,
                'recon_cache_path': self.tempdir}
        with self._mock_sharder(conf=conf) as sharder:
            with mock_timestamp_now() as now:
                for broker in brokers:
                    sharder._identify_sharding_candidate(broker, node)
        stats_0 = {'path': brokers[0].db_file,
                   'node_index': 2,
                   'account': 'a',
                   'container': 'c000',
                   'root': 'a/c',
                   'object_count': 100,
                   'meta_timestamp': now.internal,
                   'file_size': os.stat(brokers[0].db_file).st_size}
        self.assertEqual([stats_0], sharder.sharding_candidates)
        expected_recon = {
            'found': 1,
            'top': [stats_0]}
        sharder._report_stats()
        self._assert_recon_stats(
            expected_recon, sharder, 'sharding_candidates')

        # repeat with handoff node and db_file error
        with self._mock_sharder(conf=conf) as sharder:
            with mock.patch('os.stat', side_effect=OSError('test error')):
                with mock_timestamp_now(now):
                    for broker in brokers:
                        sharder._identify_sharding_candidate(broker, {})
        stats_0_b = {'path': brokers[0].db_file,
                     'node_index': None,
                     'account': 'a',
                     'container': 'c000',
                     'root': 'a/c',
                     'object_count': 100,
                     'meta_timestamp': now.internal,
                     'file_size': None}
        self.assertEqual([stats_0_b], sharder.sharding_candidates)
        self._assert_stats(expected_stats, sharder, 'sharding_candidates')
        expected_recon = {
            'found': 1,
            'top': [stats_0_b]}
        sharder._report_stats()
        self._assert_recon_stats(
            expected_recon, sharder, 'sharding_candidates')

        # load up another container, but not to threshold for sharding, and
        # verify it is never a candidate for sharding
        for obj in objects[:50]:
            brokers[2].put_object(*obj)
        own_sr = brokers[2].get_own_shard_range()
        for state in ShardRange.STATES:
            own_sr.update_state(state, state_timestamp=Timestamp.now())
            brokers[2].merge_shard_ranges([own_sr])
            with self._mock_sharder(conf=conf) as sharder:
                with mock_timestamp_now(now):
                    for broker in brokers:
                        sharder._identify_sharding_candidate(broker, node)
            with annotate_failure(state):
                self.assertEqual([stats_0], sharder.sharding_candidates)

        # reduce the threshold and the second container is included
        conf = {'shard_container_threshold': 50,
                'recon_cache_path': self.tempdir}
        own_sr.update_state(ShardRange.ACTIVE, state_timestamp=Timestamp.now())
        brokers[2].merge_shard_ranges([own_sr])
        with self._mock_sharder(conf=conf) as sharder:
            with mock_timestamp_now(now):
                for broker in brokers:
                    sharder._identify_sharding_candidate(broker, node)
        stats_2 = {'path': brokers[2].db_file,
                   'node_index': 2,
                   'account': 'a',
                   'container': 'c002',
                   'root': 'a/c',
                   'object_count': 50,
                   'meta_timestamp': now.internal,
                   'file_size': os.stat(brokers[2].db_file).st_size}
        self.assertEqual([stats_0, stats_2], sharder.sharding_candidates)
        expected_recon = {
            'found': 2,
            'top': [stats_0, stats_2]}
        sharder._report_stats()
        self._assert_recon_stats(
            expected_recon, sharder, 'sharding_candidates')

        # a broker not in active state is not included
        own_sr = brokers[0].get_own_shard_range()
        for state in ShardRange.STATES:
            if state == ShardRange.ACTIVE:
                continue
            own_sr.update_state(state, state_timestamp=Timestamp.now())
            brokers[0].merge_shard_ranges([own_sr])
            with self._mock_sharder(conf=conf) as sharder:
                with mock_timestamp_now(now):
                    for broker in brokers:
                        sharder._identify_sharding_candidate(broker, node)
            with annotate_failure(state):
                self.assertEqual([stats_2], sharder.sharding_candidates)

        own_sr.update_state(ShardRange.ACTIVE, state_timestamp=Timestamp.now())
        brokers[0].merge_shard_ranges([own_sr])

        # load up a third container with 150 objects
        for obj in objects[:150]:
            brokers[5].put_object(*obj)
        with self._mock_sharder(conf=conf) as sharder:
            with mock_timestamp_now(now):
                for broker in brokers:
                    sharder._identify_sharding_candidate(broker, node)
        stats_5 = {'path': brokers[5].db_file,
                   'node_index': 2,
                   'account': 'a',
                   'container': 'c005',
                   'root': 'a/c',
                   'object_count': 150,
                   'meta_timestamp': now.internal,
                   'file_size': os.stat(brokers[5].db_file).st_size}
        self.assertEqual([stats_0, stats_2, stats_5],
                         sharder.sharding_candidates)
        # note recon top list is sorted by size
        expected_recon = {
            'found': 3,
            'top': [stats_5, stats_0, stats_2]}
        sharder._report_stats()
        self._assert_recon_stats(
            expected_recon, sharder, 'sharding_candidates')

        # restrict the number of reported candidates
        conf = {'shard_container_threshold': 50,
                'recon_cache_path': self.tempdir,
                'recon_candidates_limit': 2}
        with self._mock_sharder(conf=conf) as sharder:
            with mock_timestamp_now(now):
                for broker in brokers:
                    sharder._identify_sharding_candidate(broker, node)
        self.assertEqual([stats_0, stats_2, stats_5],
                         sharder.sharding_candidates)
        expected_recon = {
            'found': 3,
            'top': [stats_5, stats_0]}
        sharder._report_stats()
        self._assert_recon_stats(
            expected_recon, sharder, 'sharding_candidates')

        # unrestrict the number of reported candidates
        conf = {'shard_container_threshold': 50,
                'recon_cache_path': self.tempdir,
                'recon_candidates_limit': -1}
        for i, broker in enumerate([brokers[1]] + brokers[3:5]):
            for obj in objects[:(151 + i)]:
                broker.put_object(*obj)
        with self._mock_sharder(conf=conf) as sharder:
            with mock_timestamp_now(now):
                for broker in brokers:
                    sharder._identify_sharding_candidate(broker, node)

        stats_4 = {'path': brokers[4].db_file,
                   'node_index': 2,
                   'account': 'a',
                   'container': 'c004',
                   'root': 'a/c',
                   'object_count': 153,
                   'meta_timestamp': now.internal,
                   'file_size': os.stat(brokers[4].db_file).st_size}
        stats_3 = {'path': brokers[3].db_file,
                   'node_index': 2,
                   'account': 'a',
                   'container': 'c003',
                   'root': 'a/c',
                   'object_count': 152,
                   'meta_timestamp': now.internal,
                   'file_size': os.stat(brokers[3].db_file).st_size}
        stats_1 = {'path': brokers[1].db_file,
                   'node_index': 2,
                   'account': 'a',
                   'container': 'c001',
                   'root': 'a/c',
                   'object_count': 151,
                   'meta_timestamp': now.internal,
                   'file_size': os.stat(brokers[1].db_file).st_size}

        self.assertEqual(
            [stats_0, stats_1, stats_2, stats_3, stats_4, stats_5],
            sharder.sharding_candidates)
        self._assert_stats(expected_stats, sharder, 'sharding_candidates')
        expected_recon = {
            'found': 6,
            'top': [stats_4, stats_3, stats_1, stats_5, stats_0, stats_2]}
        sharder._report_stats()
        self._assert_recon_stats(
            expected_recon, sharder, 'sharding_candidates')

    def test_misplaced_objects_root_container(self):
        broker = self._make_broker()
        broker.enable_sharding(next(self.ts_iter))

        objects = [
            # misplaced objects in second and third shard ranges
            ['n', self.ts_encoded(), 2, 'text/plain', 'etag_n', 0, 0],
            ['there', self.ts_encoded(), 3, 'text/plain', 'etag_there', 0, 1],
            ['where', self.ts_encoded(), 100, 'text/plain', 'etag_where', 0,
             0],
            # deleted
            ['x', self.ts_encoded(), 0, '', '', 1, 1],
        ]

        shard_bounds = (('', 'here'), ('here', 'there'),
                        ('there', 'where'), ('where', 'yonder'),
                        ('yonder', ''))
        initial_shard_ranges = self._make_shard_ranges(
            shard_bounds, state=ShardRange.ACTIVE)
        expected_shard_dbs = []
        for shard_range in initial_shard_ranges:
            db_hash = hash_path(shard_range.account, shard_range.container)
            expected_shard_dbs.append(
                os.path.join(self.tempdir, 'sda', 'containers', '0',
                             db_hash[-3:], db_hash, db_hash + '.db'))
        broker.merge_shard_ranges(initial_shard_ranges)

        # unsharded
        with self._mock_sharder() as sharder:
            sharder._move_misplaced_objects(broker)
        sharder._replicate_object.assert_not_called()
        expected_stats = {'attempted': 1, 'success': 1, 'failure': 0,
                          'found': 0, 'placed': 0, 'unplaced': 0}
        self._assert_stats(expected_stats, sharder, 'misplaced')
        self.assertFalse(
            sharder.logger.get_increment_counts().get('misplaced_found'))

        # sharding - no misplaced objects
        self.assertTrue(broker.set_sharding_state())
        with self._mock_sharder() as sharder:
            sharder._move_misplaced_objects(broker)
        sharder._replicate_object.assert_not_called()
        self._assert_stats(expected_stats, sharder, 'misplaced')
        self.assertFalse(
            sharder.logger.get_increment_counts().get('misplaced_found'))

        # pretend we cleaved up to end of second shard range
        context = CleavingContext.load(broker)
        context.cursor = 'there'
        context.store(broker)
        with self._mock_sharder() as sharder:
            sharder._move_misplaced_objects(broker)
        sharder._replicate_object.assert_not_called()
        self._assert_stats(expected_stats, sharder, 'misplaced')
        self.assertFalse(
            sharder.logger.get_increment_counts().get('misplaced_found'))

        # sharding - misplaced objects
        for obj in objects:
            broker.put_object(*obj)
        # pretend we have not cleaved any ranges
        context.cursor = ''
        context.store(broker)
        with self._mock_sharder() as sharder:
            sharder._move_misplaced_objects(broker)
        sharder._replicate_object.assert_not_called()
        self._assert_stats(expected_stats, sharder, 'misplaced')
        self.assertFalse(
            sharder.logger.get_increment_counts().get('misplaced_found'))
        self.assertFalse(os.path.exists(expected_shard_dbs[0]))
        self.assertFalse(os.path.exists(expected_shard_dbs[1]))
        self.assertFalse(os.path.exists(expected_shard_dbs[2]))
        self.assertFalse(os.path.exists(expected_shard_dbs[3]))
        self.assertFalse(os.path.exists(expected_shard_dbs[4]))

        # pretend we cleaved up to end of second shard range
        context.cursor = 'there'
        context.store(broker)
        with self._mock_sharder() as sharder:
            sharder._move_misplaced_objects(broker)

        sharder._replicate_object.assert_called_once_with(
            0, expected_shard_dbs[1], 0)
        expected_stats = {'attempted': 1, 'success': 1, 'failure': 0,
                          'found': 1, 'placed': 2, 'unplaced': 0}
        self._assert_stats(expected_stats, sharder, 'misplaced')
        self.assertEqual(
            1, sharder.logger.get_increment_counts()['misplaced_found'])
        # check misplaced objects were moved
        self._check_objects(objects[:2], expected_shard_dbs[1])
        # ... and removed from the source db
        self._check_objects(objects[2:], broker.db_file)
        # ... and nothing else moved
        self.assertFalse(os.path.exists(expected_shard_dbs[0]))
        self.assertFalse(os.path.exists(expected_shard_dbs[2]))
        self.assertFalse(os.path.exists(expected_shard_dbs[3]))
        self.assertFalse(os.path.exists(expected_shard_dbs[4]))

        # pretend we cleaved up to end of fourth shard range
        context.cursor = 'yonder'
        context.store(broker)
        # and some new misplaced updates arrived in the first shard range
        new_objects = [
            ['b', self.ts_encoded(), 10, 'text/plain', 'etag_b', 0, 0],
            ['c', self.ts_encoded(), 20, 'text/plain', 'etag_c', 0, 0],
        ]
        for obj in new_objects:
            broker.put_object(*obj)

        # check that *all* misplaced objects are moved despite exceeding
        # the listing limit
        with self._mock_sharder(conf={'cleave_row_batch_size': 2}) as sharder:
            sharder._move_misplaced_objects(broker)
        expected_stats = {'attempted': 1, 'success': 1, 'failure': 0,
                          'found': 1, 'placed': 4, 'unplaced': 0}
        self._assert_stats(expected_stats, sharder, 'misplaced')
        sharder._replicate_object.assert_has_calls(
            [mock.call(0, db, 0) for db in expected_shard_dbs[2:4]],
            any_order=True
        )
        self._assert_stats(expected_stats, sharder, 'misplaced')
        self.assertEqual(
            1, sharder.logger.get_increment_counts()['misplaced_found'])

        # check misplaced objects were moved
        self._check_objects(new_objects, expected_shard_dbs[0])
        self._check_objects(objects[:2], expected_shard_dbs[1])
        self._check_objects(objects[2:3], expected_shard_dbs[2])
        self._check_objects(objects[3:], expected_shard_dbs[3])
        # ... and removed from the source db
        self._check_objects([], broker.db_file)
        self.assertFalse(os.path.exists(expected_shard_dbs[4]))

        # pretend we cleaved all ranges - sharded state
        self.assertTrue(broker.set_sharded_state())
        with self._mock_sharder() as sharder:
            sharder._move_misplaced_objects(broker)
        sharder._replicate_object.assert_not_called()
        expected_stats = {'attempted': 1, 'success': 1, 'failure': 0,
                          'found': 0, 'placed': 0, 'unplaced': 0}
        self._assert_stats(expected_stats, sharder, 'misplaced')
        self.assertFalse(
            sharder.logger.get_increment_counts().get('misplaced_found'))

        # and then more misplaced updates arrive
        newer_objects = [
            ['a', self.ts_encoded(), 51, 'text/plain', 'etag_a', 0, 0],
            ['z', self.ts_encoded(), 52, 'text/plain', 'etag_z', 0, 0],
        ]
        for obj in newer_objects:
            broker.put_object(*obj)
        broker.get_info()  # force updates to be committed
        # sanity check the puts landed in sharded broker
        self._check_objects(newer_objects, broker.db_file)

        with self._mock_sharder() as sharder:
            sharder._move_misplaced_objects(broker)
        sharder._replicate_object.assert_has_calls(
            [mock.call(0, db, 0)
             for db in (expected_shard_dbs[0], expected_shard_dbs[-1])],
            any_order=True
        )
        expected_stats = {'attempted': 1, 'success': 1, 'failure': 0,
                          'found': 1, 'placed': 2, 'unplaced': 0}
        self._assert_stats(expected_stats, sharder, 'misplaced')
        self.assertEqual(
            1, sharder.logger.get_increment_counts()['misplaced_found'])

        # check new misplaced objects were moved
        self._check_objects(newer_objects[:1] + new_objects,
                            expected_shard_dbs[0])
        self._check_objects(newer_objects[1:], expected_shard_dbs[4])
        # ... and removed from the source db
        self._check_objects([], broker.db_file)
        # ... and other shard dbs were unchanged
        self._check_objects(objects[:2], expected_shard_dbs[1])
        self._check_objects(objects[2:3], expected_shard_dbs[2])
        self._check_objects(objects[3:], expected_shard_dbs[3])

    def _setup_misplaced_objects(self):
        # make a broker with shard ranges, move it to sharded state and then
        # put some misplaced objects in it
        broker = self._make_broker()
        shard_bounds = (('', 'here'), ('here', 'there'),
                        ('there', 'where'), ('where', 'yonder'),
                        ('yonder', ''))
        initial_shard_ranges = [
            ShardRange('.shards_a/%s-%s' % (lower, upper),
                       Timestamp.now(), lower, upper, state=ShardRange.ACTIVE)
            for lower, upper in shard_bounds
        ]
        expected_dbs = []
        for shard_range in initial_shard_ranges:
            db_hash = hash_path(shard_range.account, shard_range.container)
            expected_dbs.append(
                os.path.join(self.tempdir, 'sda', 'containers', '0',
                             db_hash[-3:], db_hash, db_hash + '.db'))
        broker.merge_shard_ranges(initial_shard_ranges)
        objects = [
            # misplaced objects in second, third and fourth shard ranges
            ['n', self.ts_encoded(), 2, 'text/plain', 'etag_n', 0, 0],
            ['there', self.ts_encoded(), 3, 'text/plain', 'etag_there', 0, 0],
            ['where', self.ts_encoded(), 100, 'text/plain', 'etag_where', 0,
             0],
            # deleted
            ['x', self.ts_encoded(), 0, '', '', 1, 0],
        ]
        broker.enable_sharding(Timestamp.now())
        self.assertTrue(broker.set_sharding_state())
        self.assertTrue(broker.set_sharded_state())
        for obj in objects:
            broker.put_object(*obj)
        self.assertEqual(SHARDED, broker.get_db_state())
        return broker, objects, expected_dbs

    def test_misplaced_objects_newer_objects(self):
        # verify that objects merged to the db after misplaced objects have
        # been identified are not removed from the db
        broker, objects, expected_dbs = self._setup_misplaced_objects()
        newer_objects = [
            ['j', self.ts_encoded(), 51, 'text/plain', 'etag_j', 0, 0],
            ['k', self.ts_encoded(), 52, 'text/plain', 'etag_k', 1, 0],
        ]

        calls = []
        pre_removal_objects = []

        def mock_replicate_object(part, db, node_id):
            calls.append((part, db, node_id))
            if db == expected_dbs[1]:
                # put some new objects in the shard range that is being
                # replicated before misplaced objects are removed from that
                # range in the source db
                for obj in newer_objects:
                    broker.put_object(*obj)
                    # grab a snapshot of the db contents - a side effect is
                    # that the newer objects are now committed to the db
                    pre_removal_objects.extend(
                        broker.get_objects())
            return True, [True, True, True]

        with self._mock_sharder(replicas=3) as sharder:
            sharder._replicate_object = mock_replicate_object
            sharder._move_misplaced_objects(broker)

        # sanity check - the newer objects were in the db before the misplaced
        # object were removed
        for obj in newer_objects:
            self.assertIn(obj[0], [o['name'] for o in pre_removal_objects])
        for obj in objects[:2]:
            self.assertIn(obj[0], [o['name'] for o in pre_removal_objects])

        self.assertEqual(
            set([(0, db, 0) for db in (expected_dbs[1:4])]), set(calls))

        # check misplaced objects were moved
        self._check_objects(objects[:2], expected_dbs[1])
        self._check_objects(objects[2:3], expected_dbs[2])
        self._check_objects(objects[3:], expected_dbs[3])
        # ... but newer objects were not removed from the source db
        self._check_objects(newer_objects, broker.db_file)
        self.assertFalse(sharder.logger.get_lines_for_level('warning'))
        expected_stats = {'attempted': 1, 'success': 1, 'failure': 0,
                          'found': 1, 'placed': 4, 'unplaced': 0}
        self._assert_stats(expected_stats, sharder, 'misplaced')

        # they will be moved on next cycle
        unlink_files(expected_dbs)
        with self._mock_sharder(replicas=3) as sharder:
            sharder._move_misplaced_objects(broker)

        self._check_objects(newer_objects, expected_dbs[1])
        self._check_objects([], broker.db_file)
        expected_stats = {'attempted': 1, 'success': 1, 'failure': 0,
                          'found': 1, 'placed': 2, 'unplaced': 0}
        self._assert_stats(expected_stats, sharder, 'misplaced')

    def test_misplaced_objects_db_id_changed(self):
        broker, objects, expected_dbs = self._setup_misplaced_objects()

        pre_info = broker.get_info()
        calls = []
        expected_retained_objects = []
        expected_retained_objects_dbs = []

        def mock_replicate_object(part, db, node_id):
            calls.append((part, db, node_id))
            if len(calls) == 2:
                broker.newid('fake_remote_id')
                # grab snapshot of the objects in the broker when it changed id
                expected_retained_objects.extend(
                    self._get_raw_object_records(broker))
            if len(calls) >= 2:
                expected_retained_objects_dbs.append(db)
            return True, [True, True, True]

        with self._mock_sharder(replicas=3) as sharder:
            sharder._replicate_object = mock_replicate_object
            sharder._move_misplaced_objects(broker)

        # sanity checks
        self.assertNotEqual(pre_info['id'], broker.get_info()['id'])
        self.assertTrue(expected_retained_objects)

        self.assertEqual(
            set([(0, db, 0) for db in (expected_dbs[1:4])]), set(calls))

        # check misplaced objects were moved
        self._check_objects(objects[:2], expected_dbs[1])
        self._check_objects(objects[2:3], expected_dbs[2])
        self._check_objects(objects[3:], expected_dbs[3])
        # ... but objects were not removed after the source db id changed
        self._check_objects(expected_retained_objects, broker.db_file)
        expected_stats = {'attempted': 1, 'success': 0, 'failure': 1,
                          'found': 1, 'placed': 4, 'unplaced': 0}
        self._assert_stats(expected_stats, sharder, 'misplaced')

        lines = sharder.logger.get_lines_for_level('warning')
        self.assertIn('Refused to remove misplaced objects', lines[0])
        self.assertIn('Refused to remove misplaced objects', lines[1])
        self.assertFalse(lines[2:])

        # they will be moved again on next cycle
        unlink_files(expected_dbs)
        sharder.logger.clear()
        with self._mock_sharder(replicas=3) as sharder:
            sharder._move_misplaced_objects(broker)

        self.assertEqual(2, len(set(expected_retained_objects_dbs)))
        for db in expected_retained_objects_dbs:
            if db == expected_dbs[1]:
                self._check_objects(objects[:2], expected_dbs[1])
            if db == expected_dbs[2]:
                self._check_objects(objects[2:3], expected_dbs[2])
            if db == expected_dbs[3]:
                self._check_objects(objects[3:], expected_dbs[3])
        self._check_objects([], broker.db_file)
        self.assertFalse(sharder.logger.get_lines_for_level('warning'))
        expected_stats = {'attempted': 1, 'success': 1, 'failure': 0,
                          'found': 1, 'placed': len(expected_retained_objects),
                          'unplaced': 0}
        self._assert_stats(expected_stats, sharder, 'misplaced')

    def test_misplaced_objects_sufficient_replication(self):
        broker, objects, expected_dbs = self._setup_misplaced_objects()

        with self._mock_sharder(replicas=3) as sharder:
            sharder._replicate_object.return_value = (True, [True, True, True])
            sharder._move_misplaced_objects(broker)

        sharder._replicate_object.assert_has_calls(
            [mock.call(0, db, 0) for db in (expected_dbs[2:4])],
            any_order=True)
        expected_stats = {'attempted': 1, 'success': 1, 'failure': 0,
                          'found': 1, 'placed': 4, 'unplaced': 0}
        self._assert_stats(expected_stats, sharder, 'misplaced')
        self.assertEqual(
            1, sharder.logger.get_increment_counts()['misplaced_found'])
        # check misplaced objects were moved
        self._check_objects(objects[:2], expected_dbs[1])
        self._check_objects(objects[2:3], expected_dbs[2])
        self._check_objects(objects[3:], expected_dbs[3])
        # ... and removed from the source db
        self._check_objects([], broker.db_file)
        # ... and nothing else moved
        self.assertFalse(os.path.exists(expected_dbs[0]))
        self.assertFalse(os.path.exists(expected_dbs[4]))

    def test_misplaced_objects_insufficient_replication_3_replicas(self):
        broker, objects, expected_dbs = self._setup_misplaced_objects()

        returns = {expected_dbs[1]: (True, [True, True, True]),  # ok
                   expected_dbs[2]: (False, [True, False, False]),  # < quorum
                   expected_dbs[3]: (False, [False, True, True])}  # ok
        calls = []

        def mock_replicate_object(part, db, node_id):
            calls.append((part, db, node_id))
            return returns[db]

        with self._mock_sharder(replicas=3) as sharder:
            sharder._replicate_object = mock_replicate_object
            sharder._move_misplaced_objects(broker)

        self.assertEqual(
            set([(0, db, 0) for db in (expected_dbs[1:4])]), set(calls))
        expected_stats = {'attempted': 1, 'success': 0, 'failure': 1,
                          'placed': 4, 'unplaced': 0}
        self._assert_stats(expected_stats, sharder, 'misplaced')
        self.assertEqual(
            1, sharder.logger.get_increment_counts()['misplaced_found'])
        # check misplaced objects were moved to shard dbs
        self._check_objects(objects[:2], expected_dbs[1])
        self._check_objects(objects[2:3], expected_dbs[2])
        self._check_objects(objects[3:], expected_dbs[3])
        # ... but only removed from the source db if sufficiently replicated
        self._check_objects(objects[2:3], broker.db_file)
        # ... and nothing else moved
        self.assertFalse(os.path.exists(expected_dbs[0]))
        self.assertFalse(os.path.exists(expected_dbs[4]))

    def test_misplaced_objects_insufficient_replication_2_replicas(self):
        broker, objects, expected_dbs = self._setup_misplaced_objects()

        returns = {expected_dbs[1]: (True, [True, True]),  # ok
                   expected_dbs[2]: (False, [True, False]),  # ok
                   expected_dbs[3]: (False, [False, False])}  # < quorum>
        calls = []

        def mock_replicate_object(part, db, node_id):
            calls.append((part, db, node_id))
            return returns[db]

        with self._mock_sharder(replicas=2) as sharder:
            sharder._replicate_object = mock_replicate_object
            sharder._move_misplaced_objects(broker)

        self.assertEqual(
            set([(0, db, 0) for db in (expected_dbs[1:4])]), set(calls))
        expected_stats = {'attempted': 1, 'success': 0, 'failure': 1,
                          'placed': 4, 'unplaced': 0}
        self._assert_stats(expected_stats, sharder, 'misplaced')
        self.assertEqual(
            1, sharder.logger.get_increment_counts()['misplaced_found'])
        # check misplaced objects were moved to shard dbs
        self._check_objects(objects[:2], expected_dbs[1])
        self._check_objects(objects[2:3], expected_dbs[2])
        self._check_objects(objects[3:], expected_dbs[3])
        # ... but only removed from the source db if sufficiently replicated
        self._check_objects(objects[3:], broker.db_file)
        # ... and nothing else moved
        self.assertFalse(os.path.exists(expected_dbs[0]))
        self.assertFalse(os.path.exists(expected_dbs[4]))

    def test_misplaced_objects_insufficient_replication_4_replicas(self):
        broker, objects, expected_dbs = self._setup_misplaced_objects()

        returns = {expected_dbs[1]: (False, [True, False, False, False]),
                   expected_dbs[2]: (True, [True, False, False, True]),
                   expected_dbs[3]: (False, [False, False, False, False])}
        calls = []

        def mock_replicate_object(part, db, node_id):
            calls.append((part, db, node_id))
            return returns[db]

        with self._mock_sharder(replicas=4) as sharder:
            sharder._replicate_object = mock_replicate_object
            sharder._move_misplaced_objects(broker)

        self.assertEqual(
            set([(0, db, 0) for db in (expected_dbs[1:4])]), set(calls))
        expected_stats = {'attempted': 1, 'success': 0, 'failure': 1,
                          'placed': 4, 'unplaced': 0}
        self._assert_stats(expected_stats, sharder, 'misplaced')
        self.assertEqual(
            1, sharder.logger.get_increment_counts()['misplaced_found'])
        # check misplaced objects were moved to shard dbs
        self._check_objects(objects[:2], expected_dbs[1])
        self._check_objects(objects[2:3], expected_dbs[2])
        self._check_objects(objects[3:], expected_dbs[3])
        # ... but only removed from the source db if sufficiently replicated
        self._check_objects(objects[:2] + objects[3:], broker.db_file)
        # ... and nothing else moved
        self.assertFalse(os.path.exists(expected_dbs[0]))
        self.assertFalse(os.path.exists(expected_dbs[4]))

    def _check_misplaced_objects_shard_container_unsharded(self, conf=None):
        broker = self._make_broker(account='.shards_a', container='.shard_c')
        ts_shard = next(self.ts_iter)
        own_sr = ShardRange(broker.path, ts_shard, 'here', 'where')
        broker.merge_shard_ranges([own_sr])
        broker.set_sharding_sysmeta('Root', 'a/c')
        self.assertEqual(own_sr, broker.get_own_shard_range())  # sanity check
        self.assertEqual(UNSHARDED, broker.get_db_state())

        objects = [
            # some of these are misplaced objects
            ['b', self.ts_encoded(), 2, 'text/plain', 'etag_b', 0, 0],
            ['here', self.ts_encoded(), 2, 'text/plain', 'etag_here', 0, 0],
            ['n', self.ts_encoded(), 2, 'text/plain', 'etag_n', 0, 0],
            ['there', self.ts_encoded(), 3, 'text/plain', 'etag_there', 0, 0],
            ['x', self.ts_encoded(), 0, '', '', 1, 0],  # deleted
            ['y', self.ts_encoded(), 10, 'text/plain', 'etag_y', 0, 0],
        ]

        shard_bounds = (('', 'here'), ('here', 'there'),
                        ('there', 'where'), ('where', ''))
        root_shard_ranges = self._make_shard_ranges(
            shard_bounds, state=ShardRange.ACTIVE)
        expected_shard_dbs = []
        for sr in root_shard_ranges:
            db_hash = hash_path(sr.account, sr.container)
            expected_shard_dbs.append(
                os.path.join(self.tempdir, 'sda', 'containers', '0',
                             db_hash[-3:], db_hash, db_hash + '.db'))

        # no objects
        with self._mock_sharder(conf=conf) as sharder:
            sharder._fetch_shard_ranges = mock.MagicMock(
                return_value=root_shard_ranges)
            sharder._move_misplaced_objects(broker)

        sharder._fetch_shard_ranges.assert_not_called()

        sharder._replicate_object.assert_not_called()
        expected_stats = {'attempted': 1, 'success': 1, 'failure': 0,
                          'found': 0, 'placed': 0, 'unplaced': 0}
        self._assert_stats(expected_stats, sharder, 'misplaced')
        self.assertFalse(
            sharder.logger.get_increment_counts().get('misplaced_found'))
        self.assertFalse(sharder.logger.get_lines_for_level('warning'))

        # now put objects
        for obj in objects:
            broker.put_object(*obj)
        self._check_objects(objects, broker.db_file)  # sanity check

        # NB final shard range not available
        with self._mock_sharder(conf=conf) as sharder:
            sharder._fetch_shard_ranges = mock.MagicMock(
                return_value=root_shard_ranges[:-1])
            sharder._move_misplaced_objects(broker)

        sharder._fetch_shard_ranges.assert_has_calls(
            [mock.call(broker, newest=True, params={'states': 'updating',
                                                    'marker': '',
                                                    'end_marker': 'here\x00'}),
             mock.call(broker, newest=True, params={'states': 'updating',
                                                    'marker': 'where',
                                                    'end_marker': ''})])
        sharder._replicate_object.assert_called_with(
            0, expected_shard_dbs[0], 0),

        expected_stats = {'attempted': 1, 'success': 0, 'failure': 1,
                          'found': 1, 'placed': 2, 'unplaced': 2}
        self._assert_stats(expected_stats, sharder, 'misplaced')
        self.assertEqual(
            1, sharder.logger.get_increment_counts()['misplaced_found'])
        # some misplaced objects could not be moved...
        warning_lines = sharder.logger.get_lines_for_level('warning')
        self.assertIn(
            'Failed to find destination for at least 2 misplaced objects',
            warning_lines[0])
        self.assertFalse(warning_lines[1:])
        sharder.logger.clear()

        # check misplaced objects were moved
        self._check_objects(objects[:2], expected_shard_dbs[0])
        # ... and removed from the source db
        self._check_objects(objects[2:], broker.db_file)
        # ... and nothing else moved
        self.assertFalse(os.path.exists(expected_shard_dbs[1]))
        self.assertFalse(os.path.exists(expected_shard_dbs[2]))
        self.assertFalse(os.path.exists(expected_shard_dbs[3]))

        # repeat with final shard range available
        with self._mock_sharder(conf=conf) as sharder:
            sharder._fetch_shard_ranges = mock.MagicMock(
                return_value=root_shard_ranges)
            sharder._move_misplaced_objects(broker)

        sharder._fetch_shard_ranges.assert_has_calls(
            [mock.call(broker, newest=True, params={'states': 'updating',
                                                    'marker': 'where',
                                                    'end_marker': ''})])

        sharder._replicate_object.assert_called_with(
            0, expected_shard_dbs[-1], 0),

        expected_stats = {'attempted': 1, 'success': 1, 'failure': 0,
                          'found': 1, 'placed': 2, 'unplaced': 0}
        self._assert_stats(expected_stats, sharder, 'misplaced')
        self.assertEqual(
            1, sharder.logger.get_increment_counts()['misplaced_found'])
        self.assertFalse(sharder.logger.get_lines_for_level('warning'))

        # check misplaced objects were moved
        self._check_objects(objects[:2], expected_shard_dbs[0])
        self._check_objects(objects[4:], expected_shard_dbs[3])
        # ... and removed from the source db
        self._check_objects(objects[2:4], broker.db_file)
        # ... and nothing else moved
        self.assertFalse(os.path.exists(expected_shard_dbs[1]))
        self.assertFalse(os.path.exists(expected_shard_dbs[2]))

        # repeat - no work remaining
        with self._mock_sharder(conf=conf) as sharder:
            sharder._fetch_shard_ranges = mock.MagicMock(
                return_value=root_shard_ranges)
            sharder._move_misplaced_objects(broker)

        sharder._fetch_shard_ranges.assert_not_called()
        sharder._replicate_object.assert_not_called()
        expected_stats = {'attempted': 1, 'success': 1, 'failure': 0,
                          'found': 0, 'placed': 0, 'unplaced': 0}
        self._assert_stats(expected_stats, sharder, 'misplaced')
        self.assertFalse(
            sharder.logger.get_increment_counts().get('misplaced_found'))
        self.assertFalse(sharder.logger.get_lines_for_level('warning'))

        # and then more misplaced updates arrive
        new_objects = [
            ['a', self.ts_encoded(), 51, 'text/plain', 'etag_a', 0, 0],
            ['z', self.ts_encoded(), 52, 'text/plain', 'etag_z', 0, 0],
        ]
        for obj in new_objects:
            broker.put_object(*obj)
        # sanity check the puts landed in sharded broker
        self._check_objects(new_objects[:1] + objects[2:4] + new_objects[1:],
                            broker.db_file)

        with self._mock_sharder(conf=conf) as sharder:
            sharder._fetch_shard_ranges = mock.MagicMock(
                return_value=root_shard_ranges)
            sharder._move_misplaced_objects(broker)

        sharder._fetch_shard_ranges.assert_has_calls(
            [mock.call(broker, newest=True,
                       params={'states': 'updating',
                               'marker': '', 'end_marker': 'here\x00'}),
             mock.call(broker, newest=True, params={'states': 'updating',
                                                    'marker': 'where',
                                                    'end_marker': ''})])
        sharder._replicate_object.assert_has_calls(
            [mock.call(0, db, 0)
             for db in (expected_shard_dbs[0], expected_shard_dbs[3])],
            any_order=True
        )
        expected_stats = {'attempted': 1, 'success': 1, 'failure': 0,
                          'found': 1, 'placed': 2, 'unplaced': 0}
        self._assert_stats(expected_stats, sharder, 'misplaced')
        self.assertEqual(
            1, sharder.logger.get_increment_counts()['misplaced_found'])
        self.assertFalse(sharder.logger.get_lines_for_level('warning'))

        # check new misplaced objects were moved
        self._check_objects(new_objects[:1] + objects[:2],
                            expected_shard_dbs[0])
        self._check_objects(objects[4:] + new_objects[1:],
                            expected_shard_dbs[3])
        # ... and removed from the source db
        self._check_objects(objects[2:4], broker.db_file)
        # ... and nothing else moved
        self.assertFalse(os.path.exists(expected_shard_dbs[1]))
        self.assertFalse(os.path.exists(expected_shard_dbs[2]))

    def test_misplaced_objects_shard_container_unsharded(self):
        self._check_misplaced_objects_shard_container_unsharded()

    def test_misplaced_objects_shard_container_unsharded_limit_two(self):
        self._check_misplaced_objects_shard_container_unsharded(
            conf={'cleave_row_batch_size': 2})

    def test_misplaced_objects_shard_container_unsharded_limit_one(self):
        self._check_misplaced_objects_shard_container_unsharded(
            conf={'cleave_row_batch_size': 1})

    def test_misplaced_objects_shard_container_sharding(self):
        broker = self._make_broker(account='.shards_a', container='shard_c')
        ts_shard = next(self.ts_iter)
        # note that own_sr spans two root shard ranges
        own_sr = ShardRange(broker.path, ts_shard, 'here', 'where')
        own_sr.update_state(ShardRange.SHARDING)
        own_sr.epoch = next(self.ts_iter)
        broker.merge_shard_ranges([own_sr])
        broker.set_sharding_sysmeta('Root', 'a/c')
        self.assertEqual(own_sr, broker.get_own_shard_range())  # sanity check
        self.assertEqual(UNSHARDED, broker.get_db_state())

        objects = [
            # some of these are misplaced objects
            ['b', self.ts_encoded(), 2, 'text/plain', 'etag_b', 0, 0],
            ['here', self.ts_encoded(), 2, 'text/plain', 'etag_here', 0, 0],
            ['n', self.ts_encoded(), 2, 'text/plain', 'etag_n', 0, 0],
            ['there', self.ts_encoded(), 3, 'text/plain', 'etag_there', 0, 0],
            ['v', self.ts_encoded(), 10, 'text/plain', 'etag_v', 0, 0],
            ['y', self.ts_encoded(), 10, 'text/plain', 'etag_y', 0, 0],
        ]

        shard_bounds = (('', 'here'), ('here', 'there'),
                        ('there', 'where'), ('where', ''))
        root_shard_ranges = self._make_shard_ranges(
            shard_bounds, state=ShardRange.ACTIVE)
        expected_shard_dbs = []
        for sr in root_shard_ranges:
            db_hash = hash_path(sr.account, sr.container)
            expected_shard_dbs.append(
                os.path.join(self.tempdir, 'sda', 'containers', '0',
                             db_hash[-3:], db_hash, db_hash + '.db'))

        # pretend broker is sharding but not yet cleaved a shard
        self.assertTrue(broker.set_sharding_state())
        broker.merge_shard_ranges([dict(sr) for sr in root_shard_ranges[1:3]])
        # then some updates arrive
        for obj in objects:
            broker.put_object(*obj)
        broker.get_info()
        self._check_objects(objects, broker.db_file)  # sanity check

        # first destination is not available
        with self._mock_sharder() as sharder:
            sharder._fetch_shard_ranges = mock.MagicMock(
                return_value=root_shard_ranges[1:])
            sharder._move_misplaced_objects(broker)

        sharder._fetch_shard_ranges.assert_has_calls(
            [mock.call(broker, newest=True,
                       params={'states': 'updating',
                               'marker': '', 'end_marker': 'here\x00'}),
             mock.call(broker, newest=True,
                       params={'states': 'updating',
                               'marker': 'where', 'end_marker': ''})])
        sharder._replicate_object.assert_has_calls(
            [mock.call(0, expected_shard_dbs[-1], 0)],
        )
        expected_stats = {'attempted': 1, 'success': 0, 'failure': 1,
                          'found': 1, 'placed': 1, 'unplaced': 2}
        self._assert_stats(expected_stats, sharder, 'misplaced')
        self.assertEqual(
            1, sharder.logger.get_increment_counts()['misplaced_found'])
        warning_lines = sharder.logger.get_lines_for_level('warning')
        self.assertIn(
            'Failed to find destination for at least 2 misplaced objects',
            warning_lines[0])
        self.assertFalse(warning_lines[1:])
        sharder.logger.clear()

        # check some misplaced objects were moved
        self._check_objects(objects[5:], expected_shard_dbs[3])
        # ... and removed from the source db
        self._check_objects(objects[:5], broker.db_file)
        self.assertFalse(os.path.exists(expected_shard_dbs[0]))
        self.assertFalse(os.path.exists(expected_shard_dbs[1]))
        self.assertFalse(os.path.exists(expected_shard_dbs[2]))

        # normality resumes and all destinations are available
        with self._mock_sharder() as sharder:
            sharder._fetch_shard_ranges = mock.MagicMock(
                return_value=root_shard_ranges)
            sharder._move_misplaced_objects(broker)

        sharder._fetch_shard_ranges.assert_has_calls(
            [mock.call(broker, newest=True, params={'states': 'updating',
                                                    'marker': '',
                                                    'end_marker': 'here\x00'})]
        )

        sharder._replicate_object.assert_has_calls(
            [mock.call(0, expected_shard_dbs[0], 0)],
        )
        expected_stats = {'attempted': 1, 'success': 1, 'failure': 0,
                          'found': 1, 'placed': 2, 'unplaced': 0}
        self._assert_stats(expected_stats, sharder, 'misplaced')
        self.assertEqual(
            1, sharder.logger.get_increment_counts()['misplaced_found'])
        self.assertFalse(sharder.logger.get_lines_for_level('warning'))

        # check misplaced objects were moved
        self._check_objects(objects[:2], expected_shard_dbs[0])
        self._check_objects(objects[5:], expected_shard_dbs[3])
        # ... and removed from the source db
        self._check_objects(objects[2:5], broker.db_file)
        self.assertFalse(os.path.exists(expected_shard_dbs[1]))
        self.assertFalse(os.path.exists(expected_shard_dbs[2]))

        # pretend first shard has been cleaved
        context = CleavingContext.load(broker)
        context.cursor = 'there'
        context.store(broker)
        # and then more misplaced updates arrive
        new_objects = [
            ['a', self.ts_encoded(), 51, 'text/plain', 'etag_a', 0, 0],
            # this one is in the now cleaved shard range...
            ['k', self.ts_encoded(), 52, 'text/plain', 'etag_k', 0, 0],
            ['z', self.ts_encoded(), 53, 'text/plain', 'etag_z', 0, 0],
        ]
        for obj in new_objects:
            broker.put_object(*obj)
        broker.get_info()  # force updates to be committed
        # sanity check the puts landed in sharded broker
        self._check_objects(sorted(new_objects + objects[2:5]), broker.db_file)
        with self._mock_sharder() as sharder:
            sharder._fetch_shard_ranges = mock.MagicMock(
                return_value=root_shard_ranges)
            sharder._move_misplaced_objects(broker)

        sharder._fetch_shard_ranges.assert_has_calls(
            [mock.call(broker, newest=True,
                       params={'states': 'updating', 'marker': '',
                               'end_marker': 'there\x00'}),
             mock.call(broker, newest=True,
                       params={'states': 'updating', 'marker': 'where',
                               'end_marker': ''})])

        sharder._replicate_object.assert_has_calls(
            [mock.call(0, db, 0) for db in (expected_shard_dbs[0],
                                            expected_shard_dbs[1],
                                            expected_shard_dbs[-1])],
            any_order=True
        )

        expected_stats = {'attempted': 1, 'success': 1, 'failure': 0,
                          'found': 1, 'placed': 5, 'unplaced': 0}
        self._assert_stats(expected_stats, sharder, 'misplaced')
        self.assertEqual(
            1, sharder.logger.get_increment_counts()['misplaced_found'])
        self.assertFalse(sharder.logger.get_lines_for_level('warning'))

        # check *all* the misplaced objects were moved
        self._check_objects(new_objects[:1] + objects[:2],
                            expected_shard_dbs[0])
        self._check_objects(new_objects[1:2] + objects[2:4],
                            expected_shard_dbs[1])
        self._check_objects(objects[5:] + new_objects[2:],
                            expected_shard_dbs[3])
        # ... and removed from the source db
        self._check_objects(objects[4:5], broker.db_file)
        self.assertFalse(os.path.exists(expected_shard_dbs[2]))

    def test_misplaced_objects_deleted_and_updated(self):
        # setup
        broker = self._make_broker()
        broker.enable_sharding(next(self.ts_iter))

        shard_bounds = (('', 'here'), ('here', ''))
        root_shard_ranges = self._make_shard_ranges(
            shard_bounds, state=ShardRange.ACTIVE)
        expected_shard_dbs = []
        for sr in root_shard_ranges:
            db_hash = hash_path(sr.account, sr.container)
            expected_shard_dbs.append(
                os.path.join(self.tempdir, 'sda', 'containers', '0',
                             db_hash[-3:], db_hash, db_hash + '.db'))
        broker.merge_shard_ranges(root_shard_ranges)
        self.assertTrue(broker.set_sharding_state())

        ts_older_internal = self.ts_encoded()  # used later
        # put deleted objects into source
        objects = [
            ['b', self.ts_encoded(), 0, '', '', 1, 0],
            ['x', self.ts_encoded(), 0, '', '', 1, 0]
        ]
        for obj in objects:
            broker.put_object(*obj)
        broker.get_info()
        self._check_objects(objects, broker.db_file)  # sanity check
        # pretend we cleaved all ranges - sharded state
        self.assertTrue(broker.set_sharded_state())

        with self._mock_sharder() as sharder:
            sharder._move_misplaced_objects(broker)

        sharder._replicate_object.assert_has_calls(
            [mock.call(0, db, 0) for db in (expected_shard_dbs[0],
                                            expected_shard_dbs[1])],
            any_order=True
        )
        expected_stats = {'attempted': 1, 'success': 1, 'failure': 0,
                          'found': 1, 'placed': 2, 'unplaced': 0}
        self._assert_stats(expected_stats, sharder, 'misplaced')
        self.assertEqual(
            1, sharder.logger.get_increment_counts()['misplaced_found'])

        # check new misplaced objects were moved
        self._check_objects(objects[:1], expected_shard_dbs[0])
        self._check_objects(objects[1:], expected_shard_dbs[1])
        # ... and removed from the source db
        self._check_objects([], broker.db_file)

        # update source db with older undeleted versions of same objects
        old_objects = [
            ['b', ts_older_internal, 2, 'text/plain', 'etag_b', 0, 0],
            ['x', ts_older_internal, 4, 'text/plain', 'etag_x', 0, 0]
        ]
        for obj in old_objects:
            broker.put_object(*obj)
        broker.get_info()
        self._check_objects(old_objects, broker.db_file)  # sanity check
        with self._mock_sharder() as sharder:
            sharder._move_misplaced_objects(broker)

        sharder._replicate_object.assert_has_calls(
            [mock.call(0, db, 0) for db in (expected_shard_dbs[0],
                                            expected_shard_dbs[1])],
            any_order=True
        )
        self._assert_stats(expected_stats, sharder, 'misplaced')
        self.assertEqual(
            1, sharder.logger.get_increment_counts()['misplaced_found'])

        # check older misplaced objects were not merged to shard brokers
        self._check_objects(objects[:1], expected_shard_dbs[0])
        self._check_objects(objects[1:], expected_shard_dbs[1])
        # ... and removed from the source db
        self._check_objects([], broker.db_file)

        # the destination shard dbs for misplaced objects may already exist so
        # check they are updated correctly when overwriting objects
        # update source db with newer deleted versions of same objects
        new_objects = [
            ['b', self.ts_encoded(), 0, '', '', 1, 0],
            ['x', self.ts_encoded(), 0, '', '', 1, 0]
        ]
        for obj in new_objects:
            broker.put_object(*obj)
        broker.get_info()
        self._check_objects(new_objects, broker.db_file)  # sanity check
        shard_broker = ContainerBroker(
            expected_shard_dbs[0], account=root_shard_ranges[0].account,
            container=root_shard_ranges[0].container)
        # update one shard container with even newer version of object
        timestamps = [next(self.ts_iter) for i in range(7)]
        ts_newer = encode_timestamps(
            timestamps[1], timestamps[3], timestamps[5])
        newer_object = ('b', ts_newer, 10, 'text/plain', 'etag_b', 0, 0)
        shard_broker.put_object(*newer_object)

        with self._mock_sharder() as sharder:
            sharder._move_misplaced_objects(broker)

        sharder._replicate_object.assert_has_calls(
            [mock.call(0, db, 0) for db in (expected_shard_dbs[0],
                                            expected_shard_dbs[1])],
            any_order=True
        )
        self._assert_stats(expected_stats, sharder, 'misplaced')
        self.assertEqual(
            1, sharder.logger.get_increment_counts()['misplaced_found'])

        # check only the newer misplaced object was moved
        self._check_objects([newer_object], expected_shard_dbs[0])
        self._check_objects(new_objects[1:], expected_shard_dbs[1])
        # ... and removed from the source db
        self._check_objects([], broker.db_file)

        # update source with a version of 'b' that has newer data
        # but older content-type and metadata relative to shard object
        ts_update = encode_timestamps(
            timestamps[2], timestamps[3], timestamps[4])
        update_object = ('b', ts_update, 20, 'text/ignored', 'etag_newer', 0,
                         0)
        broker.put_object(*update_object)

        with self._mock_sharder() as sharder:
            sharder._move_misplaced_objects(broker)

        ts_expected = encode_timestamps(
            timestamps[2], timestamps[3], timestamps[5])
        expected = ('b', ts_expected, 20, 'text/plain', 'etag_newer', 0, 0)
        self._check_objects([expected], expected_shard_dbs[0])
        self._check_objects([], broker.db_file)

        # update source with a version of 'b' that has older data
        # and content-type but newer metadata relative to shard object
        ts_update = encode_timestamps(
            timestamps[1], timestamps[3], timestamps[6])
        update_object = ('b', ts_update, 999, 'text/ignored', 'etag_b', 0, 0)
        broker.put_object(*update_object)

        with self._mock_sharder() as sharder:
            sharder._move_misplaced_objects(broker)

        ts_expected = encode_timestamps(
            timestamps[2], timestamps[3], timestamps[6])
        expected = ('b', ts_expected, 20, 'text/plain', 'etag_newer', 0, 0)
        self._check_objects([expected], expected_shard_dbs[0])
        self._check_objects([], broker.db_file)

        # update source with a version of 'b' that has older data
        # but newer content-type and metadata
        ts_update = encode_timestamps(
            timestamps[2], timestamps[6], timestamps[6])
        update_object = ('b', ts_update, 999, 'text/newer', 'etag_b', 0, 0)
        broker.put_object(*update_object)

        with self._mock_sharder() as sharder:
            sharder._move_misplaced_objects(broker)

        ts_expected = encode_timestamps(
            timestamps[2], timestamps[6], timestamps[6])
        expected = ('b', ts_expected, 20, 'text/newer', 'etag_newer', 0, 0)
        self._check_objects([expected], expected_shard_dbs[0])
        self._check_objects([], broker.db_file)

    def _setup_old_style_find_ranges(self, account, cont, lower, upper):
        broker = self._make_broker(account=account, container=cont)
        own_sr = ShardRange('%s/%s' % (account, cont), Timestamp.now(),
                            lower, upper)
        broker.merge_shard_ranges([own_sr])
        broker.set_sharding_sysmeta('Root', 'a/c')
        objects = [
            # some of these are misplaced objects
            ['obj%3d' % i, self.ts_encoded(), i, 'text/plain', 'etag%s' % i, 0]
            for i in range(100)]
        for obj in objects:
            broker.put_object(*obj)
        return broker, objects

    def _check_old_style_find_shard_ranges_none_found(self, broker, objects):
        with self._mock_sharder() as sharder:
            num_found = sharder._find_shard_ranges(broker)
        self.assertGreater(sharder.split_size, len(objects))
        self.assertEqual(0, num_found)
        self.assertFalse(broker.get_shard_ranges())
        expected_stats = {'attempted': 1, 'success': 0, 'failure': 1,
                          'found': 0, 'min_time': mock.ANY,
                          'max_time': mock.ANY}
        stats = self._assert_stats(expected_stats, sharder, 'scanned')
        self.assertGreaterEqual(stats['max_time'], stats['min_time'])

        with self._mock_sharder(
                conf={'shard_container_threshold': 200}) as sharder:
            num_found = sharder._find_shard_ranges(broker)
        self.assertEqual(sharder.split_size, len(objects))
        self.assertEqual(0, num_found)
        self.assertFalse(broker.get_shard_ranges())
        expected_stats = {'attempted': 1, 'success': 0, 'failure': 1,
                          'found': 0, 'min_time': mock.ANY,
                          'max_time': mock.ANY}
        stats = self._assert_stats(expected_stats, sharder, 'scanned')
        self.assertGreaterEqual(stats['max_time'], stats['min_time'])

    def test_old_style_find_shard_ranges_none_found_root(self):
        broker, objects = self._setup_old_style_find_ranges('a', 'c', '', '')
        self._check_old_style_find_shard_ranges_none_found(broker, objects)

    def test_old_style_find_shard_ranges_none_found_shard(self):
        broker, objects = self._setup_old_style_find_ranges(
            '.shards_a', 'c', 'lower', 'upper')
        self._check_old_style_find_shard_ranges_none_found(broker, objects)

    def _check_old_style_find_shard_ranges_finds_two(
            self, account, cont, lower, upper):
        def check_ranges():
            self.assertEqual(2, len(broker.get_shard_ranges()))
            expected_ranges = [
                ShardRange(
                    ShardRange.make_path('.int_shards_a', 'c', cont, now, 0),
                    now, lower, objects[98][0], 99),
                ShardRange(
                    ShardRange.make_path('.int_shards_a', 'c', cont, now, 1),
                    now, objects[98][0], upper, 1),
            ]
            self._assert_shard_ranges_equal(expected_ranges,
                                            broker.get_shard_ranges())

        # first invocation finds both ranges
        broker, objects = self._setup_old_style_find_ranges(
            account, cont, lower, upper)
        with self._mock_sharder(conf={'shard_container_threshold': 199,
                                      'auto_create_account_prefix': '.int_'}
                                ) as sharder:
            with mock_timestamp_now() as now:
                num_found = sharder._find_shard_ranges(broker)
        self.assertEqual(99, sharder.split_size)
        self.assertEqual(2, num_found)
        check_ranges()
        expected_stats = {'attempted': 1, 'success': 1, 'failure': 0,
                          'found': 2, 'min_time': mock.ANY,
                          'max_time': mock.ANY}
        stats = self._assert_stats(expected_stats, sharder, 'scanned')
        self.assertGreaterEqual(stats['max_time'], stats['min_time'])

        # second invocation finds none
        with self._mock_sharder(conf={'shard_container_threshold': 199,
                                      'auto_create_account_prefix': '.int_'}
                                ) as sharder:
            num_found = sharder._find_shard_ranges(broker)
        self.assertEqual(0, num_found)
        self.assertEqual(2, len(broker.get_shard_ranges()))
        check_ranges()
        expected_stats = {'attempted': 0, 'success': 0, 'failure': 0,
                          'found': 0, 'min_time': mock.ANY,
                          'max_time': mock.ANY}
        stats = self._assert_stats(expected_stats, sharder, 'scanned')
        self.assertGreaterEqual(stats['max_time'], stats['min_time'])

    def test_old_style_find_shard_ranges_finds_two_root(self):
        self._check_old_style_find_shard_ranges_finds_two('a', 'c', '', '')

    def test_old_style_find_shard_ranges_finds_two_shard(self):
        self._check_old_style_find_shard_ranges_finds_two(
            '.shards_a', 'c_', 'l', 'u')

    def _setup_find_ranges(self, account, cont, lower, upper):
        broker = self._make_broker(account=account, container=cont)
        own_sr = ShardRange('%s/%s' % (account, cont), Timestamp.now(),
                            lower, upper)
        broker.merge_shard_ranges([own_sr])
        broker.set_sharding_sysmeta('Quoted-Root', 'a/c')
        objects = [
            # some of these are misplaced objects
            ['obj%3d' % i, self.ts_encoded(), i, 'text/plain', 'etag%s' % i, 0]
            for i in range(100)]
        for obj in objects:
            broker.put_object(*obj)
        return broker, objects

    def _check_find_shard_ranges_none_found(self, broker, objects):
        with self._mock_sharder() as sharder:
            num_found = sharder._find_shard_ranges(broker)
        self.assertGreater(sharder.split_size, len(objects))
        self.assertEqual(0, num_found)
        self.assertFalse(broker.get_shard_ranges())
        expected_stats = {'attempted': 1, 'success': 0, 'failure': 1,
                          'found': 0, 'min_time': mock.ANY,
                          'max_time': mock.ANY}
        stats = self._assert_stats(expected_stats, sharder, 'scanned')
        self.assertGreaterEqual(stats['max_time'], stats['min_time'])

        with self._mock_sharder(
                conf={'shard_container_threshold': 200}) as sharder:
            num_found = sharder._find_shard_ranges(broker)
        self.assertEqual(sharder.split_size, len(objects))
        self.assertEqual(0, num_found)
        self.assertFalse(broker.get_shard_ranges())
        expected_stats = {'attempted': 1, 'success': 0, 'failure': 1,
                          'found': 0, 'min_time': mock.ANY,
                          'max_time': mock.ANY}
        stats = self._assert_stats(expected_stats, sharder, 'scanned')
        self.assertGreaterEqual(stats['max_time'], stats['min_time'])

    def test_find_shard_ranges_none_found_root(self):
        broker, objects = self._setup_find_ranges('a', 'c', '', '')
        self._check_find_shard_ranges_none_found(broker, objects)

    def test_find_shard_ranges_none_found_shard(self):
        broker, objects = self._setup_find_ranges(
            '.shards_a', 'c', 'lower', 'upper')
        self._check_find_shard_ranges_none_found(broker, objects)

    def _check_find_shard_ranges_finds_two(self, account, cont, lower, upper):
        def check_ranges():
            self.assertEqual(2, len(broker.get_shard_ranges()))
            expected_ranges = [
                ShardRange(
                    ShardRange.make_path('.int_shards_a', 'c', cont, now, 0),
                    now, lower, objects[98][0], 99),
                ShardRange(
                    ShardRange.make_path('.int_shards_a', 'c', cont, now, 1),
                    now, objects[98][0], upper, 1),
            ]
            self._assert_shard_ranges_equal(expected_ranges,
                                            broker.get_shard_ranges())

        # first invocation finds both ranges
        broker, objects = self._setup_find_ranges(
            account, cont, lower, upper)
        with self._mock_sharder(conf={'shard_container_threshold': 199,
                                      'auto_create_account_prefix': '.int_'}
                                ) as sharder:
            with mock_timestamp_now() as now:
                num_found = sharder._find_shard_ranges(broker)
        self.assertEqual(99, sharder.split_size)
        self.assertEqual(2, num_found)
        check_ranges()
        expected_stats = {'attempted': 1, 'success': 1, 'failure': 0,
                          'found': 2, 'min_time': mock.ANY,
                          'max_time': mock.ANY}
        stats = self._assert_stats(expected_stats, sharder, 'scanned')
        self.assertGreaterEqual(stats['max_time'], stats['min_time'])

        # second invocation finds none
        with self._mock_sharder(conf={'shard_container_threshold': 199,
                                      'auto_create_account_prefix': '.int_'}
                                ) as sharder:
            num_found = sharder._find_shard_ranges(broker)
        self.assertEqual(0, num_found)
        self.assertEqual(2, len(broker.get_shard_ranges()))
        check_ranges()
        expected_stats = {'attempted': 0, 'success': 0, 'failure': 0,
                          'found': 0, 'min_time': mock.ANY,
                          'max_time': mock.ANY}
        stats = self._assert_stats(expected_stats, sharder, 'scanned')
        self.assertGreaterEqual(stats['max_time'], stats['min_time'])

    def test_find_shard_ranges_finds_two_root(self):
        self._check_find_shard_ranges_finds_two('a', 'c', '', '')

    def test_find_shard_ranges_finds_two_shard(self):
        self._check_find_shard_ranges_finds_two('.shards_a', 'c_', 'l', 'u')

    def _check_find_shard_ranges_finds_three(self, account, cont, lower,
                                             upper):
        broker, objects = self._setup_find_ranges(
            account, cont, lower, upper)
        now = Timestamp.now()
        expected_ranges = [
            ShardRange(
                ShardRange.make_path('.shards_a', 'c', cont, now, 0),
                now, lower, objects[44][0], 45),
            ShardRange(
                ShardRange.make_path('.shards_a', 'c', cont, now, 1),
                now, objects[44][0], objects[89][0], 45),
            ShardRange(
                ShardRange.make_path('.shards_a', 'c', cont, now, 2),
                now, objects[89][0], upper, 10),
        ]
        # first invocation finds 2 ranges
        with self._mock_sharder(
                conf={'shard_container_threshold': 90,
                      'shard_scanner_batch_size': 2}) as sharder:
            with mock_timestamp_now(now):
                num_found = sharder._find_shard_ranges(broker)
        self.assertEqual(45, sharder.split_size)
        self.assertEqual(2, num_found)
        self.assertEqual(2, len(broker.get_shard_ranges()))
        self._assert_shard_ranges_equal(expected_ranges[:2],
                                        broker.get_shard_ranges())
        expected_stats = {'attempted': 1, 'success': 1, 'failure': 0,
                          'found': 2, 'min_time': mock.ANY,
                          'max_time': mock.ANY}
        stats = self._assert_stats(expected_stats, sharder, 'scanned')
        self.assertGreaterEqual(stats['max_time'], stats['min_time'])

        # second invocation finds third shard range
        with self._mock_sharder(conf={'shard_container_threshold': 199,
                                      'shard_scanner_batch_size': 2}
                                ) as sharder:
            with mock_timestamp_now(now):
                num_found = sharder._find_shard_ranges(broker)
        self.assertEqual(1, num_found)
        self.assertEqual(3, len(broker.get_shard_ranges()))
        self._assert_shard_ranges_equal(expected_ranges,
                                        broker.get_shard_ranges())
        expected_stats = {'attempted': 1, 'success': 1, 'failure': 0,
                          'found': 1, 'min_time': mock.ANY,
                          'max_time': mock.ANY}
        stats = self._assert_stats(expected_stats, sharder, 'scanned')
        self.assertGreaterEqual(stats['max_time'], stats['min_time'])

        # third invocation finds none
        with self._mock_sharder(conf={'shard_container_threshold': 199,
                                      'shard_scanner_batch_size': 2}
                                ) as sharder:
            sharder._send_shard_ranges = mock.MagicMock(return_value=True)
            num_found = sharder._find_shard_ranges(broker)
        self.assertEqual(0, num_found)
        self.assertEqual(3, len(broker.get_shard_ranges()))
        self._assert_shard_ranges_equal(expected_ranges,
                                        broker.get_shard_ranges())
        expected_stats = {'attempted': 0, 'success': 0, 'failure': 0,
                          'found': 0, 'min_time': mock.ANY,
                          'max_time': mock.ANY}
        stats = self._assert_stats(expected_stats, sharder, 'scanned')
        self.assertGreaterEqual(stats['max_time'], stats['min_time'])

    def test_find_shard_ranges_finds_three_root(self):
        self._check_find_shard_ranges_finds_three('a', 'c', '', '')

    def test_find_shard_ranges_finds_three_shard(self):
        self._check_find_shard_ranges_finds_three('.shards_a', 'c_', 'l', 'u')

    def test_sharding_enabled(self):
        broker = self._make_broker()
        self.assertFalse(sharding_enabled(broker))
        broker.update_metadata(
            {'X-Container-Sysmeta-Sharding':
             ('yes', Timestamp.now().internal)})
        self.assertTrue(sharding_enabled(broker))
        # deleting broker clears sharding sysmeta
        broker.delete_db(Timestamp.now().internal)
        self.assertFalse(sharding_enabled(broker))
        # but if broker has a shard range then sharding is enabled
        broker.merge_shard_ranges(
            ShardRange('acc/a_shard', Timestamp.now(), 'l', 'u'))
        self.assertTrue(sharding_enabled(broker))

    def test_send_shard_ranges(self):
        shard_ranges = self._make_shard_ranges((('', 'h'), ('h', '')))

        def do_test(replicas, *resp_codes):
            sent_data = defaultdict(bytes)

            def on_send(fake_conn, data):
                sent_data[fake_conn] += data

            with self._mock_sharder(replicas=replicas) as sharder:
                with mocked_http_conn(*resp_codes, give_send=on_send) as conn:
                    with mock_timestamp_now() as now:
                        res = sharder._send_shard_ranges(
                            'a', 'c', shard_ranges)

            self.assertEqual(sharder.ring.replica_count, len(conn.requests))
            expected_body = json.dumps([dict(sr) for sr in shard_ranges])
            expected_body = expected_body.encode('ascii')
            expected_headers = {'Content-Type': 'application/json',
                                'Content-Length': str(len(expected_body)),
                                'X-Timestamp': now.internal,
                                'X-Backend-Record-Type': 'shard',
                                'User-Agent': mock.ANY}
            for data in sent_data.values():
                self.assertEqual(expected_body, data)
            hosts = set()
            for req in conn.requests:
                path_parts = req['path'].split('/')[1:]
                hosts.add('%s:%s/%s' % (req['ip'], req['port'], path_parts[0]))
                # FakeRing only has one partition
                self.assertEqual('0', path_parts[1])
                self.assertEqual('PUT', req['method'])
                self.assertEqual(['a', 'c'], path_parts[-2:])
                req_headers = req['headers']
                for k, v in expected_headers.items():
                    self.assertEqual(v, req_headers[k])
                self.assertTrue(
                    req_headers['User-Agent'].startswith('container-sharder'))
            self.assertEqual(sharder.ring.replica_count, len(hosts))
            return res, sharder

        replicas = 3
        res, sharder = do_test(replicas, 202, 202, 202)
        self.assertTrue(res)
        self.assertFalse(sharder.logger.get_lines_for_level('warning'))
        self.assertFalse(sharder.logger.get_lines_for_level('error'))
        res, sharder = do_test(replicas, 202, 202, 404)
        self.assertTrue(res)
        self.assertEqual([True], [
            'Failed to put shard ranges' in line for line in
            sharder.logger.get_lines_for_level('warning')])
        self.assertFalse(sharder.logger.get_lines_for_level('error'))
        res, sharder = do_test(replicas, 202, 202, Exception)
        self.assertTrue(res)
        self.assertFalse(sharder.logger.get_lines_for_level('warning'))
        self.assertEqual([True], [
            'Failed to put shard ranges' in line for line in
            sharder.logger.get_lines_for_level('error')])
        res, sharder = do_test(replicas, 202, 404, 404)
        self.assertFalse(res)
        self.assertEqual([True, True], [
            'Failed to put shard ranges' in line for line in
            sharder.logger.get_lines_for_level('warning')])
        self.assertFalse(sharder.logger.get_lines_for_level('error'))
        res, sharder = do_test(replicas, 500, 500, 500)
        self.assertFalse(res)
        self.assertEqual([True, True, True], [
            'Failed to put shard ranges' in line for line in
            sharder.logger.get_lines_for_level('warning')])
        self.assertFalse(sharder.logger.get_lines_for_level('error'))
        res, sharder = do_test(replicas, Exception, Exception, 202)
        self.assertEqual([True, True], [
            'Failed to put shard ranges' in line for line in
            sharder.logger.get_lines_for_level('error')])
        res, sharder = do_test(replicas, Exception, eventlet.Timeout(), 202)
        self.assertFalse(sharder.logger.get_lines_for_level('warning'))
        self.assertEqual([True, True], [
            'Failed to put shard ranges' in line for line in
            sharder.logger.get_lines_for_level('error')])

        replicas = 2
        res, sharder = do_test(replicas, 202, 202)
        self.assertTrue(res)
        self.assertFalse(sharder.logger.get_lines_for_level('warning'))
        self.assertFalse(sharder.logger.get_lines_for_level('error'))
        res, sharder = do_test(replicas, 202, 404)
        self.assertTrue(res)
        self.assertEqual([True], [
            'Failed to put shard ranges' in line for line in
            sharder.logger.get_lines_for_level('warning')])
        self.assertFalse(sharder.logger.get_lines_for_level('error'))
        res, sharder = do_test(replicas, 202, Exception)
        self.assertTrue(res)
        self.assertFalse(sharder.logger.get_lines_for_level('warning'))
        self.assertEqual([True], [
            'Failed to put shard ranges' in line for line in
            sharder.logger.get_lines_for_level('error')])
        res, sharder = do_test(replicas, 404, 404)
        self.assertFalse(res)
        self.assertEqual([True, True], [
            'Failed to put shard ranges' in line for line in
            sharder.logger.get_lines_for_level('warning')])
        self.assertFalse(sharder.logger.get_lines_for_level('error'))
        res, sharder = do_test(replicas, Exception, Exception)
        self.assertFalse(res)
        self.assertFalse(sharder.logger.get_lines_for_level('warning'))
        self.assertEqual([True, True], [
            'Failed to put shard ranges' in line for line in
            sharder.logger.get_lines_for_level('error')])
        res, sharder = do_test(replicas, eventlet.Timeout(), Exception)
        self.assertFalse(res)
        self.assertFalse(sharder.logger.get_lines_for_level('warning'))
        self.assertEqual([True, True], [
            'Failed to put shard ranges' in line for line in
            sharder.logger.get_lines_for_level('error')])

        replicas = 4
        res, sharder = do_test(replicas, 202, 202, 202, 202)
        self.assertFalse(sharder.logger.get_lines_for_level('warning'))
        self.assertFalse(sharder.logger.get_lines_for_level('error'))
        self.assertTrue(res)
        res, sharder = do_test(replicas, 202, 202, 404, 404)
        self.assertTrue(res)
        self.assertEqual([True, True], [
            'Failed to put shard ranges' in line for line in
            sharder.logger.get_lines_for_level('warning')])
        self.assertFalse(sharder.logger.get_lines_for_level('error'))
        res, sharder = do_test(replicas, 202, 202, Exception, Exception)
        self.assertTrue(res)
        self.assertFalse(sharder.logger.get_lines_for_level('warning'))
        self.assertEqual([True, True], [
            'Failed to put shard ranges' in line for line in
            sharder.logger.get_lines_for_level('error')])
        res, sharder = do_test(replicas, 202, 404, 404, 404)
        self.assertFalse(res)
        self.assertEqual([True, True, True], [
            'Failed to put shard ranges' in line for line in
            sharder.logger.get_lines_for_level('warning')])
        self.assertFalse(sharder.logger.get_lines_for_level('error'))
        res, sharder = do_test(replicas, 500, 500, 500, 202)
        self.assertFalse(res)
        self.assertEqual([True, True, True], [
            'Failed to put shard ranges' in line for line in
            sharder.logger.get_lines_for_level('warning')])
        self.assertFalse(sharder.logger.get_lines_for_level('error'))
        res, sharder = do_test(replicas, Exception, Exception, 202, 404)
        self.assertFalse(res)
        self.assertEqual([True], [
            all(msg in line for msg in ('Failed to put shard ranges', '404'))
            for line in sharder.logger.get_lines_for_level('warning')])
        self.assertEqual([True, True], [
            'Failed to put shard ranges' in line for line in
            sharder.logger.get_lines_for_level('error')])
        res, sharder = do_test(
            replicas, eventlet.Timeout(), eventlet.Timeout(), 202, 404)
        self.assertFalse(res)
        self.assertEqual([True], [
            all(msg in line for msg in ('Failed to put shard ranges', '404'))
            for line in sharder.logger.get_lines_for_level('warning')])
        self.assertEqual([True, True], [
            'Failed to put shard ranges' in line for line in
            sharder.logger.get_lines_for_level('error')])

    def test_process_broker_not_sharding_no_others(self):
        # verify that sharding process will not start when own shard range is
        # missing or in wrong state or there are no other shard ranges
        broker = self._make_broker()
        node = {'ip': '1.2.3.4', 'port': 6040, 'device': 'sda5', 'id': '2',
                'index': 0}
        # sanity check
        self.assertIsNone(broker.get_own_shard_range(no_default=True))
        self.assertEqual(UNSHARDED, broker.get_db_state())

        # no own shard range
        with self._mock_sharder() as sharder:
            sharder._process_broker(broker, node, 99)
        self.assertIsNone(broker.get_own_shard_range(no_default=True))
        self.assertEqual(UNSHARDED, broker.get_db_state())
        self.assertFalse(broker.logger.get_lines_for_level('warning'))
        self.assertFalse(broker.logger.get_lines_for_level('error'))
        broker.logger.clear()

        # now add own shard range
        for state in sorted(ShardRange.STATES):
            own_sr = broker.get_own_shard_range()  # returns the default
            own_sr.update_state(state)
            broker.merge_shard_ranges([own_sr])
            with mock.patch.object(
                    broker, 'set_sharding_state') as mock_set_sharding_state:
                with self._mock_sharder() as sharder:
                    with mock_timestamp_now() as now:
                        with mock.patch.object(sharder, '_audit_container'):
                            sharder._process_broker(broker, node, 99)
                            own_shard_range = broker.get_own_shard_range(
                                no_default=True)
            mock_set_sharding_state.assert_not_called()
            self.assertEqual(dict(own_sr, meta_timestamp=now),
                             dict(own_shard_range))
            self.assertEqual(UNSHARDED, broker.get_db_state())
            self.assertFalse(broker.logger.get_lines_for_level('warning'))
            self.assertFalse(broker.logger.get_lines_for_level('error'))
            broker.logger.clear()

    def _check_process_broker_sharding_no_others(self, state):
        # verify that when existing own_shard_range has given state and there
        # are other shard ranges then the sharding process will begin
        broker = self._make_broker(hash_='hash%s' % state)
        node = {'ip': '1.2.3.4', 'port': 6040, 'device': 'sda5', 'id': '2',
                'index': 0}
        own_sr = broker.get_own_shard_range()
        self.assertTrue(own_sr.update_state(state))
        epoch = Timestamp.now()
        own_sr.epoch = epoch
        shard_ranges = self._make_shard_ranges((('', 'm'), ('m', '')))
        broker.merge_shard_ranges([own_sr] + shard_ranges)

        with self._mock_sharder() as sharder:
            with mock.patch.object(
                    sharder, '_create_shard_containers', return_value=0):
                with mock_timestamp_now() as now:
                    sharder._audit_container = mock.MagicMock()
                    sharder._process_broker(broker, node, 99)
                    final_own_sr = broker.get_own_shard_range(no_default=True)

        self.assertEqual(dict(own_sr, meta_timestamp=now),
                         dict(final_own_sr))
        self.assertEqual(SHARDING, broker.get_db_state())
        self.assertEqual(epoch.normal, parse_db_filename(broker.db_file)[1])
        self.assertFalse(broker.logger.get_lines_for_level('warning'))
        self.assertFalse(broker.logger.get_lines_for_level('error'))

    def test_process_broker_sharding_with_own_shard_range_no_others(self):
        self._check_process_broker_sharding_no_others(ShardRange.SHARDING)
        self._check_process_broker_sharding_no_others(ShardRange.SHRINKING)

    def test_process_broker_not_sharding_others(self):
        # verify that sharding process will not start when own shard range is
        # missing or in wrong state even when other shard ranges are in the db
        broker = self._make_broker()
        node = {'ip': '1.2.3.4', 'port': 6040, 'device': 'sda5', 'id': '2',
                'index': 0}
        # sanity check
        self.assertIsNone(broker.get_own_shard_range(no_default=True))
        self.assertEqual(UNSHARDED, broker.get_db_state())

        # add shard ranges - but not own
        shard_ranges = self._make_shard_ranges((('', 'h'), ('h', '')))
        broker.merge_shard_ranges(shard_ranges)

        with self._mock_sharder() as sharder:
            sharder._process_broker(broker, node, 99)
        self.assertIsNone(broker.get_own_shard_range(no_default=True))
        self.assertEqual(UNSHARDED, broker.get_db_state())
        self.assertFalse(broker.logger.get_lines_for_level('warning'))
        self.assertFalse(broker.logger.get_lines_for_level('error'))
        broker.logger.clear()

        # now add own shard range
        for state in sorted(ShardRange.STATES):
            if state in (ShardRange.SHARDING,
                         ShardRange.SHRINKING,
                         ShardRange.SHARDED):
                epoch = None
            else:
                epoch = Timestamp.now()

            own_sr = broker.get_own_shard_range()  # returns the default
            own_sr.update_state(state)
            own_sr.epoch = epoch
            broker.merge_shard_ranges([own_sr])
            with self._mock_sharder() as sharder:
                with mock_timestamp_now() as now:
                    sharder._process_broker(broker, node, 99)
                    own_shard_range = broker.get_own_shard_range(
                        no_default=True)
            self.assertEqual(dict(own_sr, meta_timestamp=now),
                             dict(own_shard_range))
            self.assertEqual(UNSHARDED, broker.get_db_state())
            if epoch:
                self.assertFalse(broker.logger.get_lines_for_level('warning'))
            else:
                self.assertIn('missing epoch',
                              broker.logger.get_lines_for_level('warning')[0])
            self.assertFalse(broker.logger.get_lines_for_level('error'))
            broker.logger.clear()

    def _check_process_broker_sharding_others(self, state):
        # verify states in which own_shard_range will cause sharding
        # process to start when other shard ranges are in the db
        broker = self._make_broker(hash_='hash%s' % state)
        node = {'ip': '1.2.3.4', 'port': 6040, 'device': 'sda5', 'id': '2',
                'index': 0}
        # add shard ranges - but not own
        shard_ranges = self._make_shard_ranges((('', 'h'), ('h', '')))
        broker.merge_shard_ranges(shard_ranges)
        # sanity check
        self.assertIsNone(broker.get_own_shard_range(no_default=True))
        self.assertEqual(UNSHARDED, broker.get_db_state())

        # now set own shard range to given state and persist it
        own_sr = broker.get_own_shard_range()  # returns the default
        self.assertTrue(own_sr.update_state(state))
        epoch = Timestamp.now()
        own_sr.epoch = epoch
        broker.merge_shard_ranges([own_sr])
        with self._mock_sharder() as sharder:
            with mock_timestamp_now() as now:
                # we're not testing rest of the process here so prevent any
                # attempt to progress shard range states
                sharder._create_shard_containers = lambda *args: 0
                sharder._process_broker(broker, node, 99)
                own_shard_range = broker.get_own_shard_range(no_default=True)

        self.assertEqual(dict(own_sr, meta_timestamp=now),
                         dict(own_shard_range))
        self.assertEqual(SHARDING, broker.get_db_state())
        self.assertEqual(epoch.normal, parse_db_filename(broker.db_file)[1])
        self.assertFalse(broker.logger.get_lines_for_level('warning'))
        self.assertFalse(broker.logger.get_lines_for_level('error'))

    def test_process_broker_sharding_with_own_shard_range_and_others(self):
        self._check_process_broker_sharding_others(ShardRange.SHARDING)
        self._check_process_broker_sharding_others(ShardRange.SHRINKING)
        self._check_process_broker_sharding_others(ShardRange.SHARDED)

    def check_shard_ranges_sent(self, broker, expected_sent):
        bodies = []
        servers = []

        def capture_send(conn, data):
            bodies.append(data)

        def capture_connect(host, port, *a, **kw):
            servers.append((host, port))

        self.assertFalse(broker.get_own_shard_range().reported)  # sanity
        with self._mock_sharder() as sharder:
            with mocked_http_conn(204, 204, 204,
                                  give_send=capture_send,
                                  give_connect=capture_connect) as mock_conn:
                sharder._update_root_container(broker)

        for req in mock_conn.requests:
            self.assertEqual('PUT', req['method'])
        self.assertEqual([expected_sent] * 3,
                         [json.loads(b) for b in bodies])
        self.assertEqual(servers, [
            # NB: replication interfaces
            ('10.0.1.0', 1100),
            ('10.0.1.1', 1101),
            ('10.0.1.2', 1102),
        ])
        self.assertTrue(broker.get_own_shard_range().reported)

    def test_update_root_container_own_range(self):
        broker = self._make_broker()

        # nothing to send
        with self._mock_sharder() as sharder:
            with mocked_http_conn() as mock_conn:
                sharder._update_root_container(broker)
        self.assertFalse(mock_conn.requests)

        def check_only_own_shard_range_sent(state):
            own_shard_range = broker.get_own_shard_range()
            self.assertTrue(own_shard_range.update_state(
                state, state_timestamp=next(self.ts_iter)))
            broker.merge_shard_ranges([own_shard_range])
            # add an object, expect to see it reflected in the own shard range
            # that is sent
            broker.put_object(str(own_shard_range.object_count + 1),
                              next(self.ts_iter).internal, 1, '', '')
            with mock_timestamp_now() as now:
                # force own shard range meta updates to be at fixed timestamp
                expected_sent = [
                    dict(own_shard_range,
                         meta_timestamp=now.internal,
                         object_count=own_shard_range.object_count + 1,
                         bytes_used=own_shard_range.bytes_used + 1)]
                self.check_shard_ranges_sent(broker, expected_sent)

        for state in ShardRange.STATES:
            with annotate_failure(state):
                check_only_own_shard_range_sent(state)

    def test_update_root_container_already_reported(self):
        broker = self._make_broker()

        def check_already_reported_not_sent(state):
            own_shard_range = broker.get_own_shard_range()

            own_shard_range.reported = True
            self.assertTrue(own_shard_range.update_state(
                state, state_timestamp=next(self.ts_iter)))
            # Check that updating state clears the flag
            self.assertFalse(own_shard_range.reported)

            # If we claim to have already updated...
            own_shard_range.reported = True
            broker.merge_shard_ranges([own_shard_range])

            # ... then there's nothing to send
            with self._mock_sharder() as sharder:
                with mocked_http_conn() as mock_conn:
                    sharder._update_root_container(broker)
            self.assertFalse(mock_conn.requests)

        for state in ShardRange.STATES:
            with annotate_failure(state):
                check_already_reported_not_sent(state)

    def test_update_root_container_all_ranges(self):
        broker = self._make_broker()
        other_shard_ranges = self._make_shard_ranges((('', 'h'), ('h', '')))
        self.assertTrue(other_shard_ranges[0].set_deleted())
        broker.merge_shard_ranges(other_shard_ranges)

        # own range missing - send nothing
        with self._mock_sharder() as sharder:
            with mocked_http_conn() as mock_conn:
                sharder._update_root_container(broker)
        self.assertFalse(mock_conn.requests)

        def check_all_shard_ranges_sent(state):
            own_shard_range = broker.get_own_shard_range()
            self.assertTrue(own_shard_range.update_state(
                state, state_timestamp=next(self.ts_iter)))
            broker.merge_shard_ranges([own_shard_range])
            # add an object, expect to see it reflected in the own shard range
            # that is sent
            broker.put_object(str(own_shard_range.object_count + 1),
                              next(self.ts_iter).internal, 1, '', '')
            with mock_timestamp_now() as now:
                shard_ranges = broker.get_shard_ranges(include_deleted=True)
                expected_sent = sorted([
                    own_shard_range.copy(
                        meta_timestamp=now.internal,
                        object_count=own_shard_range.object_count + 1,
                        bytes_used=own_shard_range.bytes_used + 1)] +
                    shard_ranges,
                    key=lambda sr: (sr.upper, sr.state, sr.lower))
                self.check_shard_ranges_sent(
                    broker, [dict(sr) for sr in expected_sent])

        for state in ShardRange.STATES.keys():
            with annotate_failure(state):
                check_all_shard_ranges_sent(state)

    def test_audit_root_container(self):
        broker = self._make_broker()

        expected_stats = {'attempted': 1, 'success': 1, 'failure': 0}
        with self._mock_sharder() as sharder:
            with mock.patch.object(
                    sharder, '_audit_shard_container') as mocked:
                sharder._audit_container(broker)
        self._assert_stats(expected_stats, sharder, 'audit_root')
        self.assertFalse(sharder.logger.get_lines_for_level('warning'))
        self.assertFalse(sharder.logger.get_lines_for_level('error'))
        mocked.assert_not_called()

        def assert_overlap_warning(line, state_text):
            self.assertIn(
                'Audit failed for root %s' % broker.db_file, line)
            self.assertIn(
                'overlapping ranges in state %s: k-t s-z' % state_text,
                line)

        expected_stats = {'attempted': 1, 'success': 0, 'failure': 1}
        shard_bounds = (('a', 'j'), ('k', 't'), ('s', 'z'))
        for state, state_text in ShardRange.STATES.items():
            shard_ranges = self._make_shard_ranges(shard_bounds, state)
            broker.merge_shard_ranges(shard_ranges)
            with self._mock_sharder() as sharder:
                with mock.patch.object(
                        sharder, '_audit_shard_container') as mocked:
                    sharder._audit_container(broker)
            lines = sharder.logger.get_lines_for_level('warning')
            assert_overlap_warning(lines[0], state_text)
            self.assertFalse(lines[1:])
            self.assertFalse(sharder.logger.get_lines_for_level('error'))
            self._assert_stats(expected_stats, sharder, 'audit_root')
            mocked.assert_not_called()

        def assert_missing_warning(line):
            self.assertIn(
                'Audit failed for root %s' % broker.db_file, line)
            self.assertIn('missing range(s): -a j-k z-', line)

        own_shard_range = broker.get_own_shard_range()
        states = (ShardRange.SHARDING, ShardRange.SHARDED)
        for state in states:
            own_shard_range.update_state(
                state, state_timestamp=next(self.ts_iter))
            broker.merge_shard_ranges([own_shard_range])
            with self._mock_sharder() as sharder:
                with mock.patch.object(
                        sharder, '_audit_shard_container') as mocked:
                    sharder._audit_container(broker)
            lines = sharder.logger.get_lines_for_level('warning')
            assert_missing_warning(lines[0])
            assert_overlap_warning(lines[0], state_text)
            self.assertFalse(lines[1:])
            self.assertFalse(sharder.logger.get_lines_for_level('error'))
            self._assert_stats(expected_stats, sharder, 'audit_root')
            mocked.assert_not_called()

    def test_audit_old_style_shard_container(self):
        broker = self._make_broker(account='.shards_a', container='shard_c')
        broker.set_sharding_sysmeta('Root', 'a/c')
        # include overlaps to verify correct match for updating own shard range
        shard_bounds = (
            ('a', 'j'), ('k', 't'), ('k', 's'), ('l', 's'), ('s', 'z'))
        shard_ranges = self._make_shard_ranges(shard_bounds, ShardRange.ACTIVE)
        shard_ranges[1].name = broker.path
        expected_stats = {'attempted': 1, 'success': 0, 'failure': 1}

        def call_audit_container(exc=None):
            with self._mock_sharder() as sharder:
                sharder.logger = debug_logger()
                with mock.patch.object(sharder, '_audit_root_container') \
                        as mocked, mock.patch.object(
                            sharder, 'int_client') as mock_swift:
                    mock_response = mock.MagicMock()
                    mock_response.headers = {'x-backend-record-type':
                                             'shard'}
                    mock_response.body = json.dumps(
                        [dict(sr) for sr in shard_ranges])
                    mock_swift.make_request.return_value = mock_response
                    mock_swift.make_request.side_effect = exc
                    mock_swift.make_path = (lambda a, c:
                                            '/v1/%s/%s' % (a, c))
                    sharder.reclaim_age = 0
                    sharder._audit_container(broker)
            mocked.assert_not_called()
            return sharder, mock_swift

        # bad account name
        broker.account = 'bad_account'
        sharder, mock_swift = call_audit_container()
        lines = sharder.logger.get_lines_for_level('warning')
        self._assert_stats(expected_stats, sharder, 'audit_shard')
        self.assertIn('Audit warnings for shard %s' % broker.db_file, lines[0])
        self.assertIn('account not in shards namespace', lines[0])
        self.assertNotIn('root has no matching shard range', lines[0])
        self.assertNotIn('unable to get shard ranges from root', lines[0])
        self.assertIn('Audit failed for shard %s' % broker.db_file, lines[1])
        self.assertIn('missing own shard range', lines[1])
        self.assertFalse(lines[2:])
        self.assertFalse(broker.is_deleted())

        # missing own shard range
        broker.get_info()
        sharder, mock_swift = call_audit_container()
        lines = sharder.logger.get_lines_for_level('warning')
        self._assert_stats(expected_stats, sharder, 'audit_shard')
        self.assertIn('Audit failed for shard %s' % broker.db_file, lines[0])
        self.assertIn('missing own shard range', lines[0])
        self.assertNotIn('unable to get shard ranges from root', lines[0])
        self.assertFalse(lines[1:])
        self.assertFalse(sharder.logger.get_lines_for_level('error'))
        self.assertFalse(broker.is_deleted())

        # create own shard range, no match in root
        expected_stats = {'attempted': 1, 'success': 1, 'failure': 0}
        own_shard_range = broker.get_own_shard_range()  # get the default
        own_shard_range.lower = 'j'
        own_shard_range.upper = 'k'
        broker.merge_shard_ranges([own_shard_range])
        sharder, mock_swift = call_audit_container()
        lines = sharder.logger.get_lines_for_level('warning')
        self.assertIn('Audit warnings for shard %s' % broker.db_file, lines[0])
        self.assertNotIn('account not in shards namespace', lines[0])
        self.assertNotIn('missing own shard range', lines[0])
        self.assertIn('root has no matching shard range', lines[0])
        self.assertNotIn('unable to get shard ranges from root', lines[0])
        self._assert_stats(expected_stats, sharder, 'audit_shard')
        self.assertFalse(lines[1:])
        self.assertFalse(sharder.logger.get_lines_for_level('error'))
        self.assertFalse(broker.is_deleted())
        expected_headers = {'X-Backend-Record-Type': 'shard',
                            'X-Newest': 'true',
                            'X-Backend-Include-Deleted': 'True',
                            'X-Backend-Override-Deleted': 'true'}
        params = {'format': 'json', 'marker': 'j', 'end_marker': 'k'}
        mock_swift.make_request.assert_called_once_with(
            'GET', '/v1/a/c', expected_headers, acceptable_statuses=(2,),
            params=params)

        # create own shard range, failed response from root
        expected_stats = {'attempted': 1, 'success': 1, 'failure': 0}
        own_shard_range = broker.get_own_shard_range()  # get the default
        own_shard_range.lower = 'j'
        own_shard_range.upper = 'k'
        broker.merge_shard_ranges([own_shard_range])
        sharder, mock_swift = call_audit_container(
            exc=internal_client.UnexpectedResponse('bad', 'resp'))
        lines = sharder.logger.get_lines_for_level('warning')
        self.assertIn('Failed to get shard ranges', lines[0])
        self.assertIn('Audit warnings for shard %s' % broker.db_file, lines[1])
        self.assertNotIn('account not in shards namespace', lines[1])
        self.assertNotIn('missing own shard range', lines[1])
        self.assertNotIn('root has no matching shard range', lines[1])
        self.assertIn('unable to get shard ranges from root', lines[1])
        self._assert_stats(expected_stats, sharder, 'audit_shard')
        self.assertFalse(lines[2:])
        self.assertFalse(sharder.logger.get_lines_for_level('error'))
        self.assertFalse(broker.is_deleted())
        mock_swift.make_request.assert_called_once_with(
            'GET', '/v1/a/c', expected_headers, acceptable_statuses=(2,),
            params=params)

        def assert_ok():
            sharder, mock_swift = call_audit_container()
            self.assertFalse(sharder.logger.get_lines_for_level('warning'))
            self.assertFalse(sharder.logger.get_lines_for_level('error'))
            self._assert_stats(expected_stats, sharder, 'audit_shard')
            params = {'format': 'json', 'marker': 'k', 'end_marker': 't'}
            mock_swift.make_request.assert_called_once_with(
                'GET', '/v1/a/c', expected_headers, acceptable_statuses=(2,),
                params=params)

        # make own shard range match one in root, but different state
        shard_ranges[1].timestamp = Timestamp.now()
        broker.merge_shard_ranges([shard_ranges[1]])
        now = Timestamp.now()
        shard_ranges[1].update_state(ShardRange.SHARDING, state_timestamp=now)
        assert_ok()
        self.assertFalse(broker.is_deleted())
        # own shard range state is updated from root version
        own_shard_range = broker.get_own_shard_range()
        self.assertEqual(ShardRange.SHARDING, own_shard_range.state)
        self.assertEqual(now, own_shard_range.state_timestamp)

        own_shard_range.update_state(ShardRange.SHARDED,
                                     state_timestamp=Timestamp.now())
        broker.merge_shard_ranges([own_shard_range])
        assert_ok()

        own_shard_range.deleted = 1
        own_shard_range.timestamp = Timestamp.now()
        broker.merge_shard_ranges([own_shard_range])
        assert_ok()
        self.assertTrue(broker.is_deleted())

    def test_audit_shard_container(self):
        broker = self._make_broker(account='.shards_a', container='shard_c')
        broker.set_sharding_sysmeta('Quoted-Root', 'a/c')
        # include overlaps to verify correct match for updating own shard range
        shard_bounds = (
            ('a', 'j'), ('k', 't'), ('k', 's'), ('l', 's'), ('s', 'z'))
        shard_ranges = self._make_shard_ranges(shard_bounds, ShardRange.ACTIVE)
        shard_ranges[1].name = broker.path
        expected_stats = {'attempted': 1, 'success': 0, 'failure': 1}

        def call_audit_container(exc=None):
            with self._mock_sharder() as sharder:
                with mock.patch.object(sharder, '_audit_root_container') \
                        as mocked, mock.patch.object(
                            sharder, 'int_client') as mock_swift:
                    mock_response = mock.MagicMock()
                    mock_response.headers = {'x-backend-record-type':
                                             'shard'}
                    mock_response.body = json.dumps(
                        [dict(sr) for sr in shard_ranges])
                    mock_swift.make_request.return_value = mock_response
                    mock_swift.make_request.side_effect = exc
                    mock_swift.make_path = (lambda a, c:
                                            '/v1/%s/%s' % (a, c))
                    sharder.reclaim_age = 0
                    sharder._audit_container(broker)
            mocked.assert_not_called()
            return sharder, mock_swift

        # bad account name
        broker.account = 'bad_account'
        sharder, mock_swift = call_audit_container()
        lines = sharder.logger.get_lines_for_level('warning')
        self._assert_stats(expected_stats, sharder, 'audit_shard')
        self.assertIn('Audit warnings for shard %s' % broker.db_file, lines[0])
        self.assertIn('account not in shards namespace', lines[0])
        self.assertNotIn('root has no matching shard range', lines[0])
        self.assertNotIn('unable to get shard ranges from root', lines[0])
        self.assertIn('Audit failed for shard %s' % broker.db_file, lines[1])
        self.assertIn('missing own shard range', lines[1])
        self.assertFalse(lines[2:])
        self.assertFalse(broker.is_deleted())

        # missing own shard range
        broker.get_info()
        sharder, mock_swift = call_audit_container()
        lines = sharder.logger.get_lines_for_level('warning')
        self._assert_stats(expected_stats, sharder, 'audit_shard')
        self.assertIn('Audit failed for shard %s' % broker.db_file, lines[0])
        self.assertIn('missing own shard range', lines[0])
        self.assertNotIn('unable to get shard ranges from root', lines[0])
        self.assertFalse(lines[1:])
        self.assertFalse(sharder.logger.get_lines_for_level('error'))
        self.assertFalse(broker.is_deleted())

        # create own shard range, no match in root
        expected_stats = {'attempted': 1, 'success': 1, 'failure': 0}
        own_shard_range = broker.get_own_shard_range()  # get the default
        own_shard_range.lower = 'j'
        own_shard_range.upper = 'k'
        broker.merge_shard_ranges([own_shard_range])
        sharder, mock_swift = call_audit_container()
        lines = sharder.logger.get_lines_for_level('warning')
        self.assertIn('Audit warnings for shard %s' % broker.db_file, lines[0])
        self.assertNotIn('account not in shards namespace', lines[0])
        self.assertNotIn('missing own shard range', lines[0])
        self.assertIn('root has no matching shard range', lines[0])
        self.assertNotIn('unable to get shard ranges from root', lines[0])
        self._assert_stats(expected_stats, sharder, 'audit_shard')
        self.assertFalse(lines[1:])
        self.assertFalse(sharder.logger.get_lines_for_level('error'))
        self.assertFalse(broker.is_deleted())
        expected_headers = {'X-Backend-Record-Type': 'shard',
                            'X-Newest': 'true',
                            'X-Backend-Include-Deleted': 'True',
                            'X-Backend-Override-Deleted': 'true'}
        params = {'format': 'json', 'marker': 'j', 'end_marker': 'k'}
        mock_swift.make_request.assert_called_once_with(
            'GET', '/v1/a/c', expected_headers, acceptable_statuses=(2,),
            params=params)

        # create own shard range, failed response from root
        expected_stats = {'attempted': 1, 'success': 1, 'failure': 0}
        own_shard_range = broker.get_own_shard_range()  # get the default
        own_shard_range.lower = 'j'
        own_shard_range.upper = 'k'
        broker.merge_shard_ranges([own_shard_range])
        sharder, mock_swift = call_audit_container(
            exc=internal_client.UnexpectedResponse('bad', 'resp'))
        lines = sharder.logger.get_lines_for_level('warning')
        self.assertIn('Failed to get shard ranges', lines[0])
        self.assertIn('Audit warnings for shard %s' % broker.db_file, lines[1])
        self.assertNotIn('account not in shards namespace', lines[1])
        self.assertNotIn('missing own shard range', lines[1])
        self.assertNotIn('root has no matching shard range', lines[1])
        self.assertIn('unable to get shard ranges from root', lines[1])
        self._assert_stats(expected_stats, sharder, 'audit_shard')
        self.assertFalse(lines[2:])
        self.assertFalse(sharder.logger.get_lines_for_level('error'))
        self.assertFalse(broker.is_deleted())
        mock_swift.make_request.assert_called_once_with(
            'GET', '/v1/a/c', expected_headers, acceptable_statuses=(2,),
            params=params)

        def assert_ok():
            sharder, mock_swift = call_audit_container()
            self.assertFalse(sharder.logger.get_lines_for_level('warning'))
            self.assertFalse(sharder.logger.get_lines_for_level('error'))
            self._assert_stats(expected_stats, sharder, 'audit_shard')
            params = {'format': 'json', 'marker': 'k', 'end_marker': 't'}
            mock_swift.make_request.assert_called_once_with(
                'GET', '/v1/a/c', expected_headers, acceptable_statuses=(2,),
                params=params)

        # make own shard range match one in root, but different state
        shard_ranges[1].timestamp = Timestamp.now()
        broker.merge_shard_ranges([shard_ranges[1]])
        now = Timestamp.now()
        shard_ranges[1].update_state(ShardRange.SHARDING, state_timestamp=now)
        assert_ok()
        self.assertFalse(broker.is_deleted())
        # own shard range state is updated from root version
        own_shard_range = broker.get_own_shard_range()
        self.assertEqual(ShardRange.SHARDING, own_shard_range.state)
        self.assertEqual(now, own_shard_range.state_timestamp)

        own_shard_range.update_state(ShardRange.SHARDED,
                                     state_timestamp=Timestamp.now())
        broker.merge_shard_ranges([own_shard_range])
        assert_ok()

        own_shard_range.deleted = 1
        own_shard_range.timestamp = Timestamp.now()
        broker.merge_shard_ranges([own_shard_range])
        del shard_ranges[:]  # root responds with no shard ranges
        assert_ok()
        self.assertTrue(broker.is_deleted())

    def test_shrinking_shard_container(self):
        broker = self._make_broker(account='.shards_a', container='shard_c')
        broker.set_sharding_sysmeta('Quoted-Root', 'a/c')
        shard_bounds = (('j', 'm'), ('j', 't'))
        shard_ranges = self._make_shard_ranges(shard_bounds, ShardRange.ACTIVE)
        broker_sr = shard_ranges[0]
        broker_sr.name = broker.path
        broker.merge_shard_ranges([broker_sr])
        self.assertEqual([], broker.get_shard_ranges())
        self.assertEqual([broker_sr], broker.get_shard_ranges(
            include_own=True))

        # mark our range as shrinking
        shard_ranges[0].state = ShardRange.SHRINKING
        mock_response = mock.MagicMock()
        mock_response.headers = {'x-backend-record-type':
                                 'shard'}
        mock_response.body = json.dumps(
            [dict(sr) for sr in shard_ranges])

        with self._mock_sharder() as sharder:
            sharder.int_client.make_request.return_value = mock_response
            sharder._audit_container(broker)

        self.assertEqual(shard_ranges, broker.get_shard_ranges(
            include_own=True))
        debug_lines = self.logger.get_lines_for_level('debug')
        self.assertEqual(['Updating 2 shard_range(s) from root'], debug_lines)

    def test_shrinking_cleave_with_rando_states_blocks(self):
        broker = self._make_broker(account='.shards_a', container='shard_c')
        broker.set_sharding_sysmeta('Quoted-Root', 'a/c')
        shard_ranges = [
            # this is us, we're ready to cleave!
            ShardRange(broker.path, Timestamp.now(),
                       'j', 'm', state=ShardRange.SHRINKING),
            # having unready shard ranges grinds cleave to a halt
            ShardRange('.shards_a/c_B', Timestamp.now(),
                       'j', 'n', state=ShardRange.SHARDING),
            # we have a ready shard range, but cleaving context cusors don't
            # support skipping ahead
            ShardRange('.shards_a/c_C', Timestamp.now(),
                       'j', 't', state=ShardRange.ACTIVE),
        ]
        broker.merge_shard_ranges(shard_ranges)

        with self._mock_sharder() as sharder:
            sharder._cleave(broker)

        info_lines = self.logger.get_lines_for_level('info')
        self.assertEqual([
            'Stopped cleave at unready %s' % shard_ranges[1]
        ], info_lines)

    def test_find_and_enable_sharding_candidates(self):
        broker = self._make_broker()
        broker.enable_sharding(next(self.ts_iter))
        shard_bounds = (('', 'here'), ('here', 'there'), ('there', ''))
        shard_ranges = self._make_shard_ranges(
            shard_bounds, state=ShardRange.CLEAVED)
        shard_ranges[0].state = ShardRange.ACTIVE
        broker.merge_shard_ranges(shard_ranges)
        self.assertTrue(broker.set_sharding_state())
        self.assertTrue(broker.set_sharded_state())
        with self._mock_sharder() as sharder:
            sharder._find_and_enable_sharding_candidates(broker)

        # one range just below threshold
        shard_ranges[0].update_meta(sharder.shard_container_threshold - 1, 0)
        broker.merge_shard_ranges(shard_ranges[0])
        with self._mock_sharder() as sharder:
            sharder._find_and_enable_sharding_candidates(broker)
        self._assert_shard_ranges_equal(shard_ranges,
                                        broker.get_shard_ranges())

        # two ranges above threshold, only one ACTIVE
        shard_ranges[0].update_meta(sharder.shard_container_threshold, 0)
        shard_ranges[2].update_meta(sharder.shard_container_threshold + 1, 0)
        broker.merge_shard_ranges([shard_ranges[0], shard_ranges[2]])
        with self._mock_sharder() as sharder:
            with mock_timestamp_now() as now:
                sharder._find_and_enable_sharding_candidates(broker)
        expected = shard_ranges[0].copy(state=ShardRange.SHARDING,
                                        state_timestamp=now, epoch=now)
        self._assert_shard_ranges_equal([expected] + shard_ranges[1:],
                                        broker.get_shard_ranges())

        # check idempotency
        with self._mock_sharder() as sharder:
            with mock_timestamp_now() as now:
                sharder._find_and_enable_sharding_candidates(broker)
        self._assert_shard_ranges_equal([expected] + shard_ranges[1:],
                                        broker.get_shard_ranges())

        # two ranges above threshold, both ACTIVE
        shard_ranges[2].update_state(ShardRange.ACTIVE)
        broker.merge_shard_ranges(shard_ranges[2])
        with self._mock_sharder() as sharder:
            with mock_timestamp_now() as now:
                sharder._find_and_enable_sharding_candidates(broker)
        expected_2 = shard_ranges[2].copy(state=ShardRange.SHARDING,
                                          state_timestamp=now, epoch=now)
        self._assert_shard_ranges_equal(
            [expected, shard_ranges[1], expected_2], broker.get_shard_ranges())

        # check idempotency
        with self._mock_sharder() as sharder:
            with mock_timestamp_now() as now:
                sharder._find_and_enable_sharding_candidates(broker)
        self._assert_shard_ranges_equal(
            [expected, shard_ranges[1], expected_2], broker.get_shard_ranges())

    def test_find_and_enable_sharding_candidates_bootstrap(self):
        broker = self._make_broker()
        with self._mock_sharder(
                conf={'shard_container_threshold': 1}) as sharder:
            sharder._find_and_enable_sharding_candidates(broker)
        self.assertEqual(ShardRange.ACTIVE, broker.get_own_shard_range().state)
        broker.put_object('obj', next(self.ts_iter).internal, 1, '', '')
        self.assertEqual(1, broker.get_info()['object_count'])
        with self._mock_sharder(
                conf={'shard_container_threshold': 1}) as sharder:
            with mock_timestamp_now() as now:
                sharder._find_and_enable_sharding_candidates(
                    broker, [broker.get_own_shard_range()])
        own_sr = broker.get_own_shard_range()
        self.assertEqual(ShardRange.SHARDING, own_sr.state)
        self.assertEqual(now, own_sr.state_timestamp)
        self.assertEqual(now, own_sr.epoch)

        # check idempotency
        with self._mock_sharder(
                conf={'shard_container_threshold': 1}) as sharder:
            with mock_timestamp_now():
                sharder._find_and_enable_sharding_candidates(
                    broker, [broker.get_own_shard_range()])
        own_sr = broker.get_own_shard_range()
        self.assertEqual(ShardRange.SHARDING, own_sr.state)
        self.assertEqual(now, own_sr.state_timestamp)
        self.assertEqual(now, own_sr.epoch)

    def test_find_and_enable_shrinking_candidates(self):
        broker = self._make_broker()
        broker.enable_sharding(next(self.ts_iter))
        shard_bounds = (('', 'here'), ('here', 'there'), ('there', ''))
        size = (DEFAULT_SHARD_SHRINK_POINT *
                DEFAULT_SHARD_CONTAINER_THRESHOLD / 100)
        shard_ranges = self._make_shard_ranges(
            shard_bounds, state=ShardRange.ACTIVE, object_count=size)
        broker.merge_shard_ranges(shard_ranges)
        self.assertTrue(broker.set_sharding_state())
        self.assertTrue(broker.set_sharded_state())
        with self._mock_sharder() as sharder:
            sharder._find_and_enable_shrinking_candidates(broker)
        self._assert_shard_ranges_equal(shard_ranges,
                                        broker.get_shard_ranges())

        # one range just below threshold
        shard_ranges[0].update_meta(size - 1, 0)
        broker.merge_shard_ranges(shard_ranges[0])
        with self._mock_sharder() as sharder:
            with mock_timestamp_now() as now:
                sharder._send_shard_ranges = mock.MagicMock()
                sharder._find_and_enable_shrinking_candidates(broker)
        acceptor = shard_ranges[1].copy(lower=shard_ranges[0].lower)
        acceptor.timestamp = now
        donor = shard_ranges[0].copy(state=ShardRange.SHRINKING,
                                     state_timestamp=now, epoch=now)
        self._assert_shard_ranges_equal([donor, acceptor, shard_ranges[2]],
                                        broker.get_shard_ranges())
        sharder._send_shard_ranges.assert_has_calls(
            [mock.call(acceptor.account, acceptor.container, [acceptor]),
             mock.call(donor.account, donor.container, [donor, acceptor])]
        )

        # check idempotency
        with self._mock_sharder() as sharder:
            with mock_timestamp_now() as now:
                sharder._send_shard_ranges = mock.MagicMock()
                sharder._find_and_enable_shrinking_candidates(broker)
        self._assert_shard_ranges_equal([donor, acceptor, shard_ranges[2]],
                                        broker.get_shard_ranges())
        sharder._send_shard_ranges.assert_has_calls(
            [mock.call(acceptor.account, acceptor.container, [acceptor]),
             mock.call(donor.account, donor.container, [donor, acceptor])]
        )

        # acceptor falls below threshold - not a candidate
        with self._mock_sharder() as sharder:
            with mock_timestamp_now() as now:
                acceptor.update_meta(0, 0, meta_timestamp=now)
                broker.merge_shard_ranges(acceptor)
                sharder._send_shard_ranges = mock.MagicMock()
                sharder._find_and_enable_shrinking_candidates(broker)
        self._assert_shard_ranges_equal([donor, acceptor, shard_ranges[2]],
                                        broker.get_shard_ranges())
        sharder._send_shard_ranges.assert_has_calls(
            [mock.call(acceptor.account, acceptor.container, [acceptor]),
             mock.call(donor.account, donor.container, [donor, acceptor])]
        )

        # ...until donor has shrunk
        with self._mock_sharder() as sharder:
            with mock_timestamp_now() as now:
                donor.update_state(ShardRange.SHARDED, state_timestamp=now)
                donor.set_deleted(timestamp=now)
                broker.merge_shard_ranges(donor)
                sharder._send_shard_ranges = mock.MagicMock()
                sharder._find_and_enable_shrinking_candidates(broker)
        new_acceptor = shard_ranges[2].copy(lower=acceptor.lower)
        new_acceptor.timestamp = now
        new_donor = acceptor.copy(state=ShardRange.SHRINKING,
                                  state_timestamp=now, epoch=now)
        self._assert_shard_ranges_equal(
            [donor, new_donor, new_acceptor],
            broker.get_shard_ranges(include_deleted=True))
        sharder._send_shard_ranges.assert_has_calls(
            [mock.call(new_acceptor.account, new_acceptor.container,
                       [new_acceptor]),
             mock.call(new_donor.account, new_donor.container,
                       [new_donor, new_acceptor])]
        )

        # ..finally last shard shrinks to root
        with self._mock_sharder() as sharder:
            with mock_timestamp_now() as now:
                new_donor.update_state(ShardRange.SHARDED, state_timestamp=now)
                new_donor.set_deleted(timestamp=now)
                new_acceptor.update_meta(0, 0, meta_timestamp=now)
                broker.merge_shard_ranges([new_donor, new_acceptor])
                sharder._send_shard_ranges = mock.MagicMock()
                sharder._find_and_enable_shrinking_candidates(broker)
        final_donor = new_acceptor.copy(state=ShardRange.SHRINKING,
                                        state_timestamp=now, epoch=now)
        self._assert_shard_ranges_equal(
            [donor, new_donor, final_donor],
            broker.get_shard_ranges(include_deleted=True))
        sharder._send_shard_ranges.assert_has_calls(
            [mock.call(final_donor.account, final_donor.container,
                       [final_donor, broker.get_own_shard_range()])]
        )

    def test_partition_and_device_filters(self):
        # verify partitions and devices kwargs result in filtering of processed
        # containers but not of the local device ids.
        ring = FakeRing()
        dev_ids = set()
        container_data = []
        for dev in ring.devs:
            dev_ids.add(dev['id'])
            part = str(dev['id'])
            broker = self._make_broker(
                container='c%s' % dev['id'], hash_='c%shash' % dev['id'],
                device=dev['device'], part=part)
            broker.update_metadata({'X-Container-Sysmeta-Sharding':
                                    ('true', next(self.ts_iter).internal)})
            container_data.append((broker.path, dev['id'], part))

        with self._mock_sharder() as sharder:
            sharder.ring = ring
            sharder._check_node = lambda node: os.path.join(
                sharder.conf['devices'], node['device'])
            with mock.patch.object(
                    sharder, '_process_broker') as mock_process_broker:
                sharder.run_once()
        self.assertEqual(dev_ids, set(sharder._local_device_ids))
        self.assertEqual(set(container_data),
                         set((call[0][0].path, call[0][1]['id'], call[0][2])
                             for call in mock_process_broker.call_args_list))

        with self._mock_sharder() as sharder:
            sharder.ring = ring
            sharder._check_node = lambda node: os.path.join(
                sharder.conf['devices'], node['device'])
            with mock.patch.object(
                    sharder, '_process_broker') as mock_process_broker:
                sharder.run_once(partitions='0')
        self.assertEqual(dev_ids, set(sharder._local_device_ids))
        self.assertEqual(set([container_data[0]]),
                         set((call[0][0].path, call[0][1]['id'], call[0][2])
                             for call in mock_process_broker.call_args_list))

        with self._mock_sharder() as sharder:
            sharder.ring = ring
            sharder._check_node = lambda node: os.path.join(
                sharder.conf['devices'], node['device'])
            with mock.patch.object(
                    sharder, '_process_broker') as mock_process_broker:
                sharder.run_once(partitions='2,0')
        self.assertEqual(dev_ids, set(sharder._local_device_ids))
        self.assertEqual(set([container_data[0], container_data[2]]),
                         set((call[0][0].path, call[0][1]['id'], call[0][2])
                             for call in mock_process_broker.call_args_list))

        with self._mock_sharder() as sharder:
            sharder.ring = ring
            sharder._check_node = lambda node: os.path.join(
                sharder.conf['devices'], node['device'])
            with mock.patch.object(
                    sharder, '_process_broker') as mock_process_broker:
                sharder.run_once(partitions='2,0', devices='sdc')
        self.assertEqual(dev_ids, set(sharder._local_device_ids))
        self.assertEqual(set([container_data[2]]),
                         set((call[0][0].path, call[0][1]['id'], call[0][2])
                             for call in mock_process_broker.call_args_list))

        with self._mock_sharder() as sharder:
            sharder.ring = ring
            sharder._check_node = lambda node: os.path.join(
                sharder.conf['devices'], node['device'])
            with mock.patch.object(
                    sharder, '_process_broker') as mock_process_broker:
                sharder.run_once(devices='sdb,sdc')
        self.assertEqual(dev_ids, set(sharder._local_device_ids))
        self.assertEqual(set(container_data[1:]),
                         set((call[0][0].path, call[0][1]['id'], call[0][2])
                             for call in mock_process_broker.call_args_list))

    def test_audit_cleave_contexts(self):

        def add_cleave_context(id, last_modified):
            params = {'ref': id,
                      'cursor': 'curs',
                      'max_row': 2,
                      'cleave_to_row': 2,
                      'last_cleave_to_row': 1,
                      'cleaving_done': False,
                      'misplaced_done': True,
                      'ranges_done': 2,
                      'ranges_todo': 4}
            key = 'X-Container-Sysmeta-Shard-Context-%s' % id
            with mock_timestamp_now(Timestamp(last_modified)):
                broker.update_metadata(
                    {key: (json.dumps(params),
                           Timestamp(last_modified).internal)})

        def get_context(id, broker):
            data = broker.get_sharding_sysmeta().get('Context-%s' % id)
            if data:
                return CleavingContext(**json.loads(data))
            return data

        reclaim_age = 100
        broker = self._make_broker()

        # sanity check
        self.assertIsNone(broker.get_own_shard_range(no_default=True))
        self.assertEqual(UNSHARDED, broker.get_db_state())

        # Setup some cleaving contexts
        id_old, id_newish = [str(uuid4()) for _ in range(2)]
        contexts = ((id_old, 1),
                    (id_newish, reclaim_age // 2))
        for id, last_modified in contexts:
            add_cleave_context(id, last_modified)

        with self._mock_sharder({'reclaim_age': str(reclaim_age)}) as sharder:
            with mock_timestamp_now(Timestamp(reclaim_age + 2)):
                sharder._audit_cleave_contexts(broker)

        old_ctx = get_context(id_old, broker)
        self.assertEqual(old_ctx, "")

        newish_ctx = get_context(id_newish, broker)
        self.assertEqual(newish_ctx.ref, id_newish)

        # If we push time another reclaim age later, and they all be removed
        # minus id_missing_lm as it has a later last_modified.
        with self._mock_sharder({'reclaim_age': str(reclaim_age)}) as sharder:
            with mock_timestamp_now(Timestamp(reclaim_age * 2)):
                sharder._audit_cleave_contexts(broker)

        newish_ctx = get_context(id_newish, broker)
        self.assertEqual(newish_ctx, "")


class TestShardingHelpers(unittest.TestCase):

    def setUp(self):
        self.ts = make_timestamp_iter()

    def srn(self, epoch, index):
        """
        These tests have the convention of dropping the hash from the shard
        name and keeping sets of ranges in order by epoch.
        """
        return '.shards_a/c-%s-%s' % (epoch.normal, index)

    def _stabilize(self, shard_ranges):
        # sanity: round trip to stabilize order
        broker = ContainerBroker(':memory:', account='a', container='c')
        broker.initialize()
        broker.merge_shard_ranges(shard_ranges)
        stable_order = broker.get_shard_ranges()
        # ideally tests literals are ordered
        self.assertEqual(shard_ranges, stable_order)
        return stable_order

    def test_shrinks_into_cleaved(self):
        epoch = next(self.ts)

        orig_shard_ranges = [
            ShardRange(self.srn(epoch, 0), epoch, ShardRange.MIN, 'a',
                       object_count=100, state=ShardRange.ACTIVE),
            ShardRange(self.srn(epoch, 1), epoch, 'a', 'b',
                       object_count=100, state=ShardRange.CLEAVED),
            ShardRange(self.srn(epoch, 2), epoch, 'b', 'c',
                       object_count=100, state=ShardRange.ACTIVE),
            ShardRange(self.srn(epoch, 3), epoch, 'c', ShardRange.MAX,
                       object_count=100, state=ShardRange.ACTIVE),
        ]
        shard_ranges = self._stabilize(orig_shard_ranges)

        acceptors = find_shrinking_acceptors(shard_ranges[2], shard_ranges)
        self.assertEqual(acceptors, [shard_ranges[1]])
        # nothing passed in gets mutated
        self.assertEqual(shard_ranges, orig_shard_ranges)

    def test_middle_shrinks_to_the_left(self):
        epoch = next(self.ts)

        orig_shard_ranges = [
            ShardRange(self.srn(epoch, 0), epoch, ShardRange.MIN, 'a',
                       object_count=100, state=ShardRange.ACTIVE),
            ShardRange(self.srn(epoch, 1), epoch, 'a', 'b',
                       object_count=100, state=ShardRange.ACTIVE),
            ShardRange(self.srn(epoch, 2), epoch, 'b', 'c',
                       object_count=100, state=ShardRange.ACTIVE),
            ShardRange(self.srn(epoch, 3), epoch, 'c', ShardRange.MAX,
                       object_count=100, state=ShardRange.ACTIVE),
        ]
        shard_ranges = self._stabilize(orig_shard_ranges)

        acceptors = find_shrinking_acceptors(shard_ranges[2], shard_ranges)
        self.assertEqual(acceptors, [shard_ranges[1]])
        # nothing passed in gets mutated
        self.assertEqual(shard_ranges, orig_shard_ranges)

    def test_last_shrinks_to_the_left(self):
        epoch = next(self.ts)

        shard_ranges = [
            ShardRange(self.srn(epoch, 0), epoch, ShardRange.MIN, 'a',
                       object_count=100, state=ShardRange.ACTIVE),
            ShardRange(self.srn(epoch, 1), epoch, 'a', 'b',
                       object_count=100, state=ShardRange.ACTIVE),
            ShardRange(self.srn(epoch, 2), epoch, 'b', 'c',
                       object_count=100, state=ShardRange.ACTIVE),
            ShardRange(self.srn(epoch, 3), epoch, 'c', ShardRange.MAX,
                       object_count=100, state=ShardRange.ACTIVE),
        ]
        shard_ranges = self._stabilize(shard_ranges)

        acceptors = find_shrinking_acceptors(shard_ranges[-1], shard_ranges)
        self.assertEqual(acceptors, [shard_ranges[-2]])

    def test_first_shrinks_to_the_right(self):
        epoch = next(self.ts)

        shard_ranges = [
            ShardRange(self.srn(epoch, 0), epoch, ShardRange.MIN, 'a',
                       object_count=100, state=ShardRange.ACTIVE),
            ShardRange(self.srn(epoch, 1), epoch, 'a', 'b',
                       object_count=100, state=ShardRange.ACTIVE),
            ShardRange(self.srn(epoch, 2), epoch, 'b', 'c',
                       object_count=100, state=ShardRange.ACTIVE),
            ShardRange(self.srn(epoch, 3), epoch, 'c', ShardRange.MAX,
                       object_count=100, state=ShardRange.ACTIVE),
        ]
        shard_ranges = self._stabilize(shard_ranges)

        acceptors = find_shrinking_acceptors(shard_ranges[0], shard_ranges)
        self.assertEqual(acceptors, [shard_ranges[1]])

<<<<<<< HEAD
=======
    def test_simple_overlap(self):
        epoch1 = next(self.ts)
        epoch2 = next(self.ts)

        shard_ranges = [
            ShardRange(self.srn(epoch1, 0), epoch1, ShardRange.MIN, 'b',
                       object_count=100, state=ShardRange.ACTIVE),
            ShardRange(self.srn(epoch2, 1), epoch2, 'a', 'c',
                       object_count=10, state=ShardRange.ACTIVE),
            ShardRange(self.srn(epoch1, 1), epoch1, 'b', 'd',
                       object_count=100, state=ShardRange.ACTIVE),
            ShardRange(self.srn(epoch1, 2), epoch1, 'd', ShardRange.MAX,
                       object_count=100, state=ShardRange.ACTIVE),
        ]
        shard_ranges = self._stabilize(shard_ranges)

        acceptors = find_shrinking_acceptors(shard_ranges[1], shard_ranges)
        self.assertEqual(acceptors, [shard_ranges[0], shard_ranges[2]])

        shard_ranges = [
            ShardRange(self.srn(epoch1, 0), epoch1, ShardRange.MIN, 'b',
                       object_count=100, state=ShardRange.ACTIVE),
            ShardRange(self.srn(epoch1, 1), epoch1, 'b', 'd',
                       object_count=100, state=ShardRange.ACTIVE),
            ShardRange(self.srn(epoch2, 1), epoch2, 'c', 'e',
                       object_count=10, state=ShardRange.ACTIVE),
            ShardRange(self.srn(epoch1, 2), epoch1, 'd', ShardRange.MAX,
                       object_count=100, state=ShardRange.ACTIVE),
        ]
        shard_ranges = self._stabilize(shard_ranges)

        acceptors = find_shrinking_acceptors(shard_ranges[2], shard_ranges)
        self.assertEqual(acceptors, [shard_ranges[1], shard_ranges[3]])

>>>>>>> 71ac5cb9
    def test_shadowed_overlap_shrinks_left(self):
        epoch1 = next(self.ts)
        epoch2 = next(self.ts)

        shard_ranges = [
            ShardRange(self.srn(epoch1, 0), epoch1, ShardRange.MIN, 'a',
                       object_count=100, state=ShardRange.ACTIVE),
            ShardRange(self.srn(epoch1, 1), epoch1, 'a', 'b',
                       object_count=100, state=ShardRange.ACTIVE),
            # shadowed
            ShardRange(self.srn(epoch2, 1), epoch2, 'a', 'b',
                       object_count=100, state=ShardRange.ACTIVE),
            ShardRange(self.srn(epoch1, 2), epoch1, 'b', 'c',
                       object_count=100, state=ShardRange.ACTIVE),
            ShardRange(self.srn(epoch1, 3), epoch1, 'c', ShardRange.MAX,
                       object_count=100, state=ShardRange.ACTIVE),
        ]
        shard_ranges = self._stabilize(shard_ranges)

        acceptors = find_shrinking_acceptors(shard_ranges[2], shard_ranges)
        self.assertEqual(acceptors, [shard_ranges[1]])

    def test_covering_overlaps_shrinks_right(self):
        epoch1 = next(self.ts)
        epoch2 = next(self.ts)

        shard_ranges = [
            ShardRange(self.srn(epoch1, 0), epoch1, ShardRange.MIN, 'a',
                       object_count=100, state=ShardRange.ACTIVE),
            # covering
            ShardRange(self.srn(epoch1, 1), epoch1, 'a', 'b',
                       object_count=100, state=ShardRange.ACTIVE),
            ShardRange(self.srn(epoch2, 1), epoch2, 'a', 'b',
                       object_count=100, state=ShardRange.ACTIVE),
            ShardRange(self.srn(epoch1, 2), epoch1, 'b', 'c',
                       object_count=100, state=ShardRange.ACTIVE),
            ShardRange(self.srn(epoch1, 3), epoch1, 'c', ShardRange.MAX,
                       object_count=100, state=ShardRange.ACTIVE),
        ]
        shard_ranges = self._stabilize(shard_ranges)

        acceptors = find_shrinking_acceptors(shard_ranges[1], shard_ranges)
        self.assertEqual(acceptors, [shard_ranges[2]])

    def test_shrink_to_covering_overlap(self):
        epoch1 = next(self.ts)
        epoch2 = next(self.ts)

        shard_ranges = [
            ShardRange(self.srn(epoch1, 0), epoch1, ShardRange.MIN, 'a',
                       object_count=100, state=ShardRange.ACTIVE),
            # covering
            ShardRange(self.srn(epoch1, 1), epoch1, 'a', 'b',
                       object_count=100, state=ShardRange.ACTIVE),
            ShardRange(self.srn(epoch2, 1), epoch2, 'a', 'b',
                       object_count=100, state=ShardRange.ACTIVE),
            ShardRange(self.srn(epoch1, 2), epoch1, 'b', 'c',
                       object_count=100, state=ShardRange.ACTIVE),
            ShardRange(self.srn(epoch1, 3), epoch1, 'c', ShardRange.MAX,
                       object_count=100, state=ShardRange.ACTIVE),
        ]
        shard_ranges = self._stabilize(shard_ranges)

        acceptors = find_shrinking_acceptors(shard_ranges[3], shard_ranges)
        self.assertEqual(acceptors, [shard_ranges[1]])

    def test_shrink_shadow_to_multiple_convering_overlaps(self):
        epoch1 = next(self.ts)
        epoch2 = next(self.ts)

        shard_ranges = [
            ShardRange(self.srn(epoch1, 0), epoch1, ShardRange.MIN, 'a',
                       object_count=100, state=ShardRange.ACTIVE),
            ShardRange(self.srn(epoch1, 1), epoch1, 'a', 'c',
                       object_count=100, state=ShardRange.ACTIVE),
            ShardRange(self.srn(epoch2, 1), epoch2, 'b', 'd',
                       object_count=100, state=ShardRange.ACTIVE),
            ShardRange(self.srn(epoch1, 2), epoch1, 'c', 'e',
                       object_count=100, state=ShardRange.ACTIVE),
            ShardRange(self.srn(epoch1, 3), epoch1, 'e', ShardRange.MAX,
                       object_count=100, state=ShardRange.ACTIVE),
        ]
        shard_ranges = self._stabilize(shard_ranges)

        acceptors = find_shrinking_acceptors(shard_ranges[2], shard_ranges)
        self.assertEqual(acceptors, [shard_ranges[1], shard_ranges[3]])

    def test_shrink_fully_overlapping_sub_shards(self):
        epoch1 = next(self.ts)
        epoch2 = next(self.ts)
        epoch3 = next(self.ts)

        shard_ranges = [
            ShardRange(self.srn(epoch1, 0), epoch1, ShardRange.MIN, 'a',
                       object_count=100, state=ShardRange.ACTIVE),
            # deleted/sharded ranges are in the database table, but they're
            # filtered as irrelevant by default so test helpers don't expect it
            # in the stub
            # ShardRange(self.srn(epoch1, 1), epoch1, 'a', 'b',
            #            object_count=100, state=ShardRange.SHARDED,
            #            deleted=True),

            ShardRange(self.srn(epoch2, 0), epoch2, 'a', 'b',
                       object_count=100, state=ShardRange.ACTIVE),
            ShardRange(self.srn(epoch3, 0), epoch3, 'a', 'b',
                       object_count=100, state=ShardRange.ACTIVE),

            ShardRange(self.srn(epoch2, 1), epoch2, 'b', 'c',
                       object_count=100, state=ShardRange.ACTIVE),
            ShardRange(self.srn(epoch3, 1), epoch3, 'b', 'c',
                       object_count=100, state=ShardRange.ACTIVE),

            ShardRange(self.srn(epoch2, 2), epoch2, 'c', 'd',
                       object_count=100, state=ShardRange.ACTIVE),
            ShardRange(self.srn(epoch3, 2), epoch3, 'c', 'd',
                       object_count=100, state=ShardRange.ACTIVE),

            ShardRange(self.srn(epoch1, 2), epoch1, 'd', 'e',
                       object_count=100, state=ShardRange.ACTIVE),
            ShardRange(self.srn(epoch1, 3), epoch1, 'e', ShardRange.MAX,
                       object_count=100, state=ShardRange.ACTIVE),
        ]
        shard_ranges = self._stabilize(shard_ranges)

        for i in range(3):
            donor = [sr for sr in shard_ranges
                     if sr.name == self.srn(epoch3, i)][0]
            acceptors = find_shrinking_acceptors(donor, shard_ranges)
            expected = [sr for sr in shard_ranges
                        if sr.name == self.srn(epoch2, i)]
            self.assertEqual(expected, acceptors)

    def test_shrink_offset_overlapping_sub_shards(self):
        epoch1 = next(self.ts)
        epoch2 = next(self.ts)
        epoch3 = next(self.ts)

        shard_ranges = [
            ShardRange(self.srn(epoch1, 0), epoch1, ShardRange.MIN, 'a',
                       object_count=100, state=ShardRange.ACTIVE),
            # deleted/sharded ranges are in the database table, but they're
            # filtered as irrelevant by default so test helpers don't expect it
            # in the stub
            # ShardRange(self.srn(epoch1, 1), epoch1, 'a', 'b',
            #            object_count=100, state=ShardRange.SHARDED,
            #            deleted=True),

            ShardRange(self.srn(epoch2, 0), epoch2, 'a', 'b',
                       object_count=100, state=ShardRange.ACTIVE),
            ShardRange(self.srn(epoch3, 0), epoch3, 'a', 'c',
                       object_count=100, state=ShardRange.ACTIVE),

            ShardRange(self.srn(epoch2, 1), epoch2, 'b', 'c',
                       object_count=100, state=ShardRange.ACTIVE),
            ShardRange(self.srn(epoch3, 1), epoch3, 'c', 'd',
                       object_count=100, state=ShardRange.ACTIVE),

            ShardRange(self.srn(epoch2, 2), epoch2, 'c', 'e',
                       object_count=100, state=ShardRange.ACTIVE),
            ShardRange(self.srn(epoch3, 2), epoch3, 'd', 'e',
                       object_count=100, state=ShardRange.ACTIVE),

            ShardRange(self.srn(epoch1, 2), epoch1, 'e', 'f',
                       object_count=100, state=ShardRange.ACTIVE),
            ShardRange(self.srn(epoch1, 3), epoch1, 'f', ShardRange.MAX,
                       object_count=100, state=ShardRange.ACTIVE),
        ]
        shard_ranges = self._stabilize(shard_ranges)

        donor = [sr for sr in shard_ranges
                 if sr.name == self.srn(epoch3, 0)][0]
        acceptors = find_shrinking_acceptors(donor, shard_ranges)
        expected = [sr for sr in shard_ranges
                    if sr.name in (self.srn(epoch2, i) for i in (0, 1))]
        self.assertEqual(expected, acceptors)

        donor = [sr for sr in shard_ranges
                 if sr.name == self.srn(epoch2, 2)][0]
        acceptors = find_shrinking_acceptors(donor, shard_ranges)
        expected = [sr for sr in shard_ranges
                    if sr.name in (self.srn(epoch3, i) for i in (1, 2))]
        self.assertEqual(expected, acceptors)

    def test_old_monster_shrinks_into_covering(self):
        epoch1 = next(self.ts)
        epoch2 = next(self.ts)

        shard_ranges = [
            ShardRange(self.srn(epoch2, 0), epoch2, ShardRange.MIN, 'a',
                       object_count=100, state=ShardRange.ACTIVE),
            ShardRange(self.srn(epoch2, 1), epoch2, 'a', 'b',
                       object_count=100, state=ShardRange.ACTIVE),
            ShardRange(self.srn(epoch2, 2), epoch2, 'b', 'c',
                       object_count=100, state=ShardRange.ACTIVE),
            ShardRange(self.srn(epoch1, 1), epoch1, 'a', 'd',
                       object_count=1000, state=ShardRange.ACTIVE),
            ShardRange(self.srn(epoch2, 3), epoch2, 'c', ShardRange.MAX,
                       object_count=100, state=ShardRange.ACTIVE),
        ]
        shard_ranges = self._stabilize(shard_ranges)

        acceptors = find_shrinking_acceptors(shard_ranges[3], shard_ranges)
        self.assertEqual(acceptors, [shard_ranges[i] for i in (1, 2, 4)])

    def test_first_shrinks_into_little_cover(self):
        epoch1 = next(self.ts)
        epoch2 = next(self.ts)

        shard_ranges = [
            ShardRange(self.srn(epoch1, 0), epoch1, ShardRange.MIN, 'a',
                       object_count=100, state=ShardRange.ACTIVE),
            ShardRange(self.srn(epoch2, 0), epoch2, ShardRange.MIN, 'b',
                       object_count=100, state=ShardRange.ACTIVE),
            ShardRange(self.srn(epoch2, 1), epoch2, 'b', 'c',
                       object_count=100, state=ShardRange.ACTIVE),
            ShardRange(self.srn(epoch2, 2), epoch2, 'c', 'd',
                       object_count=100, state=ShardRange.ACTIVE),
            ShardRange(self.srn(epoch2, 3), epoch2, 'd', ShardRange.MAX,
                       object_count=100, state=ShardRange.ACTIVE),
        ]
        shard_ranges = self._stabilize(shard_ranges)

        acceptors = find_shrinking_acceptors(shard_ranges[0], shard_ranges)
        self.assertEqual(acceptors, [shard_ranges[1]])

        acceptors = find_shrinking_acceptors(shard_ranges[1], shard_ranges)
        self.assertEqual(acceptors, [shard_ranges[0]])

        # now on the sneaky let's flip the ordering around
        shard_ranges[0], shard_ranges[1] = shard_ranges[1], shard_ranges[0]

        acceptors = find_shrinking_acceptors(shard_ranges[0], shard_ranges)
        self.assertEqual(acceptors, [shard_ranges[1]])

        acceptors = find_shrinking_acceptors(shard_ranges[1], shard_ranges)
        self.assertEqual(acceptors, [shard_ranges[0]])

    def test_second_shrinks_into_little_cover(self):
        epoch1 = next(self.ts)
        epoch2 = next(self.ts)

        shard_ranges = [
            ShardRange(self.srn(epoch1, 0), epoch1, 'a', 'b',
                       object_count=100, state=ShardRange.ACTIVE),
            ShardRange(self.srn(epoch2, 0), epoch2, ShardRange.MIN, 'c',
                       object_count=100, state=ShardRange.ACTIVE),
            ShardRange(self.srn(epoch2, 1), epoch2, 'c', 'd',
                       object_count=100, state=ShardRange.ACTIVE),
            ShardRange(self.srn(epoch2, 2), epoch2, 'd', 'e',
                       object_count=100, state=ShardRange.ACTIVE),
            ShardRange(self.srn(epoch2, 3), epoch2, 'e', ShardRange.MAX,
                       object_count=100, state=ShardRange.ACTIVE),
        ]
        shard_ranges = self._stabilize(shard_ranges)

        acceptors = find_shrinking_acceptors(shard_ranges[0], shard_ranges)
        self.assertEqual(acceptors, [shard_ranges[1]])

        acceptors = find_shrinking_acceptors(shard_ranges[1], shard_ranges)
        self.assertEqual(acceptors, [shard_ranges[0]])

        # now on the sneaky let's flip the ordering around
        shard_ranges[0], shard_ranges[1] = shard_ranges[1], shard_ranges[0]

        acceptors = find_shrinking_acceptors(shard_ranges[0], shard_ranges)
        self.assertEqual(acceptors, [shard_ranges[1]])

        acceptors = find_shrinking_acceptors(shard_ranges[1], shard_ranges)
        self.assertEqual(acceptors, [shard_ranges[0]])

    def test_second_shrinks_into_covering_pair(self):
        epoch1 = next(self.ts)
        epoch2 = next(self.ts)

        shard_ranges = [
            ShardRange(self.srn(epoch1, 0), epoch1, 'a', 'b',
                       object_count=100, state=ShardRange.ACTIVE),
            ShardRange(self.srn(epoch2, 0), epoch2, ShardRange.MIN, 'c',
                       object_count=100, state=ShardRange.ACTIVE),
            ShardRange(self.srn(epoch1, 1), epoch1, 'b', 'c',
                       object_count=100, state=ShardRange.ACTIVE),
            ShardRange(self.srn(epoch2, 1), epoch2, 'c', 'd',
                       object_count=100, state=ShardRange.ACTIVE),
            ShardRange(self.srn(epoch2, 2), epoch2, 'd', 'e',
                       object_count=100, state=ShardRange.ACTIVE),
            ShardRange(self.srn(epoch2, 3), epoch2, 'e', ShardRange.MAX,
                       object_count=100, state=ShardRange.ACTIVE),
        ]
        shard_ranges = self._stabilize(shard_ranges)

        acceptors = find_shrinking_acceptors(shard_ranges[1], shard_ranges)
        self.assertEqual(acceptors, [shard_ranges[0], shard_ranges[2]])

<<<<<<< HEAD
=======
    def test_shrinking_fork_leaders(self):
        epoch1 = next(self.ts)
        epoch2 = next(self.ts)
        epoch3 = next(self.ts)

        #    MIN
        #     |
        #     a
        #    / \
        #   b   c
        #   |   |
        #   d   e
        #    \ /
        #     f
        #     |
        #    MIN

        shard_ranges = [
            ShardRange(self.srn(epoch1, 0), epoch1, ShardRange.MIN, 'a',
                       object_count=100, state=ShardRange.ACTIVE),
            ShardRange(self.srn(epoch2, 0), epoch2, 'a', 'b',
                       object_count=100, state=ShardRange.ACTIVE),
            ShardRange(self.srn(epoch3, 0), epoch3, 'a', 'c',
                       object_count=100, state=ShardRange.ACTIVE),
            ShardRange(self.srn(epoch2, 1), epoch2, 'b', 'd',
                       object_count=100, state=ShardRange.ACTIVE),
            ShardRange(self.srn(epoch3, 1), epoch3, 'c', 'e',
                       object_count=100, state=ShardRange.ACTIVE),
            ShardRange(self.srn(epoch2, 2), epoch2, 'd', 'f',
                       object_count=100, state=ShardRange.ACTIVE),
            ShardRange(self.srn(epoch3, 2), epoch3, 'e', 'f',
                       object_count=100, state=ShardRange.ACTIVE),
            ShardRange(self.srn(epoch1, 2), epoch1, 'f', ShardRange.MAX,
                       object_count=100, state=ShardRange.ACTIVE),
        ]
        shard_ranges = self._stabilize(shard_ranges)

        # right hand split shrinks left
        a_c_sr = shard_ranges[2]
        self.assertEqual(a_c_sr.lower, 'a')
        self.assertEqual(a_c_sr.upper, 'c')
        self.assertEqual(a_c_sr.timestamp, epoch3)
        acceptors = find_shrinking_acceptors(a_c_sr, shard_ranges)
        self.assertEqual(acceptors, [shard_ranges[1], shard_ranges[3]])

        # left hand split shrinks right
        a_b_sr = shard_ranges[1]
        self.assertEqual(a_b_sr.lower, 'a')
        self.assertEqual(a_b_sr.upper, 'b')
        self.assertEqual(a_b_sr.timestamp, epoch2)
        acceptors = find_shrinking_acceptors(a_b_sr, shard_ranges)
        self.assertEqual(acceptors, [shard_ranges[2]])

    def test_shrinking_tree_branch_saw_left(self):
        epoch1 = next(self.ts)
        epoch2 = next(self.ts)
        epoch3 = next(self.ts)

        #    MIN
        #     |
        #     a
        #    /
        #   b   c
        #   |   |
        #   d   e
        #    \ /
        #     f
        #     |
        #    MIN

        shard_ranges = [
            ShardRange(self.srn(epoch1, 0), epoch1, ShardRange.MIN, 'a',
                       object_count=100, state=ShardRange.ACTIVE),
            ShardRange(self.srn(epoch2, 0), epoch2, 'a', 'b',
                       object_count=100, state=ShardRange.ACTIVE),
            ShardRange(self.srn(epoch2, 1), epoch2, 'b', 'd',
                       object_count=100, state=ShardRange.ACTIVE),
            ShardRange(self.srn(epoch3, 1), epoch3, 'c', 'e',
                       object_count=100, state=ShardRange.ACTIVE),
            ShardRange(self.srn(epoch2, 2), epoch2, 'd', 'f',
                       object_count=100, state=ShardRange.ACTIVE),
            ShardRange(self.srn(epoch3, 2), epoch3, 'e', 'f',
                       object_count=100, state=ShardRange.ACTIVE),
            ShardRange(self.srn(epoch1, 2), epoch1, 'f', ShardRange.MAX,
                       object_count=100, state=ShardRange.ACTIVE),
        ]
        shard_ranges = self._stabilize(shard_ranges)

        c_e_sr = shard_ranges[3]
        self.assertEqual(c_e_sr.lower, 'c')
        self.assertEqual(c_e_sr.upper, 'e')
        self.assertEqual(c_e_sr.timestamp, epoch3)
        acceptors = find_shrinking_acceptors(c_e_sr, shard_ranges)
        self.assertEqual(acceptors, [shard_ranges[2], shard_ranges[4]])

    def test_shrinking_tree_branch_wedge_left(self):
        epoch1 = next(self.ts)
        epoch2 = next(self.ts)
        epoch3 = next(self.ts)

        #    MIN
        #     |
        #     a
        #    /
        #   b   c
        #   |   |
        #   e   d
        #    \ /
        #     f
        #     |
        #    MIN

        shard_ranges = [
            ShardRange(self.srn(epoch1, 0), epoch1, ShardRange.MIN, 'a',
                       object_count=100, state=ShardRange.ACTIVE),
            ShardRange(self.srn(epoch2, 0), epoch2, 'a', 'b',
                       object_count=100, state=ShardRange.ACTIVE),
            ShardRange(self.srn(epoch3, 1), epoch3, 'c', 'd',
                       object_count=100, state=ShardRange.ACTIVE),
            ShardRange(self.srn(epoch2, 1), epoch2, 'b', 'e',
                       object_count=100, state=ShardRange.ACTIVE),
            ShardRange(self.srn(epoch3, 2), epoch3, 'd', 'f',
                       object_count=100, state=ShardRange.ACTIVE),
            ShardRange(self.srn(epoch2, 2), epoch2, 'e', 'f',
                       object_count=100, state=ShardRange.ACTIVE),
            ShardRange(self.srn(epoch1, 2), epoch1, 'f', ShardRange.MAX,
                       object_count=100, state=ShardRange.ACTIVE),
        ]
        shard_ranges = self._stabilize(shard_ranges)

        c_d_sr = shard_ranges[2]
        self.assertEqual(c_d_sr.lower, 'c')
        self.assertEqual(c_d_sr.upper, 'd')
        self.assertEqual(c_d_sr.timestamp, epoch3)
        acceptors = find_shrinking_acceptors(c_d_sr, shard_ranges)
        self.assertEqual(acceptors, [shard_ranges[3]])

    def test_shrinking_tree_branch_saw_right(self):
        epoch1 = next(self.ts)
        epoch2 = next(self.ts)
        epoch3 = next(self.ts)

        #    MIN
        #     |
        #     a
        #    /
        #   c   b
        #   |   |
        #   e   d
        #    \ /
        #     f
        #     |
        #    MIN

        shard_ranges = [
            ShardRange(self.srn(epoch1, 0), epoch1, ShardRange.MIN, 'a',
                       object_count=100, state=ShardRange.ACTIVE),
            ShardRange(self.srn(epoch2, 0), epoch2, 'a', 'c',
                       object_count=100, state=ShardRange.ACTIVE),
            ShardRange(self.srn(epoch3, 1), epoch3, 'b', 'd',
                       object_count=100, state=ShardRange.ACTIVE),
            ShardRange(self.srn(epoch2, 1), epoch2, 'c', 'e',
                       object_count=100, state=ShardRange.ACTIVE),
            ShardRange(self.srn(epoch3, 2), epoch3, 'd', 'f',
                       object_count=100, state=ShardRange.ACTIVE),
            ShardRange(self.srn(epoch2, 2), epoch2, 'e', 'f',
                       object_count=100, state=ShardRange.ACTIVE),
            ShardRange(self.srn(epoch1, 2), epoch1, 'f', ShardRange.MAX,
                       object_count=100, state=ShardRange.ACTIVE),
        ]
        shard_ranges = self._stabilize(shard_ranges)

        b_d_sr = shard_ranges[2]
        self.assertEqual(b_d_sr.lower, 'b')
        self.assertEqual(b_d_sr.upper, 'd')
        self.assertEqual(b_d_sr.timestamp, epoch3)
        acceptors = find_shrinking_acceptors(b_d_sr, shard_ranges)
        self.assertEqual(acceptors, [shard_ranges[1], shard_ranges[3]])

    def test_shrinking_tree_branch_cliff_right(self):
        epoch1 = next(self.ts)
        epoch2 = next(self.ts)
        epoch3 = next(self.ts)

        #    MIN
        #     |
        #     a
        #    /
        #   c   b
        #   |   |
        #   d   f
        #   |   |
        #   e   g
        #    \ /
        #     h
        #     |
        #    MIN

        shard_ranges = [
            ShardRange(self.srn(epoch1, 0), epoch1, ShardRange.MIN, 'a',
                       object_count=100, state=ShardRange.ACTIVE),
            ShardRange(self.srn(epoch2, 0), epoch2, 'a', 'c',
                       object_count=100, state=ShardRange.ACTIVE),
            ShardRange(self.srn(epoch2, 1), epoch2, 'c', 'd',
                       object_count=100, state=ShardRange.ACTIVE),
            ShardRange(self.srn(epoch2, 2), epoch2, 'd', 'e',
                       object_count=100, state=ShardRange.ACTIVE),
            ShardRange(self.srn(epoch3, 1), epoch3, 'b', 'f',
                       object_count=100, state=ShardRange.ACTIVE),
            ShardRange(self.srn(epoch3, 2), epoch3, 'f', 'g',
                       object_count=100, state=ShardRange.ACTIVE),
            ShardRange(self.srn(epoch2, 3), epoch2, 'e', 'h',
                       object_count=100, state=ShardRange.ACTIVE),
            ShardRange(self.srn(epoch3, 3), epoch3, 'g', 'h',
                       object_count=100, state=ShardRange.ACTIVE),
            ShardRange(self.srn(epoch1, 2), epoch1, 'h', ShardRange.MAX,
                       object_count=100, state=ShardRange.ACTIVE),
        ]
        shard_ranges = self._stabilize(shard_ranges)

        b_f_sr = shard_ranges[4]
        self.assertEqual(b_f_sr.lower, 'b')
        self.assertEqual(b_f_sr.upper, 'f')
        self.assertEqual(b_f_sr.timestamp, epoch3)
        acceptors = find_shrinking_acceptors(b_f_sr, shard_ranges)
        self.assertEqual(acceptors, [
            shard_ranges[1], shard_ranges[2], shard_ranges[3],
            shard_ranges[6]])
        self.assertGreaterEqual(acceptors[-1].upper, b_f_sr.upper)

    def test_shrinking_tree_branch_cliff_left(self):
        epoch1 = next(self.ts)
        epoch2 = next(self.ts)
        epoch3 = next(self.ts)

        #    MIN
        #     |
        #     a
        #    /
        #   b   c
        #   |   |
        #   f   d
        #   |   |
        #   g   e
        #    \ /
        #     h
        #     |
        #    MIN

        shard_ranges = [
            ShardRange(self.srn(epoch1, 0), epoch1, ShardRange.MIN, 'a',
                       object_count=100, state=ShardRange.ACTIVE),
            ShardRange(self.srn(epoch2, 0), epoch2, 'a', 'b',
                       object_count=100, state=ShardRange.ACTIVE),
            ShardRange(self.srn(epoch3, 1), epoch3, 'c', 'd',
                       object_count=100, state=ShardRange.ACTIVE),
            # first lower picking sees d-e and thinks we're "past" a shard
            # range that might hold us (like b-f) so it accepts a-b
            ShardRange(self.srn(epoch3, 2), epoch3, 'd', 'e',
                       object_count=100, state=ShardRange.ACTIVE),
            ShardRange(self.srn(epoch2, 1), epoch2, 'b', 'f',
                       object_count=100, state=ShardRange.ACTIVE),
            ShardRange(self.srn(epoch2, 2), epoch2, 'f', 'g',
                       object_count=100, state=ShardRange.ACTIVE),
            ShardRange(self.srn(epoch2, 3), epoch2, 'g', 'h',
                       object_count=100, state=ShardRange.ACTIVE),
            ShardRange(self.srn(epoch3, 3), epoch3, 'g', 'h',
                       object_count=100, state=ShardRange.ACTIVE),
            ShardRange(self.srn(epoch1, 2), epoch1, 'h', ShardRange.MAX,
                       object_count=100, state=ShardRange.ACTIVE),
        ]
        shard_ranges = self._stabilize(shard_ranges)

        c_d_sr = shard_ranges[2]
        self.assertEqual(c_d_sr.lower, 'c')
        self.assertEqual(c_d_sr.upper, 'd')
        self.assertEqual(c_d_sr.timestamp, epoch3)
        acceptors = find_shrinking_acceptors(c_d_sr, shard_ranges)
        self.assertEqual(acceptors, [shard_ranges[4]])
        self.assertLessEqual(acceptors[0].lower, c_d_sr.lower)
        self.assertGreaterEqual(acceptors[-1].upper, c_d_sr.upper)

>>>>>>> 71ac5cb9

class TestCleavingContext(BaseTestSharder):
    def test_init(self):
        ctx = CleavingContext(ref='test')
        self.assertEqual('test', ctx.ref)
        self.assertEqual('', ctx.cursor)
        self.assertIsNone(ctx.max_row)
        self.assertIsNone(ctx.cleave_to_row)
        self.assertIsNone(ctx.last_cleave_to_row)
        self.assertFalse(ctx.misplaced_done)
        self.assertFalse(ctx.cleaving_done)

    def test_iter(self):
        ctx = CleavingContext('test', 'curs', 12, 11, 10, False, True, 0, 4)
        expected = {'ref': 'test',
                    'cursor': 'curs',
                    'max_row': 12,
                    'cleave_to_row': 11,
                    'last_cleave_to_row': 10,
                    'cleaving_done': False,
                    'misplaced_done': True,
                    'ranges_done': 0,
                    'ranges_todo': 4}
        self.assertEqual(expected, dict(ctx))

    def test_cursor(self):
        broker = self._make_broker()
        ref = CleavingContext._make_ref(broker)

        for curs in ('curs', u'curs\u00e4\u00fb'):
            with annotate_failure('%r' % curs):
                expected = curs.encode('utf-8') if six.PY2 else curs
                ctx = CleavingContext(ref, curs, 12, 11, 10, False, True)
                self.assertEqual(dict(ctx), {
                    'cursor': expected,
                    'max_row': 12,
                    'cleave_to_row': 11,
                    'last_cleave_to_row': 10,
                    'cleaving_done': False,
                    'misplaced_done': True,
                    'ranges_done': 0,
                    'ranges_todo': 0,
                    'ref': ref,
                })
                self.assertEqual(expected, ctx.cursor)
                ctx.store(broker)
                reloaded_ctx = CleavingContext.load(broker)
                self.assertEqual(expected, reloaded_ctx.cursor)
                # Since we reloaded, the max row gets updated from the broker
                self.assertEqual(reloaded_ctx.max_row, -1)
                # reset it so the dict comparison will succeed
                reloaded_ctx.max_row = 12
                self.assertEqual(dict(ctx), dict(reloaded_ctx))

    def test_load(self):
        broker = self._make_broker()
        for i in range(6):
            broker.put_object('o%s' % i, next(self.ts_iter).internal, 10,
                              'text/plain', 'etag_a', 0)

        db_id = broker.get_info()['id']
        params = {'ref': db_id,
                  'cursor': 'curs',
                  'max_row': 2,
                  'cleave_to_row': 2,
                  'last_cleave_to_row': 1,
                  'cleaving_done': False,
                  'misplaced_done': True,
                  'ranges_done': 2,
                  'ranges_todo': 4}
        key = 'X-Container-Sysmeta-Shard-Context-%s' % db_id
        broker.update_metadata(
            {key: (json.dumps(params), Timestamp.now().internal)})
        ctx = CleavingContext.load(broker)
        self.assertEqual(db_id, ctx.ref)
        self.assertEqual('curs', ctx.cursor)
        # note max_row is dynamically updated during load
        self.assertEqual(6, ctx.max_row)
        self.assertEqual(2, ctx.cleave_to_row)
        self.assertEqual(1, ctx.last_cleave_to_row)
        self.assertTrue(ctx.misplaced_done)
        self.assertFalse(ctx.cleaving_done)
        self.assertEqual(2, ctx.ranges_done)
        self.assertEqual(4, ctx.ranges_todo)

    def test_load_all(self):
        broker = self._make_broker()
        last_ctx = None
        timestamp = Timestamp.now()

        db_ids = [str(uuid4()) for _ in range(6)]
        for db_id in db_ids:
            params = {'ref': db_id,
                      'cursor': 'curs',
                      'max_row': 2,
                      'cleave_to_row': 2,
                      'last_cleave_to_row': 1,
                      'cleaving_done': False,
                      'misplaced_done': True,
                      'ranges_done': 2,
                      'ranges_todo': 4}
            key = 'X-Container-Sysmeta-Shard-Context-%s' % db_id
            broker.update_metadata(
                {key: (json.dumps(params), timestamp.internal)})
        first_ctx = None
        for ctx, lm in CleavingContext.load_all(broker):
            if not first_ctx:
                first_ctx = ctx
            last_ctx = ctx
            self.assertIn(ctx.ref, db_ids)
            self.assertEqual(lm, timestamp.internal)

        # If a context is deleted (metadata is "") then it's skipped
        last_ctx.delete(broker)
        db_ids.remove(last_ctx.ref)

        # and let's modify the first
        with mock_timestamp_now() as new_timestamp:
            first_ctx.store(broker)

        for ctx, lm in CleavingContext.load_all(broker):
            self.assertIn(ctx.ref, db_ids)
            if ctx.ref == first_ctx.ref:
                self.assertEqual(lm, new_timestamp.internal)
            else:
                self.assertEqual(lm, timestamp.internal)

    def test_delete(self):
        broker = self._make_broker()

        db_id = broker.get_info()['id']
        params = {'ref': db_id,
                  'cursor': 'curs',
                  'max_row': 2,
                  'cleave_to_row': 2,
                  'last_cleave_to_row': 1,
                  'cleaving_done': False,
                  'misplaced_done': True,
                  'ranges_done': 2,
                  'ranges_todo': 4}
        key = 'X-Container-Sysmeta-Shard-Context-%s' % db_id
        broker.update_metadata(
            {key: (json.dumps(params), Timestamp.now().internal)})
        ctx = CleavingContext.load(broker)
        self.assertEqual(db_id, ctx.ref)

        # Now let's delete it. When deleted the metadata key will exist, but
        # the value will be "" as this means it'll be reaped later.
        ctx.delete(broker)
        sysmeta = broker.get_sharding_sysmeta()
        for key, val in sysmeta.items():
            if key == "Context-%s" % db_id:
                self.assertEqual(val, "")
                break
        else:
            self.fail("Deleted context 'Context-%s' not found")

    def test_store_old_style(self):
        broker = self._make_old_style_sharding_broker()
        old_db_id = broker.get_brokers()[0].get_info()['id']
        last_mod = Timestamp.now()
        ctx = CleavingContext(old_db_id, 'curs', 12, 11, 2, True, True, 2, 4)
        with mock_timestamp_now(last_mod):
            ctx.store(broker)
        key = 'X-Container-Sysmeta-Shard-Context-%s' % old_db_id
        data = json.loads(broker.metadata[key][0])
        expected = {'ref': old_db_id,
                    'cursor': 'curs',
                    'max_row': 12,
                    'cleave_to_row': 11,
                    'last_cleave_to_row': 2,
                    'cleaving_done': True,
                    'misplaced_done': True,
                    'ranges_done': 2,
                    'ranges_todo': 4}
        self.assertEqual(expected, data)
        # last modified is the metadata timestamp
        self.assertEqual(broker.metadata[key][1], last_mod.internal)

    def test_store_add_row_load_old_style(self):
        # adding row to older db changes only max_row in the context
        broker = self._make_old_style_sharding_broker()
        old_broker = broker.get_brokers()[0]
        old_db_id = old_broker.get_info()['id']
        old_broker.merge_items([old_broker._record_to_dict(
            ('obj', next(self.ts_iter).internal, 0, 'text/plain', 'etag', 1))])
        old_max_row = old_broker.get_max_row()
        self.assertEqual(1, old_max_row)  # sanity check
        ctx = CleavingContext(old_db_id, 'curs', 1, 1, 0, True, True)
        ctx.store(broker)

        # adding a row changes max row
        old_broker.merge_items([old_broker._record_to_dict(
            ('obj', next(self.ts_iter).internal, 0, 'text/plain', 'etag', 1))])

        new_ctx = CleavingContext.load(broker)
        self.assertEqual(old_db_id, new_ctx.ref)
        self.assertEqual('curs', new_ctx.cursor)
        self.assertEqual(2, new_ctx.max_row)
        self.assertEqual(1, new_ctx.cleave_to_row)
        self.assertEqual(0, new_ctx.last_cleave_to_row)
        self.assertTrue(new_ctx.misplaced_done)
        self.assertTrue(new_ctx.cleaving_done)

    def test_store_reclaim_load_old_style(self):
        # reclaiming rows from older db does not change context
        broker = self._make_old_style_sharding_broker()
        old_broker = broker.get_brokers()[0]
        old_db_id = old_broker.get_info()['id']
        old_broker.merge_items([old_broker._record_to_dict(
            ('obj', next(self.ts_iter).internal, 0, 'text/plain', 'etag', 1))])
        old_max_row = old_broker.get_max_row()
        self.assertEqual(1, old_max_row)  # sanity check
        ctx = CleavingContext(old_db_id, 'curs', 1, 1, 0, True, True)
        ctx.store(broker)

        self.assertEqual(
            1, len(old_broker.get_objects()))
        now = next(self.ts_iter).internal
        broker.get_brokers()[0].reclaim(now, now)
        self.assertFalse(old_broker.get_objects())

        new_ctx = CleavingContext.load(broker)
        self.assertEqual(old_db_id, new_ctx.ref)
        self.assertEqual('curs', new_ctx.cursor)
        self.assertEqual(1, new_ctx.max_row)
        self.assertEqual(1, new_ctx.cleave_to_row)
        self.assertEqual(0, new_ctx.last_cleave_to_row)
        self.assertTrue(new_ctx.misplaced_done)
        self.assertTrue(new_ctx.cleaving_done)

    def test_store_modify_db_id_load_old_style(self):
        # changing id changes ref, so results in a fresh context
        broker = self._make_old_style_sharding_broker()
        old_broker = broker.get_brokers()[0]
        old_db_id = old_broker.get_info()['id']
        ctx = CleavingContext(old_db_id, 'curs', 12, 11, 2, True, True)
        ctx.store(broker)

        old_broker.newid('fake_remote_id')
        new_db_id = old_broker.get_info()['id']
        self.assertNotEqual(old_db_id, new_db_id)

        new_ctx = CleavingContext.load(broker)
        self.assertEqual(new_db_id, new_ctx.ref)
        self.assertEqual('', new_ctx.cursor)
        # note max_row is dynamically updated during load
        self.assertEqual(-1, new_ctx.max_row)
        self.assertEqual(None, new_ctx.cleave_to_row)
        self.assertEqual(None, new_ctx.last_cleave_to_row)
        self.assertFalse(new_ctx.misplaced_done)
        self.assertFalse(new_ctx.cleaving_done)

    def test_load_modify_store_load_old_style(self):
        broker = self._make_old_style_sharding_broker()
        old_db_id = broker.get_brokers()[0].get_info()['id']
        ctx = CleavingContext.load(broker)
        self.assertEqual(old_db_id, ctx.ref)
        self.assertEqual('', ctx.cursor)  # sanity check
        ctx.cursor = 'curs'
        ctx.misplaced_done = True
        ctx.store(broker)
        ctx = CleavingContext.load(broker)
        self.assertEqual(old_db_id, ctx.ref)
        self.assertEqual('curs', ctx.cursor)
        self.assertTrue(ctx.misplaced_done)

    def test_store(self):
        broker = self._make_sharding_broker()
        old_db_id = broker.get_brokers()[0].get_info()['id']
        last_mod = Timestamp.now()
        ctx = CleavingContext(old_db_id, 'curs', 12, 11, 2, True, True, 2, 4)
        with mock_timestamp_now(last_mod):
            ctx.store(broker)
        key = 'X-Container-Sysmeta-Shard-Context-%s' % old_db_id
        data = json.loads(broker.metadata[key][0])
        expected = {'ref': old_db_id,
                    'cursor': 'curs',
                    'max_row': 12,
                    'cleave_to_row': 11,
                    'last_cleave_to_row': 2,
                    'cleaving_done': True,
                    'misplaced_done': True,
                    'ranges_done': 2,
                    'ranges_todo': 4}
        self.assertEqual(expected, data)
        # last modified is the metadata timestamp
        self.assertEqual(broker.metadata[key][1], last_mod.internal)

    def test_store_add_row_load(self):
        # adding row to older db changes only max_row in the context
        broker = self._make_sharding_broker()
        old_broker = broker.get_brokers()[0]
        old_db_id = old_broker.get_info()['id']
        old_broker.merge_items([old_broker._record_to_dict(
            ('obj', next(self.ts_iter).internal, 0, 'text/plain', 'etag', 1))])
        old_max_row = old_broker.get_max_row()
        self.assertEqual(1, old_max_row)  # sanity check
        ctx = CleavingContext(old_db_id, 'curs', 1, 1, 0, True, True)
        ctx.store(broker)

        # adding a row changes max row
        old_broker.merge_items([old_broker._record_to_dict(
            ('obj', next(self.ts_iter).internal, 0, 'text/plain', 'etag', 1))])

        new_ctx = CleavingContext.load(broker)
        self.assertEqual(old_db_id, new_ctx.ref)
        self.assertEqual('curs', new_ctx.cursor)
        self.assertEqual(2, new_ctx.max_row)
        self.assertEqual(1, new_ctx.cleave_to_row)
        self.assertEqual(0, new_ctx.last_cleave_to_row)
        self.assertTrue(new_ctx.misplaced_done)
        self.assertTrue(new_ctx.cleaving_done)

    def test_store_reclaim_load(self):
        # reclaiming rows from older db does not change context
        broker = self._make_sharding_broker()
        old_broker = broker.get_brokers()[0]
        old_db_id = old_broker.get_info()['id']
        old_broker.merge_items([old_broker._record_to_dict(
            ('obj', next(self.ts_iter).internal, 0, 'text/plain', 'etag', 1))])
        old_max_row = old_broker.get_max_row()
        self.assertEqual(1, old_max_row)  # sanity check
        ctx = CleavingContext(old_db_id, 'curs', 1, 1, 0, True, True)
        ctx.store(broker)

        self.assertEqual(
            1, len(old_broker.get_objects()))
        now = next(self.ts_iter).internal
        broker.get_brokers()[0].reclaim(now, now)
        self.assertFalse(old_broker.get_objects())

        new_ctx = CleavingContext.load(broker)
        self.assertEqual(old_db_id, new_ctx.ref)
        self.assertEqual('curs', new_ctx.cursor)
        self.assertEqual(1, new_ctx.max_row)
        self.assertEqual(1, new_ctx.cleave_to_row)
        self.assertEqual(0, new_ctx.last_cleave_to_row)
        self.assertTrue(new_ctx.misplaced_done)
        self.assertTrue(new_ctx.cleaving_done)

    def test_store_modify_db_id_load(self):
        # changing id changes ref, so results in a fresh context
        broker = self._make_sharding_broker()
        old_broker = broker.get_brokers()[0]
        old_db_id = old_broker.get_info()['id']
        ctx = CleavingContext(old_db_id, 'curs', 12, 11, 2, True, True)
        ctx.store(broker)

        old_broker.newid('fake_remote_id')
        new_db_id = old_broker.get_info()['id']
        self.assertNotEqual(old_db_id, new_db_id)

        new_ctx = CleavingContext.load(broker)
        self.assertEqual(new_db_id, new_ctx.ref)
        self.assertEqual('', new_ctx.cursor)
        # note max_row is dynamically updated during load
        self.assertEqual(-1, new_ctx.max_row)
        self.assertEqual(None, new_ctx.cleave_to_row)
        self.assertEqual(None, new_ctx.last_cleave_to_row)
        self.assertFalse(new_ctx.misplaced_done)
        self.assertFalse(new_ctx.cleaving_done)

    def test_load_modify_store_load(self):
        broker = self._make_sharding_broker()
        old_db_id = broker.get_brokers()[0].get_info()['id']
        ctx = CleavingContext.load(broker)
        self.assertEqual(old_db_id, ctx.ref)
        self.assertEqual('', ctx.cursor)  # sanity check
        ctx.cursor = 'curs'
        ctx.misplaced_done = True
        ctx.store(broker)
        ctx = CleavingContext.load(broker)
        self.assertEqual(old_db_id, ctx.ref)
        self.assertEqual('curs', ctx.cursor)
        self.assertTrue(ctx.misplaced_done)

    def test_reset(self):
        ctx = CleavingContext('test', 'curs', 12, 11, 2, True, True)

        def check_context():
            self.assertEqual('test', ctx.ref)
            self.assertEqual('', ctx.cursor)
            self.assertEqual(12, ctx.max_row)
            self.assertEqual(11, ctx.cleave_to_row)
            self.assertEqual(11, ctx.last_cleave_to_row)
            self.assertFalse(ctx.misplaced_done)
            self.assertFalse(ctx.cleaving_done)
            self.assertEqual(0, ctx.ranges_done)
            self.assertEqual(0, ctx.ranges_todo)
        ctx.reset()
        # check idempotency
        ctx.reset()

    def test_start(self):
        ctx = CleavingContext('test', 'curs', 12, 11, 2, True, True)

        def check_context():
            self.assertEqual('test', ctx.ref)
            self.assertEqual('', ctx.cursor)
            self.assertEqual(12, ctx.max_row)
            self.assertEqual(12, ctx.cleave_to_row)
            self.assertEqual(2, ctx.last_cleave_to_row)
            self.assertTrue(ctx.misplaced_done)  # *not* reset here
            self.assertFalse(ctx.cleaving_done)
            self.assertEqual(0, ctx.ranges_done)
            self.assertEqual(0, ctx.ranges_todo)
        ctx.start()
        # check idempotency
        ctx.start()<|MERGE_RESOLUTION|>--- conflicted
+++ resolved
@@ -5118,8 +5118,6 @@
         acceptors = find_shrinking_acceptors(shard_ranges[0], shard_ranges)
         self.assertEqual(acceptors, [shard_ranges[1]])
 
-<<<<<<< HEAD
-=======
     def test_simple_overlap(self):
         epoch1 = next(self.ts)
         epoch2 = next(self.ts)
@@ -5154,7 +5152,6 @@
         acceptors = find_shrinking_acceptors(shard_ranges[2], shard_ranges)
         self.assertEqual(acceptors, [shard_ranges[1], shard_ranges[3]])
 
->>>>>>> 71ac5cb9
     def test_shadowed_overlap_shrinks_left(self):
         epoch1 = next(self.ts)
         epoch2 = next(self.ts)
@@ -5448,8 +5445,6 @@
         acceptors = find_shrinking_acceptors(shard_ranges[1], shard_ranges)
         self.assertEqual(acceptors, [shard_ranges[0], shard_ranges[2]])
 
-<<<<<<< HEAD
-=======
     def test_shrinking_fork_leaders(self):
         epoch1 = next(self.ts)
         epoch2 = next(self.ts)
@@ -5732,7 +5727,6 @@
         self.assertLessEqual(acceptors[0].lower, c_d_sr.lower)
         self.assertGreaterEqual(acceptors[-1].upper, c_d_sr.upper)
 
->>>>>>> 71ac5cb9
 
 class TestCleavingContext(BaseTestSharder):
     def test_init(self):

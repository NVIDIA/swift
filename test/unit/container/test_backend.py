--- conflicted
+++ resolved
@@ -4530,16 +4530,9 @@
             random.sample(shard_ranges, len(shard_ranges)))
         self._check_get_sr_and_ns(broker, expected_sr=shard_ranges)
 
-<<<<<<< HEAD
-        actual = broker.get_shard_ranges(states=SHARD_LISTING_STATES)
-        self.assertEqual(
-            [dict(sr) for sr in shard_ranges[:4] + shard_ranges[5:]],
-            [dict(sr) for sr in actual])
-=======
         self._check_get_sr_and_ns(
             broker, states=SHARD_LISTING_STATES,
             expected_sr=shard_ranges[:3] + shard_ranges[4:])
->>>>>>> 391e2588
 
         orig_execute = GreenDBConnection.execute
         mock_call_args = []
@@ -4648,13 +4641,7 @@
 
         # merge row for own shard range
         broker.merge_shard_ranges([own_shard_range])
-<<<<<<< HEAD
-        actual = broker.get_shard_ranges(include_own=True)
-        self.assertEqual([dict(sr) for sr in [own_shard_range]],
-                         [dict(sr) for sr in actual])
-=======
         self._check_get_sr(broker, [own_shard_range], include_own=True)
->>>>>>> 391e2588
         self.assertFalse(broker.get_namespaces())
 
         # merge rows for other shard ranges
@@ -4680,25 +4667,6 @@
         ]
         broker = self._setup_broker_with_shard_ranges(
             tempdir, own_shard_range, shard_ranges)
-<<<<<<< HEAD
-        actual_sr = broker.get_shard_ranges()
-        undeleted = [sr for sr in shard_ranges if not sr.deleted]
-        self.assertEqual([dict(sr) for sr in undeleted],
-                         [dict(sr) for sr in actual_sr])
-
-        # test get all undeleted namespaces with gap filled.
-        actual_ns = broker.get_namespaces(fill_gaps=True)
-        expected_ns = [Namespace(sr.name, sr.lower, sr.upper)
-                       for sr in undeleted]
-        filler = [Namespace('a/c', 'h', 'z')]
-        self.assertEqual(expected_ns + filler, actual_ns)
-        # test get all undeleted namespaces w/o gap filled.
-        actual_ns = broker.get_namespaces()
-        self.assertEqual(expected_ns, actual_ns)
-        # cross-check with get_shard_ranges.
-        self.assertEqual(expected_ns, [Namespace(sr.name, sr.lower, sr.upper)
-                                       for sr in actual_sr])
-=======
         undeleted = [sr for sr in shard_ranges if not sr.deleted]
         self._check_get_sr(broker, undeleted)
 
@@ -4709,7 +4677,6 @@
         self._check_get_ns(broker, expected_ns + filler, fill_gaps=True)
         # test get all undeleted namespaces w/o gap filled.
         self._check_get_sr_and_ns(broker, undeleted)
->>>>>>> 391e2588
 
         orig_execute = GreenDBConnection.execute
         mock_call_args = []
@@ -4720,16 +4687,9 @@
 
         with mock.patch('swift.common.db.GreenDBConnection.execute',
                         mock_execute):
-<<<<<<< HEAD
-            actual_ns = broker.get_namespaces(
-                states=[ShardRange.CREATED, ShardRange.ACTIVE,
-                        ShardRange.SHARDING])
-        self.assertEqual(expected_ns, actual_ns)
-=======
             self._check_get_ns(broker, expected_ns,
                                states=[ShardRange.CREATED, ShardRange.ACTIVE,
                                        ShardRange.SHARDING])
->>>>>>> 391e2588
         self.assertEqual(1, len(mock_call_args))
         # verify that includes keyword plumbs through to an SQL condition
         self.assertIn(
@@ -4738,8 +4698,6 @@
         self.assertEqual(set(['a/c', ShardRange.ACTIVE, ShardRange.CREATED,
                          ShardRange.SHARDING]), set(mock_call_args[0][2]))
 
-<<<<<<< HEAD
-=======
         mock_call_args = []
         with mock.patch('swift.common.db.GreenDBConnection.execute',
                         mock_execute):
@@ -4761,7 +4719,6 @@
                       "(upper = '' OR upper > ?)", mock_call_args[0][1])
         self.assertEqual(['a/c', 'd', 'c'], mock_call_args[0][2])
 
->>>>>>> 391e2588
     @with_tempdir
     def test_get_namespaces_state_filtering(self, tempdir):
         own_shard_range = ShardRange('a/c', next(
@@ -4785,36 +4742,6 @@
         broker = self._setup_broker_with_shard_ranges(
             tempdir, own_shard_range, shard_ranges)
 
-<<<<<<< HEAD
-        def do_test(states, expected_ns):
-            actual = broker.get_namespaces(states=states)
-            self.assertEqual(expected_ns, actual)
-            # cross-check with get_shard_ranges.
-            actual_sr = broker.get_shard_ranges(states=states)
-            self.assertEqual(expected_ns,
-                             [Namespace(sr.name, sr.lower, sr.upper)
-                              for sr in actual_sr])
-            actual = broker.get_namespaces(states=states, fill_gaps=True)
-            filler_lower = expected_ns[-1].upper if expected_ns else 'a'
-            filler = [Namespace('a/c', filler_lower, 'z')]
-            self.assertEqual(expected_ns + filler, actual)
-
-        do_test(ShardRange.CREATED,
-                [Namespace('a/c0', 'a', 'c'), Namespace('a/c1', 'c', 'd')])
-        do_test([ShardRange.CREATED],
-                [Namespace('a/c0', 'a', 'c'), Namespace('a/c1', 'c', 'd')])
-        do_test([ShardRange.CREATED, ShardRange.ACTIVE],
-                [Namespace('a/c0', 'a', 'c'), Namespace('a/c1', 'c', 'd'),
-                 Namespace('a/c2a', 'd', 'e'), Namespace('a/c2b', 'e', 'f')])
-        # this case verifies that state trumps lower for ordering...
-        do_test([ShardRange.ACTIVE, ShardRange.SHARDING],
-                [Namespace('a/c2a', 'd', 'e'), Namespace('a/c2b', 'e', 'f'),
-                 Namespace('a/c2', 'd', 'f'), Namespace('a/c3', 'f', 'h')])
-        do_test([ShardRange.CREATED, ShardRange.ACTIVE, ShardRange.SHARDING],
-                [Namespace('a/c0', 'a', 'c'), Namespace('a/c1', 'c', 'd'),
-                 Namespace('a/c2a', 'd', 'e'), Namespace('a/c2b', 'e', 'f'),
-                 Namespace('a/c2', 'd', 'f'), Namespace('a/c3', 'f', 'h')])
-=======
         def do_test(states, expected_sr):
             self._check_get_sr_and_ns(broker, expected_sr, states=states)
             expected_ns = [Namespace(sr.name, sr.lower, sr.upper)
@@ -4833,7 +4760,6 @@
         do_test([ShardRange.CREATED, ShardRange.ACTIVE, ShardRange.SHARDING],
                 shard_ranges[:2] + shard_ranges[3:5] + shard_ranges[2:3] +
                 shard_ranges[5:6])
->>>>>>> 391e2588
         do_test([ShardRange.SHARDED], [])
 
     @with_tempdir
@@ -4857,30 +4783,6 @@
         ]
         broker = self._setup_broker_with_shard_ranges(
             tempdir, own_shard_range, shard_ranges)
-<<<<<<< HEAD
-        actual_sr = broker.get_shard_ranges()
-        undeleted = [sr for sr in shard_ranges if not sr.deleted]
-        self.assertEqual([dict(sr) for sr in undeleted],
-                         [dict(sr) for sr in actual_sr])
-
-        # test get all undeleted namespaces with gap filled.
-        actual_ns = broker.get_namespaces(fill_gaps=True)
-        expected_ns = [Namespace(sr.name, sr.lower, sr.upper)
-                       for sr in undeleted]
-        self.assertEqual(expected_ns, actual_ns)
-        # test optimization will skip ``get_own_shard_range`` call.
-        with mock.patch.object(
-                broker, 'get_own_shard_range') as mock_get_own_sr:
-            actual_ns = broker.get_namespaces(fill_gaps=True)
-        mock_get_own_sr.assert_not_called()
-        self.assertEqual(expected_ns, actual_ns)
-        # test get all undeleted namespaces w/o gap filled.
-        actual_ns = broker.get_namespaces()
-        self.assertEqual(expected_ns, actual_ns)
-        # cross-check with get_shard_ranges.
-        self.assertEqual(expected_ns, [Namespace(sr.name, sr.lower, sr.upper)
-                                       for sr in actual_sr])
-=======
         undeleted = [sr for sr in shard_ranges if not sr.deleted]
         self._check_get_sr_and_ns(broker, undeleted, fill_gaps=True)
 
@@ -4891,7 +4793,6 @@
         mock_get_own_sr.assert_not_called()
         # test get all undeleted namespaces w/o gap filled.
         self._check_get_sr_and_ns(broker, undeleted)
->>>>>>> 391e2588
 
     @with_tempdir
     def test_get_own_shard_range(self, tempdir):

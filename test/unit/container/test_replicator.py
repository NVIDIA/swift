--- conflicted
+++ resolved
@@ -1489,12 +1489,6 @@
             if exp_warning:
                 self.assertEqual(len(lines), 1, lines)
                 self.assertIn("Ignoring remote osr w/o epoch", lines[0])
-<<<<<<< HEAD
-                hash_ = os.path.splitext(os.path.basename(broker.db_file))[0]
-                url = "%s/%s/%s/%s" % (
-                    remote_node['ip'], remote_node['device'], part, hash_)
-                self.assertIn("from: %s" % url, lines[0])
-=======
                 self.assertIn("own_sr: ", lines[0])
                 self.assertIn("'epoch': '%s'" % local_osr.epoch.normal,
                               lines[0])
@@ -1504,18 +1498,13 @@
                 url = "%s/%s/%s/%s" % (
                     remote_node['ip'], remote_node['device'], part, hash_)
                 self.assertIn("source: %s" % url, lines[0])
->>>>>>> 8d4e3f94
             else:
                 self.assertFalse(lines)
             lines = self.rpc.logger.get_lines_for_level('warning')
             if exp_rpc_warning:
                 self.assertEqual(len(lines), 1, lines)
                 self.assertIn("Ignoring remote osr w/o epoch", lines[0])
-<<<<<<< HEAD
-                self.assertIn("from: repl_req", lines[0])
-=======
                 self.assertIn("source: repl_req", lines[0])
->>>>>>> 8d4e3f94
             else:
                 self.assertFalse(lines)
 
@@ -1535,36 +1524,24 @@
         default_osr_newer = ShardRange(**dict(default_osr))
         default_osr_newer.timestamp = Timestamp.now()
 
-<<<<<<< HEAD
-=======
         # local_osr, remote_osr, exp_merge, exp_warning, exp_rpc_warning
->>>>>>> 8d4e3f94
         tests = (
             # First the None case, ie no osrs
             (None, None, False, False, False),
             # Default and not the other
             (None, default_osr, True, False, False),
             (default_osr, None, False, False, False),
-<<<<<<< HEAD
-=======
             (default_osr, default_osr, True, False, False),
             (default_osr, None, False, False, False),
->>>>>>> 8d4e3f94
             # With an epoch and no OSR is also fine
             (None, osr_with_epoch, True, False, False),
             (osr_with_epoch, None, False, False, False),
             # even with the same or different epochs
             (osr_with_epoch, osr_with_epoch, True, False, False),
             (osr_with_epoch, osr_with_different_epoch, True, False, False),
-<<<<<<< HEAD
-            # But if local does have an epoch but the remote doesn't don't
-            # merge it (the warning is logged).
-            (osr_with_epoch, default_osr, False, True, False),
-=======
             # But if local does have an epoch but the remote doesn't: false
             # positive, nothing will merge anyway, no warning.
             (osr_with_epoch, default_osr, False, False, False),
->>>>>>> 8d4e3f94
             # It's also OK if the remote has an epoch but not the local,
             # this also works on the RPC side because merge_shards happen on
             # to local then sends updated shards to the remote. So if the
@@ -1576,13 +1553,8 @@
             # so wil fail to merge
             (default_osr_newer, osr_with_epoch, False, False, True),
         )
-<<<<<<< HEAD
-        for params in tests:
-            with annotate_failure(params):
-=======
         for i, params in enumerate(tests):
             with annotate_failure((i, params)):
->>>>>>> 8d4e3f94
                 do_test(*params)
 
     def test_sync_shard_ranges(self):

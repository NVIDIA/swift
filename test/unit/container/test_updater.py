--- conflicted
+++ resolved
@@ -52,19 +52,11 @@
                            'replication_ip': '127.0.0.1',
                            # replication_port may be overridden in tests but
                            # include here for completeness...
-<<<<<<< HEAD
-                           'replication_port': '67890',
-                           'device': 'sda1', 'zone': 0},
-                          {'id': 1, 'ip': '127.0.0.2', 'port': 12345,
-                           'replication_ip': '127.0.0.1',
-                           'replication_port': '67890',
-=======
                            'replication_port': 67890,
                            'device': 'sda1', 'zone': 0},
                           {'id': 1, 'ip': '127.0.0.2', 'port': 12345,
                            'replication_ip': '127.0.0.1',
                            'replication_port': 67890,
->>>>>>> 3b2784ec
                            'device': 'sda1', 'zone': 2}], 30),
                 f)
         self.devices_dir = os.path.join(self.testdir, 'devices')

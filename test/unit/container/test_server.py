--- conflicted
+++ resolved
@@ -2715,15 +2715,9 @@
             self.assertEqual('shard', resp.headers['X-Backend-Record-Type'])
 
         def check_shard_GET_override_filter(
-<<<<<<< HEAD
-                expected_shard_ranges, path, params=''):
-            req_headers = {'X-Backend-Record-Type': 'shard',
-                           'X-Backend-Override-Shard-Name-Filter': 'sharded'}
-=======
                 expected_shard_ranges, path, state, params=''):
             req_headers = {'X-Backend-Record-Type': 'shard',
                            'X-Backend-Override-Shard-Name-Filter': state}
->>>>>>> 3e3978fb
             req = Request.blank('/sda1/p/%s?format=json%s' %
                                 (path, params), method='GET',
                                 headers=req_headers)
@@ -2896,15 +2890,11 @@
             reversed(shard_ranges[:2]), 'a/c',
             params='&states=listing&reverse=true&marker=egg')
         resp = check_shard_GET_override_filter(
-<<<<<<< HEAD
-            reversed(shard_ranges[:2]), 'a/c',
-=======
             reversed(shard_ranges[:2]), 'a/c', state='unsharded',
             params='&states=listing&reverse=true&marker=egg')
         self.assertNotIn('X-Backend-Override-Shard-Name-Filter', resp.headers)
         resp = check_shard_GET_override_filter(
             reversed(shard_ranges[:2]), 'a/c', state='sharded',
->>>>>>> 3e3978fb
             params='&states=listing&reverse=true&marker=egg')
         self.assertIsNone(
             resp.headers.get('X-Backend-Override-Shard-Name-Filter'))
@@ -2915,25 +2905,17 @@
             reversed(shard_ranges[:2]), 'a/c',
             params='&states=listing&reverse=true&marker=egg')
         resp = check_shard_GET_override_filter(
-<<<<<<< HEAD
-            reversed(shard_ranges[:2]), 'a/c',
-=======
             reversed(shard_ranges[:2]), 'a/c', state='sharding',
             params='&states=listing&reverse=true&marker=egg')
         self.assertNotIn('X-Backend-Override-Shard-Name-Filter', resp.headers)
         resp = check_shard_GET_override_filter(
             reversed(shard_ranges[:2]), 'a/c', state='sharded',
->>>>>>> 3e3978fb
             params='&states=listing&reverse=true&marker=egg')
         self.assertIsNone(
             resp.headers.get('X-Backend-Override-Shard-Name-Filter'))
         # in sharded state the server *will* override the marker and reverse
-<<<<<<< HEAD
-        # params and return listing shard ranges for entire namespace
-=======
         # params and return listing shard ranges for entire namespace if
         # X-Backend-Override-Shard-Name-Filter == 'sharded'
->>>>>>> 3e3978fb
         self.assertTrue(broker.set_sharded_state())
         ts_now = next(ts_iter)
         with mock_timestamp_now(ts_now):
@@ -2945,15 +2927,11 @@
             params='&states=listing&reverse=true&marker=egg')
         expected = shard_ranges[:3] + [extra_shard_range]
         resp = check_shard_GET_override_filter(
-<<<<<<< HEAD
-            expected, 'a/c',
-=======
             reversed(shard_ranges[:2]), 'a/c', state='sharding',
             params='&states=listing&reverse=true&marker=egg')
         self.assertNotIn('X-Backend-Override-Shard-Name-Filter', resp.headers)
         resp = check_shard_GET_override_filter(
             expected, 'a/c', state='sharded',
->>>>>>> 3e3978fb
             params='&states=listing&reverse=true&marker=egg')
         self.assertEqual(
             'true', resp.headers.get('X-Backend-Override-Shard-Name-Filter'))
@@ -2965,11 +2943,7 @@
             params='&states=updating&includes=egg')
         expected = shard_ranges[1:4] + [extra_shard_range]
         resp = check_shard_GET_override_filter(
-<<<<<<< HEAD
-            expected, 'a/c',
-=======
             expected, 'a/c', state='sharded',
->>>>>>> 3e3978fb
             params='&states=updating&includes=egg')
         self.assertEqual(
             'true', resp.headers.get('X-Backend-Override-Shard-Name-Filter'))

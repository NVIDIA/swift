# -*- coding: utf-8 -*-
# Copyright (c) 2010-2012 OpenStack Foundation
#
# Licensed under the Apache License, Version 2.0 (the "License");
# you may not use this file except in compliance with the License.
# You may obtain a copy of the License at
#
#    http://www.apache.org/licenses/LICENSE-2.0
#
# Unless required by applicable law or agreed to in writing, software
# distributed under the License is distributed on an "AS IS" BASIS,
# WITHOUT WARRANTIES OR CONDITIONS OF ANY KIND, either express or
# implied.
# See the License for the specific language governing permissions and
# limitations under the License.

import operator
import os
import posix
import mock
import unittest
import itertools
import time
import random
from contextlib import contextmanager
from io import BytesIO
from shutil import rmtree
from tempfile import mkdtemp
from xml.dom import minidom

from eventlet import spawn, Timeout
import json
import six
from six import StringIO
from six.moves.urllib.parse import quote

from swift import __version__ as swift_version
from swift.common.header_key_dict import HeaderKeyDict
from swift.common.swob import (Request, WsgiBytesIO, HTTPNoContent,
                               bytes_to_wsgi)
import swift.container
from swift.container import server as container_server
from swift.common import constraints
from swift.common.utils import (Timestamp, mkdirs, public, replication,
                                storage_directory, lock_parent_directory,
                                ShardRange, RESERVED_STR)
from test.debug_logger import debug_logger
from test.unit import fake_http_connect, mock_check_drive
from swift.common.storage_policy import (POLICIES, StoragePolicy)
from swift.common.request_helpers import get_sys_meta_prefix, get_reserved_name

from test import listen_zero, annotate_failure
from test.unit import patch_policies, make_timestamp_iter, mock_timestamp_now


@contextmanager
def save_globals():
    orig_http_connect = getattr(swift.container.server, 'http_connect',
                                None)
    try:
        yield True
    finally:
        swift.container.server.http_connect = orig_http_connect


@patch_policies
class TestContainerController(unittest.TestCase):

    def setUp(self):
        self.testdir = os.path.join(
            mkdtemp(), 'tmp_test_container_server_ContainerController')
        mkdirs(self.testdir)
        rmtree(self.testdir)
        mkdirs(os.path.join(self.testdir, 'sda1'))
        mkdirs(os.path.join(self.testdir, 'sda1', 'tmp'))
        self.logger = debug_logger()
        self.controller = container_server.ContainerController(
            {'devices': self.testdir, 'mount_check': 'false'},
            logger=self.logger)
        # some of the policy tests want at least two policies
        self.assertTrue(len(POLICIES) > 1)
        self.ts = make_timestamp_iter()

    def tearDown(self):
        rmtree(os.path.dirname(self.testdir), ignore_errors=1)

    def _update_object_put_headers(self, req):
        """
        Override this method in test subclasses to test post upgrade
        behavior.
        """
        pass

    def _put_shard_range(self, shard_range):
        put_timestamp = shard_range.timestamp.internal
        headers = {'X-Backend-Record-Type': 'shard',
                   'X-Timestamp': put_timestamp}
        body = json.dumps([dict(shard_range)])
        req = Request.blank('/sda1/p/a/c', method='PUT', headers=headers,
                            body=body)
        resp = req.get_response(self.controller)
        self.assertIn(resp.status_int, (201, 202))

    def _check_put_container_storage_policy(self, req, policy_index):
        resp = req.get_response(self.controller)
        self.assertEqual(201, resp.status_int)
        req = Request.blank(req.path, method='HEAD')
        resp = req.get_response(self.controller)
        self.assertEqual(204, resp.status_int)
        self.assertEqual(str(policy_index),
                         resp.headers['X-Backend-Storage-Policy-Index'])

    def _assert_shard_ranges_equal(self, x, y):
        # ShardRange.__eq__ only compares lower and upper; here we generate
        # dict representations to compare all attributes
        self.assertEqual([dict(sr) for sr in x], [dict(sr) for sr in y])

    def test_creation(self):
        # later config should be extended to assert more config options
        app = container_server.ContainerController(
            {'node_timeout': '3.5'}, logger=self.logger)
        self.assertEqual(app.node_timeout, 3.5)
        self.assertEqual(self.logger.get_lines_for_level('warning'), [])
        app = container_server.ContainerController(
            {'auto_create_account_prefix': '-'}, logger=self.logger)
        self.assertEqual(self.logger.get_lines_for_level('warning'), [
            'Option auto_create_account_prefix is deprecated. '
            'Configure auto_create_account_prefix under the '
            'swift-constraints section of swift.conf. This option '
            'will be ignored in a future release.'
        ])

    def test_get_and_validate_policy_index(self):
        # no policy is OK
        req = Request.blank('/sda1/p/a/container_default', method='PUT',
                            headers={'X-Timestamp': '0'})
        self._check_put_container_storage_policy(req, POLICIES.default.idx)

        # bogus policies
        for policy in ('nada', 999):
            req = Request.blank('/sda1/p/a/c_%s' % policy, method='PUT',
                                headers={
                                    'X-Timestamp': '0',
                                    'X-Backend-Storage-Policy-Index': policy
                                })
            resp = req.get_response(self.controller)
            self.assertEqual(400, resp.status_int)
            self.assertIn(b'invalid', resp.body.lower())

        # good policies
        for policy in POLICIES:
            req = Request.blank('/sda1/p/a/c_%s' % policy.name, method='PUT',
                                headers={
                                    'X-Timestamp': '0',
                                    'X-Backend-Storage-Policy-Index':
                                    policy.idx,
                                })
            self._check_put_container_storage_policy(req, policy.idx)

    def test_acl_container(self):
        # Ensure no acl by default
        req = Request.blank(
            '/sda1/p/a/c', environ={'REQUEST_METHOD': 'PUT'},
            headers={'X-Timestamp': '0'})
        resp = req.get_response(self.controller)
        self.assertTrue(resp.status.startswith('201'))
        req = Request.blank(
            '/sda1/p/a/c', environ={'REQUEST_METHOD': 'HEAD'})
        response = req.get_response(self.controller)
        self.assertTrue(response.status.startswith('204'))
        self.assertNotIn('x-container-read', response.headers)
        self.assertNotIn('x-container-write', response.headers)
        # Ensure POSTing acls works
        req = Request.blank(
            '/sda1/p/a/c', environ={'REQUEST_METHOD': 'POST'},
            headers={'X-Timestamp': '1', 'X-Container-Read': '.r:*',
                     'X-Container-Write': 'account:user'})
        resp = req.get_response(self.controller)
        self.assertTrue(resp.status.startswith('204'))
        req = Request.blank(
            '/sda1/p/a/c', environ={'REQUEST_METHOD': 'HEAD'})
        response = req.get_response(self.controller)
        self.assertTrue(response.status.startswith('204'))
        self.assertEqual(response.headers.get('x-container-read'), '.r:*')
        self.assertEqual(response.headers.get('x-container-write'),
                         'account:user')
        # Ensure we can clear acls on POST
        req = Request.blank(
            '/sda1/p/a/c', environ={'REQUEST_METHOD': 'POST'},
            headers={'X-Timestamp': '3', 'X-Container-Read': '',
                     'X-Container-Write': ''})
        resp = req.get_response(self.controller)
        self.assertTrue(resp.status.startswith('204'))
        req = Request.blank(
            '/sda1/p/a/c', environ={'REQUEST_METHOD': 'HEAD'})
        response = req.get_response(self.controller)
        self.assertTrue(response.status.startswith('204'))
        self.assertNotIn('x-container-read', response.headers)
        self.assertNotIn('x-container-write', response.headers)
        # Ensure PUT acls works
        req = Request.blank(
            '/sda1/p/a/c2', environ={'REQUEST_METHOD': 'PUT'},
            headers={'X-Timestamp': '4', 'X-Container-Read': '.r:*',
                     'X-Container-Write': 'account:user'})
        resp = req.get_response(self.controller)
        self.assertTrue(resp.status.startswith('201'))
        req = Request.blank('/sda1/p/a/c2', environ={'REQUEST_METHOD': 'HEAD'})
        response = req.get_response(self.controller)
        self.assertTrue(response.status.startswith('204'))
        self.assertEqual(response.headers.get('x-container-read'), '.r:*')
        self.assertEqual(response.headers.get('x-container-write'),
                         'account:user')

    def _test_head(self, start, ts):
        req = Request.blank('/sda1/p/a/c', method='HEAD')
        response = req.get_response(self.controller)
        self.assertEqual(response.status_int, 204)
        self.assertEqual(response.headers['x-container-bytes-used'], '0')
        self.assertEqual(response.headers['x-container-object-count'], '0')
        obj_put_request = Request.blank(
            '/sda1/p/a/c/o', method='PUT', headers={
                'x-timestamp': next(ts),
                'x-size': 42,
                'x-content-type': 'text/plain',
                'x-etag': 'x',
            })
        self._update_object_put_headers(obj_put_request)
        obj_put_resp = obj_put_request.get_response(self.controller)
        self.assertEqual(obj_put_resp.status_int // 100, 2)
        # re-issue HEAD request
        response = req.get_response(self.controller)
        self.assertEqual(response.status_int // 100, 2)
        self.assertEqual(response.headers['x-container-bytes-used'], '42')
        self.assertEqual(response.headers['x-container-object-count'], '1')
        # created at time...
        created_at_header = Timestamp(response.headers['x-timestamp'])
        self.assertEqual(response.headers['x-timestamp'],
                         created_at_header.normal)
        self.assertTrue(created_at_header >= start)
        self.assertEqual(response.headers['x-put-timestamp'],
                         Timestamp(start).normal)
        time_fmt = "%a, %d %b %Y %H:%M:%S GMT"
        self.assertEqual(
            response.last_modified.strftime(time_fmt),
            time.strftime(time_fmt, time.gmtime(int(start))))

        # backend headers
        self.assertEqual(int(response.headers
                             ['X-Backend-Storage-Policy-Index']),
                         int(POLICIES.default))
        self.assertTrue(
            Timestamp(response.headers['x-backend-timestamp']) >= start)
        self.assertEqual(response.headers['x-backend-put-timestamp'],
                         Timestamp(start).internal)
        self.assertEqual(response.headers['x-backend-delete-timestamp'],
                         Timestamp(0).internal)
        self.assertEqual(response.headers['x-backend-status-changed-at'],
                         Timestamp(start).internal)

    def test_HEAD(self):
        start = int(time.time())
        ts = (Timestamp(t).internal for t in itertools.count(start))
        req = Request.blank('/sda1/p/a/c', method='PUT', headers={
            'x-timestamp': next(ts)})
        req.get_response(self.controller)
        self._test_head(Timestamp(start), ts)

    def test_HEAD_timestamp_with_offset(self):
        start = int(time.time())
        ts = (Timestamp(t, offset=1).internal for t in itertools.count(start))
        req = Request.blank('/sda1/p/a/c', method='PUT', headers={
            'x-timestamp': next(ts)})
        req.get_response(self.controller)
        self._test_head(Timestamp(start, offset=1), ts)

    def test_HEAD_not_found(self):
        req = Request.blank('/sda1/p/a/c', method='HEAD')
        resp = req.get_response(self.controller)
        self.assertEqual(resp.status_int, 404)
        self.assertEqual(int(resp.headers['X-Backend-Storage-Policy-Index']),
                         0)
        self.assertEqual(resp.headers['x-backend-timestamp'],
                         Timestamp(0).internal)
        self.assertEqual(resp.headers['x-backend-put-timestamp'],
                         Timestamp(0).internal)
        self.assertEqual(resp.headers['x-backend-status-changed-at'],
                         Timestamp(0).internal)
        self.assertEqual(resp.headers['x-backend-delete-timestamp'],
                         Timestamp(0).internal)
        self.assertIsNone(resp.last_modified)

        for header in ('x-container-object-count', 'x-container-bytes-used',
                       'x-timestamp', 'x-put-timestamp'):
            self.assertIsNone(resp.headers[header])

    def test_deleted_headers(self):
        request_method_times = {
            'PUT': next(self.ts).internal,
            'DELETE': next(self.ts).internal,
        }
        # setup a deleted container
        for method in ('PUT', 'DELETE'):
            x_timestamp = request_method_times[method]
            req = Request.blank('/sda1/p/a/c', method=method,
                                headers={'x-timestamp': x_timestamp})
            resp = req.get_response(self.controller)
            self.assertEqual(resp.status_int // 100, 2)

        for method in ('GET', 'HEAD'):
            req = Request.blank('/sda1/p/a/c', method=method)
            resp = req.get_response(self.controller)
            self.assertEqual(resp.status_int, 404)
            self.assertIsNone(resp.last_modified)
            # backend headers
            self.assertEqual(int(resp.headers[
                                 'X-Backend-Storage-Policy-Index']),
                             int(POLICIES.default))
            self.assertTrue(Timestamp(resp.headers['x-backend-timestamp']) >=
                            Timestamp(request_method_times['PUT']))
            self.assertEqual(resp.headers['x-backend-put-timestamp'],
                             request_method_times['PUT'])
            self.assertEqual(resp.headers['x-backend-delete-timestamp'],
                             request_method_times['DELETE'])
            self.assertEqual(resp.headers['x-backend-status-changed-at'],
                             request_method_times['DELETE'])
            for header in ('x-container-object-count',
                           'x-container-bytes-used', 'x-timestamp',
                           'x-put-timestamp'):
                self.assertIsNone(resp.headers[header])

    def test_HEAD_invalid_partition(self):
        req = Request.blank('/sda1/./a/c', environ={'REQUEST_METHOD': 'HEAD',
                                                    'HTTP_X_TIMESTAMP': '1'})
        resp = req.get_response(self.controller)
        self.assertEqual(resp.status_int, 400)

    def test_HEAD_invalid_content_type(self):
        req = Request.blank(
            '/sda1/p/a/c', environ={'REQUEST_METHOD': 'HEAD'},
            headers={'Accept': 'application/plain'})
        resp = req.get_response(self.controller)
        self.assertEqual(resp.status_int, 406)

    def test_HEAD_invalid_accept(self):
        req = Request.blank(
            '/sda1/p/a/c', environ={'REQUEST_METHOD': 'HEAD'},
            headers={'Accept': 'application/plain;q'})
        resp = req.get_response(self.controller)
        self.assertEqual(resp.status_int, 400)
        self.assertEqual(resp.body, b'')

    def test_HEAD_invalid_format(self):
        format = '%D1%BD%8A9'  # invalid UTF-8; should be %E1%BD%8A9 (E -> D)
        req = Request.blank(
            '/sda1/p/a/c?format=' + format,
            environ={'REQUEST_METHOD': 'HEAD'})
        resp = req.get_response(self.controller)
        self.assertEqual(resp.status_int, 400)

    def test_OPTIONS(self):
        server_handler = container_server.ContainerController(
            {'devices': self.testdir, 'mount_check': 'false'})
        req = Request.blank('/sda1/p/a/c/o', {'REQUEST_METHOD': 'OPTIONS'})
        req.content_length = 0
        resp = server_handler.OPTIONS(req)
        self.assertEqual(200, resp.status_int)
        self.assertEqual(sorted(resp.headers['Allow'].split(', ')), sorted(
            'OPTIONS GET POST PUT DELETE HEAD REPLICATE UPDATE'.split()))
        self.assertEqual(resp.headers['Server'],
                         (self.controller.server_type + '/' + swift_version))

    def test_insufficient_storage_mount_check_true(self):
        conf = {'devices': self.testdir, 'mount_check': 'true'}
        container_controller = container_server.ContainerController(conf)
        self.assertTrue(container_controller.mount_check)
        for method in container_controller.allowed_methods:
            if method == 'OPTIONS':
                continue
            path = '/sda1/p/'
            if method == 'REPLICATE':
                path += 'suff'
            else:
                path += 'a/c'
            req = Request.blank(path, method=method,
                                headers={'x-timestamp': '1'})
            with mock_check_drive() as mocks:
                try:
                    resp = req.get_response(container_controller)
                    self.assertEqual(resp.status_int, 507)
                    mocks['ismount'].return_value = True
                    resp = req.get_response(container_controller)
                    self.assertNotEqual(resp.status_int, 507)
                    # feel free to rip out this last assertion...
                    expected = 2 if method == 'PUT' else 4
                    self.assertEqual(resp.status_int // 100, expected)
                except AssertionError as e:
                    self.fail('%s for %s' % (e, method))

    def test_insufficient_storage_mount_check_false(self):
        conf = {'devices': self.testdir, 'mount_check': 'false'}
        container_controller = container_server.ContainerController(conf)
        self.assertFalse(container_controller.mount_check)
        for method in container_controller.allowed_methods:
            if method == 'OPTIONS':
                continue
            path = '/sda1/p/'
            if method == 'REPLICATE':
                path += 'suff'
            else:
                path += 'a/c'
            req = Request.blank(path, method=method,
                                headers={'x-timestamp': '1'})
            with mock_check_drive() as mocks:
                try:
                    resp = req.get_response(container_controller)
                    self.assertEqual(resp.status_int, 507)
                    mocks['isdir'].return_value = True
                    resp = req.get_response(container_controller)
                    self.assertNotEqual(resp.status_int, 507)
                    # feel free to rip out this last assertion...
                    expected = 2 if method == 'PUT' else 4
                    self.assertEqual(resp.status_int // 100, expected)
                except AssertionError as e:
                    self.fail('%s for %s' % (e, method))

    def test_PUT(self):
        req = Request.blank(
            '/sda1/p/a/c',
            environ={'REQUEST_METHOD': 'PUT', 'HTTP_X_TIMESTAMP': '1'})
        resp = req.get_response(self.controller)
        self.assertEqual(resp.status_int, 201)
        req = Request.blank(
            '/sda1/p/a/c',
            environ={'REQUEST_METHOD': 'PUT', 'HTTP_X_TIMESTAMP': '2'})
        resp = req.get_response(self.controller)
        self.assertEqual(resp.status_int, 202)

    def test_PUT_HEAD_put_timestamp_updates(self):
        put_ts = Timestamp(1)
        req = Request.blank('/sda1/p/a/c', environ={'REQUEST_METHOD': 'PUT'},
                            headers={'X-Timestamp': put_ts.internal})
        resp = req.get_response(self.controller)
        self.assertEqual(resp.status_int, 201)

        def do_put_head(put_ts, meta_value, extra_hdrs, body='', path='a/c'):
            # Set metadata header
            req = Request.blank('/sda1/p/' + path,
                                environ={'REQUEST_METHOD': 'PUT'},
                                headers={'X-Timestamp': put_ts.internal,
                                         'X-Container-Meta-Test': meta_value},
                                body=body)
            req.headers.update(extra_hdrs)
            resp = req.get_response(self.controller)
            self.assertTrue(resp.is_success)
            req = Request.blank('/sda1/p/a/c',
                                environ={'REQUEST_METHOD': 'HEAD'})
            resp = req.get_response(self.controller)
            self.assertEqual(resp.status_int, 204)
            return resp.headers

        # put timestamp is advanced on PUT with container path
        put_ts = Timestamp(2)
        resp_hdrs = do_put_head(put_ts, 'val1',
                                {'x-backend-no-timestamp-update': 'false'})
        self.assertEqual(resp_hdrs.get('x-container-meta-test'), 'val1')
        self.assertEqual(resp_hdrs.get('x-backend-put-timestamp'),
                         put_ts.internal)
        self.assertEqual(resp_hdrs.get('x-put-timestamp'), put_ts.internal)

        put_ts = Timestamp(3)
        resp_hdrs = do_put_head(put_ts, 'val2',
                                {'x-backend-no-timestamp-update': 'true'})
        self.assertEqual(resp_hdrs.get('x-container-meta-test'), 'val2')
        self.assertEqual(resp_hdrs.get('x-backend-put-timestamp'),
                         put_ts.internal)
        self.assertEqual(resp_hdrs.get('x-put-timestamp'), put_ts.internal)

        # put timestamp is NOT updated if record type is shard
        put_ts = Timestamp(4)
        resp_hdrs = do_put_head(
            put_ts, 'val3', {'x-backend-record-type': 'shard'},
            body=json.dumps([dict(ShardRange('x/y', 123.4))]))
        self.assertEqual(resp_hdrs.get('x-container-meta-test'), 'val3')
        self.assertEqual(resp_hdrs.get('x-backend-put-timestamp'),
                         Timestamp(3).internal)
        self.assertEqual(resp_hdrs.get('x-put-timestamp'),
                         Timestamp(3).internal)

        # put timestamp and metadata are NOT updated for request with obj path
        put_ts = Timestamp(5)
        resp_hdrs = do_put_head(
            put_ts, 'val4',
            {'x-content-type': 'plain/text', 'x-size': 0, 'x-etag': 'an-etag'},
            path='a/c/o')
        self.assertEqual(resp_hdrs.get('x-container-meta-test'), 'val3')
        self.assertEqual(resp_hdrs.get('x-backend-put-timestamp'),
                         Timestamp(3).internal)
        self.assertEqual(resp_hdrs.get('x-put-timestamp'),
                         Timestamp(3).internal)

    def test_PUT_insufficient_space(self):
        conf = {'devices': self.testdir,
                'mount_check': 'false',
                'fallocate_reserve': '2%'}
        container_controller = container_server.ContainerController(conf)

        req = Request.blank(
            '/sda1/p/a/c',
            environ={'REQUEST_METHOD': 'PUT'},
            headers={'X-Timestamp': '1517617825.74832'})
        statvfs_result = posix.statvfs_result([
            4096,     # f_bsize
            4096,     # f_frsize
            2854907,  # f_blocks
            59000,    # f_bfree
            57000,    # f_bavail  (just under 2% free)
            1280000,  # f_files
            1266040,  # f_ffree,
            1266040,  # f_favail,
            4096,     # f_flag
            255,      # f_namemax
        ])
        with mock.patch('os.statvfs',
                        return_value=statvfs_result) as mock_statvfs:
            resp = req.get_response(container_controller)
        self.assertEqual(resp.status_int, 507)
        self.assertEqual(mock_statvfs.mock_calls,
                         [mock.call(os.path.join(self.testdir, 'sda1'))])

    def test_PUT_simulated_create_race(self):
        state = ['initial']

        from swift.container.backend import ContainerBroker as OrigCoBr

        class InterceptedCoBr(OrigCoBr):

            def __init__(self, *args, **kwargs):
                super(InterceptedCoBr, self).__init__(*args, **kwargs)
                if state[0] == 'initial':
                    # Do nothing initially
                    pass
                elif state[0] == 'race':
                    # Save the original db_file attribute value
                    self._saved_db_file = self.db_file
                    self._db_file += '.doesnotexist'

            def initialize(self, *args, **kwargs):
                if state[0] == 'initial':
                    # Do nothing initially
                    pass
                elif state[0] == 'race':
                    # Restore the original db_file attribute to get the race
                    # behavior
                    self._db_file = self._saved_db_file
                return super(InterceptedCoBr, self).initialize(*args, **kwargs)

        with mock.patch("swift.container.server.ContainerBroker",
                        InterceptedCoBr):
            req = Request.blank(
                '/sda1/p/a/c',
                environ={'REQUEST_METHOD': 'PUT', 'HTTP_X_TIMESTAMP': '1'})
            resp = req.get_response(self.controller)
            self.assertEqual(resp.status_int, 201)
            state[0] = "race"
            req = Request.blank(
                '/sda1/p/a/c',
                environ={'REQUEST_METHOD': 'PUT', 'HTTP_X_TIMESTAMP': '1'})
            resp = req.get_response(self.controller)
            self.assertEqual(resp.status_int, 202)

    def test_PUT_obj_not_found(self):
        req = Request.blank(
            '/sda1/p/a/c/o', environ={'REQUEST_METHOD': 'PUT'},
            headers={'X-Timestamp': '1', 'X-Size': '0',
                     'X-Content-Type': 'text/plain', 'X-ETag': 'e'})
        resp = req.get_response(self.controller)
        self.assertEqual(resp.status_int, 404)

    def test_PUT_good_policy_specified(self):
        policy = random.choice(list(POLICIES))
        # Set metadata header
        req = Request.blank('/sda1/p/a/c', method='PUT',
                            headers={'X-Timestamp': Timestamp(1).internal,
                                     'X-Backend-Storage-Policy-Index':
                                     policy.idx})
        resp = req.get_response(self.controller)
        self.assertEqual(resp.status_int, 201)
        self.assertEqual(resp.headers.get('X-Backend-Storage-Policy-Index'),
                         str(policy.idx))

        # now make sure we read it back
        req = Request.blank('/sda1/p/a/c', environ={'REQUEST_METHOD': 'GET'})
        resp = req.get_response(self.controller)
        self.assertEqual(resp.headers.get('X-Backend-Storage-Policy-Index'),
                         str(policy.idx))

    def test_PUT_no_policy_specified(self):
        # Set metadata header
        req = Request.blank('/sda1/p/a/c', environ={'REQUEST_METHOD': 'PUT'},
                            headers={'X-Timestamp': Timestamp(1).internal})
        resp = req.get_response(self.controller)
        self.assertEqual(resp.status_int, 201)
        self.assertEqual(resp.headers.get('X-Backend-Storage-Policy-Index'),
                         str(POLICIES.default.idx))

        # now make sure the default was used (pol 1)
        req = Request.blank('/sda1/p/a/c', environ={'REQUEST_METHOD': 'GET'})
        resp = req.get_response(self.controller)
        self.assertEqual(resp.headers.get('X-Backend-Storage-Policy-Index'),
                         str(POLICIES.default.idx))

    def test_PUT_bad_policy_specified(self):
        # Set metadata header
        req = Request.blank('/sda1/p/a/c', environ={'REQUEST_METHOD': 'PUT'},
                            headers={'X-Timestamp': Timestamp(1).internal,
                                     'X-Backend-Storage-Policy-Index': 'nada'})
        resp = req.get_response(self.controller)
        # make sure we get bad response
        self.assertEqual(resp.status_int, 400)
        self.assertFalse('X-Backend-Storage-Policy-Index' in resp.headers)

    def test_PUT_no_policy_change(self):
        policy = random.choice(list(POLICIES))
        # Set metadata header
        req = Request.blank('/sda1/p/a/c', method='PUT', headers={
            'X-Timestamp': next(self.ts).internal,
            'X-Backend-Storage-Policy-Index': policy.idx})
        resp = req.get_response(self.controller)
        self.assertEqual(resp.status_int, 201)
        req = Request.blank('/sda1/p/a/c')
        resp = req.get_response(self.controller)
        self.assertEqual(resp.status_int, 204)
        # make sure we get the right index back
        self.assertEqual(resp.headers.get('X-Backend-Storage-Policy-Index'),
                         str(policy.idx))

        # now try to update w/o changing the policy
        for method in ('POST', 'PUT'):
            req = Request.blank('/sda1/p/a/c', method=method, headers={
                'X-Timestamp': next(self.ts).internal,
                'X-Backend-Storage-Policy-Index': policy.idx
            })
            resp = req.get_response(self.controller)
            self.assertEqual(resp.status_int // 100, 2)
        # make sure we get the right index back
        req = Request.blank('/sda1/p/a/c', environ={'REQUEST_METHOD': 'GET'})
        resp = req.get_response(self.controller)
        self.assertEqual(resp.status_int, 204)
        self.assertEqual(resp.headers.get('X-Backend-Storage-Policy-Index'),
                         str(policy.idx))

    def test_PUT_bad_policy_change(self):
        policy = random.choice(list(POLICIES))
        # Set metadata header
        req = Request.blank('/sda1/p/a/c', method='PUT', headers={
            'X-Timestamp': next(self.ts).internal,
            'X-Backend-Storage-Policy-Index': policy.idx})
        resp = req.get_response(self.controller)
        self.assertEqual(resp.status_int, 201)
        req = Request.blank('/sda1/p/a/c')
        resp = req.get_response(self.controller)
        self.assertEqual(resp.status_int, 204)
        # make sure we get the right index back
        self.assertEqual(resp.headers.get('X-Backend-Storage-Policy-Index'),
                         str(policy.idx))

        other_policies = [p for p in POLICIES if p != policy]
        for other_policy in other_policies:
            # now try to change it and make sure we get a conflict
            req = Request.blank('/sda1/p/a/c', method='PUT', headers={
                'X-Timestamp': next(self.ts).internal,
                'X-Backend-Storage-Policy-Index': other_policy.idx
            })
            resp = req.get_response(self.controller)
            self.assertEqual(resp.status_int, 409)
            self.assertEqual(
                resp.headers.get('X-Backend-Storage-Policy-Index'),
                str(policy.idx))

        # and make sure there is no change!
        req = Request.blank('/sda1/p/a/c')
        resp = req.get_response(self.controller)
        self.assertEqual(resp.status_int, 204)
        # make sure we get the right index back
        self.assertEqual(resp.headers.get('X-Backend-Storage-Policy-Index'),
                         str(policy.idx))

    def test_POST_ignores_policy_change(self):
        policy = random.choice(list(POLICIES))
        req = Request.blank('/sda1/p/a/c', method='PUT', headers={
            'X-Timestamp': next(self.ts).internal,
            'X-Backend-Storage-Policy-Index': policy.idx})
        resp = req.get_response(self.controller)
        self.assertEqual(resp.status_int, 201)
        req = Request.blank('/sda1/p/a/c')
        resp = req.get_response(self.controller)
        self.assertEqual(resp.status_int, 204)
        # make sure we get the right index back
        self.assertEqual(resp.headers.get('X-Backend-Storage-Policy-Index'),
                         str(policy.idx))

        other_policies = [p for p in POLICIES if p != policy]
        for other_policy in other_policies:
            # now try to change it and make sure we get a conflict
            req = Request.blank('/sda1/p/a/c', method='POST', headers={
                'X-Timestamp': next(self.ts).internal,
                'X-Backend-Storage-Policy-Index': other_policy.idx
            })
            resp = req.get_response(self.controller)
            # valid request
            self.assertEqual(resp.status_int // 100, 2)

            # but it does nothing
            req = Request.blank('/sda1/p/a/c')
            resp = req.get_response(self.controller)
            self.assertEqual(resp.status_int, 204)
            # make sure we get the right index back
            self.assertEqual(resp.headers.get
                             ('X-Backend-Storage-Policy-Index'),
                             str(policy.idx))

    def test_PUT_no_policy_for_existing_default(self):
        # create a container with the default storage policy
        req = Request.blank('/sda1/p/a/c', method='PUT', headers={
            'X-Timestamp': next(self.ts).internal,
        })
        resp = req.get_response(self.controller)
        self.assertEqual(resp.status_int, 201)  # sanity check

        # check the policy index
        req = Request.blank('/sda1/p/a/c', method='HEAD')
        resp = req.get_response(self.controller)
        self.assertEqual(resp.status_int, 204)
        self.assertEqual(resp.headers['X-Backend-Storage-Policy-Index'],
                         str(POLICIES.default.idx))

        # put again without specifying the storage policy
        req = Request.blank('/sda1/p/a/c', method='PUT', headers={
            'X-Timestamp': next(self.ts).internal,
        })
        resp = req.get_response(self.controller)
        self.assertEqual(resp.status_int, 202)  # sanity check

        # policy index is unchanged
        req = Request.blank('/sda1/p/a/c', method='HEAD')
        resp = req.get_response(self.controller)
        self.assertEqual(resp.status_int, 204)
        self.assertEqual(resp.headers['X-Backend-Storage-Policy-Index'],
                         str(POLICIES.default.idx))

    def test_PUT_proxy_default_no_policy_for_existing_default(self):
        # make it look like the proxy has a different default than we do, like
        # during a config change restart across a multi node cluster.
        proxy_default = random.choice([p for p in POLICIES if not
                                       p.is_default])
        # create a container with the default storage policy
        req = Request.blank('/sda1/p/a/c', method='PUT', headers={
            'X-Timestamp': next(self.ts).internal,
            'X-Backend-Storage-Policy-Default': int(proxy_default),
        })
        resp = req.get_response(self.controller)
        self.assertEqual(resp.status_int, 201)  # sanity check

        # check the policy index
        req = Request.blank('/sda1/p/a/c', method='HEAD')
        resp = req.get_response(self.controller)
        self.assertEqual(resp.status_int, 204)
        self.assertEqual(int(resp.headers['X-Backend-Storage-Policy-Index']),
                         int(proxy_default))

        # put again without proxy specifying the different default
        req = Request.blank('/sda1/p/a/c', method='PUT', headers={
            'X-Timestamp': next(self.ts).internal,
            'X-Backend-Storage-Policy-Default': int(POLICIES.default),
        })
        resp = req.get_response(self.controller)
        self.assertEqual(resp.status_int, 202)  # sanity check

        # policy index is unchanged
        req = Request.blank('/sda1/p/a/c', method='HEAD')
        resp = req.get_response(self.controller)
        self.assertEqual(resp.status_int, 204)
        self.assertEqual(int(resp.headers['X-Backend-Storage-Policy-Index']),
                         int(proxy_default))

    def test_PUT_no_policy_for_existing_non_default(self):
        non_default_policy = [p for p in POLICIES if not p.is_default][0]
        # create a container with the non-default storage policy
        req = Request.blank('/sda1/p/a/c', method='PUT', headers={
            'X-Timestamp': next(self.ts).internal,
            'X-Backend-Storage-Policy-Index': non_default_policy.idx,
        })
        resp = req.get_response(self.controller)
        self.assertEqual(resp.status_int, 201)  # sanity check

        # check the policy index
        req = Request.blank('/sda1/p/a/c', method='HEAD')
        resp = req.get_response(self.controller)
        self.assertEqual(resp.status_int, 204)
        self.assertEqual(resp.headers['X-Backend-Storage-Policy-Index'],
                         str(non_default_policy.idx))

        # put again without specifying the storage policy
        req = Request.blank('/sda1/p/a/c', method='PUT', headers={
            'X-Timestamp': next(self.ts).internal,
        })
        resp = req.get_response(self.controller)
        self.assertEqual(resp.status_int, 202)  # sanity check

        # policy index is unchanged
        req = Request.blank('/sda1/p/a/c', method='HEAD')
        resp = req.get_response(self.controller)
        self.assertEqual(resp.status_int, 204)
        self.assertEqual(resp.headers['X-Backend-Storage-Policy-Index'],
                         str(non_default_policy.idx))

    def test_create_reserved_namespace_container(self):
        path = '/sda1/p/a/%sc' % RESERVED_STR
        req = Request.blank(path, method='PUT', headers={
            'X-Timestamp': next(self.ts).internal})
        resp = req.get_response(self.controller)
        self.assertEqual(resp.status, '201 Created', resp.body)

        path = '/sda1/p/a/%sc%stest' % (RESERVED_STR, RESERVED_STR)
        req = Request.blank(path, method='PUT', headers={
            'X-Timestamp': next(self.ts).internal})
        resp = req.get_response(self.controller)
        self.assertEqual(resp.status, '201 Created', resp.body)

    def test_create_reserved_object_in_container(self):
        # create container
        path = '/sda1/p/a/c/'
        req = Request.blank(path, method='PUT', headers={
            'X-Timestamp': next(self.ts).internal})
        resp = req.get_response(self.controller)
        self.assertEqual(resp.status_int, 201)
        # put null object in it
        path += '%so' % RESERVED_STR
        req = Request.blank(path, method='PUT', headers={
            'X-Timestamp': next(self.ts).internal,
            'X-Size': 0,
            'X-Content-Type': 'application/x-test',
            'X-Etag': 'x',
        })
        resp = req.get_response(self.controller)
        self.assertEqual(resp.status, '400 Bad Request')
        self.assertEqual(resp.body, b'Invalid reserved-namespace object '
                         b'in user-namespace container')

    def test_PUT_non_utf8_metadata(self):
        # Set metadata header
        req = Request.blank(
            '/sda1/p/a/c', environ={'REQUEST_METHOD': 'PUT'},
            headers={'X-Timestamp': Timestamp(1).internal,
                     'X-Container-Meta-Test': b'\xff'})
        resp = req.get_response(self.controller)
        self.assertEqual(resp.status_int, 400)
        # Set sysmeta header
        req = Request.blank(
            '/sda1/p/a/c', environ={'REQUEST_METHOD': 'PUT'},
            headers={'X-Timestamp': Timestamp(1).internal,
                     'X-Container-Sysmeta-Test': b'\xff'})
        resp = req.get_response(self.controller)
        self.assertEqual(resp.status_int, 400)
        # Set ACL
        req = Request.blank(
            '/sda1/p/a/c', environ={'REQUEST_METHOD': 'PUT'},
            headers={'X-Timestamp': Timestamp(1).internal,
                     'X-Container-Read': b'\xff'})
        resp = req.get_response(self.controller)
        self.assertEqual(resp.status_int, 400)
        # Send other
        req = Request.blank(
            '/sda1/p/a/c', environ={'REQUEST_METHOD': 'PUT'},
            headers={'X-Timestamp': Timestamp(1).internal,
                     'X-Will-Not-Be-Saved': b'\xff'})
        resp = req.get_response(self.controller)
        self.assertEqual(resp.status_int, 202)

    def test_PUT_GET_metadata(self):
        # Set metadata header
        req = Request.blank(
            '/sda1/p/a/c', environ={'REQUEST_METHOD': 'PUT'},
            headers={'X-Timestamp': Timestamp(1).internal,
                     'X-Container-Meta-Test': 'Value'})
        resp = req.get_response(self.controller)
        self.assertEqual(resp.status_int, 201)
        req = Request.blank('/sda1/p/a/c', environ={'REQUEST_METHOD': 'GET'})
        resp = req.get_response(self.controller)
        self.assertEqual(resp.status_int, 204)
        self.assertEqual(resp.headers.get('x-container-meta-test'), 'Value')
        # Set another metadata header, ensuring old one doesn't disappear
        req = Request.blank(
            '/sda1/p/a/c', environ={'REQUEST_METHOD': 'POST'},
            headers={'X-Timestamp': Timestamp(1).internal,
                     'X-Container-Meta-Test2': 'Value2'})
        resp = req.get_response(self.controller)
        self.assertEqual(resp.status_int, 204)
        req = Request.blank('/sda1/p/a/c', environ={'REQUEST_METHOD': 'GET'})
        resp = req.get_response(self.controller)
        self.assertEqual(resp.status_int, 204)
        self.assertEqual(resp.headers.get('x-container-meta-test'), 'Value')
        self.assertEqual(resp.headers.get('x-container-meta-test2'), 'Value2')
        # Update metadata header
        req = Request.blank(
            '/sda1/p/a/c', environ={'REQUEST_METHOD': 'PUT'},
            headers={'X-Timestamp': Timestamp(3).internal,
                     'X-Container-Meta-Test': 'New Value'})
        resp = req.get_response(self.controller)
        self.assertEqual(resp.status_int, 202)
        req = Request.blank('/sda1/p/a/c', environ={'REQUEST_METHOD': 'GET'})
        resp = req.get_response(self.controller)
        self.assertEqual(resp.status_int, 204)
        self.assertEqual(resp.headers.get('x-container-meta-test'),
                         'New Value')
        # Send old update to metadata header
        req = Request.blank(
            '/sda1/p/a/c', environ={'REQUEST_METHOD': 'PUT'},
            headers={'X-Timestamp': Timestamp(2).internal,
                     'X-Container-Meta-Test': 'Old Value'})
        resp = req.get_response(self.controller)
        self.assertEqual(resp.status_int, 202)
        req = Request.blank('/sda1/p/a/c', environ={'REQUEST_METHOD': 'GET'})
        resp = req.get_response(self.controller)
        self.assertEqual(resp.status_int, 204)
        self.assertEqual(resp.headers.get('x-container-meta-test'),
                         'New Value')
        # Remove metadata header (by setting it to empty)
        req = Request.blank(
            '/sda1/p/a/c', environ={'REQUEST_METHOD': 'PUT'},
            headers={'X-Timestamp': Timestamp(4).internal,
                     'X-Container-Meta-Test': ''})
        resp = req.get_response(self.controller)
        self.assertEqual(resp.status_int, 202)
        req = Request.blank('/sda1/p/a/c', environ={'REQUEST_METHOD': 'GET'})
        resp = req.get_response(self.controller)
        self.assertEqual(resp.status_int, 204)
        self.assertNotIn('x-container-meta-test', resp.headers)

    def test_PUT_GET_sys_metadata(self):
        prefix = get_sys_meta_prefix('container')
        key = '%sTest' % prefix
        key2 = '%sTest2' % prefix
        # Set metadata header
        req = Request.blank('/sda1/p/a/c', environ={'REQUEST_METHOD': 'PUT'},
                            headers={'X-Timestamp': Timestamp(1).internal,
                                     key: 'Value'})
        resp = req.get_response(self.controller)
        self.assertEqual(resp.status_int, 201)
        req = Request.blank('/sda1/p/a/c', environ={'REQUEST_METHOD': 'GET'})
        resp = req.get_response(self.controller)
        self.assertEqual(resp.status_int, 204)
        self.assertEqual(resp.headers.get(key.lower()), 'Value')
        # Set another metadata header, ensuring old one doesn't disappear
        req = Request.blank('/sda1/p/a/c', environ={'REQUEST_METHOD': 'POST'},
                            headers={'X-Timestamp': Timestamp(1).internal,
                                     key2: 'Value2'})
        resp = req.get_response(self.controller)
        self.assertEqual(resp.status_int, 204)
        req = Request.blank('/sda1/p/a/c', environ={'REQUEST_METHOD': 'GET'})
        resp = req.get_response(self.controller)
        self.assertEqual(resp.status_int, 204)
        self.assertEqual(resp.headers.get(key.lower()), 'Value')
        self.assertEqual(resp.headers.get(key2.lower()), 'Value2')
        # Update metadata header
        req = Request.blank('/sda1/p/a/c', environ={'REQUEST_METHOD': 'PUT'},
                            headers={'X-Timestamp': Timestamp(3).internal,
                                     key: 'New Value'})
        resp = req.get_response(self.controller)
        self.assertEqual(resp.status_int, 202)
        req = Request.blank('/sda1/p/a/c', environ={'REQUEST_METHOD': 'GET'})
        resp = req.get_response(self.controller)
        self.assertEqual(resp.status_int, 204)
        self.assertEqual(resp.headers.get(key.lower()),
                         'New Value')
        # Send old update to metadata header
        req = Request.blank('/sda1/p/a/c', environ={'REQUEST_METHOD': 'PUT'},
                            headers={'X-Timestamp': Timestamp(2).internal,
                                     key: 'Old Value'})
        resp = req.get_response(self.controller)
        self.assertEqual(resp.status_int, 202)
        req = Request.blank('/sda1/p/a/c', environ={'REQUEST_METHOD': 'GET'})
        resp = req.get_response(self.controller)
        self.assertEqual(resp.status_int, 204)
        self.assertEqual(resp.headers.get(key.lower()),
                         'New Value')
        # Remove metadata header (by setting it to empty)
        req = Request.blank('/sda1/p/a/c', environ={'REQUEST_METHOD': 'PUT'},
                            headers={'X-Timestamp': Timestamp(4).internal,
                                     key: ''})
        resp = req.get_response(self.controller)
        self.assertEqual(resp.status_int, 202)
        req = Request.blank('/sda1/p/a/c', environ={'REQUEST_METHOD': 'GET'})
        resp = req.get_response(self.controller)
        self.assertEqual(resp.status_int, 204)
        self.assertNotIn(key.lower(), resp.headers)

    def test_PUT_invalid_partition(self):
        req = Request.blank('/sda1/./a/c', environ={'REQUEST_METHOD': 'PUT',
                                                    'HTTP_X_TIMESTAMP': '1'})
        resp = req.get_response(self.controller)
        self.assertEqual(resp.status_int, 400)

    def test_PUT_timestamp_not_float(self):
        req = Request.blank('/sda1/p/a/c', environ={'REQUEST_METHOD': 'PUT',
                                                    'HTTP_X_TIMESTAMP': '0'})
        req.get_response(self.controller)
        req = Request.blank('/sda1/p/a/c', environ={'REQUEST_METHOD': 'PUT'},
                            headers={'X-Timestamp': 'not-float'})
        resp = req.get_response(self.controller)
        self.assertEqual(resp.status_int, 400)

    def test_POST_HEAD_metadata(self):
        req = Request.blank(
            '/sda1/p/a/c', environ={'REQUEST_METHOD': 'PUT'},
            headers={'X-Timestamp': Timestamp(1).internal})
        resp = req.get_response(self.controller)
        self.assertEqual(resp.status_int, 201)
        # Set metadata header
        req = Request.blank(
            '/sda1/p/a/c', environ={'REQUEST_METHOD': 'POST'},
            headers={'X-Timestamp': Timestamp(1).internal,
                     'X-Container-Meta-Test': 'Value'})
        resp = req.get_response(self.controller)
        self.assertEqual(resp.status_int, 204)
        req = Request.blank('/sda1/p/a/c', environ={'REQUEST_METHOD': 'HEAD'})
        resp = req.get_response(self.controller)
        self.assertEqual(resp.status_int, 204)
        self.assertEqual(resp.headers.get('x-container-meta-test'), 'Value')
        self.assertEqual(resp.headers.get('x-put-timestamp'),
                         '0000000001.00000')
        # Update metadata header
        req = Request.blank(
            '/sda1/p/a/c', environ={'REQUEST_METHOD': 'POST'},
            headers={'X-Timestamp': Timestamp(3).internal,
                     'X-Container-Meta-Test': 'New Value'})
        resp = req.get_response(self.controller)
        self.assertEqual(resp.status_int, 204)
        req = Request.blank('/sda1/p/a/c', environ={'REQUEST_METHOD': 'HEAD'})
        resp = req.get_response(self.controller)
        self.assertEqual(resp.status_int, 204)
        self.assertEqual(resp.headers.get('x-container-meta-test'),
                         'New Value')
        self.assertEqual(resp.headers.get('x-put-timestamp'),
                         '0000000003.00000')
        # Send old update to metadata header
        req = Request.blank(
            '/sda1/p/a/c', environ={'REQUEST_METHOD': 'POST'},
            headers={'X-Timestamp': Timestamp(2).internal,
                     'X-Container-Meta-Test': 'Old Value'})
        resp = req.get_response(self.controller)
        self.assertEqual(resp.status_int, 204)
        req = Request.blank('/sda1/p/a/c', environ={'REQUEST_METHOD': 'HEAD'})
        resp = req.get_response(self.controller)
        self.assertEqual(resp.status_int, 204)
        self.assertEqual(resp.headers.get('x-container-meta-test'),
                         'New Value')
        self.assertEqual(resp.headers.get('x-put-timestamp'),
                         '0000000003.00000')
        # Remove metadata header (by setting it to empty)
        req = Request.blank(
            '/sda1/p/a/c', environ={'REQUEST_METHOD': 'POST'},
            headers={'X-Timestamp': Timestamp(4).internal,
                     'X-Container-Meta-Test': ''})
        resp = req.get_response(self.controller)
        self.assertEqual(resp.status_int, 204)
        req = Request.blank('/sda1/p/a/c', environ={'REQUEST_METHOD': 'HEAD'})
        resp = req.get_response(self.controller)
        self.assertEqual(resp.status_int, 204)
        self.assertNotIn('x-container-meta-test', resp.headers)
        self.assertEqual(resp.headers.get('x-put-timestamp'),
                         '0000000004.00000')

    def test_POST_HEAD_sys_metadata(self):
        prefix = get_sys_meta_prefix('container')
        key = '%sTest' % prefix
        req = Request.blank('/sda1/p/a/c', environ={'REQUEST_METHOD': 'PUT'},
                            headers={'X-Timestamp': Timestamp(1).internal})
        resp = req.get_response(self.controller)
        self.assertEqual(resp.status_int, 201)
        # Set metadata header
        req = Request.blank('/sda1/p/a/c', environ={'REQUEST_METHOD': 'POST'},
                            headers={'X-Timestamp': Timestamp(1).internal,
                                     key: 'Value'})
        resp = req.get_response(self.controller)
        self.assertEqual(resp.status_int, 204)
        req = Request.blank('/sda1/p/a/c', environ={'REQUEST_METHOD': 'HEAD'})
        resp = req.get_response(self.controller)
        self.assertEqual(resp.status_int, 204)
        self.assertEqual(resp.headers.get(key.lower()), 'Value')
        # Update metadata header
        req = Request.blank('/sda1/p/a/c', environ={'REQUEST_METHOD': 'POST'},
                            headers={'X-Timestamp': Timestamp(3).internal,
                                     key: 'New Value'})
        resp = req.get_response(self.controller)
        self.assertEqual(resp.status_int, 204)
        req = Request.blank('/sda1/p/a/c', environ={'REQUEST_METHOD': 'HEAD'})
        resp = req.get_response(self.controller)
        self.assertEqual(resp.status_int, 204)
        self.assertEqual(resp.headers.get(key.lower()),
                         'New Value')
        # Send old update to metadata header
        req = Request.blank('/sda1/p/a/c', environ={'REQUEST_METHOD': 'POST'},
                            headers={'X-Timestamp': Timestamp(2).internal,
                                     key: 'Old Value'})
        resp = req.get_response(self.controller)
        self.assertEqual(resp.status_int, 204)
        req = Request.blank('/sda1/p/a/c', environ={'REQUEST_METHOD': 'HEAD'})
        resp = req.get_response(self.controller)
        self.assertEqual(resp.status_int, 204)
        self.assertEqual(resp.headers.get(key.lower()),
                         'New Value')
        # Remove metadata header (by setting it to empty)
        req = Request.blank('/sda1/p/a/c', environ={'REQUEST_METHOD': 'POST'},
                            headers={'X-Timestamp': Timestamp(4).internal,
                                     key: ''})
        resp = req.get_response(self.controller)
        self.assertEqual(resp.status_int, 204)
        req = Request.blank('/sda1/p/a/c', environ={'REQUEST_METHOD': 'HEAD'})
        resp = req.get_response(self.controller)
        self.assertEqual(resp.status_int, 204)
        self.assertNotIn(key.lower(), resp.headers)

    def test_POST_HEAD_no_timestamp_update(self):
        put_ts = Timestamp(1)
        req = Request.blank('/sda1/p/a/c', environ={'REQUEST_METHOD': 'PUT'},
                            headers={'X-Timestamp': put_ts.internal})
        resp = req.get_response(self.controller)
        self.assertEqual(resp.status_int, 201)

        def do_post_head(post_ts, value, extra_hdrs):
            # Set metadata header
            req = Request.blank('/sda1/p/a/c',
                                environ={'REQUEST_METHOD': 'POST'},
                                headers={'X-Timestamp': post_ts.internal,
                                         'X-Container-Meta-Test': value})
            req.headers.update(extra_hdrs)
            resp = req.get_response(self.controller)
            self.assertEqual(resp.status_int, 204)
            req = Request.blank('/sda1/p/a/c',
                                environ={'REQUEST_METHOD': 'HEAD'})
            resp = req.get_response(self.controller)
            self.assertEqual(resp.status_int, 204)
            return resp.headers

        # verify timestamp IS advanced
        post_ts = Timestamp(2)
        resp_hdrs = do_post_head(post_ts, 'val1', {})
        self.assertEqual(resp_hdrs.get('x-container-meta-test'), 'val1')
        self.assertEqual(resp_hdrs.get('x-backend-put-timestamp'),
                         post_ts.internal)

        post_ts = Timestamp(3)
        resp_hdrs = do_post_head(post_ts, 'val2',
                                 {'x-backend-no-timestamp-update': 'false'})
        self.assertEqual(resp_hdrs.get('x-container-meta-test'), 'val2')
        self.assertEqual(resp_hdrs.get('x-backend-put-timestamp'),
                         post_ts.internal)

        # verify timestamp IS NOT advanced, but metadata still updated
        post_ts = Timestamp(4)
        resp_hdrs = do_post_head(post_ts, 'val3',
                                 {'x-backend-No-timeStamp-update': 'true'})
        self.assertEqual(resp_hdrs.get('x-container-meta-test'), 'val3')
        self.assertEqual(resp_hdrs.get('x-backend-put-timestamp'),
                         Timestamp(3).internal)

        # verify timestamp will not go backwards
        post_ts = Timestamp(2)
        resp_hdrs = do_post_head(post_ts, 'val4',
                                 {'x-backend-no-timestamp-update': 'true'})
        self.assertEqual(resp_hdrs.get('x-container-meta-test'), 'val3')
        self.assertEqual(resp_hdrs.get('x-backend-put-timestamp'),
                         Timestamp(3).internal)

    def test_POST_invalid_partition(self):
        req = Request.blank('/sda1/./a/c', environ={'REQUEST_METHOD': 'POST',
                                                    'HTTP_X_TIMESTAMP': '1'})
        resp = req.get_response(self.controller)
        self.assertEqual(resp.status_int, 400)

    def test_POST_insufficient_space(self):
        conf = {'devices': self.testdir,
                'mount_check': 'false',
                'fallocate_reserve': '2%'}
        container_controller = container_server.ContainerController(conf)

        req = Request.blank(
            '/sda1/p/a/c',
            environ={'REQUEST_METHOD': 'POST'},
            headers={'X-Timestamp': '1517618035.469202'})
        statvfs_result = posix.statvfs_result([
            4096,     # f_bsize
            4096,     # f_frsize
            2854907,  # f_blocks
            59000,    # f_bfree
            57000,    # f_bavail  (just under 2% free)
            1280000,  # f_files
            1266040,  # f_ffree,
            1266040,  # f_favail,
            4096,     # f_flag
            255,      # f_namemax
        ])
        with mock.patch('os.statvfs',
                        return_value=statvfs_result) as mock_statvfs:
            resp = req.get_response(container_controller)
        self.assertEqual(resp.status_int, 507)
        self.assertEqual(mock_statvfs.mock_calls,
                         [mock.call(os.path.join(self.testdir, 'sda1'))])

    def test_POST_timestamp_not_float(self):
        req = Request.blank('/sda1/p/a/c', environ={'REQUEST_METHOD': 'PUT',
                                                    'HTTP_X_TIMESTAMP': '0'})
        req.get_response(self.controller)
        req = Request.blank('/sda1/p/a/c', environ={'REQUEST_METHOD': 'POST'},
                            headers={'X-Timestamp': 'not-float'})
        resp = req.get_response(self.controller)
        self.assertEqual(resp.status_int, 400)

    def test_POST_invalid_container_sync_to(self):
        self.controller = container_server.ContainerController(
            {'devices': self.testdir})
        req = Request.blank(
            '/sda-null/p/a/c', environ={'REQUEST_METHOD': 'POST',
                                        'HTTP_X_TIMESTAMP': '1'},
            headers={'x-container-sync-to': '192.168.0.1'})
        resp = req.get_response(self.controller)
        self.assertEqual(resp.status_int, 400)

    def test_POST_after_DELETE_not_found(self):
        req = Request.blank('/sda1/p/a/c',
                            environ={'REQUEST_METHOD': 'PUT'},
                            headers={'X-Timestamp': '1'})
        resp = req.get_response(self.controller)
        req = Request.blank('/sda1/p/a/c',
                            environ={'REQUEST_METHOD': 'DELETE'},
                            headers={'X-Timestamp': '2'})
        resp = req.get_response(self.controller)
        req = Request.blank('/sda1/p/a/c/',
                            environ={'REQUEST_METHOD': 'POST'},
                            headers={'X-Timestamp': '3'})
        resp = req.get_response(self.controller)
        self.assertEqual(resp.status_int, 404)

    def test_DELETE_obj_not_found(self):
        req = Request.blank(
            '/sda1/p/a/c/o',
            environ={'REQUEST_METHOD': 'DELETE'},
            headers={'X-Timestamp': '1'})
        resp = req.get_response(self.controller)
        self.assertEqual(resp.status_int, 404)

    def test_DELETE_container_not_found(self):
        req = Request.blank('/sda1/p/a/c', environ={'REQUEST_METHOD': 'PUT',
                                                    'HTTP_X_TIMESTAMP': '0'})
        resp = req.get_response(self.controller)
        self.assertEqual(resp.status_int, 201)
        req = Request.blank('/sda1/p/a/c', environ={'REQUEST_METHOD': 'DELETE',
                                                    'HTTP_X_TIMESTAMP': '1'})
        resp = req.get_response(self.controller)
        self.assertEqual(resp.status_int, 404)

    def test_PUT_utf8(self):
        snowman = u'\u2603'
        container_name = snowman.encode('utf-8')
        req = Request.blank(
            '/sda1/p/a/%s' % container_name,
            environ={'REQUEST_METHOD': 'PUT',
                     'HTTP_X_TIMESTAMP': '1'})
        resp = req.get_response(self.controller)
        self.assertEqual(resp.status_int, 201)

    def test_account_update_mismatched_host_device(self):
        req = Request.blank(
            '/sda1/p/a/c',
            environ={'REQUEST_METHOD': 'PUT',
                     'HTTP_X_TIMESTAMP': '1'},
            headers={'X-Timestamp': '0000000001.00000',
                     'X-Account-Host': '127.0.0.1:0',
                     'X-Account-Partition': '123',
                     'X-Account-Device': 'sda1,sda2'})
        broker = self.controller._get_container_broker('sda1', 'p', 'a', 'c')
        resp = self.controller.account_update(req, 'a', 'c', broker)
        self.assertEqual(resp.status_int, 400)

    def test_account_update_account_override_deleted(self):
        bindsock = listen_zero()
        req = Request.blank(
            '/sda1/p/a/c',
            environ={'REQUEST_METHOD': 'PUT',
                     'HTTP_X_TIMESTAMP': '1'},
            headers={'X-Timestamp': '0000000001.00000',
                     'X-Account-Host': '%s:%s' %
                     bindsock.getsockname(),
                     'X-Account-Partition': '123',
                     'X-Account-Device': 'sda1',
                     'X-Account-Override-Deleted': 'yes'})
        with save_globals():
            new_connect = fake_http_connect(200, count=123)
            swift.container.server.http_connect = new_connect
            resp = req.get_response(self.controller)
            self.assertEqual(resp.status_int, 201)

    def test_PUT_account_update(self):
        bindsock = listen_zero()

        def accept(return_code, expected_timestamp):
            if not isinstance(expected_timestamp, bytes):
                expected_timestamp = expected_timestamp.encode('ascii')
            try:
                with Timeout(3):
                    sock, addr = bindsock.accept()
                    inc = sock.makefile('rb')
                    out = sock.makefile('wb')
                    out.write(b'HTTP/1.1 %d OK\r\nContent-Length: 0\r\n\r\n' %
                              return_code)
                    out.flush()
                    self.assertEqual(inc.readline(),
                                     b'PUT /sda1/123/a/c HTTP/1.1\r\n')
                    headers = {}
                    line = inc.readline()
                    while line and line != b'\r\n':
                        headers[line.split(b':')[0].lower()] = \
                            line.split(b':')[1].strip()
                        line = inc.readline()
                    self.assertEqual(headers[b'x-put-timestamp'],
                                     expected_timestamp)
            except BaseException as err:
                return err
            return None

        req = Request.blank(
            '/sda1/p/a/c',
            environ={'REQUEST_METHOD': 'PUT'},
            headers={'X-Timestamp': Timestamp(1).internal,
                     'X-Account-Host': '%s:%s' % bindsock.getsockname(),
                     'X-Account-Partition': '123',
                     'X-Account-Device': 'sda1'})
        event = spawn(accept, 201, Timestamp(1).internal)
        try:
            with Timeout(3):
                resp = req.get_response(self.controller)
                self.assertEqual(resp.status_int, 201)
        finally:
            err = event.wait()
            if err:
                raise Exception(err)
        req = Request.blank(
            '/sda1/p/a/c',
            environ={'REQUEST_METHOD': 'DELETE'},
            headers={'X-Timestamp': '2'})
        resp = req.get_response(self.controller)
        self.assertEqual(resp.status_int, 204)
        req = Request.blank(
            '/sda1/p/a/c',
            environ={'REQUEST_METHOD': 'PUT'},
            headers={'X-Timestamp': Timestamp(3).internal,
                     'X-Account-Host': '%s:%s' % bindsock.getsockname(),
                     'X-Account-Partition': '123',
                     'X-Account-Device': 'sda1'})
        event = spawn(accept, 404, Timestamp(3).internal)
        try:
            with Timeout(3):
                resp = req.get_response(self.controller)
                self.assertEqual(resp.status_int, 404)
        finally:
            err = event.wait()
            if err:
                raise Exception(err)
        req = Request.blank(
            '/sda1/p/a/c',
            environ={'REQUEST_METHOD': 'PUT'},
            headers={'X-Timestamp': Timestamp(5).internal,
                     'X-Account-Host': '%s:%s' % bindsock.getsockname(),
                     'X-Account-Partition': '123',
                     'X-Account-Device': 'sda1'})
        event = spawn(accept, 503, Timestamp(5).internal)
        got_exc = False
        try:
            with Timeout(3):
                resp = req.get_response(self.controller)
        except BaseException:
            got_exc = True
        finally:
            err = event.wait()
            if err:
                raise Exception(err)
        self.assertTrue(not got_exc)

    def test_PUT_reset_container_sync(self):
        req = Request.blank(
            '/sda1/p/a/c', environ={'REQUEST_METHOD': 'PUT'},
            headers={'x-timestamp': '1',
                     'x-container-sync-to': 'http://127.0.0.1:12345/v1/a/c'})
        resp = req.get_response(self.controller)
        self.assertEqual(resp.status_int, 201)
        db = self.controller._get_container_broker('sda1', 'p', 'a', 'c')
        info = db.get_info()
        self.assertEqual(info['x_container_sync_point1'], -1)
        self.assertEqual(info['x_container_sync_point2'], -1)
        db.set_x_container_sync_points(123, 456)
        info = db.get_info()
        self.assertEqual(info['x_container_sync_point1'], 123)
        self.assertEqual(info['x_container_sync_point2'], 456)
        # Set to same value
        req = Request.blank(
            '/sda1/p/a/c', environ={'REQUEST_METHOD': 'PUT'},
            headers={'x-timestamp': '1',
                     'x-container-sync-to': 'http://127.0.0.1:12345/v1/a/c'})
        resp = req.get_response(self.controller)
        self.assertEqual(resp.status_int, 202)
        db = self.controller._get_container_broker('sda1', 'p', 'a', 'c')
        info = db.get_info()
        self.assertEqual(info['x_container_sync_point1'], 123)
        self.assertEqual(info['x_container_sync_point2'], 456)
        # Set to new value
        req = Request.blank(
            '/sda1/p/a/c', environ={'REQUEST_METHOD': 'PUT'},
            headers={'x-timestamp': '1',
                     'x-container-sync-to': 'http://127.0.0.1:12345/v1/a/c2'})
        resp = req.get_response(self.controller)
        self.assertEqual(resp.status_int, 202)
        db = self.controller._get_container_broker('sda1', 'p', 'a', 'c')
        info = db.get_info()
        self.assertEqual(info['x_container_sync_point1'], -1)
        self.assertEqual(info['x_container_sync_point2'], -1)

    def test_POST_reset_container_sync(self):
        req = Request.blank(
            '/sda1/p/a/c', environ={'REQUEST_METHOD': 'PUT'},
            headers={'x-timestamp': '1',
                     'x-container-sync-to': 'http://127.0.0.1:12345/v1/a/c'})
        resp = req.get_response(self.controller)
        self.assertEqual(resp.status_int, 201)
        db = self.controller._get_container_broker('sda1', 'p', 'a', 'c')
        info = db.get_info()
        self.assertEqual(info['x_container_sync_point1'], -1)
        self.assertEqual(info['x_container_sync_point2'], -1)
        db.set_x_container_sync_points(123, 456)
        info = db.get_info()
        self.assertEqual(info['x_container_sync_point1'], 123)
        self.assertEqual(info['x_container_sync_point2'], 456)
        # Set to same value
        req = Request.blank(
            '/sda1/p/a/c', environ={'REQUEST_METHOD': 'POST'},
            headers={'x-timestamp': '1',
                     'x-container-sync-to': 'http://127.0.0.1:12345/v1/a/c'})
        resp = req.get_response(self.controller)
        self.assertEqual(resp.status_int, 204)
        db = self.controller._get_container_broker('sda1', 'p', 'a', 'c')
        info = db.get_info()
        self.assertEqual(info['x_container_sync_point1'], 123)
        self.assertEqual(info['x_container_sync_point2'], 456)
        # Set to new value
        req = Request.blank(
            '/sda1/p/a/c', environ={'REQUEST_METHOD': 'POST'},
            headers={'x-timestamp': '1',
                     'x-container-sync-to': 'http://127.0.0.1:12345/v1/a/c2'})
        resp = req.get_response(self.controller)
        self.assertEqual(resp.status_int, 204)
        db = self.controller._get_container_broker('sda1', 'p', 'a', 'c')
        info = db.get_info()
        self.assertEqual(info['x_container_sync_point1'], -1)
        self.assertEqual(info['x_container_sync_point2'], -1)

    def test_update_sync_store_on_PUT(self):
        # Create a synced container and validate a link is created
        self._create_synced_container_and_validate_sync_store('PUT')
        # remove the sync using PUT and validate the link is deleted
        self._remove_sync_and_validate_sync_store('PUT')

    def test_update_sync_store_on_POST(self):
        # Create a container and validate a link is not created
        self._create_container_and_validate_sync_store()
        # Update the container to be synced and validate a link is created
        self._create_synced_container_and_validate_sync_store('POST')
        # remove the sync using POST and validate the link is deleted
        self._remove_sync_and_validate_sync_store('POST')

    def test_update_sync_store_on_DELETE(self):
        # Create a synced container and validate a link is created
        self._create_synced_container_and_validate_sync_store('PUT')
        # Remove the container and validate the link is deleted
        self._remove_sync_and_validate_sync_store('DELETE')

    def _create_container_and_validate_sync_store(self):
        req = Request.blank(
            '/sda1/p/a/c', environ={'REQUEST_METHOD': 'PUT'},
            headers={'x-timestamp': '0'})
        req.get_response(self.controller)
        db = self.controller._get_container_broker('sda1', 'p', 'a', 'c')
        sync_store = self.controller.sync_store
        db_path = db.db_file
        db_link = sync_store._container_to_synced_container_path(db_path)
        self.assertFalse(os.path.exists(db_link))
        sync_containers = [c for c in sync_store.synced_containers_generator()]
        self.assertFalse(sync_containers)

    def _create_synced_container_and_validate_sync_store(self, method):
        req = Request.blank(
            '/sda1/p/a/c', environ={'REQUEST_METHOD': method},
            headers={'x-timestamp': '1',
                     'x-container-sync-to': 'http://127.0.0.1:12345/v1/a/c',
                     'x-container-sync-key': '1234'})
        req.get_response(self.controller)
        db = self.controller._get_container_broker('sda1', 'p', 'a', 'c')
        sync_store = self.controller.sync_store
        db_path = db.db_file
        db_link = sync_store._container_to_synced_container_path(db_path)
        self.assertTrue(os.path.exists(db_link))
        sync_containers = [c for c in sync_store.synced_containers_generator()]
        self.assertEqual(1, len(sync_containers))
        self.assertEqual(db_path, sync_containers[0])

    def _remove_sync_and_validate_sync_store(self, method):
        if method == 'DELETE':
            headers = {'x-timestamp': '2'}
        else:
            headers = {'x-timestamp': '2',
                       'x-container-sync-to': '',
                       'x-container-sync-key': '1234'}

        req = Request.blank(
            '/sda1/p/a/c', environ={'REQUEST_METHOD': method},
            headers=headers)
        req.get_response(self.controller)
        db = self.controller._get_container_broker('sda1', 'p', 'a', 'c')
        sync_store = self.controller.sync_store
        db_path = db.db_file
        db_link = sync_store._container_to_synced_container_path(db_path)
        self.assertFalse(os.path.exists(db_link))
        sync_containers = [c for c in sync_store.synced_containers_generator()]
        self.assertFalse(sync_containers)

    def test_REPLICATE_rsync_then_merge_works(self):
        def fake_rsync_then_merge(self, drive, db_file, args):
            return HTTPNoContent()

        with mock.patch("swift.container.replicator.ContainerReplicatorRpc."
                        "rsync_then_merge", fake_rsync_then_merge):
            req = Request.blank('/sda1/p/a/',
                                environ={'REQUEST_METHOD': 'REPLICATE'},
                                headers={})
            json_string = b'["rsync_then_merge", "a.db"]'
            inbuf = WsgiBytesIO(json_string)
            req.environ['wsgi.input'] = inbuf
            resp = req.get_response(self.controller)
        self.assertEqual(resp.status_int, 204)

    def test_REPLICATE_complete_rsync_works(self):
        def fake_complete_rsync(self, drive, db_file, args):
            return HTTPNoContent()
        with mock.patch("swift.container.replicator.ContainerReplicatorRpc."
                        "complete_rsync", fake_complete_rsync):
            req = Request.blank('/sda1/p/a/',
                                environ={'REQUEST_METHOD': 'REPLICATE'},
                                headers={})
            json_string = b'["complete_rsync", "a.db"]'
            inbuf = WsgiBytesIO(json_string)
            req.environ['wsgi.input'] = inbuf
            resp = req.get_response(self.controller)
        self.assertEqual(resp.status_int, 204)

    def test_REPLICATE_value_error_works(self):
        req = Request.blank('/sda1/p/a/',
                            environ={'REQUEST_METHOD': 'REPLICATE'},
                            headers={})
        # check valuerror
        wsgi_input_valuerror = b'["sync" : sync, "-1"]'
        inbuf1 = WsgiBytesIO(wsgi_input_valuerror)
        req.environ['wsgi.input'] = inbuf1
        resp = req.get_response(self.controller)
        self.assertEqual(resp.status_int, 400)

    def test_REPLICATE_unknown_sync(self):
        # First without existing DB file
        req = Request.blank('/sda1/p/a/',
                            environ={'REQUEST_METHOD': 'REPLICATE'},
                            headers={})
        json_string = b'["unknown_sync", "a.db"]'
        inbuf = WsgiBytesIO(json_string)
        req.environ['wsgi.input'] = inbuf
        resp = req.get_response(self.controller)
        self.assertEqual(resp.status_int, 404)

        mkdirs(os.path.join(self.testdir, 'sda1', 'containers', 'p', 'a', 'a'))
        db_file = os.path.join(self.testdir, 'sda1',
                               storage_directory('containers', 'p', 'a'),
                               'a' + '.db')
        open(db_file, 'w')
        req = Request.blank('/sda1/p/a/',
                            environ={'REQUEST_METHOD': 'REPLICATE'},
                            headers={})
        json_string = b'["unknown_sync", "a.db"]'
        inbuf = WsgiBytesIO(json_string)
        req.environ['wsgi.input'] = inbuf
        resp = req.get_response(self.controller)
        self.assertEqual(resp.status_int, 500)

    def test_REPLICATE_insufficient_space(self):
        conf = {'devices': self.testdir,
                'mount_check': 'false',
                'fallocate_reserve': '2%'}
        container_controller = container_server.ContainerController(conf)

        req = Request.blank(
            '/sda1/p/a/',
            environ={'REQUEST_METHOD': 'REPLICATE'})
        statvfs_result = posix.statvfs_result([
            4096,     # f_bsize
            4096,     # f_frsize
            2854907,  # f_blocks
            59000,    # f_bfree
            57000,    # f_bavail  (just under 2% free)
            1280000,  # f_files
            1266040,  # f_ffree,
            1266040,  # f_favail,
            4096,     # f_flag
            255,      # f_namemax
        ])
        with mock.patch('os.statvfs',
                        return_value=statvfs_result) as mock_statvfs:
            resp = req.get_response(container_controller)
        self.assertEqual(resp.status_int, 507)
        self.assertEqual(mock_statvfs.mock_calls,
                         [mock.call(os.path.join(self.testdir, 'sda1'))])

    def test_UPDATE(self):
        ts_iter = make_timestamp_iter()
        req = Request.blank(
            '/sda1/p/a/c',
            environ={'REQUEST_METHOD': 'PUT'},
            headers={'X-Timestamp': next(ts_iter).internal})
        resp = req.get_response(self.controller)
        self.assertEqual(resp.status_int, 201)

        ts_iter = make_timestamp_iter()
        req = Request.blank(
            '/sda1/p/a/c',
            environ={'REQUEST_METHOD': 'UPDATE'},
            headers={'X-Timestamp': next(ts_iter).internal},
            body='[invalid json')
        resp = req.get_response(self.controller)
        self.assertEqual(resp.status_int, 400)

        ts_iter = make_timestamp_iter()
        req = Request.blank(
            '/sda1/p/a/c',
            environ={'REQUEST_METHOD': 'GET'},
            headers={'X-Timestamp': next(ts_iter).internal})
        resp = req.get_response(self.controller)
        self.assertEqual(resp.status_int, 204)

        obj_ts = next(ts_iter)
        req = Request.blank(
            '/sda1/p/a/c',
            environ={'REQUEST_METHOD': 'UPDATE'},
            headers={'X-Timestamp': next(ts_iter).internal},
            body=json.dumps([
                {'name': 'some obj', 'deleted': 0,
                 'created_at': obj_ts.internal,
                 'etag': 'whatever', 'size': 1234,
                 'storage_policy_index': POLICIES.default.idx,
                 'content_type': 'foo/bar'},
                {'name': 'some tombstone', 'deleted': 1,
                 'created_at': next(ts_iter).internal,
                 'etag': 'noetag', 'size': 0,
                 'storage_policy_index': POLICIES.default.idx,
                 'content_type': 'application/deleted'},
                {'name': 'wrong policy', 'deleted': 0,
                 'created_at': next(ts_iter).internal,
                 'etag': 'whatever', 'size': 6789,
                 'storage_policy_index': 1,
                 'content_type': 'foo/bar'},
            ]))
        resp = req.get_response(self.controller)
        self.assertEqual(resp.status_int, 202)

        req = Request.blank(
            '/sda1/p/a/c?format=json',
            environ={'REQUEST_METHOD': 'GET'},
            headers={'X-Timestamp': next(ts_iter).internal})
        resp = req.get_response(self.controller)
        self.assertEqual(resp.status_int, 200)
        self.assertEqual(json.loads(resp.body), [
            {'name': 'some obj', 'hash': 'whatever', 'bytes': 1234,
             'content_type': 'foo/bar', 'last_modified': obj_ts.isoformat},
        ])

    def test_UPDATE_autocreate(self):
        ts_iter = make_timestamp_iter()
        req = Request.blank(
            '/sda1/p/.a/c',
            environ={'REQUEST_METHOD': 'GET'},
            headers={'X-Timestamp': next(ts_iter).internal})
        resp = req.get_response(self.controller)
        self.assertEqual(resp.status_int, 404)

        obj_ts = next(ts_iter)
        req = Request.blank(
            '/sda1/p/.a/c',
            environ={'REQUEST_METHOD': 'UPDATE'},
            headers={
                'X-Timestamp': next(ts_iter).internal,
                'X-Backend-Storage-Policy-Index': str(POLICIES.default.idx)},
            body=json.dumps([
                {'name': 'some obj', 'deleted': 0,
                 'created_at': obj_ts.internal,
                 'etag': 'whatever', 'size': 1234,
                 'storage_policy_index': POLICIES.default.idx,
                 'content_type': 'foo/bar'},
                {'name': 'some tombstone', 'deleted': 1,
                 'created_at': next(ts_iter).internal,
                 'etag': 'noetag', 'size': 0,
                 'storage_policy_index': POLICIES.default.idx,
                 'content_type': 'application/deleted'},
                {'name': 'wrong policy', 'deleted': 0,
                 'created_at': next(ts_iter).internal,
                 'etag': 'whatever', 'size': 6789,
                 'storage_policy_index': 1,
                 'content_type': 'foo/bar'},
            ]))
        resp = req.get_response(self.controller)
        self.assertEqual(resp.status_int, 202, resp.body)

        req = Request.blank(
            '/sda1/p/.a/c?format=json',
            environ={'REQUEST_METHOD': 'GET'},
            headers={'X-Timestamp': next(ts_iter).internal})
        resp = req.get_response(self.controller)
        self.assertEqual(resp.status_int, 200)
        self.assertEqual(json.loads(resp.body), [
            {'name': 'some obj', 'hash': 'whatever', 'bytes': 1234,
             'content_type': 'foo/bar', 'last_modified': obj_ts.isoformat},
        ])

    def test_DELETE(self):
        ts_iter = make_timestamp_iter()
        req = Request.blank(
            '/sda1/p/a/c',
            environ={'REQUEST_METHOD': 'PUT'},
            headers={'X-Timestamp': next(ts_iter).internal})
        resp = req.get_response(self.controller)
        self.assertEqual(resp.status_int, 201)

        # PUT an *empty* shard range
        sr = ShardRange('.shards_a/c', next(ts_iter), 'l', 'u', 0, 0,
                        state=ShardRange.ACTIVE)
        req = Request.blank(
            '/sda1/p/a/c',
            environ={'REQUEST_METHOD': 'PUT'},
            headers={'X-Timestamp': next(ts_iter).internal,
                     'X-Backend-Record-Type': 'shard'},
            body=json.dumps([dict(sr)]))
        resp = req.get_response(self.controller)
        self.assertEqual(resp.status_int, 202)

        req = Request.blank(
            '/sda1/p/a/c',
            environ={'REQUEST_METHOD': 'DELETE'},
            headers={'X-Timestamp': next(ts_iter).internal})
        resp = req.get_response(self.controller)
        self.assertEqual(resp.status_int, 204)

        req = Request.blank(
            '/sda1/p/a/c',
            environ={'REQUEST_METHOD': 'GET'},
            headers={'X-Timestamp': next(ts_iter).internal})
        resp = req.get_response(self.controller)
        self.assertEqual(resp.status_int, 404)
        req = Request.blank(
            '/sda1/p/a/c',
            environ={'REQUEST_METHOD': 'GET'},
            headers={'X-Timestamp': next(ts_iter).internal,
                     'X-Backend-Record-Type': 'shard'},
            params={'format': 'json'})
        resp = req.get_response(self.controller)
        self.assertEqual(resp.status_int, 404)

        # the override-deleted header is ignored for object records
        req = Request.blank(
            '/sda1/p/a/c',
            environ={'REQUEST_METHOD': 'GET'},
            headers={'X-Timestamp': next(ts_iter).internal,
                     'X-Backend-Override-Deleted': 'true'},
            params={'format': 'json'})
        resp = req.get_response(self.controller)
        self.assertEqual(resp.status_int, 404)

        # but override-deleted header makes shard ranges available after DELETE
        req = Request.blank(
            '/sda1/p/a/c',
            environ={'REQUEST_METHOD': 'GET'},
            headers={'X-Timestamp': next(ts_iter).internal,
                     'X-Backend-Record-Type': 'shard',
                     'X-Backend-Override-Deleted': 'true'},
            params={'format': 'json'})
        resp = req.get_response(self.controller)
        self.assertEqual(resp.status_int, 200)
        self.assertEqual([dict(sr, last_modified=sr.timestamp.isoformat)],
                         json.loads(resp.body))
        self.assertIn('X-Backend-Record-Type', resp.headers)
        self.assertEqual('shard', resp.headers['X-Backend-Record-Type'])

        # ... unless the override header equates to False
        req = Request.blank(
            '/sda1/p/a/c',
            environ={'REQUEST_METHOD': 'GET'},
            headers={'X-Timestamp': next(ts_iter).internal,
                     'X-Backend-Record-Type': 'shard',
                     'X-Backend-Override-Deleted': 'no'},
            params={'format': 'json'})
        resp = req.get_response(self.controller)
        self.assertEqual(resp.status_int, 404)
        self.assertNotIn('X-Backend-Record-Type', resp.headers)

        # ...or the db file is unlinked
        broker = self.controller._get_container_broker('sda1', 'p', 'a', 'c')
        self.assertTrue(os.path.exists(broker.db_file))
        os.unlink(broker.db_file)
        self.assertFalse(os.path.exists(broker.db_file))
        req = Request.blank(
            '/sda1/p/a/c',
            environ={'REQUEST_METHOD': 'GET'},
            headers={'X-Timestamp': next(ts_iter).internal,
                     'X-Backend-Record-Type': 'shard',
                     'X-Backend-Override-Deleted': 'true'},
            params={'format': 'json'})
        resp = req.get_response(self.controller)
        self.assertEqual(resp.status_int, 404)
        self.assertNotIn('X-Backend-Record-Type', resp.headers)

    def test_DELETE_PUT_recreate(self):
        path = '/sda1/p/a/c'
        req = Request.blank(path, method='PUT',
                            headers={'X-Timestamp': '1'})
        resp = req.get_response(self.controller)
        self.assertEqual(resp.status_int, 201)
        req = Request.blank(path, method='DELETE',
                            headers={'X-Timestamp': '2'})
        resp = req.get_response(self.controller)
        self.assertEqual(resp.status_int, 204)
        req = Request.blank(path, method='GET')
        resp = req.get_response(self.controller)
        self.assertEqual(resp.status_int, 404)  # sanity
        # backend headers
        expectations = {
            'x-backend-put-timestamp': Timestamp(1).internal,
            'x-backend-delete-timestamp': Timestamp(2).internal,
            'x-backend-status-changed-at': Timestamp(2).internal,
        }
        for header, value in expectations.items():
            self.assertEqual(resp.headers[header], value,
                             'response header %s was %s not %s' % (
                                 header, resp.headers[header], value))
        db = self.controller._get_container_broker('sda1', 'p', 'a', 'c')
        self.assertEqual(True, db.is_deleted())
        info = db.get_info()
        self.assertEqual(info['put_timestamp'], Timestamp('1').internal)
        self.assertEqual(info['delete_timestamp'], Timestamp('2').internal)
        self.assertEqual(info['status_changed_at'], Timestamp('2').internal)
        # recreate
        req = Request.blank(path, method='PUT',
                            headers={'X-Timestamp': '4'})
        resp = req.get_response(self.controller)
        self.assertEqual(resp.status_int, 201)
        db = self.controller._get_container_broker('sda1', 'p', 'a', 'c')
        self.assertEqual(False, db.is_deleted())
        info = db.get_info()
        self.assertEqual(info['put_timestamp'], Timestamp('4').internal)
        self.assertEqual(info['delete_timestamp'], Timestamp('2').internal)
        self.assertEqual(info['status_changed_at'], Timestamp('4').internal)
        for method in ('GET', 'HEAD'):
            req = Request.blank(path)
            resp = req.get_response(self.controller)
            expectations = {
                'x-put-timestamp': Timestamp(4).normal,
                'x-backend-put-timestamp': Timestamp(4).internal,
                'x-backend-delete-timestamp': Timestamp(2).internal,
                'x-backend-status-changed-at': Timestamp(4).internal,
            }
            for header, expected in expectations.items():
                self.assertEqual(resp.headers[header], expected,
                                 'header %s was %s is not expected %s' % (
                                     header, resp.headers[header], expected))

    def test_DELETE_PUT_recreate_replication_race(self):
        path = '/sda1/p/a/c'
        # create a deleted db
        req = Request.blank(path, method='PUT',
                            headers={'X-Timestamp': '1'})
        resp = req.get_response(self.controller)
        self.assertEqual(resp.status_int, 201)
        db = self.controller._get_container_broker('sda1', 'p', 'a', 'c')
        req = Request.blank(path, method='DELETE',
                            headers={'X-Timestamp': '2'})
        resp = req.get_response(self.controller)
        self.assertEqual(resp.status_int, 204)
        req = Request.blank(path, method='GET')
        resp = req.get_response(self.controller)
        self.assertEqual(resp.status_int, 404)  # sanity
        self.assertEqual(True, db.is_deleted())
        # now save a copy of this db (and remove it from the "current node")
        db = self.controller._get_container_broker('sda1', 'p', 'a', 'c')
        db_path = db._db_file
        other_path = os.path.join(self.testdir, 'othernode.db')
        os.rename(db_path, other_path)
        # that should make it missing on this node
        req = Request.blank(path, method='GET')
        resp = req.get_response(self.controller)
        self.assertEqual(resp.status_int, 404)  # sanity

        # setup the race in os.path.exists (first time no, then yes)
        mock_called = []
        _real_exists = os.path.exists

        def mock_exists(db_path):
            rv = _real_exists(db_path)
            if db_path != db._db_file:
                return rv
            if not mock_called:
                # be as careful as we might hope backend replication can be...
                with lock_parent_directory(db_path, timeout=1):
                    os.rename(other_path, db_path)
            mock_called.append((rv, db_path))
            return rv

        req = Request.blank(path, method='PUT',
                            headers={'X-Timestamp': '4'})
        with mock.patch.object(container_server.os.path, 'exists',
                               mock_exists):
            resp = req.get_response(self.controller)
        # db was successfully created
        self.assertEqual(resp.status_int // 100, 2)
        db = self.controller._get_container_broker('sda1', 'p', 'a', 'c')
        self.assertEqual(False, db.is_deleted())
        # mock proves the race
        self.assertEqual(mock_called[:2],
                         [(exists, db.db_file) for exists in (False, True)])
        # info was updated
        info = db.get_info()
        self.assertEqual(info['put_timestamp'], Timestamp('4').internal)
        self.assertEqual(info['delete_timestamp'], Timestamp('2').internal)

    def test_DELETE_not_found(self):
        # Even if the container wasn't previously heard of, the container
        # server will accept the delete and replicate it to where it belongs
        # later.
        req = Request.blank(
            '/sda1/p/a/c',
            environ={'REQUEST_METHOD': 'DELETE', 'HTTP_X_TIMESTAMP': '1'})
        resp = req.get_response(self.controller)
        self.assertEqual(resp.status_int, 404)

    def test_change_storage_policy_via_DELETE_then_PUT(self):
        ts = (Timestamp(t).internal for t in
              itertools.count(int(time.time())))
        policy = random.choice(list(POLICIES))
        req = Request.blank(
            '/sda1/p/a/c', method='PUT',
            headers={'X-Timestamp': next(ts),
                     'X-Backend-Storage-Policy-Index': policy.idx})
        resp = req.get_response(self.controller)
        self.assertEqual(resp.status_int, 201)  # sanity check

        # try re-recreate with other policies
        other_policies = [p for p in POLICIES if p != policy]
        for other_policy in other_policies:
            # first delete the existing container
            req = Request.blank('/sda1/p/a/c', method='DELETE', headers={
                'X-Timestamp': next(ts)})
            resp = req.get_response(self.controller)
            self.assertEqual(resp.status_int, 204)  # sanity check

            # at this point, the DB should still exist but be in a deleted
            # state, so changing the policy index is perfectly acceptable
            req = Request.blank('/sda1/p/a/c', method='PUT', headers={
                'X-Timestamp': next(ts),
                'X-Backend-Storage-Policy-Index': other_policy.idx})
            resp = req.get_response(self.controller)
            self.assertEqual(resp.status_int, 201)  # sanity check

            req = Request.blank(
                '/sda1/p/a/c', method='HEAD')
            resp = req.get_response(self.controller)
            self.assertEqual(resp.headers['X-Backend-Storage-Policy-Index'],
                             str(other_policy.idx))

    def test_change_to_default_storage_policy_via_DELETE_then_PUT(self):
        ts = (Timestamp(t).internal for t in
              itertools.count(int(time.time())))
        non_default_policy = random.choice([p for p in POLICIES
                                            if not p.is_default])
        req = Request.blank('/sda1/p/a/c', method='PUT', headers={
            'X-Timestamp': next(ts),
            'X-Backend-Storage-Policy-Index': non_default_policy.idx,
        })
        resp = req.get_response(self.controller)
        self.assertEqual(resp.status_int, 201)  # sanity check

        req = Request.blank(
            '/sda1/p/a/c', method='DELETE',
            headers={'X-Timestamp': next(ts)})
        resp = req.get_response(self.controller)
        self.assertEqual(resp.status_int, 204)  # sanity check

        # at this point, the DB should still exist but be in a deleted state,
        # so changing the policy index is perfectly acceptable
        req = Request.blank(
            '/sda1/p/a/c', method='PUT',
            headers={'X-Timestamp': next(ts)})
        resp = req.get_response(self.controller)
        self.assertEqual(resp.status_int, 201)  # sanity check

        req = Request.blank('/sda1/p/a/c', method='HEAD')
        resp = req.get_response(self.controller)
        self.assertEqual(resp.headers['X-Backend-Storage-Policy-Index'],
                         str(POLICIES.default.idx))

    def test_DELETE_object(self):
        req = Request.blank(
            '/sda1/p/a/c', method='PUT', headers={
                'X-Timestamp': Timestamp(2).internal})
        resp = req.get_response(self.controller)
        self.assertEqual(resp.status_int, 201)
        req = Request.blank(
            '/sda1/p/a/c/o', method='PUT', headers={
                'X-Timestamp': Timestamp(0).internal, 'X-Size': 1,
                'X-Content-Type': 'text/plain', 'X-Etag': 'x'})
        self._update_object_put_headers(req)
        resp = req.get_response(self.controller)
        self.assertEqual(resp.status_int, 201)
        ts = (Timestamp(t).internal for t in
              itertools.count(3))
        req = Request.blank('/sda1/p/a/c', method='DELETE', headers={
            'X-Timestamp': next(ts)})
        resp = req.get_response(self.controller)
        self.assertEqual(resp.status_int, 409)
        req = Request.blank('/sda1/p/a/c/o', method='DELETE', headers={
            'X-Timestamp': next(ts)})
        self._update_object_put_headers(req)
        resp = req.get_response(self.controller)
        self.assertEqual(resp.status_int, 204)
        req = Request.blank('/sda1/p/a/c', method='DELETE', headers={
            'X-Timestamp': next(ts)})
        resp = req.get_response(self.controller)
        self.assertEqual(resp.status_int, 204)
        req = Request.blank('/sda1/p/a/c', method='GET', headers={
            'X-Timestamp': next(ts)})
        resp = req.get_response(self.controller)
        self.assertEqual(resp.status_int, 404)

    def test_object_update_with_offset(self):
        ts = (Timestamp(t).internal for t in
              itertools.count(int(time.time())))
        # create container
        req = Request.blank('/sda1/p/a/c', method='PUT', headers={
            'X-Timestamp': next(ts)})
        resp = req.get_response(self.controller)
        self.assertEqual(resp.status_int, 201)
        # check status
        req = Request.blank('/sda1/p/a/c', method='HEAD')
        resp = req.get_response(self.controller)
        self.assertEqual(resp.status_int, 204)
        self.assertEqual(int(resp.headers['X-Backend-Storage-Policy-Index']),
                         int(POLICIES.default))
        # create object
        obj_timestamp = next(ts)
        req = Request.blank(
            '/sda1/p/a/c/o', method='PUT', headers={
                'X-Timestamp': obj_timestamp, 'X-Size': 1,
                'X-Content-Type': 'text/plain', 'X-Etag': 'x'})
        self._update_object_put_headers(req)
        resp = req.get_response(self.controller)
        self.assertEqual(resp.status_int, 201)
        # check listing
        req = Request.blank('/sda1/p/a/c', method='GET',
                            query_string='format=json')
        resp = req.get_response(self.controller)
        self.assertEqual(resp.status_int, 200)
        self.assertEqual(int(resp.headers['X-Container-Object-Count']), 1)
        self.assertEqual(int(resp.headers['X-Container-Bytes-Used']), 1)
        listing_data = json.loads(resp.body)
        self.assertEqual(1, len(listing_data))
        for obj in listing_data:
            self.assertEqual(obj['name'], 'o')
            self.assertEqual(obj['bytes'], 1)
            self.assertEqual(obj['hash'], 'x')
            self.assertEqual(obj['content_type'], 'text/plain')
        # send an update with an offset
        offset_timestamp = Timestamp(obj_timestamp, offset=1).internal
        req = Request.blank(
            '/sda1/p/a/c/o', method='PUT', headers={
                'X-Timestamp': offset_timestamp, 'X-Size': 2,
                'X-Content-Type': 'text/html', 'X-Etag': 'y'})
        self._update_object_put_headers(req)
        resp = req.get_response(self.controller)
        self.assertEqual(resp.status_int, 201)
        # check updated listing
        req = Request.blank('/sda1/p/a/c', method='GET',
                            query_string='format=json')
        resp = req.get_response(self.controller)
        self.assertEqual(resp.status_int, 200)
        self.assertEqual(int(resp.headers['X-Container-Object-Count']), 1)
        self.assertEqual(int(resp.headers['X-Container-Bytes-Used']), 2)
        listing_data = json.loads(resp.body)
        self.assertEqual(1, len(listing_data))
        for obj in listing_data:
            self.assertEqual(obj['name'], 'o')
            self.assertEqual(obj['bytes'], 2)
            self.assertEqual(obj['hash'], 'y')
            self.assertEqual(obj['content_type'], 'text/html')
        # now overwrite with a newer time
        delete_timestamp = next(ts)
        req = Request.blank(
            '/sda1/p/a/c/o', method='DELETE', headers={
                'X-Timestamp': delete_timestamp})
        self._update_object_put_headers(req)
        resp = req.get_response(self.controller)
        self.assertEqual(resp.status_int, 204)
        # check empty listing
        req = Request.blank('/sda1/p/a/c', method='GET',
                            query_string='format=json')
        resp = req.get_response(self.controller)
        self.assertEqual(resp.status_int, 200)
        self.assertEqual(int(resp.headers['X-Container-Object-Count']), 0)
        self.assertEqual(int(resp.headers['X-Container-Bytes-Used']), 0)
        listing_data = json.loads(resp.body)
        self.assertEqual(0, len(listing_data))
        # recreate with an offset
        offset_timestamp = Timestamp(delete_timestamp, offset=1).internal
        req = Request.blank(
            '/sda1/p/a/c/o', method='PUT', headers={
                'X-Timestamp': offset_timestamp, 'X-Size': 3,
                'X-Content-Type': 'text/enriched', 'X-Etag': 'z'})
        self._update_object_put_headers(req)
        resp = req.get_response(self.controller)
        self.assertEqual(resp.status_int, 201)
        # check un-deleted listing
        req = Request.blank('/sda1/p/a/c', method='GET',
                            query_string='format=json')
        resp = req.get_response(self.controller)
        self.assertEqual(resp.status_int, 200)
        self.assertEqual(int(resp.headers['X-Container-Object-Count']), 1)
        self.assertEqual(int(resp.headers['X-Container-Bytes-Used']), 3)
        listing_data = json.loads(resp.body)
        self.assertEqual(1, len(listing_data))
        for obj in listing_data:
            self.assertEqual(obj['name'], 'o')
            self.assertEqual(obj['bytes'], 3)
            self.assertEqual(obj['hash'], 'z')
            self.assertEqual(obj['content_type'], 'text/enriched')
        # delete offset with newer offset
        delete_timestamp = Timestamp(offset_timestamp, offset=1).internal
        req = Request.blank(
            '/sda1/p/a/c/o', method='DELETE', headers={
                'X-Timestamp': delete_timestamp})
        self._update_object_put_headers(req)
        resp = req.get_response(self.controller)
        self.assertEqual(resp.status_int, 204)
        # check empty listing
        req = Request.blank('/sda1/p/a/c', method='GET',
                            query_string='format=json')
        resp = req.get_response(self.controller)
        self.assertEqual(resp.status_int, 200)
        self.assertEqual(int(resp.headers['X-Container-Object-Count']), 0)
        self.assertEqual(int(resp.headers['X-Container-Bytes-Used']), 0)
        listing_data = json.loads(resp.body)
        self.assertEqual(0, len(listing_data))

    def test_object_update_with_multiple_timestamps(self):

        def do_update(t_data, etag, size, content_type,
                      t_type=None, t_meta=None):
            """
            Make a PUT request to container controller to update an object
            """
            headers = {'X-Timestamp': t_data.internal,
                       'X-Size': size,
                       'X-Content-Type': content_type,
                       'X-Etag': etag}
            if t_type:
                headers['X-Content-Type-Timestamp'] = t_type.internal
            if t_meta:
                headers['X-Meta-Timestamp'] = t_meta.internal
            req = Request.blank(
                '/sda1/p/a/c/o', method='PUT', headers=headers)
            self._update_object_put_headers(req)
            return req.get_response(self.controller)

        ts = (Timestamp(t) for t in itertools.count(int(time.time())))
        t0 = next(ts)

        # create container
        req = Request.blank('/sda1/p/a/c', method='PUT', headers={
            'X-Timestamp': t0.internal})
        resp = req.get_response(self.controller)
        self.assertEqual(resp.status_int, 201)

        # check status
        req = Request.blank('/sda1/p/a/c', method='HEAD')
        resp = req.get_response(self.controller)
        self.assertEqual(resp.status_int, 204)

        # create object at t1
        t1 = next(ts)
        resp = do_update(t1, 'etag_at_t1', 1, 'ctype_at_t1')
        self.assertEqual(resp.status_int, 201)

        # check listing, expect last_modified = t1
        req = Request.blank('/sda1/p/a/c', method='GET',
                            query_string='format=json')
        resp = req.get_response(self.controller)
        self.assertEqual(resp.status_int, 200)
        self.assertEqual(int(resp.headers['X-Container-Object-Count']), 1)
        self.assertEqual(int(resp.headers['X-Container-Bytes-Used']), 1)
        listing_data = json.loads(resp.body)
        self.assertEqual(1, len(listing_data))
        for obj in listing_data:
            self.assertEqual(obj['name'], 'o')
            self.assertEqual(obj['bytes'], 1)
            self.assertEqual(obj['hash'], 'etag_at_t1')
            self.assertEqual(obj['content_type'], 'ctype_at_t1')
            self.assertEqual(obj['last_modified'], t1.isoformat)

        # send an update with a content type timestamp at t4
        t2 = next(ts)
        t3 = next(ts)
        t4 = next(ts)
        resp = do_update(t1, 'etag_at_t1', 1, 'ctype_at_t4', t_type=t4)
        self.assertEqual(resp.status_int, 201)

        # check updated listing, expect last_modified = t4
        req = Request.blank('/sda1/p/a/c', method='GET',
                            query_string='format=json')
        resp = req.get_response(self.controller)
        self.assertEqual(resp.status_int, 200)
        self.assertEqual(int(resp.headers['X-Container-Object-Count']), 1)
        self.assertEqual(int(resp.headers['X-Container-Bytes-Used']), 1)
        listing_data = json.loads(resp.body)
        self.assertEqual(1, len(listing_data))
        for obj in listing_data:
            self.assertEqual(obj['name'], 'o')
            self.assertEqual(obj['bytes'], 1)
            self.assertEqual(obj['hash'], 'etag_at_t1')
            self.assertEqual(obj['content_type'], 'ctype_at_t4')
            self.assertEqual(obj['last_modified'], t4.isoformat)

        # now overwrite with an in-between data timestamp at t2
        resp = do_update(t2, 'etag_at_t2', 2, 'ctype_at_t2', t_type=t2)
        self.assertEqual(resp.status_int, 201)

        # check updated listing
        req = Request.blank('/sda1/p/a/c', method='GET',
                            query_string='format=json')
        resp = req.get_response(self.controller)
        self.assertEqual(resp.status_int, 200)
        self.assertEqual(int(resp.headers['X-Container-Object-Count']), 1)
        self.assertEqual(int(resp.headers['X-Container-Bytes-Used']), 2)
        listing_data = json.loads(resp.body)
        self.assertEqual(1, len(listing_data))
        for obj in listing_data:
            self.assertEqual(obj['name'], 'o')
            self.assertEqual(obj['bytes'], 2)
            self.assertEqual(obj['hash'], 'etag_at_t2')
            self.assertEqual(obj['content_type'], 'ctype_at_t4')
            self.assertEqual(obj['last_modified'], t4.isoformat)

        # now overwrite with an in-between content-type timestamp at t3
        resp = do_update(t2, 'etag_at_t2', 2, 'ctype_at_t3', t_type=t3)
        self.assertEqual(resp.status_int, 201)

        # check updated listing
        req = Request.blank('/sda1/p/a/c', method='GET',
                            query_string='format=json')
        resp = req.get_response(self.controller)
        self.assertEqual(resp.status_int, 200)
        self.assertEqual(int(resp.headers['X-Container-Object-Count']), 1)
        self.assertEqual(int(resp.headers['X-Container-Bytes-Used']), 2)
        listing_data = json.loads(resp.body)
        self.assertEqual(1, len(listing_data))
        for obj in listing_data:
            self.assertEqual(obj['name'], 'o')
            self.assertEqual(obj['bytes'], 2)
            self.assertEqual(obj['hash'], 'etag_at_t2')
            self.assertEqual(obj['content_type'], 'ctype_at_t4')
            self.assertEqual(obj['last_modified'], t4.isoformat)

        # now update with an in-between meta timestamp at t5
        t5 = next(ts)
        resp = do_update(t2, 'etag_at_t2', 2, 'ctype_at_t3', t_type=t3,
                         t_meta=t5)
        self.assertEqual(resp.status_int, 201)

        # check updated listing
        req = Request.blank('/sda1/p/a/c', method='GET',
                            query_string='format=json')
        resp = req.get_response(self.controller)
        self.assertEqual(resp.status_int, 200)
        self.assertEqual(int(resp.headers['X-Container-Object-Count']), 1)
        self.assertEqual(int(resp.headers['X-Container-Bytes-Used']), 2)
        listing_data = json.loads(resp.body)
        self.assertEqual(1, len(listing_data))
        for obj in listing_data:
            self.assertEqual(obj['name'], 'o')
            self.assertEqual(obj['bytes'], 2)
            self.assertEqual(obj['hash'], 'etag_at_t2')
            self.assertEqual(obj['content_type'], 'ctype_at_t4')
            self.assertEqual(obj['last_modified'], t5.isoformat)

        # delete object at t6
        t6 = next(ts)
        req = Request.blank(
            '/sda1/p/a/c/o', method='DELETE', headers={
                'X-Timestamp': t6.internal})
        self._update_object_put_headers(req)
        resp = req.get_response(self.controller)
        self.assertEqual(resp.status_int, 204)

        # check empty listing
        req = Request.blank('/sda1/p/a/c', method='GET',
                            query_string='format=json')
        resp = req.get_response(self.controller)
        self.assertEqual(resp.status_int, 200)
        self.assertEqual(int(resp.headers['X-Container-Object-Count']), 0)
        self.assertEqual(int(resp.headers['X-Container-Bytes-Used']), 0)
        listing_data = json.loads(resp.body)
        self.assertEqual(0, len(listing_data))

        # subsequent content type timestamp at t8 should leave object deleted
        t7 = next(ts)
        t8 = next(ts)
        t9 = next(ts)
        resp = do_update(t2, 'etag_at_t2', 2, 'ctype_at_t8', t_type=t8,
                         t_meta=t9)
        self.assertEqual(resp.status_int, 201)

        # check empty listing
        req = Request.blank('/sda1/p/a/c', method='GET',
                            query_string='format=json')
        resp = req.get_response(self.controller)
        self.assertEqual(resp.status_int, 200)
        self.assertEqual(int(resp.headers['X-Container-Object-Count']), 0)
        self.assertEqual(int(resp.headers['X-Container-Bytes-Used']), 0)
        listing_data = json.loads(resp.body)
        self.assertEqual(0, len(listing_data))

        # object recreated at t7 should pick up existing, later content-type
        resp = do_update(t7, 'etag_at_t7', 7, 'ctype_at_t7')
        self.assertEqual(resp.status_int, 201)

        # check listing
        req = Request.blank('/sda1/p/a/c', method='GET',
                            query_string='format=json')
        resp = req.get_response(self.controller)
        self.assertEqual(resp.status_int, 200)
        self.assertEqual(int(resp.headers['X-Container-Object-Count']), 1)
        self.assertEqual(int(resp.headers['X-Container-Bytes-Used']), 7)
        listing_data = json.loads(resp.body)
        self.assertEqual(1, len(listing_data))
        for obj in listing_data:
            self.assertEqual(obj['name'], 'o')
            self.assertEqual(obj['bytes'], 7)
            self.assertEqual(obj['hash'], 'etag_at_t7')
            self.assertEqual(obj['content_type'], 'ctype_at_t8')
            self.assertEqual(obj['last_modified'], t9.isoformat)

    def test_DELETE_account_update(self):
        bindsock = listen_zero()

        def accept(return_code, expected_timestamp):
            if not isinstance(expected_timestamp, bytes):
                expected_timestamp = expected_timestamp.encode('ascii')
            try:
                with Timeout(3):
                    sock, addr = bindsock.accept()
                    inc = sock.makefile('rb')
                    out = sock.makefile('wb')
                    out.write(b'HTTP/1.1 %d OK\r\nContent-Length: 0\r\n\r\n' %
                              return_code)
                    out.flush()
                    self.assertEqual(inc.readline(),
                                     b'PUT /sda1/123/a/c HTTP/1.1\r\n')
                    headers = {}
                    line = inc.readline()
                    while line and line != b'\r\n':
                        headers[line.split(b':')[0].lower()] = \
                            line.split(b':')[1].strip()
                        line = inc.readline()
                    self.assertEqual(headers[b'x-delete-timestamp'],
                                     expected_timestamp)
            except BaseException as err:
                import traceback
                traceback.print_exc()
                return err
            return None

        req = Request.blank(
            '/sda1/p/a/c',
            environ={'REQUEST_METHOD': 'PUT'}, headers={'X-Timestamp': '1'})
        resp = req.get_response(self.controller)
        self.assertEqual(resp.status_int, 201)
        req = Request.blank(
            '/sda1/p/a/c',
            environ={'REQUEST_METHOD': 'DELETE'},
            headers={'X-Timestamp': Timestamp(2).internal,
                     'X-Account-Host': '%s:%s' % bindsock.getsockname(),
                     'X-Account-Partition': '123',
                     'X-Account-Device': 'sda1'})
        event = spawn(accept, 204, Timestamp(2).internal)
        try:
            with Timeout(3):
                resp = req.get_response(self.controller)
                self.assertEqual(resp.status_int, 204)
        finally:
            err = event.wait()
            if err:
                raise Exception(err)
        req = Request.blank(
            '/sda1/p/a/c', method='PUT', headers={
                'X-Timestamp': Timestamp(2).internal})
        resp = req.get_response(self.controller)
        self.assertEqual(resp.status_int, 201)
        req = Request.blank(
            '/sda1/p/a/c',
            environ={'REQUEST_METHOD': 'DELETE'},
            headers={'X-Timestamp': Timestamp(3).internal,
                     'X-Account-Host': '%s:%s' % bindsock.getsockname(),
                     'X-Account-Partition': '123',
                     'X-Account-Device': 'sda1'})
        event = spawn(accept, 404, Timestamp(3).internal)
        try:
            with Timeout(3):
                resp = req.get_response(self.controller)
                self.assertEqual(resp.status_int, 404)
        finally:
            err = event.wait()
            if err:
                raise Exception(err)
        req = Request.blank(
            '/sda1/p/a/c', method='PUT', headers={
                'X-Timestamp': Timestamp(4).internal})
        resp = req.get_response(self.controller)
        self.assertEqual(resp.status_int, 201)
        req = Request.blank(
            '/sda1/p/a/c',
            environ={'REQUEST_METHOD': 'DELETE'},
            headers={'X-Timestamp': Timestamp(5).internal,
                     'X-Account-Host': '%s:%s' % bindsock.getsockname(),
                     'X-Account-Partition': '123',
                     'X-Account-Device': 'sda1'})
        event = spawn(accept, 503, Timestamp(5).internal)
        got_exc = False
        try:
            with Timeout(3):
                resp = req.get_response(self.controller)
        except BaseException:
            got_exc = True
        finally:
            err = event.wait()
            if err:
                raise Exception(err)
        self.assertTrue(not got_exc)

    def test_DELETE_invalid_partition(self):
        req = Request.blank(
            '/sda1/./a/c', environ={'REQUEST_METHOD': 'DELETE',
                                    'HTTP_X_TIMESTAMP': '1'})
        resp = req.get_response(self.controller)
        self.assertEqual(resp.status_int, 400)

    def test_DELETE_timestamp_not_float(self):
        req = Request.blank(
            '/sda1/p/a/c', environ={'REQUEST_METHOD': 'PUT',
                                    'HTTP_X_TIMESTAMP': '0'})
        req.get_response(self.controller)
        req = Request.blank(
            '/sda1/p/a/c', environ={'REQUEST_METHOD': 'DELETE'},
            headers={'X-Timestamp': 'not-float'})
        resp = req.get_response(self.controller)
        self.assertEqual(resp.status_int, 400)

    def test_GET_over_limit(self):
        req = Request.blank(
            '/sda1/p/a/c?limit=%d' %
            (constraints.CONTAINER_LISTING_LIMIT + 1),
            environ={'REQUEST_METHOD': 'GET'})
        resp = req.get_response(self.controller)
        self.assertEqual(resp.status_int, 412)

    def test_PUT_shard_range_autocreates_shard_container(self):
        ts_iter = make_timestamp_iter()
        shard_range = ShardRange('.shards_a/shard_c', next(ts_iter))
        put_timestamp = next(ts_iter).internal
        headers = {'X-Backend-Record-Type': 'shard',
                   'X-Timestamp': put_timestamp,
                   'X-Container-Sysmeta-Test': 'set',
                   'X-Container-Meta-Test': 'persisted'}

        # PUT shard range to non-existent container without autocreate flag
        req = Request.blank(
            '/sda1/p/.shards_a/shard_c', method='PUT', headers=headers,
            body=json.dumps([dict(shard_range)]))
        resp = req.get_response(self.controller)
        self.assertEqual(404, resp.status_int)

        # PUT shard range to non-existent container with autocreate flag,
        # missing storage policy
        headers['X-Timestamp'] = next(ts_iter).internal
        headers['X-Backend-Auto-Create'] = 't'
        req = Request.blank(
            '/sda1/p/.shards_a/shard_c', method='PUT', headers=headers,
            body=json.dumps([dict(shard_range)]))
        resp = req.get_response(self.controller)
        self.assertEqual(400, resp.status_int)
        self.assertIn(b'X-Backend-Storage-Policy-Index header is required',
                      resp.body)

        # PUT shard range to non-existent container with autocreate flag
        headers['X-Timestamp'] = next(ts_iter).internal
        policy_index = random.choice(POLICIES).idx
        headers['X-Backend-Storage-Policy-Index'] = str(policy_index)
        req = Request.blank(
            '/sda1/p/.shards_a/shard_c', method='PUT', headers=headers,
            body=json.dumps([dict(shard_range)]))
        resp = req.get_response(self.controller)
        self.assertEqual(201, resp.status_int)

        # repeat PUT of shard range to autocreated container - 202 response
        headers['X-Timestamp'] = next(ts_iter).internal
        headers.pop('X-Backend-Storage-Policy-Index')  # no longer required
        req = Request.blank(
            '/sda1/p/.shards_a/shard_c', method='PUT', headers=headers,
            body=json.dumps([dict(shard_range)]))
        resp = req.get_response(self.controller)
        self.assertEqual(202, resp.status_int)

        # regular PUT to autocreated container - 202 response
        headers['X-Timestamp'] = next(ts_iter).internal
        req = Request.blank(
            '/sda1/p/.shards_a/shard_c', method='PUT',
            headers={'X-Timestamp': next(ts_iter).internal},
            body=json.dumps([dict(shard_range)]))
        resp = req.get_response(self.controller)
        self.assertEqual(202, resp.status_int)

    def test_PUT_shard_range_to_deleted_container(self):
        ts_iter = make_timestamp_iter()
        put_time = next(ts_iter).internal
        # create a container, get it to sharded state and then delete it
        req = Request.blank('/sda1/p/a/c', method='PUT',
                            headers={'X-Timestamp': put_time})
        resp = req.get_response(self.controller)
        self.assertEqual(201, resp.status_int)

        broker = self.controller._get_container_broker('sda1', 'p', 'a', 'c')
        broker.enable_sharding(next(ts_iter))
        self.assertTrue(broker.set_sharding_state())
        self.assertTrue(broker.set_sharded_state())

        delete_time = next(ts_iter).internal
        req = Request.blank('/sda1/p/a/c', method='DELETE',
                            headers={'X-Timestamp': delete_time})
        resp = req.get_response(self.controller)
        self.assertEqual(204, resp.status_int)
        self.assertTrue(broker.is_deleted())
        self.assertEqual(delete_time, broker.get_info()['delete_timestamp'])
        self.assertEqual(put_time, broker.get_info()['put_timestamp'])
        req = Request.blank('/sda1/p/a/c', method='GET')
        resp = req.get_response(self.controller)
        self.assertEqual(404, resp.status_int)

        # shard range PUT is accepted but container remains deleted
        shard_range = ShardRange('.shards_a/shard_c', next(ts_iter),
                                 state=ShardRange.ACTIVE)
        headers = {'X-Backend-Record-Type': 'shard',
                   'X-Timestamp': next(ts_iter).internal,
                   'X-Container-Sysmeta-Test': 'set',
                   'X-Container-Meta-Test': 'persisted'}

        req = Request.blank('/sda1/p/a/c', method='PUT', headers=headers,
                            body=json.dumps([dict(shard_range)]))
        resp = req.get_response(self.controller)
        self.assertEqual(202, resp.status_int)
        self.assertTrue(broker.get_info_is_deleted()[1])
        self.assertEqual(delete_time, broker.get_info()['delete_timestamp'])
        self.assertEqual(put_time, broker.get_info()['put_timestamp'])
        req = Request.blank('/sda1/p/a/c', method='GET')
        resp = req.get_response(self.controller)
        self.assertEqual(404, resp.status_int)

        # unless shard range has non-zero stats, then container is revived
        shard_range.update_meta(99, 1234, meta_timestamp=next(ts_iter))
        req = Request.blank('/sda1/p/a/c', method='PUT', headers=headers,
                            body=json.dumps([dict(shard_range)]))
        resp = req.get_response(self.controller)
        self.assertEqual(202, resp.status_int)
        self.assertFalse(broker.get_info_is_deleted()[1])
        self.assertEqual(delete_time, broker.get_info()['delete_timestamp'])
        self.assertEqual(put_time, broker.get_info()['put_timestamp'])
        req = Request.blank('/sda1/p/a/c', method='GET')
        resp = req.get_response(self.controller)
        self.assertEqual(204, resp.status_int)
        self.assertEqual('99', resp.headers['X-Container-Object-Count'])

    def test_PUT_shard_range_json_in_body(self):
        ts_iter = make_timestamp_iter()
        oldest_ts = next(ts_iter)  # used for stale shard range PUT later
        shard_bounds = [('', 'ham', ShardRange.ACTIVE),
                        ('ham', 'salami', ShardRange.ACTIVE),
                        ('salami', '', ShardRange.CREATED)]
        shard_ranges = [
            ShardRange('.shards_a/_%s' % upper, next(ts_iter),
                       lower, upper,
                       i * 100, i * 1000, meta_timestamp=next(ts_iter),
                       state=state, state_timestamp=next(ts_iter))
            for i, (lower, upper, state) in enumerate(shard_bounds)]

        put_timestamp = next(ts_iter).internal
        headers = {'X-Backend-Record-Type': 'shard',
                   'X-Timestamp': put_timestamp,
                   'X-Container-Sysmeta-Test': 'set',
                   'X-Container-Meta-Test': 'persisted'}
        body = json.dumps([dict(sr) for sr in shard_ranges[:2]])

        # PUT some shard ranges to non-existent container
        req = Request.blank('/sda1/p/a/c', method='PUT', headers=headers,
                            body=body)
        resp = req.get_response(self.controller)
        self.assertEqual(404, resp.status_int)

        # create the container with a regular PUT
        req = Request.blank(
            '/sda1/p/a/c', method='PUT',
            headers={'X-Timestamp': put_timestamp}, body=body)
        resp = req.get_response(self.controller)
        self.assertEqual(201, resp.status_int)

        # now we can PUT shard ranges
        req = Request.blank('/sda1/p/a/c', method='PUT', headers=headers,
                            body=body)
        resp = req.get_response(self.controller)
        self.assertEqual(202, resp.status_int)

        # check broker
        broker = self.controller._get_container_broker('sda1', 'p', 'a', 'c')
        # sysmeta and user meta is updated
        exp_meta = {'X-Container-Sysmeta-Test': 'set',
                    'X-Container-Meta-Test': 'persisted'}
        self.assertEqual(
            exp_meta, dict((k, v[0]) for k, v in broker.metadata.items()))
        self.assertEqual(put_timestamp, broker.get_info()['put_timestamp'])
        self._assert_shard_ranges_equal(shard_ranges[:2],
                                        broker.get_shard_ranges())

        # empty json dict
        body = json.dumps({})
        headers['X-Timestamp'] = next(ts_iter).internal
        req = Request.blank(
            '/sda1/p/a/c', method='PUT', headers=headers, body=body)
        resp = req.get_response(self.controller)
        self.assertEqual(202, resp.status_int)
        self.assertEqual(
            exp_meta, dict((k, v[0]) for k, v in broker.metadata.items()))
        self._assert_shard_ranges_equal(shard_ranges[:2],
                                        broker.get_shard_ranges())
        self.assertEqual(put_timestamp, broker.get_info()['put_timestamp'])

        older_ts = next(ts_iter)  # used for stale shard range PUT later
        # updated and new shard ranges
        shard_ranges[1].bytes_used += 100
        shard_ranges[1].meta_timestamp = next(ts_iter)
        body = json.dumps([dict(sr) for sr in shard_ranges[1:]])
        headers['X-Timestamp'] = next(ts_iter).internal
        req = Request.blank(
            '/sda1/p/a/c', method='PUT', headers=headers, body=body)
        resp = req.get_response(self.controller)
        self.assertEqual(202, resp.status_int)
        self.assertEqual(
            exp_meta, dict((k, v[0]) for k, v in broker.metadata.items()))
        self._assert_shard_ranges_equal(shard_ranges,
                                        broker.get_shard_ranges())
        self.assertEqual(put_timestamp, broker.get_info()['put_timestamp'])

        # stale shard range
        stale_shard_range = shard_ranges[1].copy()
        stale_shard_range.bytes_used = 0
        stale_shard_range.object_count = 0
        stale_shard_range.meta_timestamp = older_ts
        stale_shard_range.state = ShardRange.CREATED
        stale_shard_range.state_timestamp = oldest_ts
        body = json.dumps([dict(stale_shard_range)])
        headers['X-Timestamp'] = next(ts_iter).internal
        req = Request.blank(
            '/sda1/p/a/c', method='PUT', headers=headers, body=body)
        resp = req.get_response(self.controller)
        self.assertEqual(202, resp.status_int)
        self.assertEqual(
            exp_meta, dict((k, v[0]) for k, v in broker.metadata.items()))
        self._assert_shard_ranges_equal(shard_ranges,
                                        broker.get_shard_ranges())
        self.assertEqual(put_timestamp, broker.get_info()['put_timestamp'])

        # deleted shard range
        shard_ranges[0].deleted = 1
        shard_ranges[0].timestamp = next(ts_iter)
        body = json.dumps([dict(shard_ranges[0])])
        req = Request.blank(
            '/sda1/p/a/c', method='PUT', headers=headers, body=body)
        resp = req.get_response(self.controller)
        self.assertEqual(202, resp.status_int)
        self.assertEqual(
            exp_meta, dict((k, v[0]) for k, v in broker.metadata.items()))
        self._assert_shard_ranges_equal(
            shard_ranges, broker.get_shard_ranges(include_deleted=True))
        self.assertEqual(put_timestamp, broker.get_info()['put_timestamp'])

        def check_bad_body(body):
            bad_put_timestamp = next(ts_iter).internal
            headers['X-Timestamp'] = bad_put_timestamp
            req = Request.blank(
                '/sda1/p/a/c', method='PUT', headers=headers, body=body)
            resp = req.get_response(self.controller)
            self.assertEqual(400, resp.status_int)
            self.assertIn(b'Invalid body', resp.body)
            self.assertEqual(
                exp_meta, dict((k, v[0]) for k, v in broker.metadata.items()))
            self._assert_shard_ranges_equal(
                shard_ranges, broker.get_shard_ranges(include_deleted=True))
            self.assertEqual(put_timestamp, broker.get_info()['put_timestamp'])

        check_bad_body('not json')
        check_bad_body('')
        check_bad_body('["not a shard range"]')
        check_bad_body('[[]]')
        bad_shard_range = dict(ShardRange('a/c', next(ts_iter)))
        bad_shard_range.pop('timestamp')
        check_bad_body(json.dumps([bad_shard_range]))

        def check_not_shard_record_type(headers):
            # body ignored
            body = json.dumps([dict(sr) for sr in shard_ranges])
            # note, regular PUT so put timestamp is updated
            put_timestamp = next(ts_iter).internal
            headers['X-Timestamp'] = put_timestamp
            req = Request.blank(
                '/sda1/p/a/c', method='PUT', headers=headers, body=body)
            resp = req.get_response(self.controller)
            self.assertEqual(202, resp.status_int)
            self._assert_shard_ranges_equal(
                shard_ranges, broker.get_shard_ranges(include_deleted=True))
            self.assertEqual(put_timestamp, broker.get_info()['put_timestamp'])

        check_not_shard_record_type({'X-Backend-Record-Type': 'object',
                                     'X-Timestamp': next(ts_iter).internal})

        check_not_shard_record_type({'X-Timestamp': next(ts_iter).internal})

    def test_PUT_GET_shard_ranges(self):
        # make a container
        ts_iter = make_timestamp_iter()
        ts_now = Timestamp.now()  # used when mocking Timestamp.now()
        ts_put = next(ts_iter)
        headers = {'X-Timestamp': ts_put.normal}
        req = Request.blank('/sda1/p/a/c', method='PUT', headers=headers)
        self.assertEqual(201, req.get_response(self.controller).status_int)
        # PUT some objects
        objects = [{'name': 'obj_%d' % i,
                    'x-timestamp': next(ts_iter).normal,
                    'x-content-type': 'text/plain',
                    'x-etag': 'etag_%d' % i,
                    'x-size': 1024 * i
                    } for i in range(2)]
        for obj in objects:
            req = Request.blank('/sda1/p/a/c/%s' % obj['name'], method='PUT',
                                headers=obj)
            self._update_object_put_headers(req)
            resp = req.get_response(self.controller)
            self.assertEqual(201, resp.status_int)
        # PUT some shard ranges
        shard_bounds = [('', 'apple', ShardRange.SHRINKING),
                        ('apple', 'ham', ShardRange.CLEAVED),
                        ('ham', 'salami', ShardRange.ACTIVE),
                        ('salami', 'yoghurt', ShardRange.CREATED),
                        ('yoghurt', '', ShardRange.FOUND),
                        ]
        shard_ranges = [
            ShardRange('.sharded_a/_%s' % upper, next(ts_iter),
                       lower, upper,
                       i * 100, i * 1000, meta_timestamp=next(ts_iter),
                       state=state, state_timestamp=next(ts_iter))
            for i, (lower, upper, state) in enumerate(shard_bounds)]
        for shard_range in shard_ranges:
            self._put_shard_range(shard_range)

        broker = self.controller._get_container_broker('sda1', 'p', 'a', 'c')
        self.assertTrue(broker.is_root_container())  # sanity
        self._assert_shard_ranges_equal(shard_ranges,
                                        broker.get_shard_ranges())

        # sanity check - no shard ranges when GET is only for objects
        def check_object_GET(path):
            req = Request.blank(path, method='GET')
            resp = req.get_response(self.controller)
            self.assertEqual(resp.status_int, 200)
            self.assertEqual(resp.content_type, 'application/json')
            expected = [
                dict(hash=obj['x-etag'], bytes=obj['x-size'],
                     content_type=obj['x-content-type'],
                     last_modified=Timestamp(obj['x-timestamp']).isoformat,
                     name=obj['name']) for obj in objects]
            self.assertEqual(expected, json.loads(resp.body))
            self.assertIn('X-Backend-Record-Type', resp.headers)
            self.assertEqual('object', resp.headers['X-Backend-Record-Type'])

        check_object_GET('/sda1/p/a/c?format=json')

        # GET only shard ranges
        def check_shard_GET(expected_shard_ranges, path, params=''):
            req = Request.blank('/sda1/p/%s?format=json%s' %
                                (path, params), method='GET',
                                headers={'X-Backend-Record-Type': 'shard'})
            with mock_timestamp_now(ts_now):
                resp = req.get_response(self.controller)
            self.assertEqual(resp.status_int, 200)
            self.assertEqual(resp.content_type, 'application/json')
            expected = [
                dict(sr, last_modified=Timestamp(sr.timestamp).isoformat)
                for sr in expected_shard_ranges]
            self.assertEqual(expected, json.loads(resp.body))
            self.assertIn('X-Backend-Record-Type', resp.headers)
            self.assertEqual('shard', resp.headers['X-Backend-Record-Type'])
            self.assertEqual(
                'GET_shard.timing',
                self.logger.statsd_client.calls['timing_since'][-2][0][0])
            self.assertEqual(
                'GET.timing',
                self.logger.statsd_client.calls['timing_since'][-1][0][0])

        def check_shard_GET_override_filter(
                expected_shard_ranges, path, state, params=''):
            req_headers = {'X-Backend-Record-Type': 'shard',
                           'X-Backend-Override-Shard-Name-Filter': state}
            req = Request.blank('/sda1/p/%s?format=json%s' %
                                (path, params), method='GET',
                                headers=req_headers)
            with mock_timestamp_now(ts_now):
                resp = req.get_response(self.controller)
            self.assertEqual(resp.status_int, 200)
            self.assertEqual(resp.content_type, 'application/json')
            expected = [
                dict(sr, last_modified=Timestamp(sr.timestamp).isoformat)
                for sr in expected_shard_ranges]
            self.assertEqual(expected, json.loads(resp.body))
            self.assertIn('X-Backend-Record-Type', resp.headers)
            self.assertEqual('shard', resp.headers['X-Backend-Record-Type'])
            return resp

        # all shards
        check_shard_GET(shard_ranges, 'a/c')
        check_shard_GET(reversed(shard_ranges), 'a/c', params='&reverse=true')
        # only created shards
        check_shard_GET(shard_ranges[3:4], 'a/c', params='&states=created')
        # only found shards
        check_shard_GET(shard_ranges[4:5], 'a/c', params='&states=found')
        # only cleaved shards
        check_shard_GET(shard_ranges[1:2], 'a/c',
                        params='&states=cleaved')
        # only active shards
        check_shard_GET(shard_ranges[2:3], 'a/c',
                        params='&states=active&end_marker=pickle')
        # only cleaved or active shards, reversed
        check_shard_GET(
            reversed(shard_ranges[1:3]), 'a/c',
            params='&states=cleaved,active&reverse=true&marker=pickle')
        # only shrinking shards
        check_shard_GET(shard_ranges[:1], 'a/c',
                        params='&states=shrinking&end_marker=pickle')
        check_shard_GET(shard_ranges[:1], 'a/c',
                        params='&states=shrinking&reverse=true&marker=pickle')
        # only active or shrinking shards
        check_shard_GET([shard_ranges[0], shard_ranges[2]], 'a/c',
                        params='&states=shrinking,active&end_marker=pickle')
        check_shard_GET(
            [shard_ranges[2], shard_ranges[0]], 'a/c',
            params='&states=active,shrinking&reverse=true&marker=pickle')
        # only active or shrinking shards using listing alias
        check_shard_GET(shard_ranges[:3], 'a/c',
                        params='&states=listing&end_marker=pickle')
        check_shard_GET(
            reversed(shard_ranges[:3]), 'a/c',
            params='&states=listing&reverse=true&marker=pickle')
        # only created, cleaved, active, shrinking shards using updating alias
        check_shard_GET(shard_ranges[1:4], 'a/c',
                        params='&states=updating&end_marker=treacle')
        check_shard_GET(
            reversed(shard_ranges[1:4]), 'a/c',
            params='&states=updating&reverse=true&marker=treacle')

        # listing shards don't cover entire namespace so expect an extra filler
        extra_shard_range = ShardRange(
            'a/c', ts_now, shard_ranges[2].upper, ShardRange.MAX, 0, 0,
            state=ShardRange.ACTIVE)
        expected = shard_ranges[:3] + [extra_shard_range]
        check_shard_GET(expected, 'a/c', params='&states=listing')
        check_shard_GET(reversed(expected), 'a/c',
                        params='&states=listing&reverse=true')
        expected = [shard_ranges[2], extra_shard_range]
        check_shard_GET(expected, 'a/c',
                        params='&states=listing&marker=pickle')
        check_shard_GET(
            reversed(expected), 'a/c',
            params='&states=listing&reverse=true&end_marker=pickle')
        # updating shards don't cover entire namespace so expect a filler
        extra_shard_range = ShardRange(
            'a/c', ts_now, shard_ranges[3].upper, ShardRange.MAX, 0, 0,
            state=ShardRange.ACTIVE)
        expected = shard_ranges[1:4] + [extra_shard_range]
        check_shard_GET(expected, 'a/c', params='&states=updating')
        check_shard_GET(reversed(expected), 'a/c',
                        params='&states=updating&reverse=true')
        # when no listing shard ranges cover the requested namespace range then
        # filler is for entire requested namespace
        extra_shard_range = ShardRange(
            'a/c', ts_now, 'treacle', ShardRange.MAX, 0, 0,
            state=ShardRange.ACTIVE)
        check_shard_GET([extra_shard_range], 'a/c',
                        params='&states=listing&marker=treacle')
        check_shard_GET(
            [extra_shard_range], 'a/c',
            params='&states=listing&reverse=true&end_marker=treacle')
        extra_shard_range = ShardRange(
            'a/c', ts_now, 'treacle', 'walnut', 0, 0,
            state=ShardRange.ACTIVE)
        params = '&states=listing&marker=treacle&end_marker=walnut'
        check_shard_GET([extra_shard_range], 'a/c', params=params)
        params = '&states=listing&reverse=true&marker=walnut' + \
                 '&end_marker=treacle'
        check_shard_GET([extra_shard_range], 'a/c', params=params)
        # specific object
        check_shard_GET(shard_ranges[1:2], 'a/c', params='&includes=cheese')
        check_shard_GET(shard_ranges[1:2], 'a/c', params='&includes=ham')
        check_shard_GET(shard_ranges[2:3], 'a/c', params='&includes=pickle')
        check_shard_GET(shard_ranges[2:3], 'a/c', params='&includes=salami')
        check_shard_GET(shard_ranges[3:4], 'a/c', params='&includes=walnut')
        check_shard_GET(shard_ranges[3:4], 'a/c',
                        params='&includes=walnut&reverse=true')
        # with marker
        check_shard_GET(shard_ranges[1:], 'a/c', params='&marker=cheese')
        check_shard_GET(reversed(shard_ranges[:2]), 'a/c',
                        params='&marker=cheese&reverse=true')
        check_shard_GET(shard_ranges[2:], 'a/c', params='&marker=ham')
        check_shard_GET(reversed(shard_ranges[:2]), 'a/c',
                        params='&marker=ham&reverse=true')
        check_shard_GET(shard_ranges[2:], 'a/c', params='&marker=pickle')
        check_shard_GET(reversed(shard_ranges[:3]), 'a/c',
                        params='&marker=pickle&reverse=true')
        check_shard_GET(shard_ranges[3:], 'a/c', params='&marker=salami')
        check_shard_GET(reversed(shard_ranges[:3]), 'a/c',
                        params='&marker=salami&reverse=true')
        check_shard_GET(shard_ranges[3:], 'a/c', params='&marker=walnut')
        check_shard_GET(reversed(shard_ranges[:4]), 'a/c',
                        params='&marker=walnut&reverse=true')
        # with end marker
        check_shard_GET(shard_ranges[:2], 'a/c', params='&end_marker=cheese')
        check_shard_GET(reversed(shard_ranges[1:]), 'a/c',
                        params='&end_marker=cheese&reverse=true')
        # everything in range 'apple' - 'ham' is <= end_marker of 'ham' so that
        # range is not included because end_marker is non-inclusive
        check_shard_GET(shard_ranges[:2], 'a/c', params='&end_marker=ham')
        check_shard_GET(reversed(shard_ranges[2:]), 'a/c',
                        params='&end_marker=ham&reverse=true')
        check_shard_GET(shard_ranges[:3], 'a/c', params='&end_marker=pickle')
        check_shard_GET(reversed(shard_ranges[2:]), 'a/c',
                        params='&end_marker=pickle&reverse=true')
        check_shard_GET(shard_ranges[:3], 'a/c', params='&end_marker=salami')
        check_shard_GET(reversed(shard_ranges[3:]), 'a/c',
                        params='&end_marker=salami&reverse=true')
        check_shard_GET(shard_ranges[:4], 'a/c', params='&end_marker=walnut')
        check_shard_GET(reversed(shard_ranges[3:]), 'a/c',
                        params='&end_marker=walnut&reverse=true')
        # with marker and end marker
        check_shard_GET(shard_ranges[1:2], 'a/c',
                        params='&marker=cheese&end_marker=egg')
        check_shard_GET(shard_ranges[1:2], 'a/c',
                        params='&end_marker=cheese&marker=egg&reverse=true')
        check_shard_GET(shard_ranges[1:3], 'a/c',
                        params='&marker=egg&end_marker=jam')
        check_shard_GET(reversed(shard_ranges[1:3]), 'a/c',
                        params='&end_marker=egg&marker=jam&reverse=true')
        check_shard_GET(shard_ranges[1:4], 'a/c',
                        params='&marker=cheese&end_marker=walnut')
        check_shard_GET(reversed(shard_ranges[1:4]), 'a/c',
                        params='&end_marker=cheese&marker=walnut&reverse=true')
        check_shard_GET(shard_ranges[2:4], 'a/c',
                        params='&marker=jam&end_marker=walnut')
        check_shard_GET(reversed(shard_ranges[2:4]), 'a/c',
                        params='&end_marker=jam&marker=walnut&reverse=true')
        check_shard_GET(shard_ranges[3:4], 'a/c',
                        params='&marker=toast&end_marker=walnut')
        check_shard_GET(shard_ranges[3:4], 'a/c',
                        params='&end_marker=toast&marker=walnut&reverse=true')
        check_shard_GET([], 'a/c',
                        params='&marker=egg&end_marker=cheese')
        check_shard_GET([], 'a/c',
                        params='&marker=cheese&end_marker=egg&reverse=true')

        # now vary the sharding state and check the consequences of sending the
        # x-backend-override-shard-name-filter header:
        # in unsharded & sharding state the header should be ignored
        self.assertEqual('unsharded', broker.get_db_state())
        check_shard_GET(
            reversed(shard_ranges[:2]), 'a/c',
            params='&states=listing&reverse=true&marker=egg')
        resp = check_shard_GET_override_filter(
            reversed(shard_ranges[:2]), 'a/c', state='unsharded',
            params='&states=listing&reverse=true&marker=egg')
        self.assertNotIn('X-Backend-Override-Shard-Name-Filter', resp.headers)
        resp = check_shard_GET_override_filter(
            reversed(shard_ranges[:2]), 'a/c', state='sharded',
            params='&states=listing&reverse=true&marker=egg')
        self.assertIsNone(
            resp.headers.get('X-Backend-Override-Shard-Name-Filter'))
        ts_epoch = next(ts_iter)
        broker.enable_sharding(ts_epoch)
        self.assertTrue(broker.set_sharding_state())
        check_shard_GET(
            reversed(shard_ranges[:2]), 'a/c',
            params='&states=listing&reverse=true&marker=egg')
        resp = check_shard_GET_override_filter(
            reversed(shard_ranges[:2]), 'a/c', state='sharding',
            params='&states=listing&reverse=true&marker=egg')
        self.assertNotIn('X-Backend-Override-Shard-Name-Filter', resp.headers)
        resp = check_shard_GET_override_filter(
            reversed(shard_ranges[:2]), 'a/c', state='sharded',
            params='&states=listing&reverse=true&marker=egg')
        self.assertIsNone(
            resp.headers.get('X-Backend-Override-Shard-Name-Filter'))
        # in sharded state the server *will* override the marker and reverse
        # params and return listing shard ranges for entire namespace if
        # X-Backend-Override-Shard-Name-Filter == 'sharded'
        self.assertTrue(broker.set_sharded_state())
        ts_now = next(ts_iter)
        with mock_timestamp_now(ts_now):
            extra_shard_range = broker.get_own_shard_range()
        extra_shard_range.lower = shard_ranges[2].upper
        extra_shard_range.upper = ShardRange.MAX
        check_shard_GET(
            reversed(shard_ranges[:2]), 'a/c',
            params='&states=listing&reverse=true&marker=egg')
        expected = shard_ranges[:3] + [extra_shard_range]
        resp = check_shard_GET_override_filter(
            reversed(shard_ranges[:2]), 'a/c', state='sharding',
            params='&states=listing&reverse=true&marker=egg')
        self.assertNotIn('X-Backend-Override-Shard-Name-Filter', resp.headers)
        resp = check_shard_GET_override_filter(
            expected, 'a/c', state='sharded',
            params='&states=listing&reverse=true&marker=egg')
        self.assertEqual(
            'true', resp.headers.get('X-Backend-Override-Shard-Name-Filter'))
        # updating state excludes the first shard which has 'shrinking' state
        # but includes the fourth which has 'created' state
        extra_shard_range.lower = shard_ranges[3].upper
        check_shard_GET(
            shard_ranges[1:2], 'a/c',
            params='&states=updating&includes=egg')
        expected = shard_ranges[1:4] + [extra_shard_range]
        resp = check_shard_GET_override_filter(
            expected, 'a/c', state='sharded',
            params='&states=updating&includes=egg')
        self.assertEqual(
            'true', resp.headers.get('X-Backend-Override-Shard-Name-Filter'))

        # delete a shard range
        shard_range = shard_ranges[1]
        shard_range.set_deleted(timestamp=next(ts_iter))
        self._put_shard_range(shard_range)

        self._assert_shard_ranges_equal(shard_ranges[:1] + shard_ranges[2:],
                                        broker.get_shard_ranges())

        check_shard_GET(shard_ranges[:1] + shard_ranges[2:], 'a/c')
        check_shard_GET(shard_ranges[2:3], 'a/c', params='&includes=jam')
        # specify obj, marker or end_marker not in any shard range
        check_shard_GET([], 'a/c', params='&includes=cheese')
        check_shard_GET([], 'a/c', params='&includes=cheese&reverse=true')
        check_shard_GET([], 'a/c', params='&includes=ham')
        check_shard_GET(shard_ranges[2:], 'a/c/', params='&marker=cheese')
        check_shard_GET(shard_ranges[:1], 'a/c/',
                        params='&marker=cheese&reverse=true')
        check_shard_GET(shard_ranges[:1], 'a/c/', params='&end_marker=cheese')
        check_shard_GET(reversed(shard_ranges[2:]), 'a/c/',
                        params='&end_marker=cheese&reverse=true')

        self.assertFalse(self.controller.logger.get_lines_for_level('warning'))
        self.assertFalse(self.controller.logger.get_lines_for_level('error'))

    def test_GET_shard_ranges_from_compacted_shard(self):
        # make a shrunk shard container with two acceptors that overlap with
        # the shard's namespace
        shard_path = '.shards_a/c_f'
        ts_iter = make_timestamp_iter()
        ts_now = Timestamp.now()  # used when mocking Timestamp.now()
        own_shard_range = ShardRange(shard_path, next(ts_iter),
                                     'b', 'f', 100, 1000,
                                     meta_timestamp=next(ts_iter),
                                     state=ShardRange.SHRUNK,
                                     state_timestamp=next(ts_iter),
                                     epoch=next(ts_iter))
        shard_ranges = []
        for lower, upper in (('a', 'd'), ('d', 'g')):
            shard_ranges.append(
                ShardRange('.shards_a/c_%s' % upper, next(ts_iter),
                           lower, upper, 100, 1000,
                           meta_timestamp=next(ts_iter),
                           state=ShardRange.ACTIVE,
                           state_timestamp=next(ts_iter)))

        # create container
        headers = {'X-Timestamp': next(ts_iter).normal}
        req = Request.blank(
            '/sda1/p/%s' % shard_path, method='PUT', headers=headers)
        self.assertIn(
            req.get_response(self.controller).status_int, (201, 202))

        # PUT the acceptor shard ranges and own shard range
        headers = {'X-Timestamp': next(ts_iter).normal,
                   'X-Container-Sysmeta-Shard-Root': 'a/c',
                   'X-Backend-Record-Type': 'shard'}
        body = json.dumps(
            [dict(sr) for sr in shard_ranges + [own_shard_range]])
        req = Request.blank('/sda1/p/%s' % shard_path, method='PUT',
                            headers=headers, body=body)
        self.assertEqual(202, req.get_response(self.controller).status_int)

        def do_get(params, extra_headers, expected):
            expected = [dict(sr, last_modified=sr.timestamp.isoformat)
                        for sr in expected]
            headers = {'X-Backend-Record-Type': 'shard'}
            headers.update(extra_headers)
            req = Request.blank('/sda1/p/%s?format=json%s' %
                                (shard_path, params), method='GET',
                                headers=headers)
            with mock_timestamp_now(ts_now):
                resp = req.get_response(self.controller)
            self.assertEqual(resp.status_int, 200)
            self.assertEqual(resp.content_type, 'application/json')
            self.assertEqual(expected, json.loads(resp.body))
            self.assertIn('X-Backend-Record-Type', resp.headers)
            self.assertEqual('shard', resp.headers['X-Backend-Record-Type'])
            return resp

        # unsharded shard container...
        do_get('', {}, shard_ranges)
        do_get('&marker=e', {}, shard_ranges[1:])
        do_get('&end_marker=d', {}, shard_ranges[:1])
        do_get('&end_marker=k', {}, shard_ranges)
        do_get('&marker=b&end_marker=f&states=listing', {}, shard_ranges)
        do_get('&marker=b&end_marker=c&states=listing', {}, shard_ranges[:1])
        do_get('&marker=b&end_marker=z&states=listing', {}, shard_ranges)
        do_get('&states=listing', {}, shard_ranges)

        # send X-Backend-Override-Shard-Name-Filter, but db is not yet sharded
        # so this has no effect
        extra_headers = {'X-Backend-Override-Shard-Name-Filter': 'sharded'}
        resp = do_get('', extra_headers, shard_ranges)
        self.assertNotIn('X-Backend-Override-Shard-Name-Filter', resp.headers)
        resp = do_get('&marker=e', extra_headers, shard_ranges[1:])
        self.assertNotIn('X-Backend-Override-Shard-Name-Filter', resp.headers)
        resp = do_get('&end_marker=d', extra_headers, shard_ranges[:1])
        self.assertNotIn('X-Backend-Override-Shard-Name-Filter', resp.headers)
        resp = do_get('&states=listing', {}, shard_ranges)
        self.assertNotIn('X-Backend-Override-Shard-Name-Filter', resp.headers)

        # set broker to sharded state so X-Backend-Override-Shard-Name-Filter
        # does have effect
        shard_broker = self.controller._get_container_broker(
            'sda1', 'p', '.shards_a', 'c_f')
        self.assertTrue(shard_broker.set_sharding_state())
        self.assertTrue(shard_broker.set_sharded_state())

        resp = do_get('', extra_headers, shard_ranges)
        self.assertIn('X-Backend-Override-Shard-Name-Filter', resp.headers)
        self.assertTrue(resp.headers['X-Backend-Override-Shard-Name-Filter'])

        resp = do_get('&marker=e', extra_headers, shard_ranges)
        self.assertIn('X-Backend-Override-Shard-Name-Filter', resp.headers)
        self.assertTrue(resp.headers['X-Backend-Override-Shard-Name-Filter'])

        resp = do_get('&end_marker=d', extra_headers, shard_ranges)
        self.assertIn('X-Backend-Override-Shard-Name-Filter', resp.headers)
        self.assertTrue(resp.headers['X-Backend-Override-Shard-Name-Filter'])

    def test_GET_shard_ranges_using_state_aliases(self):
        # make a shard container
        ts_iter = make_timestamp_iter()
        shard_ranges = []
        lower = ''
        for state in sorted(ShardRange.STATES.keys()):
            upper = str(state)
            shard_ranges.append(
                ShardRange('.shards_a/c_%s' % upper, next(ts_iter),
                           lower, upper, state * 100, state * 1000,
                           meta_timestamp=next(ts_iter),
                           state=state, state_timestamp=next(ts_iter)))
            lower = upper

        def do_test(root_path, path, params, expected_states):
            expected = [
                sr for sr in shard_ranges if sr.state in expected_states]
            own_shard_range = ShardRange(path, next(ts_iter), '', '',
                                         state=ShardRange.ACTIVE)
            expected.append(own_shard_range.copy(lower=expected[-1].upper))
            expected = [dict(sr, last_modified=sr.timestamp.isoformat)
                        for sr in expected]
            headers = {'X-Timestamp': next(ts_iter).normal}

            # create container
            req = Request.blank(
                '/sda1/p/%s' % path, method='PUT', headers=headers)
            self.assertIn(
                req.get_response(self.controller).status_int, (201, 202))
            # PUT some shard ranges
            headers = {'X-Timestamp': next(ts_iter).normal,
                       'X-Container-Sysmeta-Shard-Root': root_path,
                       'X-Backend-Record-Type': 'shard'}
            body = json.dumps(
                [dict(sr) for sr in shard_ranges + [own_shard_range]])
            req = Request.blank(
                '/sda1/p/%s' % path, method='PUT', headers=headers, body=body)
            self.assertEqual(202, req.get_response(self.controller).status_int)

            req = Request.blank('/sda1/p/%s?format=json%s' %
                                (path, params), method='GET',
                                headers={'X-Backend-Record-Type': 'shard'})
            resp = req.get_response(self.controller)
            self.assertEqual(resp.status_int, 200)
            self.assertEqual(resp.content_type, 'application/json')
            self.assertEqual(expected, json.loads(resp.body))
            self.assertIn('X-Backend-Record-Type', resp.headers)
            self.assertEqual('shard', resp.headers['X-Backend-Record-Type'])

        # root's shard ranges for listing
        root_path = container_path = 'a/c'
        params = '&states=listing'
        expected_states = [
            ShardRange.CLEAVED, ShardRange.ACTIVE, ShardRange.SHARDING,
            ShardRange.SHRINKING]
        do_test(root_path, container_path, params, expected_states)

        # shard's shard ranges for listing
        container_path = '.shards_a/c'
        params = '&states=listing'
        do_test(root_path, container_path, params, expected_states)

        # root's shard ranges for updating
        params = '&states=updating'
        expected_states = [
            ShardRange.CREATED, ShardRange.CLEAVED, ShardRange.ACTIVE,
            ShardRange.SHARDING]
        container_path = root_path
        do_test(root_path, container_path, params, expected_states)

        # shard's shard ranges for updating
        container_path = '.shards_a/c'
        do_test(root_path, container_path, params, expected_states)

    def test_GET_shard_ranges_include_deleted(self):
        # make a shard container
        ts_iter = make_timestamp_iter()
        ts_now = Timestamp.now()  # used when mocking Timestamp.now()
        shard_ranges = []
        lower = ''
        for state in sorted(ShardRange.STATES.keys()):
            upper = str(state)
            shard_ranges.append(
                ShardRange('.shards_a/c_%s' % upper, next(ts_iter),
                           lower, upper, state * 100, state * 1000,
                           meta_timestamp=next(ts_iter),
                           state=state, state_timestamp=next(ts_iter)))
            lower = upper
        # create container
        headers = {'X-Timestamp': next(ts_iter).normal}
        req = Request.blank(
            '/sda1/p/a/c', method='PUT', headers=headers)
        self.assertIn(
            req.get_response(self.controller).status_int, (201, 202))
        # PUT some shard ranges
        headers = {'X-Timestamp': next(ts_iter).normal,
                   'X-Backend-Record-Type': 'shard'}
        body = json.dumps([dict(sr) for sr in shard_ranges])
        req = Request.blank(
            '/sda1/p/a/c', method='PUT', headers=headers, body=body)
        self.assertEqual(202, req.get_response(self.controller).status_int)

        def do_test(include_deleted, expected):
            expected = [dict(sr, last_modified=sr.timestamp.isoformat)
                        for sr in expected]
            headers = {'X-Backend-Record-Type': 'shard',
                       'X-Backend-Include-Deleted': str(include_deleted)}
            req = Request.blank('/sda1/p/a/c?format=json', method='GET',
                                headers=headers)
            with mock_timestamp_now(ts_now):
                resp = req.get_response(self.controller)
            self.assertEqual(resp.status_int, 200)
            self.assertEqual(resp.content_type, 'application/json')
            self.assertEqual(expected, json.loads(resp.body))
            self.assertIn('X-Backend-Record-Type', resp.headers)
            self.assertEqual('shard', resp.headers['X-Backend-Record-Type'])

        do_test(False, shard_ranges)
        do_test(True, shard_ranges)

        headers = {'X-Timestamp': next(ts_iter).normal,
                   'X-Backend-Record-Type': 'shard'}
        for sr in shard_ranges[::2]:
            sr.set_deleted(timestamp=next(ts_iter))
        body = json.dumps([dict(sr) for sr in shard_ranges])
        req = Request.blank(
            '/sda1/p/a/c', method='PUT', headers=headers, body=body)
        self.assertEqual(202, req.get_response(self.controller).status_int)
        broker = self.controller._get_container_broker('sda1', 'p', 'a', 'c')
        self._assert_shard_ranges_equal(
            shard_ranges[1::2], broker.get_shard_ranges())
        do_test(False, shard_ranges[1::2])
        do_test(True, shard_ranges)

        headers = {'X-Timestamp': next(ts_iter).normal,
                   'X-Backend-Record-Type': 'shard'}
        for sr in shard_ranges[1::2]:
            sr.set_deleted(timestamp=next(ts_iter))
        body = json.dumps([dict(sr) for sr in shard_ranges])
        req = Request.blank(
            '/sda1/p/a/c', method='PUT', headers=headers, body=body)
        self.assertEqual(202, req.get_response(self.controller).status_int)
        self.assertFalse(broker.get_shard_ranges())
        do_test(False, [])
        do_test(True, shard_ranges)

    def test_GET_shard_ranges_errors(self):
        # verify that x-backend-record-type is not included in error responses
        ts_iter = make_timestamp_iter()
        ts_now = Timestamp.now()  # used when mocking Timestamp.now()
        shard_ranges = []
        lower = ''
        for state in sorted(ShardRange.STATES.keys()):
            upper = str(state)
            shard_ranges.append(
                ShardRange('.shards_a/c_%s' % upper, next(ts_iter),
                           lower, upper, state * 100, state * 1000,
                           meta_timestamp=next(ts_iter),
                           state=state, state_timestamp=next(ts_iter)))
            lower = upper
        # create container
        headers = {'X-Timestamp': next(ts_iter).normal}
        req = Request.blank(
            '/sda1/p/a/c', method='PUT', headers=headers)
        self.assertIn(
            req.get_response(self.controller).status_int, (201, 202))
        # PUT some shard ranges
        headers = {'X-Timestamp': next(ts_iter).normal,
                   'X-Backend-Record-Type': 'shard'}
        body = json.dumps([dict(sr) for sr in shard_ranges])
        req = Request.blank(
            '/sda1/p/a/c', method='PUT', headers=headers, body=body)
        self.assertEqual(202, req.get_response(self.controller).status_int)

        def do_test(params, expected_status):
            params['format'] = 'json'
            headers = {'X-Backend-Record-Type': 'shard'}
            req = Request.blank('/sda1/p/a/c', method='GET',
                                headers=headers, params=params)
            with mock_timestamp_now(ts_now):
                resp = req.get_response(self.controller)
            self.assertEqual(resp.status_int, expected_status)
            self.assertEqual(resp.content_type, 'text/html')
            self.assertNotIn('X-Backend-Record-Type', resp.headers)
            self.assertNotIn('X-Backend-Sharding-State', resp.headers)
            self.assertNotIn('X-Container-Object-Count', resp.headers)
            self.assertNotIn('X-Container-Bytes-Used', resp.headers)
            self.assertNotIn('X-Timestamp', resp.headers)
            self.assertNotIn('X-PUT-Timestamp', resp.headers)

        do_test({'states': 'bad'}, 400)
        do_test({'limit': str(constraints.CONTAINER_LISTING_LIMIT + 1)}, 412)
        with mock.patch('swift.container.server.check_drive',
                        side_effect=ValueError('sda1 is not mounted')):
            do_test({}, 507)

        # delete the container
        req = Request.blank('/sda1/p/a/c', method='DELETE',
                            headers={'X-Timestamp': next(ts_iter).normal})
        self.assertEqual(204, req.get_response(self.controller).status_int)

        do_test({'states': 'bad'}, 404)
        self.assertEqual(
            'GET_shard.timing',
            self.logger.statsd_client.calls['timing_since'][-2][0][0])
        self.assertEqual(
            'GET.timing',
            self.logger.statsd_client.calls['timing_since'][-1][0][0])

    def test_GET_shard_ranges_auditing(self):
        # verify that states=auditing causes own shard range to be included
        def put_shard_ranges(shard_ranges):
            headers = {'X-Timestamp': next(self.ts).normal,
                       'X-Backend-Record-Type': 'shard'}
            body = json.dumps([dict(sr) for sr in shard_ranges])
            req = Request.blank(
                '/sda1/p/a/c', method='PUT', headers=headers, body=body)
            self.assertEqual(202, req.get_response(self.controller).status_int)

        def do_test(ts_now, extra_params):
            headers = {'X-Backend-Record-Type': 'shard',
                       'X-Backend-Include-Deleted': 'True'}
            params = {'format': 'json'}
            if extra_params:
                params.update(extra_params)
            req = Request.blank('/sda1/p/a/c?format=json', method='GET',
                                headers=headers, params=params)
            with mock_timestamp_now(ts_now):
                resp = req.get_response(self.controller)
            self.assertEqual(resp.status_int, 200)
            self.assertEqual(resp.content_type, 'application/json')
            self.assertIn('X-Backend-Record-Type', resp.headers)
            self.assertEqual('shard', resp.headers['X-Backend-Record-Type'])
            return resp

        # initially not all shards are shrinking and root is sharded
        own_sr = ShardRange('a/c', next(self.ts), '', '',
                            state=ShardRange.SHARDED)
        shard_bounds = [('', 'f', ShardRange.SHRUNK, True),
                        ('f', 't', ShardRange.SHRINKING, False),
                        ('t', '', ShardRange.ACTIVE, False)]
        shard_ranges = [
            ShardRange('.shards_a/_%s' % upper, next(self.ts),
                       lower, upper, state=state, deleted=deleted)
            for (lower, upper, state, deleted) in shard_bounds]
        overlap = ShardRange('.shards_a/c_bad', next(self.ts), '', 'f',
                             state=ShardRange.FOUND)

        # create container and PUT some shard ranges
        headers = {'X-Timestamp': next(self.ts).normal}
        req = Request.blank(
            '/sda1/p/a/c', method='PUT', headers=headers)
        self.assertIn(
            req.get_response(self.controller).status_int, (201, 202))
        put_shard_ranges(shard_ranges + [own_sr, overlap])

        # do *not* expect own shard range in default case (no states param)
        ts_now = next(self.ts)
        expected = [dict(sr, last_modified=sr.timestamp.isoformat)
                    for sr in [overlap] + shard_ranges]
        resp = do_test(ts_now, {})
        self.assertEqual(expected, json.loads(resp.body))

        # expect own shard range to be included when states=auditing
        expected = [dict(sr, last_modified=sr.timestamp.isoformat)
                    for sr in shard_ranges + [own_sr]]
        resp = do_test(ts_now, {'states': 'auditing'})
        self.assertEqual(expected, json.loads(resp.body))

        # expect own shard range to be included, marker/end_marker respected
        expected = [dict(sr, last_modified=sr.timestamp.isoformat)
                    for sr in shard_ranges[1:2] + [own_sr]]
        resp = do_test(ts_now, {'marker': 'f', 'end_marker': 't',
                                'states': 'auditing'})
        self.assertEqual(expected, json.loads(resp.body))

        # update shards to all shrinking and root to active
        shard_ranges[-1].update_state(ShardRange.SHRINKING, next(self.ts))
        own_sr.update_state(ShardRange.ACTIVE, next(self.ts))
        put_shard_ranges(shard_ranges + [own_sr])

        # do *not* expect own shard range in default case (no states param)
        ts_now = next(self.ts)
        expected = [dict(sr, last_modified=sr.timestamp.isoformat)
                    for sr in [overlap] + shard_ranges]
        resp = do_test(ts_now, {})
        self.assertEqual(expected, json.loads(resp.body))

        # expect own shard range to be included when states=auditing
        expected = [dict(sr, last_modified=sr.timestamp.isoformat)
                    for sr in shard_ranges[:2] + [own_sr] + shard_ranges[2:]]
        resp = do_test(ts_now, {'states': 'auditing'})
        self.assertEqual(expected, json.loads(resp.body))

        # expect own shard range to be included, marker/end_marker respected
        expected = [dict(sr, last_modified=sr.timestamp.isoformat)
                    for sr in shard_ranges[1:2] + [own_sr]]
        resp = do_test(ts_now, {'marker': 'f', 'end_marker': 't',
                                'states': 'auditing'})
        self.assertEqual(expected, json.loads(resp.body))

    def _do_get_namespaces_unsharded(self, root_path, path,
                                     params, expected_states):
        # make a shard container
        shard_ranges = []
        lower = ''
        for state in sorted(ShardRange.STATES.keys()):
            upper = str(state)
            shard_ranges.append(
                ShardRange('.shards_a/c_%s' % upper, next(self.ts),
                           lower, upper, state * 100, state * 1000,
                           meta_timestamp=next(self.ts),
                           state=state, state_timestamp=next(self.ts)))
            lower = upper
        expected_sr = [
            sr for sr in shard_ranges if sr.state in expected_states]
        own_shard_range = ShardRange(path, next(self.ts), '', '',
                                     state=ShardRange.ACTIVE)
        filler_sr = own_shard_range.copy(lower=expected_sr[-1].upper)
        expected_sr.append(filler_sr)
        expected_ns = [{'name': sr.name, 'lower': sr.lower_str,
                        'upper': sr.upper_str} for sr in expected_sr]
        headers = {'X-Timestamp': next(self.ts).normal}

        # create container
        req = Request.blank(
            '/sda1/p/%s' % path, method='PUT', headers=headers)
        self.assertIn(
            req.get_response(self.controller).status_int, (201, 202))
        # PUT some shard ranges
        headers = {'X-Timestamp': next(self.ts).normal,
                   'X-Container-Sysmeta-Shard-Root': root_path,
                   'X-Backend-Record-Type': 'shard'}
        body = json.dumps(
            [dict(sr) for sr in shard_ranges + [own_shard_range]])
        req = Request.blank(
            '/sda1/p/%s' % path, method='PUT', headers=headers, body=body)
        self.assertEqual(202, req.get_response(self.controller).status_int)
        # GET namespaces.
        req = Request.blank(
            "/sda1/p/%s?format=json%s" % (path, params),
            method="GET",
            headers={
                "X-Backend-Record-Type": "shard",
                "X-Backend-Record-shard-format": "namespace",
                "X-Backend-Override-Shard-Name-Filter": "sharded",
            },
        )
        resp = req.get_response(self.controller)
        self.assertEqual(resp.status_int, 200)
        self.assertEqual(resp.content_type, 'application/json')
        self.assertEqual(expected_ns, json.loads(resp.body))
        self.assertIn('X-Backend-Record-Type', resp.headers)
        self.assertEqual(
            'shard', resp.headers['X-Backend-Record-Type'])
        self.assertEqual(
            'namespace', resp.headers['X-Backend-Record-Shard-Format'])
        self.assertNotIn(
            'X-Backend-Override-Shard-Name-Filter', resp.headers)
        # GET shard ranges to cross-check.
        req = Request.blank('/sda1/p/%s?format=json%s' %
                            (path, params), method='GET',
                            headers={'X-Backend-Record-Type': 'shard'})
        resp = req.get_response(self.controller)
        self.assertIn('X-Backend-Record-Type', resp.headers)
        self.assertEqual(
            'shard', resp.headers['X-Backend-Record-Type'])
        raw_sr = json.loads(resp.body)
        expected_sr = [{'name': sr['name'], 'lower': sr['lower'],
                        'upper': sr['upper']}
                       for sr in raw_sr]
        self.assertEqual(expected_ns, expected_sr)
        # GET shard ranges with explicit 'full' shard format.
        req = Request.blank(
            "/sda1/p/%s?format=json%s" % (path, params),
            method="GET",
            headers={
                "X-Backend-Record-Type": "shard",
                "X-Backend-Record-shard-format": "full",
            },
        )
        resp = req.get_response(self.controller)
        self.assertIn('X-Backend-Record-Type', resp.headers)
        self.assertEqual(
            'shard', resp.headers['X-Backend-Record-Type'])
        self.assertIn('X-Backend-Record-Shard-Format', resp.headers)
        self.assertEqual(
            'full', resp.headers['X-Backend-Record-Shard-Format'])
        self.assertEqual(raw_sr, json.loads(resp.body))

    def test_GET_namespaces_unsharded_root_state_listing(self):
        # root's namespaces for listing
        root_path = container_path = 'a/c'
        params = '&states=listing'
        expected_states = [
            ShardRange.CLEAVED, ShardRange.ACTIVE, ShardRange.SHARDING,
            ShardRange.SHRINKING]
        self._do_get_namespaces_unsharded(
            root_path, container_path, params, expected_states)

    def test_GET_namespaces_unsharded_subshard_state_listing(self):
        # shard's namespaces for listing
        root_path = 'a/c'
        container_path = '.shards_a/c'
        params = '&states=listing'
        expected_states = [
            ShardRange.CLEAVED, ShardRange.ACTIVE, ShardRange.SHARDING,
            ShardRange.SHRINKING]
        self._do_get_namespaces_unsharded(
            root_path, container_path, params, expected_states)

    def test_GET_namespaces_unsharded_root_state_updating(self):
        # root's namespaces for updating
        root_path = container_path = 'a/c'
        params = '&states=updating'
        expected_states = [
            ShardRange.CREATED, ShardRange.CLEAVED, ShardRange.ACTIVE,
            ShardRange.SHARDING]
        container_path = root_path
        self._do_get_namespaces_unsharded(
            root_path, container_path, params, expected_states)

    def test_GET_namespaces_unsharded_subshard_state_updating(self):
        # shard's namespaces for updating
        root_path = 'a/c'
        container_path = '.shards_a/c'
        params = '&states=updating'
        expected_states = [
            ShardRange.CREATED, ShardRange.CLEAVED, ShardRange.ACTIVE,
            ShardRange.SHARDING]
        self._do_get_namespaces_unsharded(
            root_path, container_path, params, expected_states)

    def _do_get_namespaces_sharded(self, root_path, path,
                                   params, expected_states):
        # make a shard container
        shard_ranges = []
        lower = ''
        for state in sorted(ShardRange.STATES.keys()):
            upper = str(state)
            shard_ranges.append(
                ShardRange('.shards_a/c_%s' % upper, next(self.ts),
                           lower, upper, state * 100, state * 1000,
                           meta_timestamp=next(self.ts),
                           state=state, state_timestamp=next(self.ts)))
            lower = upper
        expected_sr = [
            sr for sr in shard_ranges if sr.state in expected_states]
        own_shard_range = ShardRange(path, next(self.ts), '', '',
                                     100, 1000,
                                     meta_timestamp=next(self.ts),
                                     state=ShardRange.ACTIVE,
                                     state_timestamp=next(self.ts),
                                     epoch=next(self.ts))
        filler_sr = own_shard_range.copy(lower=expected_sr[-1].upper)
        expected_sr.append(filler_sr)
        expected_ns = [{'name': sr.name, 'lower': sr.lower_str,
                        'upper': sr.upper_str} for sr in expected_sr]
        headers = {'X-Timestamp': next(self.ts).normal}

        # create container
        req = Request.blank(
            '/sda1/p/%s' % path, method='PUT', headers=headers)
        self.assertIn(
            req.get_response(self.controller).status_int, (201, 202))
        # PUT some shard ranges
        headers = {'X-Timestamp': next(self.ts).normal,
                   'X-Container-Sysmeta-Shard-Root': root_path,
                   'X-Backend-Record-Type': 'shard'}
        body = json.dumps(
            [dict(sr) for sr in shard_ranges + [own_shard_range]])
        req = Request.blank(
            '/sda1/p/%s' % path, method='PUT', headers=headers, body=body)
        self.assertEqual(202, req.get_response(self.controller).status_int)

        # set broker to sharded state so
        # X-Backend-Override-Shard-Name-Filter does have effect
        shard_broker = self.controller._get_container_broker(
            'sda1', 'p', '.shards_a', 'c')
        self.assertTrue(shard_broker.set_sharding_state())
        self.assertTrue(shard_broker.set_sharded_state())

        # GET namespaces.
        req = Request.blank(
            "/sda1/p/%s?format=json%s" % (path, params),
            method="GET",
            headers={
                "X-Backend-Record-Type": "shard",
                "X-Backend-Record-shard-format": "namespace",
                "X-Backend-Override-Shard-Name-Filter": "sharded",
            },
        )
        resp = req.get_response(self.controller)
        self.assertEqual(resp.status_int, 200)
        self.assertEqual(resp.content_type, 'application/json')
        self.assertEqual(expected_ns, json.loads(resp.body))
        self.assertIn('X-Backend-Record-Type', resp.headers)
        self.assertEqual(
            'shard', resp.headers['X-Backend-Record-Type'])
        self.assertEqual(
            'namespace', resp.headers['X-Backend-Record-Shard-Format'])
        self.assertIn('X-Backend-Override-Shard-Name-Filter', resp.headers)
        self.assertTrue(
            resp.headers['X-Backend-Override-Shard-Name-Filter'])

    def test_GET_namespaces_sharded_subshard_state_listing(self):
        # shard's namespaces for listing
        root_path = 'a/c'
        container_path = '.shards_a/c'
        params = '&states=listing'
        expected_states = [
            ShardRange.CLEAVED, ShardRange.ACTIVE, ShardRange.SHARDING,
            ShardRange.SHRINKING]
        self._do_get_namespaces_sharded(
            root_path, container_path, params, expected_states)

    def test_GET_namespaces_sharded_subshard_state_updating(self):
        # shard's namespaces for updating
        root_path = 'a/c'
        container_path = '.shards_a/c'
        params = '&states=updating'
        expected_states = [
            ShardRange.CREATED, ShardRange.CLEAVED, ShardRange.ACTIVE,
            ShardRange.SHARDING]
        self._do_get_namespaces_sharded(
            root_path, container_path, params, expected_states)

    def test_GET_namespaces_not_supported(self):
        # make a container
        ts_iter = make_timestamp_iter()
        ts_now = Timestamp.now()  # used when mocking Timestamp.now()
        ts_put = next(ts_iter)
        headers = {'X-Timestamp': ts_put.normal}
        req = Request.blank('/sda1/p/a/c', method='PUT', headers=headers)
        self.assertEqual(201, req.get_response(self.controller).status_int)
        # PUT some objects
        objects = [{'name': 'obj_%d' % i,
                    'x-timestamp': next(ts_iter).normal,
                    'x-content-type': 'text/plain',
                    'x-etag': 'etag_%d' % i,
                    'x-size': 1024 * i
                    } for i in range(2)]
        for obj in objects:
            req = Request.blank('/sda1/p/a/c/%s' % obj['name'], method='PUT',
                                headers=obj)
            self._update_object_put_headers(req)
            resp = req.get_response(self.controller)
            self.assertEqual(201, resp.status_int)
        # PUT some shard ranges
        shard_bounds = [('', 'apple', ShardRange.SHRINKING),
                        ('apple', 'ham', ShardRange.CLEAVED),
                        ('ham', 'salami', ShardRange.ACTIVE),
                        ('salami', 'yoghurt', ShardRange.CREATED),
                        ('yoghurt', '', ShardRange.FOUND),
                        ]
        shard_ranges = [
            ShardRange('.sharded_a/_%s' % upper, next(ts_iter),
                       lower, upper,
                       i * 100, i * 1000, meta_timestamp=next(ts_iter),
                       state=state, state_timestamp=next(ts_iter))
            for i, (lower, upper, state) in enumerate(shard_bounds)]
        for shard_range in shard_ranges:
            self._put_shard_range(shard_range)

        broker = self.controller._get_container_broker('sda1', 'p', 'a', 'c')
        self.assertTrue(broker.is_root_container())  # sanity
        self._assert_shard_ranges_equal(shard_ranges,
                                        broker.get_shard_ranges())

        # Test namespace GET with 'include' or 'marker/end_marker' or 'reverse'
        # parameters which are not supported.
<<<<<<< HEAD
        def check_shard_GET(expected_shard_ranges, path, params=''):
=======
        def check_namespace_GET(expected_shard_ranges, path, params=''):
>>>>>>> fdde94d9
            req = Request.blank(
                '/sda1/p/%s?format=json%s' % (path, params), method='GET',
                headers={
                    "X-Backend-Record-Type": "shard",
                    "X-Backend-Record-shard-format": "namespace",
                })
            with mock_timestamp_now(ts_now):
                resp = req.get_response(self.controller)
            self.assertEqual(resp.status_int, 200)
            self.assertEqual(resp.content_type, 'application/json')
            expected = [
                dict(sr, last_modified=Timestamp(sr.timestamp).isoformat)
                for sr in expected_shard_ranges]
            self.assertEqual(expected, json.loads(resp.body))
            self.assertIn('X-Backend-Record-Type', resp.headers)
            self.assertEqual('shard', resp.headers['X-Backend-Record-Type'])
            self.assertIn('X-Backend-Record-Shard-Format', resp.headers)
            self.assertEqual(
                'full', resp.headers['X-Backend-Record-Shard-Format'])

<<<<<<< HEAD
        check_shard_GET(shard_ranges[:3], 'a/c',
                        params='&states=listing&end_marker=pickle')
        check_shard_GET(
            reversed(shard_ranges[:3]), 'a/c',
            params='&states=listing&reverse=true&marker=pickle')
        check_shard_GET(shard_ranges[1:4], 'a/c',
                        params='&states=updating&end_marker=treacle')
        check_shard_GET(
            reversed(shard_ranges[1:4]), 'a/c',
            params='&states=updating&reverse=true&marker=treacle')
        check_shard_GET(shard_ranges[1:2], 'a/c', params='&includes=cheese')
        check_shard_GET(shard_ranges[1:2], 'a/c', params='&includes=ham')
        check_shard_GET(reversed(shard_ranges), 'a/c', params='&reverse=true')
=======
        check_namespace_GET(
            shard_ranges[:3], 'a/c',
            params='&states=listing&end_marker=pickle')
        check_namespace_GET(
            reversed(shard_ranges[:3]), 'a/c',
            params='&states=listing&reverse=true&marker=pickle')
        check_namespace_GET(shard_ranges[1:4], 'a/c',
                            params='&states=updating&end_marker=treacle')
        check_namespace_GET(
            reversed(shard_ranges[1:4]), 'a/c',
            params='&states=updating&reverse=true&marker=treacle')
        check_namespace_GET(shard_ranges[1:2],
                            'a/c', params='&includes=cheese')
        check_namespace_GET(shard_ranges[1:2], 'a/c', params='&includes=ham')
        check_namespace_GET(reversed(shard_ranges),
                            'a/c', params='&reverse=true')
>>>>>>> fdde94d9

        # Test namespace GET with 'X-Backend-Include-Deleted' header.
        req = Request.blank(
            '/sda1/p/%s?format=json%s' % ('a/c', '&states=listing'),
            method='GET',
            headers={
                "X-Backend-Record-Type": "shard",
                "X-Backend-Record-shard-format": "namespace",
                'X-Backend-Include-Deleted': 'True'
            })
        resp = req.get_response(self.controller)
        self.assertEqual(resp.status, '400 Bad Request')
        self.assertEqual(resp.body, b'No include_deleted for namespace GET')

<<<<<<< HEAD
=======
        # Test namespace GET with 'auditing' state in query params.
        req = Request.blank(
            '/sda1/p/%s?format=json%s' % ('a/c', '&states=auditing'),
            method='GET',
            headers={
                "X-Backend-Record-Type": "shard",
                "X-Backend-Record-shard-format": "namespace",
            })
        resp = req.get_response(self.controller)
        self.assertEqual(resp.status, '400 Bad Request')
        self.assertEqual(resp.body, b'No auditing state for namespace GET')

>>>>>>> fdde94d9
    def test_GET_auto_record_type(self):
        # make a container
        ts_iter = make_timestamp_iter()
        ts_now = Timestamp.now()  # used when mocking Timestamp.now()
        headers = {'X-Timestamp': next(ts_iter).normal}
        req = Request.blank('/sda1/p/a/c', method='PUT', headers=headers)
        self.assertEqual(201, req.get_response(self.controller).status_int)
        # PUT some objects
        objects = [{'name': 'obj_%d' % i,
                    'x-timestamp': next(ts_iter).normal,
                    'x-content-type': 'text/plain',
                    'x-etag': 'etag_%d' % i,
                    'x-size': 1024 * i
                    } for i in range(2)]
        for obj in objects:
            req = Request.blank('/sda1/p/a/c/%s' % obj['name'], method='PUT',
                                headers=obj)
            self._update_object_put_headers(req)
            resp = req.get_response(self.controller)
            self.assertEqual(201, resp.status_int)
        # PUT some shard ranges
        shard_bounds = [('', 'm', ShardRange.CLEAVED),
                        ('m', '', ShardRange.CREATED)]
        shard_ranges = [
            ShardRange('.sharded_a/_%s' % upper, next(ts_iter),
                       lower, upper,
                       i * 100, i * 1000, meta_timestamp=next(ts_iter),
                       state=state, state_timestamp=next(ts_iter))
            for i, (lower, upper, state) in enumerate(shard_bounds)]
        for shard_range in shard_ranges:
            self._put_shard_range(shard_range)

        broker = self.controller._get_container_broker('sda1', 'p', 'a', 'c')

        def assert_GET_objects(req, expected_objects):
            resp = req.get_response(self.controller)
            self.assertEqual(resp.status_int, 200)
            self.assertEqual(resp.content_type, 'application/json')
            expected = [
                dict(hash=obj['x-etag'], bytes=obj['x-size'],
                     content_type=obj['x-content-type'],
                     last_modified=Timestamp(obj['x-timestamp']).isoformat,
                     name=obj['name']) for obj in expected_objects]
            self.assertEqual(expected, json.loads(resp.body))
            self.assertIn('X-Backend-Record-Type', resp.headers)
            self.assertEqual(
                'object', resp.headers.pop('X-Backend-Record-Type'))
            self.assertEqual(
                str(POLICIES.default.idx),
                resp.headers.pop('X-Backend-Storage-Policy-Index'))
            self.assertEqual(
                str(POLICIES.default.idx),
                resp.headers.pop('X-Backend-Record-Storage-Policy-Index'))
            resp.headers.pop('Content-Length')
            return resp

        def assert_GET_shard_ranges(req, expected_shard_ranges):
            with mock_timestamp_now(ts_now):
                resp = req.get_response(self.controller)
            self.assertEqual(resp.status_int, 200)
            self.assertEqual(resp.content_type, 'application/json')
            expected = [
                dict(sr, last_modified=Timestamp(sr.timestamp).isoformat)
                for sr in expected_shard_ranges]
            self.assertEqual(expected, json.loads(resp.body))
            self.assertIn('X-Backend-Record-Type', resp.headers)
            self.assertEqual(
                'shard', resp.headers.pop('X-Backend-Record-Type'))
            self.assertIn('X-Backend-Record-Shard-Format', resp.headers)
            self.assertEqual(
                'full', resp.headers.pop('X-Backend-Record-Shard-Format'))
            self.assertEqual(
                str(POLICIES.default.idx),
                resp.headers.pop('X-Backend-Storage-Policy-Index'))
            self.assertNotIn('X-Backend-Record-Storage-Policy-Index',
                             resp.headers)
            resp.headers.pop('Content-Length')
            return resp

        # unsharded
        req = Request.blank('/sda1/p/a/c?format=json', method='GET',
                            headers={'X-Backend-Record-Type': 'auto'})
        resp = assert_GET_objects(req, objects)
        headers = resp.headers
        req = Request.blank('/sda1/p/a/c?format=json', method='GET',
                            headers={'X-Backend-Record-Type': 'shard'})
        resp = assert_GET_shard_ranges(req, shard_ranges)
        self.assertEqual(headers, resp.headers)
        req = Request.blank('/sda1/p/a/c?format=json', method='GET',
                            headers={'X-Backend-Record-Type': 'object'})
        resp = assert_GET_objects(req, objects)
        self.assertEqual(headers, resp.headers)
        req = Request.blank('/sda1/p/a/c?format=json', method='GET')
        resp = assert_GET_objects(req, objects)
        self.assertEqual(headers, resp.headers)

        # move to sharding state
        broker.enable_sharding(next(ts_iter))
        self.assertTrue(broker.set_sharding_state())
        req = Request.blank('/sda1/p/a/c?format=json', method='GET',
                            headers={'X-Backend-Record-Type': 'auto'})
        resp = assert_GET_shard_ranges(req, shard_ranges)
        headers = resp.headers
        req = Request.blank('/sda1/p/a/c?format=json', method='GET',
                            headers={'X-Backend-Record-Type': 'shard'})
        resp = assert_GET_shard_ranges(req, shard_ranges)
        self.assertEqual(headers, resp.headers)
        req = Request.blank('/sda1/p/a/c?format=json', method='GET',
                            headers={'X-Backend-Record-Type': 'object'})
        resp = assert_GET_objects(req, objects)
        self.assertEqual(headers, resp.headers)
        req = Request.blank('/sda1/p/a/c?format=json', method='GET')
        resp = assert_GET_objects(req, objects)
        self.assertEqual(headers, resp.headers)

        # limit is applied to objects but not shard ranges
        req = Request.blank('/sda1/p/a/c?format=json&limit=1', method='GET',
                            headers={'X-Backend-Record-Type': 'auto'})
        resp = assert_GET_shard_ranges(req, shard_ranges)
        headers = resp.headers
        req = Request.blank('/sda1/p/a/c?format=json&limit=1', method='GET',
                            headers={'X-Backend-Record-Type': 'shard'})
        resp = assert_GET_shard_ranges(req, shard_ranges)
        self.assertEqual(headers, resp.headers)
        req = Request.blank('/sda1/p/a/c?format=json&limit=1', method='GET',
                            headers={'X-Backend-Record-Type': 'object'})
        resp = assert_GET_objects(req, objects[:1])
        self.assertEqual(headers, resp.headers)
        req = Request.blank('/sda1/p/a/c?format=json&limit=1', method='GET')
        resp = assert_GET_objects(req, objects[:1])
        self.assertEqual(headers, resp.headers)

        # move to sharded state
        self.assertTrue(broker.set_sharded_state())
        req = Request.blank('/sda1/p/a/c?format=json', method='GET',
                            headers={'X-Backend-Record-Type': 'auto'})
        resp = assert_GET_shard_ranges(req, shard_ranges)
        headers = resp.headers
        req = Request.blank('/sda1/p/a/c?format=json', method='GET',
                            headers={'X-Backend-Record-Type': 'shard'})
        resp = assert_GET_shard_ranges(req, shard_ranges)
        self.assertEqual(headers, resp.headers)
        req = Request.blank('/sda1/p/a/c?format=json', method='GET',
                            headers={'X-Backend-Record-Type': 'object'})
        resp = assert_GET_objects(req, [])
        self.assertEqual(headers, resp.headers)
        req = Request.blank('/sda1/p/a/c?format=json', method='GET')
        resp = assert_GET_objects(req, [])
        self.assertEqual(headers, resp.headers)

    def test_PUT_GET_to_sharding_container(self):
        broker = self.controller._get_container_broker('sda1', 'p', 'a', 'c')
        ts_iter = make_timestamp_iter()
        headers = {'X-Timestamp': next(ts_iter).normal}
        req = Request.blank('/sda1/p/a/c', method='PUT', headers=headers)
        self.assertEqual(201, req.get_response(self.controller).status_int)

        def do_update(name, timestamp=None, headers=None):
            # Make a PUT request to container controller to update an object
            timestamp = timestamp or next(ts_iter)
            headers = headers or {}
            headers.update({'X-Timestamp': timestamp.internal,
                            'X-Size': 17,
                            'X-Content-Type': 'text/plain',
                            'X-Etag': 'fake etag'})
            req = Request.blank(
                '/sda1/p/a/c/%s' % name, method='PUT', headers=headers)
            self._update_object_put_headers(req)
            resp = req.get_response(self.controller)
            self.assertEqual(201, resp.status_int)

        def get_api_listing():
            req = Request.blank(
                '/sda1/p/a/c', method='GET', params={'format': 'json'})
            resp = req.get_response(self.controller)
            self.assertEqual(200, resp.status_int)
            return [obj['name'] for obj in json.loads(resp.body)]

        def assert_broker_rows(broker, expected_names, expected_max_row):
            self.assertEqual(expected_max_row, broker.get_max_row())
            with broker.get() as conn:
                curs = conn.execute('''
                    SELECT * FROM object WHERE ROWID > -1 ORDER BY ROWID ASC
                ''')
                actual = [r[1] for r in curs]

            self.assertEqual(expected_names, actual)

        do_update('unsharded')
        self.assertEqual(['unsharded'], get_api_listing())
        assert_broker_rows(broker, ['unsharded'], 1)

        # move container to sharding state
        broker.enable_sharding(next(ts_iter))
        self.assertTrue(broker.set_sharding_state())
        assert_broker_rows(broker.get_brokers()[0], ['unsharded'], 1)
        assert_broker_rows(broker.get_brokers()[1], [], 1)

        # add another update - should not merge into the older db and therefore
        # not appear in api listing
        do_update('sharding')
        self.assertEqual(['unsharded'], get_api_listing())
        assert_broker_rows(broker.get_brokers()[0], ['unsharded'], 1)
        assert_broker_rows(broker.get_brokers()[1], ['sharding'], 2)

        orig_lister = swift.container.backend.ContainerBroker.list_objects_iter

        def mock_list_objects_iter(*args, **kwargs):
            # cause an update to land in the pending file after it has been
            # flushed by get_info() calls in the container PUT method, but
            # before it is flushed by the call to list_objects_iter
            do_update('racing_update')
            return orig_lister(*args, **kwargs)

        with mock.patch(
                'swift.container.backend.ContainerBroker.list_objects_iter',
                mock_list_objects_iter):
            listing = get_api_listing()

        self.assertEqual(['unsharded'], listing)
        assert_broker_rows(broker.get_brokers()[0], ['unsharded'], 1)
        assert_broker_rows(broker.get_brokers()[1], ['sharding'], 2)

        # next listing will flush pending file
        listing = get_api_listing()
        self.assertEqual(['unsharded'], listing)
        assert_broker_rows(broker.get_brokers()[0], ['unsharded'], 1)
        assert_broker_rows(broker.get_brokers()[1],
                           ['sharding', 'racing_update'], 3)

    def _check_object_update_redirected_to_shard(self, method):
        expected_status = 204 if method == 'DELETE' else 201
        broker = self.controller._get_container_broker('sda1', 'p', 'a', 'c')
        ts_iter = make_timestamp_iter()
        headers = {'X-Timestamp': next(ts_iter).normal}
        req = Request.blank('/sda1/p/a/c', method='PUT', headers=headers)
        self.assertEqual(201, req.get_response(self.controller).status_int)

        def do_update(name, timestamp=None, headers=None):
            # Make a PUT request to container controller to update an object
            timestamp = timestamp or next(ts_iter)
            headers = headers or {}
            headers.update({'X-Timestamp': timestamp.internal,
                            'X-Size': 17,
                            'X-Content-Type': 'text/plain',
                            'X-Etag': 'fake etag'})
            req = Request.blank(
                '/sda1/p/a/c/%s' % name, method=method, headers=headers)
            self._update_object_put_headers(req)
            return req.get_response(self.controller)

        def get_listing(broker_index):
            # index -1 is always the freshest db
            sub_broker = broker.get_brokers()[broker_index]
            return sub_broker.get_objects()

        def assert_not_redirected(obj_name, timestamp=None, headers=None):
            resp = do_update(obj_name, timestamp=timestamp, headers=headers)
            self.assertEqual(expected_status, resp.status_int)
            self.assertNotIn('Location', resp.headers)
            self.assertNotIn('X-Backend-Redirect-Timestamp', resp.headers)

        def assert_redirected(obj_name, shard_range, headers=None):
            resp = do_update(obj_name, headers=headers)
            self.assertEqual(301, resp.status_int)
            self.assertEqual('/%s/%s' % (shard_range.name, obj_name),
                             resp.headers['Location'])
            self.assertEqual(shard_range.timestamp.internal,
                             resp.headers['X-Backend-Redirect-Timestamp'])

        # sanity check
        ts_bashful_orig = next(ts_iter)
        mocked_fn = 'swift.container.backend.ContainerBroker.get_shard_ranges'
        with mock.patch(mocked_fn) as mock_get_shard_ranges:
            assert_not_redirected('bashful', ts_bashful_orig)
        mock_get_shard_ranges.assert_not_called()

        shard_ranges = {
            'dopey': ShardRange(
                '.sharded_a/sr_dopey', next(ts_iter), '', 'dopey'),
            'happy': ShardRange(
                '.sharded_a/sr_happy', next(ts_iter), 'dopey', 'happy'),
            '': ShardRange('.sharded_a/sr_', next(ts_iter), 'happy', '')
        }
        # start with only the middle shard range
        self._put_shard_range(shard_ranges['happy'])

        # db not yet sharding but shard ranges exist
        sr_happy = shard_ranges['happy']
        redirect_states = (
            ShardRange.CREATED, ShardRange.CLEAVED, ShardRange.ACTIVE,
            ShardRange.SHARDING)
        headers = {'X-Backend-Accept-Redirect': 'true'}
        for state in ShardRange.STATES:
            self.assertTrue(
                sr_happy.update_state(state,
                                      state_timestamp=next(ts_iter)))
            self._put_shard_range(sr_happy)
            with annotate_failure(state):
                obj_name = 'grumpy%s' % state
                if state in redirect_states:
                    assert_redirected(obj_name, sr_happy, headers=headers)
                    self.assertNotIn(obj_name,
                                     [obj['name'] for obj in get_listing(-1)])
                else:
                    assert_not_redirected(obj_name, headers=headers)
                    self.assertIn(obj_name,
                                  [obj['name'] for obj in get_listing(-1)])
                obj_name = 'grumpy%s_no_header' % state
                with mock.patch(mocked_fn) as mock_get_shard_ranges:
                    assert_not_redirected(obj_name)
                mock_get_shard_ranges.assert_not_called()
                self.assertIn(obj_name,
                              [obj['name'] for obj in get_listing(-1)])

        # set broker to sharding state
        broker.enable_sharding(next(ts_iter))
        self.assertTrue(broker.set_sharding_state())
        for state in ShardRange.STATES:
            self.assertTrue(
                sr_happy.update_state(state,
                                      state_timestamp=next(ts_iter)))
            self._put_shard_range(sr_happy)
            with annotate_failure(state):
                obj_name = 'grumpier%s' % state
                if state in redirect_states:
                    assert_redirected(obj_name, sr_happy, headers=headers)
                    self.assertNotIn(obj_name,
                                     [obj['name'] for obj in get_listing(-1)])
                else:
                    assert_not_redirected(obj_name, headers=headers)
                    # update goes to fresh db, misplaced
                    self.assertIn(
                        obj_name, [obj['name'] for obj in get_listing(-1)])
                    self.assertNotIn(
                        obj_name, [obj['name'] for obj in get_listing(0)])
                obj_name = 'grumpier%s_no_header' % state
                with mock.patch(mocked_fn) as mock_get_shard_ranges:
                    assert_not_redirected(obj_name)
                mock_get_shard_ranges.assert_not_called()
                self.assertIn(
                    obj_name, [obj['name'] for obj in get_listing(-1)])
                # update is misplaced, not in retiring db
                self.assertNotIn(
                    obj_name, [obj['name'] for obj in get_listing(0)])

        # no shard for this object yet so it is accepted by root container
        # and stored in misplaced objects...
        assert_not_redirected('dopey', timestamp=next(ts_iter))
        self.assertIn('dopey', [obj['name'] for obj in get_listing(-1)])
        self.assertNotIn('dopey', [obj['name'] for obj in get_listing(0)])

        # now PUT the first shard range
        sr_dopey = shard_ranges['dopey']
        sr_dopey.update_state(ShardRange.CLEAVED,
                              state_timestamp=next(ts_iter))
        self._put_shard_range(sr_dopey)
        for state in ShardRange.STATES:
            self.assertTrue(
                sr_happy.update_state(state,
                                      state_timestamp=next(ts_iter)))
            self._put_shard_range(sr_happy)
            with annotate_failure(state):
                obj_name = 'dopey%s' % state
                if state in redirect_states:
                    assert_redirected(obj_name, sr_happy, headers=headers)
                    self.assertNotIn(obj_name,
                                     [obj['name'] for obj in get_listing(-1)])
                    self.assertNotIn(obj_name,
                                     [obj['name'] for obj in get_listing(0)])
                else:
                    assert_not_redirected(obj_name, headers=headers)
                    self.assertIn(obj_name,
                                  [obj['name'] for obj in get_listing(-1)])
                    self.assertNotIn(obj_name,
                                     [obj['name'] for obj in get_listing(0)])
                obj_name = 'dopey%s_no_header' % state
                with mock.patch(mocked_fn) as mock_get_shard_ranges:
                    assert_not_redirected(obj_name)
                mock_get_shard_ranges.assert_not_called()
                self.assertIn(obj_name,
                              [obj['name'] for obj in get_listing(-1)])
                self.assertNotIn(obj_name,
                                 [obj['name'] for obj in get_listing(0)])

        # further updates to bashful and dopey are now redirected...
        assert_redirected('bashful', sr_dopey, headers=headers)
        assert_redirected('dopey', sr_dopey, headers=headers)
        # ...and existing updates in this container are *not* updated
        self.assertEqual([ts_bashful_orig.internal],
                         [obj['created_at'] for obj in get_listing(0)
                          if obj['name'] == 'bashful'])

        # set broker to sharded state
        self.assertTrue(broker.set_sharded_state())
        for state in ShardRange.STATES:
            self.assertTrue(
                sr_happy.update_state(state,
                                      state_timestamp=next(ts_iter)))
            self._put_shard_range(sr_happy)
            with annotate_failure(state):
                obj_name = 'grumpiest%s' % state
                if state in redirect_states:
                    assert_redirected(obj_name, sr_happy, headers=headers)
                    self.assertNotIn(obj_name,
                                     [obj['name'] for obj in get_listing(-1)])
                else:
                    assert_not_redirected(obj_name, headers=headers)
                    self.assertIn(obj_name,
                                  [obj['name'] for obj in get_listing(-1)])
                obj_name = 'grumpiest%s_no_header' % state
                with mock.patch(mocked_fn) as mock_get_shard_ranges:
                    assert_not_redirected(obj_name)
                mock_get_shard_ranges.assert_not_called()
                self.assertIn(obj_name,
                              [obj['name'] for obj in get_listing(-1)])

    def test_PUT_object_update_redirected_to_shard(self):
        self._check_object_update_redirected_to_shard('PUT')

    def test_PUT_container_timing_metrics(self):
        ts = (Timestamp(t).internal for t in
              itertools.count(int(time.time())))
        req = Request.blank('/sda1/p/a/c', method='PUT', headers={
            'X-Timestamp': next(ts)})
        with mock.patch('time.time',) as mock_time:
            mock_time.return_value = 1000.99
            resp = req.get_response(self.controller)
        self.assertEqual(resp.status_int, 201)
        stats = self.logger.statsd_client.calls['timing_since']
        self.assertEqual(2, len(stats))
        self.assertEqual('PUT_container.timing', stats[-2][0][0])
        self.assertEqual(stats[-2][0][1], 1000.99)
        self.assertEqual('PUT.timing', stats[-1][0][0])
        self.assertEqual(stats[-1][0][1], 1000.99)

    def test_PUT_GET_object_timing_metrics(self):
        ts = (Timestamp(t).internal for t in
              itertools.count(int(time.time())))
        req = Request.blank('/sda1/p/a/c', method='PUT', headers={
            'X-Timestamp': next(ts)})
        resp = req.get_response(self.controller)
        # PUT object.
        self.logger.clear()
        req = Request.blank(
            '/sda1/p/a/c/o', method='PUT', headers={
                'X-Timestamp': next(ts), 'X-Size': 1,
                'X-Content-Type': 'text/plain', 'X-Etag': 'x'})
        self._update_object_put_headers(req)
        with mock.patch('time.time',) as mock_time:
            mock_time.return_value = 1000.99
            resp = req.get_response(self.controller)
        self.assertEqual(resp.status_int, 201)
        stats = self.logger.statsd_client.calls['timing_since']
        self.assertEqual(2, len(stats))
        self.assertEqual('PUT_object.timing', stats[-2][0][0])
        self.assertEqual(stats[-2][0][1], 1000.99)
        self.assertEqual('PUT.timing', stats[-1][0][0])
        self.assertEqual(stats[-1][0][1], 1000.99)

        # GET object.
        self.logger.clear()
        req = Request.blank('/sda1/p/a/c?format=json', method='GET')
        with mock.patch('time.time',) as mock_time:
            mock_time.return_value = 1000.99
            resp = req.get_response(self.controller)
        self.assertEqual(resp.status_int, 200)
        self.assertEqual(resp.content_type, 'application/json')
        self.assertEqual('object', resp.headers['X-Backend-Record-Type'])
        stats = self.logger.statsd_client.calls['timing_since']
        self.assertEqual(2, len(stats))
        self.assertEqual('GET_object.timing', stats[-2][0][0])
        self.assertEqual(stats[-2][0][1], 1000.99)
        self.assertEqual('GET.timing', stats[-1][0][0])
        self.assertEqual(stats[-1][0][1], 1000.99)

    def test_PUT_GET_shards_timing_metrics(self):
        ts = (Timestamp(t).internal for t in
              itertools.count(int(time.time())))
        req = Request.blank('/sda1/p/a/c', method='PUT', headers={
            'X-Timestamp': next(ts)})
        resp = req.get_response(self.controller)
        # PUT shard ranges.
        self.logger.clear()
        shard_bounds = [('', 'ham', ShardRange.ACTIVE),
                        ('ham', 'salami', ShardRange.ACTIVE),
                        ('salami', '', ShardRange.CREATED)]
        shard_ranges = [
            ShardRange('.shards_a/_%s' % upper, next(ts),
                       lower, upper,
                       i * 100, i * 1000, meta_timestamp=next(ts),
                       state=state, state_timestamp=next(ts))
            for i, (lower, upper, state) in enumerate(shard_bounds)]
        headers = {'X-Backend-Record-Type': 'shard',
                   'X-Timestamp': next(ts),
                   'X-Container-Sysmeta-Test': 'set',
                   'X-Container-Meta-Test': 'persisted'}
        body = json.dumps([dict(sr) for sr in shard_ranges[:2]])
        req = Request.blank('/sda1/p/a/c', method='PUT', headers=headers,
                            body=body)
        with mock.patch('time.time',) as mock_time:
            mock_time.return_value = 1000.99
            resp = req.get_response(self.controller)
        self.assertEqual(202, resp.status_int)
        stats = self.logger.statsd_client.calls['timing_since']
        self.assertEqual(2, len(stats))
        self.assertEqual('PUT_shard.timing', stats[-2][0][0])
        self.assertEqual(stats[-2][0][1], 1000.99)
        self.assertEqual('PUT.timing', stats[-1][0][0])
        self.assertEqual(stats[-1][0][1], 1000.99)

        # GET shard ranges.
        self.logger.clear()
        req = Request.blank('/sda1/p/a/c?format=json', method='GET',
                            headers={'X-Backend-Record-Type': 'shard'})
        with mock.patch('time.time',) as mock_time:
            mock_time.return_value = 1000.99
            resp = req.get_response(self.controller)
        self.assertIn('X-Backend-Record-Type', resp.headers)
        self.assertEqual('shard', resp.headers['X-Backend-Record-Type'])
        stats = self.logger.statsd_client.calls['timing_since']
        self.assertEqual(2, len(stats))
        self.assertEqual('GET_shard.timing', stats[-2][0][0])
        self.assertEqual(stats[-2][0][1], 1000.99)
        self.assertEqual('GET.timing', stats[-1][0][0])
        self.assertEqual(stats[-1][0][1], 1000.99)

    def test_DELETE_object_update_redirected_to_shard(self):
        self._check_object_update_redirected_to_shard('DELETE')

    def test_GET_json(self):
        # make a container
        req = Request.blank(
            '/sda1/p/a/jsonc', environ={'REQUEST_METHOD': 'PUT',
                                        'HTTP_X_TIMESTAMP': '0'})
        resp = req.get_response(self.controller)
        # test an empty container
        req = Request.blank(
            '/sda1/p/a/jsonc?format=json',
            environ={'REQUEST_METHOD': 'GET'})
        resp = req.get_response(self.controller)
        self.assertEqual(resp.status_int, 200)
        self.assertEqual(json.loads(resp.body), [])
        # fill the container
        for i in range(3):
            req = Request.blank(
                '/sda1/p/a/jsonc/%s' % i, environ={
                    'REQUEST_METHOD': 'PUT',
                    'HTTP_X_TIMESTAMP': '1',
                    'HTTP_X_CONTENT_TYPE': 'text/plain',
                    'HTTP_X_ETAG': 'x',
                    'HTTP_X_SIZE': 0})
            self._update_object_put_headers(req)
            resp = req.get_response(self.controller)
            self.assertEqual(resp.status_int, 201)
        # test format
        json_body = [{"name": "0",
                      "hash": "x",
                      "bytes": 0,
                      "content_type": "text/plain",
                      "last_modified": "1970-01-01T00:00:01.000000"},
                     {"name": "1",
                      "hash": "x",
                      "bytes": 0,
                      "content_type": "text/plain",
                      "last_modified": "1970-01-01T00:00:01.000000"},
                     {"name": "2",
                      "hash": "x",
                      "bytes": 0,
                      "content_type": "text/plain",
                      "last_modified": "1970-01-01T00:00:01.000000"}]

        req = Request.blank(
            '/sda1/p/a/jsonc?format=json',
            environ={'REQUEST_METHOD': 'GET'})
        resp = req.get_response(self.controller)
        self.assertEqual(resp.content_type, 'application/json')
        self.assertEqual(
            resp.last_modified.strftime("%a, %d %b %Y %H:%M:%S GMT"),
            time.strftime("%a, %d %b %Y %H:%M:%S GMT", time.gmtime(0)))
        self.assertEqual(json.loads(resp.body), json_body)
        self.assertEqual(resp.charset, 'utf-8')
        self.assertEqual(
            'GET_object.timing',
            self.logger.statsd_client.calls['timing_since'][-2][0][0])
        self.assertEqual(
            'GET.timing',
            self.logger.statsd_client.calls['timing_since'][-1][0][0])

        req = Request.blank(
            '/sda1/p/a/jsonc?format=json',
            environ={'REQUEST_METHOD': 'HEAD'})
        resp = req.get_response(self.controller)
        self.assertEqual(resp.content_type, 'application/json')

        for accept in ('application/json', 'application/json;q=1.0,*/*;q=0.9',
                       '*/*;q=0.9,application/json;q=1.0', 'application/*'):
            req = Request.blank(
                '/sda1/p/a/jsonc',
                environ={'REQUEST_METHOD': 'GET'})
            req.accept = accept
            resp = req.get_response(self.controller)
            self.assertEqual(
                json.loads(resp.body), json_body,
                'Invalid body for Accept: %s' % accept)
            self.assertEqual(
                resp.content_type, 'application/json',
                'Invalid content_type for Accept: %s' % accept)

            req = Request.blank(
                '/sda1/p/a/jsonc',
                environ={'REQUEST_METHOD': 'HEAD'})
            req.accept = accept
            resp = req.get_response(self.controller)
            self.assertEqual(
                resp.content_type, 'application/json',
                'Invalid content_type for Accept: %s' % accept)

    def test_GET_non_ascii(self):
        # make a container
        req = Request.blank(
            '/sda1/p/a/jsonc', environ={'REQUEST_METHOD': 'PUT',
                                        'HTTP_X_TIMESTAMP': '0'})
        resp = req.get_response(self.controller)

        noodles = [u"Spätzle", u"ラーメン"]
        for n in noodles:
            req = Request.blank(
                '/sda1/p/a/jsonc/%s' % bytes_to_wsgi(n.encode("utf-8")),
                environ={'REQUEST_METHOD': 'PUT',
                         'HTTP_X_TIMESTAMP': '1',
                         'HTTP_X_CONTENT_TYPE': 'text/plain',
                         'HTTP_X_ETAG': 'x',
                         'HTTP_X_SIZE': 0})
            self._update_object_put_headers(req)
            resp = req.get_response(self.controller)
            self.assertEqual(resp.status_int, 201)  # sanity check

        json_body = [{"name": noodles[0],
                      "hash": "x",
                      "bytes": 0,
                      "content_type": "text/plain",
                      "last_modified": "1970-01-01T00:00:01.000000"},
                     {"name": noodles[1],
                      "hash": "x",
                      "bytes": 0,
                      "content_type": "text/plain",
                      "last_modified": "1970-01-01T00:00:01.000000"}]

        # JSON
        req = Request.blank(
            '/sda1/p/a/jsonc?format=json',
            environ={'REQUEST_METHOD': 'GET'})
        resp = req.get_response(self.controller)
        self.assertEqual(resp.status_int, 200)  # sanity check
        self.assertEqual(json.loads(resp.body), json_body)

        # Plain text
        text_body = u''.join(n + u"\n" for n in noodles).encode('utf-8')
        req = Request.blank(
            '/sda1/p/a/jsonc?format=text',
            environ={'REQUEST_METHOD': 'GET'})
        resp = req.get_response(self.controller)
        self.assertEqual(resp.status_int, 200)  # sanity check
        self.assertEqual(resp.body, text_body)

    def test_GET_plain(self):
        # make a container
        req = Request.blank(
            '/sda1/p/a/plainc', environ={'REQUEST_METHOD': 'PUT',
                                         'HTTP_X_TIMESTAMP': '0'})
        resp = req.get_response(self.controller)
        # test an empty container
        req = Request.blank(
            '/sda1/p/a/plainc', environ={'REQUEST_METHOD': 'GET'})
        resp = req.get_response(self.controller)
        self.assertEqual(resp.status_int, 204)
        # fill the container
        for i in range(3):
            req = Request.blank(
                '/sda1/p/a/plainc/%s' % i, environ={
                    'REQUEST_METHOD': 'PUT',
                    'HTTP_X_TIMESTAMP': '1',
                    'HTTP_X_CONTENT_TYPE': 'text/plain',
                    'HTTP_X_ETAG': 'x',
                    'HTTP_X_SIZE': 0})
            self._update_object_put_headers(req)
            resp = req.get_response(self.controller)
            self.assertEqual(resp.status_int, 201)
        plain_body = b'0\n1\n2\n'

        req = Request.blank('/sda1/p/a/plainc',
                            environ={'REQUEST_METHOD': 'GET'})
        resp = req.get_response(self.controller)
        self.assertEqual(resp.content_type, 'text/plain')
        self.assertEqual(
            resp.last_modified.strftime("%a, %d %b %Y %H:%M:%S GMT"),
            time.strftime("%a, %d %b %Y %H:%M:%S GMT", time.gmtime(0)))
        self.assertEqual(resp.body, plain_body)
        self.assertEqual(resp.charset, 'utf-8')
        self.assertEqual(
            'GET_object.timing',
            self.logger.statsd_client.calls['timing_since'][-2][0][0])
        self.assertEqual(
            'GET.timing',
            self.logger.statsd_client.calls['timing_since'][-1][0][0])

        req = Request.blank('/sda1/p/a/plainc',
                            environ={'REQUEST_METHOD': 'HEAD'})
        resp = req.get_response(self.controller)
        self.assertEqual(resp.content_type, 'text/plain')

        for accept in ('', 'text/plain', 'application/xml;q=0.8,*/*;q=0.9',
                       '*/*;q=0.9,application/xml;q=0.8', '*/*',
                       'text/plain,application/xml'):
            req = Request.blank(
                '/sda1/p/a/plainc',
                environ={'REQUEST_METHOD': 'GET'})
            req.accept = accept
            resp = req.get_response(self.controller)
            self.assertEqual(
                resp.body, plain_body,
                'Invalid body for Accept: %s' % accept)
            self.assertEqual(
                resp.content_type, 'text/plain',
                'Invalid content_type for Accept: %s' % accept)

            req = Request.blank(
                '/sda1/p/a/plainc',
                environ={'REQUEST_METHOD': 'GET'})
            req.accept = accept
            resp = req.get_response(self.controller)
            self.assertEqual(
                resp.content_type, 'text/plain',
                'Invalid content_type for Accept: %s' % accept)

        # test conflicting formats
        req = Request.blank(
            '/sda1/p/a/plainc?format=plain',
            environ={'REQUEST_METHOD': 'GET'})
        req.accept = 'application/json'
        resp = req.get_response(self.controller)
        self.assertEqual(resp.content_type, 'text/plain')
        self.assertEqual(resp.body, plain_body)

        # test unknown format uses default plain
        req = Request.blank(
            '/sda1/p/a/plainc?format=somethingelse',
            environ={'REQUEST_METHOD': 'GET'})
        resp = req.get_response(self.controller)
        self.assertEqual(resp.status_int, 200)
        self.assertEqual(resp.content_type, 'text/plain')
        self.assertEqual(resp.body, plain_body)

    def test_GET_json_last_modified(self):
        # make a container
        req = Request.blank(
            '/sda1/p/a/jsonc', environ={
                'REQUEST_METHOD': 'PUT',
                'HTTP_X_TIMESTAMP': '0'})
        resp = req.get_response(self.controller)
        for i, d in [(0, 1.5), (1, 1.0), ]:
            req = Request.blank(
                '/sda1/p/a/jsonc/%s' % i, environ={
                    'REQUEST_METHOD': 'PUT',
                    'HTTP_X_TIMESTAMP': d,
                    'HTTP_X_CONTENT_TYPE': 'text/plain',
                    'HTTP_X_ETAG': 'x',
                    'HTTP_X_SIZE': 0})
            self._update_object_put_headers(req)
            resp = req.get_response(self.controller)
            self.assertEqual(resp.status_int, 201)
        # test format
        # last_modified format must be uniform, even when there are not msecs
        json_body = [{"name": "0",
                      "hash": "x",
                      "bytes": 0,
                      "content_type": "text/plain",
                      "last_modified": "1970-01-01T00:00:01.500000"},
                     {"name": "1",
                      "hash": "x",
                      "bytes": 0,
                      "content_type": "text/plain",
                      "last_modified": "1970-01-01T00:00:01.000000"}, ]

        req = Request.blank(
            '/sda1/p/a/jsonc?format=json',
            environ={'REQUEST_METHOD': 'GET'})
        resp = req.get_response(self.controller)
        self.assertEqual(resp.content_type, 'application/json')
        self.assertEqual(json.loads(resp.body), json_body)
        self.assertEqual(resp.charset, 'utf-8')

    def test_GET_xml(self):
        # make a container
        req = Request.blank(
            '/sda1/p/a/xmlc', environ={'REQUEST_METHOD': 'PUT',
                                       'HTTP_X_TIMESTAMP': '0'})
        resp = req.get_response(self.controller)
        # fill the container
        for i in range(3):
            req = Request.blank(
                '/sda1/p/a/xmlc/%s' % i,
                environ={
                    'REQUEST_METHOD': 'PUT',
                    'HTTP_X_TIMESTAMP': '1',
                    'HTTP_X_CONTENT_TYPE': 'text/plain',
                    'HTTP_X_ETAG': 'x',
                    'HTTP_X_SIZE': 0})
            self._update_object_put_headers(req)
            resp = req.get_response(self.controller)
            self.assertEqual(resp.status_int, 201)
        xml_body = b'<?xml version="1.0" encoding="UTF-8"?>\n' \
            b'<container name="xmlc">' \
            b'<object><name>0</name><hash>x</hash><bytes>0</bytes>' \
            b'<content_type>text/plain</content_type>' \
            b'<last_modified>1970-01-01T00:00:01.000000' \
            b'</last_modified></object>' \
            b'<object><name>1</name><hash>x</hash><bytes>0</bytes>' \
            b'<content_type>text/plain</content_type>' \
            b'<last_modified>1970-01-01T00:00:01.000000' \
            b'</last_modified></object>' \
            b'<object><name>2</name><hash>x</hash><bytes>0</bytes>' \
            b'<content_type>text/plain</content_type>' \
            b'<last_modified>1970-01-01T00:00:01.000000' \
            b'</last_modified></object>' \
            b'</container>'

        # tests
        req = Request.blank(
            '/sda1/p/a/xmlc?format=xml',
            environ={'REQUEST_METHOD': 'GET'})
        resp = req.get_response(self.controller)
        self.assertEqual(resp.content_type, 'application/xml')
        self.assertEqual(
            resp.last_modified.strftime("%a, %d %b %Y %H:%M:%S GMT"),
            time.strftime("%a, %d %b %Y %H:%M:%S GMT", time.gmtime(0)))
        self.assertEqual(resp.body, xml_body)
        self.assertEqual(resp.charset, 'utf-8')

        req = Request.blank(
            '/sda1/p/a/xmlc?format=xml',
            environ={'REQUEST_METHOD': 'HEAD'})
        resp = req.get_response(self.controller)
        self.assertEqual(resp.content_type, 'application/xml')

        for xml_accept in (
                'application/xml', 'application/xml;q=1.0,*/*;q=0.9',
                '*/*;q=0.9,application/xml;q=1.0', 'application/xml,text/xml'):
            req = Request.blank(
                '/sda1/p/a/xmlc',
                environ={'REQUEST_METHOD': 'GET'})
            req.accept = xml_accept
            resp = req.get_response(self.controller)
            self.assertEqual(
                resp.body, xml_body,
                'Invalid body for Accept: %s' % xml_accept)
            self.assertEqual(
                resp.content_type, 'application/xml',
                'Invalid content_type for Accept: %s' % xml_accept)

            req = Request.blank(
                '/sda1/p/a/xmlc',
                environ={'REQUEST_METHOD': 'HEAD'})
            req.accept = xml_accept
            resp = req.get_response(self.controller)
            self.assertEqual(
                resp.content_type, 'application/xml',
                'Invalid content_type for Accept: %s' % xml_accept)

        req = Request.blank(
            '/sda1/p/a/xmlc',
            environ={'REQUEST_METHOD': 'GET'})
        req.accept = 'text/xml'
        resp = req.get_response(self.controller)
        self.assertEqual(resp.content_type, 'text/xml')
        self.assertEqual(resp.body, xml_body)

    def test_GET_invalid_accept(self):
        req = Request.blank(
            '/sda1/p/a/c', environ={'REQUEST_METHOD': 'GET'},
            headers={'Accept': 'application/plain;q'})
        resp = req.get_response(self.controller)
        self.assertEqual(resp.status_int, 400)
        self.assertEqual(resp.body, b'Invalid Accept header')

    def test_GET_marker(self):
        # make a container
        req = Request.blank(
            '/sda1/p/a/c', environ={'REQUEST_METHOD': 'PUT',
                                    'HTTP_X_TIMESTAMP': '0'})
        req.get_response(self.controller)
        # fill the container
        for i in range(3):
            req = Request.blank(
                '/sda1/p/a/c/%s' % i, environ={
                    'REQUEST_METHOD': 'PUT',
                    'HTTP_X_TIMESTAMP': '1',
                    'HTTP_X_CONTENT_TYPE': 'text/plain',
                    'HTTP_X_ETAG': 'x', 'HTTP_X_SIZE': 0})
            self._update_object_put_headers(req)
            resp = req.get_response(self.controller)
            self.assertEqual(resp.status_int, 201)
        # test limit with marker
        req = Request.blank('/sda1/p/a/c?limit=2&marker=1',
                            environ={'REQUEST_METHOD': 'GET'})
        resp = req.get_response(self.controller)
        result = resp.body.split(b'\n')
        self.assertEqual(result, [b'2', b''])
        # test limit with end_marker
        req = Request.blank('/sda1/p/a/c?limit=2&end_marker=1',
                            environ={'REQUEST_METHOD': 'GET'})
        resp = req.get_response(self.controller)
        result = resp.body.split(b'\n')
        self.assertEqual(result, [b'0', b''])
        # test limit, reverse with end_marker
        req = Request.blank('/sda1/p/a/c?limit=2&end_marker=1&reverse=True',
                            environ={'REQUEST_METHOD': 'GET'})
        resp = req.get_response(self.controller)
        result = resp.body.split(b'\n')
        self.assertEqual(result, [b'2', b''])
        # test marker > end_marker
        req = Request.blank('/sda1/p/a/c?marker=2&end_marker=1',
                            environ={'REQUEST_METHOD': 'GET'})
        resp = req.get_response(self.controller)
        result = resp.body.split(b'\n')
        self.assertEqual(result, [b''])

    def test_weird_content_types(self):
        snowman = u'\u2603'
        req = Request.blank(
            '/sda1/p/a/c', environ={'REQUEST_METHOD': 'PUT',
                                    'HTTP_X_TIMESTAMP': '0'})
        resp = req.get_response(self.controller)
        for i, ctype in enumerate((snowman.encode('utf-8'),
                                  b'text/plain; charset="utf-8"')):
            req = Request.blank(
                '/sda1/p/a/c/%s' % i, environ={
                    'REQUEST_METHOD': 'PUT',
                    'HTTP_X_TIMESTAMP': '1',
                    'HTTP_X_CONTENT_TYPE': bytes_to_wsgi(ctype),
                    'HTTP_X_ETAG': 'x', 'HTTP_X_SIZE': 0})
            self._update_object_put_headers(req)
            resp = req.get_response(self.controller)
            self.assertEqual(resp.status_int, 201)
        req = Request.blank('/sda1/p/a/c?format=json',
                            environ={'REQUEST_METHOD': 'GET'})
        resp = req.get_response(self.controller)
        self.assertEqual(resp.status_int, 200)
        result = [x['content_type'] for x in json.loads(resp.body)]
        self.assertEqual(result, [u'\u2603', 'text/plain;charset="utf-8"'])

    def test_swift_bytes_in_content_type(self):
        # create container
        req = Request.blank(
            '/sda1/p/a/c', environ={'REQUEST_METHOD': 'PUT',
                                    'HTTP_X_TIMESTAMP': '0'})
        req.get_response(self.controller)

        # regular object update
        ctype = 'text/plain; charset="utf-8"'
        req = Request.blank(
            '/sda1/p/a/c/o1', environ={
                'REQUEST_METHOD': 'PUT',
                'HTTP_X_TIMESTAMP': '1', 'HTTP_X_CONTENT_TYPE': ctype,
                'HTTP_X_ETAG': 'x', 'HTTP_X_SIZE': 99})
        self._update_object_put_headers(req)
        resp = req.get_response(self.controller)
        self.assertEqual(resp.status_int, 201)

        # slo object update
        ctype = 'text/plain; charset="utf-8"; swift_bytes=12345678'
        req = Request.blank(
            '/sda1/p/a/c/o2', environ={
                'REQUEST_METHOD': 'PUT',
                'HTTP_X_TIMESTAMP': '1', 'HTTP_X_CONTENT_TYPE': ctype,
                'HTTP_X_ETAG': 'x', 'HTTP_X_SIZE': 99})
        self._update_object_put_headers(req)
        resp = req.get_response(self.controller)
        self.assertEqual(resp.status_int, 201)

        # verify listing
        req = Request.blank('/sda1/p/a/c?format=json',
                            environ={'REQUEST_METHOD': 'GET'})
        resp = req.get_response(self.controller)
        listing = json.loads(resp.body)
        self.assertEqual(2, len(listing))
        self.assertEqual('text/plain;charset="utf-8"',
                         listing[0]['content_type'])
        self.assertEqual(99, listing[0]['bytes'])
        self.assertEqual('text/plain;charset="utf-8"',
                         listing[1]['content_type'])
        self.assertEqual(12345678, listing[1]['bytes'])

    def test_GET_accept_not_valid(self):
        req = Request.blank('/sda1/p/a/c', method='PUT', headers={
            'X-Timestamp': Timestamp(0).internal})
        resp = req.get_response(self.controller)
        self.assertEqual(resp.status_int, 201)
        req = Request.blank('/sda1/p/a/c', method='GET')
        req.accept = 'application/xml*'
        resp = req.get_response(self.controller)
        self.assertEqual(resp.status_int, 406)

    @patch_policies([
        StoragePolicy(0, name='nulo', is_default=True),
        StoragePolicy(1, name='unu'),
        StoragePolicy(2, name='du'),
    ])
    def test_GET_objects_of_different_policies(self):
        # make a container
        req = Request.blank(
            '/sda1/p/a/c', environ={'REQUEST_METHOD': 'PUT',
                                    'HTTP_X_TIMESTAMP': '0'})
        resp = req.get_response(self.controller)
        resp_policy_idx = resp.headers['X-Backend-Storage-Policy-Index']
        self.assertEqual(resp_policy_idx, str(POLICIES.default.idx))

        pol_def_objs = ['obj_default_%d' % i for i in range(11)]
        pol_1_objs = ['obj_1_%d' % i for i in range(10)]

        # fill the container
        for obj in pol_def_objs:
            req = Request.blank(
                '/sda1/p/a/c/%s' % obj,
                environ={
                    'REQUEST_METHOD': 'PUT',
                    'HTTP_X_TIMESTAMP': '1',
                    'HTTP_X_CONTENT_TYPE': 'text/plain',
                    'HTTP_X_ETAG': 'x',
                    'HTTP_X_SIZE': 0})
            self._update_object_put_headers(req)
            resp = req.get_response(self.controller)
            self.assertEqual(resp.status_int, 201)

        for obj in pol_1_objs:
            req = Request.blank(
                '/sda1/p/a/c/%s' % obj,
                environ={
                    'REQUEST_METHOD': 'PUT',
                    'HTTP_X_TIMESTAMP': '1',
                    'HTTP_X_CONTENT_TYPE': 'text/plain',
                    'HTTP_X_ETAG': 'x',
                    'HTTP_X_SIZE': 0,
                    'HTTP_X_BACKEND_STORAGE_POLICY_INDEX': 1})
            resp = req.get_response(self.controller)
            self.assertEqual(resp.status_int, 201)

        expected_pol_def_objs = [o.encode('utf8') for o in pol_def_objs]
        expected_pol_1_objs = [o.encode('utf8') for o in pol_1_objs]

        # By default the container server will return objects belonging to
        # the brokers storage policy
        req = Request.blank(
            '/sda1/p/a/c', environ={'REQUEST_METHOD': 'GET'})
        resp = req.get_response(self.controller)
        self.assertEqual(resp.status_int, 200)
        result = [o for o in resp.body.split(b'\n') if o]
        self.assertEqual(len(result), 11)
        self.assertEqual(sorted(result), sorted(expected_pol_def_objs))
        self.assertIn('X-Backend-Storage-Policy-Index', resp.headers)
        self.assertEqual('0', resp.headers['X-Backend-Storage-Policy-Index'])
        self.assertEqual('0',
                         resp.headers['X-Backend-Record-Storage-Policy-Index'])

        # If we specify the policy 0 idx we should get the same
        req = Request.blank(
            '/sda1/p/a/c', environ={'REQUEST_METHOD': 'GET'})
        req.headers['X-Backend-Storage-Policy-Index'] = POLICIES.default.idx
        resp = req.get_response(self.controller)
        self.assertEqual(resp.status_int, 200)
        result = [o for o in resp.body.split(b'\n') if o]
        self.assertEqual(len(result), 11)
        self.assertEqual(sorted(result), sorted(expected_pol_def_objs))
        self.assertIn('X-Backend-Storage-Policy-Index', resp.headers)
        self.assertEqual('0', resp.headers['X-Backend-Storage-Policy-Index'])
        self.assertEqual('0',
                         resp.headers['X-Backend-Record-Storage-Policy-Index'])

        # And if we specify a different idx we'll get objects for that policy
        # and the X-Backend-Record-Storage-Policy-Index letting us know the
        # policy for which these objects came from, if it differs from the
        # policy stored in the DB.
        req = Request.blank(
            '/sda1/p/a/c', environ={'REQUEST_METHOD': 'GET'})
        req.headers['X-Backend-Storage-Policy-Index'] = 1
        resp = req.get_response(self.controller)
        self.assertEqual(resp.status_int, 200)
        result = [o for o in resp.body.split(b'\n') if o]
        self.assertEqual(len(result), 10)
        self.assertEqual(sorted(result), sorted(expected_pol_1_objs))
        self.assertIn('X-Backend-Storage-Policy-Index', resp.headers)
        self.assertEqual('0', resp.headers['X-Backend-Storage-Policy-Index'])
        self.assertEqual('1',
                         resp.headers['X-Backend-Record-Storage-Policy-Index'])

        # And an index that the broker doesn't have any objects for
        req = Request.blank(
            '/sda1/p/a/c', environ={'REQUEST_METHOD': 'GET'})
        req.headers['X-Backend-Storage-Policy-Index'] = 2
        resp = req.get_response(self.controller)
        self.assertEqual(resp.status_int, 204)
        result = [o for o in resp.body.split(b'\n') if o]
        self.assertEqual(len(result), 0)
        self.assertFalse(result)
        self.assertIn('X-Backend-Storage-Policy-Index', resp.headers)
        self.assertEqual('0', resp.headers['X-Backend-Storage-Policy-Index'])
        self.assertEqual('2',
                         resp.headers['X-Backend-Record-Storage-Policy-Index'])

        # And an index that doesn't exist in POLICIES
        req = Request.blank(
            '/sda1/p/a/c', environ={'REQUEST_METHOD': 'GET'})
        req.headers['X-Backend-Storage-Policy-Index'] = 3
        resp = req.get_response(self.controller)
        self.assertEqual(resp.status_int, 400)

    def test_GET_limit(self):
        # make a container
        req = Request.blank(
            '/sda1/p/a/c', environ={'REQUEST_METHOD': 'PUT',
                                    'HTTP_X_TIMESTAMP': '0'})
        resp = req.get_response(self.controller)
        # fill the container
        for i in range(3):
            req = Request.blank(
                '/sda1/p/a/c/%s' % i,
                environ={
                    'REQUEST_METHOD': 'PUT',
                    'HTTP_X_TIMESTAMP': '1',
                    'HTTP_X_CONTENT_TYPE': 'text/plain',
                    'HTTP_X_ETAG': 'x',
                    'HTTP_X_SIZE': 0})
            self._update_object_put_headers(req)
            resp = req.get_response(self.controller)
            self.assertEqual(resp.status_int, 201)
        # test limit
        req = Request.blank(
            '/sda1/p/a/c?limit=2', environ={'REQUEST_METHOD': 'GET'})
        resp = req.get_response(self.controller)
        result = resp.body.split(b'\n')
        self.assertEqual(result, [b'0', b'1', b''])
        self.assertEqual(
            'GET_object.timing',
            self.logger.statsd_client.calls['timing_since'][-2][0][0])
        self.assertEqual(
            'GET.timing',
            self.logger.statsd_client.calls['timing_since'][-1][0][0])

    def test_GET_prefix(self):
        req = Request.blank(
            '/sda1/p/a/c', environ={'REQUEST_METHOD': 'PUT',
                                    'HTTP_X_TIMESTAMP': '0'})
        resp = req.get_response(self.controller)
        for i in ('a1', 'b1', 'a2', 'b2', 'a3', 'b3'):
            req = Request.blank(
                '/sda1/p/a/c/%s' % i,
                environ={
                    'REQUEST_METHOD': 'PUT',
                    'HTTP_X_TIMESTAMP': '1',
                    'HTTP_X_CONTENT_TYPE': 'text/plain',
                    'HTTP_X_ETAG': 'x',
                    'HTTP_X_SIZE': 0})
            self._update_object_put_headers(req)
            resp = req.get_response(self.controller)
            self.assertEqual(resp.status_int, 201)
        req = Request.blank(
            '/sda1/p/a/c?prefix=a', environ={'REQUEST_METHOD': 'GET'})
        resp = req.get_response(self.controller)
        self.assertEqual(resp.body.split(b'\n'), [b'a1', b'a2', b'a3', b''])
        self.assertEqual(
            'GET_object.timing',
            self.logger.statsd_client.calls['timing_since'][-2][0][0])
        self.assertEqual(
            'GET.timing',
            self.logger.statsd_client.calls['timing_since'][-1][0][0])

    def test_GET_delimiter(self):
        req = Request.blank(
            '/sda1/p/a/c', environ={'REQUEST_METHOD': 'PUT',
                                    'HTTP_X_TIMESTAMP': '0'})
        resp = req.get_response(self.controller)
        for i in ('US-TX-A', 'US-TX-B', 'US-OK-A', 'US-OK-B', 'US-UT-A'):
            req = Request.blank(
                '/sda1/p/a/c/%s' % i,
                environ={
                    'REQUEST_METHOD': 'PUT', 'HTTP_X_TIMESTAMP': '1',
                    'HTTP_X_CONTENT_TYPE': 'text/plain', 'HTTP_X_ETAG': 'x',
                    'HTTP_X_SIZE': 0})
            self._update_object_put_headers(req)
            resp = req.get_response(self.controller)
            self.assertEqual(resp.status_int, 201)
        req = Request.blank(
            '/sda1/p/a/c?prefix=US-&delimiter=-&format=json',
            environ={'REQUEST_METHOD': 'GET'})
        resp = req.get_response(self.controller)
        self.assertEqual(
            json.loads(resp.body),
            [{"subdir": "US-OK-"},
             {"subdir": "US-TX-"},
             {"subdir": "US-UT-"}])
        self.assertEqual(
            'GET_object.timing',
            self.logger.statsd_client.calls['timing_since'][-2][0][0])
        self.assertEqual(
            'GET.timing',
            self.logger.statsd_client.calls['timing_since'][-1][0][0])

    def test_GET_multichar_delimiter(self):
        self.maxDiff = None
        req = Request.blank(
            '/sda1/p/a/c', environ={'REQUEST_METHOD': 'PUT',
                                    'HTTP_X_TIMESTAMP': '0'})
        resp = req.get_response(self.controller)
        for i in ('US~~TX~~A', 'US~~TX~~B', 'US~~OK~~A', 'US~~OK~~B',
                  'US~~OK~Tulsa~~A', 'US~~OK~Tulsa~~B',
                  'US~~UT~~A', 'US~~UT~~~B'):
            req = Request.blank(
                '/sda1/p/a/c/%s' % i,
                environ={
                    'REQUEST_METHOD': 'PUT', 'HTTP_X_TIMESTAMP': '1',
                    'HTTP_X_CONTENT_TYPE': 'text/plain', 'HTTP_X_ETAG': 'x',
                    'HTTP_X_SIZE': 0})
            self._update_object_put_headers(req)
            resp = req.get_response(self.controller)
            self.assertEqual(resp.status_int, 201)
        req = Request.blank(
            '/sda1/p/a/c?prefix=US~~&delimiter=~~&format=json',
            environ={'REQUEST_METHOD': 'GET'})
        resp = req.get_response(self.controller)
        self.assertEqual(
            json.loads(resp.body),
            [{"subdir": "US~~OK~Tulsa~~"},
             {"subdir": "US~~OK~~"},
             {"subdir": "US~~TX~~"},
             {"subdir": "US~~UT~~"}])

        req = Request.blank(
            '/sda1/p/a/c?prefix=US~~&delimiter=~~&format=json&reverse=on',
            environ={'REQUEST_METHOD': 'GET'})
        resp = req.get_response(self.controller)
        self.assertEqual(
            json.loads(resp.body),
            [{"subdir": "US~~UT~~"},
             {"subdir": "US~~TX~~"},
             {"subdir": "US~~OK~~"},
             {"subdir": "US~~OK~Tulsa~~"}])

        req = Request.blank(
            '/sda1/p/a/c?prefix=US~~UT&delimiter=~~&format=json',
            environ={'REQUEST_METHOD': 'GET'})
        resp = req.get_response(self.controller)
        self.assertEqual(
            json.loads(resp.body),
            [{"subdir": "US~~UT~~"}])

        req = Request.blank(
            '/sda1/p/a/c?prefix=US~~UT&delimiter=~~&format=json&reverse=on',
            environ={'REQUEST_METHOD': 'GET'})
        resp = req.get_response(self.controller)
        self.assertEqual(
            json.loads(resp.body),
            [{"subdir": "US~~UT~~"}])

        req = Request.blank(
            '/sda1/p/a/c?prefix=US~~UT~&delimiter=~~&format=json',
            environ={'REQUEST_METHOD': 'GET'})
        resp = req.get_response(self.controller)
        self.assertEqual(
            [{k: v for k, v in item.items() if k in ('subdir', 'name')}
             for item in json.loads(resp.body)],
            [{"name": "US~~UT~~A"},
             {"subdir": "US~~UT~~~"}])

        req = Request.blank(
            '/sda1/p/a/c?prefix=US~~UT~&delimiter=~~&format=json&reverse=on',
            environ={'REQUEST_METHOD': 'GET'})
        resp = req.get_response(self.controller)
        self.assertEqual(
            [{k: v for k, v in item.items() if k in ('subdir', 'name')}
             for item in json.loads(resp.body)],
            [{"subdir": "US~~UT~~~"},
             {"name": "US~~UT~~A"}])

        req = Request.blank(
            '/sda1/p/a/c?prefix=US~~UT~~&delimiter=~~&format=json',
            environ={'REQUEST_METHOD': 'GET'})
        resp = req.get_response(self.controller)
        self.assertEqual(
            [{k: v for k, v in item.items() if k in ('subdir', 'name')}
             for item in json.loads(resp.body)],
            [{"name": "US~~UT~~A"},
             {"name": "US~~UT~~~B"}])

        req = Request.blank(
            '/sda1/p/a/c?prefix=US~~UT~~&delimiter=~~&format=json&reverse=on',
            environ={'REQUEST_METHOD': 'GET'})
        resp = req.get_response(self.controller)
        self.assertEqual(
            [{k: v for k, v in item.items() if k in ('subdir', 'name')}
             for item in json.loads(resp.body)],
            [{"name": "US~~UT~~~B"},
             {"name": "US~~UT~~A"}])

        req = Request.blank(
            '/sda1/p/a/c?prefix=US~~UT~~~&delimiter=~~&format=json',
            environ={'REQUEST_METHOD': 'GET'})
        resp = req.get_response(self.controller)
        self.assertEqual(
            [{k: v for k, v in item.items() if k in ('subdir', 'name')}
             for item in json.loads(resp.body)],
            [{"name": "US~~UT~~~B"}])

    def _report_objects(self, path, objects):
        req = Request.blank(path, method='PUT', headers={
            'x-timestamp': next(self.ts).internal})
        resp = req.get_response(self.controller)
        self.assertEqual(resp.status_int // 100, 2, resp.body)
        for obj in objects:
            obj_path = path + '/%s' % obj['name']
            req = Request.blank(obj_path, method='PUT', headers={
                'X-Timestamp': obj['timestamp'].internal,
                'X-Size': obj['bytes'],
                'X-Content-Type': obj['content_type'],
                'X-Etag': obj['hash'],
            })
            self._update_object_put_headers(req)
            resp = req.get_response(self.controller)
            self.assertEqual(resp.status_int // 100, 2, resp.body)

    def _expected_listing(self, objects):
        return [dict(
            last_modified=o['timestamp'].isoformat, **{
                k: v for k, v in o.items()
                if k != 'timestamp'
            }) for o in sorted(objects, key=lambda o: o['name'])]

    def test_listing_with_reserved(self):
        objects = [{
            'name': get_reserved_name('null', 'test01'),
            'bytes': 8,
            'content_type': 'application/octet-stream',
            'hash': '70c1db56f301c9e337b0099bd4174b28',
            'timestamp': next(self.ts),
        }]
        path = '/sda1/p/a/%s' % get_reserved_name('null')
        self._report_objects(path, objects)

        req = Request.blank(path, headers={'Accept': 'application/json'})
        resp = req.get_response(self.controller)
        self.assertEqual(resp.status_int, 200, resp.body)
        self.assertEqual(json.loads(resp.body), [])

        req = Request.blank(path, headers={
            'X-Backend-Allow-Reserved-Names': 'true',
            'Accept': 'application/json'})
        resp = req.get_response(self.controller)
        self.assertEqual(resp.status_int, 200, resp.body)
        self.assertEqual(json.loads(resp.body),
                         self._expected_listing(objects))

    def test_delimiter_with_reserved(self):
        objects = [{
            'name': get_reserved_name('null', 'test01'),
            'bytes': 8,
            'content_type': 'application/octet-stream',
            'hash': '70c1db56f301c9e337b0099bd4174b28',
            'timestamp': next(self.ts),
        }, {
            'name': get_reserved_name('null', 'test02'),
            'bytes': 8,
            'content_type': 'application/octet-stream',
            'hash': '70c1db56f301c9e337b0099bd4174b28',
            'timestamp': next(self.ts),
        }]
        path = '/sda1/p/a/%s' % get_reserved_name('null')
        self._report_objects(path, objects)

        req = Request.blank(path + '?prefix=%s&delimiter=l' %
                            get_reserved_name('nul'), headers={
                                'Accept': 'application/json'})
        resp = req.get_response(self.controller)
        self.assertEqual(resp.status_int, 200, resp.body)
        self.assertEqual(json.loads(resp.body), [])

        req = Request.blank(path + '?prefix=%s&delimiter=l' %
                            get_reserved_name('nul'), headers={
                                'X-Backend-Allow-Reserved-Names': 'true',
                                'Accept': 'application/json'})
        resp = req.get_response(self.controller)
        self.assertEqual(resp.status_int, 200, resp.body)
        self.assertEqual(json.loads(resp.body), [{
            'subdir': '%s' % get_reserved_name('null')}])

        req = Request.blank(path + '?prefix=%s&delimiter=%s' % (
                            get_reserved_name('nul'), get_reserved_name('')),
                            headers={
                                'X-Backend-Allow-Reserved-Names': 'true',
                                'Accept': 'application/json'})
        resp = req.get_response(self.controller)
        self.assertEqual(resp.status_int, 200, resp.body)
        self.assertEqual(json.loads(resp.body), [{
            'subdir': '%s' % get_reserved_name('null', '')}])

    def test_markers_with_reserved(self):
        objects = [{
            'name': get_reserved_name('null', 'test01'),
            'bytes': 8,
            'content_type': 'application/octet-stream',
            'hash': '70c1db56f301c9e337b0099bd4174b28',
            'timestamp': next(self.ts),
        }, {
            'name': get_reserved_name('null', 'test02'),
            'bytes': 10,
            'content_type': 'application/octet-stream',
            'hash': '912ec803b2ce49e4a541068d495ab570',
            'timestamp': next(self.ts),
        }]
        path = '/sda1/p/a/%s' % get_reserved_name('null')
        self._report_objects(path, objects)

        req = Request.blank(path + '?marker=%s' %
                            get_reserved_name('null', ''), headers={
                                'Accept': 'application/json'})
        resp = req.get_response(self.controller)
        self.assertEqual(resp.status_int, 200, resp.body)
        self.assertEqual(json.loads(resp.body), [])

        req = Request.blank(path + '?marker=%s' %
                            get_reserved_name('null', ''), headers={
                                'X-Backend-Allow-Reserved-Names': 'true',
                                'Accept': 'application/json'})
        resp = req.get_response(self.controller)
        self.assertEqual(resp.status_int, 200, resp.body)
        self.assertEqual(json.loads(resp.body),
                         self._expected_listing(objects))

        req = Request.blank(path + '?marker=%s' %
                            quote(json.loads(resp.body)[0]['name']), headers={
                                'Accept': 'application/json'})
        resp = req.get_response(self.controller)
        self.assertEqual(resp.status_int, 200, resp.body)
        self.assertEqual(json.loads(resp.body), [])

        req = Request.blank(path + '?marker=%s' %
                            quote(self._expected_listing(objects)[0]['name']),
                            headers={
                                'X-Backend-Allow-Reserved-Names': 'true',
                                'Accept': 'application/json'})
        resp = req.get_response(self.controller)
        self.assertEqual(resp.status_int, 200, resp.body)
        self.assertEqual(json.loads(resp.body),
                         self._expected_listing(objects)[1:])

    def test_prefix_with_reserved(self):
        objects = [{
            'name': get_reserved_name('null', 'test01'),
            'bytes': 8,
            'content_type': 'application/octet-stream',
            'hash': '70c1db56f301c9e337b0099bd4174b28',
            'timestamp': next(self.ts),
        }, {
            'name': get_reserved_name('null', 'test02'),
            'bytes': 10,
            'content_type': 'application/octet-stream',
            'hash': '912ec803b2ce49e4a541068d495ab570',
            'timestamp': next(self.ts),
        }, {
            'name': get_reserved_name('null', 'foo'),
            'bytes': 12,
            'content_type': 'application/octet-stream',
            'hash': 'acbd18db4cc2f85cedef654fccc4a4d8',
            'timestamp': next(self.ts),
        }, {
            'name': get_reserved_name('nullish'),
            'bytes': 13,
            'content_type': 'application/octet-stream',
            'hash': '37b51d194a7513e45b56f6524f2d51f2',
            'timestamp': next(self.ts),
        }]
        path = '/sda1/p/a/%s' % get_reserved_name('null')
        self._report_objects(path, objects)

        req = Request.blank(path + '?prefix=%s' %
                            get_reserved_name('null', 'test'), headers={
                                'Accept': 'application/json'})
        resp = req.get_response(self.controller)
        self.assertEqual(resp.status_int, 200, resp.body)
        self.assertEqual(json.loads(resp.body), [])

        req = Request.blank(path + '?prefix=%s' %
                            get_reserved_name('null', 'test'), headers={
                                'X-Backend-Allow-Reserved-Names': 'true',
                                'Accept': 'application/json'})
        resp = req.get_response(self.controller)
        self.assertEqual(resp.status_int, 200, resp.body)
        self.assertEqual(json.loads(resp.body),
                         self._expected_listing(objects[:2]))

    def test_prefix_and_delim_with_reserved(self):
        objects = [{
            'name': get_reserved_name('null', 'test01'),
            'bytes': 8,
            'content_type': 'application/octet-stream',
            'hash': '70c1db56f301c9e337b0099bd4174b28',
            'timestamp': next(self.ts),
        }, {
            'name': get_reserved_name('null', 'test02'),
            'bytes': 10,
            'content_type': 'application/octet-stream',
            'hash': '912ec803b2ce49e4a541068d495ab570',
            'timestamp': next(self.ts),
        }, {
            'name': get_reserved_name('null', 'foo'),
            'bytes': 12,
            'content_type': 'application/octet-stream',
            'hash': 'acbd18db4cc2f85cedef654fccc4a4d8',
            'timestamp': next(self.ts),
        }, {
            'name': get_reserved_name('nullish'),
            'bytes': 13,
            'content_type': 'application/octet-stream',
            'hash': '37b51d194a7513e45b56f6524f2d51f2',
            'timestamp': next(self.ts),
        }]
        path = '/sda1/p/a/%s' % get_reserved_name('null')
        self._report_objects(path, objects)

        req = Request.blank(path + '?prefix=%s&delimiter=%s' % (
            get_reserved_name('null'), get_reserved_name()), headers={
                'Accept': 'application/json'})
        resp = req.get_response(self.controller)
        self.assertEqual(resp.status_int, 200, resp.body)
        self.assertEqual(json.loads(resp.body), [])

        req = Request.blank(path + '?prefix=%s&delimiter=%s' % (
            get_reserved_name('null'), get_reserved_name()), headers={
                'X-Backend-Allow-Reserved-Names': 'true',
                'Accept': 'application/json'})
        resp = req.get_response(self.controller)
        self.assertEqual(resp.status_int, 200, resp.body)
        expected = [{'subdir': get_reserved_name('null', '')}] + \
            self._expected_listing(objects)[-1:]
        self.assertEqual(json.loads(resp.body), expected)

    def test_GET_delimiter_non_ascii(self):
        req = Request.blank(
            '/sda1/p/a/c', environ={'REQUEST_METHOD': 'PUT',
                                    'HTTP_X_TIMESTAMP': '0'})
        resp = req.get_response(self.controller)
        for obj_name in [u"a/❥/1", u"a/❥/2", u"a/ꙮ/1", u"a/ꙮ/2"]:
            req = Request.blank(
                '/sda1/p/a/c/%s' % bytes_to_wsgi(obj_name.encode('utf-8')),
                environ={
                    'REQUEST_METHOD': 'PUT', 'HTTP_X_TIMESTAMP': '1',
                    'HTTP_X_CONTENT_TYPE': 'text/plain', 'HTTP_X_ETAG': 'x',
                    'HTTP_X_SIZE': 0})
            self._update_object_put_headers(req)
            resp = req.get_response(self.controller)
            self.assertEqual(resp.status_int, 201)

        # JSON
        req = Request.blank(
            '/sda1/p/a/c?prefix=a/&delimiter=/&format=json',
            environ={'REQUEST_METHOD': 'GET'})
        resp = req.get_response(self.controller)
        self.assertEqual(
            json.loads(resp.body),
            [{"subdir": u"a/❥/"},
             {"subdir": u"a/ꙮ/"}])

        # Plain text
        req = Request.blank(
            '/sda1/p/a/c?prefix=a/&delimiter=/&format=text',
            environ={'REQUEST_METHOD': 'GET'})
        resp = req.get_response(self.controller)
        self.assertEqual(resp.body, u"a/❥/\na/ꙮ/\n".encode("utf-8"))

    def test_GET_leading_delimiter(self):
        req = Request.blank(
            '/sda1/p/a/c', environ={'REQUEST_METHOD': 'PUT',
                                    'HTTP_X_TIMESTAMP': '0'})
        resp = req.get_response(self.controller)
        for i in ('US-TX-A', 'US-TX-B', '-UK', '-CH'):
            req = Request.blank(
                '/sda1/p/a/c/%s' % i,
                environ={
                    'REQUEST_METHOD': 'PUT', 'HTTP_X_TIMESTAMP': '1',
                    'HTTP_X_CONTENT_TYPE': 'text/plain', 'HTTP_X_ETAG': 'x',
                    'HTTP_X_SIZE': 0})
            self._update_object_put_headers(req)
            resp = req.get_response(self.controller)
            self.assertEqual(resp.status_int, 201)
        req = Request.blank(
            '/sda1/p/a/c?delimiter=-&format=json',
            environ={'REQUEST_METHOD': 'GET'})
        resp = req.get_response(self.controller)
        self.assertEqual(
            json.loads(resp.body),
            [{"subdir": "-"},
             {"subdir": "US-"}])

    def test_GET_delimiter_xml(self):
        req = Request.blank(
            '/sda1/p/a/c', environ={'REQUEST_METHOD': 'PUT',
                                    'HTTP_X_TIMESTAMP': '0'})
        resp = req.get_response(self.controller)
        for i in ('US-TX-A', 'US-TX-B', 'US-OK-A', 'US-OK-B', 'US-UT-A'):
            req = Request.blank(
                '/sda1/p/a/c/%s' % i,
                environ={
                    'REQUEST_METHOD': 'PUT', 'HTTP_X_TIMESTAMP': '1',
                    'HTTP_X_CONTENT_TYPE': 'text/plain', 'HTTP_X_ETAG': 'x',
                    'HTTP_X_SIZE': 0})
            self._update_object_put_headers(req)
            resp = req.get_response(self.controller)
            self.assertEqual(resp.status_int, 201)
        req = Request.blank(
            '/sda1/p/a/c?prefix=US-&delimiter=-&format=xml',
            environ={'REQUEST_METHOD': 'GET'})
        resp = req.get_response(self.controller)
        self.assertEqual(
            resp.body, b'<?xml version="1.0" encoding="UTF-8"?>'
            b'\n<container name="c"><subdir name="US-OK-">'
            b'<name>US-OK-</name></subdir>'
            b'<subdir name="US-TX-"><name>US-TX-</name></subdir>'
            b'<subdir name="US-UT-"><name>US-UT-</name></subdir></container>')

    def test_GET_delimiter_xml_with_quotes(self):
        req = Request.blank(
            '/sda1/p/a/c', environ={'REQUEST_METHOD': 'PUT',
                                    'HTTP_X_TIMESTAMP': '0'})
        resp = req.get_response(self.controller)
        req = Request.blank(
            '/sda1/p/a/c/<\'sub\' "dir">/object',
            environ={
                'REQUEST_METHOD': 'PUT', 'HTTP_X_TIMESTAMP': '1',
                'HTTP_X_CONTENT_TYPE': 'text/plain', 'HTTP_X_ETAG': 'x',
                'HTTP_X_SIZE': 0})
        self._update_object_put_headers(req)
        resp = req.get_response(self.controller)
        self.assertEqual(resp.status_int, 201)
        req = Request.blank(
            '/sda1/p/a/c?delimiter=/&format=xml',
            environ={'REQUEST_METHOD': 'GET'})
        resp = req.get_response(self.controller)
        dom = minidom.parseString(resp.body)
        self.assertTrue(len(dom.getElementsByTagName('container')) == 1)
        container = dom.getElementsByTagName('container')[0]
        self.assertTrue(len(container.getElementsByTagName('subdir')) == 1)
        subdir = container.getElementsByTagName('subdir')[0]
        self.assertEqual(six.text_type(subdir.attributes['name'].value),
                         u'<\'sub\' "dir">/')
        self.assertTrue(len(subdir.getElementsByTagName('name')) == 1)
        name = subdir.getElementsByTagName('name')[0]
        self.assertEqual(six.text_type(name.childNodes[0].data),
                         u'<\'sub\' "dir">/')

    def test_GET_path(self):
        req = Request.blank(
            '/sda1/p/a/c', environ={'REQUEST_METHOD': 'PUT',
                                    'HTTP_X_TIMESTAMP': '0'})
        resp = req.get_response(self.controller)
        for i in ('US/TX', 'US/TX/B', 'US/OK', 'US/OK/B', 'US/UT/A'):
            req = Request.blank(
                '/sda1/p/a/c/%s' % i,
                environ={
                    'REQUEST_METHOD': 'PUT', 'HTTP_X_TIMESTAMP': '1',
                    'HTTP_X_CONTENT_TYPE': 'text/plain', 'HTTP_X_ETAG': 'x',
                    'HTTP_X_SIZE': 0})
            self._update_object_put_headers(req)
            resp = req.get_response(self.controller)
            self.assertEqual(resp.status_int, 201)
        req = Request.blank(
            '/sda1/p/a/c?path=US&format=json',
            environ={'REQUEST_METHOD': 'GET'})
        resp = req.get_response(self.controller)
        self.assertEqual(
            json.loads(resp.body),
            [{"name": "US/OK", "hash": "x", "bytes": 0,
              "content_type": "text/plain",
              "last_modified": "1970-01-01T00:00:01.000000"},
             {"name": "US/TX", "hash": "x", "bytes": 0,
              "content_type": "text/plain",
              "last_modified": "1970-01-01T00:00:01.000000"}])

    def test_through_call(self):
        inbuf = BytesIO()
        errbuf = StringIO()
        outbuf = StringIO()

        def start_response(status, headers):
            outbuf.writelines(status)

        self.controller.__call__({'REQUEST_METHOD': 'GET',
                                  'SCRIPT_NAME': '',
                                  'PATH_INFO': '/sda1/p/a/c',
                                  'SERVER_NAME': '127.0.0.1',
                                  'SERVER_PORT': '8080',
                                  'SERVER_PROTOCOL': 'HTTP/1.0',
                                  'CONTENT_LENGTH': '0',
                                  'wsgi.version': (1, 0),
                                  'wsgi.url_scheme': 'http',
                                  'wsgi.input': inbuf,
                                  'wsgi.errors': errbuf,
                                  'wsgi.multithread': False,
                                  'wsgi.multiprocess': False,
                                  'wsgi.run_once': False},
                                 start_response)
        self.assertEqual(errbuf.getvalue(), '')
        self.assertEqual(outbuf.getvalue()[:4], '404 ')

    def test_through_call_invalid_path(self):
        inbuf = BytesIO()
        errbuf = StringIO()
        outbuf = StringIO()

        def start_response(status, headers):
            outbuf.writelines(status)

        self.controller.__call__({'REQUEST_METHOD': 'GET',
                                  'SCRIPT_NAME': '',
                                  'PATH_INFO': '/bob',
                                  'SERVER_NAME': '127.0.0.1',
                                  'SERVER_PORT': '8080',
                                  'SERVER_PROTOCOL': 'HTTP/1.0',
                                  'CONTENT_LENGTH': '0',
                                  'wsgi.version': (1, 0),
                                  'wsgi.url_scheme': 'http',
                                  'wsgi.input': inbuf,
                                  'wsgi.errors': errbuf,
                                  'wsgi.multithread': False,
                                  'wsgi.multiprocess': False,
                                  'wsgi.run_once': False},
                                 start_response)
        self.assertEqual(errbuf.getvalue(), '')
        self.assertEqual(outbuf.getvalue()[:4], '400 ')

    def test_through_call_invalid_path_utf8(self):
        inbuf = BytesIO()
        errbuf = StringIO()
        outbuf = StringIO()

        def start_response(status, headers):
            outbuf.writelines(status)

        self.controller.__call__({'REQUEST_METHOD': 'GET',
                                  'SCRIPT_NAME': '',
                                  'PATH_INFO': '/sda1/p/a/c\xd8\x3e%20/%',
                                  'SERVER_NAME': '127.0.0.1',
                                  'SERVER_PORT': '8080',
                                  'SERVER_PROTOCOL': 'HTTP/1.0',
                                  'CONTENT_LENGTH': '0',
                                  'wsgi.version': (1, 0),
                                  'wsgi.url_scheme': 'http',
                                  'wsgi.input': inbuf,
                                  'wsgi.errors': errbuf,
                                  'wsgi.multithread': False,
                                  'wsgi.multiprocess': False,
                                  'wsgi.run_once': False},
                                 start_response)
        self.assertEqual(errbuf.getvalue(), '')
        self.assertEqual(outbuf.getvalue()[:4], '412 ')

    def test_invalid_method_doesnt_exist(self):
        errbuf = StringIO()
        outbuf = StringIO()

        def start_response(status, headers):
            outbuf.writelines(status)

        self.controller.__call__({'REQUEST_METHOD': 'method_doesnt_exist',
                                  'PATH_INFO': '/sda1/p/a/c'},
                                 start_response)
        self.assertEqual(errbuf.getvalue(), '')
        self.assertEqual(outbuf.getvalue()[:4], '405 ')

    def test_invalid_method_is_not_public(self):
        errbuf = StringIO()
        outbuf = StringIO()

        def start_response(status, headers):
            outbuf.writelines(status)

        self.controller.__call__({'REQUEST_METHOD': '__init__',
                                  'PATH_INFO': '/sda1/p/a/c'},
                                 start_response)
        self.assertEqual(errbuf.getvalue(), '')
        self.assertEqual(outbuf.getvalue()[:4], '405 ')

    def test_params_format(self):
        req = Request.blank(
            '/sda1/p/a/c', method='PUT',
            headers={'X-Timestamp': Timestamp(1).internal})
        req.get_response(self.controller)
        for format in ('xml', 'json'):
            req = Request.blank('/sda1/p/a/c?format=%s' % format,
                                method='GET')
            resp = req.get_response(self.controller)
            self.assertEqual(resp.status_int, 200)

    def test_params_utf8(self):
        # Bad UTF8 sequence, all parameters should cause 400 error
        for param in ('delimiter', 'limit', 'marker', 'path', 'prefix',
                      'end_marker', 'format'):
            req = Request.blank('/sda1/p/a/c?%s=\xce' % param,
                                environ={'REQUEST_METHOD': 'GET'})
            resp = req.get_response(self.controller)
            self.assertEqual(resp.status_int, 400,
                             "%d on param %s" % (resp.status_int, param))
        req = Request.blank('/sda1/p/a/c', method='PUT',
                            headers={'X-Timestamp': Timestamp(1).internal})
        req.get_response(self.controller)
        # Good UTF8 sequence, ignored for limit, doesn't affect other queries
        for param in ('limit', 'marker', 'path', 'prefix', 'end_marker',
                      'format', 'delimiter'):
            req = Request.blank('/sda1/p/a/c?%s=\xce\xa9' % param,
                                environ={'REQUEST_METHOD': 'GET'})
            resp = req.get_response(self.controller)
            self.assertEqual(resp.status_int, 204,
                             "%d on param %s" % (resp.status_int, param))

    def test_put_auto_create(self):
        def do_test(expected_status, path, extra_headers=None, body=None):
            headers = {'x-timestamp': Timestamp(1).internal,
                       'x-size': '0',
                       'x-content-type': 'text/plain',
                       'x-etag': 'd41d8cd98f00b204e9800998ecf8427e'}
            if extra_headers:
                headers.update(extra_headers)
            req = Request.blank('/sda1/p/' + path,
                                environ={'REQUEST_METHOD': 'PUT'},
                                headers=headers, body=body)
            resp = req.get_response(self.controller)
            self.assertEqual(resp.status_int, expected_status)

        do_test(404, 'a/c/o')
        do_test(404, '.a/c/o', {'X-Backend-Auto-Create': 'no'})
        do_test(201, '.a/c/o')
        do_test(404, 'a/.c/o')
        do_test(404, 'a/c/.o')
        do_test(201, 'a/c/o', {'X-Backend-Auto-Create': 'yes'})

        do_test(404, '.shards_a/c/o')
        create_shard_headers = {
            'X-Backend-Record-Type': 'shard',
            'X-Backend-Storage-Policy-Index': '0'}
        do_test(404, '.shards_a/c', create_shard_headers, '[]')
        create_shard_headers['X-Backend-Auto-Create'] = 't'
        do_test(201, '.shards_a/c', create_shard_headers, '[]')

    def test_delete_auto_create(self):
        def do_test(expected_status, path, extra_headers=None):
            headers = {'x-timestamp': Timestamp(1).internal}
            if extra_headers:
                headers.update(extra_headers)
            req = Request.blank('/sda1/p/' + path,
                                environ={'REQUEST_METHOD': 'DELETE'},
                                headers=headers)
            resp = req.get_response(self.controller)
            self.assertEqual(resp.status_int, expected_status)

        do_test(404, 'a/c/o')
        do_test(404, '.a/c/o', {'X-Backend-Auto-Create': 'false'})
        do_test(204, '.a/c/o')
        do_test(404, 'a/.c/o')
        do_test(404, 'a/.c/.o')
        do_test(404, '.shards_a/c/o')
        do_test(204, 'a/c/o', {'X-Backend-Auto-Create': 'true'})
        do_test(204, '.shards_a/c/o', {'X-Backend-Auto-Create': 'true'})

    def test_content_type_on_HEAD(self):
        Request.blank('/sda1/p/a/o',
                      headers={'X-Timestamp': Timestamp(1).internal},
                      environ={'REQUEST_METHOD': 'PUT'}).get_response(
                          self.controller)

        env = {'REQUEST_METHOD': 'HEAD'}

        req = Request.blank('/sda1/p/a/o?format=xml', environ=env)
        resp = req.get_response(self.controller)
        self.assertEqual(resp.content_type, 'application/xml')
        self.assertEqual(resp.charset, 'utf-8')

        req = Request.blank('/sda1/p/a/o?format=json', environ=env)
        resp = req.get_response(self.controller)
        self.assertEqual(resp.content_type, 'application/json')
        self.assertEqual(resp.charset, 'utf-8')

        req = Request.blank('/sda1/p/a/o', environ=env)
        resp = req.get_response(self.controller)
        self.assertEqual(resp.content_type, 'text/plain')
        self.assertEqual(resp.charset, 'utf-8')

        req = Request.blank(
            '/sda1/p/a/o', headers={'Accept': 'application/json'}, environ=env)
        resp = req.get_response(self.controller)
        self.assertEqual(resp.content_type, 'application/json')
        self.assertEqual(resp.charset, 'utf-8')

        req = Request.blank(
            '/sda1/p/a/o', headers={'Accept': 'application/xml'}, environ=env)
        resp = req.get_response(self.controller)
        self.assertEqual(resp.content_type, 'application/xml')
        self.assertEqual(resp.charset, 'utf-8')

    def test_updating_multiple_container_servers(self):
        http_connect_args = []

        def fake_http_connect(ipaddr, port, device, partition, method, path,
                              headers=None, query_string=None, ssl=False):

            class SuccessfulFakeConn(object):
                @property
                def status(self):
                    return 200

                def getresponse(self):
                    return self

                def read(self):
                    return ''

            captured_args = {'ipaddr': ipaddr, 'port': port,
                             'device': device, 'partition': partition,
                             'method': method, 'path': path, 'ssl': ssl,
                             'headers': headers, 'query_string': query_string}

            http_connect_args.append(
                dict((k, v) for k, v in captured_args.items()
                     if v is not None))

        req = Request.blank(
            '/sda1/p/a/c',
            environ={'REQUEST_METHOD': 'PUT'},
            headers={'X-Timestamp': '12345',
                     'X-Account-Partition': '30',
                     'X-Account-Host': '1.2.3.4:5, 6.7.8.9:10',
                     'X-Account-Device': 'sdb1, sdf1'})

        orig_http_connect = container_server.http_connect
        try:
            container_server.http_connect = fake_http_connect
            req.get_response(self.controller)
        finally:
            container_server.http_connect = orig_http_connect

        http_connect_args.sort(key=operator.itemgetter('ipaddr'))

        self.assertEqual(len(http_connect_args), 2)
        self.assertEqual(
            http_connect_args[0],
            {'ipaddr': '1.2.3.4',
             'port': '5',
             'path': '/a/c',
             'device': 'sdb1',
             'partition': '30',
             'method': 'PUT',
             'ssl': False,
             'headers': HeaderKeyDict({
                 'x-bytes-used': 0,
                 'x-delete-timestamp': '0',
                 'x-object-count': 0,
                 'x-put-timestamp': Timestamp(12345).internal,
                 'X-Backend-Storage-Policy-Index': '%s' % POLICIES.default.idx,
                 'referer': 'PUT http://localhost/sda1/p/a/c',
                 'user-agent': 'container-server %d' % os.getpid(),
                 'x-trans-id': '-'})})
        self.assertEqual(
            http_connect_args[1],
            {'ipaddr': '6.7.8.9',
             'port': '10',
             'path': '/a/c',
             'device': 'sdf1',
             'partition': '30',
             'method': 'PUT',
             'ssl': False,
             'headers': HeaderKeyDict({
                 'x-bytes-used': 0,
                 'x-delete-timestamp': '0',
                 'x-object-count': 0,
                 'x-put-timestamp': Timestamp(12345).internal,
                 'X-Backend-Storage-Policy-Index': '%s' % POLICIES.default.idx,
                 'referer': 'PUT http://localhost/sda1/p/a/c',
                 'user-agent': 'container-server %d' % os.getpid(),
                 'x-trans-id': '-'})})

    def test_serv_reserv(self):
        # Test replication_server flag was set from configuration file.
        container_controller = container_server.ContainerController
        conf = {'devices': self.testdir, 'mount_check': 'false'}
        self.assertTrue(container_controller(conf).replication_server)
        for val in [True, '1', 'True', 'true']:
            conf['replication_server'] = val
            self.assertTrue(container_controller(conf).replication_server)
        for val in [False, 0, '0', 'False', 'false', 'test_string']:
            conf['replication_server'] = val
            self.assertFalse(container_controller(conf).replication_server)

    def test_list_allowed_methods(self):
        # Test list of allowed_methods
        obj_methods = ['DELETE', 'PUT', 'HEAD', 'GET', 'POST']
        repl_methods = ['REPLICATE']
        for method_name in obj_methods:
            method = getattr(self.controller, method_name)
            self.assertFalse(hasattr(method, 'replication'))
        for method_name in repl_methods:
            method = getattr(self.controller, method_name)
            self.assertEqual(method.replication, True)

    def test_correct_allowed_method(self):
        # Test correct work for allowed method using
        # swift.container.server.ContainerController.__call__
        inbuf = BytesIO()
        errbuf = StringIO()
        outbuf = StringIO()
        self.controller = container_server.ContainerController(
            {'devices': self.testdir, 'mount_check': 'false',
             'replication_server': 'false'})

        def start_response(status, headers):
            """Sends args to outbuf"""
            outbuf.writelines(status)

        method = 'PUT'

        env = {'REQUEST_METHOD': method,
               'SCRIPT_NAME': '',
               'PATH_INFO': '/sda1/p/a/c',
               'SERVER_NAME': '127.0.0.1',
               'SERVER_PORT': '8080',
               'SERVER_PROTOCOL': 'HTTP/1.0',
               'CONTENT_LENGTH': '0',
               'wsgi.version': (1, 0),
               'wsgi.url_scheme': 'http',
               'wsgi.input': inbuf,
               'wsgi.errors': errbuf,
               'wsgi.multithread': False,
               'wsgi.multiprocess': False,
               'wsgi.run_once': False}

        method_res = mock.MagicMock()
        mock_method = public(lambda x: mock.MagicMock(return_value=method_res))
        with mock.patch.object(self.controller, method, new=mock_method):
            response = self.controller(env, start_response)
            self.assertEqual(response, method_res)
            # The controller passed responsibility of calling start_response
            # to the mock, which never did
            self.assertEqual(outbuf.getvalue(), '')

    def test_not_allowed_method(self):
        # Test correct work for NOT allowed method using
        # swift.container.server.ContainerController.__call__
        inbuf = BytesIO()
        errbuf = StringIO()
        outbuf = StringIO()
        self.controller = container_server.ContainerController(
            {'devices': self.testdir, 'mount_check': 'false',
             'replication_server': 'false'})

        def start_response(status, headers):
            """Sends args to outbuf"""
            outbuf.writelines(status)

        method = 'PUT'

        env = {'REQUEST_METHOD': method,
               'SCRIPT_NAME': '',
               'PATH_INFO': '/sda1/p/a/c',
               'SERVER_NAME': '127.0.0.1',
               'SERVER_PORT': '8080',
               'SERVER_PROTOCOL': 'HTTP/1.0',
               'CONTENT_LENGTH': '0',
               'wsgi.version': (1, 0),
               'wsgi.url_scheme': 'http',
               'wsgi.input': inbuf,
               'wsgi.errors': errbuf,
               'wsgi.multithread': False,
               'wsgi.multiprocess': False,
               'wsgi.run_once': False}

        answer = [b'<html><h1>Method Not Allowed</h1><p>The method is not '
                  b'allowed for this resource.</p></html>']
        mock_method = replication(public(lambda x: mock.MagicMock()))
        with mock.patch.object(self.controller, method, new=mock_method):
            response = self.controller.__call__(env, start_response)
            self.assertEqual(response, answer)
            self.assertEqual(outbuf.getvalue()[:4], '405 ')

    def test_replication_server_call_all_methods(self):
        inbuf = BytesIO()
        errbuf = StringIO()
        outbuf = StringIO()
        self.controller = container_server.ContainerController(
            {'devices': self.testdir, 'mount_check': 'false',
             'replication_server': 'true'})

        def start_response(status, headers):
            """Sends args to outbuf"""
            outbuf.writelines(status)

        obj_methods = ['PUT', 'HEAD', 'GET', 'POST', 'DELETE', 'OPTIONS']
        for method in obj_methods:
            env = {'REQUEST_METHOD': method,
                   'SCRIPT_NAME': '',
                   'PATH_INFO': '/sda1/p/a/c',
                   'SERVER_NAME': '127.0.0.1',
                   'SERVER_PORT': '8080',
                   'SERVER_PROTOCOL': 'HTTP/1.0',
                   'HTTP_X_TIMESTAMP': next(self.ts).internal,
                   'CONTENT_LENGTH': '0',
                   'wsgi.version': (1, 0),
                   'wsgi.url_scheme': 'http',
                   'wsgi.input': inbuf,
                   'wsgi.errors': errbuf,
                   'wsgi.multithread': False,
                   'wsgi.multiprocess': False,
                   'wsgi.run_once': False}
            self.controller(env, start_response)
            self.assertEqual(errbuf.getvalue(), '')
            self.assertIn(outbuf.getvalue()[:4], ('200 ', '201 ', '204 '))

    def test__call__raise_timeout(self):
        inbuf = WsgiBytesIO()
        errbuf = StringIO()
        outbuf = StringIO()
        self.logger = debug_logger('test')
        self.container_controller = container_server.ContainerController(
            {'devices': self.testdir, 'mount_check': 'false',
             'replication_server': 'false', 'log_requests': 'false'},
            logger=self.logger)

        def start_response(status, headers):
            # Sends args to outbuf
            outbuf.writelines(status)

        method = 'PUT'

        env = {'REQUEST_METHOD': method,
               'SCRIPT_NAME': '',
               'PATH_INFO': '/sda1/p/a/c',
               'SERVER_NAME': '127.0.0.1',
               'SERVER_PORT': '8080',
               'SERVER_PROTOCOL': 'HTTP/1.0',
               'CONTENT_LENGTH': '0',
               'wsgi.version': (1, 0),
               'wsgi.url_scheme': 'http',
               'wsgi.input': inbuf,
               'wsgi.errors': errbuf,
               'wsgi.multithread': False,
               'wsgi.multiprocess': False,
               'wsgi.run_once': False}

        @public
        def mock_put_method(*args, **kwargs):
            raise Exception()

        with mock.patch.object(self.container_controller, method,
                               new=mock_put_method):
            response = self.container_controller.__call__(env, start_response)
            self.assertTrue(response[0].startswith(
                b'Traceback (most recent call last):'))
            self.assertEqual(self.logger.get_lines_for_level('error'), [
                'ERROR __call__ error with %(method)s %(path)s : ' % {
                    'method': 'PUT', 'path': '/sda1/p/a/c'},
            ])
            self.assertEqual(self.logger.get_lines_for_level('info'), [])
            self.assertEqual(outbuf.getvalue()[:4], '500 ')

    def test_GET_log_requests_true(self):
        self.controller.log_requests = True

        req = Request.blank('/sda1/p/a/c', environ={'REQUEST_METHOD': 'GET'})
        resp = req.get_response(self.controller)
        self.assertEqual(resp.status_int, 404)
        self.assertTrue(self.controller.logger.log_dict['info'])

    def test_GET_log_requests_false(self):
        self.controller.log_requests = False
        req = Request.blank('/sda1/p/a/c', environ={'REQUEST_METHOD': 'GET'})
        resp = req.get_response(self.controller)
        self.assertEqual(resp.status_int, 404)
        self.assertFalse(self.controller.logger.log_dict['info'])

    def test_log_line_format(self):
        req = Request.blank(
            '/sda1/p/a/c',
            environ={'REQUEST_METHOD': 'HEAD', 'REMOTE_ADDR': '1.2.3.4'})
        with mock.patch('time.time',
                        mock.MagicMock(side_effect=[10000.0, 10001.0, 10002.0,
                                                    10002.0, 10002.0])), \
                mock.patch('os.getpid', mock.MagicMock(return_value=1234)):
            req.get_response(self.controller)
        info_lines = self.controller.logger.get_lines_for_level('info')
        self.assertEqual(info_lines, [
            '1.2.3.4 - - [01/Jan/1970:02:46:42 +0000] "HEAD /sda1/p/a/c" '
            '404 - "-" "-" "-" 2.0000 "-" 1234 0',
        ])


@patch_policies([
    StoragePolicy(0, 'legacy'),
    StoragePolicy(1, 'one'),
    StoragePolicy(2, 'two', True),
    StoragePolicy(3, 'three'),
    StoragePolicy(4, 'four'),
])
class TestNonLegacyDefaultStoragePolicy(TestContainerController):
    """
    Test swift.container.server.ContainerController with a non-legacy default
    Storage Policy.
    """

    def _update_object_put_headers(self, req):
        """
        Add policy index headers for containers created with default policy
        - which in this TestCase is 2.
        """
        req.headers['X-Backend-Storage-Policy-Index'] = \
            str(POLICIES.default.idx)


if __name__ == '__main__':
    unittest.main()<|MERGE_RESOLUTION|>--- conflicted
+++ resolved
@@ -3762,11 +3762,7 @@
 
         # Test namespace GET with 'include' or 'marker/end_marker' or 'reverse'
         # parameters which are not supported.
-<<<<<<< HEAD
-        def check_shard_GET(expected_shard_ranges, path, params=''):
-=======
         def check_namespace_GET(expected_shard_ranges, path, params=''):
->>>>>>> fdde94d9
             req = Request.blank(
                 '/sda1/p/%s?format=json%s' % (path, params), method='GET',
                 headers={
@@ -3787,21 +3783,6 @@
             self.assertEqual(
                 'full', resp.headers['X-Backend-Record-Shard-Format'])
 
-<<<<<<< HEAD
-        check_shard_GET(shard_ranges[:3], 'a/c',
-                        params='&states=listing&end_marker=pickle')
-        check_shard_GET(
-            reversed(shard_ranges[:3]), 'a/c',
-            params='&states=listing&reverse=true&marker=pickle')
-        check_shard_GET(shard_ranges[1:4], 'a/c',
-                        params='&states=updating&end_marker=treacle')
-        check_shard_GET(
-            reversed(shard_ranges[1:4]), 'a/c',
-            params='&states=updating&reverse=true&marker=treacle')
-        check_shard_GET(shard_ranges[1:2], 'a/c', params='&includes=cheese')
-        check_shard_GET(shard_ranges[1:2], 'a/c', params='&includes=ham')
-        check_shard_GET(reversed(shard_ranges), 'a/c', params='&reverse=true')
-=======
         check_namespace_GET(
             shard_ranges[:3], 'a/c',
             params='&states=listing&end_marker=pickle')
@@ -3818,7 +3799,6 @@
         check_namespace_GET(shard_ranges[1:2], 'a/c', params='&includes=ham')
         check_namespace_GET(reversed(shard_ranges),
                             'a/c', params='&reverse=true')
->>>>>>> fdde94d9
 
         # Test namespace GET with 'X-Backend-Include-Deleted' header.
         req = Request.blank(
@@ -3833,8 +3813,6 @@
         self.assertEqual(resp.status, '400 Bad Request')
         self.assertEqual(resp.body, b'No include_deleted for namespace GET')
 
-<<<<<<< HEAD
-=======
         # Test namespace GET with 'auditing' state in query params.
         req = Request.blank(
             '/sda1/p/%s?format=json%s' % ('a/c', '&states=auditing'),
@@ -3847,7 +3825,6 @@
         self.assertEqual(resp.status, '400 Bad Request')
         self.assertEqual(resp.body, b'No auditing state for namespace GET')
 
->>>>>>> fdde94d9
     def test_GET_auto_record_type(self):
         # make a container
         ts_iter = make_timestamp_iter()

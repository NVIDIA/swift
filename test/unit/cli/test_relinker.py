# Licensed under the Apache License, Version 2.0 (the "License");
# you may not use this file except in compliance with the License.
# You may obtain a copy of the License at
#
#    http://www.apache.org/licenses/LICENSE-2.0
#
# Unless required by applicable law or agreed to in writing, software
# distributed under the License is distributed on an "AS IS" BASIS,
# WITHOUT WARRANTIES OR CONDITIONS OF ANY KIND, either express or
# implied.
# See the License for the specific language governing permissions and
# limitations under the License.

import errno
import fcntl
import json
from contextlib import contextmanager
import logging
from textwrap import dedent

import mock
import os
import pickle
import shutil
import tempfile
import time
import unittest
import uuid

from six.moves import cStringIO as StringIO

from swift.cli import relinker
from swift.common import ring, utils
from swift.common import storage_policy
from swift.common.exceptions import PathNotDir
from swift.common.storage_policy import (
    StoragePolicy, StoragePolicyCollection, POLICIES, ECStoragePolicy,
    get_policy_string)

from swift.obj.diskfile import write_metadata, DiskFileRouter, \
    DiskFileManager, relink_paths

from test.debug_logger import debug_logger
from test.unit import skip_if_no_xattrs, DEFAULT_TEST_EC_TYPE, \
    patch_policies


PART_POWER = 8


class TestRelinker(unittest.TestCase):

    maxDiff = None

    def setUp(self):
        skip_if_no_xattrs()
        self.logger = debug_logger()
        self.testdir = tempfile.mkdtemp()
        self.devices = os.path.join(self.testdir, 'node')
        self.recon_cache_path = os.path.join(self.testdir, 'cache')
        self.recon_cache = os.path.join(self.recon_cache_path,
                                        'relinker.recon')
        shutil.rmtree(self.testdir, ignore_errors=True)
        os.mkdir(self.testdir)
        os.mkdir(self.devices)
        os.mkdir(self.recon_cache_path)

        self.rb = ring.RingBuilder(PART_POWER, 6.0, 1)

        for i in range(6):
            ip = "127.0.0.%s" % i
            self.rb.add_dev({'id': i, 'region': 0, 'zone': 0, 'weight': 1,
                             'ip': ip, 'port': 10000, 'device': 'sda1'})
        self.rb.rebalance(seed=1)

        self.conf_file = os.path.join(self.testdir, 'relinker.conf')
        self._setup_config()

        self.existing_device = 'sda1'
        os.mkdir(os.path.join(self.devices, self.existing_device))
        self.objects = os.path.join(self.devices, self.existing_device,
                                    'objects')
        self.policy = StoragePolicy(0, 'platinum', True)
        storage_policy._POLICIES = StoragePolicyCollection([self.policy])
        self._setup_object(policy=self.policy)

    def _setup_config(self):
        config = """
        [DEFAULT]
        swift_dir = {swift_dir}
        devices = {devices}
        mount_check = {mount_check}

        [object-relinker]
        recon_cache_path = {recon_cache_path}
        # update every chance we get!
        stats_interval = 0
        """.format(
            swift_dir=self.testdir,
            devices=self.devices,
            mount_check=False,
            recon_cache_path=self.recon_cache_path,
        )
        with open(self.conf_file, 'w') as f:
            f.write(dedent(config))

    def _get_object_name(self, condition=None):
        attempts = []
        for _ in range(50):
            account = 'a'
            container = 'c'
            obj = 'o-' + str(uuid.uuid4())
            _hash = utils.hash_path(account, container, obj)
            part = utils.get_partition_for_hash(_hash, PART_POWER)
            next_part = utils.get_partition_for_hash(_hash, PART_POWER + 1)
            obj_path = os.path.join(os.path.sep, account, container, obj)
            # There's 1/512 chance that both old and new parts will be 0;
            # that's not a terribly interesting case, as there's nothing to do
            attempts.append((part, next_part, 2**PART_POWER))
            if (part != next_part and
                    (condition(part) if condition else True)):
                break
        else:
            self.fail('Failed to setup object satisfying test preconditions %s'
                      % attempts)
        return _hash, part, next_part, obj_path

    def _create_object(self, policy, part, _hash):
        objects_dir = os.path.join(self.devices, self.existing_device,
                                   get_policy_string('objects', policy))
        shutil.rmtree(objects_dir, ignore_errors=True)
        os.mkdir(objects_dir)
        objdir = os.path.join(objects_dir, str(part), _hash[-3:], _hash)
        os.makedirs(objdir)
        timestamp = utils.Timestamp.now()
        filename = timestamp.internal + ".data"
        objname = os.path.join(objdir, filename)
        with open(objname, "wb") as dummy:
            dummy.write(b"Hello World!")
            write_metadata(dummy,
                           {'name': self.obj_path, 'Content-Length': '12'})
        return objdir, filename, timestamp

    def _setup_object(self, condition=None, policy=None):
        policy = policy or self.policy
        _hash, part, next_part, obj_path = self._get_object_name(condition)
        self._hash = _hash
        self.part = part
        self.next_part = next_part
        self.obj_path = obj_path
        objects_dir = os.path.join(self.devices, self.existing_device,
                                   get_policy_string('objects', policy))

        self.objdir, self.object_fname, self.obj_ts = self._create_object(
            policy, part, _hash)

        self.objname = os.path.join(self.objdir, self.object_fname)
        self.part_dir = os.path.join(objects_dir, str(self.part))
        self.suffix = self._hash[-3:]
        self.suffix_dir = os.path.join(self.part_dir, self.suffix)
        self.next_part_dir = os.path.join(objects_dir, str(self.next_part))
        self.next_suffix_dir = os.path.join(self.next_part_dir, self.suffix)
        self.expected_dir = os.path.join(self.next_suffix_dir, self._hash)
        self.expected_file = os.path.join(self.expected_dir, self.object_fname)

    def _make_link(self, filename, part_power):
        # make a file in the older part_power location and link it to a file in
        # the next part power location
        new_filepath = os.path.join(self.expected_dir, filename)
        older_filepath = utils.replace_partition_in_path(
            self.devices, new_filepath, part_power)
        os.makedirs(os.path.dirname(older_filepath))
        with open(older_filepath, 'w') as fd:
            fd.write(older_filepath)
        os.makedirs(self.expected_dir)
        os.link(older_filepath, new_filepath)
        with open(new_filepath, 'r') as fd:
            self.assertEqual(older_filepath, fd.read())  # sanity check
        return older_filepath, new_filepath

    def _save_ring(self, policies=POLICIES):
        self.rb._ring = None
        rd = self.rb.get_ring()
        for policy in policies:
            rd.save(os.path.join(
                self.testdir, '%s.ring.gz' % policy.ring_name))
            # Enforce ring reloading in relinker
            policy.object_ring = None

    def tearDown(self):
        shutil.rmtree(self.testdir, ignore_errors=True)
        storage_policy.reload_storage_policies()

    @contextmanager
    def _mock_listdir(self):
        orig_listdir = utils.listdir

        def mocked(path):
            if path == self.objects:
                raise OSError
            return orig_listdir(path)

        with mock.patch('swift.common.utils.listdir', mocked):
            yield

    @contextmanager
    def _mock_relinker(self):
        with mock.patch.object(relinker.logging, 'getLogger',
                               return_value=self.logger), \
                mock.patch.object(relinker, 'get_logger',
                                  return_value=self.logger), \
                mock.patch('swift.cli.relinker.DEFAULT_RECON_CACHE_PATH',
                           self.recon_cache_path):
            yield

    def test_workers_parent(self):
        os.mkdir(os.path.join(self.devices, 'sda2'))
        self.rb.prepare_increase_partition_power()
        self.rb.increase_partition_power()
        self._save_ring()
        pids = {
            2: 0,
            3: 0,
        }

        def mock_wait():
            return pids.popitem()

        with mock.patch('os.fork', side_effect=list(pids.keys())), \
                mock.patch('os.wait', mock_wait):
            self.assertEqual(0, relinker.main([
                'cleanup',
                '--swift-dir', self.testdir,
                '--devices', self.devices,
                '--workers', '2',
                '--skip-mount',
            ]))
        self.assertEqual(pids, {})

    def test_workers_parent_bubbles_up_errors(self):
        def do_test(wait_result, msg):
            pids = {
                2: 0,
                3: 0,
                4: 0,
                5: wait_result,
                6: 0,
            }

            with mock.patch('os.fork', side_effect=list(pids.keys())), \
                    mock.patch('os.wait', lambda: pids.popitem()), \
                    self._mock_relinker():
                self.assertEqual(1, relinker.main([
                    'cleanup',
                    '--swift-dir', self.testdir,
                    '--devices', self.devices,
                    '--skip-mount',
                ]))
            self.assertEqual(pids, {})
            self.assertEqual([], self.logger.get_lines_for_level('error'))
            warning_lines = self.logger.get_lines_for_level('warning')
            self.assertTrue(
                warning_lines[0].startswith('Worker (pid=5, devs='))
            self.assertTrue(
                warning_lines[0].endswith(msg),
                'Expected log line to end with %r; got %r'
                % (msg, warning_lines[0]))
            self.assertFalse(warning_lines[1:])
            info_lines = self.logger.get_lines_for_level('info')
            self.assertEqual(2, len(info_lines))
            self.assertIn('Starting relinker (cleanup=True) using 5 workers:',
                          info_lines[0])
            self.assertIn('Finished relinker (cleanup=True):',
                          info_lines[1])
            print(info_lines)
            self.logger.clear()

        os.mkdir(os.path.join(self.devices, 'sda2'))
        os.mkdir(os.path.join(self.devices, 'sda3'))
        os.mkdir(os.path.join(self.devices, 'sda4'))
        os.mkdir(os.path.join(self.devices, 'sda5'))
        self.rb.prepare_increase_partition_power()
        self.rb.increase_partition_power()
        self._save_ring()
        # signals get the low bits
        do_test(9, 'exited in 0.0s after receiving signal: 9')
        # exit codes get the high
        do_test(1 << 8, 'completed in 0.0s with errors')
        do_test(42 << 8, 'exited in 0.0s with unexpected status 42')

    def test_workers_children(self):
        os.mkdir(os.path.join(self.devices, 'sda2'))
        os.mkdir(os.path.join(self.devices, 'sda3'))
        os.mkdir(os.path.join(self.devices, 'sda4'))
        os.mkdir(os.path.join(self.devices, 'sda5'))
        self.rb.prepare_increase_partition_power()
        self.rb.increase_partition_power()
        self._save_ring()

        calls = []

        def fake_fork():
            calls.append('fork')
            return 0

        def fake_run(self):
            calls.append(('run', self.device_list))
            return 0

        def fake_exit(status):
            calls.append(('exit', status))

        with mock.patch('os.fork', fake_fork), \
                mock.patch('os._exit', fake_exit), \
                mock.patch('swift.cli.relinker.Relinker.run', fake_run):
            self.assertEqual(0, relinker.main([
                'cleanup',
                '--swift-dir', self.testdir,
                '--devices', self.devices,
                '--workers', '2',
                '--skip-mount',
            ]))
        self.assertEqual([
            'fork',
            ('run', ['sda1', 'sda3', 'sda5']),
            ('exit', 0),
            'fork',
            ('run', ['sda2', 'sda4']),
            ('exit', 0),
        ], calls)

        # test too many workers
        calls = []

        with mock.patch('os.fork', fake_fork), \
                mock.patch('os._exit', fake_exit), \
                mock.patch('swift.cli.relinker.Relinker.run', fake_run):
            self.assertEqual(0, relinker.main([
                'cleanup',
                '--swift-dir', self.testdir,
                '--devices', self.devices,
                '--workers', '6',
                '--skip-mount',
            ]))
        self.assertEqual([
            'fork',
            ('run', ['sda1']),
            ('exit', 0),
            'fork',
            ('run', ['sda2']),
            ('exit', 0),
            'fork',
            ('run', ['sda3']),
            ('exit', 0),
            'fork',
            ('run', ['sda4']),
            ('exit', 0),
            'fork',
            ('run', ['sda5']),
            ('exit', 0),
        ], calls)

    def _do_test_relinker_drop_privileges(self, command):
        @contextmanager
        def do_mocks():
            # attach mocks to call_capture so that call order can be asserted
            call_capture = mock.Mock()
            mod = 'swift.cli.relinker.'
            with mock.patch(mod + 'Relinker') as mock_relinker, \
                    mock.patch(mod + 'drop_privileges') as mock_dp, \
                    mock.patch(mod + 'os.listdir',
                               return_value=['sda', 'sdb']):
                mock_relinker.return_value.run.return_value = 0
                call_capture.attach_mock(mock_dp, 'drop_privileges')
                call_capture.attach_mock(mock_relinker, 'run')
                yield call_capture

        # no user option
        with do_mocks() as capture:
            self.assertEqual(0, relinker.main([command, '--workers', '0']))
        self.assertEqual([mock.call.run(mock.ANY, mock.ANY, ['sda', 'sdb'],
                                        do_cleanup=(command == 'cleanup'))],
                         capture.method_calls)

        # cli option --user
        with do_mocks() as capture:
            self.assertEqual(0, relinker.main([command, '--user', 'cli_user',
                                               '--workers', '0']))
        self.assertEqual([('drop_privileges', ('cli_user',), {}),
                          mock.call.run(mock.ANY, mock.ANY, ['sda', 'sdb'],
                                        do_cleanup=(command == 'cleanup'))],
                         capture.method_calls)

        # cli option --user takes precedence over conf file user
        with do_mocks() as capture:
            with mock.patch('swift.cli.relinker.readconf',
                            return_value={'user': 'conf_user'}):
                self.assertEqual(0, relinker.main([command, 'conf_file',
                                                   '--user', 'cli_user',
                                                   '--workers', '0']))
        self.assertEqual([('drop_privileges', ('cli_user',), {}),
                          mock.call.run(mock.ANY, mock.ANY, ['sda', 'sdb'],
                                        do_cleanup=(command == 'cleanup'))],
                         capture.method_calls)

        # conf file user
        with do_mocks() as capture:
            with mock.patch('swift.cli.relinker.readconf',
                            return_value={'user': 'conf_user',
                                          'workers': '0'}):
                self.assertEqual(0, relinker.main([command, 'conf_file']))
        self.assertEqual([('drop_privileges', ('conf_user',), {}),
                          mock.call.run(mock.ANY, mock.ANY, ['sda', 'sdb'],
                                        do_cleanup=(command == 'cleanup'))],
                         capture.method_calls)

    def test_relinker_drop_privileges(self):
        self._do_test_relinker_drop_privileges('relink')
        self._do_test_relinker_drop_privileges('cleanup')

    def _do_test_relinker_files_per_second(self, command):
        # no files per second
        with mock.patch('swift.cli.relinker.RateLimitedIterator') as it:
            self.assertEqual(0, relinker.main([
                command,
                '--swift-dir', self.testdir,
                '--devices', self.devices,
                '--skip-mount',
            ]))
        it.assert_not_called()

        # zero files per second
        with mock.patch('swift.cli.relinker.RateLimitedIterator') as it:
            self.assertEqual(0, relinker.main([
                command,
                '--swift-dir', self.testdir,
                '--devices', self.devices,
                '--skip-mount',
                '--files-per-second', '0'
            ]))
        it.assert_not_called()

        # positive files per second
        locations = iter([])
        with mock.patch('swift.cli.relinker.audit_location_generator',
                        return_value=locations):
            with mock.patch('swift.cli.relinker.RateLimitedIterator') as it:
                self.assertEqual(0, relinker.main([
                    command,
                    '--swift-dir', self.testdir,
                    '--devices', self.devices,
                    '--skip-mount',
                    '--files-per-second', '1.23'
                ]))
        it.assert_called_once_with(locations, 1.23)

        # negative files per second
        err = StringIO()
        with mock.patch('sys.stderr', err):
            with self.assertRaises(SystemExit) as cm:
                relinker.main([
                    command,
                    '--swift-dir', self.testdir,
                    '--devices', self.devices,
                    '--skip-mount',
                    '--files-per-second', '-1'
                ])
        self.assertEqual(2, cm.exception.code)  # NB exit code 2 from argparse
        self.assertIn('--files-per-second: invalid non_negative_float value',
                      err.getvalue())

    def test_relink_files_per_second(self):
        self.rb.prepare_increase_partition_power()
        self._save_ring()
        self._do_test_relinker_files_per_second('relink')

    def test_cleanup_files_per_second(self):
        self._common_test_cleanup()
        self._do_test_relinker_files_per_second('cleanup')

    @patch_policies(
        [StoragePolicy(0, name='gold', is_default=True),
         ECStoragePolicy(1, name='platinum', ec_type=DEFAULT_TEST_EC_TYPE,
                         ec_ndata=4, ec_nparity=2)],
        fake_ring_args=[{}, {}])
    def test_conf_file(self):
        config = """
        [DEFAULT]
        swift_dir = %s
        devices = /test/node
        mount_check = false
        reclaim_age = 5184000

        [object-relinker]
        log_level = WARNING
        log_name = test-relinker
        """ % self.testdir
        conf_file = os.path.join(self.testdir, 'relinker.conf')
        with open(conf_file, 'w') as f:
            f.write(dedent(config))

        # cite conf file on command line
        with mock.patch('swift.cli.relinker.Relinker') as mock_relinker:
            relinker.main(['relink', conf_file, '--device', 'sdx', '--debug'])
        exp_conf = {
            '__file__': mock.ANY,
            'swift_dir': self.testdir,
            'devices': '/test/node',
            'mount_check': False,
            'reclaim_age': '5184000',
            'files_per_second': 0.0,
            'log_name': 'test-relinker',
            'log_level': 'DEBUG',
            'policies': POLICIES,
            'workers': 'auto',
            'partitions': set(),
            'link_check_limit': 2,
            'recon_cache_path': '/var/cache/swift',
            'stats_interval': 300.0,
        }
        mock_relinker.assert_called_once_with(
            exp_conf, mock.ANY, ['sdx'], do_cleanup=False)
        logger = mock_relinker.call_args[0][1]
        # --debug overrides conf file
        self.assertEqual(logging.DEBUG, logger.getEffectiveLevel())
        self.assertEqual('test-relinker', logger.logger.name)

        # check the conf is passed to DiskFileRouter
        self._save_ring()
        with mock.patch('swift.cli.relinker.diskfile.DiskFileRouter',
                        side_effect=DiskFileRouter) as mock_dfr:
            relinker.main(['relink', conf_file, '--device', 'sdx', '--debug'])
        mock_dfr.assert_called_once_with(exp_conf, mock.ANY)

        # flip mount_check, no --debug...
        config = """
        [DEFAULT]
        swift_dir = test/swift/dir
        devices = /test/node
        mount_check = true

        [object-relinker]
        log_level = WARNING
        log_name = test-relinker
        files_per_second = 11.1
        link_check_limit = 1
        recon_cache_path = /var/cache/swift-foo
        stats_interval = 111
        """
        with open(conf_file, 'w') as f:
            f.write(dedent(config))
        with mock.patch('swift.cli.relinker.Relinker') as mock_relinker:
            relinker.main(['relink', conf_file, '--device', 'sdx'])
        mock_relinker.assert_called_once_with({
            '__file__': mock.ANY,
            'swift_dir': 'test/swift/dir',
            'devices': '/test/node',
            'mount_check': True,
            'files_per_second': 11.1,
            'log_name': 'test-relinker',
            'log_level': 'WARNING',
            'policies': POLICIES,
            'partitions': set(),
            'workers': 'auto',
            'link_check_limit': 1,
            'recon_cache_path': '/var/cache/swift-foo',
            'stats_interval': 111.0,
        }, mock.ANY, ['sdx'], do_cleanup=False)
        logger = mock_relinker.call_args[0][1]
        self.assertEqual(logging.WARNING, logger.getEffectiveLevel())
        self.assertEqual('test-relinker', logger.logger.name)

        # override with cli options...
        with mock.patch('swift.cli.relinker.Relinker') as mock_relinker:
            relinker.main([
                'relink', conf_file, '--device', 'sdx', '--debug',
                '--swift-dir', 'cli-dir', '--devices', 'cli-devs',
                '--skip-mount-check', '--files-per-second', '2.2',
                '--policy', '1', '--partition', '123',
                '--partition', '123', '--partition', '456',
                '--link-check-limit', '3', '--workers', '2',
                '--stats-interval', '222',
            ])
        mock_relinker.assert_called_once_with({
            '__file__': mock.ANY,
            'swift_dir': 'cli-dir',
            'devices': 'cli-devs',
            'mount_check': False,
            'files_per_second': 2.2,
            'log_level': 'DEBUG',
            'log_name': 'test-relinker',
            'policies': {POLICIES[1]},
            'partitions': {123, 456},
            'workers': 2,
            'link_check_limit': 3,
            'recon_cache_path': '/var/cache/swift-foo',
            'stats_interval': 222.0,
        }, mock.ANY, ['sdx'], do_cleanup=False)

        with mock.patch('swift.cli.relinker.Relinker') as mock_relinker, \
                mock.patch('logging.basicConfig') as mock_logging_config:
            relinker.main(['relink', '--device', 'sdx',
                           '--swift-dir', 'cli-dir', '--devices', 'cli-devs',
                           '--skip-mount-check'])
        mock_relinker.assert_called_once_with({
            'swift_dir': 'cli-dir',
            'devices': 'cli-devs',
            'mount_check': False,
            'files_per_second': 0.0,
            'log_level': 'INFO',
            'policies': POLICIES,
            'partitions': set(),
            'workers': 'auto',
            'link_check_limit': 2,
            'recon_cache_path': '/var/cache/swift',
            'stats_interval': 300.0,
        }, mock.ANY, ['sdx'], do_cleanup=False)
        mock_logging_config.assert_called_once_with(
            format='%(message)s', level=logging.INFO, filename=None)

        with mock.patch('swift.cli.relinker.Relinker') as mock_relinker, \
                mock.patch('logging.basicConfig') as mock_logging_config:
            relinker.main([
                'relink', '--debug',
                '--swift-dir', 'cli-dir',
                '--devices', 'cli-devs',
                '--device', 'sdx',
                '--skip-mount-check',
                '--policy', '0',
                '--policy', '1',
                '--policy', '0',
            ])
        mock_relinker.assert_called_once_with({
            'swift_dir': 'cli-dir',
            'devices': 'cli-devs',
            'mount_check': False,
            'files_per_second': 0.0,
            'log_level': 'DEBUG',
            'policies': set(POLICIES),
            'partitions': set(),
            'workers': 'auto',
            'link_check_limit': 2,
            'recon_cache_path': '/var/cache/swift',
            'stats_interval': 300.0,
        }, mock.ANY, ['sdx'], do_cleanup=False)
        # --debug is now effective
        mock_logging_config.assert_called_once_with(
            format='%(message)s', level=logging.DEBUG, filename=None)

        # now test overriding workers back to auto
        config = """
                [DEFAULT]
                swift_dir = test/swift/dir
                devices = /test/node
                mount_check = true

                [object-relinker]
                log_level = WARNING
                log_name = test-relinker
                files_per_second = 11.1
                link_check_limit = 1
                workers = 8
                """
        with open(conf_file, 'w') as f:
            f.write(dedent(config))
        devices = ['sdx%d' % i for i in range(8, 1)]
        cli_cmd = ['relink', conf_file, '--device', 'sdx', '--workers', 'auto']
        for device in devices:
            cli_cmd.extend(['--device', device])
        with mock.patch('swift.cli.relinker.Relinker') as mock_relinker:
            relinker.main(cli_cmd)
        mock_relinker.assert_called_once_with({
            '__file__': mock.ANY,
            'swift_dir': 'test/swift/dir',
            'devices': '/test/node',
            'mount_check': True,
            'files_per_second': 11.1,
            'log_name': 'test-relinker',
            'log_level': 'WARNING',
            'policies': POLICIES,
            'partitions': set(),
            'workers': 'auto',
            'link_check_limit': 1,
            'recon_cache_path': '/var/cache/swift',
            'stats_interval': 300.0,
        }, mock.ANY, ['sdx'], do_cleanup=False)
        logger = mock_relinker.call_args[0][1]
        self.assertEqual(logging.WARNING, logger.getEffectiveLevel())
        self.assertEqual('test-relinker', logger.logger.name)

        # and now globally
        config = """
                        [DEFAULT]
                        swift_dir = test/swift/dir
                        devices = /test/node
                        mount_check = true
                        workers = 8

                        [object-relinker]
                        log_level = WARNING
                        log_name = test-relinker
                        files_per_second = 11.1
                        link_check_limit = 1
                        """
        with open(conf_file, 'w') as f:
            f.write(dedent(config))
        with mock.patch('swift.cli.relinker.Relinker') as mock_relinker:
            relinker.main(cli_cmd)
        mock_relinker.assert_called_once_with({
            '__file__': mock.ANY,
            'swift_dir': 'test/swift/dir',
            'devices': '/test/node',
            'mount_check': True,
            'files_per_second': 11.1,
            'log_name': 'test-relinker',
            'log_level': 'WARNING',
            'policies': POLICIES,
            'partitions': set(),
            'workers': 'auto',
            'link_check_limit': 1,
            'recon_cache_path': '/var/cache/swift',
            'stats_interval': 300.0,
        }, mock.ANY, ['sdx'], do_cleanup=False)
        logger = mock_relinker.call_args[0][1]
        self.assertEqual(logging.WARNING, logger.getEffectiveLevel())
        self.assertEqual('test-relinker', logger.logger.name)

    def test_relink_first_quartile_no_rehash(self):
        # we need object name in lower half of current part
        self._setup_object(lambda part: part < 2 ** (PART_POWER - 1))
        self.assertLess(self.next_part, 2 ** PART_POWER)
        self.rb.prepare_increase_partition_power()
        self._save_ring()

        with mock.patch('swift.obj.diskfile.DiskFileManager._hash_suffix',
                        return_value='foo') as mock_hash_suffix:
            self.assertEqual(0, relinker.main([
                'relink',
                '--swift-dir', self.testdir,
                '--devices', self.devices,
                '--skip-mount',
            ]))
        # ... and no rehash
        self.assertEqual([], mock_hash_suffix.call_args_list)

        self.assertTrue(os.path.isdir(self.expected_dir))
        self.assertTrue(os.path.isfile(self.expected_file))

        stat_old = os.stat(os.path.join(self.objdir, self.object_fname))
        stat_new = os.stat(self.expected_file)
        self.assertEqual(stat_old.st_ino, stat_new.st_ino)
        # Invalidated now, rehashed during cleanup
        with open(os.path.join(self.next_part_dir, 'hashes.invalid')) as fp:
            self.assertEqual(fp.read(), self._hash[-3:] + '\n')
        self.assertFalse(os.path.exists(
            os.path.join(self.next_part_dir, 'hashes.pkl')))

    def test_relink_second_quartile_does_rehash(self):
        # we need a part in upper half of current part power
        self._setup_object(lambda part: part >= 2 ** (PART_POWER - 1))
        self.assertGreaterEqual(self.next_part, 2 ** PART_POWER)
        self.assertTrue(self.rb.prepare_increase_partition_power())
        self._save_ring()

        with mock.patch('swift.obj.diskfile.DiskFileManager._hash_suffix',
                        return_value='foo') as mock_hash_suffix:
            self.assertEqual(0, relinker.main([
                'relink',
                '--swift-dir', self.testdir,
                '--devices', self.devices,
                '--skip-mount',
            ]))
        # we rehash the new suffix dirs as we go
        self.assertEqual([mock.call(self.next_suffix_dir, policy=self.policy)],
                         mock_hash_suffix.call_args_list)

        # Invalidated and rehashed during relinking
        with open(os.path.join(self.next_part_dir, 'hashes.invalid')) as fp:
            self.assertEqual(fp.read(), '')
        with open(os.path.join(self.next_part_dir, 'hashes.pkl'), 'rb') as fp:
            hashes = pickle.load(fp)
        self.assertIn(self._hash[-3:], hashes)
        self.assertEqual('foo', hashes[self._hash[-3:]])
        self.assertFalse(os.path.exists(
            os.path.join(self.part_dir, 'hashes.invalid')))
        # Check that only the dirty partition in upper half of next part power
        # has been created and rehashed
        other_next_part = self.next_part ^ 1
        other_next_part_dir = os.path.join(self.objects, str(other_next_part))
        self.assertFalse(os.path.exists(other_next_part_dir))

    def _do_link_test(self, command, old_file_specs, new_file_specs,
                      conflict_file_specs, exp_old_specs, exp_new_specs,
                      exp_ret_code=0, relink_errors=None,
                      mock_relink_paths=None, extra_options=None):
        # Each 'spec' is a tuple (file extension, timestamp offset); files are
        # created for each old_file_specs and links are created for each in
        # new_file_specs, then cleanup is run and checks made that
        # exp_old_specs and exp_new_specs exist.
        # - conflict_file_specs are files in the new partition that are *not*
        #   linked to the same file in the old partition
        # - relink_errors is a dict ext->exception; the exception will be
        #   raised each time relink_paths is called with a target_path ending
        #   with 'ext'
        self.assertFalse(relink_errors and mock_relink_paths)  # sanity check
        new_file_specs = [] if new_file_specs is None else new_file_specs
        conflict_file_specs = ([] if conflict_file_specs is None
                               else conflict_file_specs)
        exp_old_specs = [] if exp_old_specs is None else exp_old_specs
        relink_errors = {} if relink_errors is None else relink_errors
        extra_options = extra_options if extra_options else []
        # remove the file created by setUp - we'll create it again if wanted
        os.unlink(self.objname)

        def make_filenames(specs):
            filenames = []
            for ext, ts_delta in specs:
                ts = utils.Timestamp(float(self.obj_ts) + ts_delta)
                filename = '.'.join([ts.internal, ext])
                filenames.append(filename)
            return filenames

        old_filenames = make_filenames(old_file_specs)
        new_filenames = make_filenames(new_file_specs)
        conflict_filenames = make_filenames(conflict_file_specs)
        if new_filenames or conflict_filenames:
            os.makedirs(self.expected_dir)
        for filename in old_filenames:
            filepath = os.path.join(self.objdir, filename)
            with open(filepath, 'w') as fd:
                fd.write(filepath)
        for filename in new_filenames:
            new_filepath = os.path.join(self.expected_dir, filename)
            if filename in old_filenames:
                filepath = os.path.join(self.objdir, filename)
                os.link(filepath, new_filepath)
            else:
                with open(new_filepath, 'w') as fd:
                    fd.write(new_filepath)
        for filename in conflict_filenames:
            new_filepath = os.path.join(self.expected_dir, filename)
            with open(new_filepath, 'w') as fd:
                fd.write(new_filepath)

        orig_relink_paths = relink_paths

        def default_mock_relink_paths(target_path, new_target_path, **kwargs):
            for ext, error in relink_errors.items():
                if target_path.endswith(ext):
                    raise error
            return orig_relink_paths(target_path, new_target_path,
                                     **kwargs)

        with mock.patch('swift.cli.relinker.diskfile.relink_paths',
                        mock_relink_paths if mock_relink_paths
                        else default_mock_relink_paths):
            with self._mock_relinker():
                self.assertEqual(exp_ret_code, relinker.main([
                    command,
                    '--swift-dir', self.testdir,
                    '--devices', self.devices,
                    '--skip-mount',
                ] + extra_options), [self.logger.all_log_lines()])

        if exp_new_specs:
            self.assertTrue(os.path.isdir(self.expected_dir))
            exp_filenames = make_filenames(exp_new_specs)
            actual_new = sorted(os.listdir(self.expected_dir))
            self.assertEqual(sorted(exp_filenames), sorted(actual_new))
        else:
            self.assertFalse(os.path.exists(self.expected_dir))
        if exp_old_specs:
            exp_filenames = make_filenames(exp_old_specs)
            actual_old = sorted(os.listdir(self.objdir))
            self.assertEqual(sorted(exp_filenames), sorted(actual_old))
        else:
            self.assertFalse(os.path.exists(self.objdir))
        self.assertEqual([], self.logger.get_lines_for_level('error'))

    def _relink_test(self, old_file_specs, new_file_specs,
                     exp_old_specs, exp_new_specs):
        # force the rehash to not happen during relink so that we can inspect
        # files in the new partition hash dir before they are cleaned up
        self._setup_object(lambda part: part < 2 ** (PART_POWER - 1))
        self.rb.prepare_increase_partition_power()
        self._save_ring()
        self._do_link_test('relink', old_file_specs, new_file_specs, None,
                           exp_old_specs, exp_new_specs)

    def test_relink_data_file(self):
        self._relink_test((('data', 0),),
                          None,
                          (('data', 0),),
                          (('data', 0),))
        info_lines = self.logger.get_lines_for_level('info')
        self.assertIn('1 hash dirs processed (cleanup=False) '
                      '(1 files, 1 linked, 0 removed, 0 errors)', info_lines)

    def test_relink_data_meta_files(self):
        self._relink_test((('data', 0), ('meta', 1)),
                          None,
                          (('data', 0), ('meta', 1)),
                          (('data', 0), ('meta', 1)))
        info_lines = self.logger.get_lines_for_level('info')
        self.assertIn('1 hash dirs processed (cleanup=False) '
                      '(2 files, 2 linked, 0 removed, 0 errors)', info_lines)

    def test_relink_meta_file(self):
        self._relink_test((('meta', 0),),
                          None,
                          (('meta', 0),),
                          (('meta', 0),))
        info_lines = self.logger.get_lines_for_level('info')
        self.assertIn('1 hash dirs processed (cleanup=False) '
                      '(1 files, 1 linked, 0 removed, 0 errors)', info_lines)

    def test_relink_ts_file(self):
        self._relink_test((('ts', 0),),
                          None,
                          (('ts', 0),),
                          (('ts', 0),))
        info_lines = self.logger.get_lines_for_level('info')
        self.assertIn('1 hash dirs processed (cleanup=False) '
                      '(1 files, 1 linked, 0 removed, 0 errors)', info_lines)

    def test_relink_data_meta_ts_files(self):
        self._relink_test((('data', 0), ('meta', 1), ('ts', 2)),
                          None,
                          (('ts', 2),),
                          (('ts', 2),))
        info_lines = self.logger.get_lines_for_level('info')
        self.assertIn('1 hash dirs processed (cleanup=False) '
                      '(1 files, 1 linked, 0 removed, 0 errors)', info_lines)

    def test_relink_data_ts_meta_files(self):
        self._relink_test((('data', 0), ('ts', 1), ('meta', 2)),
                          None,
                          (('ts', 1), ('meta', 2)),
                          (('ts', 1), ('meta', 2)))
        info_lines = self.logger.get_lines_for_level('info')
        self.assertIn('1 hash dirs processed (cleanup=False) '
                      '(2 files, 2 linked, 0 removed, 0 errors)', info_lines)

    def test_relink_ts_data_meta_files(self):
        self._relink_test((('ts', 0), ('data', 1), ('meta', 2)),
                          None,
                          (('data', 1), ('meta', 2)),
                          (('data', 1), ('meta', 2)))
        info_lines = self.logger.get_lines_for_level('info')
        self.assertIn('1 hash dirs processed (cleanup=False) '
                      '(2 files, 2 linked, 0 removed, 0 errors)', info_lines)

    def test_relink_data_data_meta_files(self):
        self._relink_test((('data', 0), ('data', 1), ('meta', 2)),
                          None,
                          (('data', 1), ('meta', 2)),
                          (('data', 1), ('meta', 2)))
        info_lines = self.logger.get_lines_for_level('info')
        self.assertIn('1 hash dirs processed (cleanup=False) '
                      '(2 files, 2 linked, 0 removed, 0 errors)', info_lines)

    def test_relink_data_existing_meta_files(self):
        self._relink_test((('data', 0), ('meta', 1)),
                          (('meta', 1),),
                          (('data', 0), ('meta', 1)),
                          (('data', 0), ('meta', 1)))
        info_lines = self.logger.get_lines_for_level('info')
        self.assertIn('1 hash dirs processed (cleanup=False) '
                      '(2 files, 1 linked, 0 removed, 0 errors)', info_lines)

    def test_relink_data_meta_existing_newer_data_files(self):
        self._relink_test((('data', 0), ('meta', 2)),
                          (('data', 1),),
                          (('data', 0), ('meta', 2)),
                          (('data', 1), ('meta', 2)))
        info_lines = self.logger.get_lines_for_level('info')
        self.assertIn('1 hash dirs processed (cleanup=False) '
                      '(1 files, 1 linked, 0 removed, 0 errors)', info_lines)

    def test_relink_data_existing_older_data_files_no_cleanup(self):
        self._relink_test((('data', 1),),
                          (('data', 0),),
                          (('data', 1),),
                          (('data', 0), ('data', 1)))
        info_lines = self.logger.get_lines_for_level('info')
        self.assertIn('1 hash dirs processed (cleanup=False) '
                      '(1 files, 1 linked, 0 removed, 0 errors)', info_lines)

    def test_relink_data_existing_older_meta_files(self):
        self._relink_test((('data', 0), ('meta', 2)),
                          (('meta', 1),),
                          (('data', 0), ('meta', 2)),
                          (('data', 0), ('meta', 1), ('meta', 2)))
        info_lines = self.logger.get_lines_for_level('info')
        self.assertIn('1 hash dirs processed (cleanup=False) '
                      '(2 files, 2 linked, 0 removed, 0 errors)', info_lines)

    def test_relink_existing_data_meta_ts_files(self):
        self._relink_test((('data', 0), ('meta', 1), ('ts', 2)),
                          (('data', 0),),
                          (('ts', 2),),
                          (('data', 0), ('ts', 2),))
        info_lines = self.logger.get_lines_for_level('info')
        self.assertIn('1 hash dirs processed (cleanup=False) '
                      '(1 files, 1 linked, 0 removed, 0 errors)', info_lines)

    def test_relink_existing_data_meta_older_ts_files(self):
        self._relink_test((('data', 1), ('meta', 2)),
                          (('ts', 0),),
                          (('data', 1), ('meta', 2)),
                          (('ts', 0), ('data', 1), ('meta', 2)))
        info_lines = self.logger.get_lines_for_level('info')
        self.assertIn('1 hash dirs processed (cleanup=False) '
                      '(2 files, 2 linked, 0 removed, 0 errors)', info_lines)

    def test_relink_data_meta_existing_ts_files(self):
        self._relink_test((('data', 0), ('meta', 1), ('ts', 2)),
                          (('ts', 2),),
                          (('ts', 2),),
                          (('ts', 2),))
        info_lines = self.logger.get_lines_for_level('info')
        self.assertIn('1 hash dirs processed (cleanup=False) '
                      '(1 files, 0 linked, 0 removed, 0 errors)', info_lines)

    def test_relink_data_meta_existing_newer_ts_files(self):
        self._relink_test((('data', 0), ('meta', 1)),
                          (('ts', 2),),
                          (('data', 0), ('meta', 1)),
                          (('ts', 2),))
        info_lines = self.logger.get_lines_for_level('info')
        self.assertIn('1 hash dirs processed (cleanup=False) '
                      '(0 files, 0 linked, 0 removed, 0 errors)', info_lines)

    def test_relink_ts_existing_newer_data_files(self):
        self._relink_test((('ts', 0),),
                          (('data', 2),),
                          (('ts', 0),),
                          (('data', 2),))
        info_lines = self.logger.get_lines_for_level('info')
        self.assertIn('1 hash dirs processed (cleanup=False) '
                      '(0 files, 0 linked, 0 removed, 0 errors)', info_lines)

    def test_relink_conflicting_ts_file(self):
        self._cleanup_test((('ts', 0),),
                           None,
                           (('ts', 0),),  # different inode
                           (('ts', 0),),
                           (('ts', 0),),
                           exp_ret_code=1)
        warning_lines = self.logger.get_lines_for_level('warning')
        self.assertIn('1 hash dirs processed (cleanup=True) '
                      '(1 files, 0 linked, 0 removed, 1 errors)',
                      warning_lines)

    def test_relink_link_already_exists_but_different_inode(self):
        self.rb.prepare_increase_partition_power()
        self._save_ring()

        # make a file where we'd expect the link to be created
        os.makedirs(self.expected_dir)
        with open(self.expected_file, 'w'):
            pass

        # expect an error
        with self._mock_relinker():
            self.assertEqual(1, relinker.main([
                'relink',
                '--swift-dir', self.testdir,
                '--devices', self.devices,
                '--skip-mount',
            ]))

        warning_lines = self.logger.get_lines_for_level('warning')
        self.assertIn('Error relinking: failed to relink %s to %s: '
                      '[Errno 17] File exists'
                      % (self.objname, self.expected_file),
                      warning_lines[0])
        self.assertIn('1 hash dirs processed (cleanup=False) '
                      '(1 files, 0 linked, 0 removed, 1 errors)',
                      warning_lines)
        self.assertEqual([], self.logger.get_lines_for_level('error'))

    def test_relink_link_already_exists(self):
        self.rb.prepare_increase_partition_power()
        self._save_ring()
        orig_relink_paths = relink_paths

        def mock_relink_paths(target_path, new_target_path, **kwargs):
            # pretend another process has created the link before this one
            os.makedirs(self.expected_dir)
            os.link(target_path, new_target_path)
            return orig_relink_paths(target_path, new_target_path,
                                     **kwargs)

        with self._mock_relinker():
            with mock.patch('swift.cli.relinker.diskfile.relink_paths',
                            mock_relink_paths):
                self.assertEqual(0, relinker.main([
                    'relink',
                    '--swift-dir', self.testdir,
                    '--devices', self.devices,
                    '--skip-mount',
                ]))

        self.assertTrue(os.path.isdir(self.expected_dir))
        self.assertTrue(os.path.isfile(self.expected_file))
        stat_old = os.stat(os.path.join(self.objdir, self.object_fname))
        stat_new = os.stat(self.expected_file)
        self.assertEqual(stat_old.st_ino, stat_new.st_ino)
        info_lines = self.logger.get_lines_for_level('info')
        self.assertIn('1 hash dirs processed (cleanup=False) '
                      '(1 files, 0 linked, 0 removed, 0 errors)', info_lines)
        self.assertEqual([], self.logger.get_lines_for_level('error'))

    def test_relink_link_target_disappears(self):
        # we need object name in lower half of current part so that there is no
        # rehash of the new partition which wold erase the empty new partition
        # - we want to assert it was created
        self._setup_object(lambda part: part < 2 ** (PART_POWER - 1))
        self.rb.prepare_increase_partition_power()
        self._save_ring()
        orig_relink_paths = relink_paths

        def mock_relink_paths(target_path, new_target_path, **kwargs):
            # pretend another process has cleaned up the target path
            os.unlink(target_path)
            return orig_relink_paths(target_path, new_target_path,
                                     **kwargs)

        with self._mock_relinker():
            with mock.patch('swift.cli.relinker.diskfile.relink_paths',
                            mock_relink_paths):
                self.assertEqual(0, relinker.main([
                    'relink',
                    '--swift-dir', self.testdir,
                    '--devices', self.devices,
                    '--skip-mount',
                ]))

        self.assertTrue(os.path.isdir(self.expected_dir))
        self.assertFalse(os.path.isfile(self.expected_file))
        info_lines = self.logger.get_lines_for_level('info')
        self.assertIn('1 hash dirs processed (cleanup=False) '
                      '(1 files, 0 linked, 0 removed, 0 errors)', info_lines)
        self.assertEqual([], self.logger.get_lines_for_level('error'))

    def test_relink_no_applicable_policy(self):
        # NB do not prepare part power increase
        self._save_ring()
        with self._mock_relinker():
            self.assertEqual(2, relinker.main([
                'relink',
                '--swift-dir', self.testdir,
                '--devices', self.devices,
            ]))
        self.assertEqual(self.logger.get_lines_for_level('warning'),
                         ['No policy found to increase the partition power.'])
        self.assertEqual([], self.logger.get_lines_for_level('error'))

    def test_relink_not_mounted(self):
        self.rb.prepare_increase_partition_power()
        self._save_ring()
        with self._mock_relinker():
            self.assertEqual(1, relinker.main([
                'relink',
                '--swift-dir', self.testdir,
                '--devices', self.devices,
            ]))
        self.assertEqual(self.logger.get_lines_for_level('warning'), [
            'Skipping sda1 as it is not mounted',
            '1 disks were unmounted',
            '0 hash dirs processed (cleanup=False) '
            '(0 files, 0 linked, 0 removed, 0 errors)',
        ])
        self.assertEqual([], self.logger.get_lines_for_level('error'))

    def test_relink_listdir_error(self):
        self.rb.prepare_increase_partition_power()
        self._save_ring()
        with self._mock_relinker():
            with self._mock_listdir():
                self.assertEqual(1, relinker.main([
                    'relink',
                    '--swift-dir', self.testdir,
                    '--devices', self.devices,
                    '--skip-mount-check'
                ]))
        self.assertEqual(self.logger.get_lines_for_level('warning'), [
            'Skipping %s because ' % self.objects,
            'There were 1 errors listing partition directories',
            '0 hash dirs processed (cleanup=False) '
            '(0 files, 0 linked, 0 removed, 1 errors)',
        ])
        self.assertEqual([], self.logger.get_lines_for_level('error'))

    def test_relink_device_filter(self):
        self.rb.prepare_increase_partition_power()
        self._save_ring()
        self.assertEqual(0, relinker.main([
            'relink',
            '--swift-dir', self.testdir,
            '--devices', self.devices,
            '--skip-mount',
            '--device', self.existing_device,
        ]))

        self.assertTrue(os.path.isdir(self.expected_dir))
        self.assertTrue(os.path.isfile(self.expected_file))

        stat_old = os.stat(os.path.join(self.objdir, self.object_fname))
        stat_new = os.stat(self.expected_file)
        self.assertEqual(stat_old.st_ino, stat_new.st_ino)

    def test_relink_device_filter_invalid(self):
        self.rb.prepare_increase_partition_power()
        self._save_ring()
        self.assertEqual(0, relinker.main([
            'relink',
            '--swift-dir', self.testdir,
            '--devices', self.devices,
            '--skip-mount',
            '--device', 'none',
        ]))

        self.assertFalse(os.path.isdir(self.expected_dir))
        self.assertFalse(os.path.isfile(self.expected_file))

    def test_relink_partition_filter(self):
        # ensure partitions are in second quartile so that new partitions are
        # not included in the relinked partitions when the relinker is re-run:
        # this makes the number of partitions visited predictable (i.e. 3)
        self._setup_object(lambda part: part >= 2 ** (PART_POWER - 1))
        # create some other test files in different partitions
        other_objs = []
        used_parts = [self.part, self.part + 1]
        for i in range(2):
            _hash, part, next_part, obj = self._get_object_name(
                lambda part:
                part >= 2 ** (PART_POWER - 1) and part not in used_parts)
            obj_dir = os.path.join(self.objects, str(part), _hash[-3:], _hash)
            os.makedirs(obj_dir)
            obj_file = os.path.join(obj_dir, self.object_fname)
            with open(obj_file, 'w'):
                pass
            other_objs.append((part, obj_file))
            used_parts.append(part)

        self.rb.prepare_increase_partition_power()
        self._save_ring()

        # invalid partition
        with mock.patch('sys.stdout'), mock.patch('sys.stderr'):
            with self.assertRaises(SystemExit) as cm:
                self.assertEqual(0, relinker.main([
                    'relink',
                    '--swift-dir', self.testdir,
                    '--devices', self.devices,
                    '--skip-mount',
                    '--partition', '-1',
                ]))
        self.assertEqual(2, cm.exception.code)

        with mock.patch('sys.stdout'), mock.patch('sys.stderr'):
            with self.assertRaises(SystemExit) as cm:
                self.assertEqual(0, relinker.main([
                    'relink',
                    '--swift-dir', self.testdir,
                    '--devices', self.devices,
                    '--skip-mount',
                    '--partition', 'abc',
                ]))
        self.assertEqual(2, cm.exception.code)

        # restrict to a partition with no test object
        self.logger.clear()
        with self._mock_relinker():
            self.assertEqual(0, relinker.main([
                'relink',
                '--swift-dir', self.testdir,
                '--devices', self.devices,
                '--skip-mount',
                '--partition', str(self.part + 1),
            ]))
        self.assertFalse(os.path.isdir(self.expected_dir))
        info_lines = self.logger.get_lines_for_level('info')
        self.assertEqual(4, len(info_lines))
        self.assertIn('Starting relinker (cleanup=False) using 1 workers:',
                      info_lines[0])
        self.assertEqual(
            ['Processing files for policy platinum under %s (cleanup=False)'
             % os.path.join(self.devices, 'sda1'),
             '0 hash dirs processed (cleanup=False) (0 files, 0 linked, '
             '0 removed, 0 errors)'], info_lines[1:3]
        )
        self.assertIn('Finished relinker (cleanup=False):',
                      info_lines[3])
        self.assertEqual([], self.logger.get_lines_for_level('error'))

        # restrict to one partition with a test object
        self.logger.clear()
        with self._mock_relinker():
            self.assertEqual(0, relinker.main([
                'relink',
                '--swift-dir', self.testdir,
                '--devices', self.devices,
                '--skip-mount',
                '--partition', str(self.part),
            ]))
        self.assertTrue(os.path.isdir(self.expected_dir))
        self.assertTrue(os.path.isfile(self.expected_file))
        stat_old = os.stat(os.path.join(self.objdir, self.object_fname))
        stat_new = os.stat(self.expected_file)
        self.assertEqual(stat_old.st_ino, stat_new.st_ino)
        info_lines = self.logger.get_lines_for_level('info')
        self.assertEqual(5, len(info_lines))
        self.assertIn('Starting relinker (cleanup=False) using 1 workers:',
                      info_lines[0])
        self.assertEqual(
            ['Processing files for policy platinum under %s (cleanup=False)'
             % os.path.join(self.devices, 'sda1'),
             'Step: relink Device: sda1 Policy: platinum Partitions: 1/3',
             '1 hash dirs processed (cleanup=False) (1 files, 1 linked, '
             '0 removed, 0 errors)'], info_lines[1:4]
        )
        self.assertIn('Finished relinker (cleanup=False):',
                      info_lines[4])
        self.assertEqual([], self.logger.get_lines_for_level('error'))

        # restrict to two partitions with test objects
        self.logger.clear()
        with self._mock_relinker():
            self.assertEqual(0, relinker.main([
                'relink',
                '--swift-dir', self.testdir,
                '--devices', self.devices,
                '--skip-mount',
                '--partition', str(other_objs[0][0]),
                '-p', str(other_objs[0][0]),  # duplicates should be ignored
                '-p', str(other_objs[1][0]),
            ]))
        expected_file = utils.replace_partition_in_path(
            self.devices, other_objs[0][1], PART_POWER + 1)
        self.assertTrue(os.path.isfile(expected_file))
        stat_old = os.stat(other_objs[0][1])
        stat_new = os.stat(expected_file)
        self.assertEqual(stat_old.st_ino, stat_new.st_ino)
        expected_file = utils.replace_partition_in_path(
            self.devices, other_objs[1][1], PART_POWER + 1)
        self.assertTrue(os.path.isfile(expected_file))
        stat_old = os.stat(other_objs[1][1])
        stat_new = os.stat(expected_file)
        self.assertEqual(stat_old.st_ino, stat_new.st_ino)
        info_lines = self.logger.get_lines_for_level('info')
        self.assertEqual(6, len(info_lines))
        self.assertIn('Starting relinker (cleanup=False) using 1 workers:',
                      info_lines[0])
        self.assertEqual(
            ['Processing files for policy platinum under %s (cleanup=False)'
             % os.path.join(self.devices, 'sda1'),
             'Step: relink Device: sda1 Policy: platinum Partitions: 2/3',
             'Step: relink Device: sda1 Policy: platinum Partitions: 3/3',
             '2 hash dirs processed (cleanup=False) (2 files, 2 linked, '
             '0 removed, 0 errors)'], info_lines[1:5]
        )
        self.assertIn('Finished relinker (cleanup=False):',
                      info_lines[5])
        self.assertEqual([], self.logger.get_lines_for_level('error'))

    @patch_policies(
        [StoragePolicy(0, name='gold', is_default=True),
         ECStoragePolicy(1, name='platinum', ec_type=DEFAULT_TEST_EC_TYPE,
                         ec_ndata=4, ec_nparity=2)])
    def test_relink_policy_option(self):
        self._setup_object()
        self.rb.prepare_increase_partition_power()
        self._save_ring()

        # invalid policy
        with mock.patch('sys.stdout'), mock.patch('sys.stderr'):
            with self.assertRaises(SystemExit) as cm:
                relinker.main([
                    'relink',
                    '--swift-dir', self.testdir,
                    '--policy', '9',
                    '--skip-mount',
                    '--devices', self.devices,
                    '--device', self.existing_device,
                ])
        self.assertEqual(2, cm.exception.code)

        with mock.patch('sys.stdout'), mock.patch('sys.stderr'):
            with self.assertRaises(SystemExit) as cm:
                relinker.main([
                    'relink',
                    '--swift-dir', self.testdir,
                    '--policy', 'pewter',
                    '--skip-mount',
                    '--devices', self.devices,
                    '--device', self.existing_device,
                ])
            self.assertEqual(2, cm.exception.code)

        # policy with no object
        with self._mock_relinker():
            self.assertEqual(0, relinker.main([
                'relink',
                '--swift-dir', self.testdir,
                '--policy', '1',
                '--skip-mount',
                '--devices', self.devices,
                '--device', self.existing_device,
            ]))
        self.assertFalse(os.path.isdir(self.expected_dir))
        info_lines = self.logger.get_lines_for_level('info')
        self.assertEqual(4, len(info_lines))
        self.assertIn('Starting relinker (cleanup=False) using 1 workers:',
                      info_lines[0])
        self.assertEqual(
            ['Processing files for policy platinum under %s/%s (cleanup=False)'
             % (self.devices, self.existing_device),
             '0 hash dirs processed (cleanup=False) (0 files, 0 linked, '
             '0 removed, 0 errors)'], info_lines[1:3]
        )
        self.assertIn('Finished relinker (cleanup=False):',
                      info_lines[3])
        self.assertEqual([], self.logger.get_lines_for_level('error'))

        # policy with object
        self.logger.clear()
        with self._mock_relinker():
            self.assertEqual(0, relinker.main([
                'relink',
                '--swift-dir', self.testdir,
                '--policy', '0',
                '--skip-mount',
                '--devices', self.devices,
                '--device', self.existing_device,
            ]))
        self.assertTrue(os.path.isdir(self.expected_dir))
        self.assertTrue(os.path.isfile(self.expected_file))
        stat_old = os.stat(os.path.join(self.objdir, self.object_fname))
        stat_new = os.stat(self.expected_file)
        self.assertEqual(stat_old.st_ino, stat_new.st_ino)
        info_lines = self.logger.get_lines_for_level('info')
        self.assertEqual(5, len(info_lines))
        self.assertIn('Starting relinker (cleanup=False) using 1 workers:',
                      info_lines[0])
        self.assertEqual(
            ['Processing files for policy gold under %s/%s (cleanup=False)'
             % (self.devices, self.existing_device),
             'Step: relink Device: sda1 Policy: gold Partitions: 1/1',
             '1 hash dirs processed (cleanup=False) (1 files, 1 linked, '
             '0 removed, 0 errors)'], info_lines[1:4]
        )
        self.assertIn('Finished relinker (cleanup=False):',
                      info_lines[4])
        self.assertEqual([], self.logger.get_lines_for_level('error'))

        # policy name works, too
        self.logger.clear()
        with self._mock_relinker():
            self.assertEqual(0, relinker.main([
                'relink',
                '--swift-dir', self.testdir,
                '--policy', 'gold',
                '--skip-mount',
                '--devices', self.devices,
                '--device', self.existing_device,
            ]))
        self.assertTrue(os.path.isdir(self.expected_dir))
        self.assertTrue(os.path.isfile(self.expected_file))
        stat_old = os.stat(os.path.join(self.objdir, self.object_fname))
        stat_new = os.stat(self.expected_file)
        self.assertEqual(stat_old.st_ino, stat_new.st_ino)
        info_lines = self.logger.get_lines_for_level('info')
        self.assertEqual(4, len(info_lines))
        self.assertIn('Starting relinker (cleanup=False) using 1 workers:',
                      info_lines[0])
        self.assertEqual(
            ['Processing files for policy gold under %s/%s (cleanup=False)'
             % (self.devices, self.existing_device),
             '0 hash dirs processed (cleanup=False) '
             '(0 files, 0 linked, 0 removed, 0 errors)'], info_lines[1:3]
        )
        self.assertIn('Finished relinker (cleanup=False):',
                      info_lines[3])
        self.assertEqual([], self.logger.get_lines_for_level('error'))

    @patch_policies(
        [StoragePolicy(0, name='gold', is_default=True),
         ECStoragePolicy(1, name='platinum', ec_type=DEFAULT_TEST_EC_TYPE,
                         ec_ndata=4, ec_nparity=2)])
    def test_relink_all_policies(self):
        # verify that only policies in appropriate state are processed
        def do_relink(options=None):
            options = [] if options is None else options
            with self._mock_relinker():
                with mock.patch(
                        'swift.cli.relinker.Relinker.process_policy') \
                        as mocked:
                    res = relinker.main([
                        'relink',
                        '--swift-dir', self.testdir,
                        '--skip-mount',
                        '--devices', self.devices,
                        '--device', self.existing_device,
                    ] + options)
                self.assertEqual([], self.logger.get_lines_for_level('error'))
                return res, mocked

        self._save_ring(POLICIES)  # no ring prepared for increase
        res, mocked = do_relink()
        self.assertEqual([], mocked.call_args_list)
        self.assertEqual(2, res)

        self._save_ring([POLICIES[0]])  # not prepared for increase
        self.rb.prepare_increase_partition_power()
        self._save_ring([POLICIES[1]])  # prepared for increase
        res, mocked = do_relink()
        self.assertEqual([mock.call(POLICIES[1])], mocked.call_args_list)
        self.assertEqual(0, res)

        res, mocked = do_relink(['--policy', '0'])
        self.assertEqual([], mocked.call_args_list)
        self.assertEqual(2, res)

        self._save_ring([POLICIES[0]])  # prepared for increase
        res, mocked = do_relink()
        self.assertEqual([mock.call(POLICIES[0]), mock.call(POLICIES[1])],
                         mocked.call_args_list)
        self.assertEqual(0, res)

        self.rb.increase_partition_power()
        self._save_ring([POLICIES[0]])  # increased
        res, mocked = do_relink()
        self.assertEqual([mock.call(POLICIES[1])], mocked.call_args_list)
        self.assertEqual(0, res)

        self._save_ring([POLICIES[1]])  # increased
        res, mocked = do_relink()
        self.assertEqual([], mocked.call_args_list)
        self.assertEqual(2, res)

        res, mocked = do_relink(['--policy', '0'])
        self.assertEqual([], mocked.call_args_list)
        self.assertEqual(2, res)

        self.rb.finish_increase_partition_power()
        self._save_ring(POLICIES)  # all rings finished
        res, mocked = do_relink()
        self.assertEqual([], mocked.call_args_list)
        self.assertEqual(2, res)

    def test_relink_conflicting_ts_is_linked_to_part_power(self):
        # link from next partition to current partition;
        # different file in current-1 partition
        self._setup_object(lambda part: part >= 2 ** (PART_POWER - 1))
        self.rb.prepare_increase_partition_power()
        self._save_ring()
        filename = '.'.join([self.obj_ts.internal, 'ts'])
        new_filepath = os.path.join(self.expected_dir, filename)
        old_filepath = os.path.join(self.objdir, filename)
        # setup a file in the current-1 part power (PART_POWER - 1) location
        # that is *not* linked to the file in the next part power location;
        # this file should be removed during relink.
        older_filepath = utils.replace_partition_in_path(
            self.devices, new_filepath, PART_POWER - 1)
        os.makedirs(os.path.dirname(older_filepath))
        with open(older_filepath, 'w') as fd:
            fd.write(older_filepath)
        self._do_link_test('relink',
                           (('ts', 0),),
                           (('ts', 0),),
                           None,
                           (('ts', 0),),
                           (('ts', 0),),
                           exp_ret_code=0)
        info_lines = self.logger.get_lines_for_level('info')
        self.assertIn(
            'Relinking: cleaning up unwanted file: %s' % older_filepath,
            info_lines)
        # both the PART_POWER and PART_POWER - N partitions are visited, no new
        # links are created, and both the older files are removed
        self.assertIn('2 hash dirs processed (cleanup=False) '
                      '(2 files, 0 linked, 1 removed, 0 errors)',
                      info_lines)
        with open(new_filepath, 'r') as fd:
            self.assertEqual(old_filepath, fd.read())
        self.assertFalse(os.path.exists(older_filepath))

    def test_relink_conflicting_ts_is_linked_to_part_power_minus_1(self):
        # link from next partition to current-1 partition;
        # different file in current partition
        self._setup_object(lambda part: part >= 2 ** (PART_POWER - 1))
        self.rb.prepare_increase_partition_power()
        self._save_ring()
        # setup a file in the next part power (PART_POWER + 1) location that is
        # linked to a file in an older (PART_POWER - 1) location
        filename = '.'.join([self.obj_ts.internal, 'ts'])
        older_filepath, new_filepath = self._make_link(filename,
                                                       PART_POWER - 1)
        self._do_link_test('relink',
                           (('ts', 0),),
                           None,
                           None,  # we already made file linked to older part
                           (('ts', 0),),  # retained
                           (('ts', 0),),
                           exp_ret_code=0)
        info_lines = self.logger.get_lines_for_level('info')
        # both the PART_POWER and PART_POWER - N partitions are visited, no new
        # links are created, and both the older files are retained
        self.assertIn('2 hash dirs processed (cleanup=False) '
                      '(2 files, 0 linked, 0 removed, 0 errors)',
                      info_lines)
        with open(new_filepath, 'r') as fd:
            self.assertEqual(older_filepath, fd.read())
        # prev part power file is retained because it is link target
        self.assertTrue(os.path.exists(older_filepath))

    def test_relink_conflicting_ts_link_to_part_power_minus_1_disappears(self):
        # uncommon case: existing link from next partition to current-1
        # partition disappears between an EEXIST while attempting to link
        # different file in current partition and checking for an ok link
        self._setup_object(lambda part: part >= 2 ** (PART_POWER - 1))
        self.rb.prepare_increase_partition_power()
        self._save_ring()
        # setup a file in the next part power (PART_POWER + 1) location that is
        # linked to a file in an older (PART_POWER - 1) location
        filename = '.'.join([self.obj_ts.internal, 'ts'])
        older_filepath, new_filepath = self._make_link(filename,
                                                       PART_POWER - 1)
        old_filepath = os.path.join(self.objdir, filename)
        orig_relink_paths = relink_paths
        calls = []

        def mock_relink_paths(target_path, new_target_path, **kwargs):
            # while retrying link from current part power to next part power
            # location, unlink the conflicting file in next part power location
            calls.append((target_path, kwargs))
            if len(calls) == 2:
                os.unlink(os.path.join(self.expected_dir, filename))
            return orig_relink_paths(target_path, new_target_path,
                                     **kwargs)

        with mock.patch('swift.cli.relinker.diskfile.relink_paths',
                        mock_relink_paths):
            self._do_link_test('relink',
                               (('ts', 0),),
                               None,
                               None,
                               (('ts', 0),),  # retained
                               (('ts', 0),),
                               exp_ret_code=0,
                               mock_relink_paths=mock_relink_paths)
        self.assertEqual(
            [(old_filepath, {}),  # link attempted - EEXIST raised
             (old_filepath, {'ignore_missing': False}),  # check makes link!
             (older_filepath, {}),  # link attempted - EEXIST raised
             (old_filepath, {'ignore_missing': False})],  # check finds ok link
            calls)
        info_lines = self.logger.get_lines_for_level('info')
        self.assertIn(
            'Relinking: cleaning up unwanted file: %s' % older_filepath,
            info_lines)
        self.assertIn('2 hash dirs processed (cleanup=False) '
                      '(2 files, 1 linked, 1 removed, 0 errors)',
                      info_lines)
        self.assertTrue(os.path.exists(old_filepath))
        with open(new_filepath, 'r') as fd:
            self.assertEqual(old_filepath, fd.read())
        # older file is not needed
        self.assertFalse(os.path.exists(older_filepath))

    def test_relink_conflicting_ts_link_to_part_power_disappears(self):
        # uncommon case: existing link from next partition to current
        # partition disappears between an EEXIST while attempting to link
        # different file in current-1 partition and checking for an ok link
        self._setup_object(lambda part: part >= 2 ** (PART_POWER - 1))
        self.rb.prepare_increase_partition_power()
        self._save_ring()
        filename = '.'.join([self.obj_ts.internal, 'ts'])
        new_filepath = os.path.join(self.expected_dir, filename)
        old_filepath = utils.replace_partition_in_path(
            self.devices, new_filepath, PART_POWER)
        older_filepath = utils.replace_partition_in_path(
            self.devices, new_filepath, PART_POWER - 1)
        os.makedirs(os.path.dirname(older_filepath))
        with open(older_filepath, 'w') as fd:
            fd.write(older_filepath)
        orig_relink_paths = relink_paths
        calls = []

        def mock_relink_paths(target_path, new_target_path, **kwargs):
            # while retrying link from current-1 part power to next part power
            # location, unlink the conflicting file in next part power location
            calls.append((target_path, kwargs))
            if len(calls) == 3:
                os.unlink(os.path.join(self.expected_dir, filename))
            return orig_relink_paths(target_path, new_target_path,
                                     **kwargs)

        with mock.patch('swift.cli.relinker.diskfile.relink_paths',
                        mock_relink_paths):
            self._do_link_test('relink',
                               (('ts', 0),),
                               (('ts', 0),),
                               None,
                               (('ts', 0),),  # retained
                               (('ts', 0),),
                               exp_ret_code=0,
                               mock_relink_paths=mock_relink_paths)
        self.assertEqual(
            [(old_filepath, {}),  # link attempted but exists
             (older_filepath, {}),  # link attempted - EEXIST raised
             (old_filepath, {'ignore_missing': False})],  # check makes link!
            calls)
        info_lines = self.logger.get_lines_for_level('info')
        self.assertIn('2 hash dirs processed (cleanup=False) '
                      '(2 files, 1 linked, 1 removed, 0 errors)',
                      info_lines)
        self.assertTrue(os.path.exists(old_filepath))
        with open(new_filepath, 'r') as fd:
            self.assertEqual(old_filepath, fd.read())
        self.assertFalse(os.path.exists(older_filepath))

    def test_relink_conflicting_ts_is_linked_to_part_power_minus_2_err(self):
        # link from next partition to current-2 partition;
        # different file in current partition
        # by default the relinker will NOT validate the current-2 location
        self._setup_object(lambda part: part >= 2 ** (PART_POWER - 1))
        self.rb.prepare_increase_partition_power()
        self._save_ring()
        # setup a file in the next part power (PART_POWER + 1) location that is
        # linked to a file in an older (PART_POWER - 2) location
        filename = '.'.join([self.obj_ts.internal, 'ts'])
        older_filepath, new_filepath = self._make_link(filename,
                                                       PART_POWER - 2)

        self._do_link_test('relink',
                           (('ts', 0),),
                           None,
                           None,  # we already made file linked to older part
                           (('ts', 0),),  # retained
                           (('ts', 0),),
                           exp_ret_code=1)
        warning_lines = self.logger.get_lines_for_level('warning')
        self.assertIn('2 hash dirs processed (cleanup=False) '
                      '(2 files, 0 linked, 0 removed, 1 errors)',
                      warning_lines)
        self.assertIn('Error relinking: failed to relink', warning_lines[0])
        with open(new_filepath, 'r') as fd:
            self.assertEqual(older_filepath, fd.read())
        # prev-1 part power file is always retained because it is link target
        self.assertTrue(os.path.exists(older_filepath))

    def test_relink_conflicting_ts_is_linked_to_part_power_minus_2_ok(self):
        # link from next partition to current-2 partition;
        # different file in current partition
        # increase link_check_limit so that the relinker WILL validate the
        # current-2 location
        self._setup_object(lambda part: part >= 2 ** (PART_POWER - 1))
        self.rb.prepare_increase_partition_power()
        self._save_ring()
        # setup a file in the next part power (PART_POWER + 1) location that is
        # linked to a file in an older (PART_POWER - 2) location
        filename = '.'.join([self.obj_ts.internal, 'ts'])
        older_filepath, new_filepath = self._make_link(filename,
                                                       PART_POWER - 2)
        self._do_link_test('relink',
                           (('ts', 0),),
                           None,
                           None,  # we already made file linked to older part
                           (('ts', 0),),  # retained
                           (('ts', 0),),
                           exp_ret_code=0,
                           extra_options=['--link-check-limit', '3'])
        info_lines = self.logger.get_lines_for_level('info')
        self.assertIn('2 hash dirs processed (cleanup=False) '
                      '(2 files, 0 linked, 0 removed, 0 errors)',
                      info_lines)
        warning_lines = self.logger.get_lines_for_level('warning')
        self.assertEqual([], warning_lines)
        with open(new_filepath, 'r') as fd:
            self.assertEqual(older_filepath, fd.read())
        # prev-1 part power file is retained because it is link target
        self.assertTrue(os.path.exists(older_filepath))

    def test_relink_conflicting_ts_both_in_older_part_powers(self):
        # link from next partition to current-1 partition;
        # different file in current partition
        # different file in current-2 location
        self._setup_object(lambda part: part >= 2 ** (PART_POWER - 2))
        self.rb.prepare_increase_partition_power()
        self._save_ring()
        # setup a file in the next part power (PART_POWER + 1) location that is
        # linked to a file in an older (PART_POWER - 1) location
        filename = '.'.join([self.obj_ts.internal, 'ts'])
        older_filepath, new_filepath = self._make_link(filename,
                                                       PART_POWER - 1)
        # setup a file in an even older part power (PART_POWER - 2) location
        # that is *not* linked to the file in the next part power location;
        # this file should be removed during relink.
        oldest_filepath = utils.replace_partition_in_path(
            self.devices, new_filepath, PART_POWER - 2)
        os.makedirs(os.path.dirname(oldest_filepath))
        with open(oldest_filepath, 'w') as fd:
            fd.write(oldest_filepath)

        self._do_link_test('relink',
                           (('ts', 0),),
                           None,
                           None,  # we already made file linked to older part
                           (('ts', 0),),  # retained
                           (('ts', 0),),
                           exp_ret_code=0)
        info_lines = self.logger.get_lines_for_level('info')
        # both the PART_POWER and PART_POWER - N partitions are visited, no new
        # links are created, and both the older files are retained
        self.assertIn('3 hash dirs processed (cleanup=False) '
                      '(3 files, 0 linked, 1 removed, 0 errors)',
                      info_lines)
        with open(new_filepath, 'r') as fd:
            self.assertEqual(older_filepath, fd.read())
        self.assertTrue(os.path.exists(older_filepath))  # linked so retained
        self.assertFalse(os.path.exists(oldest_filepath))

    def test_relink_conflicting_ts_is_not_linked_link_check_limit_zero(self):
        # different file in next part power partition, so all attempts to link
        # fail, check no rechecks made with zero link-check-limit
        self._setup_object(lambda part: part >= 2 ** (PART_POWER - 1))
        self.rb.prepare_increase_partition_power()
        self._save_ring()
        filename = '.'.join([self.obj_ts.internal, 'ts'])
        current_filepath = os.path.join(self.objdir, filename)
        orig_relink_paths = relink_paths
        calls = []

        def mock_relink_paths(target_path, new_target_path, **kwargs):
            calls.append((target_path, kwargs))
            return orig_relink_paths(target_path, new_target_path,
                                     **kwargs)

        self._do_link_test(
            'relink',
            (('ts', 0),),
            None,
            (('ts', 0),),
            (('ts', 0),),
            (('ts', 0),),
            exp_ret_code=1,
            extra_options=['--link-check-limit', '0'],
            mock_relink_paths=mock_relink_paths,
        )
        warning_lines = self.logger.get_lines_for_level('warning')
        self.assertIn('1 hash dirs processed (cleanup=False) '
                      '(1 files, 0 linked, 0 removed, 1 errors)',
                      warning_lines)

        # one attempt to link from current plus a check/retry from each
        # possible partition power, stopping at part power 1
        expected = [(current_filepath, {})]
        self.assertEqual(expected, calls)

    def test_relink_conflicting_ts_is_not_linked_link_check_limit_absurd(self):
        # different file in next part power partition, so all attempts to link
        # fail, check that absurd link-check-limit gets capped
        self._setup_object(lambda part: part >= 2 ** (PART_POWER - 1))
        self.rb.prepare_increase_partition_power()
        self._save_ring()
        filename = '.'.join([self.obj_ts.internal, 'ts'])
        current_filepath = os.path.join(self.objdir, filename)
        orig_relink_paths = relink_paths
        calls = []

        def mock_relink_paths(target_path, new_target_path, **kwargs):
            calls.append((target_path, kwargs))
            return orig_relink_paths(target_path, new_target_path,
                                     **kwargs)

        self._do_link_test(
            'relink',
            (('ts', 0),),
            None,
            (('ts', 0),),
            (('ts', 0),),
            (('ts', 0),),
            exp_ret_code=1,
            extra_options=['--link-check-limit', str(PART_POWER + 99)],
            mock_relink_paths=mock_relink_paths,
        )
        warning_lines = self.logger.get_lines_for_level('warning')
        self.assertIn('1 hash dirs processed (cleanup=False) '
                      '(1 files, 0 linked, 0 removed, 1 errors)',
                      warning_lines)

        # one attempt to link from current plus a check/retry from each
        # possible partition power, stopping at part power 1
        expected = [(current_filepath, {})] + [
            (utils.replace_partition_in_path(
                self.devices, current_filepath, part_power),
             {'ignore_missing': False})
            for part_power in range(PART_POWER, -1, -1)]
        self.assertEqual(expected, calls)

    @patch_policies(
        [StoragePolicy(0, name='gold', is_default=True),
         ECStoragePolicy(1, name='platinum', ec_type=DEFAULT_TEST_EC_TYPE,
                         ec_ndata=4, ec_nparity=2)])
    def test_cleanup_all_policies(self):
        # verify that only policies in appropriate state are processed
        def do_cleanup(options=None):
            options = [] if options is None else options
            with mock.patch(
                    'swift.cli.relinker.Relinker.process_policy') as mocked:
                res = relinker.main([
                    'cleanup',
                    '--swift-dir', self.testdir,
                    '--skip-mount',
                    '--devices', self.devices,
                    '--device', self.existing_device,
                ] + options)
            return res, mocked

        self._save_ring(POLICIES)  # no ring prepared for increase
        res, mocked = do_cleanup()
        self.assertEqual([], mocked.call_args_list)
        self.assertEqual(2, res)

        self.rb.prepare_increase_partition_power()
        self._save_ring(POLICIES)  # all rings prepared for increase
        res, mocked = do_cleanup()
        self.assertEqual([], mocked.call_args_list)
        self.assertEqual(2, res)

        self.rb.increase_partition_power()
        self._save_ring([POLICIES[0]])  # increased
        res, mocked = do_cleanup()
        self.assertEqual([mock.call(POLICIES[0])], mocked.call_args_list)
        self.assertEqual(0, res)

        res, mocked = do_cleanup(['--policy', '1'])
        self.assertEqual([], mocked.call_args_list)
        self.assertEqual(2, res)

        self._save_ring([POLICIES[1]])  # increased
        res, mocked = do_cleanup()
        self.assertEqual([mock.call(POLICIES[0]), mock.call(POLICIES[1])],
                         mocked.call_args_list)
        self.assertEqual(0, res)

        self.rb.finish_increase_partition_power()
        self._save_ring([POLICIES[1]])  # finished
        res, mocked = do_cleanup()
        self.assertEqual([mock.call(POLICIES[0])], mocked.call_args_list)
        self.assertEqual(0, res)

        self._save_ring([POLICIES[0]])  # finished
        res, mocked = do_cleanup()
        self.assertEqual([], mocked.call_args_list)
        self.assertEqual(2, res)

        res, mocked = do_cleanup(['--policy', '1'])
        self.assertEqual([], mocked.call_args_list)
        self.assertEqual(2, res)

    def _common_test_cleanup(self, relink=True):
        # Create a ring that has prev_part_power set
        self.rb.prepare_increase_partition_power()
        self._save_ring()

        if relink:
            conf = {'swift_dir': self.testdir,
                    'devices': self.devices,
                    'mount_check': False,
                    'files_per_second': 0,
                    'policies': POLICIES,
                    'recon_cache_path': self.recon_cache_path,
                    'workers': 0}
            self.assertEqual(0, relinker.Relinker(
                conf, logger=self.logger, device_list=[self.existing_device],
                do_cleanup=False).run())
        self.rb.increase_partition_power()
        self._save_ring()

    def _cleanup_test(self, old_file_specs, new_file_specs,
                      conflict_file_specs, exp_old_specs, exp_new_specs,
                      exp_ret_code=0, relink_errors=None):
        # force the new partitions to be greater than the median so that they
        # are not rehashed during cleanup, meaning we can inspect the outcome
        # of the cleanup relinks and removes
        self._setup_object(lambda part: part >= 2 ** (PART_POWER - 1))
        self.rb.prepare_increase_partition_power()
        self.rb.increase_partition_power()
        self._save_ring()
        self._do_link_test('cleanup', old_file_specs, new_file_specs,
                           conflict_file_specs, exp_old_specs, exp_new_specs,
                           exp_ret_code, relink_errors)

    def test_cleanup_data_meta_files(self):
        self._cleanup_test((('data', 0), ('meta', 1)),
                           (('data', 0), ('meta', 1)),
                           None,
                           None,
                           (('data', 0), ('meta', 1)))
        info_lines = self.logger.get_lines_for_level('info')
        self.assertIn('1 hash dirs processed (cleanup=True) '
                      '(2 files, 0 linked, 2 removed, 0 errors)',
                      info_lines)

    def test_cleanup_missing_data_file(self):
        self._cleanup_test((('data', 0),),
                           None,
                           None,
                           None,
                           (('data', 0),))
        info_lines = self.logger.get_lines_for_level('info')
        self.assertIn('1 hash dirs processed (cleanup=True) '
                      '(1 files, 1 linked, 1 removed, 0 errors)',
                      info_lines)

    def test_cleanup_missing_data_missing_meta_files(self):
        self._cleanup_test((('data', 0), ('meta', 1)),
                           None,
                           None,
                           None,
                           (('data', 0), ('meta', 1)))
        info_lines = self.logger.get_lines_for_level('info')
        self.assertIn('1 hash dirs processed (cleanup=True) '
                      '(2 files, 2 linked, 2 removed, 0 errors)',
                      info_lines)

    def test_cleanup_missing_meta_file(self):
        self._cleanup_test((('meta', 0),),
                           None,
                           None,
                           None,
                           (('meta', 0),))
        info_lines = self.logger.get_lines_for_level('info')
        self.assertIn('1 hash dirs processed (cleanup=True) '
                      '(1 files, 1 linked, 1 removed, 0 errors)',
                      info_lines)

    def test_cleanup_missing_ts_file(self):
        self._cleanup_test((('ts', 0),),
                           None,
                           None,
                           None,
                           (('ts', 0),))
        info_lines = self.logger.get_lines_for_level('info')
        self.assertIn('1 hash dirs processed (cleanup=True) '
                      '(1 files, 1 linked, 1 removed, 0 errors)',
                      info_lines)

    def test_cleanup_missing_data_missing_meta_missing_ts_files(self):
        self._cleanup_test((('data', 0), ('meta', 1), ('ts', 2)),
                           None,
                           None,
                           None,
                           (('ts', 2),))
        info_lines = self.logger.get_lines_for_level('info')
        self.assertIn('1 hash dirs processed (cleanup=True) '
                      '(1 files, 1 linked, 1 removed, 0 errors)',
                      info_lines)

    def test_cleanup_missing_data_missing_ts_missing_meta_files(self):
        self._cleanup_test((('data', 0), ('ts', 1), ('meta', 2)),
                           None,
                           None,
                           None,
                           (('ts', 1), ('meta', 2)))
        info_lines = self.logger.get_lines_for_level('info')
        self.assertIn('1 hash dirs processed (cleanup=True) '
                      '(2 files, 2 linked, 2 removed, 0 errors)',
                      info_lines)

    def test_cleanup_missing_ts_missing_data_missing_meta_files(self):
        self._cleanup_test((('ts', 0), ('data', 1), ('meta', 2)),
                           None,
                           None,
                           None,
                           (('data', 1), ('meta', 2)))
        info_lines = self.logger.get_lines_for_level('info')
        self.assertIn('1 hash dirs processed (cleanup=True) '
                      '(2 files, 2 linked, 2 removed, 0 errors)',
                      info_lines)

    def test_cleanup_missing_data_missing_data_missing_meta_files(self):
        self._cleanup_test((('data', 0), ('data', 1), ('meta', 2)),
                           None,
                           None,
                           None,
                           (('data', 1), ('meta', 2)))
        info_lines = self.logger.get_lines_for_level('info')
        self.assertIn('1 hash dirs processed (cleanup=True) '
                      '(2 files, 2 linked, 2 removed, 0 errors)',
                      info_lines)

    def test_cleanup_missing_data_existing_meta_files(self):
        self._cleanup_test((('data', 0), ('meta', 1)),
                           (('meta', 1),),
                           None,
                           None,
                           (('data', 0), ('meta', 1)))
        info_lines = self.logger.get_lines_for_level('info')
        self.assertIn('1 hash dirs processed (cleanup=True) '
                      '(2 files, 1 linked, 2 removed, 0 errors)',
                      info_lines)

    def test_cleanup_missing_meta_existing_newer_data_files(self):
        self._cleanup_test((('data', 0), ('meta', 2)),
                           (('data', 1),),
                           None,
                           None,
                           (('data', 1), ('meta', 2)))
        info_lines = self.logger.get_lines_for_level('info')
        self.assertIn('1 hash dirs processed (cleanup=True) '
                      '(1 files, 1 linked, 2 removed, 0 errors)',
                      info_lines)

    def test_cleanup_missing_data_missing_meta_existing_older_meta_files(self):
        self._cleanup_test((('data', 0), ('meta', 2)),
                           (('meta', 1),),
                           None,
                           None,
                           (('data', 0), ('meta', 2)))
        info_lines = self.logger.get_lines_for_level('info')
        self.assertIn('1 hash dirs processed (cleanup=True) '
                      '(2 files, 2 linked, 2 removed, 0 errors)',
                      info_lines)

    def test_cleanup_missing_meta_missing_ts_files(self):
        self._cleanup_test((('data', 0), ('meta', 1), ('ts', 2)),
                           (('data', 0),),
                           None,
                           None,
                           (('ts', 2),))
        info_lines = self.logger.get_lines_for_level('info')
        self.assertIn('1 hash dirs processed (cleanup=True) '
                      '(1 files, 1 linked, 1 removed, 0 errors)',
                      info_lines)

    def test_cleanup_missing_data_missing_meta_existing_older_ts_files(self):
        self._cleanup_test((('data', 1), ('meta', 2)),
                           (('ts', 0),),
                           None,
                           None,
                           (('data', 1), ('meta', 2)))
        info_lines = self.logger.get_lines_for_level('info')
        self.assertIn('1 hash dirs processed (cleanup=True) '
                      '(2 files, 2 linked, 2 removed, 0 errors)',
                      info_lines)

    def test_cleanup_data_meta_existing_ts_files(self):
        self._cleanup_test((('data', 0), ('meta', 1), ('ts', 2)),
                           (('ts', 2),),
                           None,
                           None,
                           (('ts', 2),))
        info_lines = self.logger.get_lines_for_level('info')
        self.assertIn('1 hash dirs processed (cleanup=True) '
                      '(1 files, 0 linked, 1 removed, 0 errors)',
                      info_lines)

    def test_cleanup_data_meta_existing_newer_ts_files(self):
        self._cleanup_test((('data', 0), ('meta', 1)),
                           (('ts', 2),),
                           None,
                           None,
                           (('ts', 2),))
        info_lines = self.logger.get_lines_for_level('info')
        self.assertIn('1 hash dirs processed (cleanup=True) '
                      '(0 files, 0 linked, 2 removed, 0 errors)',
                      info_lines)

    def test_cleanup_ts_existing_newer_data_files(self):
        self._cleanup_test((('ts', 0),),
                           (('data', 2),),
                           None,
                           None,
                           (('data', 2),))
        info_lines = self.logger.get_lines_for_level('info')
        self.assertIn('1 hash dirs processed (cleanup=True) '
                      '(0 files, 0 linked, 1 removed, 0 errors)',
                      info_lines)

    def test_cleanup_missing_data_file_relink_fails(self):
        self._cleanup_test((('data', 0), ('meta', 1)),
                           (('meta', 1),),
                           None,
                           (('data', 0), ('meta', 1)),  # nothing is removed
                           (('meta', 1),),
                           exp_ret_code=1,
                           relink_errors={'data': OSError(errno.EPERM, 'oops')}
                           )
        warning_lines = self.logger.get_lines_for_level('warning')
        self.assertIn('1 hash dirs processed (cleanup=True) '
                      '(2 files, 0 linked, 0 removed, 1 errors)',
                      warning_lines)

    def test_cleanup_missing_meta_file_relink_fails(self):
        self._cleanup_test((('data', 0), ('meta', 1)),
                           (('data', 0),),
                           None,
                           (('data', 0), ('meta', 1)),  # nothing is removed
                           (('data', 0),),
                           exp_ret_code=1,
                           relink_errors={'meta': OSError(errno.EPERM, 'oops')}
                           )
        warning_lines = self.logger.get_lines_for_level('warning')
        self.assertIn('1 hash dirs processed (cleanup=True) '
                      '(2 files, 0 linked, 0 removed, 1 errors)',
                      warning_lines)

    def test_cleanup_missing_data_and_meta_file_one_relink_fails(self):
        self._cleanup_test((('data', 0), ('meta', 1)),
                           None,
                           None,
                           (('data', 0), ('meta', 1)),  # nothing is removed
                           (('data', 0),),
                           exp_ret_code=1,
                           relink_errors={'meta': OSError(errno.EPERM, 'oops')}
                           )
        warning_lines = self.logger.get_lines_for_level('warning')
        self.assertIn('1 hash dirs processed (cleanup=True) '
                      '(2 files, 1 linked, 0 removed, 1 errors)',
                      warning_lines)

    def test_cleanup_missing_data_and_meta_file_both_relinks_fails(self):
        self._cleanup_test((('data', 0), ('meta', 1)),
                           None,
                           None,
                           (('data', 0), ('meta', 1)),  # nothing is removed
                           None,
                           exp_ret_code=1,
                           relink_errors={'data': OSError(errno.EPERM, 'oops'),
                                          'meta': OSError(errno.EPERM, 'oops')}
                           )
        warning_lines = self.logger.get_lines_for_level('warning')
        self.assertIn('1 hash dirs processed (cleanup=True) '
                      '(2 files, 0 linked, 0 removed, 2 errors)',
                      warning_lines)

    def test_cleanup_conflicting_data_file(self):
        self._cleanup_test((('data', 0),),
                           None,
                           (('data', 0),),  # different inode
                           (('data', 0),),
                           (('data', 0),),
                           exp_ret_code=1)
        warning_lines = self.logger.get_lines_for_level('warning')
        self.assertIn('1 hash dirs processed (cleanup=True) '
                      '(1 files, 0 linked, 0 removed, 1 errors)',
                      warning_lines)

    def test_cleanup_conflicting_ts_file(self):
        self._cleanup_test((('ts', 0),),
                           None,
                           (('ts', 0),),  # different inode
                           (('ts', 0),),
                           (('ts', 0),),
                           exp_ret_code=1)
        warning_lines = self.logger.get_lines_for_level('warning')
        self.assertIn('1 hash dirs processed (cleanup=True) '
                      '(1 files, 0 linked, 0 removed, 1 errors)',
                      warning_lines)

    def test_cleanup_conflicting_ts_is_linked_to_part_power_minus_1(self):
        self._setup_object(lambda part: part >= 2 ** (PART_POWER - 1))
        self.rb.prepare_increase_partition_power()
        self.rb.increase_partition_power()
        self._save_ring()
        # setup a file in the next part power (PART_POWER + 1) location that is
        # linked to a file in an older PART_POWER - 1 location
        filename = '.'.join([self.obj_ts.internal, 'ts'])
        older_filepath, new_filepath = self._make_link(filename,
                                                       PART_POWER - 1)
        self._do_link_test('cleanup',
                           (('ts', 0),),
                           None,
                           None,  # we already made file linked to older part
                           None,
                           (('ts', 0),),
                           exp_ret_code=0)
        info_lines = self.logger.get_lines_for_level('info')
        # both the PART_POWER and PART_POWER - N partitions are visited, no new
        # links are created, and both the older files are removed
        self.assertIn('2 hash dirs processed (cleanup=True) '
                      '(2 files, 0 linked, 2 removed, 0 errors)',
                      info_lines)
        with open(new_filepath, 'r') as fd:
            self.assertEqual(older_filepath, fd.read())
        self.assertFalse(os.path.exists(older_filepath))

    def test_cleanup_conflicting_ts_is_linked_to_part_power_minus_2_err(self):
        # link from next partition to current-2 partition;
        # different file in current partition
        # by default the relinker will NOT validate the current-2 location
        self._setup_object(lambda part: part >= 2 ** (PART_POWER - 1))
        self.rb.prepare_increase_partition_power()
        self.rb.increase_partition_power()
        self._save_ring()
        # setup a file in the next part power (PART_POWER + 1) location that is
        # linked to a file in an older (PART_POWER - 2) location
        filename = '.'.join([self.obj_ts.internal, 'ts'])
        older_filepath, new_filepath = self._make_link(filename,
                                                       PART_POWER - 2)

        self._do_link_test('cleanup',
                           (('ts', 0),),
                           None,
                           None,  # we already made file linked to older part
                           (('ts', 0),),  # retained
                           (('ts', 0),),
                           exp_ret_code=1)
        warning_lines = self.logger.get_lines_for_level('warning')
        self.assertIn('2 hash dirs processed (cleanup=True) '
                      '(2 files, 0 linked, 1 removed, 1 errors)',
                      warning_lines)
        self.assertIn('Error relinking (cleanup): failed to relink',
                      warning_lines[0])
        with open(new_filepath, 'r') as fd:
            self.assertEqual(older_filepath, fd.read())
        # current-2 is linked so can be removed in cleanup
        self.assertFalse(os.path.exists(older_filepath))

    def test_cleanup_conflicting_ts_is_linked_to_part_power_minus_2_ok(self):
        # link from next partition to current-2 partition;
        # different file in current partition
        # increase link_check_limit so that the relinker WILL validate the
        # current-2 location
        self._setup_object(lambda part: part >= 2 ** (PART_POWER - 1))
        self.rb.prepare_increase_partition_power()
        self.rb.increase_partition_power()
        self._save_ring()
        # setup a file in the next part power (PART_POWER + 1) location that is
        # linked to a file in an older (PART_POWER - 2) location
        filename = '.'.join([self.obj_ts.internal, 'ts'])
        older_filepath, new_filepath = self._make_link(filename,
                                                       PART_POWER - 2)
        self._do_link_test('cleanup',
                           (('ts', 0),),
                           None,
                           None,  # we already made file linked to older part
                           None,
                           (('ts', 0),),
                           exp_ret_code=0,
                           extra_options=['--link-check-limit', '3'])
        info_lines = self.logger.get_lines_for_level('info')
        # both the PART_POWER and PART_POWER - N partitions are visited, no new
        # links are created, and both the older files are removed
        self.assertIn('2 hash dirs processed (cleanup=True) '
                      '(2 files, 0 linked, 2 removed, 0 errors)',
                      info_lines)
        warning_lines = self.logger.get_lines_for_level('warning')
        self.assertEqual([], warning_lines)
        with open(new_filepath, 'r') as fd:
            self.assertEqual(older_filepath, fd.read())
        self.assertFalse(os.path.exists(older_filepath))

    def test_cleanup_conflicting_older_data_file(self):
        # older conflicting file isn't relevant so cleanup succeeds
        self._cleanup_test((('data', 0),),
                           (('data', 1),),
                           (('data', 0),),  # different inode
                           None,
                           (('data', 1),),  # cleanup_ondisk_files rm'd 0.data
                           exp_ret_code=0)
        info_lines = self.logger.get_lines_for_level('info')
        self.assertIn('1 hash dirs processed (cleanup=True) '
                      '(0 files, 0 linked, 1 removed, 0 errors)',
                      info_lines)

    def test_cleanup_conflicting_data_file_conflicting_meta_file(self):
        self._cleanup_test((('data', 0), ('meta', 1)),
                           None,
                           (('data', 0), ('meta', 1)),  # different inodes
                           (('data', 0), ('meta', 1)),
                           (('data', 0), ('meta', 1)),
                           exp_ret_code=1)
        warning_lines = self.logger.get_lines_for_level('warning')
        self.assertIn('1 hash dirs processed (cleanup=True) '
                      '(2 files, 0 linked, 0 removed, 2 errors)',
                      warning_lines)

    def test_cleanup_conflicting_data_file_existing_meta_file(self):
        # if just one link fails to be created then *nothing* is removed from
        # old dir
        self._cleanup_test((('data', 0), ('meta', 1)),
                           (('meta', 1),),
                           (('data', 0),),  # different inode
                           (('data', 0), ('meta', 1)),
                           (('data', 0), ('meta', 1)),
                           exp_ret_code=1)
        warning_lines = self.logger.get_lines_for_level('warning')
        self.assertIn('1 hash dirs processed (cleanup=True) '
                      '(2 files, 0 linked, 0 removed, 1 errors)',
                      warning_lines)

    def test_cleanup_first_quartile_does_rehash(self):
        # we need object name in lower half of current part
        self._setup_object(lambda part: part < 2 ** (PART_POWER - 1))
        self.assertLess(self.next_part, 2 ** PART_POWER)
        self._common_test_cleanup()

        # don't mock re-hash for variety (and so we can assert side-effects)
        self.assertEqual(0, relinker.main([
            'cleanup',
            '--swift-dir', self.testdir,
            '--devices', self.devices,
            '--skip-mount',
        ]))

        # Old objectname should be removed, new should still exist
        self.assertTrue(os.path.isdir(self.expected_dir))
        self.assertTrue(os.path.isfile(self.expected_file))
        self.assertFalse(os.path.isfile(
            os.path.join(self.objdir, self.object_fname)))
        self.assertFalse(os.path.exists(self.part_dir))

        with open(os.path.join(self.next_part_dir, 'hashes.invalid')) as fp:
            self.assertEqual(fp.read(), '')
        with open(os.path.join(self.next_part_dir, 'hashes.pkl'), 'rb') as fp:
            hashes = pickle.load(fp)
        self.assertIn(self._hash[-3:], hashes)

        # create an object in a first quartile partition and pretend it should
        # be there; check that cleanup does not fail and does not remove the
        # partition!
        self._setup_object(lambda part: part < 2 ** (PART_POWER - 1))
        with mock.patch('swift.cli.relinker.replace_partition_in_path',
                        lambda *args, **kwargs: args[1]):
            self.assertEqual(0, relinker.main([
                'cleanup',
                '--swift-dir', self.testdir,
                '--devices', self.devices,
                '--skip-mount',
            ]))
        self.assertTrue(os.path.exists(self.objname))

    def test_cleanup_second_quartile_no_rehash(self):
        # we need a part in upper half of current part power
        self._setup_object(lambda part: part >= 2 ** (PART_POWER - 1))
        self.assertGreaterEqual(self.part, 2 ** (PART_POWER - 1))
        self._common_test_cleanup()

        def fake_hash_suffix(suffix_dir, policy):
            # check that the hash dir is empty and remove it just like the
            # real _hash_suffix
            self.assertEqual([self._hash], os.listdir(suffix_dir))
            hash_dir = os.path.join(suffix_dir, self._hash)
            self.assertEqual([], os.listdir(hash_dir))
            os.rmdir(hash_dir)
            os.rmdir(suffix_dir)
            raise PathNotDir()

        with mock.patch('swift.obj.diskfile.DiskFileManager._hash_suffix',
                        side_effect=fake_hash_suffix) as mock_hash_suffix:
            self.assertEqual(0, relinker.main([
                'cleanup',
                '--swift-dir', self.testdir,
                '--devices', self.devices,
                '--skip-mount',
            ]))

        # the old suffix dir is rehashed before the old partition is removed,
        # but the new suffix dir is not rehashed
        self.assertEqual([mock.call(self.suffix_dir, policy=self.policy)],
                         mock_hash_suffix.call_args_list)

        # Old objectname should be removed, new should still exist
        self.assertTrue(os.path.isdir(self.expected_dir))
        self.assertTrue(os.path.isfile(self.expected_file))
        self.assertFalse(os.path.isfile(
            os.path.join(self.objdir, self.object_fname)))
        self.assertFalse(os.path.exists(self.part_dir))

        with open(os.path.join(self.objects, str(self.next_part),
                               'hashes.invalid')) as fp:
            self.assertEqual(fp.read(), '')
        with open(os.path.join(self.objects, str(self.next_part),
                               'hashes.pkl'), 'rb') as fp:
            hashes = pickle.load(fp)
        self.assertIn(self._hash[-3:], hashes)

    def test_cleanup_no_applicable_policy(self):
        # NB do not prepare part power increase
        self._save_ring()
        with self._mock_relinker():
            self.assertEqual(2, relinker.main([
                'cleanup',
                '--swift-dir', self.testdir,
                '--devices', self.devices,
            ]))
        self.assertEqual(self.logger.get_lines_for_level('warning'),
                         ['No policy found to increase the partition power.'])
        self.assertEqual([], self.logger.get_lines_for_level('error'))

    def test_cleanup_not_mounted(self):
        self._common_test_cleanup()
        with self._mock_relinker():
            self.assertEqual(1, relinker.main([
                'cleanup',
                '--swift-dir', self.testdir,
                '--devices', self.devices,
            ]))
        self.assertEqual(self.logger.get_lines_for_level('warning'), [
            'Skipping sda1 as it is not mounted',
            '1 disks were unmounted',
            '0 hash dirs processed (cleanup=True) '
            '(0 files, 0 linked, 0 removed, 0 errors)',
        ])
        self.assertEqual([], self.logger.get_lines_for_level('error'))

    def test_cleanup_listdir_error(self):
        self._common_test_cleanup()
        with self._mock_relinker():
            with self._mock_listdir():
                self.assertEqual(1, relinker.main([
                    'cleanup',
                    '--swift-dir', self.testdir,
                    '--devices', self.devices,
                    '--skip-mount-check'
                ]))
        self.assertEqual(self.logger.get_lines_for_level('warning'), [
            'Skipping %s because ' % self.objects,
            'There were 1 errors listing partition directories',
            '0 hash dirs processed (cleanup=True) '
            '(0 files, 0 linked, 0 removed, 1 errors)',
        ])
        self.assertEqual([], self.logger.get_lines_for_level('error'))

    def test_cleanup_device_filter(self):
        self._common_test_cleanup()
        with self._mock_relinker():
            self.assertEqual(0, relinker.main([
                'cleanup',
                '--swift-dir', self.testdir,
                '--devices', self.devices,
                '--skip-mount',
                '--device', self.existing_device,
            ]))

        # Old objectname should be removed, new should still exist
        self.assertTrue(os.path.isdir(self.expected_dir))
        self.assertTrue(os.path.isfile(self.expected_file))
        self.assertFalse(os.path.isfile(
            os.path.join(self.objdir, self.object_fname)))
        self.assertEqual([], self.logger.get_lines_for_level('error'))

    def test_cleanup_device_filter_invalid(self):
        self._common_test_cleanup()
        with self._mock_relinker():
            self.assertEqual(0, relinker.main([
                'cleanup',
                '--swift-dir', self.testdir,
                '--devices', self.devices,
                '--skip-mount',
                '--device', 'none',
            ]))

        # Old objectname should still exist, new should still exist
        self.assertTrue(os.path.isdir(self.expected_dir))
        self.assertTrue(os.path.isfile(self.expected_file))
        self.assertTrue(os.path.isfile(
            os.path.join(self.objdir, self.object_fname)))
        self.assertEqual([], self.logger.get_lines_for_level('error'))

    def _time_iter(self, start):
        yield start
        while True:
            yield start + 1

    @patch_policies(
        [StoragePolicy(0, 'platinum', True),
         ECStoragePolicy(
             1, name='ec', is_default=False, ec_type=DEFAULT_TEST_EC_TYPE,
             ec_ndata=4, ec_nparity=2)])
    @mock.patch('os.getpid', return_value=100)
    def test_relink_cleanup(self, mock_getpid):
        # setup a policy-0 object in a part in the second quartile so that its
        # next part *will not* be handled during cleanup
        self._setup_object(lambda part: part >= 2 ** (PART_POWER - 1))
        # create policy-1 object in a part in the first quartile so that its
        # next part *will* be handled during cleanup
        _hash, pol_1_part, pol_1_next_part, objpath = self._get_object_name(
            lambda part: part < 2 ** (PART_POWER - 1))
        self._create_object(POLICIES[1], pol_1_part, _hash)

        state_files = {
            POLICIES[0]: os.path.join(self.devices, self.existing_device,
                                      'relink.objects.json'),
            POLICIES[1]: os.path.join(self.devices, self.existing_device,
                                      'relink.objects-1.json'),
        }

        self.rb.prepare_increase_partition_power()
        self._save_ring()
        ts1 = time.time()
        with mock.patch('time.time', side_effect=self._time_iter(ts1)):
            self.assertEqual(0, relinker.main([
                'relink',
                self.conf_file,
            ]))

        orig_inodes = {}
        for policy, part in zip(POLICIES,
                                (self.part, pol_1_part)):
            state_file = state_files[policy]
            orig_inodes[policy] = os.stat(state_file).st_ino
            state = {str(part): True}
            with open(state_files[policy], 'rt') as f:
                self.assertEqual(json.load(f), {
                    "part_power": PART_POWER,
                    "next_part_power": PART_POWER + 1,
                    "state": state})
        recon_progress = utils.load_recon_cache(self.recon_cache)
        expected_recon_data = {
            'devices': {'sda1': {'parts_done': 2,
                                 'policies': {'0': {
                                     'next_part_power': PART_POWER + 1,
                                     'part_power': PART_POWER,
                                     'parts_done': 1,
                                     'start_time': mock.ANY,
                                     'stats': {'errors': 0,
                                               'files': 1,
                                               'hash_dirs': 1,
                                               'linked': 1,
                                               'removed': 0},
                                     'step': 'relink',
                                     'timestamp': mock.ANY,
                                     'total_parts': 1,
                                     'total_time': 0.0},
                                     '1': {
                                         'next_part_power': PART_POWER + 1,
                                         'part_power': PART_POWER,
                                         'parts_done': 1,
                                         'start_time': mock.ANY,
                                         'stats': {
                                             'errors': 0,
                                             'files': 1,
                                             'hash_dirs': 1,
                                             'linked': 1,
                                             'removed': 0},
                                         'step': 'relink',
                                         'timestamp': mock.ANY,
                                         'total_parts': 1,
                                         'total_time': 0.0}},
                                 'start_time': mock.ANY,
                                 'stats': {'errors': 0,
                                           'files': 2,
                                           'hash_dirs': 2,
                                           'linked': 2,
                                           'removed': 0},
                                 'timestamp': mock.ANY,
                                 'total_parts': 2,
                                 'total_time': 0}},
            'workers': {'100': {'devices': ['sda1'],
                                'return_code': 0,
                                'timestamp': mock.ANY}}}
        self.assertEqual(recon_progress, expected_recon_data)

        self.rb.increase_partition_power()
        self.rb._ring = None  # Force builder to reload ring
        self._save_ring()
        with open(state_files[0], 'rt'), open(state_files[1], 'rt'):
            # Keep the state files open during cleanup so the inode can't be
            # released/re-used when it gets unlinked
            self.assertEqual(orig_inodes[0], os.stat(state_files[0]).st_ino)
            self.assertEqual(orig_inodes[1], os.stat(state_files[1]).st_ino)
            ts1 = time.time()
            with mock.patch('time.time', side_effect=self._time_iter(ts1)):
                self.assertEqual(0, relinker.main([
                    'cleanup',
                    self.conf_file,
                ]))
            self.assertNotEqual(orig_inodes[0], os.stat(state_files[0]).st_ino)
            self.assertNotEqual(orig_inodes[1], os.stat(state_files[1]).st_ino)
        for policy, part, next_part in zip(POLICIES,
                                           (self.part, pol_1_part),
                                           (None, pol_1_next_part)):
            state_file = state_files[policy]
            state = {str(part): True}
            if next_part is not None:
                # cleanup will process the new partition as well as the old if
                # old is in first quartile
                state[str(next_part)] = True
            with open(state_file, 'rt') as f:
                # NB: part_power/next_part_power tuple changed, so state was
                # reset (though we track prev_part_power for an efficient clean
                # up)
                self.assertEqual(json.load(f), {
                    "prev_part_power": PART_POWER,
                    "part_power": PART_POWER + 1,
                    "next_part_power": PART_POWER + 1,
                    "state": state})
        recon_progress = utils.load_recon_cache(self.recon_cache)
        expected_recon_data = {
            'devices': {'sda1': {'parts_done': 3,
                                 'policies': {'0': {
                                     'next_part_power': PART_POWER + 1,
                                     'part_power': PART_POWER + 1,
                                     'parts_done': 1,
                                     'start_time': mock.ANY,
                                     'stats': {'errors': 0,
                                               'files': 1,
                                               'hash_dirs': 1,
                                               'linked': 0,
                                               'removed': 1},
                                     'step': 'cleanup',
                                     'timestamp': mock.ANY,
                                     'total_parts': 1,
                                     'total_time': 0.0},
                                     '1': {
                                         'next_part_power': PART_POWER + 1,
                                         'part_power': PART_POWER + 1,
                                         'parts_done': 2,
                                         'start_time': mock.ANY,
                                         'stats': {
                                             'errors': 0,
                                             'files': 1,
                                             'hash_dirs': 1,
                                             'linked': 0,
                                             'removed': 1},
                                         'step': 'cleanup',
                                         'timestamp': mock.ANY,
                                         'total_parts': 2,
                                         'total_time': 0.0}},
                                 'start_time': mock.ANY,
                                 'stats': {'errors': 0,
                                           'files': 2,
                                           'hash_dirs': 2,
                                           'linked': 0,
                                           'removed': 2},
                                 'timestamp': mock.ANY,
                                 'total_parts': 3,
                                 'total_time': 0}},
            'workers': {'100': {'devices': ['sda1'],
                                'return_code': 0,
                                'timestamp': mock.ANY}}}
        self.assertEqual(recon_progress, expected_recon_data)

    def test_devices_filter_filtering(self):
        # With no filtering, returns all devices
        r = relinker.Relinker(
            {'devices': self.devices,
             'recon_cache_path': self.recon_cache_path},
            self.logger, self.existing_device)
        devices = r.devices_filter("", [self.existing_device])
        self.assertEqual(set([self.existing_device]), devices)

        # With a matching filter, returns what is matching
        devices = r.devices_filter("", [self.existing_device, 'sda2'])
        self.assertEqual(set([self.existing_device]), devices)

        # With a non matching filter, returns nothing
        r.device_list = ['none']
        devices = r.devices_filter("", [self.existing_device])
        self.assertEqual(set(), devices)

    def test_hook_pre_post_device_locking(self):
        r = relinker.Relinker(
            {'devices': self.devices,
             'recon_cache_path': self.recon_cache_path},
            self.logger, self.existing_device)
        device_path = os.path.join(self.devices, self.existing_device)
        r.datadir = 'object'  # would get set in process_policy
        r.states = {"state": {}, "part_power": PART_POWER,
                    "next_part_power": PART_POWER + 1}  # ditto
        lock_file = os.path.join(device_path, '.relink.%s.lock' % r.datadir)
        r.policy = self.policy

        # The first run gets the lock
        r.hook_pre_device(device_path)
        self.assertIsNotNone(r.dev_lock)

        # A following run would block
        with self.assertRaises(IOError) as raised:
            with open(lock_file, 'a') as f:
                fcntl.flock(f.fileno(), fcntl.LOCK_EX | fcntl.LOCK_NB)
        self.assertEqual(errno.EAGAIN, raised.exception.errno)

        # Another must not get the lock, so it must return an empty list
        r.hook_post_device(device_path)
        self.assertIsNone(r.dev_lock)

        with open(lock_file, 'a') as f:
            fcntl.flock(f.fileno(), fcntl.LOCK_EX | fcntl.LOCK_NB)

    def _test_state_file(self, pol, expected_recon_data):
        r = relinker.Relinker(
            {'devices': self.devices,
             'recon_cache_path': self.recon_cache_path,
             'stats_interval': 0.0},
            self.logger, [self.existing_device])
        device_path = os.path.join(self.devices, self.existing_device)
        r.datadir = 'objects'
        r.part_power = PART_POWER
        r.next_part_power = PART_POWER + 1
        datadir_path = os.path.join(device_path, r.datadir)
        state_file = os.path.join(device_path, 'relink.%s.json' % r.datadir)
        r.policy = pol
        r.pid = 1234  # for recon workers stats

        recon_progress = utils.load_recon_cache(self.recon_cache)
        # the progress for the current policy should be gone. So we should
        # just have anything from any other process polices.. if any.
        self.assertEqual(recon_progress, expected_recon_data)

        # Start relinking
        r.states = {
            "part_power": PART_POWER,
            "next_part_power": PART_POWER + 1,
            "state": {},
        }

        # Load the states: As it starts, it must be empty
        r.hook_pre_device(device_path)
        self.assertEqual({}, r.states["state"])
        os.close(r.dev_lock)  # Release the lock

        # Partition 312 is ignored because it must have been created with the
        # next_part_power, so it does not need to be relinked
        # 96 and 227 are reverse ordered
        # auditor_status_ALL.json is ignored because it's not a partition
        self.assertEqual(['227', '96'], r.partitions_filter(
            "", ['96', '227', '312', 'auditor_status.json']))
        self.assertEqual(r.states["state"], {'96': False, '227': False})

        r.diskfile_mgr = DiskFileRouter({
            'devices': self.devices,
            'mount_check': False,
        }, self.logger)[r.policy]

        # Ack partition 96
        r.hook_pre_partition(os.path.join(datadir_path, '96'))
        r.hook_post_partition(os.path.join(datadir_path, '96'))
        self.assertEqual(r.states["state"], {'96': True, '227': False})
        self.assertEqual(self.logger.get_lines_for_level("info"), [
            "Step: relink Device: sda1 Policy: %s "
            "Partitions: 1/2" % r.policy.name,
        ])
        with open(state_file, 'rt') as f:
            self.assertEqual(json.load(f), {
                "part_power": PART_POWER,
                "next_part_power": PART_POWER + 1,
                "state": {'96': True, '227': False}})
        recon_progress = utils.load_recon_cache(self.recon_cache)
        expected_recon_data.update(
            {'devices': {
                'sda1': {
                    'parts_done': 1,
                    'policies': {
                        str(pol.idx): {
                            'next_part_power': PART_POWER + 1,
                            'part_power': PART_POWER,
                            'parts_done': 1,
                            'start_time': mock.ANY,
                            'stats': {
                                'errors': 0,
                                'files': 0,
                                'hash_dirs': 0,
                                'linked': 0,
                                'removed': 0},
                            'step': 'relink',
                            'timestamp': mock.ANY,
                            'total_parts': 2}},
                    'start_time': mock.ANY,
                    'stats': {
                        'errors': 0,
                        'files': 0,
                        'hash_dirs': 0,
                        'linked': 0,
                        'removed': 0},
                    'timestamp': mock.ANY,
                    'total_parts': 2,
                    'total_time': 0}},
             'workers': {
                '1234': {'timestamp': mock.ANY,
                         'return_code': None,
                         'devices': ['sda1']}}})
        self.assertEqual(recon_progress, expected_recon_data)

        # Restart relinking after only part 96 was done
        self.logger.clear()
        self.assertEqual(['227'],
                         r.partitions_filter("", ['96', '227', '312']))
        self.assertEqual(r.states["state"], {'96': True, '227': False})

        # ...but there's an error
        r.hook_pre_partition(os.path.join(datadir_path, '227'))
        r.stats['errors'] += 1
        r.hook_post_partition(os.path.join(datadir_path, '227'))
        self.assertEqual(self.logger.get_lines_for_level("info"), [
            "Step: relink Device: sda1 Policy: %s "
            "Partitions: 1/2" % r.policy.name,
        ])
        self.assertEqual(r.states["state"], {'96': True, '227': False})
        with open(state_file, 'rt') as f:
            self.assertEqual(json.load(f), {
                "part_power": PART_POWER,
                "next_part_power": PART_POWER + 1,
                "state": {'96': True, '227': False}})

        # OK, one more try
        self.logger.clear()
        self.assertEqual(['227'],
                         r.partitions_filter("", ['96', '227', '312']))
        self.assertEqual(r.states["state"], {'96': True, '227': False})

        # Ack partition 227
        r.hook_pre_partition(os.path.join(datadir_path, '227'))
        r.hook_post_partition(os.path.join(datadir_path, '227'))
        self.assertEqual(self.logger.get_lines_for_level("info"), [
            "Step: relink Device: sda1 Policy: %s "
            "Partitions: 2/2" % r.policy.name,
        ])
        self.assertEqual(r.states["state"], {'96': True, '227': True})
        with open(state_file, 'rt') as f:
            self.assertEqual(json.load(f), {
                "part_power": PART_POWER,
                "next_part_power": PART_POWER + 1,
                "state": {'96': True, '227': True}})
        recon_progress = utils.load_recon_cache(self.recon_cache)
        expected_recon_data.update(
            {'devices': {
                'sda1': {
                    'parts_done': 2,
                    'policies': {
                        str(pol.idx): {
                            'next_part_power': PART_POWER + 1,
                            'part_power': PART_POWER,
                            'parts_done': 2,
                            'start_time': mock.ANY,
                            'stats': {
                                'errors': 1,
                                'files': 0,
                                'hash_dirs': 0,
                                'linked': 0,
                                'removed': 0},
                            'step': 'relink',
                            'timestamp': mock.ANY,
                            'total_parts': 2}},
                    'start_time': mock.ANY,
                    'stats': {
                        'errors': 1,
                        'files': 0,
                        'hash_dirs': 0,
                        'linked': 0,
                        'removed': 0},
                    'timestamp': mock.ANY,
                    'total_parts': 2,
                    'total_time': 0}}})
        self.assertEqual(recon_progress, expected_recon_data)

        # If the process restarts, it reload the state
        r.states = {
            "part_power": PART_POWER,
            "next_part_power": PART_POWER + 1,
            "state": {},
        }
        r.hook_pre_device(device_path)
        self.assertEqual(r.states, {
            "part_power": PART_POWER,
            "next_part_power": PART_POWER + 1,
            "state": {'96': True, '227': True}})
        os.close(r.dev_lock)  # Release the lock

        # Start cleanup -- note that part_power and next_part_power now match!
        r.do_cleanup = True
        r.part_power = PART_POWER + 1
        r.states = {
            "part_power": PART_POWER + 1,
            "next_part_power": PART_POWER + 1,
            "state": {},
        }
        # ...which means our state file was ignored
        r.hook_pre_device(device_path)
        self.assertEqual(r.states, {
            "prev_part_power": PART_POWER,
            "part_power": PART_POWER + 1,
            "next_part_power": PART_POWER + 1,
            "state": {}})
        os.close(r.dev_lock)  # Release the lock

        self.assertEqual(['227', '96'],
                         r.partitions_filter("", ['96', '227', '312']))
        # Ack partition 227
        r.hook_pre_partition(os.path.join(datadir_path, '227'))
        r.hook_post_partition(os.path.join(datadir_path, '227'))
        self.assertIn("Step: cleanup Device: sda1 Policy: %s "
                      "Partitions: 1/2" % r.policy.name,
                      self.logger.get_lines_for_level("info"))
        self.assertEqual(r.states["state"],
                         {'96': False, '227': True})
        with open(state_file, 'rt') as f:
            self.assertEqual(json.load(f), {
                "prev_part_power": PART_POWER,
                "part_power": PART_POWER + 1,
                "next_part_power": PART_POWER + 1,
                "state": {'96': False, '227': True}})
        recon_progress = utils.load_recon_cache(self.recon_cache)
        expected_recon_data.update(
            {'devices': {
                'sda1': {
                    'parts_done': 1,
                    'policies': {
                        str(pol.idx): {
                            'next_part_power': PART_POWER + 1,
                            'part_power': PART_POWER + 1,
                            'parts_done': 1,
                            'start_time': mock.ANY,
                            'stats': {
                                'errors': 0,
                                'files': 0,
                                'hash_dirs': 0,
                                'linked': 0,
                                'removed': 0},
                            'step': 'cleanup',
                            'timestamp': mock.ANY,
                            'total_parts': 2}},
                    'start_time': mock.ANY,
                    'stats': {
                        'errors': 0,
                        'files': 0,
                        'hash_dirs': 0,
                        'linked': 0,
                        'removed': 0},
                    'timestamp': mock.ANY,
                    'total_parts': 2,
                    'total_time': 0}}})
        self.assertEqual(recon_progress, expected_recon_data)

        # Restart cleanup after only part 227 was done
        self.assertEqual(['96'], r.partitions_filter("", ['96', '227', '312']))
        self.assertEqual(r.states["state"],
                         {'96': False, '227': True})

        # Ack partition 96
        r.hook_post_partition(os.path.join(datadir_path, '96'))
        self.assertIn("Step: cleanup Device: sda1 Policy: %s "
                      "Partitions: 2/2" % r.policy.name,
                      self.logger.get_lines_for_level("info"))
        self.assertEqual(r.states["state"],
                         {'96': True, '227': True})
        with open(state_file, 'rt') as f:
            self.assertEqual(json.load(f), {
                "prev_part_power": PART_POWER,
                "part_power": PART_POWER + 1,
                "next_part_power": PART_POWER + 1,
                "state": {'96': True, '227': True}})

        recon_progress = utils.load_recon_cache(self.recon_cache)
        expected_recon_data.update(
            {'devices': {
                'sda1': {
                    'parts_done': 2,
                    'policies': {
                        str(pol.idx): {
                            'next_part_power': PART_POWER + 1,
                            'part_power': PART_POWER + 1,
                            'parts_done': 2,
                            'start_time': mock.ANY,
                            'stats': {
                                'errors': 0,
                                'files': 0,
                                'hash_dirs': 0,
                                'linked': 0,
                                'removed': 0},
                            'step': 'cleanup',
                            'timestamp': mock.ANY,
                            'total_parts': 2}},
                    'start_time': mock.ANY,
                    'stats': {
                        'errors': 0,
                        'files': 0,
                        'hash_dirs': 0,
                        'linked': 0,
                        'removed': 0},
                    'timestamp': mock.ANY,
                    'total_parts': 2,
                    'total_time': 0}}})
        self.assertEqual(recon_progress, expected_recon_data)

        # At the end, the state is still accurate
        r.states = {
            "prev_part_power": PART_POWER,
            "part_power": PART_POWER + 1,
            "next_part_power": PART_POWER + 1,
            "state": {},
        }
        r.hook_pre_device(device_path)
        self.assertEqual(r.states["state"],
                         {'96': True, '227': True})
        os.close(r.dev_lock)  # Release the lock

        # If the part_power/next_part_power tuple differs, restart from scratch
        r.states = {
            "part_power": PART_POWER + 1,
            "next_part_power": PART_POWER + 2,
            "state": {},
        }
        r.hook_pre_device(device_path)
        self.assertEqual(r.states["state"], {})
        self.assertFalse(os.path.exists(state_file))
        # this will also reset the recon stats
        recon_progress = utils.load_recon_cache(self.recon_cache)
        expected_recon_data.update({
            'devices': {
                'sda1': {
                    'parts_done': 0,
                    'policies': {
                        str(pol.idx): {
                            'next_part_power': PART_POWER + 2,
                            'part_power': PART_POWER + 1,
                            'parts_done': 0,
                            'start_time': mock.ANY,
                            'stats': {
                                'errors': 0,
                                'files': 0,
                                'hash_dirs': 0,
                                'linked': 0,
                                'removed': 0},
                            'step': 'cleanup',
                            'timestamp': mock.ANY,
                            'total_parts': 0}},
                    'start_time': mock.ANY,
                    'stats': {
                        'errors': 0,
                        'files': 0,
                        'hash_dirs': 0,
                        'linked': 0,
                        'removed': 0},
                    'timestamp': mock.ANY,
                    'total_parts': 0,
                    'total_time': 0}}})
        self.assertEqual(recon_progress, expected_recon_data)
        os.close(r.dev_lock)  # Release the lock

        # If the file gets corrupted, restart from scratch
        with open(state_file, 'wt') as f:
            f.write('NOT JSON')
        r.states = {
            "part_power": PART_POWER,
            "next_part_power": PART_POWER + 1,
            "state": {},
        }
        r.hook_pre_device(device_path)
        self.assertEqual(r.states["state"], {})
        self.assertFalse(os.path.exists(state_file))
        recon_progress = utils.load_recon_cache(self.recon_cache)
        expected_recon_data.update({
            'devices': {
                'sda1': {
                    'parts_done': 0,
                    'policies': {
                        str(pol.idx): {
                            'next_part_power': PART_POWER + 1,
                            'part_power': PART_POWER,
                            'parts_done': 0,
                            'start_time': mock.ANY,
                            'stats': {
                                'errors': 0,
                                'files': 0,
                                'hash_dirs': 0,
                                'linked': 0,
                                'removed': 0},
                            'step': 'cleanup',
                            'timestamp': mock.ANY,
                            'total_parts': 0}},
                    'start_time': mock.ANY,
                    'stats': {
                        'errors': 0,
                        'files': 0,
                        'hash_dirs': 0,
                        'linked': 0,
                        'removed': 0},
                    'timestamp': mock.ANY,
                    'total_parts': 0,
                    'total_time': 0}}})
        self.assertEqual(recon_progress, expected_recon_data)
        os.close(r.dev_lock)  # Release the lock
        return expected_recon_data

    @patch_policies(
        [StoragePolicy(0, 'platinum', True),
         ECStoragePolicy(
            1, name='ec', is_default=False, ec_type=DEFAULT_TEST_EC_TYPE,
            ec_ndata=4, ec_nparity=2)])
    def test_state_file(self):
        expected_recon_data = {}
        for policy in POLICIES:
            # because we specifying a device, it should be itself reset
            expected_recon_data = self._test_state_file(
                policy, expected_recon_data)
            self.logger.clear()

    def test_cleanup_relinked_ok(self):
        self._common_test_cleanup()
        with self._mock_relinker():
            self.assertEqual(0, relinker.main([
                'cleanup',
                '--swift-dir', self.testdir,
                '--devices', self.devices,
                '--skip-mount',
            ]))

        self.assertTrue(os.path.isfile(self.expected_file))  # link intact
        self.assertEqual([], self.logger.get_lines_for_level('warning'))
        # old partition should be cleaned up
        self.assertFalse(os.path.exists(self.part_dir))
        info_lines = self.logger.get_lines_for_level('info')
        self.assertIn('1 hash dirs processed (cleanup=True) '
                      '(1 files, 0 linked, 1 removed, 0 errors)', info_lines)
        self.assertEqual([], self.logger.get_lines_for_level('error'))

    def test_cleanup_not_yet_relinked(self):
        # force new partition to be above range of partitions visited during
        # cleanup
        self._setup_object(lambda part: part >= 2 ** (PART_POWER - 1))
        self._common_test_cleanup(relink=False)
        with self._mock_relinker():
            self.assertEqual(0, relinker.main([
                'cleanup',
                '--swift-dir', self.testdir,
                '--devices', self.devices,
                '--skip-mount',
            ]))

        self.assertTrue(os.path.isfile(self.expected_file))  # link created
        # old partition should be cleaned up
        self.assertFalse(os.path.exists(self.part_dir))
        self.assertEqual([], self.logger.get_lines_for_level('warning'))
        self.assertIn(
            'Relinking (cleanup) created link: %s to %s'
            % (self.objname, self.expected_file),
            self.logger.get_lines_for_level('debug'))
        info_lines = self.logger.get_lines_for_level('info')
        self.assertIn('1 hash dirs processed (cleanup=True) '
                      '(1 files, 1 linked, 1 removed, 0 errors)', info_lines)
        # suffix should be invalidated and rehashed in new partition
        hashes_invalid = os.path.join(self.next_part_dir, 'hashes.invalid')
        self.assertTrue(os.path.exists(hashes_invalid))
        with open(hashes_invalid, 'r') as fd:
            self.assertEqual('', fd.read().strip())
        self.assertEqual([], self.logger.get_lines_for_level('error'))

    def test_cleanup_not_yet_relinked_low(self):
        # force new partition to be in the range of partitions visited during
        # cleanup, but not exist until after cleanup would have visited it
        self._setup_object(lambda part: part < 2 ** (PART_POWER - 1))
        self._common_test_cleanup(relink=False)
        self.assertFalse(os.path.isfile(self.expected_file))
        self.assertFalse(os.path.exists(self.next_part_dir))
        # Relinker processes partitions in reverse order; as a result, the
        # "normal" rehash during cleanup won't hit this, since it doesn't
        # exist yet -- but when we finish processing the old partition,
        # we'll loop back around.
        with self._mock_relinker():
            self.assertEqual(0, relinker.main([
                'cleanup',
                '--swift-dir', self.testdir,
                '--devices', self.devices,
                '--skip-mount',
            ]))

        self.assertTrue(os.path.isfile(self.expected_file))  # link created
        # old partition should be cleaned up
        self.assertFalse(os.path.exists(self.part_dir))
        self.assertEqual([], self.logger.get_lines_for_level('warning'))
        self.assertIn(
            'Relinking (cleanup) created link: %s to %s'
            % (self.objname, self.expected_file),
            self.logger.get_lines_for_level('debug'))
        info_lines = self.logger.get_lines_for_level('info')
        self.assertIn('1 hash dirs processed (cleanup=True) '
                      '(1 files, 1 linked, 1 removed, 0 errors)', info_lines)
        # suffix should be invalidated and rehashed in new partition
        hashes_invalid = os.path.join(self.next_part_dir, 'hashes.invalid')
        self.assertTrue(os.path.exists(hashes_invalid))
        with open(hashes_invalid, 'r') as fd:
            self.assertEqual('', fd.read().strip())
        self.assertEqual([], self.logger.get_lines_for_level('error'))

    def test_cleanup_same_object_different_inode_in_new_partition(self):
        # force rehash of new partition to not happen during cleanup
        self._setup_object(lambda part: part >= 2 ** (PART_POWER - 1))
        self._common_test_cleanup(relink=False)
        # new file in the new partition but different inode
        os.makedirs(self.expected_dir)
        with open(self.expected_file, 'w') as fd:
            fd.write('same but different')

        with self._mock_relinker():
            res = relinker.main([
                'cleanup',
                '--swift-dir', self.testdir,
                '--devices', self.devices,
                '--skip-mount',
            ])

        self.assertEqual(1, res)
        self.assertTrue(os.path.isfile(self.objname))
        with open(self.objname, 'r') as fd:
            self.assertEqual('Hello World!', fd.read())
        self.assertTrue(os.path.isfile(self.expected_file))
        with open(self.expected_file, 'r') as fd:
            self.assertEqual('same but different', fd.read())
        warning_lines = self.logger.get_lines_for_level('warning')
        self.assertEqual(2, len(warning_lines), warning_lines)
        self.assertIn('Error relinking (cleanup): failed to relink %s to %s'
                      % (self.objname, self.expected_file), warning_lines[0])
        # suffix should not be invalidated in new partition
        hashes_invalid = os.path.join(self.next_part_dir, 'hashes.invalid')
        self.assertFalse(os.path.exists(hashes_invalid))
        self.assertEqual('1 hash dirs processed (cleanup=True) '
                         '(1 files, 0 linked, 0 removed, 1 errors)',
                         warning_lines[1])
        self.assertEqual([], self.logger.get_lines_for_level('error'))

    def test_cleanup_older_object_in_new_partition(self):
        # relink of the current object failed, but there is an older version of
        # same object in the new partition
        # force rehash of new partition to not happen during cleanup
        self._setup_object(lambda part: part >= 2 ** (PART_POWER - 1))
        self._common_test_cleanup(relink=False)
        os.makedirs(self.expected_dir)
        older_obj_file = os.path.join(
            self.expected_dir,
            utils.Timestamp(int(self.obj_ts) - 1).internal + '.data')
        with open(older_obj_file, "wb") as fd:
            fd.write(b"Hello Olde Worlde!")
            write_metadata(fd, {'name': self.obj_path, 'Content-Length': '18'})

        with self._mock_relinker():
            res = relinker.main([
                'cleanup',
                '--swift-dir', self.testdir,
                '--devices', self.devices,
                '--skip-mount',
            ])

        self.assertEqual(0, res)
        # old partition should be cleaned up
        self.assertFalse(os.path.exists(self.part_dir))
        # which is also going to clean up the older file
        self.assertFalse(os.path.isfile(older_obj_file))
        self.assertTrue(os.path.isfile(self.expected_file))  # link created
        self.assertIn(
            'Relinking (cleanup) created link: %s to %s'
            % (self.objname, self.expected_file),
            self.logger.get_lines_for_level('debug'))
        self.assertEqual([], self.logger.get_lines_for_level('warning'))
        info_lines = self.logger.get_lines_for_level('info')
        self.assertIn('1 hash dirs processed (cleanup=True) '
                      '(1 files, 1 linked, 1 removed, 0 errors)', info_lines)
        # suffix should be invalidated and rehashed in new partition
        hashes_invalid = os.path.join(self.next_part_dir, 'hashes.invalid')
        self.assertTrue(os.path.exists(hashes_invalid))
        with open(hashes_invalid, 'r') as fd:
            self.assertEqual('', fd.read().strip())
        self.assertEqual([], self.logger.get_lines_for_level('error'))

    def test_cleanup_deleted(self):
        # force rehash of new partition to not happen during cleanup
        self._setup_object(lambda part: part >= 2 ** (PART_POWER - 1))
        self._common_test_cleanup()
        # rehash during relink creates hashes.invalid...
        hashes_invalid = os.path.join(self.next_part_dir, 'hashes.invalid')
        self.assertTrue(os.path.exists(hashes_invalid))

        # Pretend the object got deleted in between and there is a tombstone
        # note: the tombstone would normally be at a newer timestamp but here
        # we make the tombstone at same timestamp - it  is treated as the
        # 'required' file in the new partition, so the .data is deleted in the
        # old partition
        fname_ts = self.expected_file[:-4] + "ts"
        os.rename(self.expected_file, fname_ts)
        self.assertTrue(os.path.isfile(fname_ts))

        with self._mock_relinker():
            self.assertEqual(0, relinker.main([
                'cleanup',
                '--swift-dir', self.testdir,
                '--devices', self.devices,
                '--skip-mount',
            ]))
        self.assertTrue(os.path.isfile(fname_ts))
        # old partition should be cleaned up
        self.assertFalse(os.path.exists(self.part_dir))
        # suffix should not be invalidated in new partition
        self.assertTrue(os.path.exists(hashes_invalid))
        with open(hashes_invalid, 'r') as fd:
            self.assertEqual('', fd.read().strip())
        info_lines = self.logger.get_lines_for_level('info')
        self.assertIn('1 hash dirs processed (cleanup=True) '
                      '(0 files, 0 linked, 1 removed, 0 errors)', info_lines)
        self.assertEqual([], self.logger.get_lines_for_level('error'))

    def test_cleanup_old_part_careful_file(self):
        self._common_test_cleanup()
        # make some extra junk file in the part
        extra_file = os.path.join(self.part_dir, 'extra')
        with open(extra_file, 'w'):
            pass
        with self._mock_relinker():
            self.assertEqual(0, relinker.main([
                'cleanup',
                '--swift-dir', self.testdir,
                '--devices', self.devices,
                '--skip-mount',
            ]))
        # old partition can't be cleaned up
        self.assertTrue(os.path.exists(self.part_dir))
        self.assertEqual([], self.logger.get_lines_for_level('error'))

    def test_cleanup_old_part_careful_dir(self):
        self._common_test_cleanup()
        # make some extra junk directory in the part
        extra_dir = os.path.join(self.part_dir, 'extra')
        os.mkdir(extra_dir)
        self.assertEqual(0, relinker.main([
            'cleanup',
            '--swift-dir', self.testdir,
            '--devices', self.devices,
            '--skip-mount',
        ]))
        # old partition can't be cleaned up
        self.assertTrue(os.path.exists(self.part_dir))
        self.assertTrue(os.path.exists(extra_dir))

<<<<<<< HEAD
=======
    def test_cleanup_old_part_replication_lock_taken(self):
        # verify that relinker must take the replication lock before deleting
        # it, and handles the LockTimeout when unable to take it
        self._common_test_cleanup()

        config = """
        [DEFAULT]
        swift_dir = %s
        devices = %s
        mount_check = false
        replication_lock_timeout = 1

        [object-relinker]
        """ % (self.testdir, self.devices)
        conf_file = os.path.join(self.testdir, 'relinker.conf')
        with open(conf_file, 'w') as f:
            f.write(dedent(config))

        with utils.lock_path(self.part_dir, name='replication'):
            # lock taken so relinker should be unable to remove the lock file
            with self._mock_relinker():
                self.assertEqual(0, relinker.main(['cleanup', conf_file]))
        # old partition can't be cleaned up
        self.assertTrue(os.path.exists(self.part_dir))
        self.assertTrue(os.path.exists(
            os.path.join(self.part_dir, '.lock-replication')))
        self.assertEqual([], self.logger.get_lines_for_level('error'))

    def test_cleanup_old_part_partition_lock_taken(self):
        # verify that relinker must take the partition lock before deleting
        # it, and handles the LockTimeout when unable to take it
        self._common_test_cleanup()

        config = """
        [DEFAULT]
        swift_dir = %s
        devices = %s
        mount_check = false
        replication_lock_timeout = 1

        [object-relinker]
        """ % (self.testdir, self.devices)
        conf_file = os.path.join(self.testdir, 'relinker.conf')
        with open(conf_file, 'w') as f:
            f.write(dedent(config))

        with utils.lock_path(self.part_dir):
            # lock taken so relinker should be unable to remove the lock file
            with self._mock_relinker(), mock.patch(
                    'swift.common.utils.DEFAULT_LOCK_TIMEOUT', 0.1):
                self.assertEqual(0, relinker.main(['cleanup', conf_file]))
        # old partition can't be cleaned up
        self.assertTrue(os.path.exists(self.part_dir))
        self.assertTrue(os.path.exists(
            os.path.join(self.part_dir, '.lock')))
        self.assertEqual([], self.logger.get_lines_for_level('error'))
        warning_lines = self.logger.get_lines_for_level('warning')
        self.assertEqual(1, len(warning_lines))
        self.assertIn('Error invalidating suffix', warning_lines[0])
        self.assertIn('LockTimeout', warning_lines[0])

>>>>>>> 61fe52df
    def test_cleanup_old_part_robust(self):
        self._common_test_cleanup()

        orig_get_hashes = DiskFileManager.get_hashes
        calls = []

        def mock_get_hashes(mgr, device, part, suffixes, policy):
            orig_resp = orig_get_hashes(mgr, device, part, suffixes, policy)
            if part == self.part:
                expected_files = ['.lock', 'hashes.pkl', 'hashes.invalid']
                self.assertEqual(set(expected_files),
                                 set(os.listdir(self.part_dir)))
                # unlink a random file, should be empty
                os.unlink(os.path.join(self.part_dir, 'hashes.pkl'))
                # create an ssync replication lock, too
                with open(os.path.join(self.part_dir,
                                       '.lock-replication'), 'w'):
                    pass
                calls.append(True)
            elif part == self.next_part:
                # sometimes our random obj needs to rehash the next part too
                pass
            else:
                self.fail('Unexpected call to get_hashes for %r' % part)
            return orig_resp

        with mock.patch.object(DiskFileManager, 'get_hashes', mock_get_hashes):
            with self._mock_relinker():
                self.assertEqual(0, relinker.main([
                    'cleanup',
                    '--swift-dir', self.testdir,
                    '--devices', self.devices,
                    '--skip-mount',
                ]))
        self.assertEqual([True], calls)
        # old partition can still be cleaned up
        self.assertFalse(os.path.exists(self.part_dir))
        self.assertEqual([], self.logger.get_lines_for_level('error'))

    def test_cleanup_reapable(self):
        # relink a tombstone
        fname_ts = self.objname[:-4] + "ts"
        os.rename(self.objname, fname_ts)
        self.objname = fname_ts
        self.expected_file = self.expected_file[:-4] + "ts"
        self._common_test_cleanup()
        self.assertTrue(os.path.exists(self.expected_file))  # sanity check

        with self._mock_relinker(), \
                mock.patch('time.time', return_value=1e10 - 1):  # far future
            self.assertEqual(0, relinker.main([
                'cleanup',
                '--swift-dir', self.testdir,
                '--devices', self.devices,
                '--skip-mount',
            ]))
        self.assertEqual(self.logger.get_lines_for_level('error'), [])
        self.assertEqual(self.logger.get_lines_for_level('warning'), [])
        # reclaimed during relinker cleanup...
        self.assertFalse(os.path.exists(self.objname))
        # reclaimed during relinker relink or relinker cleanup, depending on
        # which quartile the partition is in ...
        self.assertFalse(os.path.exists(self.expected_file))

    def test_cleanup_new_does_not_exist(self):
        self._common_test_cleanup()
        # Pretend the file in the new place got deleted in between relink and
        # cleanup: cleanup should re-create the link
        os.remove(self.expected_file)

        with self._mock_relinker():
            self.assertEqual(0, relinker.main([
                'cleanup',
                '--swift-dir', self.testdir,
                '--devices', self.devices,
                '--skip-mount',
            ]))
        self.assertTrue(os.path.isfile(self.expected_file))  # link created
        # old partition should be cleaned up
        self.assertFalse(os.path.exists(self.part_dir))
        self.assertIn(
            'Relinking (cleanup) created link: %s to %s'
            % (self.objname, self.expected_file),
            self.logger.get_lines_for_level('debug'))
        self.assertEqual([], self.logger.get_lines_for_level('warning'))
        info_lines = self.logger.get_lines_for_level('info')
        self.assertIn('1 hash dirs processed (cleanup=True) '
                      '(1 files, 1 linked, 1 removed, 0 errors)', info_lines)
        self.assertEqual([], self.logger.get_lines_for_level('error'))

    def test_cleanup_new_does_not_exist_and_relink_fails(self):
        # force rehash of new partition to not happen during cleanup
        self._setup_object(lambda part: part >= 2 ** (PART_POWER - 1))
        self._common_test_cleanup()
        # rehash during relink creates hashes.invalid...
        hashes_invalid = os.path.join(self.next_part_dir, 'hashes.invalid')
        self.assertTrue(os.path.exists(hashes_invalid))
        # Pretend the file in the new place got deleted in between relink and
        # cleanup: cleanup attempts to re-create the link but fails
        os.remove(self.expected_file)

        with mock.patch('swift.obj.diskfile.os.link', side_effect=OSError):
            with self._mock_relinker():
                self.assertEqual(1, relinker.main([
                    'cleanup',
                    '--swift-dir', self.testdir,
                    '--devices', self.devices,
                    '--skip-mount',
                ]))
        self.assertFalse(os.path.isfile(self.expected_file))
        self.assertTrue(os.path.isfile(self.objname))  # old file intact
        self.assertEqual(self.logger.get_lines_for_level('warning'), [
            'Error relinking (cleanup): failed to relink %s to %s: '
            % (self.objname, self.expected_file),
            '1 hash dirs processed (cleanup=True) '
            '(1 files, 0 linked, 0 removed, 1 errors)',
        ])
        # suffix should not be invalidated in new partition
        self.assertTrue(os.path.exists(hashes_invalid))
        with open(hashes_invalid, 'r') as fd:
            self.assertEqual('', fd.read().strip())
        # nor in the old partition
        old_hashes_invalid = os.path.join(self.part_dir, 'hashes.invalid')
        self.assertFalse(os.path.exists(old_hashes_invalid))
        self.assertEqual([], self.logger.get_lines_for_level('error'))

    def test_cleanup_remove_fails(self):
        meta_file = utils.Timestamp(int(self.obj_ts) + 1).internal + '.meta'
        old_meta_path = os.path.join(self.objdir, meta_file)
        new_meta_path = os.path.join(self.expected_dir, meta_file)

        with open(old_meta_path, 'w') as fd:
            fd.write('meta file in old partition')
        self._common_test_cleanup()

        calls = []
        orig_remove = os.remove

        def mock_remove(path, *args, **kwargs):
            calls.append(path)
            if len(calls) == 1:
                raise OSError
            return orig_remove(path)

        with mock.patch('swift.obj.diskfile.os.remove', mock_remove):
            with self._mock_relinker():
                self.assertEqual(1, relinker.main([
                    'cleanup',
                    '--swift-dir', self.testdir,
                    '--devices', self.devices,
                    '--skip-mount',
                ]))
        self.assertEqual([old_meta_path, self.objname], calls)
        self.assertTrue(os.path.isfile(self.expected_file))  # new file intact
        self.assertTrue(os.path.isfile(new_meta_path))  # new file intact
        self.assertFalse(os.path.isfile(self.objname))  # old file removed
        self.assertTrue(os.path.isfile(old_meta_path))  # meta file remove fail
        self.assertEqual(self.logger.get_lines_for_level('warning'), [
            'Error cleaning up %s: OSError()' % old_meta_path,
            '1 hash dirs processed (cleanup=True) '
            '(2 files, 0 linked, 1 removed, 1 errors)',
        ])
        self.assertEqual([], self.logger.get_lines_for_level('error'))

    def test_cleanup_two_files_need_linking(self):
        meta_file = utils.Timestamp(int(self.obj_ts) + 1).internal + '.meta'
        old_meta_path = os.path.join(self.objdir, meta_file)
        new_meta_path = os.path.join(self.expected_dir, meta_file)

        with open(old_meta_path, 'w') as fd:
            fd.write('unexpected file in old partition')
        self._common_test_cleanup(relink=False)
        self.assertFalse(os.path.isfile(self.expected_file))  # link missing
        self.assertFalse(os.path.isfile(new_meta_path))  # link missing

        with self._mock_relinker():
            self.assertEqual(0, relinker.main([
                'cleanup',
                '--swift-dir', self.testdir,
                '--devices', self.devices,
                '--skip-mount',
            ]))
        self.assertTrue(os.path.isfile(self.expected_file))  # new file created
        self.assertTrue(os.path.isfile(new_meta_path))  # new file created
        self.assertFalse(os.path.isfile(self.objname))  # old file removed
        self.assertFalse(os.path.isfile(old_meta_path))  # meta file removed
        self.assertEqual([], self.logger.get_lines_for_level('warning'))
        info_lines = self.logger.get_lines_for_level('info')
        self.assertIn('1 hash dirs processed (cleanup=True) '
                      '(2 files, 2 linked, 2 removed, 0 errors)', info_lines)
        self.assertEqual([], self.logger.get_lines_for_level('error'))

    @patch_policies(
        [ECStoragePolicy(
         0, name='platinum', is_default=True, ec_type=DEFAULT_TEST_EC_TYPE,
         ec_ndata=4, ec_nparity=2)])
    def test_cleanup_diskfile_error(self):
        # Switch the policy type so all fragments raise DiskFileError: they
        # are included in the diskfile data as 'unexpected' files and cleanup
        # should include them
        self._common_test_cleanup()
        with self._mock_relinker():
            self.assertEqual(0, relinker.main([
                'cleanup',
                '--swift-dir', self.testdir,
                '--devices', self.devices,
                '--skip-mount',
            ]))
        log_lines = self.logger.get_lines_for_level('warning')
        # The error is logged six times:
        # during _common_test_cleanup() relink: once for cleanup_ondisk_files
        # in old and once for get_ondisk_files of union of files;
        # during cleanup: once for cleanup_ondisk_files in old and new
        # location, once for get_ondisk_files of union of files;
        # during either relink or cleanup: once for the rehash of the new
        # partition
        self.assertEqual(6, len(log_lines),
                         'Expected 6 log lines, got %r' % log_lines)
        for line in log_lines:
            self.assertIn('Bad fragment index: None', line, log_lines)
        self.assertTrue(os.path.isfile(self.expected_file))  # new file intact
        # old partition should be cleaned up
        self.assertFalse(os.path.exists(self.part_dir))
        info_lines = self.logger.get_lines_for_level('info')
        self.assertIn('1 hash dirs processed (cleanup=True) '
                      '(1 files, 0 linked, 1 removed, 0 errors)', info_lines)
        self.assertEqual([], self.logger.get_lines_for_level('error'))

    @patch_policies(
        [ECStoragePolicy(
            0, name='platinum', is_default=True, ec_type=DEFAULT_TEST_EC_TYPE,
            ec_ndata=4, ec_nparity=2)])
    def test_cleanup_diskfile_error_new_file_missing(self):
        self._common_test_cleanup(relink=False)
        # Switch the policy type so all fragments raise DiskFileError: they
        # are included in the diskfile data as 'unexpected' files and cleanup
        # should include them
        with self._mock_relinker():
            self.assertEqual(0, relinker.main([
                'cleanup',
                '--swift-dir', self.testdir,
                '--devices', self.devices,
                '--skip-mount',
            ]))
        warning_lines = self.logger.get_lines_for_level('warning')
        # once for cleanup_ondisk_files in old, again for the get_ondisk_files
        # of union of files, and one last time when the new partition gets
        # rehashed at the end of processing the old one
        self.assertEqual(3, len(warning_lines),
                         'Expected 3 log lines, got %r' % warning_lines)
        for line in warning_lines:
            self.assertIn('Bad fragment index: None', line, warning_lines)
        self.assertIn(
            'Relinking (cleanup) created link: %s to %s'
            % (self.objname, self.expected_file),
            self.logger.get_lines_for_level('debug'))
        self.assertTrue(os.path.isfile(self.expected_file))  # new file intact
        # old partition should be cleaned up
        self.assertFalse(os.path.exists(self.part_dir))
        info_lines = self.logger.get_lines_for_level('info')
        self.assertIn('1 hash dirs processed (cleanup=True) '
                      '(1 files, 1 linked, 1 removed, 0 errors)', info_lines)
        self.assertEqual([], self.logger.get_lines_for_level('error'))

    def test_rehashing(self):
        calls = []

        @contextmanager
        def do_mocks():
            orig_invalidate = relinker.diskfile.invalidate_hash
            orig_get_hashes = DiskFileManager.get_hashes

            def mock_invalidate(suffix_dir):
                calls.append(('invalidate', suffix_dir))
                return orig_invalidate(suffix_dir)

            def mock_get_hashes(self, *args):
                calls.append(('get_hashes', ) + args)
                return orig_get_hashes(self, *args)

            with mock.patch.object(relinker.diskfile, 'invalidate_hash',
                                   mock_invalidate), \
                    mock.patch.object(DiskFileManager, 'get_hashes',
                                      mock_get_hashes):
                with self._mock_relinker():
                    yield

        with do_mocks():
            self.rb.prepare_increase_partition_power()
            self._save_ring()
            self.assertEqual(0, relinker.main([
                'relink',
                '--swift-dir', self.testdir,
                '--devices', self.devices,
                '--skip-mount',
            ]))
            expected = [('invalidate', self.next_suffix_dir)]
            if self.part >= 2 ** (PART_POWER - 1):
                expected.append(('get_hashes', self.existing_device,
                                 self.next_part, [], POLICIES[0]))

            self.assertEqual(calls, expected)
            # Depending on partition, there may or may not be a get_hashes here
            self.rb._ring = None  # Force builder to reload ring
            self.rb.increase_partition_power()
            self._save_ring()
            self.assertEqual(0, relinker.main([
                'cleanup',
                '--swift-dir', self.testdir,
                '--devices', self.devices,
                '--skip-mount',
            ]))
            if self.part < 2 ** (PART_POWER - 1):
                expected.append(('get_hashes', self.existing_device,
                                 self.next_part, [], POLICIES[0]))
            expected.extend([
                ('invalidate', self.suffix_dir),
                ('get_hashes', self.existing_device, self.part, [],
                 POLICIES[0]),
            ])
            self.assertEqual(calls, expected)
            self.assertEqual([], self.logger.get_lines_for_level('error'))


if __name__ == '__main__':
    unittest.main()<|MERGE_RESOLUTION|>--- conflicted
+++ resolved
@@ -3428,8 +3428,6 @@
         self.assertTrue(os.path.exists(self.part_dir))
         self.assertTrue(os.path.exists(extra_dir))
 
-<<<<<<< HEAD
-=======
     def test_cleanup_old_part_replication_lock_taken(self):
         # verify that relinker must take the replication lock before deleting
         # it, and handles the LockTimeout when unable to take it
@@ -3491,7 +3489,6 @@
         self.assertIn('Error invalidating suffix', warning_lines[0])
         self.assertIn('LockTimeout', warning_lines[0])
 
->>>>>>> 61fe52df
     def test_cleanup_old_part_robust(self):
         self._common_test_cleanup()
 

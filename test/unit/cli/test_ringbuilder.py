--- conflicted
+++ resolved
@@ -30,11 +30,7 @@
 from swift.cli import ringbuilder
 from swift.cli.ringbuilder import EXIT_SUCCESS, EXIT_WARNING, EXIT_ERROR
 from swift.common import exceptions
-<<<<<<< HEAD
-from swift.common.ring import RingBuilder, Ring
-=======
 from swift.common.ring import RingBuilder, Ring, RingData
->>>>>>> 24e3d519
 from swift.common.ring.io import RingReader
 from swift.common.ring.composite_builder import CompositeRingBuilder
 
@@ -2587,15 +2583,6 @@
             ring = Ring("%s.ring.gz" % self.tmpfile)
             self.assertEqual(int(dev_id_bytes), ring.dev_id_bytes)
 
-<<<<<<< HEAD
-        # --dev-id-bytes doesn't work on format_version 1. or at least has
-        # no effect
-        argv = ["", self.tmpfile, "write_ring", "--format-version",
-                "1", "--dev-id-bytes", "4"]
-        self.assertSystemExit(EXIT_SUCCESS, ringbuilder.main, argv)
-        ring = Ring("%s.ring.gz" % self.tmpfile)
-        self.assertEqual(2, ring.dev_id_bytes)
-=======
         # --dev-id-bytes 2 is default on format_version 1
         argv = ["", self.tmpfile, "write_ring", "--format-version",
                 "1", "--dev-id-bytes", "2"]
@@ -2613,7 +2600,6 @@
         self.assertEqual(1, rd.format_version)
         self.assertEqual(2, rd.dev_id_bytes)
         self.assertEqual(5, rd.version)
->>>>>>> 24e3d519
 
         # invalid dev-id-bytes don't work
         for dev_id_bytes in "1", "8", 'banana':

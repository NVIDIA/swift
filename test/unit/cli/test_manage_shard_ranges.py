# Licensed under the Apache License, Version 2.0 (the "License"); you may not
# use this file except in compliance with the License. You may obtain a copy
# of the License at
#
#      http://www.apache.org/licenses/LICENSE-2.0
#
# Unless required by applicable law or agreed to in writing, software
# distributed under the License is distributed on an "AS IS" BASIS, WITHOUT
# WARRANTIES OR CONDITIONS OF ANY KIND, either express or implied. See the
# License for the specific language governing permissions and limitations
# under the License.

import json
import os
import sys
import unittest
from argparse import Namespace
from textwrap import dedent

import mock
from shutil import rmtree
from tempfile import mkdtemp

import six
from six.moves import cStringIO as StringIO

from swift.cli.manage_shard_ranges import main
from swift.common import utils
from swift.common.utils import Timestamp, ShardRange
from swift.container.backend import ContainerBroker
from swift.container.sharder import make_shard_ranges
from test.unit import mock_timestamp_now, make_timestamp_iter, with_tempdir


class TestManageShardRanges(unittest.TestCase):
    def setUp(self):
        self.ts_iter = make_timestamp_iter()
        self.testdir = os.path.join(mkdtemp(), 'tmp_test_cli_find_shards')
        utils.mkdirs(self.testdir)
        rmtree(self.testdir)
        self.shard_data = [
            {'index': 0, 'lower': '', 'upper': 'obj09',
             'object_count': 10},
            {'index': 1, 'lower': 'obj09', 'upper': 'obj19',
             'object_count': 10},
            {'index': 2, 'lower': 'obj19', 'upper': 'obj29',
             'object_count': 10},
            {'index': 3, 'lower': 'obj29', 'upper': 'obj39',
             'object_count': 10},
            {'index': 4, 'lower': 'obj39', 'upper': 'obj49',
             'object_count': 10},
            {'index': 5, 'lower': 'obj49', 'upper': 'obj59',
             'object_count': 10},
            {'index': 6, 'lower': 'obj59', 'upper': 'obj69',
             'object_count': 10},
            {'index': 7, 'lower': 'obj69', 'upper': 'obj79',
             'object_count': 10},
            {'index': 8, 'lower': 'obj79', 'upper': 'obj89',
             'object_count': 10},
            {'index': 9, 'lower': 'obj89', 'upper': '',
             'object_count': 10},
        ]

        self.overlap_shard_data_1 = [
            {'index': 0, 'lower': '', 'upper': 'obj10', 'object_count': 1},
            {'index': 1, 'lower': 'obj10', 'upper': 'obj20',
             'object_count': 1},
            {'index': 2, 'lower': 'obj20', 'upper': 'obj30',
             'object_count': 1},
            {'index': 3, 'lower': 'obj30', 'upper': 'obj39',
             'object_count': 1},
            {'index': 4, 'lower': 'obj39', 'upper': 'obj49',
             'object_count': 1},
            {'index': 5, 'lower': 'obj49', 'upper': 'obj58',
             'object_count': 1},
            {'index': 6, 'lower': 'obj58', 'upper': 'obj68',
             'object_count': 1},
            {'index': 7, 'lower': 'obj68', 'upper': 'obj78',
             'object_count': 1},
            {'index': 8, 'lower': 'obj78', 'upper': 'obj88',
             'object_count': 1},
            {'index': 9, 'lower': 'obj88', 'upper': '', 'object_count': 1},
        ]

        self.overlap_shard_data_2 = [
            {'index': 0, 'lower': '', 'upper': 'obj11', 'object_count': 1},
            {'index': 1, 'lower': 'obj11', 'upper': 'obj21',
             'object_count': 1},
        ]

    def tearDown(self):
        rmtree(os.path.dirname(self.testdir))

    def assert_shard_ranges_equal(self, expected, actual):
        self.assertEqual([dict(sr) for sr in expected],
                         [dict(sr) for sr in actual])

    def assert_starts_with(self, value, prefix):
        self.assertTrue(value.startswith(prefix),
                        "%r does not start with %r" % (value, prefix))

    def assert_formatted_json(self, output, expected):
        try:
            loaded = json.loads(output)
        except ValueError as err:
            self.fail('Invalid JSON: %s\n%r' % (err, output))
        # Check this one first, for a prettier diff
        self.assertEqual(loaded, expected)
        formatted = json.dumps(expected, sort_keys=True, indent=2) + '\n'
        self.assertEqual(output, formatted)

    def _make_broker(self, account='a', container='c',
                     device='sda', part=0):
        datadir = os.path.join(
            self.testdir, device, 'containers', str(part), 'ash', 'hash')
        db_file = os.path.join(datadir, 'hash.db')
        broker = ContainerBroker(
            db_file, account=account, container=container)
        broker.initialize()
        return broker

    def _move_broker_to_sharded_state(self, broker):
        epoch = Timestamp.now()
        broker.enable_sharding(epoch)
        self.assertTrue(broker.set_sharding_state())
        self.assertTrue(broker.set_sharded_state())
        own_sr = broker.get_own_shard_range()
        own_sr.update_state(ShardRange.SHARDED, epoch)
        broker.merge_shard_ranges([own_sr])
        return epoch

    def test_conf_file_options(self):
        db_file = os.path.join(self.testdir, 'hash.db')
        broker = ContainerBroker(db_file, account='a', container='c')
        broker.initialize()

        conf = """
        [container-sharder]
        shrink_threshold = 150
        expansion_limit = 650
        shard_container_threshold = 1000
        max_shrinking = 33
        max_expanding = 31
        """

        conf_file = os.path.join(self.testdir, 'sharder.conf')
        with open(conf_file, 'w') as fd:
            fd.write(dedent(conf))

        # default values
        with mock.patch('swift.cli.manage_shard_ranges.find_ranges',
                        return_value=0) as mocked:
            ret = main([db_file, 'find'])
        self.assertEqual(0, ret)
        expected = Namespace(conf_file=None,
                             path_to_file=mock.ANY,
                             func=mock.ANY,
                             rows_per_shard=500000,
                             subcommand='find',
                             force_commits=False,
                             verbose=0)
        mocked.assert_called_once_with(mock.ANY, expected)

        # conf file
        with mock.patch('swift.cli.manage_shard_ranges.find_ranges',
                        return_value=0) as mocked:
            ret = main([db_file, '--config', conf_file, 'find'])
        self.assertEqual(0, ret)
        expected = Namespace(conf_file=conf_file,
                             path_to_file=mock.ANY,
                             func=mock.ANY,
                             rows_per_shard=500,
                             subcommand='find',
                             force_commits=False,
                             verbose=0)
        mocked.assert_called_once_with(mock.ANY, expected)

        # cli options override conf file
        with mock.patch('swift.cli.manage_shard_ranges.find_ranges',
                        return_value=0) as mocked:
            ret = main([db_file, '--config', conf_file, 'find', '12345'])
        self.assertEqual(0, ret)
        expected = Namespace(conf_file=conf_file,
                             path_to_file=mock.ANY,
                             func=mock.ANY,
                             rows_per_shard=12345,
                             subcommand='find',
                             force_commits=False,
                             verbose=0)
        mocked.assert_called_once_with(mock.ANY, expected)

        # default values
        with mock.patch('swift.cli.manage_shard_ranges.compact_shard_ranges',
                        return_value=0) as mocked:
            ret = main([db_file, 'compact'])
        self.assertEqual(0, ret)
        expected = Namespace(conf_file=None,
                             path_to_file=mock.ANY,
                             func=mock.ANY,
                             subcommand='compact',
                             force_commits=False,
                             verbose=0,
                             max_expanding=-1,
                             max_shrinking=1,
                             shrink_threshold=100000,
                             expansion_limit=750000,
                             yes=False,
                             dry_run=False)
        mocked.assert_called_once_with(mock.ANY, expected)

        # conf file
        with mock.patch('swift.cli.manage_shard_ranges.compact_shard_ranges',
                        return_value=0) as mocked:
            ret = main([db_file, '--config', conf_file, 'compact'])
        self.assertEqual(0, ret)
        expected = Namespace(conf_file=conf_file,
                             path_to_file=mock.ANY,
                             func=mock.ANY,
                             subcommand='compact',
                             force_commits=False,
                             verbose=0,
                             max_expanding=31,
                             max_shrinking=33,
                             shrink_threshold=150,
                             expansion_limit=650,
                             yes=False,
                             dry_run=False)
        mocked.assert_called_once_with(mock.ANY, expected)

        # cli options
        with mock.patch('swift.cli.manage_shard_ranges.compact_shard_ranges',
                        return_value=0) as mocked:
            ret = main([db_file, '--config', conf_file, 'compact',
                        '--max-shrinking', '22',
                        '--max-expanding', '11',
                        '--expansion-limit', '3456',
                        '--shrink-threshold', '1234'])
        self.assertEqual(0, ret)
        expected = Namespace(conf_file=conf_file,
                             path_to_file=mock.ANY,
                             func=mock.ANY,
                             subcommand='compact',
                             force_commits=False,
                             verbose=0,
                             max_expanding=11,
                             max_shrinking=22,
                             shrink_threshold=1234,
                             expansion_limit=3456,
                             yes=False,
                             dry_run=False)
        mocked.assert_called_once_with(mock.ANY, expected)

    def test_conf_file_deprecated_options(self):
        # verify that deprecated percent-based do get applied
        db_file = os.path.join(self.testdir, 'hash.db')
        broker = ContainerBroker(db_file, account='a', container='c')
        broker.initialize()

        conf = """
        [container-sharder]
        shard_shrink_point = 15
        shard_shrink_merge_point = 65
        shard_container_threshold = 1000
        max_shrinking = 33
        max_expanding = 31
        """

        conf_file = os.path.join(self.testdir, 'sharder.conf')
        with open(conf_file, 'w') as fd:
            fd.write(dedent(conf))

        with mock.patch('swift.cli.manage_shard_ranges.compact_shard_ranges',
                        return_value=0) as mocked:
            ret = main([db_file, '--config', conf_file, 'compact'])
        self.assertEqual(0, ret)
        expected = Namespace(conf_file=conf_file,
                             path_to_file=mock.ANY,
                             func=mock.ANY,
                             subcommand='compact',
                             force_commits=False,
                             verbose=0,
                             max_expanding=31,
                             max_shrinking=33,
                             shrink_threshold=150,
                             expansion_limit=650,
                             yes=False,
                             dry_run=False)
        mocked.assert_called_once_with(mock.ANY, expected)

        # absolute value options take precedence if specified in the conf file
        conf = """
        [container-sharder]
        shard_shrink_point = 15
        shrink_threshold = 123
        shard_shrink_merge_point = 65
        expansion_limit = 456
        shard_container_threshold = 1000
        max_shrinking = 33
        max_expanding = 31
        """

        conf_file = os.path.join(self.testdir, 'sharder.conf')
        with open(conf_file, 'w') as fd:
            fd.write(dedent(conf))

        with mock.patch('swift.cli.manage_shard_ranges.compact_shard_ranges') \
                as mocked:
            main([db_file, '--config', conf_file, 'compact'])
        expected = Namespace(conf_file=conf_file,
                             path_to_file=mock.ANY,
                             func=mock.ANY,
                             subcommand='compact',
                             force_commits=False,
                             verbose=0,
                             max_expanding=31,
                             max_shrinking=33,
                             shrink_threshold=123,
                             expansion_limit=456,
                             yes=False,
                             dry_run=False)
        mocked.assert_called_once_with(mock.ANY, expected)

<<<<<<< HEAD
    def test_conf_file_invalid(self):
        db_file = os.path.join(self.testdir, 'hash.db')
        broker = ContainerBroker(db_file, account='a', container='c')
        broker.initialize()

        # conf file - invalid value for shard_container_threshold
=======
        # conf file - small percentages resulting in zero absolute values
        # should be respected rather than falling back to defaults, to avoid
        # nasty surprises
>>>>>>> 61fe52df
        conf = """
        [container-sharder]
        shard_shrink_point = 1
        shard_shrink_merge_point = 2
        shard_container_threshold = 10
        max_shrinking = 33
        max_expanding = 31
        """
        conf_file = os.path.join(self.testdir, 'sharder.conf')
        with open(conf_file, 'w') as fd:
            fd.write(dedent(conf))

        with mock.patch('swift.cli.manage_shard_ranges.compact_shard_ranges') \
                as mocked:
            main([db_file, '--config', conf_file, 'compact'])
        expected = Namespace(conf_file=conf_file,
                             path_to_file=mock.ANY,
                             func=mock.ANY,
                             subcommand='compact',
                             force_commits=False,
                             verbose=0,
                             max_expanding=31,
                             max_shrinking=33,
                             shrink_threshold=0,
                             expansion_limit=0,
                             yes=False,
                             dry_run=False)
        mocked.assert_called_once_with(mock.ANY, expected)

    def test_conf_file_invalid(self):
        db_file = os.path.join(self.testdir, 'hash.db')
        broker = ContainerBroker(db_file, account='a', container='c')
        broker.initialize()

        # conf file - invalid value for shard_container_threshold
        conf = """
        [container-sharder]
        shrink_threshold = 1
        expansion_limit = 2
        shard_container_threshold = 0
        max_shrinking = 33
        max_expanding = 31
        """
        conf_file = os.path.join(self.testdir, 'sharder.conf')
        with open(conf_file, 'w') as fd:
            fd.write(dedent(conf))

        out = StringIO()
        err = StringIO()
        with mock.patch('sys.stdout', out), mock.patch('sys.stderr', err):
            ret = main([db_file, '--config', conf_file, 'compact'])
        self.assertEqual(2, ret)
        err_lines = err.getvalue().split('\n')
        self.assert_starts_with(err_lines[0], 'Error loading config file')
        self.assertIn('shard_container_threshold', err_lines[0])
<<<<<<< HEAD
=======

    def test_conf_file_invalid_deprecated_options(self):
        db_file = os.path.join(self.testdir, 'hash.db')
        broker = ContainerBroker(db_file, account='a', container='c')
        broker.initialize()

        # conf file - invalid value for shard_container_threshold
        conf = """
        [container-sharder]
        shard_shrink_point = -1
        shard_shrink_merge_point = 2
        shard_container_threshold = 1000
        max_shrinking = 33
        max_expanding = 31
        """
        conf_file = os.path.join(self.testdir, 'sharder.conf')
        with open(conf_file, 'w') as fd:
            fd.write(dedent(conf))

        out = StringIO()
        err = StringIO()
        with mock.patch('sys.stdout', out), mock.patch('sys.stderr', err):
            main([db_file, '--config', conf_file, 'compact'])
        err_lines = err.getvalue().split('\n')
        self.assert_starts_with(err_lines[0], 'Error loading config file')
        self.assertIn('shard_shrink_point', err_lines[0])
>>>>>>> 61fe52df

    def test_conf_file_does_not_exist(self):
        db_file = os.path.join(self.testdir, 'hash.db')
        broker = ContainerBroker(db_file, account='a', container='c')
        broker.initialize()
        conf_file = os.path.join(self.testdir, 'missing_sharder.conf')
        out = StringIO()
        err = StringIO()
        with mock.patch('sys.stdout', out), mock.patch('sys.stderr', err):
            ret = main([db_file, '--config', conf_file, 'compact'])
        self.assertEqual(1, ret)
        err_lines = err.getvalue().split('\n')
        self.assert_starts_with(err_lines[0], 'Error opening config file')

    def test_find_shard_ranges(self):
        db_file = os.path.join(self.testdir, 'hash.db')
        broker = ContainerBroker(db_file)
        broker.account = 'a'
        broker.container = 'c'
        broker.initialize()
        ts = utils.Timestamp.now()
        broker.merge_items([
            {'name': 'obj%02d' % i, 'created_at': ts.internal, 'size': 0,
             'content_type': 'application/octet-stream', 'etag': 'not-really',
             'deleted': 0, 'storage_policy_index': 0,
             'ctype_timestamp': ts.internal, 'meta_timestamp': ts.internal}
            for i in range(100)])

        # Default uses a large enough value that sharding isn't required
        out = StringIO()
        err = StringIO()
        with mock.patch('sys.stdout', out), mock.patch('sys.stderr', err):
            ret = main([db_file, 'find'])
        self.assertEqual(0, ret)
        self.assert_formatted_json(out.getvalue(), [])
        err_lines = err.getvalue().split('\n')
        self.assert_starts_with(err_lines[0], 'Loaded db broker for ')
        self.assert_starts_with(err_lines[1], 'Found 0 ranges in ')

        out = StringIO()
        err = StringIO()
        with mock.patch('sys.stdout', out), mock.patch('sys.stderr', err):
            ret = main([db_file, 'find', '100'])
        self.assertEqual(0, ret)
        self.assert_formatted_json(out.getvalue(), [])
        err_lines = err.getvalue().split('\n')
        self.assert_starts_with(err_lines[0], 'Loaded db broker for ')
        self.assert_starts_with(err_lines[1], 'Found 0 ranges in ')

        out = StringIO()
        err = StringIO()
        with mock.patch('sys.stdout', out), mock.patch('sys.stderr', err):
            ret = main([db_file, 'find', '99'])
        self.assertEqual(0, ret)
        self.assert_formatted_json(out.getvalue(), [
            {'index': 0, 'lower': '', 'upper': 'obj98', 'object_count': 99},
            {'index': 1, 'lower': 'obj98', 'upper': '', 'object_count': 1},
        ])
        err_lines = err.getvalue().split('\n')
        self.assert_starts_with(err_lines[0], 'Loaded db broker for ')
        self.assert_starts_with(err_lines[1], 'Found 2 ranges in ')

        out = StringIO()
        err = StringIO()
        with mock.patch('sys.stdout', out), mock.patch('sys.stderr', err):
            ret = main([db_file, 'find', '10'])
        self.assertEqual(0, ret)
        self.assert_formatted_json(out.getvalue(), [
            {'index': 0, 'lower': '', 'upper': 'obj09', 'object_count': 10},
            {'index': 1, 'lower': 'obj09', 'upper': 'obj19',
             'object_count': 10},
            {'index': 2, 'lower': 'obj19', 'upper': 'obj29',
             'object_count': 10},
            {'index': 3, 'lower': 'obj29', 'upper': 'obj39',
             'object_count': 10},
            {'index': 4, 'lower': 'obj39', 'upper': 'obj49',
             'object_count': 10},
            {'index': 5, 'lower': 'obj49', 'upper': 'obj59',
             'object_count': 10},
            {'index': 6, 'lower': 'obj59', 'upper': 'obj69',
             'object_count': 10},
            {'index': 7, 'lower': 'obj69', 'upper': 'obj79',
             'object_count': 10},
            {'index': 8, 'lower': 'obj79', 'upper': 'obj89',
             'object_count': 10},
            {'index': 9, 'lower': 'obj89', 'upper': '', 'object_count': 10},
        ])
        err_lines = err.getvalue().split('\n')
        self.assert_starts_with(err_lines[0], 'Loaded db broker for ')
        self.assert_starts_with(err_lines[1], 'Found 10 ranges in ')

    def test_info(self):
        broker = self._make_broker()
        broker.update_metadata({'X-Container-Sysmeta-Sharding':
                                (True, Timestamp.now().internal)})
        out = StringIO()
        err = StringIO()
        with mock.patch('sys.stdout', out), mock.patch('sys.stderr', err):
            ret = main([broker.db_file, 'info'])
        self.assertEqual(0, ret)
        expected = ['Sharding enabled = True',
                    'Own shard range: None',
                    'db_state = unsharded',
                    'Metadata:',
                    '  X-Container-Sysmeta-Sharding = True']
        self.assertEqual(expected, out.getvalue().splitlines())
        self.assertEqual(['Loaded db broker for a/c'],
                         err.getvalue().splitlines())

        retiring_db_id = broker.get_info()['id']
        broker.merge_shard_ranges(ShardRange('.shards/cc', Timestamp.now()))
        epoch = Timestamp.now()
        with mock_timestamp_now(epoch) as now:
            broker.enable_sharding(epoch)
        self.assertTrue(broker.set_sharding_state())
        out = StringIO()
        err = StringIO()
        with mock.patch('sys.stdout', out), mock.patch('sys.stderr', err):
            with mock_timestamp_now(now):
                ret = main([broker.db_file, 'info'])
        self.assertEqual(0, ret)
        expected = ['Sharding enabled = True',
                    'Own shard range: {',
                    '  "bytes_used": 0,',
                    '  "deleted": 0,',
                    '  "epoch": "%s",' % epoch.internal,
                    '  "lower": "",',
                    '  "meta_timestamp": "%s",' % now.internal,
                    '  "name": "a/c",',
                    '  "object_count": 0,',
                    '  "reported": 0,',
                    '  "state": "sharding",',
                    '  "state_timestamp": "%s",' % now.internal,
                    '  "timestamp": "%s",' % now.internal,
                    '  "tombstones": -1,',
                    '  "upper": ""',
                    '}',
                    'db_state = sharding',
                    'Retiring db id: %s' % retiring_db_id,
                    'Cleaving context: {',
                    '  "cleave_to_row": null,',
                    '  "cleaving_done": false,',
                    '  "cursor": "",',
                    '  "last_cleave_to_row": null,',
                    '  "max_row": -1,',
                    '  "misplaced_done": false,',
                    '  "ranges_done": 0,',
                    '  "ranges_todo": 0,',
                    '  "ref": "%s"' % retiring_db_id,
                    '}',
                    'Metadata:',
                    '  X-Container-Sysmeta-Sharding = True']
        # The json.dumps() in py2 produces trailing space, not in py3.
        result = [x.rstrip() for x in out.getvalue().splitlines()]
        self.assertEqual(expected, result)
        self.assertEqual(['Loaded db broker for a/c'],
                         err.getvalue().splitlines())

        self.assertTrue(broker.set_sharded_state())
        out = StringIO()
        err = StringIO()
        with mock.patch('sys.stdout', out), mock.patch('sys.stderr', err):
            with mock_timestamp_now(now):
                ret = main([broker.db_file, 'info'])
        self.assertEqual(0, ret)
        expected = ['Sharding enabled = True',
                    'Own shard range: {',
                    '  "bytes_used": 0,',
                    '  "deleted": 0,',
                    '  "epoch": "%s",' % epoch.internal,
                    '  "lower": "",',
                    '  "meta_timestamp": "%s",' % now.internal,
                    '  "name": "a/c",',
                    '  "object_count": 0,',
                    '  "reported": 0,',
                    '  "state": "sharding",',
                    '  "state_timestamp": "%s",' % now.internal,
                    '  "timestamp": "%s",' % now.internal,
                    '  "tombstones": -1,',
                    '  "upper": ""',
                    '}',
                    'db_state = sharded',
                    'Metadata:',
                    '  X-Container-Sysmeta-Sharding = True']
        self.assertEqual(expected,
                         [x.rstrip() for x in out.getvalue().splitlines()])
        self.assertEqual(['Loaded db broker for a/c'],
                         err.getvalue().splitlines())

    def test_show(self):
        broker = self._make_broker()
        out = StringIO()
        err = StringIO()
        with mock.patch('sys.stdout', out), mock.patch('sys.stderr', err):
            ret = main([broker.db_file, 'show'])
        self.assertEqual(0, ret)
        expected = [
            'Loaded db broker for a/c',
            'No shard data found.',
        ]
        self.assertEqual(expected, err.getvalue().splitlines())
        self.assertEqual('', out.getvalue())

        shard_ranges = make_shard_ranges(broker, self.shard_data, '.shards_')
        expected_shard_ranges = [
            dict(sr, state=ShardRange.STATES[sr.state])
            for sr in shard_ranges
        ]
        broker.merge_shard_ranges(shard_ranges)
        out = StringIO()
        err = StringIO()
        with mock.patch('sys.stdout', out), mock.patch('sys.stderr', err):
            ret = main([broker.db_file, 'show'])
        self.assertEqual(0, ret)
        expected = [
            'Loaded db broker for a/c',
            'Existing shard ranges:',
        ]
        self.assertEqual(expected, err.getvalue().splitlines())
        self.assertEqual(expected_shard_ranges, json.loads(out.getvalue()))

        out = StringIO()
        err = StringIO()
        with mock.patch('sys.stdout', out), mock.patch('sys.stderr', err):
            ret = main([broker.db_file, 'show', '--includes', 'foo'])
        self.assertEqual(0, ret)
        expected = [
            'Loaded db broker for a/c',
            'Existing shard ranges:',
        ]
        self.assertEqual(expected, err.getvalue().splitlines())
        self.assertEqual(expected_shard_ranges[:1], json.loads(out.getvalue()))

    def test_replace(self):
        broker = self._make_broker()
        broker.update_metadata({'X-Container-Sysmeta-Sharding':
                                (True, Timestamp.now().internal)})
        input_file = os.path.join(self.testdir, 'shards')
        with open(input_file, 'w') as fd:
            json.dump(self.shard_data, fd)
        out = StringIO()
        err = StringIO()
        with mock.patch('sys.stdout', out), mock.patch('sys.stderr', err):
            ret = main([broker.db_file, 'replace', input_file])
        self.assertEqual(0, ret)
        expected = [
            'No shard ranges found to delete.',
            'Injected 10 shard ranges.',
            'Run container-replicator to replicate them to other nodes.',
            'Use the enable sub-command to enable sharding.']
        self.assertEqual(expected, out.getvalue().splitlines())
        self.assertEqual(['Loaded db broker for a/c'],
                         err.getvalue().splitlines())
        self.assertEqual(
            [(data['lower'], data['upper']) for data in self.shard_data],
            [(sr.lower_str, sr.upper_str) for sr in broker.get_shard_ranges()])

    def test_analyze_stdin(self):
        out = StringIO()
        err = StringIO()
        stdin = StringIO()
        stdin.write(json.dumps([]))  # empty but valid json
        stdin.seek(0)
        with mock.patch('sys.stdout', out), mock.patch('sys.stderr', err), \
                mock.patch('sys.stdin', stdin):
            ret = main(['-', 'analyze'])
        self.assertEqual(1, ret)
        expected = [
            'Found no complete sequence of shard ranges.',
            'Repairs necessary to fill gaps.',
            'Gap filling not supported by this tool. No repairs performed.',
        ]

        self.assertEqual(expected, out.getvalue().splitlines())
        broker = self._make_broker()
        broker.update_metadata({'X-Container-Sysmeta-Sharding':
                                (True, Timestamp.now().internal)})
        shard_ranges = [
            dict(sr, state=ShardRange.STATES[sr.state])
            for sr in make_shard_ranges(broker, self.shard_data, '.shards_')
        ]
        out = StringIO()
        err = StringIO()
        stdin = StringIO()
        stdin.write(json.dumps(shard_ranges))
        stdin.seek(0)
        with mock.patch('sys.stdout', out), mock.patch('sys.stderr', err), \
                mock.patch('sys.stdin', stdin):
            ret = main(['-', 'analyze'])
        self.assertEqual(0, ret)
        expected = [
            'Found one complete sequence of 10 shard ranges '
            'and no overlapping shard ranges.',
            'No repairs necessary.',
        ]
        self.assertEqual(expected, out.getvalue().splitlines())

    def test_analyze_stdin_with_overlaps(self):
        broker = self._make_broker()
        broker.set_sharding_sysmeta('Quoted-Root', 'a/c')
        with mock_timestamp_now(next(self.ts_iter)):
            shard_ranges = make_shard_ranges(
                broker, self.shard_data, '.shards_')
        with mock_timestamp_now(next(self.ts_iter)):
            overlap_shard_ranges_1 = make_shard_ranges(
                broker, self.overlap_shard_data_1, '.shards_')
        broker.merge_shard_ranges(shard_ranges + overlap_shard_ranges_1)
        shard_ranges = [
            dict(sr, state=ShardRange.STATES[sr.state])
            for sr in broker.get_shard_ranges()
        ]
        out = StringIO()
        err = StringIO()
        stdin = StringIO()
        stdin.write(json.dumps(shard_ranges))
        stdin.seek(0)
        with mock.patch('sys.stdout', out), mock.patch('sys.stderr', err), \
                mock.patch('sys.stdin', stdin):
            ret = main(['-', 'analyze'])
        self.assertEqual(0, ret)
        expected = [
            'Repairs necessary to remove overlapping shard ranges.',
            'Chosen a complete sequence of 10 shard ranges with '
            'current total of 100 object records to accept object records '
            'from 10 overlapping donor shard ranges.',
            'Once applied to the broker these changes will result in:',
            '    10 shard ranges being removed.',
            '    10 object records being moved to the chosen shard ranges.',
        ]
        self.assertEqual(expected, out.getvalue().splitlines())

    def _assert_enabled(self, broker, epoch):
        own_sr = broker.get_own_shard_range()
        self.assertEqual(ShardRange.SHARDING, own_sr.state)
        self.assertEqual(epoch, own_sr.epoch)
        self.assertEqual(ShardRange.MIN, own_sr.lower)
        self.assertEqual(ShardRange.MAX, own_sr.upper)
        self.assertEqual(
            'True', broker.metadata['X-Container-Sysmeta-Sharding'][0])

    def test_enable(self):
        broker = self._make_broker()
        broker.update_metadata({'X-Container-Sysmeta-Sharding':
                                (True, Timestamp.now().internal)})
        # no shard ranges
        out = StringIO()
        err = StringIO()
        with self.assertRaises(SystemExit) as cm:
            with mock.patch('sys.stdout', out), mock.patch('sys.stderr', err):
                main([broker.db_file, 'enable'])
        self.assertEqual(1, cm.exception.code)
        expected = ["WARNING: invalid shard ranges: ['No shard ranges.'].",
                    'Aborting.']
        self.assertEqual(expected, out.getvalue().splitlines())
        self.assertEqual(['Loaded db broker for a/c'],
                         err.getvalue().splitlines())

        # success
        shard_ranges = []
        for data in self.shard_data:
            path = ShardRange.make_path(
                '.shards_a', 'c', 'c', Timestamp.now(), data['index'])
            shard_ranges.append(
                ShardRange(path, Timestamp.now(), data['lower'],
                           data['upper'], data['object_count']))
        broker.merge_shard_ranges(shard_ranges)
        out = StringIO()
        err = StringIO()
        with mock.patch('sys.stdout', out), mock.patch('sys.stderr', err):
            with mock_timestamp_now() as now:
                ret = main([broker.db_file, 'enable'])
        self.assertEqual(0, ret)
        expected = [
            "Container moved to state 'sharding' with epoch %s." %
            now.internal,
            'Run container-sharder on all nodes to shard the container.']
        self.assertEqual(expected, out.getvalue().splitlines())
        self.assertEqual(['Loaded db broker for a/c'],
                         err.getvalue().splitlines())
        self._assert_enabled(broker, now)

        # already enabled
        out = StringIO()
        err = StringIO()
        with mock.patch('sys.stdout', out), mock.patch('sys.stderr', err):
            ret = main([broker.db_file, 'enable'])
        self.assertEqual(0, ret)
        expected = [
            "Container already in state 'sharding' with epoch %s." %
            now.internal,
            'No action required.',
            'Run container-sharder on all nodes to shard the container.']
        self.assertEqual(expected, out.getvalue().splitlines())
        self.assertEqual(['Loaded db broker for a/c'],
                         err.getvalue().splitlines())
        self._assert_enabled(broker, now)

    def test_find_replace_enable(self):
        db_file = os.path.join(self.testdir, 'hash.db')
        broker = ContainerBroker(db_file)
        broker.account = 'a'
        broker.container = 'c'
        broker.initialize()
        ts = utils.Timestamp.now()
        broker.merge_items([
            {'name': 'obj%02d' % i, 'created_at': ts.internal, 'size': 0,
             'content_type': 'application/octet-stream', 'etag': 'not-really',
             'deleted': 0, 'storage_policy_index': 0,
             'ctype_timestamp': ts.internal, 'meta_timestamp': ts.internal}
            for i in range(100)])
        out = StringIO()
        err = StringIO()
        with mock.patch('sys.stdout', out), mock.patch('sys.stderr', err):
            with mock_timestamp_now() as now:
                ret = main([broker.db_file, 'find_and_replace', '10',
                            '--enable'])
        self.assertEqual(0, ret)
        expected = [
            'No shard ranges found to delete.',
            'Injected 10 shard ranges.',
            'Run container-replicator to replicate them to other nodes.',
            "Container moved to state 'sharding' with epoch %s." %
            now.internal,
            'Run container-sharder on all nodes to shard the container.']
        self.assertEqual(expected, out.getvalue().splitlines())
        self.assertEqual(['Loaded db broker for a/c'],
                         err.getvalue().splitlines())
        self._assert_enabled(broker, now)
        found_shard_ranges = broker.get_shard_ranges()
        self.assertEqual(
            [(data['lower'], data['upper']) for data in self.shard_data],
            [(sr.lower_str, sr.upper_str) for sr in found_shard_ranges])

        # Do another find & replace but quit when prompted about existing
        # shard ranges
        out = StringIO()
        err = StringIO()
        to_patch = 'swift.cli.manage_shard_ranges.input'
        with mock.patch('sys.stdout', out), mock.patch('sys.stderr', err), \
                mock_timestamp_now(), mock.patch(to_patch, return_value='q'):
            ret = main([broker.db_file, 'find_and_replace', '10'])
        self.assertEqual(3, ret)
        # Shard ranges haven't changed at all
        self.assertEqual(found_shard_ranges, broker.get_shard_ranges())
        expected = ['This will delete existing 10 shard ranges.']
        self.assertEqual(expected, out.getvalue().splitlines())
        self.assertEqual(['Loaded db broker for a/c'],
                         err.getvalue().splitlines())

    def test_compact_bad_args(self):
        broker = self._make_broker()
        out = StringIO()
        err = StringIO()
        with mock.patch('sys.stdout', out), mock.patch('sys.stderr', err):
            with self.assertRaises(SystemExit) as cm:
                main([broker.db_file, 'compact', '--shrink-threshold', '0'])
            self.assertEqual(2, cm.exception.code)
            with self.assertRaises(SystemExit) as cm:
                main([broker.db_file, 'compact', '--expansion-limit', '0'])
            self.assertEqual(2, cm.exception.code)
            with self.assertRaises(SystemExit) as cm:
                main([broker.db_file, 'compact', '--max-shrinking', '0'])
            self.assertEqual(2, cm.exception.code)
            with self.assertRaises(SystemExit) as cm:
                main([broker.db_file, 'compact', '--max-expanding', '0'])
            self.assertEqual(2, cm.exception.code)

    def test_compact_not_root(self):
        broker = self._make_broker()
        shard_ranges = make_shard_ranges(broker, self.shard_data, '.shards_')
        broker.merge_shard_ranges(shard_ranges)
        # make broker appear to not be a root container
        out = StringIO()
        err = StringIO()
        broker.set_sharding_sysmeta('Quoted-Root', 'not_a/c')
        self.assertFalse(broker.is_root_container())
        with mock.patch('sys.stdout', out), mock.patch('sys.stderr', err):
            ret = main([broker.db_file, 'compact'])
        self.assertEqual(1, ret)
        err_lines = err.getvalue().split('\n')
        self.assert_starts_with(err_lines[0], 'Loaded db broker for ')
        out_lines = out.getvalue().split('\n')
        self.assertEqual(
            ['WARNING: Shard containers cannot be compacted.',
             'This command should be used on a root container.'],
            out_lines[:2]
        )
        updated_ranges = broker.get_shard_ranges()
        self.assertEqual(shard_ranges, updated_ranges)
        self.assertEqual([ShardRange.FOUND] * 10,
                         [sr.state for sr in updated_ranges])

    def test_compact_not_sharded(self):
        broker = self._make_broker()
        shard_ranges = make_shard_ranges(broker, self.shard_data, '.shards_')
        broker.merge_shard_ranges(shard_ranges)
        # make broker appear to be a root container but it isn't sharded
        out = StringIO()
        err = StringIO()
        broker.set_sharding_sysmeta('Quoted-Root', 'a/c')
        self.assertTrue(broker.is_root_container())
        with mock.patch('sys.stdout', out), mock.patch('sys.stderr', err):
            ret = main([broker.db_file, 'compact'])
        self.assertEqual(1, ret)
        err_lines = err.getvalue().split('\n')
        self.assert_starts_with(err_lines[0], 'Loaded db broker for ')
        out_lines = out.getvalue().split('\n')
        self.assertEqual(
            ['WARNING: Container is not yet sharded so cannot be compacted.'],
            out_lines[:1])
        updated_ranges = broker.get_shard_ranges()
        self.assertEqual(shard_ranges, updated_ranges)
        self.assertEqual([ShardRange.FOUND] * 10,
                         [sr.state for sr in updated_ranges])

    def test_compact_overlapping_shard_ranges(self):
        # verify that containers with overlaps will not be compacted
        broker = self._make_broker()
        shard_ranges = make_shard_ranges(broker, self.shard_data, '.shards_')
        for i, sr in enumerate(shard_ranges):
            sr.update_state(ShardRange.ACTIVE)
        shard_ranges[3].upper = shard_ranges[4].upper
        broker.merge_shard_ranges(shard_ranges)
        self._move_broker_to_sharded_state(broker)
        out = StringIO()
        err = StringIO()
        with mock.patch('sys.stdout', out), mock.patch('sys.stderr', err):
            ret = main([broker.db_file,
                        'compact', '--yes', '--max-expanding', '10'])
        self.assertEqual(1, ret)
        err_lines = err.getvalue().split('\n')
        self.assert_starts_with(err_lines[0], 'Loaded db broker for ')
        out_lines = out.getvalue().split('\n')
        self.assertEqual(
            ['WARNING: Container has overlapping shard ranges so cannot be '
             'compacted.'],
            out_lines[:1])
        updated_ranges = broker.get_shard_ranges()
        self.assertEqual(shard_ranges, updated_ranges)
        self.assertEqual([ShardRange.ACTIVE] * 10,
                         [sr.state for sr in updated_ranges])

    def test_compact_shard_ranges_in_found_state(self):
        broker = self._make_broker()
        shard_ranges = make_shard_ranges(broker, self.shard_data, '.shards_')
        broker.merge_shard_ranges(shard_ranges)
        self._move_broker_to_sharded_state(broker)
        out = StringIO()
        err = StringIO()
        with mock.patch('sys.stdout', out), mock.patch('sys.stderr', err):
            ret = main([broker.db_file, 'compact'])
        self.assertEqual(0, ret)
        err_lines = err.getvalue().split('\n')
        self.assert_starts_with(err_lines[0], 'Loaded db broker for ')
        out_lines = out.getvalue().split('\n')
        self.assertEqual(
            ['No shards identified for compaction.'],
            out_lines[:1])
        updated_ranges = broker.get_shard_ranges()
        self.assertEqual([ShardRange.FOUND] * 10,
                         [sr.state for sr in updated_ranges])

    def test_compact_user_input(self):
        # verify user input 'yes' or 'n' is respected
        small_ranges = (3, 4, 7)
        broker = self._make_broker()
        shard_ranges = make_shard_ranges(broker, self.shard_data, '.shards_')
        for i, sr in enumerate(shard_ranges):
            sr.tombstones = 999
            if i not in small_ranges:
                sr.object_count = 100001
            sr.update_state(ShardRange.ACTIVE)
        broker.merge_shard_ranges(shard_ranges)
        self._move_broker_to_sharded_state(broker)

        expected_base = [
            'Donor shard range(s) with total of 2018 rows:',
            "  '.shards_a",
            "    objects:        10, tombstones:       999, lower: 'obj29'",
            "      state:    active,                        upper: 'obj39'",
            "  '.shards_a",
            "    objects:        10, tombstones:       999, lower: 'obj39'",
            "      state:    active,                        upper: 'obj49'",
            'can be compacted into acceptor shard range:',
            "  '.shards_a",
            "    objects:    100001, tombstones:       999, lower: 'obj49'",
            "      state:    active,                        upper: 'obj59'",
            'Donor shard range(s) with total of 1009 rows:',
            "  '.shards_a",
            "    objects:        10, tombstones:       999, lower: 'obj69'",
            "      state:    active,                        upper: 'obj79'",
            'can be compacted into acceptor shard range:',
            "  '.shards_a",
            "    objects:    100001, tombstones:       999, lower: 'obj79'",
            "      state:    active,                        upper: 'obj89'",
            'Total of 2 shard sequences identified for compaction.',
            'Once applied to the broker these changes will result in '
            'shard range compaction the next time the sharder runs.',
        ]

        def do_compact(user_input, options, exp_changes, exit_code):
            out = StringIO()
            err = StringIO()
            with mock.patch('sys.stdout', out),\
                    mock.patch('sys.stderr', err), \
                    mock.patch('swift.cli.manage_shard_ranges.input',
                               return_value=user_input):
                ret = main([broker.db_file, 'compact',
                            '--max-shrinking', '99'] + options)
            self.assertEqual(exit_code, ret)
            err_lines = err.getvalue().split('\n')
            self.assert_starts_with(err_lines[0], 'Loaded db broker for ')
            out_lines = out.getvalue().split('\n')
            expected = list(expected_base)
            if exp_changes:
                expected.extend([
                    'Updated 2 shard sequences for compaction.',
                    'Run container-replicator to replicate the changes to '
                    'other nodes.',
                    'Run container-sharder on all nodes to compact shards.',
                    '',
                ])
            else:
                expected.extend([
                    'No changes applied',
                    '',
                ])
            self.assertEqual(expected, [l.split('/', 1)[0] for l in out_lines])
            return broker.get_shard_ranges()

        broker_ranges = do_compact('n', [], False, 3)
        # expect no changes to shard ranges
        self.assertEqual(shard_ranges, broker_ranges)
        for i, sr in enumerate(broker_ranges):
            self.assertEqual(ShardRange.ACTIVE, sr.state)

        broker_ranges = do_compact('yes', ['--dry-run'], False, 3)
        # expect no changes to shard ranges
        self.assertEqual(shard_ranges, broker_ranges)
        for i, sr in enumerate(broker_ranges):
            self.assertEqual(ShardRange.ACTIVE, sr.state)

        broker_ranges = do_compact('yes', [], True, 0)
        # expect updated shard ranges
        shard_ranges[5].lower = shard_ranges[3].lower
        shard_ranges[8].lower = shard_ranges[7].lower
        self.assertEqual(shard_ranges, broker_ranges)
        for i, sr in enumerate(broker_ranges):
            if i in small_ranges:
                self.assertEqual(ShardRange.SHRINKING, sr.state)
            else:
                self.assertEqual(ShardRange.ACTIVE, sr.state)

    def test_compact_four_donors_two_acceptors(self):
        small_ranges = (2, 3, 4, 7)
        broker = self._make_broker()
        shard_ranges = make_shard_ranges(broker, self.shard_data, '.shards_')
        for i, sr in enumerate(shard_ranges):
            if i not in small_ranges:
                sr.object_count = 100001
            sr.update_state(ShardRange.ACTIVE)
        broker.merge_shard_ranges(shard_ranges)
        self._move_broker_to_sharded_state(broker)
        out = StringIO()
        err = StringIO()
        with mock.patch('sys.stdout', out), mock.patch('sys.stderr', err):
            ret = main([broker.db_file, 'compact', '--yes',
                        '--max-shrinking', '99'])
        self.assertEqual(0, ret)
        err_lines = err.getvalue().split('\n')
        self.assert_starts_with(err_lines[0], 'Loaded db broker for ')
        out_lines = out.getvalue().split('\n')
        self.assertIn('Updated 2 shard sequences for compaction.', out_lines)
        updated_ranges = broker.get_shard_ranges()
        for i, sr in enumerate(updated_ranges):
            if i in small_ranges:
                self.assertEqual(ShardRange.SHRINKING, sr.state)
            else:
                self.assertEqual(ShardRange.ACTIVE, sr.state)
        shard_ranges[5].lower = shard_ranges[2].lower
        shard_ranges[8].lower = shard_ranges[7].lower
        self.assertEqual(shard_ranges, updated_ranges)
        for i in (5, 8):
            # acceptors should have updated timestamp
            self.assertLess(shard_ranges[i].timestamp,
                            updated_ranges[i].timestamp)
        # check idempotency
        with mock.patch('sys.stdout', out), mock.patch('sys.stderr', err):
            ret = main([broker.db_file, 'compact', '--yes',
                        '--max-shrinking', '99'])

        self.assertEqual(0, ret)
        updated_ranges = broker.get_shard_ranges()
        self.assertEqual(shard_ranges, updated_ranges)
        for i, sr in enumerate(updated_ranges):
            if i in small_ranges:
                self.assertEqual(ShardRange.SHRINKING, sr.state)
            else:
                self.assertEqual(ShardRange.ACTIVE, sr.state)

    def test_compact_all_donors_shrink_to_root(self):
        # by default all shard ranges are small enough to shrink so the root
        # becomes the acceptor
        broker = self._make_broker()
        shard_ranges = make_shard_ranges(broker, self.shard_data, '.shards_')
        for i, sr in enumerate(shard_ranges):
            sr.update_state(ShardRange.ACTIVE)
        broker.merge_shard_ranges(shard_ranges)
        epoch = self._move_broker_to_sharded_state(broker)
        own_sr = broker.get_own_shard_range(no_default=True)
        self.assertEqual(epoch, own_sr.state_timestamp)  # sanity check
        self.assertEqual(ShardRange.SHARDED, own_sr.state)  # sanity check

        out = StringIO()
        err = StringIO()
        with mock.patch('sys.stdout', out), mock.patch('sys.stderr', err):
            ret = main([broker.db_file, 'compact', '--yes',
                        '--max-shrinking', '99'])
        self.assertEqual(0, ret, 'stdout:\n%s\nstderr\n%s' %
                         (out.getvalue(), err.getvalue()))
        err_lines = err.getvalue().split('\n')
        self.assert_starts_with(err_lines[0], 'Loaded db broker for ')
        out_lines = out.getvalue().split('\n')
        self.assertIn('Updated 1 shard sequences for compaction.', out_lines)
        updated_ranges = broker.get_shard_ranges()
        self.assertEqual(shard_ranges, updated_ranges)
        self.assertEqual([ShardRange.SHRINKING] * 10,
                         [sr.state for sr in updated_ranges])
        updated_own_sr = broker.get_own_shard_range(no_default=True)
        self.assertEqual(own_sr.timestamp, updated_own_sr.timestamp)
        self.assertEqual(own_sr.epoch, updated_own_sr.epoch)
        self.assertLess(own_sr.state_timestamp,
                        updated_own_sr.state_timestamp)
        self.assertEqual(ShardRange.ACTIVE, updated_own_sr.state)

    def test_compact_single_donor_shrink_to_root(self):
        # single shard range small enough to shrink so the root becomes the
        # acceptor
        broker = self._make_broker()
        shard_data = [
            {'index': 0, 'lower': '', 'upper': '', 'object_count': 10}
        ]

        shard_ranges = make_shard_ranges(broker, shard_data, '.shards_')
        shard_ranges[0].update_state(ShardRange.ACTIVE)
        broker.merge_shard_ranges(shard_ranges)
        epoch = self._move_broker_to_sharded_state(broker)
        own_sr = broker.get_own_shard_range(no_default=True)
        self.assertEqual(epoch, own_sr.state_timestamp)  # sanity check
        self.assertEqual(ShardRange.SHARDED, own_sr.state)  # sanity check

        out = StringIO()
        err = StringIO()
        with mock.patch('sys.stdout', out), mock.patch('sys.stderr', err):
            ret = main([broker.db_file, 'compact', '--yes'])
        self.assertEqual(0, ret, 'stdout:\n%s\nstderr\n%s' %
                         (out.getvalue(), err.getvalue()))
        err_lines = err.getvalue().split('\n')
        self.assert_starts_with(err_lines[0], 'Loaded db broker for ')
        out_lines = out.getvalue().split('\n')
        self.assertIn('Updated 1 shard sequences for compaction.', out_lines)
        updated_ranges = broker.get_shard_ranges()
        self.assertEqual(shard_ranges, updated_ranges)
        self.assertEqual([ShardRange.SHRINKING],
                         [sr.state for sr in updated_ranges])
        updated_own_sr = broker.get_own_shard_range(no_default=True)
        self.assertEqual(own_sr.timestamp, updated_own_sr.timestamp)
        self.assertEqual(own_sr.epoch, updated_own_sr.epoch)
        self.assertLess(own_sr.state_timestamp,
                        updated_own_sr.state_timestamp)
        self.assertEqual(ShardRange.ACTIVE, updated_own_sr.state)

    def test_compact_donors_but_no_suitable_acceptor(self):
        # if shard ranges are already shrinking, check that the final one is
        # not made into an acceptor if a suitable adjacent acceptor is not
        # found (unexpected scenario but possible in an overlap situation)
        broker = self._make_broker()
        shard_ranges = make_shard_ranges(broker, self.shard_data, '.shards_')
        for i, state in enumerate([ShardRange.SHRINKING] * 3 +
                                  [ShardRange.SHARDING] +
                                  [ShardRange.ACTIVE] * 6):
            shard_ranges[i].update_state(state)
        broker.merge_shard_ranges(shard_ranges)
        epoch = self._move_broker_to_sharded_state(broker)
        with mock_timestamp_now(epoch):
            own_sr = broker.get_own_shard_range(no_default=True)
        self.assertEqual(epoch, own_sr.state_timestamp)  # sanity check
        self.assertEqual(ShardRange.SHARDED, own_sr.state)  # sanity check

        out = StringIO()
        err = StringIO()
        with mock.patch('sys.stdout', out), mock.patch('sys.stderr', err):
            ret = main([broker.db_file, 'compact', '--yes',
                        '--max-shrinking', '99'])
        self.assertEqual(0, ret, 'stdout:\n%s\nstderr\n%s' %
                         (out.getvalue(), err.getvalue()))
        err_lines = err.getvalue().split('\n')
        self.assert_starts_with(err_lines[0], 'Loaded db broker for ')
        out_lines = out.getvalue().split('\n')
        self.assertIn('Updated 1 shard sequences for compaction.', out_lines)
        updated_ranges = broker.get_shard_ranges()
        shard_ranges[9].lower = shard_ranges[4].lower  # expanded acceptor
        self.assertEqual(shard_ranges, updated_ranges)
        self.assertEqual([ShardRange.SHRINKING] * 3 +  # unchanged
                         [ShardRange.SHARDING] +  # unchanged
                         [ShardRange.SHRINKING] * 5 +  # moved to shrinking
                         [ShardRange.ACTIVE],  # unchanged
                         [sr.state for sr in updated_ranges])
        with mock_timestamp_now(epoch):  # force equal meta-timestamp
            updated_own_sr = broker.get_own_shard_range(no_default=True)
        self.assertEqual(dict(own_sr), dict(updated_own_sr))

    def test_compact_no_gaps(self):
        # verify that compactible sequences do not include gaps
        broker = self._make_broker()
        shard_ranges = make_shard_ranges(broker, self.shard_data, '.shards_')
        for i, sr in enumerate(shard_ranges):
            sr.update_state(ShardRange.ACTIVE)
        gapped_ranges = shard_ranges[:3] + shard_ranges[4:]
        broker.merge_shard_ranges(gapped_ranges)
        self._move_broker_to_sharded_state(broker)
        out = StringIO()
        err = StringIO()
        with mock.patch('sys.stdout', out), mock.patch('sys.stderr', err):
            ret = main([broker.db_file, 'compact', '--yes',
                        '--max-shrinking', '99'])
        self.assertEqual(0, ret)
        err_lines = err.getvalue().split('\n')
        self.assert_starts_with(err_lines[0], 'Loaded db broker for ')
        out_lines = out.getvalue().split('\n')
        self.assertIn('Updated 2 shard sequences for compaction.', out_lines)
        updated_ranges = broker.get_shard_ranges()
        gapped_ranges[2].lower = gapped_ranges[0].lower
        gapped_ranges[8].lower = gapped_ranges[3].lower
        self.assertEqual(gapped_ranges, updated_ranges)
        self.assertEqual([ShardRange.SHRINKING] * 2 + [ShardRange.ACTIVE] +
                         [ShardRange.SHRINKING] * 5 + [ShardRange.ACTIVE],
                         [sr.state for sr in updated_ranges])

    def test_compact_max_shrinking_default(self):
        # verify default limit on number of shrinking shards per acceptor
        broker = self._make_broker()
        shard_ranges = make_shard_ranges(broker, self.shard_data, '.shards_')
        for i, sr in enumerate(shard_ranges):
            sr.update_state(ShardRange.ACTIVE)
        broker.merge_shard_ranges(shard_ranges)
        self._move_broker_to_sharded_state(broker)

        def do_compact(expect_msg):
            out = StringIO()
            err = StringIO()
            with mock.patch('sys.stdout', out), mock.patch('sys.stderr', err):
                ret = main([broker.db_file, 'compact', '--yes'])
            self.assertEqual(0, ret)
            err_lines = err.getvalue().split('\n')
            self.assert_starts_with(err_lines[0], 'Loaded db broker for ')
            out_lines = out.getvalue().split('\n')
            self.assertIn(expect_msg, out_lines)
            return broker.get_shard_ranges()

        updated_ranges = do_compact(
            'Updated 5 shard sequences for compaction.')
        for acceptor in (1, 3, 5, 7, 9):
            shard_ranges[acceptor].lower = shard_ranges[acceptor - 1].lower
        self.assertEqual(shard_ranges, updated_ranges)
        self.assertEqual([ShardRange.SHRINKING, ShardRange.ACTIVE] * 5,
                         [sr.state for sr in updated_ranges])

        # check idempotency
        updated_ranges = do_compact('No shards identified for compaction.')
        self.assertEqual(shard_ranges, updated_ranges)
        self.assertEqual([ShardRange.SHRINKING, ShardRange.ACTIVE] * 5,
                         [sr.state for sr in updated_ranges])

    def test_compact_max_shrinking(self):
        # verify option to limit the number of shrinking shards per acceptor
        broker = self._make_broker()
        shard_ranges = make_shard_ranges(broker, self.shard_data, '.shards_')
        for i, sr in enumerate(shard_ranges):
            sr.update_state(ShardRange.ACTIVE)
        broker.merge_shard_ranges(shard_ranges)
        self._move_broker_to_sharded_state(broker)

        def do_compact(expect_msg):
            out = StringIO()
            err = StringIO()
            with mock.patch('sys.stdout', out), mock.patch('sys.stderr', err):
                ret = main([broker.db_file, 'compact', '--yes',
                            '--max-shrinking', '7'])
            self.assertEqual(0, ret)
            err_lines = err.getvalue().split('\n')
            self.assert_starts_with(err_lines[0], 'Loaded db broker for ')
            out_lines = out.getvalue().split('\n')
            self.assertIn(expect_msg, out_lines)
            return broker.get_shard_ranges()

        updated_ranges = do_compact(
            'Updated 2 shard sequences for compaction.')
        shard_ranges[7].lower = shard_ranges[0].lower
        shard_ranges[9].lower = shard_ranges[8].lower
        self.assertEqual(shard_ranges, updated_ranges)
        self.assertEqual([ShardRange.SHRINKING] * 7 + [ShardRange.ACTIVE] +
                         [ShardRange.SHRINKING] + [ShardRange.ACTIVE],
                         [sr.state for sr in updated_ranges])

        # check idempotency
        updated_ranges = do_compact('No shards identified for compaction.')
        self.assertEqual(shard_ranges, updated_ranges)
        self.assertEqual([ShardRange.SHRINKING] * 7 + [ShardRange.ACTIVE] +
                         [ShardRange.SHRINKING] + [ShardRange.ACTIVE],
                         [sr.state for sr in updated_ranges])

    def test_compact_max_expanding(self):
        # verify option to limit the number of expanding shards per acceptor
        broker = self._make_broker()
        shard_ranges = make_shard_ranges(broker, self.shard_data, '.shards_')
        for i, sr in enumerate(shard_ranges):
            sr.update_state(ShardRange.ACTIVE)
        broker.merge_shard_ranges(shard_ranges)
        self._move_broker_to_sharded_state(broker)

        def do_compact(expect_msg):
            out = StringIO()
            err = StringIO()
            # note: max_shrinking is set to 3 so that there is opportunity for
            # more than 2 acceptors
            with mock.patch('sys.stdout', out), mock.patch('sys.stderr', err):
                ret = main([broker.db_file, 'compact', '--yes',
                            '--max-shrinking', '3', '--max-expanding', '2'])
            self.assertEqual(0, ret)
            err_lines = err.getvalue().split('\n')
            self.assert_starts_with(err_lines[0], 'Loaded db broker for ')
            out_lines = out.getvalue().split('\n')
            self.assertIn(expect_msg, out_lines)
            return broker.get_shard_ranges()

        updated_ranges = do_compact(
            'Updated 2 shard sequences for compaction.')
        shard_ranges[3].lower = shard_ranges[0].lower
        shard_ranges[7].lower = shard_ranges[4].lower
        self.assertEqual(shard_ranges, updated_ranges)
        self.assertEqual([ShardRange.SHRINKING] * 3 + [ShardRange.ACTIVE] +
                         [ShardRange.SHRINKING] * 3 + [ShardRange.ACTIVE] * 3,
                         [sr.state for sr in updated_ranges])

        # check idempotency - no more sequences found while existing sequences
        # are shrinking
        updated_ranges = do_compact('No shards identified for compaction.')
        self.assertEqual(shard_ranges, updated_ranges)
        self.assertEqual([ShardRange.SHRINKING] * 3 + [ShardRange.ACTIVE] +
                         [ShardRange.SHRINKING] * 3 + [ShardRange.ACTIVE] * 3,
                         [sr.state for sr in updated_ranges])

    def test_compact_expansion_limit(self):
        # verify option to limit the size of each acceptor after compaction
        broker = self._make_broker()
        shard_ranges = make_shard_ranges(broker, self.shard_data, '.shards_')
        for i, sr in enumerate(shard_ranges):
            sr.update_state(ShardRange.ACTIVE)
        broker.merge_shard_ranges(shard_ranges)
        self._move_broker_to_sharded_state(broker)
        out = StringIO()
        err = StringIO()
        with mock.patch('sys.stdout', out), mock.patch('sys.stderr', err):
            ret = main([broker.db_file, 'compact', '--yes',
                        '--expansion-limit', '20'])
        self.assertEqual(0, ret, out.getvalue())
        err_lines = err.getvalue().split('\n')
        self.assert_starts_with(err_lines[0], 'Loaded db broker for ')
        out_lines = out.getvalue().rstrip('\n').split('\n')
        self.assertIn('Updated 5 shard sequences for compaction.', out_lines)
        updated_ranges = broker.get_shard_ranges()
        shard_ranges[1].lower = shard_ranges[0].lower
        shard_ranges[3].lower = shard_ranges[2].lower
        shard_ranges[5].lower = shard_ranges[4].lower
        shard_ranges[7].lower = shard_ranges[6].lower
        shard_ranges[9].lower = shard_ranges[8].lower
        self.assertEqual(shard_ranges, updated_ranges)
        self.assertEqual([ShardRange.SHRINKING] + [ShardRange.ACTIVE] +
                         [ShardRange.SHRINKING] + [ShardRange.ACTIVE] +
                         [ShardRange.SHRINKING] + [ShardRange.ACTIVE] +
                         [ShardRange.SHRINKING] + [ShardRange.ACTIVE] +
                         [ShardRange.SHRINKING] + [ShardRange.ACTIVE],
                         [sr.state for sr in updated_ranges])

    def test_compact_expansion_limit_less_than_shrink_threshold(self):
        broker = self._make_broker()
        shard_ranges = make_shard_ranges(broker, self.shard_data, '.shards_')
        for i, sr in enumerate(shard_ranges):
            if i % 2:
                sr.object_count = 25
            else:
                sr.object_count = 3
            sr.update_state(ShardRange.ACTIVE)
        broker.merge_shard_ranges(shard_ranges)
        self._move_broker_to_sharded_state(broker)
        out = StringIO()
        err = StringIO()
        with mock.patch('sys.stdout', out), mock.patch('sys.stderr', err):
            ret = main([broker.db_file, 'compact', '--yes',
                        '--shrink-threshold', '10',
                        '--expansion-limit', '5'])
        self.assertEqual(0, ret)
        out_lines = out.getvalue().split('\n')
        self.assertEqual(
            ['No shards identified for compaction.'],
            out_lines[:1])

    def test_compact_nothing_to_do(self):
        broker = self._make_broker()
        shard_ranges = make_shard_ranges(broker, self.shard_data, '.shards_')
        for i, sr in enumerate(shard_ranges):
            sr.update_state(ShardRange.ACTIVE)
        broker.merge_shard_ranges(shard_ranges)
        self._move_broker_to_sharded_state(broker)
        out = StringIO()
        err = StringIO()
        # all shards are too big to shrink
        with mock.patch('sys.stdout', out), mock.patch('sys.stderr', err):
            ret = main([broker.db_file, 'compact', '--yes',
                        '--shrink-threshold', '5',
                        '--expansion-limit', '8'])
        self.assertEqual(0, ret)
        out_lines = out.getvalue().split('\n')
        self.assertEqual(
            ['No shards identified for compaction.'],
            out_lines[:1])

        # all shards could shrink but acceptors would be too large
        with mock.patch('sys.stdout', out), mock.patch('sys.stderr', err):
            ret = main([broker.db_file, 'compact', '--yes',
                        '--shrink-threshold', '11',
                        '--expansion-limit', '12'])
        self.assertEqual(0, ret)
        out_lines = out.getvalue().split('\n')
        self.assertEqual(
            ['No shards identified for compaction.'],
            out_lines[:1])

    def _do_test_compact_shrink_threshold(self, broker, shard_ranges):
        # verify option to set the shrink threshold for compaction;
        for i, sr in enumerate(shard_ranges):
            sr.update_state(ShardRange.ACTIVE)
        # (n-2)th shard range has one extra object
        shard_ranges[-2].object_count = shard_ranges[-2].object_count + 1
        broker.merge_shard_ranges(shard_ranges)
        self._move_broker_to_sharded_state(broker)
        # with threshold set to 10 no shard ranges can be shrunk
        out = StringIO()
        err = StringIO()
        with mock.patch('sys.stdout', out), mock.patch('sys.stderr', err):
            ret = main([broker.db_file, 'compact', '--yes',
                        '--max-shrinking', '99',
                        '--shrink-threshold', '10'])
        self.assertEqual(0, ret)
        err_lines = err.getvalue().split('\n')
        self.assert_starts_with(err_lines[0], 'Loaded db broker for ')
        out_lines = out.getvalue().split('\n')
        self.assertEqual(
            ['No shards identified for compaction.'],
            out_lines[:1])
        updated_ranges = broker.get_shard_ranges()
        self.assertEqual(shard_ranges, updated_ranges)
        self.assertEqual([ShardRange.ACTIVE] * 10,
                         [sr.state for sr in updated_ranges])

        # with threshold == 11 all but the final 2 shard ranges can be shrunk;
        # note: the (n-1)th shard range is NOT shrunk to root
        out = StringIO()
        err = StringIO()
        with mock.patch('sys.stdout', out), mock.patch('sys.stderr', err):
            ret = main([broker.db_file, 'compact', '--yes',
                        '--max-shrinking', '99',
                        '--shrink-threshold', '11'])
        self.assertEqual(0, ret)
        err_lines = err.getvalue().split('\n')
        self.assert_starts_with(err_lines[0], 'Loaded db broker for ')
        out_lines = out.getvalue().split('\n')
        self.assertIn('Updated 1 shard sequences for compaction.', out_lines)
        updated_ranges = broker.get_shard_ranges()
        shard_ranges[8].lower = shard_ranges[0].lower
        self.assertEqual(shard_ranges, updated_ranges)
        self.assertEqual([ShardRange.SHRINKING] * 8 + [ShardRange.ACTIVE] * 2,
                         [sr.state for sr in updated_ranges])

    def test_compact_shrink_threshold(self):
        broker = self._make_broker()
        shard_ranges = make_shard_ranges(broker, self.shard_data, '.shards_')
        self._do_test_compact_shrink_threshold(broker, shard_ranges)

    def test_compact_shrink_threshold_with_tombstones(self):
        broker = self._make_broker()
        shard_ranges = make_shard_ranges(broker, self.shard_data, '.shards_')
        for i, sr in enumerate(shard_ranges):
            sr.object_count = sr.object_count - i
            sr.tombstones = i
        self._do_test_compact_shrink_threshold(broker, shard_ranges)

    def test_repair_not_root(self):
        broker = self._make_broker()
        shard_ranges = make_shard_ranges(broker, self.shard_data, '.shards_')
        broker.merge_shard_ranges(shard_ranges)
        # make broker appear to not be a root container
        out = StringIO()
        err = StringIO()
        broker.set_sharding_sysmeta('Quoted-Root', 'not_a/c')
        self.assertFalse(broker.is_root_container())
        with mock.patch('sys.stdout', out), mock.patch('sys.stderr', err):
            ret = main([broker.db_file, 'repair'])
        self.assertEqual(1, ret)
        err_lines = err.getvalue().split('\n')
        self.assert_starts_with(err_lines[0], 'Loaded db broker for ')
        out_lines = out.getvalue().split('\n')
        self.assertEqual(
            ['WARNING: Shard containers cannot be repaired.',
             'This command should be used on a root container.'],
            out_lines[:2]
        )
        updated_ranges = broker.get_shard_ranges()
        self.assert_shard_ranges_equal(shard_ranges, updated_ranges)

    def test_repair_no_shard_ranges(self):
        broker = self._make_broker()
        broker.set_sharding_sysmeta('Quoted-Root', 'a/c')
        self.assertTrue(broker.is_root_container())
        out = StringIO()
        err = StringIO()
        with mock.patch('sys.stdout', out), mock.patch('sys.stderr', err):
            ret = main([broker.db_file, 'repair'])
        self.assertEqual(0, ret)
        err_lines = err.getvalue().split('\n')
        self.assert_starts_with(err_lines[0], 'Loaded db broker for ')
        out_lines = out.getvalue().split('\n')
        self.assertEqual(
            ['No shards found, nothing to do.'],
            out_lines[:1])
        updated_ranges = broker.get_shard_ranges()
        self.assert_shard_ranges_equal([], updated_ranges)

    def test_repair_gaps_one_incomplete_sequence(self):
        broker = self._make_broker()
        broker.set_sharding_sysmeta('Quoted-Root', 'a/c')
        with mock_timestamp_now(next(self.ts_iter)):
            shard_ranges = make_shard_ranges(
                broker, self.shard_data[:-1], '.shards_')
        broker.merge_shard_ranges(shard_ranges)
        self.assertTrue(broker.is_root_container())
        out = StringIO()
        err = StringIO()
        with mock.patch('sys.stdout', out), mock.patch('sys.stderr', err):
            ret = main([broker.db_file, 'repair'])
        self.assertEqual(1, ret)
        err_lines = err.getvalue().split('\n')
        self.assert_starts_with(err_lines[0], 'Loaded db broker for ')
        out_lines = out.getvalue().split('\n')
        self.assertEqual(
            ['Found no complete sequence of shard ranges.'],
            out_lines[:1])
        updated_ranges = broker.get_shard_ranges()
        self.assert_shard_ranges_equal(shard_ranges, updated_ranges)

    def test_repair_gaps_overlapping_incomplete_sequences(self):
        broker = self._make_broker()
        broker.set_sharding_sysmeta('Quoted-Root', 'a/c')
        with mock_timestamp_now(next(self.ts_iter)):
            shard_ranges = make_shard_ranges(
                broker, self.shard_data[:-1], '.shards_')
        with mock_timestamp_now(next(self.ts_iter)):
            # use new time to get distinct shard names
            overlap_shard_ranges = make_shard_ranges(
                broker,
                self.overlap_shard_data_1[:2] + self.overlap_shard_data_1[6:],
                '.shards_')
        broker.merge_shard_ranges(shard_ranges + overlap_shard_ranges)
        out = StringIO()
        err = StringIO()
        with mock.patch('sys.stdout', out), mock.patch('sys.stderr', err):
            ret = main([broker.db_file, 'repair'])
        self.assertEqual(1, ret)
        err_lines = err.getvalue().split('\n')
        self.assert_starts_with(err_lines[0], 'Loaded db broker for ')
        out_lines = out.getvalue().split('\n')
        self.assertEqual(
            ['Found no complete sequence of shard ranges.'],
            out_lines[:1])
        updated_ranges = broker.get_shard_ranges()
        expected = sorted(shard_ranges + overlap_shard_ranges,
                          key=ShardRange.sort_key)
        self.assert_shard_ranges_equal(expected, updated_ranges)

    def test_repair_not_needed(self):
        broker = self._make_broker()
        broker.set_sharding_sysmeta('Quoted-Root', 'a/c')
        shard_ranges = make_shard_ranges(
            broker, self.shard_data, '.shards_')
        broker.merge_shard_ranges(shard_ranges)
        self.assertTrue(broker.is_root_container())
        out = StringIO()
        err = StringIO()
        with mock.patch('sys.stdout', out), mock.patch('sys.stderr', err):
            ret = main([broker.db_file, 'repair'])
        self.assertEqual(0, ret)
        err_lines = err.getvalue().split('\n')
        self.assert_starts_with(err_lines[0], 'Loaded db broker for ')
        out_lines = out.getvalue().split('\n')
        self.assertEqual(
            ['Found one complete sequence of 10 shard ranges and no '
             'overlapping shard ranges.',
             'No repairs necessary.'],
            out_lines[:2])
        updated_ranges = broker.get_shard_ranges()
        self.assert_shard_ranges_equal(shard_ranges, updated_ranges)

    def _do_test_repair_exits_if_undesirable_state(self, undesirable_state):
        broker = self._make_broker()
        broker.set_sharding_sysmeta('Quoted-Root', 'a/c')
        with mock_timestamp_now(next(self.ts_iter)):
            shard_ranges = make_shard_ranges(
                broker, self.shard_data, '.shards_')
        # make one shard be in an undesirable state
        shard_ranges[2].update_state(undesirable_state)
        with mock_timestamp_now(next(self.ts_iter)):
            overlap_shard_ranges_2 = make_shard_ranges(
                broker, self.overlap_shard_data_2, '.shards_')
        broker.merge_shard_ranges(shard_ranges + overlap_shard_ranges_2)
        self.assertTrue(broker.is_root_container())

        out = StringIO()
        err = StringIO()
        with mock.patch('sys.stdout', out), \
                mock.patch('sys.stderr', err):
            ret = main([broker.db_file, 'repair'])
        self.assertEqual(1, ret)
        err_lines = err.getvalue().split('\n')
        self.assert_starts_with(err_lines[0], 'Loaded db broker for ')
        out_lines = out.getvalue().split('\n')
        self.assertEqual(
            ['WARNING: Found shard ranges in %s state'
             % ShardRange.STATES[undesirable_state]], out_lines[:1])
        # nothing changed in DB
        self.assert_shard_ranges_equal(
            sorted(shard_ranges + overlap_shard_ranges_2,
                   key=ShardRange.sort_key),
            broker.get_shard_ranges())

    def test_repair_exits_if_sharding_state(self):
        self._do_test_repair_exits_if_undesirable_state(ShardRange.SHARDING)

    def test_repair_exits_if_shrinking_state(self):
        self._do_test_repair_exits_if_undesirable_state(ShardRange.SHRINKING)

    def test_repair_one_complete_sequences_one_incomplete(self):
        broker = self._make_broker()
        broker.set_sharding_sysmeta('Quoted-Root', 'a/c')
        with mock_timestamp_now(next(self.ts_iter)):
            shard_ranges = make_shard_ranges(
                broker, self.shard_data, '.shards_')
        with mock_timestamp_now(next(self.ts_iter)):
            overlap_shard_ranges_2 = make_shard_ranges(
                broker, self.overlap_shard_data_2, '.shards_')
        broker.merge_shard_ranges(shard_ranges + overlap_shard_ranges_2)
        self.assertTrue(broker.is_root_container())

        def do_repair(user_input, ts_now, options, exit_code):
            options = options if options else []
            out = StringIO()
            err = StringIO()
            with mock.patch('sys.stdout', out), \
                    mock.patch('sys.stderr', err), \
                    mock_timestamp_now(ts_now), \
                    mock.patch('swift.cli.manage_shard_ranges.input',
                               return_value=user_input):
                ret = main([broker.db_file, 'repair'] + options)
            self.assertEqual(exit_code, ret)
            err_lines = err.getvalue().split('\n')
            self.assert_starts_with(err_lines[0], 'Loaded db broker for ')
            out_lines = out.getvalue().split('\n')
            self.assertEqual(
                ['Repairs necessary to remove overlapping shard ranges.'],
                out_lines[:1])

        # user input 'n'
        ts_now = next(self.ts_iter)
        do_repair('n', ts_now, [], 3)
        updated_ranges = broker.get_shard_ranges()
        expected = sorted(
            shard_ranges + overlap_shard_ranges_2,
            key=ShardRange.sort_key)
        self.assert_shard_ranges_equal(expected, updated_ranges)

        # --dry-run
        ts_now = next(self.ts_iter)
        do_repair('y', ts_now, ['--dry-run'], 3)
        updated_ranges = broker.get_shard_ranges()
        expected = sorted(
            shard_ranges + overlap_shard_ranges_2,
            key=ShardRange.sort_key)
        self.assert_shard_ranges_equal(expected, updated_ranges)

        # --n
        ts_now = next(self.ts_iter)
        do_repair('y', ts_now, ['-n'], 3)
        updated_ranges = broker.get_shard_ranges()
        expected = sorted(
            shard_ranges + overlap_shard_ranges_2,
            key=ShardRange.sort_key)
        self.assert_shard_ranges_equal(expected, updated_ranges)

        # user input 'yes'
        ts_now = next(self.ts_iter)
        do_repair('yes', ts_now, [], 0)
        updated_ranges = broker.get_shard_ranges()
        for sr in overlap_shard_ranges_2:
            sr.update_state(ShardRange.SHRINKING, ts_now)
            sr.epoch = ts_now
        expected = sorted(
            shard_ranges + overlap_shard_ranges_2,
            key=ShardRange.sort_key)
        self.assert_shard_ranges_equal(expected, updated_ranges)

    def test_repair_two_complete_sequences_one_incomplete(self):
        broker = self._make_broker()
        broker.set_sharding_sysmeta('Quoted-Root', 'a/c')
        with mock_timestamp_now(next(self.ts_iter)):
            shard_ranges = make_shard_ranges(
                broker, self.shard_data, '.shards_')
        with mock_timestamp_now(next(self.ts_iter)):
            overlap_shard_ranges_1 = make_shard_ranges(
                broker, self.overlap_shard_data_1, '.shards_')
        with mock_timestamp_now(next(self.ts_iter)):
            overlap_shard_ranges_2 = make_shard_ranges(
                broker, self.overlap_shard_data_2, '.shards_')
        broker.merge_shard_ranges(shard_ranges + overlap_shard_ranges_1 +
                                  overlap_shard_ranges_2)
        self.assertTrue(broker.is_root_container())
        out = StringIO()
        err = StringIO()
        ts_now = next(self.ts_iter)
        with mock.patch('sys.stdout', out), mock.patch('sys.stderr', err), \
                mock_timestamp_now(ts_now):
            ret = main([broker.db_file, 'repair', '--yes'])
        self.assertEqual(0, ret)
        err_lines = err.getvalue().split('\n')
        self.assert_starts_with(err_lines[0], 'Loaded db broker for ')
        out_lines = out.getvalue().split('\n')
        self.assertEqual(
            ['Repairs necessary to remove overlapping shard ranges.'],
            out_lines[:1])
        updated_ranges = broker.get_shard_ranges()
        for sr in overlap_shard_ranges_1 + overlap_shard_ranges_2:
            sr.update_state(ShardRange.SHRINKING, ts_now)
            sr.epoch = ts_now
        expected = sorted(
            shard_ranges + overlap_shard_ranges_1 + overlap_shard_ranges_2,
            key=ShardRange.sort_key)
        self.assert_shard_ranges_equal(expected, updated_ranges)

    @with_tempdir
    def test_show_and_analyze(self, tempdir):
        broker = self._make_broker()
        broker.set_sharding_sysmeta('Quoted-Root', 'a/c')
        with mock_timestamp_now(next(self.ts_iter)):  # t1
            shard_ranges = make_shard_ranges(
                broker, self.shard_data, '.shards_')
        with mock_timestamp_now(next(self.ts_iter)):
            overlap_shard_ranges_1 = make_shard_ranges(
                broker, self.overlap_shard_data_1, '.shards_')
        with mock_timestamp_now(next(self.ts_iter)):
            overlap_shard_ranges_2 = make_shard_ranges(
                broker, self.overlap_shard_data_2, '.shards_')
        broker.merge_shard_ranges(shard_ranges + overlap_shard_ranges_1 +
                                  overlap_shard_ranges_2)
        self.assertTrue(broker.is_root_container())

        # run show command
        out = StringIO()
        err = StringIO()
        with mock.patch('sys.stdout', out), mock.patch('sys.stderr', err):
            ret = main([broker.db_file, 'show'])
        self.assertEqual(0, ret)
        err_lines = err.getvalue().split('\n')
        self.assert_starts_with(err_lines[0], 'Loaded db broker for ')
        shard_json = json.loads(out.getvalue())
        expected = sorted(
            shard_ranges + overlap_shard_ranges_1 + overlap_shard_ranges_2,
            key=ShardRange.sort_key)
        self.assert_shard_ranges_equal(
            expected, [ShardRange.from_dict(data) for data in shard_json])

        # dump data to a file and then run analyze subcommand
        shard_file = os.path.join(tempdir, 'shards.json')
        with open(shard_file, 'w') as fd:
            json.dump(shard_json, fd)
        out = StringIO()
        err = StringIO()
        with mock.patch('sys.stdout', out), mock.patch('sys.stderr', err):
            ret = main([shard_file, 'analyze'])
        self.assertEqual(0, ret)
        self.assertEqual('', err.getvalue())
        out_lines = out.getvalue().split('\n')
        self.assertEqual(
            ['Repairs necessary to remove overlapping shard ranges.'],
            out_lines[:1])

        # no changes made to broker
        updated_ranges = broker.get_shard_ranges()
        expected = sorted(
            shard_ranges + overlap_shard_ranges_1 + overlap_shard_ranges_2,
            key=ShardRange.sort_key)
        self.assert_shard_ranges_equal(expected, updated_ranges)

        # tweak timestamps to make the preferred path include shards from two
        # sets, so that shards to remove have name-timestamps that are also in
        # shards to keep
        t4 = next(self.ts_iter)
        for sr in shard_ranges[:5] + overlap_shard_ranges_1[5:]:
            sr.timestamp = t4
        broker.merge_shard_ranges(shard_ranges + overlap_shard_ranges_1 +
                                  overlap_shard_ranges_2)
        out = StringIO()
        err = StringIO()
        with mock.patch('sys.stdout', out), mock.patch('sys.stderr', err):
            ret = main([broker.db_file, 'show'])
        self.assertEqual(0, ret)
        shard_json = json.loads(out.getvalue())
        expected = sorted(
            shard_ranges + overlap_shard_ranges_1 + overlap_shard_ranges_2,
            key=ShardRange.sort_key)
        self.assert_shard_ranges_equal(
            expected, [ShardRange.from_dict(data) for data in shard_json])
        with open(shard_file, 'w') as fd:
            json.dump(shard_json, fd)
        out = StringIO()
        err = StringIO()
        with mock.patch('sys.stdout', out), mock.patch('sys.stderr', err):
            ret = main([shard_file, 'analyze'])
        self.assertEqual(0, ret)
        self.assertEqual('', err.getvalue())
        out_lines = out.getvalue().split('\n')
        self.assertEqual(
            ['Repairs necessary to remove overlapping shard ranges.'],
            out_lines[:1])

        filtered_shard_json = [{k: v for k, v in sr.items() if k != 'epoch'}
                               for sr in shard_json]
        with open(shard_file, 'w') as fd:
            json.dump(filtered_shard_json, fd)
        out = StringIO()
        err = StringIO()
        with mock.patch('sys.stdout', out), mock.patch('sys.stderr', err):
            ret = main([shard_file, 'analyze'])
        self.assertEqual(0, ret)
        self.assertEqual('', err.getvalue())
        new_out_lines = out.getvalue().split('\n')
        self.assertEqual(out_lines, new_out_lines)

    def test_subcommand_required(self):
        out = StringIO()
        err = StringIO()
        with mock.patch('sys.stdout', out), \
                mock.patch('sys.stderr', err):
            if six.PY2:
                with self.assertRaises(SystemExit) as cm:
                    main(['db file'])
                err_lines = err.getvalue().split('\n')
                self.assertIn('too few arguments', ' '.join(err_lines))
                self.assertEqual(2, cm.exception.code)
            else:
                ret = main(['db file'])
                self.assertEqual(2, ret)
                err_lines = err.getvalue().split('\n')
                self.assertIn('A sub-command is required.', err_lines)

    def test_dry_run_and_yes_is_invalid(self):
        out = StringIO()
        err = StringIO()
        with mock.patch('sys.stdout', out), \
                mock.patch('sys.stderr', err), \
                self.assertRaises(SystemExit) as cm:
            main(['db file', 'repair', '--dry-run', '--yes'])
        self.assertEqual(2, cm.exception.code)
        err_lines = err.getvalue().split('\n')
        runner = os.path.basename(sys.argv[0])
        self.assertEqual(
            'usage: %s path_to_file repair [-h] [--yes | --dry-run]' % runner,
            err_lines[0])
        self.assertIn(
            "argument --yes/-y: not allowed with argument --dry-run/-n",
            err_lines[1])<|MERGE_RESOLUTION|>--- conflicted
+++ resolved
@@ -320,18 +320,9 @@
                              dry_run=False)
         mocked.assert_called_once_with(mock.ANY, expected)
 
-<<<<<<< HEAD
-    def test_conf_file_invalid(self):
-        db_file = os.path.join(self.testdir, 'hash.db')
-        broker = ContainerBroker(db_file, account='a', container='c')
-        broker.initialize()
-
-        # conf file - invalid value for shard_container_threshold
-=======
         # conf file - small percentages resulting in zero absolute values
         # should be respected rather than falling back to defaults, to avoid
         # nasty surprises
->>>>>>> 61fe52df
         conf = """
         [container-sharder]
         shard_shrink_point = 1
@@ -387,8 +378,6 @@
         err_lines = err.getvalue().split('\n')
         self.assert_starts_with(err_lines[0], 'Error loading config file')
         self.assertIn('shard_container_threshold', err_lines[0])
-<<<<<<< HEAD
-=======
 
     def test_conf_file_invalid_deprecated_options(self):
         db_file = os.path.join(self.testdir, 'hash.db')
@@ -415,7 +404,6 @@
         err_lines = err.getvalue().split('\n')
         self.assert_starts_with(err_lines[0], 'Error loading config file')
         self.assertIn('shard_shrink_point', err_lines[0])
->>>>>>> 61fe52df
 
     def test_conf_file_does_not_exist(self):
         db_file = os.path.join(self.testdir, 'hash.db')

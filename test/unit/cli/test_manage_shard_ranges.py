# Licensed under the Apache License, Version 2.0 (the "License"); you may not
# use this file except in compliance with the License. You may obtain a copy
# of the License at
#
#      http://www.apache.org/licenses/LICENSE-2.0
#
# Unless required by applicable law or agreed to in writing, software
# distributed under the License is distributed on an "AS IS" BASIS, WITHOUT
# WARRANTIES OR CONDITIONS OF ANY KIND, either express or implied. See the
# License for the specific language governing permissions and limitations
# under the License.

import json
import os
import sys
import unittest
from argparse import Namespace
from textwrap import dedent

from unittest import mock
from shutil import rmtree
from tempfile import mkdtemp

from io import StringIO

from swift.cli.manage_shard_ranges import main
from swift.common import utils
from swift.common.utils import Timestamp, ShardRange
from swift.container.backend import ContainerBroker
from swift.container.sharder import make_shard_ranges
from test.unit import mock_timestamp_now, make_timestamp_iter, with_tempdir


class TestManageShardRanges(unittest.TestCase):
    def setUp(self):
        self.ts_iter = make_timestamp_iter()
        self.testdir = os.path.join(mkdtemp(), 'tmp_test_cli_find_shards')
        utils.mkdirs(self.testdir)
        rmtree(self.testdir)
        self.shard_data = [
            {'index': 0, 'lower': '', 'upper': 'obj09',
             'object_count': 10},
            {'index': 1, 'lower': 'obj09', 'upper': 'obj19',
             'object_count': 10},
            {'index': 2, 'lower': 'obj19', 'upper': 'obj29',
             'object_count': 10},
            {'index': 3, 'lower': 'obj29', 'upper': 'obj39',
             'object_count': 10},
            {'index': 4, 'lower': 'obj39', 'upper': 'obj49',
             'object_count': 10},
            {'index': 5, 'lower': 'obj49', 'upper': 'obj59',
             'object_count': 10},
            {'index': 6, 'lower': 'obj59', 'upper': 'obj69',
             'object_count': 10},
            {'index': 7, 'lower': 'obj69', 'upper': 'obj79',
             'object_count': 10},
            {'index': 8, 'lower': 'obj79', 'upper': 'obj89',
             'object_count': 10},
            {'index': 9, 'lower': 'obj89', 'upper': '',
             'object_count': 10},
        ]

        self.overlap_shard_data_1 = [
            {'index': 0, 'lower': '', 'upper': 'obj10',
             'object_count': 1},
            {'index': 1, 'lower': 'obj10', 'upper': 'obj20',
             'object_count': 1},
            {'index': 2, 'lower': 'obj20', 'upper': 'obj30',
             'object_count': 1},
            {'index': 3, 'lower': 'obj30', 'upper': 'obj39',
             'object_count': 1},
            {'index': 4, 'lower': 'obj39', 'upper': 'obj49',
             'object_count': 1},
            {'index': 5, 'lower': 'obj49', 'upper': 'obj58',
             'object_count': 1},
            {'index': 6, 'lower': 'obj58', 'upper': 'obj68',
             'object_count': 1},
            {'index': 7, 'lower': 'obj68', 'upper': 'obj78',
             'object_count': 1},
            {'index': 8, 'lower': 'obj78', 'upper': 'obj88',
             'object_count': 1},
            {'index': 9, 'lower': 'obj88', 'upper': '',
             'object_count': 1},
        ]

        self.overlap_shard_data_2 = [
            {'index': 0, 'lower': '', 'upper': 'obj11', 'object_count': 1},
            {'index': 1, 'lower': 'obj11', 'upper': 'obj21',
             'object_count': 1},
        ]

    def tearDown(self):
        rmtree(os.path.dirname(self.testdir))

    def assert_shard_ranges_equal(self, expected, actual):
        self.assertEqual([dict(sr) for sr in expected],
                         [dict(sr) for sr in actual])

    def assert_starts_with(self, value, prefix):
        self.assertTrue(value.startswith(prefix),
                        "%r does not start with %r" % (value, prefix))

    def assert_formatted_json(self, output, expected):
        try:
            loaded = json.loads(output)
        except ValueError as err:
            self.fail('Invalid JSON: %s\n%r' % (err, output))
        # Check this one first, for a prettier diff
        self.assertEqual(loaded, expected)
        formatted = json.dumps(expected, sort_keys=True, indent=2) + '\n'
        self.assertEqual(output, formatted)

    def _make_broker(self, account='a', container='c',
                     device='sda', part=0):
        datadir = os.path.join(
            self.testdir, device, 'containers', str(part), 'ash', 'hash')
        db_file = os.path.join(datadir, 'hash.db')
        broker = ContainerBroker(
            db_file, account=account, container=container)
        broker.initialize()
        return broker

    def _move_broker_to_sharded_state(self, broker):
        epoch = Timestamp.now()
        broker.enable_sharding(epoch)
        self.assertTrue(broker.set_sharding_state())
        self.assertTrue(broker.set_sharded_state())
        own_sr = broker.get_own_shard_range()
        own_sr.update_state(ShardRange.SHARDED, epoch)
        broker.merge_shard_ranges([own_sr])
        return epoch

    def test_conf_file_options(self):
        db_file = os.path.join(self.testdir, 'hash.db')
        broker = ContainerBroker(db_file, account='a', container='c')
        broker.initialize()

        conf = """
        [container-sharder]
        shrink_threshold = 150
        expansion_limit = 650
        shard_container_threshold = 1000
        rows_per_shard = 600
        max_shrinking = 33
        max_expanding = 31
        minimum_shard_size = 88
        """

        conf_file = os.path.join(self.testdir, 'sharder.conf')
        with open(conf_file, 'w') as fd:
            fd.write(dedent(conf))

        # default values
        with mock.patch('swift.cli.manage_shard_ranges.find_ranges',
                        return_value=0) as mocked:
            ret = main([db_file, 'find'])
        self.assertEqual(0, ret)
        expected = Namespace(conf_file=None,
                             path_to_file=mock.ANY,
                             func=mock.ANY,
                             rows_per_shard=500000,
                             subcommand='find',
                             skip_commits=False,
                             verbose=0,
                             minimum_shard_size=100000)
        mocked.assert_called_once_with(mock.ANY, expected)

        # conf file
        with mock.patch('swift.cli.manage_shard_ranges.find_ranges',
                        return_value=0) as mocked:
            ret = main([db_file, '--config', conf_file, 'find'])
        self.assertEqual(0, ret)
        expected = Namespace(conf_file=conf_file,
                             path_to_file=mock.ANY,
                             func=mock.ANY,
                             rows_per_shard=600,
                             subcommand='find',
                             skip_commits=False,
                             verbose=0,
                             minimum_shard_size=88)
        mocked.assert_called_once_with(mock.ANY, expected)

        # cli options override conf file
        with mock.patch('swift.cli.manage_shard_ranges.find_ranges',
                        return_value=0) as mocked:
            ret = main([db_file, '--config', conf_file, 'find', '12345',
                        '--minimum-shard-size', '99'])
        self.assertEqual(0, ret)
        expected = Namespace(conf_file=conf_file,
                             path_to_file=mock.ANY,
                             func=mock.ANY,
                             rows_per_shard=12345,
                             subcommand='find',
                             skip_commits=False,
                             verbose=0,
                             minimum_shard_size=99)
        mocked.assert_called_once_with(mock.ANY, expected)

        # default values
        with mock.patch('swift.cli.manage_shard_ranges.compact_shard_ranges',
                        return_value=0) as mocked:
            ret = main([db_file, 'compact'])
        self.assertEqual(0, ret)
        expected = Namespace(conf_file=None,
                             path_to_file=mock.ANY,
                             func=mock.ANY,
                             subcommand='compact',
                             skip_commits=False,
                             verbose=0,
                             max_expanding=-1,
                             max_shrinking=1,
                             shrink_threshold=100000,
                             expansion_limit=750000,
                             yes=False,
                             dry_run=False)
        mocked.assert_called_once_with(mock.ANY, expected)

        # conf file
        with mock.patch('swift.cli.manage_shard_ranges.compact_shard_ranges',
                        return_value=0) as mocked:
            ret = main([db_file, '--config', conf_file, 'compact'])
        self.assertEqual(0, ret)
        expected = Namespace(conf_file=conf_file,
                             path_to_file=mock.ANY,
                             func=mock.ANY,
                             subcommand='compact',
                             skip_commits=False,
                             verbose=0,
                             max_expanding=31,
                             max_shrinking=33,
                             shrink_threshold=150,
                             expansion_limit=650,
                             yes=False,
                             dry_run=False)
        mocked.assert_called_once_with(mock.ANY, expected)

        # cli options
        with mock.patch('swift.cli.manage_shard_ranges.compact_shard_ranges',
                        return_value=0) as mocked:
            ret = main([db_file, '--config', conf_file, 'compact',
                        '--max-shrinking', '22',
                        '--max-expanding', '11',
                        '--expansion-limit', '3456',
                        '--shrink-threshold', '1234'])
        self.assertEqual(0, ret)
        expected = Namespace(conf_file=conf_file,
                             path_to_file=mock.ANY,
                             func=mock.ANY,
                             subcommand='compact',
                             skip_commits=False,
                             verbose=0,
                             max_expanding=11,
                             max_shrinking=22,
                             shrink_threshold=1234,
                             expansion_limit=3456,
                             yes=False,
                             dry_run=False)
        mocked.assert_called_once_with(mock.ANY, expected)

    def test_conf_file_deprecated_options(self):
        # verify that deprecated percent-based do get applied
        db_file = os.path.join(self.testdir, 'hash.db')
        broker = ContainerBroker(db_file, account='a', container='c')
        broker.initialize()

        conf = """
        [container-sharder]
        shard_shrink_point = 15
        shard_shrink_merge_point = 65
        shard_container_threshold = 1000
        max_shrinking = 33
        max_expanding = 31
        """

        conf_file = os.path.join(self.testdir, 'sharder.conf')
        with open(conf_file, 'w') as fd:
            fd.write(dedent(conf))

        with mock.patch('swift.cli.manage_shard_ranges.compact_shard_ranges',
                        return_value=0) as mocked:
            ret = main([db_file, '--config', conf_file, 'compact'])
        self.assertEqual(0, ret)
        expected = Namespace(conf_file=conf_file,
                             path_to_file=mock.ANY,
                             func=mock.ANY,
                             subcommand='compact',
                             skip_commits=False,
                             verbose=0,
                             max_expanding=31,
                             max_shrinking=33,
                             shrink_threshold=150,
                             expansion_limit=650,
                             yes=False,
                             dry_run=False)
        mocked.assert_called_once_with(mock.ANY, expected)

        # absolute value options take precedence if specified in the conf file
        conf = """
        [container-sharder]
        shard_shrink_point = 15
        shrink_threshold = 123
        shard_shrink_merge_point = 65
        expansion_limit = 456
        shard_container_threshold = 1000
        max_shrinking = 33
        max_expanding = 31
        """

        conf_file = os.path.join(self.testdir, 'sharder.conf')
        with open(conf_file, 'w') as fd:
            fd.write(dedent(conf))

        with mock.patch('swift.cli.manage_shard_ranges.compact_shard_ranges') \
                as mocked:
            main([db_file, '--config', conf_file, 'compact'])
        expected = Namespace(conf_file=conf_file,
                             path_to_file=mock.ANY,
                             func=mock.ANY,
                             subcommand='compact',
                             skip_commits=False,
                             verbose=0,
                             max_expanding=31,
                             max_shrinking=33,
                             shrink_threshold=123,
                             expansion_limit=456,
                             yes=False,
                             dry_run=False)
        mocked.assert_called_once_with(mock.ANY, expected)

        # conf file - small percentages resulting in zero absolute values
        # should be respected rather than falling back to defaults, to avoid
        # nasty surprises
        conf = """
        [container-sharder]
        shard_shrink_point = 1
        shard_shrink_merge_point = 2
        shard_container_threshold = 10
        max_shrinking = 33
        max_expanding = 31
        """
        conf_file = os.path.join(self.testdir, 'sharder.conf')
        with open(conf_file, 'w') as fd:
            fd.write(dedent(conf))

        with mock.patch('swift.cli.manage_shard_ranges.compact_shard_ranges') \
                as mocked:
            main([db_file, '--config', conf_file, 'compact'])
        expected = Namespace(conf_file=conf_file,
                             path_to_file=mock.ANY,
                             func=mock.ANY,
                             subcommand='compact',
                             skip_commits=False,
                             verbose=0,
                             max_expanding=31,
                             max_shrinking=33,
                             shrink_threshold=0,
                             expansion_limit=0,
                             yes=False,
                             dry_run=False)
        mocked.assert_called_once_with(mock.ANY, expected)

    def test_conf_file_invalid(self):
        db_file = os.path.join(self.testdir, 'hash.db')
        broker = ContainerBroker(db_file, account='a', container='c')
        broker.initialize()

        # conf file - invalid value for shard_container_threshold
        conf = """
        [container-sharder]
        shrink_threshold = 1
        expansion_limit = 2
        shard_container_threshold = 0
        max_shrinking = 33
        max_expanding = 31
        """
        conf_file = os.path.join(self.testdir, 'sharder.conf')
        with open(conf_file, 'w') as fd:
            fd.write(dedent(conf))

        out = StringIO()
        err = StringIO()
        with mock.patch('sys.stdout', out), mock.patch('sys.stderr', err):
            ret = main([db_file, '--config', conf_file, 'compact'])
        self.assertEqual(2, ret)
        err_lines = err.getvalue().split('\n')
        self.assert_starts_with(err_lines[0], 'Error loading config')
        self.assertIn('shard_container_threshold', err_lines[0])

    def test_conf_file_invalid_deprecated_options(self):
        db_file = os.path.join(self.testdir, 'hash.db')
        broker = ContainerBroker(db_file, account='a', container='c')
        broker.initialize()

        # conf file - invalid value for shard_container_threshold
        conf = """
        [container-sharder]
        shard_shrink_point = -1
        shard_shrink_merge_point = 2
        shard_container_threshold = 1000
        max_shrinking = 33
        max_expanding = 31
        """
        conf_file = os.path.join(self.testdir, 'sharder.conf')
        with open(conf_file, 'w') as fd:
            fd.write(dedent(conf))

        out = StringIO()
        err = StringIO()
        with mock.patch('sys.stdout', out), mock.patch('sys.stderr', err):
            main([db_file, '--config', conf_file, 'compact'])
        err_lines = err.getvalue().split('\n')
        self.assert_starts_with(err_lines[0], 'Error loading config')
        self.assertIn('shard_shrink_point', err_lines[0])

    def test_conf_file_does_not_exist(self):
        db_file = os.path.join(self.testdir, 'hash.db')
        broker = ContainerBroker(db_file, account='a', container='c')
        broker.initialize()
        conf_file = os.path.join(self.testdir, 'missing_sharder.conf')
        out = StringIO()
        err = StringIO()
        with mock.patch('sys.stdout', out), mock.patch('sys.stderr', err):
            ret = main([db_file, '--config', conf_file, 'compact'])
        self.assertEqual(1, ret)
        err_lines = err.getvalue().split('\n')
        self.assert_starts_with(err_lines[0], 'Error opening config file')

    def test_find_shard_ranges(self):
        db_file = os.path.join(self.testdir, 'hash.db')
        broker = ContainerBroker(db_file)
        broker.account = 'a'
        broker.container = 'c'
        broker.initialize()
        ts = utils.Timestamp.now()
        broker.merge_items([
            {'name': 'obj%02d' % i, 'created_at': ts.internal, 'size': 0,
             'content_type': 'application/octet-stream', 'etag': 'not-really',
             'deleted': 0, 'storage_policy_index': 0,
             'ctype_timestamp': ts.internal, 'meta_timestamp': ts.internal}
            for i in range(100)])

        # Default uses a large enough value that sharding isn't required
        out = StringIO()
        err = StringIO()
        with mock.patch('sys.stdout', out), mock.patch('sys.stderr', err):
            ret = main([db_file, 'find'])
        self.assertEqual(0, ret)
        self.assert_formatted_json(out.getvalue(), [])
        err_lines = err.getvalue().split('\n')
        self.assert_starts_with(err_lines[0], 'Loaded db broker for ')
        self.assert_starts_with(err_lines[1], 'Found 0 ranges in ')

        out = StringIO()
        err = StringIO()
        with mock.patch('sys.stdout', out), mock.patch('sys.stderr', err):
            ret = main([db_file, 'find', '100'])
        self.assertEqual(0, ret)
        self.assert_formatted_json(out.getvalue(), [])
        err_lines = err.getvalue().split('\n')
        self.assert_starts_with(err_lines[0], 'Loaded db broker for ')
        self.assert_starts_with(err_lines[1], 'Found 0 ranges in ')

        out = StringIO()
        err = StringIO()
        with mock.patch('sys.stdout', out), mock.patch('sys.stderr', err):
            ret = main([db_file, 'find', '99', '--minimum-shard-size', '1'])
        self.assertEqual(0, ret)
        self.assert_formatted_json(out.getvalue(), [
            {'index': 0, 'lower': '', 'upper': 'obj98', 'object_count': 99},
            {'index': 1, 'lower': 'obj98', 'upper': '', 'object_count': 1},
        ])
        err_lines = err.getvalue().split('\n')
        self.assert_starts_with(err_lines[0], 'Loaded db broker for ')
        self.assert_starts_with(err_lines[1], 'Found 2 ranges in ')

        out = StringIO()
        err = StringIO()
        with mock.patch('sys.stdout', out), mock.patch('sys.stderr', err):
            ret = main([db_file, 'find', '10'])
        self.assertEqual(0, ret)
        self.assert_formatted_json(out.getvalue(), [
            {'index': 0, 'lower': '', 'upper': 'obj09', 'object_count': 10},
            {'index': 1, 'lower': 'obj09', 'upper': 'obj19',
             'object_count': 10},
            {'index': 2, 'lower': 'obj19', 'upper': 'obj29',
             'object_count': 10},
            {'index': 3, 'lower': 'obj29', 'upper': 'obj39',
             'object_count': 10},
            {'index': 4, 'lower': 'obj39', 'upper': 'obj49',
             'object_count': 10},
            {'index': 5, 'lower': 'obj49', 'upper': 'obj59',
             'object_count': 10},
            {'index': 6, 'lower': 'obj59', 'upper': 'obj69',
             'object_count': 10},
            {'index': 7, 'lower': 'obj69', 'upper': 'obj79',
             'object_count': 10},
            {'index': 8, 'lower': 'obj79', 'upper': 'obj89',
             'object_count': 10},
            {'index': 9, 'lower': 'obj89', 'upper': '', 'object_count': 10},
        ])
        err_lines = err.getvalue().split('\n')
        self.assert_starts_with(err_lines[0], 'Loaded db broker for ')
        self.assert_starts_with(err_lines[1], 'Found 10 ranges in ')

    def test_find_shard_ranges_with_minimum_size(self):
        db_file = os.path.join(self.testdir, 'hash.db')
        broker = ContainerBroker(db_file)
        broker.account = 'a'
        broker.container = 'c'
        broker.initialize()
        ts = utils.Timestamp.now()
        # with 105 objects and rows_per_shard = 50 there is the potential for a
        # tail shard of size 5
        broker.merge_items([
            {'name': 'obj%03d' % i, 'created_at': ts.internal, 'size': 0,
             'content_type': 'application/octet-stream', 'etag': 'not-really',
             'deleted': 0, 'storage_policy_index': 0,
             'ctype_timestamp': ts.internal, 'meta_timestamp': ts.internal}
            for i in range(105)])

        def assert_tail_shard_not_extended(minimum):
            out = StringIO()
            err = StringIO()
            with mock.patch('sys.stdout', out), mock.patch('sys.stderr', err):
                ret = main([db_file, 'find', '50',
                            '--minimum-shard-size', str(minimum)])
            self.assertEqual(0, ret)
            self.assert_formatted_json(out.getvalue(), [
                {'index': 0, 'lower': '', 'upper': 'obj049',
                 'object_count': 50},
                {'index': 1, 'lower': 'obj049', 'upper': 'obj099',
                 'object_count': 50},
                {'index': 2, 'lower': 'obj099', 'upper': '',
                 'object_count': 5},
            ])
            err_lines = err.getvalue().split('\n')
            self.assert_starts_with(err_lines[0], 'Loaded db broker for ')
            self.assert_starts_with(err_lines[1], 'Found 3 ranges in ')

        # tail shard size > minimum
        assert_tail_shard_not_extended(1)
        assert_tail_shard_not_extended(4)
        assert_tail_shard_not_extended(5)

        def assert_tail_shard_extended(minimum):
            out = StringIO()
            err = StringIO()
            if minimum is not None:
                extra_args = ['--minimum-shard-size', str(minimum)]
            else:
                extra_args = []
            with mock.patch('sys.stdout', out), mock.patch('sys.stderr', err):
                ret = main([db_file, 'find', '50'] + extra_args)
            self.assertEqual(0, ret)
            err_lines = err.getvalue().split('\n')
            self.assert_formatted_json(out.getvalue(), [
                {'index': 0, 'lower': '', 'upper': 'obj049',
                 'object_count': 50},
                {'index': 1, 'lower': 'obj049', 'upper': '',
                 'object_count': 55},
            ])
            self.assert_starts_with(err_lines[1], 'Found 2 ranges in ')
            self.assert_starts_with(err_lines[0], 'Loaded db broker for ')

        # sanity check - no minimum specified, defaults to rows_per_shard/5
        assert_tail_shard_extended(None)
        assert_tail_shard_extended(6)
        assert_tail_shard_extended(50)

        def assert_too_large_value_handled(minimum):
            out = StringIO()
            err = StringIO()
            with mock.patch('sys.stdout', out), mock.patch('sys.stderr', err):
                ret = main([db_file, 'find', '50',
                            '--minimum-shard-size', str(minimum)])
            self.assertEqual(2, ret)
            self.assertEqual(
                'Invalid config: minimum_shard_size (%s) must be <= '
                'rows_per_shard (50)' % minimum, err.getvalue().strip())

        assert_too_large_value_handled(51)
        assert_too_large_value_handled(52)

        out = StringIO()
        err = StringIO()
        with mock.patch('sys.stdout', out), mock.patch('sys.stderr', err):
            with self.assertRaises(SystemExit):
                main([db_file, 'find', '50', '--minimum-shard-size', '-1'])

    def test_info(self):
        broker = self._make_broker()
        ts = next(self.ts_iter)
        broker.merge_items([
            {'name': 'obj%02d' % i, 'created_at': ts.internal, 'size': 9,
             'content_type': 'application/octet-stream', 'etag': 'not-really',
             'deleted': 0, 'storage_policy_index': 0,
             'ctype_timestamp': ts.internal, 'meta_timestamp': ts.internal}
            for i in range(100)])
        broker.update_metadata({'X-Container-Sysmeta-Sharding':
                                (True, Timestamp.now().internal)})
        out = StringIO()
        err = StringIO()
        with mock.patch('sys.stdout', out), mock.patch('sys.stderr', err):
            ret = main([broker.db_file, 'info'])
        self.assertEqual(0, ret)
        expected = ['Sharding enabled = True',
                    'Own shard range: None',
                    'db_state = unsharded',
                    'object_count = 100',
                    'bytes_used = 900',
                    'Metadata:',
                    '  X-Container-Sysmeta-Sharding = True']
        self.assertEqual(expected, out.getvalue().splitlines())
        self.assertEqual(['Loaded db broker for a/c'],
                         err.getvalue().splitlines())

        retiring_db_id = broker.get_info()['id']
        broker.merge_shard_ranges(ShardRange('.shards/cc', Timestamp.now()))
        epoch = Timestamp.now()
        with mock_timestamp_now(epoch) as now:
            broker.enable_sharding(epoch)
        self.assertTrue(broker.set_sharding_state())
        out = StringIO()
        err = StringIO()
        with mock.patch('sys.stdout', out), mock.patch('sys.stderr', err):
            with mock_timestamp_now(now):
                ret = main([broker.db_file, 'info'])
        self.assertEqual(0, ret)
        expected = ['Sharding enabled = True',
                    'Own shard range: {',
                    '  "bytes_used": 0,',
                    '  "deleted": 0,',
                    '  "epoch": "%s",' % epoch.internal,
                    '  "lower": "",',
                    '  "meta_timestamp": "%s",' % now.internal,
                    '  "name": "a/c",',
                    '  "object_count": 0,',
                    '  "reported": 0,',
                    '  "state": "sharding",',
                    '  "state_timestamp": "%s",' % now.internal,
                    '  "timestamp": "%s",' % now.internal,
                    '  "tombstones": -1,',
                    '  "upper": ""',
                    '}',
                    'db_state = sharding',
                    'object_count = 100',
                    'bytes_used = 900',
                    'Retiring db id: %s' % retiring_db_id,
                    'Cleaving context: {',
                    '  "cleave_to_row": null,',
                    '  "cleaving_done": false,',
                    '  "cursor": "",',
                    '  "last_cleave_to_row": null,',
                    '  "max_row": 100,',
                    '  "misplaced_done": false,',
                    '  "ranges_done": 0,',
                    '  "ranges_todo": 0,',
                    '  "ref": "%s",' % retiring_db_id,
<<<<<<< HEAD
                    '  "replication_count": 0,',
=======
>>>>>>> 3c33b510
                    '  "replication_time": 0',
                    '}',
                    'Metadata:',
                    '  X-Container-Sysmeta-Sharding = True']
        result = [x for x in out.getvalue().splitlines()]
        self.assertEqual(expected, result)
        self.assertEqual(['Loaded db broker for a/c'],
                         err.getvalue().splitlines())

        self.assertTrue(broker.set_sharded_state())
        out = StringIO()
        err = StringIO()
        with mock.patch('sys.stdout', out), mock.patch('sys.stderr', err):
            with mock_timestamp_now(now):
                ret = main([broker.db_file, 'info'])
        self.assertEqual(0, ret)
        expected = ['Sharding enabled = True',
                    'Own shard range: {',
                    '  "bytes_used": 0,',
                    '  "deleted": 0,',
                    '  "epoch": "%s",' % epoch.internal,
                    '  "lower": "",',
                    '  "meta_timestamp": "%s",' % now.internal,
                    '  "name": "a/c",',
                    '  "object_count": 0,',
                    '  "reported": 0,',
                    '  "state": "sharding",',
                    '  "state_timestamp": "%s",' % now.internal,
                    '  "timestamp": "%s",' % now.internal,
                    '  "tombstones": -1,',
                    '  "upper": ""',
                    '}',
                    'db_state = sharded',
                    # in sharded state the object stats are determined by the
                    # shard ranges, and we haven't created any in the test...
                    'object_count = 0',
                    'bytes_used = 0',
                    'Metadata:',
                    '  X-Container-Sysmeta-Sharding = True']
        self.assertEqual(expected,
                         [x.rstrip() for x in out.getvalue().splitlines()])
        self.assertEqual(['Loaded db broker for a/c'],
                         err.getvalue().splitlines())

    def test_show(self):
        broker = self._make_broker()
        out = StringIO()
        err = StringIO()
        with mock.patch('sys.stdout', out), mock.patch('sys.stderr', err):
            ret = main([broker.db_file, 'show'])
        self.assertEqual(0, ret)
        expected = [
            'Loaded db broker for a/c',
            'No shard data found.',
        ]
        self.assertEqual(expected, err.getvalue().splitlines())
        self.assertEqual('', out.getvalue())

        shard_ranges = make_shard_ranges(broker, self.shard_data, '.shards_')
        expected_shard_ranges = [
            dict(sr, state=ShardRange.STATES[sr.state])
            for sr in shard_ranges
        ]
        broker.merge_shard_ranges(shard_ranges)
        out = StringIO()
        err = StringIO()
        with mock.patch('sys.stdout', out), mock.patch('sys.stderr', err):
            ret = main([broker.db_file, 'show'])
        self.assertEqual(0, ret)
        expected = [
            'Loaded db broker for a/c',
            'Existing shard ranges:',
        ]
        self.assertEqual(expected, err.getvalue().splitlines())
        self.assertEqual(expected_shard_ranges, json.loads(out.getvalue()))

        out = StringIO()
        err = StringIO()
        with mock.patch('sys.stdout', out), mock.patch('sys.stderr', err):
            ret = main([broker.db_file, 'show', '--includes', 'foo'])
        self.assertEqual(0, ret)
        expected = [
            'Loaded db broker for a/c',
            'Existing shard ranges:',
        ]
        self.assertEqual(expected, err.getvalue().splitlines())
        self.assertEqual(expected_shard_ranges[:1], json.loads(out.getvalue()))

    def test_merge(self):
        broker = self._make_broker()
        broker.update_metadata({'X-Container-Sysmeta-Sharding':
                                (True, Timestamp.now().internal)})
        good_shard_ranges = []
        for shard in self.shard_data[:3]:
            good_shard_ranges.append(ShardRange(name='a/c_' + shard['lower'],
                                                timestamp=next(self.ts_iter),
                                                state=ShardRange.ACTIVE,
                                                lower=shard['lower'],
                                                upper=shard['upper']))
        # insert an overlap..
        bad_shard_range = ShardRange(
            name='a/c_bad_' + self.shard_data[1]['lower'],
            timestamp=next(self.ts_iter),
            state=ShardRange.ACTIVE,
            lower=self.shard_data[1]['lower'],
            upper=self.shard_data[2]['upper'])
        broker.merge_shard_ranges(good_shard_ranges + [bad_shard_range])
        self.assertEqual(
            [('', 'obj09'),
             ('obj09', 'obj19'),
             ('obj09', 'obj29'),
             ('obj19', 'obj29')],
            [(sr.lower_str, sr.upper_str) for sr in broker.get_shard_ranges()])

        # use command to merge in a deleted version of the bad shard range
        bad_shard_range.update_state(ShardRange.SHRUNK,
                                     state_timestamp=next(self.ts_iter))
        bad_shard_range.set_deleted(next(self.ts_iter))
        bad_shard_range.update_meta(0, 0, next(self.ts_iter))
        input_file = os.path.join(self.testdir, 'shards')
        with open(input_file, 'w') as fd:
            json.dump([dict(bad_shard_range)], fd)
        out = StringIO()
        err = StringIO()
        with mock.patch('sys.stdout', out), mock.patch('sys.stderr', err):
            ret = main([broker.db_file, '-v', 'merge', input_file,
                        '--replace-timeout', '1', '--yes'])
        self.assertEqual(0, ret)
        affected_shard_ranges = [dict(sr) for sr in good_shard_ranges]
        expected_msg = [
            'This change will result in the following shard ranges in the '
            'affected namespace:']
        expected_msg.extend(
            json.dumps(affected_shard_ranges, indent=2).splitlines())
        expected_msg.extend(
            ['Injected 1 shard ranges.',
             'Run container-replicator to replicate them to other nodes.'])
        self.assertEqual(expected_msg, out.getvalue().splitlines())
        self.assertEqual(['Loaded db broker for a/c'],
                         err.getvalue().splitlines())
        self.assertEqual(
            [dict(sr) for sr in good_shard_ranges],
            [dict(sr) for sr in broker.get_shard_ranges()])
        self.assertEqual(
            dict(bad_shard_range),
            dict(broker.get_shard_ranges(include_deleted=True)[3]))

    def test_merge_fills_gap(self):
        broker = self._make_broker()
        broker.update_metadata({'X-Container-Sysmeta-Sharding':
                                (True, Timestamp.now().internal)})
        old_shard_ranges = []
        for shard in self.shard_data[:1]:
            old_shard_ranges.append(ShardRange(name='a/c_' + shard['lower'],
                                               timestamp=next(self.ts_iter),
                                               state=ShardRange.ACTIVE,
                                               lower=shard['lower'],
                                               upper=shard['upper']))

        # use command to merge in a deleted version of the existing and two
        # new ranges
        new_shard_ranges = [
            old_shard_ranges[0].copy(deleted=True,
                                     timestamp=next(self.ts_iter)),
            ShardRange(
                name='a/c_1_' + self.shard_data[0]['lower'],
                timestamp=next(self.ts_iter),
                state=ShardRange.ACTIVE,
                lower=self.shard_data[0]['lower'],
                upper=self.shard_data[0]['upper'] + 'a'),
            ShardRange(
                name='a/c_1_' + self.shard_data[0]['upper'] + 'a',
                timestamp=next(self.ts_iter),
                state=ShardRange.ACTIVE,
                lower=self.shard_data[0]['upper'] + 'a',
                upper=self.shard_data[1]['upper'] + 'a'),
        ]

        input_file = os.path.join(self.testdir, 'shards')
        with open(input_file, 'w') as fd:
            json.dump([dict(sr) for sr in new_shard_ranges], fd)
        out = StringIO()
        err = StringIO()
        with mock.patch('sys.stdout', out), mock.patch('sys.stderr', err):
            ret = main([broker.db_file, '-v', 'merge', input_file,
                        '--replace-timeout', '1', '--yes'])
        self.assertEqual(0, ret)
        affected_shard_ranges = [dict(sr) for sr in new_shard_ranges[1:]]
        expected_msg = [
            'This change will result in the following shard ranges in the '
            'affected namespace:']
        expected_msg.extend(
            json.dumps(affected_shard_ranges, indent=2).splitlines())
        expected_msg.extend(
            ['Injected 3 shard ranges.',
             'Run container-replicator to replicate them to other nodes.'])
        self.assertEqual(expected_msg, out.getvalue().splitlines())
        self.assertEqual(['Loaded db broker for a/c'],
                         err.getvalue().splitlines())
        self.assertEqual(
            [dict(sr) for sr in new_shard_ranges[1:]],
            [dict(sr) for sr in broker.get_shard_ranges()])
        self.assertEqual(
            [dict(sr) for sr in new_shard_ranges],
            [dict(sr) for sr in broker.get_shard_ranges(include_deleted=True)])

    def test_merge_warns_of_overlap(self):
        broker = self._make_broker()
        broker.update_metadata({'X-Container-Sysmeta-Sharding':
                                (True, Timestamp.now().internal)})
        old_shard_ranges = []
        for shard in self.shard_data[:3]:
            old_shard_ranges.append(ShardRange(name='a/c_' + shard['lower'],
                                               timestamp=next(self.ts_iter),
                                               state=ShardRange.ACTIVE,
                                               lower=shard['lower'],
                                               upper=shard['upper']))
        broker.merge_shard_ranges(old_shard_ranges)

        # use command to merge in a new range that overlaps...
        new_shard_range = ShardRange(
            name='a/c_bad_' + self.shard_data[1]['lower'],
            timestamp=next(self.ts_iter),
            state=ShardRange.ACTIVE,
            lower=self.shard_data[1]['lower'] + 'a',
            upper=self.shard_data[1]['upper'])
        input_file = os.path.join(self.testdir, 'shards')
        with open(input_file, 'w') as fd:
            json.dump([dict(new_shard_range)], fd)
        out = StringIO()
        err = StringIO()
        with mock.patch('sys.stdout', out), mock.patch('sys.stderr', err):
            ret = main([broker.db_file, '-v', 'merge', input_file,
                        '--replace-timeout', '1', '-n'])
        self.assertEqual(3, ret)
        affected_shard_ranges = [
            dict(sr) for sr in [old_shard_ranges[0], old_shard_ranges[1],
                                new_shard_range, old_shard_ranges[2]]]
        expected_msg = [
            'This change will result in the following shard ranges in the '
            'affected namespace:']
        expected_msg.extend(
            json.dumps(affected_shard_ranges, indent=2).splitlines())
        expected_msg.extend(
            ['WARNING: this change will result in shard ranges overlaps!',
             'No changes applied'])
        self.assertEqual(expected_msg, out.getvalue().splitlines())
        self.assertEqual(['Loaded db broker for a/c'],
                         err.getvalue().splitlines())
        self.assertEqual(
            [dict(sr) for sr in old_shard_ranges],
            [dict(sr) for sr in broker.get_shard_ranges()])

        # repeat without -v flag
        out = StringIO()
        err = StringIO()
        with mock.patch('sys.stdout', out), mock.patch('sys.stderr', err):
            ret = main([broker.db_file, 'merge', input_file,
                        '--replace-timeout', '1', '-n'])
        self.assertEqual(3, ret)
        expected_msg = [
            'WARNING: this change will result in shard ranges overlaps!',
            'No changes applied']
        self.assertEqual(expected_msg, out.getvalue().splitlines())
        self.assertEqual(['Loaded db broker for a/c'],
                         err.getvalue().splitlines())
        self.assertEqual(
            [dict(sr) for sr in old_shard_ranges],
            [dict(sr) for sr in broker.get_shard_ranges()])

    def test_merge_warns_of_gap(self):
        broker = self._make_broker()
        broker.update_metadata({'X-Container-Sysmeta-Sharding':
                                (True, Timestamp.now().internal)})
        old_shard_ranges = []
        for shard in self.shard_data[:3]:
            old_shard_ranges.append(ShardRange(name='a/c_' + shard['lower'],
                                               timestamp=next(self.ts_iter),
                                               state=ShardRange.ACTIVE,
                                               lower=shard['lower'],
                                               upper=shard['upper']))
        broker.merge_shard_ranges(old_shard_ranges)

        # use command to merge in a deleted range that creates a gap...
        new_shard_range = old_shard_ranges[1].copy(
            timestamp=next(self.ts_iter), deleted=True)
        input_file = os.path.join(self.testdir, 'shards')
        with open(input_file, 'w') as fd:
            json.dump([dict(new_shard_range)], fd)
        out = StringIO()
        err = StringIO()
        with mock.patch('sys.stdout', out), mock.patch('sys.stderr', err):
            ret = main([broker.db_file, '-v', 'merge', input_file,
                        '--replace-timeout', '1', '-n'])
        self.assertEqual(3, ret)
        affected_shard_ranges = [
            dict(sr) for sr in [old_shard_ranges[0], old_shard_ranges[2]]]
        expected_msg = [
            'This change will result in the following shard ranges in the '
            'affected namespace:']
        expected_msg.extend(
            json.dumps(affected_shard_ranges, indent=2).splitlines())
        expected_msg.extend(
            ['WARNING: this change will result in shard ranges gaps!',
             'No changes applied'])
        self.assertEqual(expected_msg, out.getvalue().splitlines())
        self.assertEqual(['Loaded db broker for a/c'],
                         err.getvalue().splitlines())
        self.assertEqual(
            [dict(sr) for sr in old_shard_ranges],
            [dict(sr) for sr in broker.get_shard_ranges()])

    def test_replace(self):
        broker = self._make_broker()
        broker.update_metadata({'X-Container-Sysmeta-Sharding':
                                (True, Timestamp.now().internal)})
        input_file = os.path.join(self.testdir, 'shards')
        with open(input_file, 'w') as fd:
            json.dump(self.shard_data, fd)
        out = StringIO()
        err = StringIO()
        with mock.patch('sys.stdout', out), mock.patch('sys.stderr', err):
            ret = main([broker.db_file, 'replace', input_file])
        self.assertEqual(0, ret)
        expected = [
            'No shard ranges found to delete.',
            'Injected 10 shard ranges.',
            'Run container-replicator to replicate them to other nodes.',
            'Use the enable sub-command to enable sharding.']
        self.assertEqual(expected, out.getvalue().splitlines())
        self.assertEqual(['Loaded db broker for a/c'],
                         err.getvalue().splitlines())
        self.assertEqual(
            [(data['lower'], data['upper']) for data in self.shard_data],
            [(sr.lower_str, sr.upper_str) for sr in broker.get_shard_ranges()])

        def check_user_exit(user_input):
            # try again now db has shard ranges, simulate user quitting
            with open(input_file, 'w') as fd:
                json.dump(self.overlap_shard_data_1, fd)
            out = StringIO()
            err = StringIO()
            to_patch = 'swift.cli.manage_shard_ranges.input'
            with mock.patch('sys.stdout', out), \
                    mock.patch('sys.stderr', err), \
                    mock.patch(to_patch, side_effect=[user_input]):
                ret = main([broker.db_file, 'replace', input_file])
            self.assertEqual(3, ret)
            expected = ['This will delete existing 10 shard ranges.']
            self.assertEqual(expected, out.getvalue().splitlines())
            self.assertEqual(['Loaded db broker for a/c'],
                             err.getvalue().splitlines())
            self.assertEqual(
                [(data['lower'], data['upper']) for data in self.shard_data],
                [(sr.lower_str, sr.upper_str)
                 for sr in broker.get_shard_ranges()])

        check_user_exit('q')
        check_user_exit(EOFError)
        check_user_exit(KeyboardInterrupt)

    def test_analyze_stdin(self):
        out = StringIO()
        err = StringIO()
        stdin = StringIO()
        stdin.write(json.dumps([]))  # empty but valid json
        stdin.seek(0)
        with mock.patch('sys.stdout', out), mock.patch('sys.stderr', err), \
                mock.patch('sys.stdin', stdin):
            ret = main(['-', 'analyze'])
        self.assertEqual(1, ret)
        expected = [
            'Found no complete sequence of shard ranges.',
            'Repairs necessary to fill gaps.',
            'Gap filling not supported by this tool. No repairs performed.',
        ]

        self.assertEqual(expected, out.getvalue().splitlines())
        broker = self._make_broker()
        broker.update_metadata({'X-Container-Sysmeta-Sharding':
                                (True, Timestamp.now().internal)})
        shard_ranges = [
            dict(sr, state=ShardRange.STATES[sr.state])
            for sr in make_shard_ranges(broker, self.shard_data, '.shards_')
        ]
        out = StringIO()
        err = StringIO()
        stdin = StringIO()
        stdin.write(json.dumps(shard_ranges))
        stdin.seek(0)
        with mock.patch('sys.stdout', out), mock.patch('sys.stderr', err), \
                mock.patch('sys.stdin', stdin):
            ret = main(['-', 'analyze'])
        self.assertEqual(0, ret)
        expected = [
            'Found one complete sequence of 10 shard ranges '
            'and no overlapping shard ranges.',
            'No repairs necessary.',
        ]
        self.assertEqual(expected, out.getvalue().splitlines())

    def test_analyze_stdin_with_overlaps(self):
        broker = self._make_broker()
        broker.set_sharding_sysmeta('Quoted-Root', 'a/c')
        with mock_timestamp_now(next(self.ts_iter)):
            shard_ranges = make_shard_ranges(
                broker, self.shard_data, '.shards_')
        with mock_timestamp_now(next(self.ts_iter)):
            overlap_shard_ranges_1 = make_shard_ranges(
                broker, self.overlap_shard_data_1, '.shards_')
        broker.merge_shard_ranges(shard_ranges + overlap_shard_ranges_1)
        shard_ranges = [
            dict(sr, state=ShardRange.STATES[sr.state])
            for sr in broker.get_shard_ranges()
        ]
        out = StringIO()
        err = StringIO()
        stdin = StringIO()
        stdin.write(json.dumps(shard_ranges))
        stdin.seek(0)
        with mock.patch('sys.stdout', out), mock.patch('sys.stderr', err), \
                mock.patch('sys.stdin', stdin):
            ret = main(['-', 'analyze'])
        self.assertEqual(0, ret)
        expected = [
            'Repairs necessary to remove overlapping shard ranges.',
            'Chosen a complete sequence of 10 shard ranges with '
            'current total of 100 object records to accept object records '
            'from 10 overlapping donor shard ranges.',
            'Once applied to the broker these changes will result in:',
            '    10 shard ranges being removed.',
            '    10 object records being moved to the chosen shard ranges.',
        ]
        self.assertEqual(expected, out.getvalue().splitlines())

    def _assert_enabled(self, broker, epoch):
        own_sr = broker.get_own_shard_range()
        self.assertEqual(ShardRange.SHARDING, own_sr.state)
        self.assertEqual(epoch, own_sr.epoch)
        self.assertEqual(ShardRange.MIN, own_sr.lower)
        self.assertEqual(ShardRange.MAX, own_sr.upper)
        self.assertEqual(
            'True', broker.metadata['X-Container-Sysmeta-Sharding'][0])

    def test_enable(self):
        broker = self._make_broker()
        ts = next(self.ts_iter)
        broker.merge_items([
            {'name': 'obj%02d' % i, 'created_at': ts.internal, 'size': 9,
             'content_type': 'application/octet-stream', 'etag': 'not-really',
             'deleted': 0, 'storage_policy_index': 0,
             'ctype_timestamp': ts.internal, 'meta_timestamp': ts.internal}
            for i in range(100)])
        broker.update_metadata({'X-Container-Sysmeta-Sharding':
                                (True, Timestamp.now().internal)})
        # no shard ranges
        out = StringIO()
        err = StringIO()
        with self.assertRaises(SystemExit) as cm:
            with mock.patch('sys.stdout', out), mock.patch('sys.stderr', err):
                main([broker.db_file, 'enable'])
        self.assertEqual(1, cm.exception.code)
        expected = ["WARNING: invalid shard ranges: ['No shard ranges.'].",
                    'Aborting.']
        self.assertEqual(expected, out.getvalue().splitlines())
        self.assertEqual(['Loaded db broker for a/c'],
                         err.getvalue().splitlines())

        # success
        shard_ranges = []
        for data in self.shard_data:
            path = ShardRange.make_path(
                '.shards_a', 'c', 'c', Timestamp.now(), data['index'])
            shard_ranges.append(
                ShardRange(path, Timestamp.now(), data['lower'],
                           data['upper'], data['object_count'], bytes_used=9))
        broker.merge_shard_ranges(shard_ranges)
        out = StringIO()
        err = StringIO()
        with mock.patch('sys.stdout', out), mock.patch('sys.stderr', err):
            with mock_timestamp_now() as now:
                ret = main([broker.db_file, 'enable'])
        self.assertEqual(0, ret)
        expected = [
            "Container moved to state 'sharding' with epoch %s." %
            now.internal,
            'Run container-sharder on all nodes to shard the container.']
        self.assertEqual(expected, out.getvalue().splitlines())
        self.assertEqual(['Loaded db broker for a/c'],
                         err.getvalue().splitlines())
        self._assert_enabled(broker, now)
        self.assertEqual(100, broker.get_info()['object_count'])
        self.assertEqual(100, broker.get_own_shard_range().object_count)
        self.assertEqual(900, broker.get_info()['bytes_used'])
        self.assertEqual(900, broker.get_own_shard_range().bytes_used)

        # already enabled
        out = StringIO()
        err = StringIO()
        with mock.patch('sys.stdout', out), mock.patch('sys.stderr', err):
            ret = main([broker.db_file, 'enable'])
        self.assertEqual(0, ret)
        expected = [
            "Container already in state 'sharding' with epoch %s." %
            now.internal,
            'No action required.',
            'Run container-sharder on all nodes to shard the container.']
        self.assertEqual(expected, out.getvalue().splitlines())
        self.assertEqual(['Loaded db broker for a/c'],
                         err.getvalue().splitlines())
        self._assert_enabled(broker, now)

    def test_find_replace_enable(self):
        db_file = os.path.join(self.testdir, 'hash.db')
        broker = ContainerBroker(db_file)
        broker.account = 'a'
        broker.container = 'c'
        broker.initialize()
        ts = utils.Timestamp.now()
        broker.merge_items([
            {'name': 'obj%02d' % i, 'created_at': ts.internal, 'size': 0,
             'content_type': 'application/octet-stream', 'etag': 'not-really',
             'deleted': 0, 'storage_policy_index': 0,
             'ctype_timestamp': ts.internal, 'meta_timestamp': ts.internal}
            for i in range(100)])
        out = StringIO()
        err = StringIO()
        with mock.patch('sys.stdout', out), mock.patch('sys.stderr', err):
            with mock_timestamp_now() as now:
                ret = main([broker.db_file, 'find_and_replace', '10',
                            '--enable'])
        self.assertEqual(0, ret)
        expected = [
            'No shard ranges found to delete.',
            'Injected 10 shard ranges.',
            'Run container-replicator to replicate them to other nodes.',
            "Container moved to state 'sharding' with epoch %s." %
            now.internal,
            'Run container-sharder on all nodes to shard the container.']
        self.assertEqual(expected, out.getvalue().splitlines())
        self.assertEqual(['Loaded db broker for a/c'],
                         err.getvalue().splitlines())
        self._assert_enabled(broker, now)
        found_shard_ranges = broker.get_shard_ranges()
        self.assertEqual(
            [(data['lower'], data['upper']) for data in self.shard_data],
            [(sr.lower_str, sr.upper_str) for sr in found_shard_ranges])

        def check_user_exit(user_input):
            # Do another find & replace but quit when prompted about existing
            # shard ranges
            out = StringIO()
            err = StringIO()
            to_patch = 'swift.cli.manage_shard_ranges.input'
            with mock.patch('sys.stdout', out), mock_timestamp_now(), \
                    mock.patch('sys.stderr', err), \
                    mock.patch(to_patch, side_effect=[user_input]):
                ret = main([broker.db_file, 'find_and_replace', '10'])
            self.assertEqual(3, ret)
            # Shard ranges haven't changed at all
            self.assertEqual(found_shard_ranges, broker.get_shard_ranges())
            expected = ['This will delete existing 10 shard ranges.']
            self.assertEqual(expected, out.getvalue().splitlines())
            self.assertEqual(['Loaded db broker for a/c'],
                             err.getvalue().splitlines())

        check_user_exit('q')
        check_user_exit(EOFError)
        check_user_exit(KeyboardInterrupt)

    def test_compact_bad_args(self):
        broker = self._make_broker()
        out = StringIO()
        err = StringIO()
        with mock.patch('sys.stdout', out), mock.patch('sys.stderr', err):
            with self.assertRaises(SystemExit) as cm:
                main([broker.db_file, 'compact', '--shrink-threshold', '0'])
            self.assertEqual(2, cm.exception.code)
            with self.assertRaises(SystemExit) as cm:
                main([broker.db_file, 'compact', '--expansion-limit', '0'])
            self.assertEqual(2, cm.exception.code)
            with self.assertRaises(SystemExit) as cm:
                main([broker.db_file, 'compact', '--max-shrinking', '0'])
            self.assertEqual(2, cm.exception.code)
            with self.assertRaises(SystemExit) as cm:
                main([broker.db_file, 'compact', '--max-expanding', '0'])
            self.assertEqual(2, cm.exception.code)

    def test_compact_not_root(self):
        broker = self._make_broker()
        shard_ranges = make_shard_ranges(broker, self.shard_data, '.shards_')
        broker.merge_shard_ranges(shard_ranges)
        # make broker appear to not be a root container
        out = StringIO()
        err = StringIO()
        broker.set_sharding_sysmeta('Quoted-Root', 'not_a/c')
        self.assertFalse(broker.is_root_container())
        with mock.patch('sys.stdout', out), mock.patch('sys.stderr', err):
            ret = main([broker.db_file, 'compact'])
        self.assertEqual(1, ret)
        err_lines = err.getvalue().split('\n')
        self.assert_starts_with(err_lines[0], 'Loaded db broker for ')
        out_lines = out.getvalue().split('\n')
        self.assertEqual(
            ['WARNING: Shard containers cannot be compacted.',
             'This command should be used on a root container.'],
            out_lines[:2]
        )
        updated_ranges = broker.get_shard_ranges()
        self.assertEqual(shard_ranges, updated_ranges)
        self.assertEqual([ShardRange.FOUND] * 10,
                         [sr.state for sr in updated_ranges])

    def test_compact_not_sharded(self):
        broker = self._make_broker()
        shard_ranges = make_shard_ranges(broker, self.shard_data, '.shards_')
        broker.merge_shard_ranges(shard_ranges)
        # make broker appear to be a root container but it isn't sharded
        out = StringIO()
        err = StringIO()
        broker.set_sharding_sysmeta('Quoted-Root', 'a/c')
        self.assertTrue(broker.is_root_container())
        with mock.patch('sys.stdout', out), mock.patch('sys.stderr', err):
            ret = main([broker.db_file, 'compact'])
        self.assertEqual(1, ret)
        err_lines = err.getvalue().split('\n')
        self.assert_starts_with(err_lines[0], 'Loaded db broker for ')
        out_lines = out.getvalue().split('\n')
        self.assertEqual(
            ['WARNING: Container is not yet sharded so cannot be compacted.'],
            out_lines[:1])
        updated_ranges = broker.get_shard_ranges()
        self.assertEqual(shard_ranges, updated_ranges)
        self.assertEqual([ShardRange.FOUND] * 10,
                         [sr.state for sr in updated_ranges])

    def test_compact_overlapping_shard_ranges(self):
        # verify that containers with overlaps will not be compacted
        broker = self._make_broker()
        shard_ranges = make_shard_ranges(broker, self.shard_data, '.shards_')
        for i, sr in enumerate(shard_ranges):
            sr.update_state(ShardRange.ACTIVE)
        shard_ranges[3].upper = shard_ranges[4].upper
        broker.merge_shard_ranges(shard_ranges)
        self._move_broker_to_sharded_state(broker)
        out = StringIO()
        err = StringIO()
        with mock.patch('sys.stdout', out), mock.patch('sys.stderr', err):
            ret = main([broker.db_file,
                        'compact', '--yes', '--max-expanding', '10'])
        self.assertEqual(1, ret)
        err_lines = err.getvalue().split('\n')
        self.assert_starts_with(err_lines[0], 'Loaded db broker for ')
        out_lines = out.getvalue().split('\n')
        self.assertEqual(
            ['WARNING: Container has overlapping shard ranges so cannot be '
             'compacted.'],
            out_lines[:1])
        updated_ranges = broker.get_shard_ranges()
        self.assertEqual(shard_ranges, updated_ranges)
        self.assertEqual([ShardRange.ACTIVE] * 10,
                         [sr.state for sr in updated_ranges])

    def test_compact_shard_ranges_in_found_state(self):
        broker = self._make_broker()
        shard_ranges = make_shard_ranges(broker, self.shard_data, '.shards_')
        broker.merge_shard_ranges(shard_ranges)
        self._move_broker_to_sharded_state(broker)
        out = StringIO()
        err = StringIO()
        with mock.patch('sys.stdout', out), mock.patch('sys.stderr', err):
            ret = main([broker.db_file, 'compact'])
        self.assertEqual(0, ret)
        err_lines = err.getvalue().split('\n')
        self.assert_starts_with(err_lines[0], 'Loaded db broker for ')
        out_lines = out.getvalue().split('\n')
        self.assertEqual(
            ['No shards identified for compaction.'],
            out_lines[:1])
        updated_ranges = broker.get_shard_ranges()
        self.assertEqual([ShardRange.FOUND] * 10,
                         [sr.state for sr in updated_ranges])

    def test_compact_user_input(self):
        # verify user input 'yes' or 'n' is respected
        small_ranges = (3, 4, 7)
        broker = self._make_broker()
        shard_ranges = make_shard_ranges(broker, self.shard_data, '.shards_')
        for i, sr in enumerate(shard_ranges):
            sr.tombstones = 999
            if i not in small_ranges:
                sr.object_count = 100001
            sr.update_state(ShardRange.ACTIVE)
        broker.merge_shard_ranges(shard_ranges)
        self._move_broker_to_sharded_state(broker)

        expected_base = [
            'Donor shard range(s) with total of 2018 rows:',
            "  '.shards_a",
            "    objects:        10, tombstones:       999, lower: 'obj29'",
            "      state:    active, deleted: 0             upper: 'obj39'",
            "  '.shards_a",
            "    objects:        10, tombstones:       999, lower: 'obj39'",
            "      state:    active, deleted: 0             upper: 'obj49'",
            'can be compacted into acceptor shard range:',
            "  '.shards_a",
            "    objects:    100001, tombstones:       999, lower: 'obj49'",
            "      state:    active, deleted: 0             upper: 'obj59'",
            'Donor shard range(s) with total of 1009 rows:',
            "  '.shards_a",
            "    objects:        10, tombstones:       999, lower: 'obj69'",
            "      state:    active, deleted: 0             upper: 'obj79'",
            'can be compacted into acceptor shard range:',
            "  '.shards_a",
            "    objects:    100001, tombstones:       999, lower: 'obj79'",
            "      state:    active, deleted: 0             upper: 'obj89'",
            'Total of 2 shard sequences identified for compaction.',
            'Once applied to the broker these changes will result in '
            'shard range compaction the next time the sharder runs.',
        ]

        def do_compact(user_input, options, exp_changes, exit_code):
            out = StringIO()
            err = StringIO()
            with mock.patch('sys.stdout', out), \
                    mock.patch('sys.stderr', err), \
                    mock.patch('swift.cli.manage_shard_ranges.input',
                               side_effect=[user_input]):
                ret = main([broker.db_file, 'compact',
                            '--max-shrinking', '99'] + options)
            self.assertEqual(exit_code, ret)
            err_lines = err.getvalue().split('\n')
            self.assert_starts_with(err_lines[0], 'Loaded db broker for ')
            out_lines = out.getvalue().split('\n')
            expected = list(expected_base)
            if exp_changes:
                expected.extend([
                    'Updated 2 shard sequences for compaction.',
                    'Run container-replicator to replicate the changes to '
                    'other nodes.',
                    'Run container-sharder on all nodes to compact shards.',
                    '',
                ])
            else:
                expected.extend([
                    'No changes applied',
                    '',
                ])
            self.assertEqual(expected, [l.split('/', 1)[0] for l in out_lines])
            return broker.get_shard_ranges()

        broker_ranges = do_compact('n', [], False, 3)
        # expect no changes to shard ranges
        self.assertEqual(shard_ranges, broker_ranges)
        for i, sr in enumerate(broker_ranges):
            self.assertEqual(ShardRange.ACTIVE, sr.state)

        broker_ranges = do_compact(EOFError, [], False, 3)
        # expect no changes to shard ranges
        self.assertEqual(shard_ranges, broker_ranges)
        for i, sr in enumerate(broker_ranges):
            self.assertEqual(ShardRange.ACTIVE, sr.state)

        broker_ranges = do_compact(KeyboardInterrupt, [], False, 3)
        # expect no changes to shard ranges
        self.assertEqual(shard_ranges, broker_ranges)
        for i, sr in enumerate(broker_ranges):
            self.assertEqual(ShardRange.ACTIVE, sr.state)

        broker_ranges = do_compact('yes', ['--dry-run'], False, 3)
        # expect no changes to shard ranges
        self.assertEqual(shard_ranges, broker_ranges)
        for i, sr in enumerate(broker_ranges):
            self.assertEqual(ShardRange.ACTIVE, sr.state)

        broker_ranges = do_compact('yes', [], True, 0)
        # expect updated shard ranges
        shard_ranges[5].lower = shard_ranges[3].lower
        shard_ranges[8].lower = shard_ranges[7].lower
        self.assertEqual(shard_ranges, broker_ranges)
        for i, sr in enumerate(broker_ranges):
            if i in small_ranges:
                self.assertEqual(ShardRange.SHRINKING, sr.state)
            else:
                self.assertEqual(ShardRange.ACTIVE, sr.state)

    def test_compact_four_donors_two_acceptors(self):
        small_ranges = (2, 3, 4, 7)
        broker = self._make_broker()
        shard_ranges = make_shard_ranges(broker, self.shard_data, '.shards_')
        for i, sr in enumerate(shard_ranges):
            if i not in small_ranges:
                sr.object_count = 100001
            sr.update_state(ShardRange.ACTIVE)
        broker.merge_shard_ranges(shard_ranges)
        self._move_broker_to_sharded_state(broker)
        out = StringIO()
        err = StringIO()
        with mock.patch('sys.stdout', out), mock.patch('sys.stderr', err):
            ret = main([broker.db_file, 'compact', '--yes',
                        '--max-shrinking', '99'])
        self.assertEqual(0, ret)
        err_lines = err.getvalue().split('\n')
        self.assert_starts_with(err_lines[0], 'Loaded db broker for ')
        out_lines = out.getvalue().split('\n')
        self.assertIn('Updated 2 shard sequences for compaction.', out_lines)
        updated_ranges = broker.get_shard_ranges()
        for i, sr in enumerate(updated_ranges):
            if i in small_ranges:
                self.assertEqual(ShardRange.SHRINKING, sr.state)
            else:
                self.assertEqual(ShardRange.ACTIVE, sr.state)
        shard_ranges[5].lower = shard_ranges[2].lower
        shard_ranges[8].lower = shard_ranges[7].lower
        self.assertEqual(shard_ranges, updated_ranges)
        for i in (5, 8):
            # acceptors should have updated timestamp
            self.assertLess(shard_ranges[i].timestamp,
                            updated_ranges[i].timestamp)
        # check idempotency
        with mock.patch('sys.stdout', out), mock.patch('sys.stderr', err):
            ret = main([broker.db_file, 'compact', '--yes',
                        '--max-shrinking', '99'])

        self.assertEqual(0, ret)
        updated_ranges = broker.get_shard_ranges()
        self.assertEqual(shard_ranges, updated_ranges)
        for i, sr in enumerate(updated_ranges):
            if i in small_ranges:
                self.assertEqual(ShardRange.SHRINKING, sr.state)
            else:
                self.assertEqual(ShardRange.ACTIVE, sr.state)

    def test_compact_all_donors_shrink_to_root(self):
        # by default all shard ranges are small enough to shrink so the root
        # becomes the acceptor
        broker = self._make_broker()
        shard_ranges = make_shard_ranges(broker, self.shard_data, '.shards_')
        for i, sr in enumerate(shard_ranges):
            sr.update_state(ShardRange.ACTIVE)
        broker.merge_shard_ranges(shard_ranges)
        epoch = self._move_broker_to_sharded_state(broker)
        own_sr = broker.get_own_shard_range(no_default=True)
        self.assertEqual(epoch, own_sr.state_timestamp)  # sanity check
        self.assertEqual(ShardRange.SHARDED, own_sr.state)  # sanity check

        out = StringIO()
        err = StringIO()
        with mock.patch('sys.stdout', out), mock.patch('sys.stderr', err):
            ret = main([broker.db_file, 'compact', '--yes',
                        '--max-shrinking', '99'])
        self.assertEqual(0, ret, 'stdout:\n%s\nstderr\n%s' %
                         (out.getvalue(), err.getvalue()))
        err_lines = err.getvalue().split('\n')
        self.assert_starts_with(err_lines[0], 'Loaded db broker for ')
        out_lines = out.getvalue().split('\n')
        self.assertIn('Updated 1 shard sequences for compaction.', out_lines)
        updated_ranges = broker.get_shard_ranges()
        self.assertEqual(shard_ranges, updated_ranges)
        self.assertEqual([ShardRange.SHRINKING] * 10,
                         [sr.state for sr in updated_ranges])
        updated_own_sr = broker.get_own_shard_range(no_default=True)
        self.assertEqual(own_sr.timestamp, updated_own_sr.timestamp)
        self.assertEqual(own_sr.epoch, updated_own_sr.epoch)
        self.assertLess(own_sr.state_timestamp,
                        updated_own_sr.state_timestamp)
        self.assertEqual(ShardRange.ACTIVE, updated_own_sr.state)

    def test_compact_single_donor_shrink_to_root(self):
        # single shard range small enough to shrink so the root becomes the
        # acceptor
        broker = self._make_broker()
        shard_data = [
            {'index': 0, 'lower': '', 'upper': '', 'object_count': 10}
        ]

        shard_ranges = make_shard_ranges(broker, shard_data, '.shards_')
        shard_ranges[0].update_state(ShardRange.ACTIVE)
        broker.merge_shard_ranges(shard_ranges)
        epoch = self._move_broker_to_sharded_state(broker)
        own_sr = broker.get_own_shard_range(no_default=True)
        self.assertEqual(epoch, own_sr.state_timestamp)  # sanity check
        self.assertEqual(ShardRange.SHARDED, own_sr.state)  # sanity check

        out = StringIO()
        err = StringIO()
        with mock.patch('sys.stdout', out), mock.patch('sys.stderr', err):
            ret = main([broker.db_file, 'compact', '--yes'])
        self.assertEqual(0, ret, 'stdout:\n%s\nstderr\n%s' %
                         (out.getvalue(), err.getvalue()))
        err_lines = err.getvalue().split('\n')
        self.assert_starts_with(err_lines[0], 'Loaded db broker for ')
        out_lines = out.getvalue().split('\n')
        self.assertIn('Updated 1 shard sequences for compaction.', out_lines)
        updated_ranges = broker.get_shard_ranges()
        self.assertEqual(shard_ranges, updated_ranges)
        self.assertEqual([ShardRange.SHRINKING],
                         [sr.state for sr in updated_ranges])
        updated_own_sr = broker.get_own_shard_range(no_default=True)
        self.assertEqual(own_sr.timestamp, updated_own_sr.timestamp)
        self.assertEqual(own_sr.epoch, updated_own_sr.epoch)
        self.assertLess(own_sr.state_timestamp,
                        updated_own_sr.state_timestamp)
        self.assertEqual(ShardRange.ACTIVE, updated_own_sr.state)

    def test_compact_donors_but_no_suitable_acceptor(self):
        # if shard ranges are already shrinking, check that the final one is
        # not made into an acceptor if a suitable adjacent acceptor is not
        # found (unexpected scenario but possible in an overlap situation)
        broker = self._make_broker()
        shard_ranges = make_shard_ranges(broker, self.shard_data, '.shards_')
        for i, state in enumerate([ShardRange.SHRINKING] * 3 +
                                  [ShardRange.SHARDING] +
                                  [ShardRange.ACTIVE] * 6):
            shard_ranges[i].update_state(state)
        broker.merge_shard_ranges(shard_ranges)
        epoch = self._move_broker_to_sharded_state(broker)
        with mock_timestamp_now(epoch):
            own_sr = broker.get_own_shard_range(no_default=True)
        self.assertEqual(epoch, own_sr.state_timestamp)  # sanity check
        self.assertEqual(ShardRange.SHARDED, own_sr.state)  # sanity check

        out = StringIO()
        err = StringIO()
        with mock.patch('sys.stdout', out), mock.patch('sys.stderr', err):
            ret = main([broker.db_file, 'compact', '--yes',
                        '--max-shrinking', '99'])
        self.assertEqual(0, ret, 'stdout:\n%s\nstderr\n%s' %
                         (out.getvalue(), err.getvalue()))
        err_lines = err.getvalue().split('\n')
        self.assert_starts_with(err_lines[0], 'Loaded db broker for ')
        out_lines = out.getvalue().split('\n')
        self.assertIn('Updated 1 shard sequences for compaction.', out_lines)
        updated_ranges = broker.get_shard_ranges()
        shard_ranges[9].lower = shard_ranges[4].lower  # expanded acceptor
        self.assertEqual(shard_ranges, updated_ranges)
        self.assertEqual([ShardRange.SHRINKING] * 3 +  # unchanged
                         [ShardRange.SHARDING] +  # unchanged
                         [ShardRange.SHRINKING] * 5 +  # moved to shrinking
                         [ShardRange.ACTIVE],  # unchanged
                         [sr.state for sr in updated_ranges])
        with mock_timestamp_now(epoch):  # force equal meta-timestamp
            updated_own_sr = broker.get_own_shard_range(no_default=True)
        self.assertEqual(dict(own_sr), dict(updated_own_sr))

    def test_compact_no_gaps(self):
        # verify that compactible sequences do not include gaps
        broker = self._make_broker()
        shard_ranges = make_shard_ranges(broker, self.shard_data, '.shards_')
        for i, sr in enumerate(shard_ranges):
            sr.update_state(ShardRange.ACTIVE)
        gapped_ranges = shard_ranges[:3] + shard_ranges[4:]
        broker.merge_shard_ranges(gapped_ranges)
        self._move_broker_to_sharded_state(broker)
        out = StringIO()
        err = StringIO()
        with mock.patch('sys.stdout', out), mock.patch('sys.stderr', err):
            ret = main([broker.db_file, 'compact', '--yes',
                        '--max-shrinking', '99'])
        self.assertEqual(0, ret)
        err_lines = err.getvalue().split('\n')
        self.assert_starts_with(err_lines[0], 'Loaded db broker for ')
        out_lines = out.getvalue().split('\n')
        self.assertIn('Updated 2 shard sequences for compaction.', out_lines)
        updated_ranges = broker.get_shard_ranges()
        gapped_ranges[2].lower = gapped_ranges[0].lower
        gapped_ranges[8].lower = gapped_ranges[3].lower
        self.assertEqual(gapped_ranges, updated_ranges)
        self.assertEqual([ShardRange.SHRINKING] * 2 + [ShardRange.ACTIVE] +
                         [ShardRange.SHRINKING] * 5 + [ShardRange.ACTIVE],
                         [sr.state for sr in updated_ranges])

    def test_compact_max_shrinking_default(self):
        # verify default limit on number of shrinking shards per acceptor
        broker = self._make_broker()
        shard_ranges = make_shard_ranges(broker, self.shard_data, '.shards_')
        for i, sr in enumerate(shard_ranges):
            sr.update_state(ShardRange.ACTIVE)
        broker.merge_shard_ranges(shard_ranges)
        self._move_broker_to_sharded_state(broker)

        def do_compact(expect_msg):
            out = StringIO()
            err = StringIO()
            with mock.patch('sys.stdout', out), mock.patch('sys.stderr', err):
                ret = main([broker.db_file, 'compact', '--yes'])
            self.assertEqual(0, ret)
            err_lines = err.getvalue().split('\n')
            self.assert_starts_with(err_lines[0], 'Loaded db broker for ')
            out_lines = out.getvalue().split('\n')
            self.assertIn(expect_msg, out_lines)
            return broker.get_shard_ranges()

        updated_ranges = do_compact(
            'Updated 5 shard sequences for compaction.')
        for acceptor in (1, 3, 5, 7, 9):
            shard_ranges[acceptor].lower = shard_ranges[acceptor - 1].lower
        self.assertEqual(shard_ranges, updated_ranges)
        self.assertEqual([ShardRange.SHRINKING, ShardRange.ACTIVE] * 5,
                         [sr.state for sr in updated_ranges])

        # check idempotency
        updated_ranges = do_compact('No shards identified for compaction.')
        self.assertEqual(shard_ranges, updated_ranges)
        self.assertEqual([ShardRange.SHRINKING, ShardRange.ACTIVE] * 5,
                         [sr.state for sr in updated_ranges])

    def test_compact_max_shrinking(self):
        # verify option to limit the number of shrinking shards per acceptor
        broker = self._make_broker()
        shard_ranges = make_shard_ranges(broker, self.shard_data, '.shards_')
        for i, sr in enumerate(shard_ranges):
            sr.update_state(ShardRange.ACTIVE)
        broker.merge_shard_ranges(shard_ranges)
        self._move_broker_to_sharded_state(broker)

        def do_compact(expect_msg):
            out = StringIO()
            err = StringIO()
            with mock.patch('sys.stdout', out), mock.patch('sys.stderr', err):
                ret = main([broker.db_file, 'compact', '--yes',
                            '--max-shrinking', '7'])
            self.assertEqual(0, ret)
            err_lines = err.getvalue().split('\n')
            self.assert_starts_with(err_lines[0], 'Loaded db broker for ')
            out_lines = out.getvalue().split('\n')
            self.assertIn(expect_msg, out_lines)
            return broker.get_shard_ranges()

        updated_ranges = do_compact(
            'Updated 2 shard sequences for compaction.')
        shard_ranges[7].lower = shard_ranges[0].lower
        shard_ranges[9].lower = shard_ranges[8].lower
        self.assertEqual(shard_ranges, updated_ranges)
        self.assertEqual([ShardRange.SHRINKING] * 7 + [ShardRange.ACTIVE] +
                         [ShardRange.SHRINKING] + [ShardRange.ACTIVE],
                         [sr.state for sr in updated_ranges])

        # check idempotency
        updated_ranges = do_compact('No shards identified for compaction.')
        self.assertEqual(shard_ranges, updated_ranges)
        self.assertEqual([ShardRange.SHRINKING] * 7 + [ShardRange.ACTIVE] +
                         [ShardRange.SHRINKING] + [ShardRange.ACTIVE],
                         [sr.state for sr in updated_ranges])

    def test_compact_max_expanding(self):
        # verify option to limit the number of expanding shards per acceptor
        broker = self._make_broker()
        shard_ranges = make_shard_ranges(broker, self.shard_data, '.shards_')
        for i, sr in enumerate(shard_ranges):
            sr.update_state(ShardRange.ACTIVE)
        broker.merge_shard_ranges(shard_ranges)
        self._move_broker_to_sharded_state(broker)

        def do_compact(expect_msg):
            out = StringIO()
            err = StringIO()
            # note: max_shrinking is set to 3 so that there is opportunity for
            # more than 2 acceptors
            with mock.patch('sys.stdout', out), mock.patch('sys.stderr', err):
                ret = main([broker.db_file, 'compact', '--yes',
                            '--max-shrinking', '3', '--max-expanding', '2'])
            self.assertEqual(0, ret)
            err_lines = err.getvalue().split('\n')
            self.assert_starts_with(err_lines[0], 'Loaded db broker for ')
            out_lines = out.getvalue().split('\n')
            self.assertIn(expect_msg, out_lines)
            return broker.get_shard_ranges()

        updated_ranges = do_compact(
            'Updated 2 shard sequences for compaction.')
        shard_ranges[3].lower = shard_ranges[0].lower
        shard_ranges[7].lower = shard_ranges[4].lower
        self.assertEqual(shard_ranges, updated_ranges)
        self.assertEqual([ShardRange.SHRINKING] * 3 + [ShardRange.ACTIVE] +
                         [ShardRange.SHRINKING] * 3 + [ShardRange.ACTIVE] * 3,
                         [sr.state for sr in updated_ranges])

        # check idempotency - no more sequences found while existing sequences
        # are shrinking
        updated_ranges = do_compact('No shards identified for compaction.')
        self.assertEqual(shard_ranges, updated_ranges)
        self.assertEqual([ShardRange.SHRINKING] * 3 + [ShardRange.ACTIVE] +
                         [ShardRange.SHRINKING] * 3 + [ShardRange.ACTIVE] * 3,
                         [sr.state for sr in updated_ranges])

    def test_compact_expansion_limit(self):
        # verify option to limit the size of each acceptor after compaction
        broker = self._make_broker()
        shard_ranges = make_shard_ranges(broker, self.shard_data, '.shards_')
        for i, sr in enumerate(shard_ranges):
            sr.update_state(ShardRange.ACTIVE)
        broker.merge_shard_ranges(shard_ranges)
        self._move_broker_to_sharded_state(broker)
        out = StringIO()
        err = StringIO()
        with mock.patch('sys.stdout', out), mock.patch('sys.stderr', err):
            ret = main([broker.db_file, 'compact', '--yes',
                        '--expansion-limit', '20'])
        self.assertEqual(0, ret, err.getvalue())
        err_lines = err.getvalue().split('\n')
        self.assert_starts_with(err_lines[0], 'Loaded db broker for ')
        out_lines = out.getvalue().rstrip('\n').split('\n')
        self.assertIn('Updated 5 shard sequences for compaction.', out_lines)
        updated_ranges = broker.get_shard_ranges()
        shard_ranges[1].lower = shard_ranges[0].lower
        shard_ranges[3].lower = shard_ranges[2].lower
        shard_ranges[5].lower = shard_ranges[4].lower
        shard_ranges[7].lower = shard_ranges[6].lower
        shard_ranges[9].lower = shard_ranges[8].lower
        self.assertEqual(shard_ranges, updated_ranges)
        self.assertEqual([ShardRange.SHRINKING] + [ShardRange.ACTIVE] +
                         [ShardRange.SHRINKING] + [ShardRange.ACTIVE] +
                         [ShardRange.SHRINKING] + [ShardRange.ACTIVE] +
                         [ShardRange.SHRINKING] + [ShardRange.ACTIVE] +
                         [ShardRange.SHRINKING] + [ShardRange.ACTIVE],
                         [sr.state for sr in updated_ranges])

    def test_compact_expansion_limit_less_than_shrink_threshold(self):
        broker = self._make_broker()
        shard_ranges = make_shard_ranges(broker, self.shard_data, '.shards_')
        for i, sr in enumerate(shard_ranges):
            if i % 2:
                sr.object_count = 25
            else:
                sr.object_count = 3
            sr.update_state(ShardRange.ACTIVE)
        broker.merge_shard_ranges(shard_ranges)
        self._move_broker_to_sharded_state(broker)
        out = StringIO()
        err = StringIO()
        with mock.patch('sys.stdout', out), mock.patch('sys.stderr', err):
            ret = main([broker.db_file, 'compact', '--yes',
                        '--shrink-threshold', '10',
                        '--expansion-limit', '5'])
        self.assertEqual(0, ret)
        out_lines = out.getvalue().split('\n')
        self.assertEqual(
            ['No shards identified for compaction.'],
            out_lines[:1])

    def test_compact_nothing_to_do(self):
        broker = self._make_broker()
        shard_ranges = make_shard_ranges(broker, self.shard_data, '.shards_')
        for i, sr in enumerate(shard_ranges):
            sr.update_state(ShardRange.ACTIVE)
        broker.merge_shard_ranges(shard_ranges)
        self._move_broker_to_sharded_state(broker)
        out = StringIO()
        err = StringIO()
        # all shards are too big to shrink
        with mock.patch('sys.stdout', out), mock.patch('sys.stderr', err):
            ret = main([broker.db_file, 'compact', '--yes',
                        '--shrink-threshold', '5',
                        '--expansion-limit', '8'])
        self.assertEqual(0, ret)
        out_lines = out.getvalue().split('\n')
        self.assertEqual(
            ['No shards identified for compaction.'],
            out_lines[:1])

        # all shards could shrink but acceptors would be too large
        with mock.patch('sys.stdout', out), mock.patch('sys.stderr', err):
            ret = main([broker.db_file, 'compact', '--yes',
                        '--shrink-threshold', '11',
                        '--expansion-limit', '12'])
        self.assertEqual(0, ret)
        out_lines = out.getvalue().split('\n')
        self.assertEqual(
            ['No shards identified for compaction.'],
            out_lines[:1])

    def _do_test_compact_shrink_threshold(self, broker, shard_ranges):
        # verify option to set the shrink threshold for compaction;
        for i, sr in enumerate(shard_ranges):
            sr.update_state(ShardRange.ACTIVE)
        # (n-2)th shard range has one extra object
        shard_ranges[-2].object_count = shard_ranges[-2].object_count + 1
        broker.merge_shard_ranges(shard_ranges)
        self._move_broker_to_sharded_state(broker)
        # with threshold set to 10 no shard ranges can be shrunk
        out = StringIO()
        err = StringIO()
        with mock.patch('sys.stdout', out), mock.patch('sys.stderr', err):
            ret = main([broker.db_file, 'compact', '--yes',
                        '--max-shrinking', '99',
                        '--shrink-threshold', '10'])
        self.assertEqual(0, ret)
        err_lines = err.getvalue().split('\n')
        self.assert_starts_with(err_lines[0], 'Loaded db broker for ')
        out_lines = out.getvalue().split('\n')
        self.assertEqual(
            ['No shards identified for compaction.'],
            out_lines[:1])
        updated_ranges = broker.get_shard_ranges()
        self.assertEqual(shard_ranges, updated_ranges)
        self.assertEqual([ShardRange.ACTIVE] * 10,
                         [sr.state for sr in updated_ranges])

        # with threshold == 11 all but the final 2 shard ranges can be shrunk;
        # note: the (n-1)th shard range is NOT shrunk to root
        out = StringIO()
        err = StringIO()
        with mock.patch('sys.stdout', out), mock.patch('sys.stderr', err):
            ret = main([broker.db_file, 'compact', '--yes',
                        '--max-shrinking', '99',
                        '--shrink-threshold', '11'])
        self.assertEqual(0, ret)
        err_lines = err.getvalue().split('\n')
        self.assert_starts_with(err_lines[0], 'Loaded db broker for ')
        out_lines = out.getvalue().split('\n')
        self.assertIn('Updated 1 shard sequences for compaction.', out_lines)
        updated_ranges = broker.get_shard_ranges()
        shard_ranges[8].lower = shard_ranges[0].lower
        self.assertEqual(shard_ranges, updated_ranges)
        self.assertEqual([ShardRange.SHRINKING] * 8 + [ShardRange.ACTIVE] * 2,
                         [sr.state for sr in updated_ranges])

    def test_compact_shrink_threshold(self):
        broker = self._make_broker()
        shard_ranges = make_shard_ranges(broker, self.shard_data, '.shards_')
        self._do_test_compact_shrink_threshold(broker, shard_ranges)

    def test_compact_shrink_threshold_with_tombstones(self):
        broker = self._make_broker()
        shard_ranges = make_shard_ranges(broker, self.shard_data, '.shards_')
        for i, sr in enumerate(shard_ranges):
            sr.object_count = sr.object_count - i
            sr.tombstones = i
        self._do_test_compact_shrink_threshold(broker, shard_ranges)

    def test_repair_not_root(self):
        broker = self._make_broker()
        shard_ranges = make_shard_ranges(broker, self.shard_data, '.shards_')
        broker.merge_shard_ranges(shard_ranges)
        # make broker appear to not be a root container
        out = StringIO()
        err = StringIO()
        broker.set_sharding_sysmeta('Quoted-Root', 'not_a/c')
        self.assertFalse(broker.is_root_container())
        with mock.patch('sys.stdout', out), mock.patch('sys.stderr', err):
            ret = main([broker.db_file, 'repair'])
        self.assertEqual(1, ret)
        err_lines = err.getvalue().split('\n')
        self.assert_starts_with(err_lines[0], 'Loaded db broker for ')
        out_lines = out.getvalue().split('\n')
        self.assertEqual(
            ['WARNING: Shard containers cannot be repaired.',
             'This command should be used on a root container.'],
            out_lines[:2]
        )
        updated_ranges = broker.get_shard_ranges()
        self.assert_shard_ranges_equal(shard_ranges, updated_ranges)

    def test_repair_no_shard_ranges(self):
        broker = self._make_broker()
        broker.set_sharding_sysmeta('Quoted-Root', 'a/c')
        self.assertTrue(broker.is_root_container())
        out = StringIO()
        err = StringIO()
        with mock.patch('sys.stdout', out), mock.patch('sys.stderr', err):
            ret = main([broker.db_file, 'repair'])
        self.assertEqual(0, ret)
        err_lines = err.getvalue().split('\n')
        self.assert_starts_with(err_lines[0], 'Loaded db broker for ')
        out_lines = out.getvalue().split('\n')
        self.assertEqual(
            ['No shards found, nothing to do.'],
            out_lines[:1])
        updated_ranges = broker.get_shard_ranges()
        self.assert_shard_ranges_equal([], updated_ranges)

    def test_repair_one_incomplete_sequence(self):
        broker = self._make_broker()
        broker.set_sharding_sysmeta('Quoted-Root', 'a/c')
        with mock_timestamp_now(next(self.ts_iter)):
            shard_ranges = make_shard_ranges(
                broker, self.shard_data[:-1], '.shards_')
        broker.merge_shard_ranges(shard_ranges)
        self.assertTrue(broker.is_root_container())
        out = StringIO()
        err = StringIO()
        with mock.patch('sys.stdout', out), mock.patch('sys.stderr', err):
            ret = main([broker.db_file, 'repair'])
        self.assertEqual(1, ret)
        err_lines = err.getvalue().split('\n')
        self.assert_starts_with(err_lines[0], 'Loaded db broker for ')
        out_lines = out.getvalue().split('\n')
        self.assertEqual(
            ['Found no complete sequence of shard ranges.'],
            out_lines[:1])
        updated_ranges = broker.get_shard_ranges()
        self.assert_shard_ranges_equal(shard_ranges, updated_ranges)

    def test_repair_overlapping_incomplete_sequences(self):
        broker = self._make_broker()
        broker.set_sharding_sysmeta('Quoted-Root', 'a/c')
        with mock_timestamp_now(next(self.ts_iter)):
            shard_ranges = make_shard_ranges(
                broker, self.shard_data[:-1], '.shards_')
        with mock_timestamp_now(next(self.ts_iter)):
            # use new time to get distinct shard names
            overlap_shard_ranges = make_shard_ranges(
                broker,
                self.overlap_shard_data_1[:2] + self.overlap_shard_data_1[6:],
                '.shards_')
        broker.merge_shard_ranges(shard_ranges + overlap_shard_ranges)
        out = StringIO()
        err = StringIO()
        with mock.patch('sys.stdout', out), mock.patch('sys.stderr', err):
            ret = main([broker.db_file, 'repair'])
        self.assertEqual(1, ret)
        err_lines = err.getvalue().split('\n')
        self.assert_starts_with(err_lines[0], 'Loaded db broker for ')
        out_lines = out.getvalue().split('\n')
        self.assertEqual(
            ['Found no complete sequence of shard ranges.'],
            out_lines[:1])
        updated_ranges = broker.get_shard_ranges()
        expected = sorted(shard_ranges + overlap_shard_ranges,
                          key=ShardRange.sort_key)
        self.assert_shard_ranges_equal(expected, updated_ranges)

    def test_repair_gaps(self):
        def do_test(missing_index, expander_index, missing_state=None):
            broker = self._make_broker()
            broker.set_sharding_sysmeta('Quoted-Root', 'a/c')
            for shard in self.shard_data:
                shard['state'] = ShardRange.ACTIVE
            with mock_timestamp_now(next(self.ts_iter)):
                all_shard_ranges = make_shard_ranges(
                    broker, self.shard_data, '.shards_')
            shard_ranges = list(all_shard_ranges)
            if missing_state is None:
                missing_range = shard_ranges.pop(missing_index)
                exp_gap_contents = []
            else:
                missing_range = shard_ranges[missing_index]
                missing_range.state = missing_state
                exp_gap_contents = [
                    "      '%s'" % missing_range.name, mock.ANY, mock.ANY]
            broker.merge_shard_ranges(shard_ranges)
            self.assertTrue(broker.is_root_container())
            out = StringIO()
            err = StringIO()
            with mock_timestamp_now(next(self.ts_iter)) as ts_now, \
                    mock.patch('sys.stdout', out), \
                    mock.patch('sys.stderr', err):
                ret = main([broker.db_file, 'repair', '--gaps', '--yes'])
            self.assertEqual(0, ret)
            err_lines = err.getvalue().split('\n')
            self.assert_starts_with(err_lines[0], 'Loaded db broker for ')
            out_lines = out.getvalue().split('\n')
            expander = all_shard_ranges[expander_index]
            if missing_index < expander_index:
                expander.lower = missing_range.lower
            else:
                expander.upper = missing_range.upper
            expander.state_timestamp = expander.timestamp
            expander.meta_timestamp = expander.timestamp
            expander.timestamp = ts_now
            self.assertEqual(
                ['Found 1 gaps:',
                 '  gap: %r - %r' % (missing_range.lower, missing_range.upper),
                 '    apparent gap contents:']
                + exp_gap_contents +
                ['    gap can be fixed by expanding neighbor range:',
                 "      '%s'" % expander.name] +
                [mock.ANY] * 2 +
                ['',
                 'Repairs necessary to fill gaps.',
                 'The following expanded shard range(s) will be applied to '
                 'the DB:',
                 "    '%s'" % expander.name] +
                [mock.ANY] * 2 +
                ['',
                 'It is recommended that no other concurrent changes are made '
                 'to the ',
                 'shard ranges while fixing gaps. If necessary, abort '
                 'this change ',
                 'and stop any auto-sharding processes before repeating '
                 'this command.',
                 '',
                 'Run container-replicator to replicate the changes to '
                 'other nodes.',
                 'Run container-sharder on all nodes to fill gaps.',
                 ''],
                out_lines)
            updated_ranges = broker.get_shard_ranges()
            self.assert_shard_ranges_equal(shard_ranges, updated_ranges)
            os.remove(broker.db_file)

        for i in range(len(self.shard_data) - 1):
            do_test(i, i + 1)

        do_test(len(self.shard_data) - 1, len(self.shard_data) - 2)

        for i in range(len(self.shard_data) - 1):
            do_test(i, i + 1, ShardRange.SHRINKING)

        do_test(len(self.shard_data) - 1, len(self.shard_data) - 2,
                ShardRange.SHRINKING)

    def test_repair_gaps_multiple_missing(self):
        def do_test(broker, max_expanding):
            broker.set_sharding_sysmeta('Quoted-Root', 'a/c')
            states = [
                ShardRange.ACTIVE,
                ShardRange.SHRINKING,
                ShardRange.SHRUNK,
                ShardRange.ACTIVE,
                ShardRange.SHRUNK,
                ShardRange.SHRINKING,
                ShardRange.ACTIVE,
                ShardRange.SHRINKING,
                ShardRange.SHRUNK,
                ShardRange.SHARDED,
            ]
            for i, shard in enumerate(self.shard_data):
                shard['state'] = states[i]
                if states[i] in (ShardRange.SHRUNK, ShardRange.SHARDED):
                    shard['deleted'] = 1
            with mock_timestamp_now(next(self.ts_iter)):
                shard_ranges = make_shard_ranges(
                    broker, self.shard_data, '.shards_')
            broker.merge_shard_ranges(shard_ranges)
            self.assertTrue(broker.is_root_container())
            orig_shard_ranges = broker.get_shard_ranges(include_deleted=True)
            out = StringIO()
            err = StringIO()
            args = [broker.db_file, 'repair', '--gaps', '--yes']
            if max_expanding is not None:
                args.extend(['--max-expanding', str(max_expanding)])
            with mock_timestamp_now(next(self.ts_iter)) as ts_now, \
                    mock.patch('sys.stdout', out), \
                    mock.patch('sys.stderr', err):
                ret = main(args)
            self.assertEqual(0, ret)
            err_lines = err.getvalue().split('\n')
            self.assert_starts_with(err_lines[0], 'Loaded db broker for ')
            out_lines = out.getvalue().split('\n')
            os.remove(broker.db_file)
            return orig_shard_ranges, out_lines, ts_now

        # max-expanding 1
        broker = self._make_broker()
        orig_shard_ranges, out_lines, ts_now = do_test(broker, 1)
        orig_shard_ranges[3].timestamp = ts_now
        orig_shard_ranges[3].lower = orig_shard_ranges[1].lower
        self.assertEqual(
            ['Found 3 gaps:',
             '  gap: %r - %r' % (orig_shard_ranges[1].lower,
                                 orig_shard_ranges[2].upper),
             '    apparent gap contents:']
            + [mock.ANY] * 6 +
            ['    gap can be fixed by expanding neighbor range:',
             "      '%s'" % orig_shard_ranges[3].name] +
            [mock.ANY] * 2 +
            ['  gap: %r - %r' % (orig_shard_ranges[4].lower,
                                 orig_shard_ranges[5].upper),
             '    apparent gap contents:'] +
            [mock.ANY] * 6 +
            ['    gap can be fixed by expanding neighbor range:',
             "      '%s'" % orig_shard_ranges[6].name] +
            [mock.ANY] * 2 +
            ['  gap: %r - %r' % (orig_shard_ranges[7].lower,
                                 orig_shard_ranges[9].upper),
             '    apparent gap contents:'] +
            [mock.ANY] * 9 +
            ['    gap can be fixed by expanding neighbor range:',
             "      '%s'" % orig_shard_ranges[6].name] +
            [mock.ANY] * 2 +
            ['',
             'Repairs necessary to fill gaps.',
             'The following expanded shard range(s) will be applied to the '
             'DB:',
             "    '%s'" % orig_shard_ranges[3].name] +
            [mock.ANY] * 6 +
            ['',
             'Run container-replicator to replicate the changes to '
             'other nodes.',
             'Run container-sharder on all nodes to fill gaps.',
             ''],
            out_lines)
        updated_ranges = broker.get_shard_ranges(include_deleted=True)
        self.assert_shard_ranges_equal(
            sorted(orig_shard_ranges, key=lambda s: s.name),
            sorted(updated_ranges, key=lambda s: s.name))

        # max-expanding 2
        broker = self._make_broker()
        orig_shard_ranges, out_lines, ts_now = do_test(broker, 2)
        orig_shard_ranges[3].timestamp = ts_now
        orig_shard_ranges[3].lower = orig_shard_ranges[1].lower
        orig_shard_ranges[6].timestamp = ts_now
        orig_shard_ranges[6].lower = orig_shard_ranges[4].lower
        self.assertEqual(
            ['Found 3 gaps:',
             '  gap: %r - %r' % (orig_shard_ranges[1].lower,
                                 orig_shard_ranges[2].upper),
             '    apparent gap contents:'] +
            [mock.ANY] * 6 +
            ['    gap can be fixed by expanding neighbor range:',
             "      '%s'" % orig_shard_ranges[3].name] +
            [mock.ANY] * 2 +
            ['  gap: %r - %r' % (orig_shard_ranges[4].lower,
                                 orig_shard_ranges[5].upper),
             '    apparent gap contents:'] +
            [mock.ANY] * 6 +
            ['    gap can be fixed by expanding neighbor range:',
             "      '%s'" % orig_shard_ranges[6].name] +
            [mock.ANY] * 2 +
            ['  gap: %r - %r' % (orig_shard_ranges[7].lower,
                                 orig_shard_ranges[9].upper),
             '    apparent gap contents:'] +
            [mock.ANY] * 9 +
            ['    gap can be fixed by expanding neighbor range:',
             "      '%s'" % orig_shard_ranges[6].name] +
            [mock.ANY] * 2 +
            ['',
             'Repairs necessary to fill gaps.',
             'The following expanded shard range(s) will be applied to the '
             'DB:',
             "    '%s'" % orig_shard_ranges[3].name] +
            [mock.ANY] * 2 +
            ["    '%s'" % orig_shard_ranges[6].name] +
            [mock.ANY] * 6 +
            ['',
             'Run container-replicator to replicate the changes to '
             'other nodes.',
             'Run container-sharder on all nodes to fill gaps.',
             ''],
            out_lines)
        updated_ranges = broker.get_shard_ranges(include_deleted=True)
        self.assert_shard_ranges_equal(
            sorted(orig_shard_ranges, key=lambda s: s.name),
            sorted(updated_ranges, key=lambda s: s.name))

        # max-expanding unlimited
        broker = self._make_broker()
        orig_shard_ranges, out_lines, ts_now = do_test(broker, None)
        orig_shard_ranges[3].timestamp = ts_now
        orig_shard_ranges[3].lower = orig_shard_ranges[1].lower
        orig_shard_ranges[6].timestamp = ts_now
        orig_shard_ranges[6].lower = orig_shard_ranges[4].lower
        orig_shard_ranges[6].upper = orig_shard_ranges[9].upper
        self.assertEqual(
            ['Found 3 gaps:',
             '  gap: %r - %r' % (orig_shard_ranges[1].lower,
                                 orig_shard_ranges[2].upper),
             '    apparent gap contents:'] +
            [mock.ANY] * 6 +
            ['    gap can be fixed by expanding neighbor range:',
             "      '%s'" % orig_shard_ranges[3].name] +
            [mock.ANY] * 2 +
            ['  gap: %r - %r' % (orig_shard_ranges[4].lower,
                                 orig_shard_ranges[5].upper),
             '    apparent gap contents:'] +
            [mock.ANY] * 6 +
            ['    gap can be fixed by expanding neighbor range:',
             "      '%s'" % orig_shard_ranges[6].name] +
            [mock.ANY] * 2 +
            ['  gap: %r - %r' % (orig_shard_ranges[7].lower,
                                 orig_shard_ranges[9].upper),
             '    apparent gap contents:'] +
            [mock.ANY] * 9 +
            ['    gap can be fixed by expanding neighbor range:',
             "      '%s'" % orig_shard_ranges[6].name] +
            [mock.ANY] * 2 +
            ['',
             'Repairs necessary to fill gaps.',
             'The following expanded shard range(s) will be applied to the '
             'DB:',
             "    '%s'" % orig_shard_ranges[3].name] +
            [mock.ANY] * 2 +
            ["    '%s'" % orig_shard_ranges[6].name] +
            [mock.ANY] * 6 +
            ['',
             'Run container-replicator to replicate the changes to '
             'other nodes.',
             'Run container-sharder on all nodes to fill gaps.',
             ''],
            out_lines)
        updated_ranges = broker.get_shard_ranges(include_deleted=True)
        self.assert_shard_ranges_equal(
            sorted(orig_shard_ranges, key=lambda s: s.name),
            sorted(updated_ranges, key=lambda s: s.name))

    def test_repair_gaps_complete_sequence(self):
        broker = self._make_broker()
        broker.set_sharding_sysmeta('Quoted-Root', 'a/c')
        for shard in self.shard_data:
            shard['state'] = ShardRange.ACTIVE
        with mock_timestamp_now(next(self.ts_iter)):
            shard_ranges = make_shard_ranges(
                broker, self.shard_data, '.shards_')
        broker.merge_shard_ranges(shard_ranges)
        self.assertTrue(broker.is_root_container())
        out = StringIO()
        err = StringIO()
        with mock_timestamp_now(next(self.ts_iter)), \
                mock.patch('sys.stdout', out), \
                mock.patch('sys.stderr', err):
            ret = main([broker.db_file, 'repair', '--gaps', '--yes'])
        self.assertEqual(0, ret)
        err_lines = err.getvalue().split('\n')
        self.assert_starts_with(err_lines[0], 'Loaded db broker for ')
        out_lines = out.getvalue().split('\n')
        self.assertEqual(
            ['Found one complete sequence of %d shard ranges with no gaps.'
             % len(self.shard_data),
             'No repairs necessary.'], out_lines[:2])
        updated_ranges = broker.get_shard_ranges()
        self.assert_shard_ranges_equal(shard_ranges, updated_ranges)

    def test_repair_gaps_with_overlap(self):
        # verify that overlaps don't look like gaps
        broker = self._make_broker()
        broker.set_sharding_sysmeta('Quoted-Root', 'a/c')
        for shard in self.shard_data:
            shard['state'] = ShardRange.ACTIVE
        with mock_timestamp_now(next(self.ts_iter)):
            shard_ranges = make_shard_ranges(
                broker, self.shard_data, '.shards_')
        # create a gap
        shard_ranges[3].state = ShardRange.SHRINKING
        # create an overlap
        shard_ranges[5].lower = 'obj45'
        self.assertLess(shard_ranges[5].lower, shard_ranges[4].upper)
        broker.merge_shard_ranges(shard_ranges)
        orig_shard_ranges = broker.get_shard_ranges()
        self.assertTrue(broker.is_root_container())
        out = StringIO()
        err = StringIO()
        with mock_timestamp_now(next(self.ts_iter)) as ts_now, \
                mock.patch('sys.stdout', out), \
                mock.patch('sys.stderr', err):
            ret = main([broker.db_file, 'repair', '--gaps', '--yes'])
        self.assertEqual(0, ret)
        err_lines = err.getvalue().split('\n')
        self.assert_starts_with(err_lines[0], 'Loaded db broker for ')
        out_lines = out.getvalue().split('\n')
        self.assertEqual(
            ['Found 1 gaps:',
             '  gap: %r - %r' % (shard_ranges[3].lower,
                                 shard_ranges[3].upper),
             '    apparent gap contents:'] +
            [mock.ANY] * 3 +
            ['    gap can be fixed by expanding neighbor range:',
             "      '%s'" % shard_ranges[4].name] +
            [mock.ANY] * 2 +
            ['',
             'Repairs necessary to fill gaps.',
             'The following expanded shard range(s) will be applied to the '
             'DB:',
             "    '%s'" % shard_ranges[4].name] +
            [mock.ANY] * 6 +
            ['',
             'Run container-replicator to replicate the changes to '
             'other nodes.',
             'Run container-sharder on all nodes to fill gaps.',
             ''],
            out_lines)
        orig_shard_ranges[4].lower = shard_ranges[3].lower
        orig_shard_ranges[4].timestamp = ts_now
        updated_ranges = broker.get_shard_ranges()
        self.assert_shard_ranges_equal(orig_shard_ranges, updated_ranges)

    def test_repair_gaps_not_root(self):
        broker = self._make_broker()
        shard_ranges = make_shard_ranges(broker, self.shard_data, '.shards_')
        broker.merge_shard_ranges(shard_ranges)
        # make broker appear to not be a root container
        out = StringIO()
        err = StringIO()
        broker.set_sharding_sysmeta('Quoted-Root', 'not_a/c')
        self.assertFalse(broker.is_root_container())
        with mock.patch('sys.stdout', out), mock.patch('sys.stderr', err):
            ret = main([broker.db_file, 'repair', '--gaps'])
        self.assertEqual(1, ret)
        err_lines = err.getvalue().split('\n')
        self.assert_starts_with(err_lines[0], 'Loaded db broker for ')
        out_lines = out.getvalue().split('\n')
        self.assertEqual(
            ['WARNING: Shard containers cannot be repaired.',
             'This command should be used on a root container.'],
            out_lines[:2]
        )
        updated_ranges = broker.get_shard_ranges()
        self.assert_shard_ranges_equal(shard_ranges, updated_ranges)

    def test_repair_not_needed(self):
        broker = self._make_broker()
        broker.set_sharding_sysmeta('Quoted-Root', 'a/c')
        shard_ranges = make_shard_ranges(
            broker, self.shard_data, '.shards_')
        broker.merge_shard_ranges(shard_ranges)
        self.assertTrue(broker.is_root_container())
        out = StringIO()
        err = StringIO()
        with mock.patch('sys.stdout', out), mock.patch('sys.stderr', err):
            ret = main([broker.db_file, 'repair'])
        self.assertEqual(0, ret)
        err_lines = err.getvalue().split('\n')
        self.assert_starts_with(err_lines[0], 'Loaded db broker for ')
        out_lines = out.getvalue().split('\n')
        self.assertEqual(
            ['Found one complete sequence of 10 shard ranges and no '
             'overlapping shard ranges.',
             'No repairs necessary.'],
            out_lines[:2])
        updated_ranges = broker.get_shard_ranges()
        self.assert_shard_ranges_equal(shard_ranges, updated_ranges)

    def _do_test_repair_exits_if_undesirable_state(self, undesirable_state):
        broker = self._make_broker()
        broker.set_sharding_sysmeta('Quoted-Root', 'a/c')
        with mock_timestamp_now(next(self.ts_iter)):
            shard_ranges = make_shard_ranges(
                broker, self.shard_data, '.shards_')
        # make one shard be in an undesirable state
        shard_ranges[2].update_state(undesirable_state)
        with mock_timestamp_now(next(self.ts_iter)):
            overlap_shard_ranges_2 = make_shard_ranges(
                broker, self.overlap_shard_data_2, '.shards_')
        broker.merge_shard_ranges(shard_ranges + overlap_shard_ranges_2)
        self.assertTrue(broker.is_root_container())

        out = StringIO()
        err = StringIO()
        with mock.patch('sys.stdout', out), \
                mock.patch('sys.stderr', err):
            ret = main([broker.db_file, 'repair'])
        self.assertEqual(1, ret)
        err_lines = err.getvalue().split('\n')
        self.assert_starts_with(err_lines[0], 'Loaded db broker for ')
        out_lines = out.getvalue().split('\n')
        self.assertEqual(
            ['WARNING: Found shard ranges in %s state'
             % ShardRange.STATES[undesirable_state]], out_lines[:1])
        # nothing changed in DB
        self.assert_shard_ranges_equal(
            sorted(shard_ranges + overlap_shard_ranges_2,
                   key=ShardRange.sort_key),
            broker.get_shard_ranges())

    def test_repair_exits_if_sharding_state(self):
        self._do_test_repair_exits_if_undesirable_state(ShardRange.SHARDING)

    def test_repair_exits_if_shrinking_state(self):
        self._do_test_repair_exits_if_undesirable_state(ShardRange.SHRINKING)

    def test_repair_one_complete_sequences_one_incomplete(self):
        broker = self._make_broker()
        broker.set_sharding_sysmeta('Quoted-Root', 'a/c')
        with mock_timestamp_now(next(self.ts_iter)):
            shard_ranges = make_shard_ranges(
                broker, self.shard_data, '.shards_')
        with mock_timestamp_now(next(self.ts_iter)):
            overlap_shard_ranges_2 = make_shard_ranges(
                broker, self.overlap_shard_data_2, '.shards_')
        broker.merge_shard_ranges(shard_ranges + overlap_shard_ranges_2)
        self.assertTrue(broker.is_root_container())

        def do_repair(user_input, ts_now, options, exit_code):
            options = options if options else []
            out = StringIO()
            err = StringIO()
            with mock.patch('sys.stdout', out), \
                    mock.patch('sys.stderr', err), \
                    mock_timestamp_now(ts_now), \
                    mock.patch('swift.cli.manage_shard_ranges.input',
                               side_effect=[user_input]):
                ret = main(
                    [broker.db_file, 'repair', '--min-shard-age', '0'] +
                    options)
            self.assertEqual(exit_code, ret)
            err_lines = err.getvalue().split('\n')
            self.assert_starts_with(err_lines[0], 'Loaded db broker for ')
            out_lines = out.getvalue().split('\n')
            self.assertEqual(
                ['Repairs necessary to remove overlapping shard ranges.'],
                out_lines[:1])

        # user input 'n'
        ts_now = next(self.ts_iter)
        do_repair('n', ts_now, [], 3)
        updated_ranges = broker.get_shard_ranges()
        expected = sorted(
            shard_ranges + overlap_shard_ranges_2,
            key=ShardRange.sort_key)
        self.assert_shard_ranges_equal(expected, updated_ranges)

        ts_now = next(self.ts_iter)
        do_repair(EOFError, ts_now, [], 3)
        updated_ranges = broker.get_shard_ranges()
        self.assert_shard_ranges_equal(expected, updated_ranges)

        ts_now = next(self.ts_iter)
        do_repair(KeyboardInterrupt, ts_now, [], 3)
        updated_ranges = broker.get_shard_ranges()
        self.assert_shard_ranges_equal(expected, updated_ranges)

        # --dry-run
        ts_now = next(self.ts_iter)
        do_repair('y', ts_now, ['--dry-run'], 3)
        updated_ranges = broker.get_shard_ranges()
        expected = sorted(
            shard_ranges + overlap_shard_ranges_2,
            key=ShardRange.sort_key)
        self.assert_shard_ranges_equal(expected, updated_ranges)

        # --n
        ts_now = next(self.ts_iter)
        do_repair('y', ts_now, ['-n'], 3)
        updated_ranges = broker.get_shard_ranges()
        expected = sorted(
            shard_ranges + overlap_shard_ranges_2,
            key=ShardRange.sort_key)
        self.assert_shard_ranges_equal(expected, updated_ranges)

        # user input 'yes'
        ts_now = next(self.ts_iter)
        do_repair('yes', ts_now, [], 0)
        updated_ranges = broker.get_shard_ranges()
        for sr in overlap_shard_ranges_2:
            sr.update_state(ShardRange.SHRINKING, ts_now)
            sr.epoch = ts_now
        expected = sorted(
            shard_ranges + overlap_shard_ranges_2,
            key=ShardRange.sort_key)
        self.assert_shard_ranges_equal(expected, updated_ranges)

    def test_repair_younger_overlapping_donor_shards(self):
        # test shard range repair on the normal acceptor ranges and young
        # overlapping shard ranges which are younger than '--min-shard-age',
        # expect them not to be repaired.
        broker = self._make_broker()
        broker.set_sharding_sysmeta('Quoted-Root', 'a/c')
        ts_now = next(self.ts_iter)
        with mock_timestamp_now(Timestamp(float(ts_now) - 61)):
            acceptor_ranges = make_shard_ranges(
                broker, self.shard_data, '.shards_')
        with mock_timestamp_now(ts_now):
            overlap_donor_ranges = make_shard_ranges(
                broker, self.overlap_shard_data_2, '.shards_')
        broker.merge_shard_ranges(acceptor_ranges + overlap_donor_ranges)
        self.assertTrue(broker.is_root_container())
        out = StringIO()
        err = StringIO()
        with mock.patch('sys.stdout', out), mock.patch('sys.stderr', err):
            ret = main(
                [broker.db_file, 'repair', '--min-shard-age', '60', '-y'])
        self.assertEqual(0, ret)
        err_lines = err.getvalue().split('\n')
        self.assert_starts_with(err_lines[0], 'Loaded db broker for ')
        out_lines = out.getvalue().split('\n')
        self.assertEqual(
            ['2 overlapping donor shards ignored due to minimum age limit'],
            out_lines[:1])
        updated_ranges = broker.get_shard_ranges()
        expected = sorted(
            acceptor_ranges + overlap_donor_ranges,
            key=ShardRange.sort_key)
        self.assert_shard_ranges_equal(expected, updated_ranges)

    def test_repair_younger_acceptor_with_overlapping_donor_shards(self):
        # test shard range repair on the overlapping normal donor ranges and
        # young acceptor shard ranges who are younger than '--min-shard-age',
        # expect no overlapping ranges to be repaired.
        broker = self._make_broker()
        broker.set_sharding_sysmeta('Quoted-Root', 'a/c')
        ts_now = next(self.ts_iter)
        with mock_timestamp_now(Timestamp(float(ts_now) + 3601)):
            acceptor_ranges = make_shard_ranges(
                broker, self.shard_data, '.shards_')
        with mock_timestamp_now(ts_now):
            overlap_donor_ranges = make_shard_ranges(
                broker, self.overlap_shard_data_2, '.shards_')
        broker.merge_shard_ranges(acceptor_ranges + overlap_donor_ranges)
        self.assertTrue(broker.is_root_container())
        out = StringIO()
        err = StringIO()
        with mock.patch('sys.stdout', out), \
                mock.patch('sys.stderr', err), \
                mock_timestamp_now(Timestamp(float(ts_now) + 3601 + 59)):
            ret = main(
                [broker.db_file, 'repair', '--min-shard-age', '60', '-y'])
        self.assertEqual(0, ret)
        err_lines = err.getvalue().split('\n')
        self.assert_starts_with(err_lines[0], 'Loaded db broker for ')
        out_lines = out.getvalue().split('\n')
        self.assertEqual(
            ['2 donor shards ignored due to existence of overlapping young'
             ' acceptors'], out_lines[:1])
        updated_ranges = broker.get_shard_ranges()
        expected = sorted(
            acceptor_ranges + overlap_donor_ranges,
            key=ShardRange.sort_key)
        self.assert_shard_ranges_equal(expected, updated_ranges)

    def test_repair_older_overlapping_donor_and_acceptor_shards(self):
        # test shard range repair on the overlapping donor and acceptor shard
        # ranges which all are older than '--min-shard-age', expect them to be
        # repaired.
        broker = self._make_broker()
        broker.set_sharding_sysmeta('Quoted-Root', 'a/c')
        ts_now = next(self.ts_iter)
        with mock_timestamp_now(ts_now):
            acceptor_ranges = make_shard_ranges(
                broker, self.shard_data, '.shards_')
        with mock_timestamp_now(Timestamp(float(ts_now) + 1800)):
            overlap_donor_ranges = make_shard_ranges(
                broker, self.overlap_shard_data_2, '.shards_')
        broker.merge_shard_ranges(acceptor_ranges + overlap_donor_ranges)
        self.assertTrue(broker.is_root_container())
        out = StringIO()
        err = StringIO()
        ts_1hr_after = Timestamp(float(ts_now) + 3601)
        with mock.patch('sys.stdout', out), \
                mock.patch('sys.stderr', err), \
                mock_timestamp_now(ts_1hr_after):
            ret = main(
                [broker.db_file, 'repair', '--min-shard-age', '60', '-y'])
        self.assertEqual(0, ret)
        err_lines = err.getvalue().split('\n')
        self.assert_starts_with(err_lines[0], 'Loaded db broker for ')
        out_lines = out.getvalue().split('\n')
        self.assertEqual(
            ['Repairs necessary to remove overlapping shard ranges.'],
            out_lines[:1])
        updated_ranges = broker.get_shard_ranges()
        for sr in overlap_donor_ranges:
            sr.update_state(ShardRange.SHRINKING, ts_1hr_after)
            sr.epoch = ts_1hr_after
        expected = sorted(
            acceptor_ranges + overlap_donor_ranges,
            key=ShardRange.sort_key)
        self.assert_shard_ranges_equal(expected, updated_ranges)

    def test_repair_overlapping_donor_and_acceptor_shards_default(self):
        # test shard range repair on the overlapping donor and acceptor shard
        # ranges wth default '--min-shard-age' value.
        broker = self._make_broker()
        broker.set_sharding_sysmeta('Quoted-Root', 'a/c')
        ts_now = next(self.ts_iter)
        with mock_timestamp_now(ts_now):
            acceptor_ranges = make_shard_ranges(
                broker, self.shard_data, '.shards_')
        with mock_timestamp_now(Timestamp(int(ts_now) + 1)):
            overlap_donor_ranges = make_shard_ranges(
                broker, self.overlap_shard_data_2, '.shards_')
        broker.merge_shard_ranges(acceptor_ranges + overlap_donor_ranges)
        self.assertTrue(broker.is_root_container())
        out = StringIO()
        err = StringIO()
        ts_repair = Timestamp(int(ts_now) + 4 * 3600 - 1)
        with mock.patch('sys.stdout', out), \
                mock.patch('sys.stderr', err), \
                mock_timestamp_now(ts_repair):
            # default min-shard-age prevents repair...
            ret = main([broker.db_file, 'repair', '-y'])
        self.assertEqual(0, ret)
        err_lines = err.getvalue().split('\n')
        self.assert_starts_with(err_lines[0], 'Loaded db broker for ')
        out_lines = out.getvalue().split('\n')
        self.assertEqual(
            ['2 overlapping donor shards ignored due to minimum age limit'],
            out_lines[:1])
        updated_ranges = broker.get_shard_ranges()
        expected = sorted(
            acceptor_ranges + overlap_donor_ranges,
            key=ShardRange.sort_key)
        self.assert_shard_ranges_equal(expected, updated_ranges)

        out = StringIO()
        err = StringIO()
        ts_repair = Timestamp(int(ts_now) + 4 * 3600 + 2)
        with mock.patch('sys.stdout', out), \
                mock.patch('sys.stderr', err), \
                mock_timestamp_now(ts_repair):
            # default min-shard-age allows repair now...
            ret = main([broker.db_file, 'repair', '-y'])
        self.assertEqual(0, ret)
        err_lines = err.getvalue().split('\n')
        self.assert_starts_with(err_lines[0], 'Loaded db broker for ')
        out_lines = out.getvalue().split('\n')
        self.assertEqual(
            ['Repairs necessary to remove overlapping shard ranges.'],
            out_lines[:1])
        updated_ranges = broker.get_shard_ranges()
        for sr in overlap_donor_ranges:
            sr.update_state(ShardRange.SHRINKING, ts_repair)
            sr.epoch = ts_repair
        expected = sorted(
            acceptor_ranges + overlap_donor_ranges,
            key=ShardRange.sort_key)
        self.assert_shard_ranges_equal(expected, updated_ranges)

    def test_repair_two_complete_sequences_one_incomplete(self):
        broker = self._make_broker()
        broker.set_sharding_sysmeta('Quoted-Root', 'a/c')
        with mock_timestamp_now(next(self.ts_iter)):
            shard_ranges = make_shard_ranges(
                broker, self.shard_data, '.shards_')
        with mock_timestamp_now(next(self.ts_iter)):
            overlap_shard_ranges_1 = make_shard_ranges(
                broker, self.overlap_shard_data_1, '.shards_')
        with mock_timestamp_now(next(self.ts_iter)):
            overlap_shard_ranges_2 = make_shard_ranges(
                broker, self.overlap_shard_data_2, '.shards_')
        broker.merge_shard_ranges(shard_ranges + overlap_shard_ranges_1 +
                                  overlap_shard_ranges_2)
        self.assertTrue(broker.is_root_container())
        out = StringIO()
        err = StringIO()
        ts_now = next(self.ts_iter)
        with mock.patch('sys.stdout', out), mock.patch('sys.stderr', err), \
                mock_timestamp_now(ts_now):
            ret = main([broker.db_file, 'repair', '--yes',
                        '--min-shard-age', '0'])
        self.assertEqual(0, ret)
        err_lines = err.getvalue().split('\n')
        self.assert_starts_with(err_lines[0], 'Loaded db broker for ')
        out_lines = out.getvalue().split('\n')
        self.assertEqual(
            ['Repairs necessary to remove overlapping shard ranges.'],
            out_lines[:1])
        updated_ranges = broker.get_shard_ranges()
        for sr in overlap_shard_ranges_1 + overlap_shard_ranges_2:
            sr.update_state(ShardRange.SHRINKING, ts_now)
            sr.epoch = ts_now
        expected = sorted(
            shard_ranges + overlap_shard_ranges_1 + overlap_shard_ranges_2,
            key=ShardRange.sort_key)
        self.assert_shard_ranges_equal(expected, updated_ranges)

    def test_repair_parent_overlaps_with_children_donors(self):
        # Verify that the overlap repair command ignores expected transient
        # overlaps between parent shard acceptor and child donor shards.
        root_broker = self._make_broker()
        root_broker.set_sharding_sysmeta('Quoted-Root', 'a/c')
        self.assertTrue(root_broker.is_root_container())

        # The parent shard range would have been set to state SHARDING in the
        # shard container but is still showing as ACTIVE in the root container.
        # (note: it is valid for a single shard to span entire namespace)
        ts_parent = next(self.ts_iter)
        parent_shard = ShardRange(
            ShardRange.make_path('.shards_a', 'c', 'c', ts_parent, 0),
            ts_parent, lower='', upper='', object_count=10,
            state=ShardRange.ACTIVE)

        # Children shards have reported themselves to root as CLEAVING/
        # CREATED.
        ts_child = next(self.ts_iter)
        child_shards = [
            ShardRange(
                ShardRange.make_path(
                    '.shards_a', 'c', parent_shard.container, ts_child, 0),
                ts_child, lower='', upper='p', object_count=1,
                state=ShardRange.CLEAVED),
            ShardRange(
                ShardRange.make_path(
                    '.shards_a', 'c', parent_shard.container, ts_child, 1),
                ts_child, lower='p', upper='', object_count=1,
                state=ShardRange.CLEAVED)]
        root_broker.merge_shard_ranges([parent_shard] + child_shards)

        out = StringIO()
        err = StringIO()
        ts_now = next(self.ts_iter)
        with mock.patch('sys.stdout', out), mock.patch('sys.stderr', err), \
                mock_timestamp_now(ts_now):
            ret = main([root_broker.db_file, 'repair',
                       '--yes', '--min-shard-age', '0'])
        err_lines = err.getvalue().split('\n')
        out_lines = out.getvalue().split('\n')
        self.assertEqual(0, ret, err_lines + out_lines)
        self.assert_starts_with(err_lines[0], 'Loaded db broker for ')
        self.assertNotIn(
            'Repairs necessary to remove overlapping shard ranges.',
            out_lines)
        self.assertEqual(
            ['2 donor shards ignored due to parent-child relationship'
             ' checks'], out_lines[:1])
        updated_ranges = root_broker.get_shard_ranges()
        # Expect no change to shard ranges.
        expected = sorted([parent_shard] + child_shards,
                          key=ShardRange.sort_key)
        self.assert_shard_ranges_equal(expected, updated_ranges)

    def test_repair_children_overlaps_with_parent_donor(self):
        # Verify that the overlap repair command ignores expected transient
        # overlaps between child shard acceptors and parent donor shards.
        root_broker = self._make_broker()
        root_broker.set_sharding_sysmeta('Quoted-Root', 'a/c')
        self.assertTrue(root_broker.is_root_container())

        # The parent shard range would have been set to state SHARDING in the
        # shard container but is still showing as ACTIVE in the root container.
        # (note: it is valid for a single shard to span entire namespace)
        ts_parent = next(self.ts_iter)
        parent_shard = ShardRange(
            ShardRange.make_path('.shards_a', 'c', 'c', ts_parent, 0),
            ts_parent, lower='', upper='', object_count=5,
            state=ShardRange.ACTIVE)

        # Children shards have reported themselves to root as CLEAVING/CREATED,
        # but they will end up with becoming acceptor shards due to having more
        # objects than the above parent shard.
        ts_child = next(self.ts_iter)
        child_shards = [
            ShardRange(
                ShardRange.make_path(
                    '.shards_a', 'c', parent_shard.container, ts_child, 0),
                ts_child, lower='', upper='p', object_count=5,
                state=ShardRange.CLEAVED),
            ShardRange(
                ShardRange.make_path(
                    '.shards_a', 'c', parent_shard.container, ts_child, 1),
                ts_child, lower='p', upper='', object_count=5,
                state=ShardRange.CLEAVED)]
        root_broker.merge_shard_ranges([parent_shard] + child_shards)

        out = StringIO()
        err = StringIO()
        ts_now = next(self.ts_iter)
        with mock.patch('sys.stdout', out), mock.patch('sys.stderr', err), \
                mock_timestamp_now(ts_now):
            ret = main([root_broker.db_file, 'repair',
                       '--yes', '--min-shard-age', '0'])
        err_lines = err.getvalue().split('\n')
        out_lines = out.getvalue().split('\n')
        self.assertEqual(0, ret, err_lines + out_lines)
        self.assert_starts_with(err_lines[0], 'Loaded db broker for ')
        self.assertNotIn(
            'Repairs necessary to remove overlapping shard ranges.',
            out_lines)
        self.assertEqual(
            ['1 donor shards ignored due to parent-child relationship'
             ' checks'], out_lines[:1])
        updated_ranges = root_broker.get_shard_ranges()
        # Expect no change to shard ranges.
        expected = sorted([parent_shard] + child_shards,
                          key=ShardRange.sort_key)
        self.assert_shard_ranges_equal(expected, updated_ranges)

    @with_tempdir
    def test_show_and_analyze(self, tempdir):
        broker = self._make_broker()
        broker.set_sharding_sysmeta('Quoted-Root', 'a/c')
        with mock_timestamp_now(next(self.ts_iter)):  # t1
            shard_ranges = make_shard_ranges(
                broker, self.shard_data, '.shards_')
        with mock_timestamp_now(next(self.ts_iter)):
            overlap_shard_ranges_1 = make_shard_ranges(
                broker, self.overlap_shard_data_1, '.shards_')
        with mock_timestamp_now(next(self.ts_iter)):
            overlap_shard_ranges_2 = make_shard_ranges(
                broker, self.overlap_shard_data_2, '.shards_')
        broker.merge_shard_ranges(shard_ranges + overlap_shard_ranges_1 +
                                  overlap_shard_ranges_2)
        self.assertTrue(broker.is_root_container())

        # run show command
        out = StringIO()
        err = StringIO()
        with mock.patch('sys.stdout', out), mock.patch('sys.stderr', err):
            ret = main([broker.db_file, 'show'])
        self.assertEqual(0, ret)
        err_lines = err.getvalue().split('\n')
        self.assert_starts_with(err_lines[0], 'Loaded db broker for ')
        shard_json = json.loads(out.getvalue())
        expected = sorted(
            shard_ranges + overlap_shard_ranges_1 + overlap_shard_ranges_2,
            key=ShardRange.sort_key)
        self.assert_shard_ranges_equal(
            expected, [ShardRange.from_dict(data) for data in shard_json])

        # dump data to a file and then run analyze subcommand
        shard_file = os.path.join(tempdir, 'shards.json')
        with open(shard_file, 'w') as fd:
            json.dump(shard_json, fd)
        out = StringIO()
        err = StringIO()
        with mock.patch('sys.stdout', out), mock.patch('sys.stderr', err):
            ret = main([shard_file, 'analyze'])
        self.assertEqual(0, ret)
        self.assertEqual('', err.getvalue())
        out_lines = out.getvalue().split('\n')
        self.assertEqual(
            ['Repairs necessary to remove overlapping shard ranges.'],
            out_lines[:1])

        # no changes made to broker
        updated_ranges = broker.get_shard_ranges()
        expected = sorted(
            shard_ranges + overlap_shard_ranges_1 + overlap_shard_ranges_2,
            key=ShardRange.sort_key)
        self.assert_shard_ranges_equal(expected, updated_ranges)

        # tweak timestamps to make the preferred path include shards from two
        # sets, so that shards to remove have name-timestamps that are also in
        # shards to keep
        t4 = next(self.ts_iter)
        for sr in shard_ranges[:5] + overlap_shard_ranges_1[5:]:
            sr.timestamp = t4
        broker.merge_shard_ranges(shard_ranges + overlap_shard_ranges_1 +
                                  overlap_shard_ranges_2)
        out = StringIO()
        err = StringIO()
        with mock.patch('sys.stdout', out), mock.patch('sys.stderr', err):
            ret = main([broker.db_file, 'show'])
        self.assertEqual(0, ret)
        shard_json = json.loads(out.getvalue())
        expected = sorted(
            shard_ranges + overlap_shard_ranges_1 + overlap_shard_ranges_2,
            key=ShardRange.sort_key)
        self.assert_shard_ranges_equal(
            expected, [ShardRange.from_dict(data) for data in shard_json])
        with open(shard_file, 'w') as fd:
            json.dump(shard_json, fd)
        out = StringIO()
        err = StringIO()
        with mock.patch('sys.stdout', out), mock.patch('sys.stderr', err):
            ret = main([shard_file, 'analyze'])
        self.assertEqual(0, ret)
        self.assertEqual('', err.getvalue())
        out_lines = out.getvalue().split('\n')
        self.assertEqual(
            ['Repairs necessary to remove overlapping shard ranges.'],
            out_lines[:1])

        filtered_shard_json = [{k: v for k, v in sr.items() if k != 'epoch'}
                               for sr in shard_json]
        with open(shard_file, 'w') as fd:
            json.dump(filtered_shard_json, fd)
        out = StringIO()
        err = StringIO()
        with mock.patch('sys.stdout', out), mock.patch('sys.stderr', err):
            ret = main([shard_file, 'analyze'])
        self.assertEqual(0, ret)
        self.assertEqual('', err.getvalue())
        new_out_lines = out.getvalue().split('\n')
        self.assertEqual(out_lines, new_out_lines)

    def test_subcommand_required(self):
        out = StringIO()
        err = StringIO()
        with mock.patch('sys.stdout', out), \
                mock.patch('sys.stderr', err):
            ret = main(['db file'])
            self.assertEqual(2, ret)
            err_lines = err.getvalue().split('\n')
            self.assertIn('A sub-command is required.', err_lines)

    def test_dry_run_and_yes_is_invalid(self):
        out = StringIO()
        err = StringIO()
        with mock.patch('sys.stdout', out), \
                mock.patch('sys.stderr', err), \
                self.assertRaises(SystemExit) as cm:
            main(['db file', 'repair', '--dry-run', '--yes'])
        self.assertEqual(2, cm.exception.code)
        err_lines = err.getvalue().split('\n')
        runner = os.path.basename(sys.argv[0])
        self.assertIn(
            'usage: %s path_to_file repair [-h] [--yes | --dry-run]' % runner,
            err_lines[0])
        self.assertIn(
            "argument --yes/-y: not allowed with argument --dry-run/-n",
            err_lines[-2], err_lines)

    def test_skip_commits_and_force_commits_args(self):
        broker = self._make_broker()

        with mock.patch('swift.cli.manage_shard_ranges.find_ranges',
                        return_value=0) as mocked:
            ret = main([broker.db_file, '--skip-commits', 'find'])
        self.assertEqual(0, ret)
        args = mocked.call_args[0][1]
        self.assertTrue(args.skip_commits,
                        '--skip-commits should set skip_commits to True')

        with mock.patch('swift.cli.manage_shard_ranges.find_ranges',
                        return_value=0) as mocked:
            ret = main([broker.db_file, '--force-commits', 'find'])
        self.assertEqual(0, ret)
        args = mocked.call_args[0][1]
        self.assertFalse(args.skip_commits,
                         '--force-commits should set skip_commits to False')

        # default (no flag) sets skip_commits to False
        with mock.patch('swift.cli.manage_shard_ranges.find_ranges',
                        return_value=0) as mocked:
            ret = main([broker.db_file, 'find'])
        self.assertEqual(0, ret)
        args = mocked.call_args[0][1]
        self.assertFalse(args.skip_commits,
                         'default should set skip_commits to False')<|MERGE_RESOLUTION|>--- conflicted
+++ resolved
@@ -656,10 +656,6 @@
                     '  "ranges_done": 0,',
                     '  "ranges_todo": 0,',
                     '  "ref": "%s",' % retiring_db_id,
-<<<<<<< HEAD
-                    '  "replication_count": 0,',
-=======
->>>>>>> 3c33b510
                     '  "replication_time": 0',
                     '}',
                     'Metadata:',

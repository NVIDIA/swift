# Licensed under the Apache License, Version 2.0 (the "License"); you may not
# use this file except in compliance with the License. You may obtain a copy
# of the License at
#
#      http://www.apache.org/licenses/LICENSE-2.0
#
# Unless required by applicable law or agreed to in writing, software
# distributed under the License is distributed on an "AS IS" BASIS, WITHOUT
# WARRANTIES OR CONDITIONS OF ANY KIND, either express or implied. See the
# License for the specific language governing permissions and limitations
# under the License.

import json
import os
import unittest

import mock
from shutil import rmtree
from tempfile import mkdtemp

from six.moves import cStringIO as StringIO

from swift.cli.manage_shard_ranges import main
from swift.common import utils
from swift.common.utils import Timestamp, ShardRange
from swift.container.backend import ContainerBroker
from swift.container.sharder import make_shard_ranges
from test.unit import mock_timestamp_now


class TestManageShardRanges(unittest.TestCase):
    def setUp(self):
        self.testdir = os.path.join(mkdtemp(), 'tmp_test_cli_find_shards')
        utils.mkdirs(self.testdir)
        rmtree(self.testdir)
        self.shard_data = [
            {'index': 0, 'lower': '', 'upper': 'obj09',
             'object_count': 10},
            {'index': 1, 'lower': 'obj09', 'upper': 'obj19',
             'object_count': 10},
            {'index': 2, 'lower': 'obj19', 'upper': 'obj29',
             'object_count': 10},
            {'index': 3, 'lower': 'obj29', 'upper': 'obj39',
             'object_count': 10},
            {'index': 4, 'lower': 'obj39', 'upper': 'obj49',
             'object_count': 10},
            {'index': 5, 'lower': 'obj49', 'upper': 'obj59',
             'object_count': 10},
            {'index': 6, 'lower': 'obj59', 'upper': 'obj69',
             'object_count': 10},
            {'index': 7, 'lower': 'obj69', 'upper': 'obj79',
             'object_count': 10},
            {'index': 8, 'lower': 'obj79', 'upper': 'obj89',
             'object_count': 10},
            {'index': 9, 'lower': 'obj89', 'upper': '',
             'object_count': 10},
        ]

    def tearDown(self):
        rmtree(os.path.dirname(self.testdir))

    def assert_starts_with(self, value, prefix):
        self.assertTrue(value.startswith(prefix),
                        "%r does not start with %r" % (value, prefix))

    def assert_formatted_json(self, output, expected):
        try:
            loaded = json.loads(output)
        except ValueError as err:
            self.fail('Invalid JSON: %s\n%r' % (err, output))
        # Check this one first, for a prettier diff
        self.assertEqual(loaded, expected)
        formatted = json.dumps(expected, sort_keys=True, indent=2) + '\n'
        self.assertEqual(output, formatted)

    def _make_broker(self, account='a', container='c',
                     device='sda', part=0):
        datadir = os.path.join(
            self.testdir, device, 'containers', str(part), 'ash', 'hash')
        db_file = os.path.join(datadir, 'hash.db')
        broker = ContainerBroker(
            db_file, account=account, container=container)
        broker.initialize()
        return broker

    def _move_broker_to_sharded_state(self, broker):
        epoch = Timestamp.now()
        broker.enable_sharding(epoch)
        self.assertTrue(broker.set_sharding_state())
        self.assertTrue(broker.set_sharded_state())
        own_sr = broker.get_own_shard_range()
        own_sr.update_state(ShardRange.SHARDED, epoch)
        broker.merge_shard_ranges([own_sr])
        return epoch

    def test_find_shard_ranges(self):
        db_file = os.path.join(self.testdir, 'hash.db')
        broker = ContainerBroker(db_file)
        broker.account = 'a'
        broker.container = 'c'
        broker.initialize()
        ts = utils.Timestamp.now()
        broker.merge_items([
            {'name': 'obj%02d' % i, 'created_at': ts.internal, 'size': 0,
             'content_type': 'application/octet-stream', 'etag': 'not-really',
             'deleted': 0, 'storage_policy_index': 0,
             'ctype_timestamp': ts.internal, 'meta_timestamp': ts.internal}
            for i in range(100)])

        # Default uses a large enough value that sharding isn't required
        out = StringIO()
        err = StringIO()
        with mock.patch('sys.stdout', out), mock.patch('sys.stderr', err):
            main([db_file, 'find'])
        self.assert_formatted_json(out.getvalue(), [])
        err_lines = err.getvalue().split('\n')
        self.assert_starts_with(err_lines[0], 'Loaded db broker for ')
        self.assert_starts_with(err_lines[1], 'Found 0 ranges in ')

        out = StringIO()
        err = StringIO()
        with mock.patch('sys.stdout', out), mock.patch('sys.stderr', err):
            main([db_file, 'find', '100'])
        self.assert_formatted_json(out.getvalue(), [])
        err_lines = err.getvalue().split('\n')
        self.assert_starts_with(err_lines[0], 'Loaded db broker for ')
        self.assert_starts_with(err_lines[1], 'Found 0 ranges in ')

        out = StringIO()
        err = StringIO()
        with mock.patch('sys.stdout', out), mock.patch('sys.stderr', err):
            main([db_file, 'find', '99'])
        self.assert_formatted_json(out.getvalue(), [
            {'index': 0, 'lower': '', 'upper': 'obj98', 'object_count': 99},
            {'index': 1, 'lower': 'obj98', 'upper': '', 'object_count': 1},
        ])
        err_lines = err.getvalue().split('\n')
        self.assert_starts_with(err_lines[0], 'Loaded db broker for ')
        self.assert_starts_with(err_lines[1], 'Found 2 ranges in ')

        out = StringIO()
        err = StringIO()
        with mock.patch('sys.stdout', out), mock.patch('sys.stderr', err):
            main([db_file, 'find', '10'])
        self.assert_formatted_json(out.getvalue(), [
            {'index': 0, 'lower': '', 'upper': 'obj09', 'object_count': 10},
            {'index': 1, 'lower': 'obj09', 'upper': 'obj19',
             'object_count': 10},
            {'index': 2, 'lower': 'obj19', 'upper': 'obj29',
             'object_count': 10},
            {'index': 3, 'lower': 'obj29', 'upper': 'obj39',
             'object_count': 10},
            {'index': 4, 'lower': 'obj39', 'upper': 'obj49',
             'object_count': 10},
            {'index': 5, 'lower': 'obj49', 'upper': 'obj59',
             'object_count': 10},
            {'index': 6, 'lower': 'obj59', 'upper': 'obj69',
             'object_count': 10},
            {'index': 7, 'lower': 'obj69', 'upper': 'obj79',
             'object_count': 10},
            {'index': 8, 'lower': 'obj79', 'upper': 'obj89',
             'object_count': 10},
            {'index': 9, 'lower': 'obj89', 'upper': '', 'object_count': 10},
        ])
        err_lines = err.getvalue().split('\n')
        self.assert_starts_with(err_lines[0], 'Loaded db broker for ')
        self.assert_starts_with(err_lines[1], 'Found 10 ranges in ')

    def test_info(self):
        broker = self._make_broker()
        broker.update_metadata({'X-Container-Sysmeta-Sharding':
                                (True, Timestamp.now().internal)})
        out = StringIO()
        err = StringIO()
        with mock.patch('sys.stdout', out), mock.patch('sys.stderr', err):
            main([broker.db_file, 'info'])
        expected = ['Sharding enabled = True',
                    'Own shard range: None',
                    'db_state = unsharded',
                    'Metadata:',
                    '  X-Container-Sysmeta-Sharding = True']
        self.assertEqual(expected, out.getvalue().splitlines())
        self.assertEqual(['Loaded db broker for a/c.'],
                         err.getvalue().splitlines())

        retiring_db_id = broker.get_info()['id']
        broker.merge_shard_ranges(ShardRange('.shards/cc', Timestamp.now()))
        epoch = Timestamp.now()
        with mock_timestamp_now(epoch) as now:
            broker.enable_sharding(epoch)
        self.assertTrue(broker.set_sharding_state())
        out = StringIO()
        err = StringIO()
        with mock.patch('sys.stdout', out), mock.patch('sys.stderr', err):
            with mock_timestamp_now(now):
                main([broker.db_file, 'info'])
        expected = ['Sharding enabled = True',
                    'Own shard range: {',
                    '  "bytes_used": 0,',
                    '  "deleted": 0,',
                    '  "epoch": "%s",' % epoch.internal,
                    '  "lower": "",',
                    '  "meta_timestamp": "%s",' % now.internal,
                    '  "name": "a/c",',
                    '  "object_count": 0,',
                    '  "reported": 0,',
                    '  "state": "sharding",',
                    '  "state_timestamp": "%s",' % now.internal,
                    '  "timestamp": "%s",' % now.internal,
                    '  "upper": ""',
                    '}',
                    'db_state = sharding',
                    'Retiring db id: %s' % retiring_db_id,
                    'Cleaving context: {',
                    '  "cleave_to_row": null,',
                    '  "cleaving_done": false,',
                    '  "cursor": "",',
                    '  "last_cleave_to_row": null,',
                    '  "max_row": -1,',
                    '  "misplaced_done": false,',
                    '  "ranges_done": 0,',
                    '  "ranges_todo": 0,',
                    '  "ref": "%s"' % retiring_db_id,
                    '}',
                    'Metadata:',
                    '  X-Container-Sysmeta-Sharding = True']
        # The json.dumps() in py2 produces trailing space, not in py3.
        result = [x.rstrip() for x in out.getvalue().splitlines()]
        self.assertEqual(expected, result)
        self.assertEqual(['Loaded db broker for a/c.'],
                         err.getvalue().splitlines())

        self.assertTrue(broker.set_sharded_state())
        out = StringIO()
        err = StringIO()
        with mock.patch('sys.stdout', out), mock.patch('sys.stderr', err):
            with mock_timestamp_now(now):
                main([broker.db_file, 'info'])
        expected = ['Sharding enabled = True',
                    'Own shard range: {',
                    '  "bytes_used": 0,',
                    '  "deleted": 0,',
                    '  "epoch": "%s",' % epoch.internal,
                    '  "lower": "",',
                    '  "meta_timestamp": "%s",' % now.internal,
                    '  "name": "a/c",',
                    '  "object_count": 0,',
                    '  "reported": 0,',
                    '  "state": "sharding",',
                    '  "state_timestamp": "%s",' % now.internal,
                    '  "timestamp": "%s",' % now.internal,
                    '  "upper": ""',
                    '}',
                    'db_state = sharded',
                    'Metadata:',
                    '  X-Container-Sysmeta-Sharding = True']
        self.assertEqual(expected,
                         [x.rstrip() for x in out.getvalue().splitlines()])
        self.assertEqual(['Loaded db broker for a/c.'],
                         err.getvalue().splitlines())

    def test_replace(self):
        broker = self._make_broker()
        broker.update_metadata({'X-Container-Sysmeta-Sharding':
                                (True, Timestamp.now().internal)})
        input_file = os.path.join(self.testdir, 'shards')
        with open(input_file, 'w') as fd:
            json.dump(self.shard_data, fd)
        out = StringIO()
        err = StringIO()
        with mock.patch('sys.stdout', out), mock.patch('sys.stderr', err):
            main([broker.db_file, 'replace', input_file])
        expected = [
            'No shard ranges found to delete.',
            'Injected 10 shard ranges.',
            'Run container-replicator to replicate them to other nodes.',
            'Use the enable sub-command to enable sharding.']
        self.assertEqual(expected, out.getvalue().splitlines())
        self.assertEqual(['Loaded db broker for a/c.'],
                         err.getvalue().splitlines())
        self.assertEqual(
            [(data['lower'], data['upper']) for data in self.shard_data],
            [(sr.lower_str, sr.upper_str) for sr in broker.get_shard_ranges()])

    def _assert_enabled(self, broker, epoch):
        own_sr = broker.get_own_shard_range()
        self.assertEqual(ShardRange.SHARDING, own_sr.state)
        self.assertEqual(epoch, own_sr.epoch)
        self.assertEqual(ShardRange.MIN, own_sr.lower)
        self.assertEqual(ShardRange.MAX, own_sr.upper)
        self.assertEqual(
            'True', broker.metadata['X-Container-Sysmeta-Sharding'][0])

    def test_enable(self):
        broker = self._make_broker()
        broker.update_metadata({'X-Container-Sysmeta-Sharding':
                                (True, Timestamp.now().internal)})
        # no shard ranges
        out = StringIO()
        err = StringIO()
        with self.assertRaises(SystemExit):
            with mock.patch('sys.stdout', out), mock.patch('sys.stderr', err):
                main([broker.db_file, 'enable'])
        expected = ["WARNING: invalid shard ranges: ['No shard ranges.'].",
                    'Aborting.']
        self.assertEqual(expected, out.getvalue().splitlines())
        self.assertEqual(['Loaded db broker for a/c.'],
                         err.getvalue().splitlines())

        # success
        shard_ranges = []
        for data in self.shard_data:
            path = ShardRange.make_path(
                '.shards_a', 'c', 'c', Timestamp.now(), data['index'])
            shard_ranges.append(
                ShardRange(path, Timestamp.now(), data['lower'],
                           data['upper'], data['object_count']))
        broker.merge_shard_ranges(shard_ranges)
        out = StringIO()
        err = StringIO()
        with mock.patch('sys.stdout', out), mock.patch('sys.stderr', err):
            with mock_timestamp_now() as now:
                main([broker.db_file, 'enable'])
        expected = [
            "Container moved to state 'sharding' with epoch %s." %
            now.internal,
            'Run container-sharder on all nodes to shard the container.']
        self.assertEqual(expected, out.getvalue().splitlines())
        self.assertEqual(['Loaded db broker for a/c.'],
                         err.getvalue().splitlines())
        self._assert_enabled(broker, now)

        # already enabled
        out = StringIO()
        err = StringIO()
        with mock.patch('sys.stdout', out), mock.patch('sys.stderr', err):
            main([broker.db_file, 'enable'])
        expected = [
            "Container already in state 'sharding' with epoch %s." %
            now.internal,
            'No action required.',
            'Run container-sharder on all nodes to shard the container.']
        self.assertEqual(expected, out.getvalue().splitlines())
        self.assertEqual(['Loaded db broker for a/c.'],
                         err.getvalue().splitlines())
        self._assert_enabled(broker, now)

    def test_find_replace_enable(self):
        db_file = os.path.join(self.testdir, 'hash.db')
        broker = ContainerBroker(db_file)
        broker.account = 'a'
        broker.container = 'c'
        broker.initialize()
        ts = utils.Timestamp.now()
        broker.merge_items([
            {'name': 'obj%02d' % i, 'created_at': ts.internal, 'size': 0,
             'content_type': 'application/octet-stream', 'etag': 'not-really',
             'deleted': 0, 'storage_policy_index': 0,
             'ctype_timestamp': ts.internal, 'meta_timestamp': ts.internal}
            for i in range(100)])
        out = StringIO()
        err = StringIO()
        with mock.patch('sys.stdout', out), mock.patch('sys.stderr', err):
            with mock_timestamp_now() as now:
                main([broker.db_file, 'find_and_replace', '10', '--enable'])
        expected = [
            'No shard ranges found to delete.',
            'Injected 10 shard ranges.',
            'Run container-replicator to replicate them to other nodes.',
            "Container moved to state 'sharding' with epoch %s." %
            now.internal,
            'Run container-sharder on all nodes to shard the container.']
        self.assertEqual(expected, out.getvalue().splitlines())
        self.assertEqual(['Loaded db broker for a/c.'],
                         err.getvalue().splitlines())
        self._assert_enabled(broker, now)
        found_shard_ranges = broker.get_shard_ranges()
        self.assertEqual(
            [(data['lower'], data['upper']) for data in self.shard_data],
            [(sr.lower_str, sr.upper_str) for sr in found_shard_ranges])

        # Do another find & replace but quit when prompted about existing
        # shard ranges
        out = StringIO()
        err = StringIO()
        to_patch = 'swift.cli.manage_shard_ranges.input'
        with mock.patch('sys.stdout', out), mock.patch('sys.stderr', err), \
                mock_timestamp_now() as now, \
                mock.patch(to_patch, return_value='q'):
            main([broker.db_file, 'find_and_replace', '10'])
        # Shard ranges haven't changed at all
        self.assertEqual(found_shard_ranges, broker.get_shard_ranges())
        expected = ['This will delete existing 10 shard ranges.']
        self.assertEqual(expected, out.getvalue().splitlines())
        self.assertEqual(['Loaded db broker for a/c.'],
                         err.getvalue().splitlines())

<<<<<<< HEAD
    def test_shrink(self):
        db_file = os.path.join(self.testdir, 'hash.db')
        broker = ContainerBroker(db_file)
        broker.account = 'a'
        broker.container = 'c'
        broker.initialize()
        out = StringIO()
        err = StringIO()
        with mock.patch('sys.stdout', out), mock.patch('sys.stderr', err), \
                mock_timestamp_now():
            main([broker.db_file, 'shrink', '.shards_a/c-xxx-2'])
        self.assertEqual(['Specified donor not found.'],
                         out.getvalue().splitlines())
        ts = utils.Timestamp.now()
        shard_ranges = [
            ShardRange('.shards_a/c-xxx-1', ts, 'a', 'c', 25000001,
                       state=ShardRange.ACTIVE),
            ShardRange('.shards_a/c-xxx-2', ts, 'c', 'e', 10,
                       state=ShardRange.ACTIVE),
            ShardRange('.shards_a/c-xxx-3', ts, 'e', 'g', 25000001,
                       state=ShardRange.ACTIVE),
        ]
        broker.merge_shard_ranges(shard_ranges)
        out = StringIO()
        err = StringIO()
        in_ = StringIO()
        with mock.patch('sys.stdout', out), mock.patch('sys.stderr', err), \
                mock.patch('sys.stdin', in_), mock_timestamp_now():
            in_.write('Y\n')
            in_.seek(0)
            main([broker.db_file, 'shrink', '.shards_a/c-xxx-2'])
        new_shard_ranges = broker.get_shard_ranges()
        donor = new_shard_ranges[1]
        self.assertEqual('.shards_a/c-xxx-2', donor.name)
        self.assertEqual(ShardRange.SHRINKING, donor.state)
        acceptor = new_shard_ranges[0]
        self.assertEqual('.shards_a/c-xxx-1', acceptor.name)
        self.assertEqual('e', acceptor.upper)

        out_lines = out.getvalue().splitlines()
        self.assertEqual('*EXTENDING* last acceptor upper to cover donor',
                         out_lines[0])
        self.assertEqual('  c => e', out_lines[1])
        self.assertEqual('Donor:', out_lines[2])
        self.assertEqual('  .shards_a/c-xxx-2: %s' % donor.object_count,
                         out_lines[3])
        self.assertEqual('Acceptors:', out_lines[4])
        self.assertEqual('  .shards_a/c-xxx-1: %s' % acceptor.object_count,
                         out_lines[5])

    def test_overlap_shrink(self):
        db_file = os.path.join(self.testdir, 'hash.db')
        broker = ContainerBroker(db_file)
        broker.account = 'a'
        broker.container = 'c'
        broker.initialize()
        ts = utils.Timestamp.now()
        shard_ranges = [
            ShardRange('.shards_a/c-xxx-1', ts, 'a', 'c', 100,
                       state=ShardRange.ACTIVE),
            ShardRange('.shards_a/c-yyy-0', ts, 'b', 'd', 10,
                       state=ShardRange.ACTIVE),
            ShardRange('.shards_a/c-xxx-2', ts, 'c', 'e', 100,
                       state=ShardRange.ACTIVE),
            ShardRange('.shards_a/c-xxx-3', ts, 'e', 'g', 1000,
                       state=ShardRange.ACTIVE),
        ]
        broker.merge_shard_ranges(shard_ranges)

        out = StringIO()
        err = StringIO()
        in_ = StringIO()
        with mock.patch('sys.stdout', out), mock.patch('sys.stderr', err), \
                mock.patch('sys.stdin', in_), mock_timestamp_now():
            in_.write('N\n')  # don't do it!!
            in_.seek(0)
            main([broker.db_file, 'shrink', '.shards_a/c-yyy-0'])
        # ... no changes made
        self.assertEqual(shard_ranges, broker.get_shard_ranges())

        out = StringIO()
        err = StringIO()
        in_ = StringIO()
        with mock.patch('sys.stdout', out), mock.patch('sys.stderr', err), \
                mock.patch('sys.stdin', in_), mock_timestamp_now():
            in_.write('Y\n')  # do it!!
            in_.seek(0)
            main([broker.db_file, 'shrink', '.shards_a/c-yyy-0'])

        new_shard_ranges = broker.get_shard_ranges()
        donor = new_shard_ranges[1]
        self.assertEqual('.shards_a/c-yyy-0', donor.name)
        self.assertEqual(ShardRange.SHRINKING, donor.state)
        acceptor1 = new_shard_ranges[0]
        self.assertEqual('.shards_a/c-xxx-1', acceptor1.name)
        self.assertEqual('a', acceptor1.lower)
        acceptor2 = new_shard_ranges[2]
        self.assertEqual('.shards_a/c-xxx-2', acceptor2.name)
        self.assertEqual('e', acceptor2.upper)

        out_lines = out.getvalue().splitlines()
        self.assertEqual('Donor:', out_lines[0])
        self.assertEqual('  .shards_a/c-yyy-0: %s' % donor.object_count,
                         out_lines[1])
        self.assertEqual('Acceptors:', out_lines[2])
        self.assertEqual('  .shards_a/c-xxx-1: %s' % acceptor1.object_count,
                         out_lines[3])
        self.assertEqual('  .shards_a/c-xxx-2: %s' % acceptor2.object_count,
                         out_lines[4])
=======
    def test_compact_bad_args(self):
        broker = self._make_broker()
        out = StringIO()
        err = StringIO()
        with mock.patch('sys.stdout', out), mock.patch('sys.stderr', err):
            with self.assertRaises(SystemExit):
                main([broker.db_file, 'compact', '--shrink-threshold', '0'])
            with self.assertRaises(SystemExit):
                main([broker.db_file, 'compact', '--expansion-limit', '0'])
            with self.assertRaises(SystemExit):
                main([broker.db_file, 'compact', '--max-shrinking', '0'])
            with self.assertRaises(SystemExit):
                main([broker.db_file, 'compact', '--max-expanding', '0'])

    def test_compact_not_root(self):
        broker = self._make_broker()
        shard_ranges = make_shard_ranges(broker, self.shard_data, '.shards_')
        broker.merge_shard_ranges(shard_ranges)
        # make broker appear to not be a root container
        out = StringIO()
        err = StringIO()
        broker.set_sharding_sysmeta('Quoted-Root', 'not_a/c')
        self.assertFalse(broker.is_root_container())
        with mock.patch('sys.stdout', out), mock.patch('sys.stderr', err):
            ret = main([broker.db_file, 'compact'])
        self.assertEqual(2, ret)
        err_lines = err.getvalue().split('\n')
        self.assert_starts_with(err_lines[0], 'Loaded db broker for ')
        out_lines = out.getvalue().split('\n')
        self.assertEqual(
            ['WARNING: Shard containers cannot be compacted.',
             'This command should be used on a root container.'],
            out_lines[:2]
        )
        updated_ranges = broker.get_shard_ranges()
        self.assertEqual(shard_ranges, updated_ranges)
        self.assertEqual([ShardRange.FOUND] * 10,
                         [sr.state for sr in updated_ranges])

    def test_compact_not_sharded(self):
        broker = self._make_broker()
        shard_ranges = make_shard_ranges(broker, self.shard_data, '.shards_')
        broker.merge_shard_ranges(shard_ranges)
        # make broker appear to be a root container but it isn't sharded
        out = StringIO()
        err = StringIO()
        broker.set_sharding_sysmeta('Quoted-Root', 'a/c')
        self.assertTrue(broker.is_root_container())
        with mock.patch('sys.stdout', out), mock.patch('sys.stderr', err):
            ret = main([broker.db_file, 'compact'])
        self.assertEqual(2, ret)
        err_lines = err.getvalue().split('\n')
        self.assert_starts_with(err_lines[0], 'Loaded db broker for ')
        out_lines = out.getvalue().split('\n')
        self.assertEqual(
            ['WARNING: Container is not yet sharded so cannot be compacted.'],
            out_lines[:1])
        updated_ranges = broker.get_shard_ranges()
        self.assertEqual(shard_ranges, updated_ranges)
        self.assertEqual([ShardRange.FOUND] * 10,
                         [sr.state for sr in updated_ranges])

    def test_compact_overlapping_shard_ranges(self):
        # verify that containers with overlaps will not be compacted
        broker = self._make_broker()
        shard_ranges = make_shard_ranges(broker, self.shard_data, '.shards_')
        for i, sr in enumerate(shard_ranges):
            sr.update_state(ShardRange.ACTIVE)
        shard_ranges[3].upper = shard_ranges[4].upper
        broker.merge_shard_ranges(shard_ranges)
        self._move_broker_to_sharded_state(broker)
        out = StringIO()
        err = StringIO()
        with mock.patch('sys.stdout', out), mock.patch('sys.stderr', err):
            ret = main([broker.db_file,
                        'compact', '--yes', '--max-expanding', '10'])
        self.assertEqual(2, ret)
        err_lines = err.getvalue().split('\n')
        self.assert_starts_with(err_lines[0], 'Loaded db broker for ')
        out_lines = out.getvalue().split('\n')
        self.assertEqual(
            ['WARNING: Container has overlapping shard ranges so cannot be '
             'compacted.'],
            out_lines[:1])
        updated_ranges = broker.get_shard_ranges()
        self.assertEqual(shard_ranges, updated_ranges)
        self.assertEqual([ShardRange.ACTIVE] * 10,
                         [sr.state for sr in updated_ranges])

    def test_compact_shard_ranges_in_found_state(self):
        broker = self._make_broker()
        shard_ranges = make_shard_ranges(broker, self.shard_data, '.shards_')
        broker.merge_shard_ranges(shard_ranges)
        self._move_broker_to_sharded_state(broker)
        out = StringIO()
        err = StringIO()
        with mock.patch('sys.stdout', out), mock.patch('sys.stderr', err):
            ret = main([broker.db_file, 'compact'])
        self.assertEqual(0, ret)
        err_lines = err.getvalue().split('\n')
        self.assert_starts_with(err_lines[0], 'Loaded db broker for ')
        out_lines = out.getvalue().split('\n')
        self.assertEqual(
            ['No shards identified for compaction.'],
            out_lines[:1])
        updated_ranges = broker.get_shard_ranges()
        self.assertEqual([ShardRange.FOUND] * 10,
                         [sr.state for sr in updated_ranges])

    def test_compact_user_input(self):
        # verify user input 'y' or 'n' is respected
        small_ranges = (3, 4, 7)
        broker = self._make_broker()
        shard_ranges = make_shard_ranges(broker, self.shard_data, '.shards_')
        for i, sr in enumerate(shard_ranges):
            if i not in small_ranges:
                sr.object_count = 100001
            sr.update_state(ShardRange.ACTIVE)
        broker.merge_shard_ranges(shard_ranges)
        self._move_broker_to_sharded_state(broker)

        def do_compact(user_input):
            out = StringIO()
            err = StringIO()
            with mock.patch('sys.stdout', out),\
                    mock.patch('sys.stderr', err), \
                    mock.patch('swift.cli.manage_shard_ranges.input',
                               return_value=user_input):
                ret = main([broker.db_file, 'compact',
                            '--max-shrinking', '99'])
            self.assertEqual(0, ret)
            err_lines = err.getvalue().split('\n')
            self.assert_starts_with(err_lines[0], 'Loaded db broker for ')
            out_lines = out.getvalue().split('\n')
            self.assertIn('total of 20 objects', out_lines[0])
            self.assertIn('objects: 10', out_lines[1])
            self.assertIn('state: active', out_lines[2])
            self.assertIn('objects: 10', out_lines[3])
            self.assertIn('state: active', out_lines[4])
            self.assertIn('can be compacted into', out_lines[5])
            self.assertIn('objects: 10', out_lines[6])
            self.assertIn('state: active', out_lines[7])
            broker_ranges = broker.get_shard_ranges()
            return broker_ranges

        broker_ranges = do_compact('n')
        # expect no changes to shard ranges
        self.assertEqual(shard_ranges, broker_ranges)
        for i, sr in enumerate(broker_ranges):
            self.assertEqual(ShardRange.ACTIVE, sr.state)

        broker_ranges = do_compact('y')
        # expect updated shard ranges
        shard_ranges[5].lower = shard_ranges[3].lower
        shard_ranges[8].lower = shard_ranges[7].lower
        self.assertEqual(shard_ranges, broker_ranges)
        for i, sr in enumerate(broker_ranges):
            if i in small_ranges:
                self.assertEqual(ShardRange.SHRINKING, sr.state)
            else:
                self.assertEqual(ShardRange.ACTIVE, sr.state)

    def test_compact_four_donors_two_acceptors(self):
        small_ranges = (2, 3, 4, 7)
        broker = self._make_broker()
        shard_ranges = make_shard_ranges(broker, self.shard_data, '.shards_')
        for i, sr in enumerate(shard_ranges):
            if i not in small_ranges:
                sr.object_count = 100001
            sr.update_state(ShardRange.ACTIVE)
        broker.merge_shard_ranges(shard_ranges)
        self._move_broker_to_sharded_state(broker)
        out = StringIO()
        err = StringIO()
        with mock.patch('sys.stdout', out), mock.patch('sys.stderr', err):
            ret = main([broker.db_file, 'compact', '--yes',
                        '--max-shrinking', '99'])
        self.assertEqual(0, ret)
        err_lines = err.getvalue().split('\n')
        self.assert_starts_with(err_lines[0], 'Loaded db broker for ')
        out_lines = out.getvalue().split('\n')
        self.assertEqual(
            ['Updated 2 shard sequences for compaction.'],
            out_lines[:1])
        updated_ranges = broker.get_shard_ranges()
        for i, sr in enumerate(updated_ranges):
            if i in small_ranges:
                self.assertEqual(ShardRange.SHRINKING, sr.state)
            else:
                self.assertEqual(ShardRange.ACTIVE, sr.state)
        shard_ranges[5].lower = shard_ranges[2].lower
        shard_ranges[8].lower = shard_ranges[7].lower
        self.assertEqual(shard_ranges, updated_ranges)
        for i in (5, 8):
            # acceptors should have updated timestamp
            self.assertLess(shard_ranges[i].timestamp,
                            updated_ranges[i].timestamp)
        # check idempotency
        with mock.patch('sys.stdout', out), mock.patch('sys.stderr', err):
            ret = main([broker.db_file, 'compact', '--yes',
                        '--max-shrinking', '99'])

        self.assertEqual(0, ret)
        updated_ranges = broker.get_shard_ranges()
        self.assertEqual(shard_ranges, updated_ranges)
        for i, sr in enumerate(updated_ranges):
            if i in small_ranges:
                self.assertEqual(ShardRange.SHRINKING, sr.state)
            else:
                self.assertEqual(ShardRange.ACTIVE, sr.state)

    def test_compact_all_donors_shrink_to_root(self):
        # by default all shard ranges are small enough to shrink so the root
        # becomes the acceptor
        broker = self._make_broker()
        shard_ranges = make_shard_ranges(broker, self.shard_data, '.shards_')
        for i, sr in enumerate(shard_ranges):
            sr.update_state(ShardRange.ACTIVE)
        broker.merge_shard_ranges(shard_ranges)
        epoch = self._move_broker_to_sharded_state(broker)
        own_sr = broker.get_own_shard_range(no_default=True)
        self.assertEqual(epoch, own_sr.state_timestamp)  # sanity check
        self.assertEqual(ShardRange.SHARDED, own_sr.state)  # sanity check

        out = StringIO()
        err = StringIO()
        with mock.patch('sys.stdout', out), mock.patch('sys.stderr', err):
            ret = main([broker.db_file, 'compact', '--yes',
                        '--max-shrinking', '99'])
        self.assertEqual(0, ret, 'stdout:\n%s\nstderr\n%s' %
                         (out.getvalue(), err.getvalue()))
        err_lines = err.getvalue().split('\n')
        self.assert_starts_with(err_lines[0], 'Loaded db broker for ')
        out_lines = out.getvalue().split('\n')
        self.assertEqual(
            ['Updated 1 shard sequences for compaction.'],
            out_lines[:1])
        updated_ranges = broker.get_shard_ranges()
        self.assertEqual(shard_ranges, updated_ranges)
        self.assertEqual([ShardRange.SHRINKING] * 10,
                         [sr.state for sr in updated_ranges])
        updated_own_sr = broker.get_own_shard_range(no_default=True)
        self.assertEqual(own_sr.timestamp, updated_own_sr.timestamp)
        self.assertEqual(own_sr.epoch, updated_own_sr.epoch)
        self.assertLess(own_sr.state_timestamp,
                        updated_own_sr.state_timestamp)
        self.assertEqual(ShardRange.ACTIVE, updated_own_sr.state)

    def test_compact_single_donor_shrink_to_root(self):
        # single shard range small enough to shrink so the root becomes the
        # acceptor
        broker = self._make_broker()
        shard_data = [
            {'index': 0, 'lower': '', 'upper': '', 'object_count': 10}
        ]

        shard_ranges = make_shard_ranges(broker, shard_data, '.shards_')
        shard_ranges[0].update_state(ShardRange.ACTIVE)
        broker.merge_shard_ranges(shard_ranges)
        epoch = self._move_broker_to_sharded_state(broker)
        own_sr = broker.get_own_shard_range(no_default=True)
        self.assertEqual(epoch, own_sr.state_timestamp)  # sanity check
        self.assertEqual(ShardRange.SHARDED, own_sr.state)  # sanity check

        out = StringIO()
        err = StringIO()
        with mock.patch('sys.stdout', out), mock.patch('sys.stderr', err):
            ret = main([broker.db_file, 'compact', '--yes'])
        self.assertEqual(0, ret, 'stdout:\n%s\nstderr\n%s' %
                         (out.getvalue(), err.getvalue()))
        err_lines = err.getvalue().split('\n')
        self.assert_starts_with(err_lines[0], 'Loaded db broker for ')
        out_lines = out.getvalue().split('\n')
        self.assertEqual(
            ['Updated 1 shard sequences for compaction.'],
            out_lines[:1])
        updated_ranges = broker.get_shard_ranges()
        self.assertEqual(shard_ranges, updated_ranges)
        self.assertEqual([ShardRange.SHRINKING],
                         [sr.state for sr in updated_ranges])
        updated_own_sr = broker.get_own_shard_range(no_default=True)
        self.assertEqual(own_sr.timestamp, updated_own_sr.timestamp)
        self.assertEqual(own_sr.epoch, updated_own_sr.epoch)
        self.assertLess(own_sr.state_timestamp,
                        updated_own_sr.state_timestamp)
        self.assertEqual(ShardRange.ACTIVE, updated_own_sr.state)

    def test_compact_donors_but_no_suitable_acceptor(self):
        # if shard ranges are already shrinking, check that the final one is
        # not made into an acceptor if a suitable adjacent acceptor is not
        # found (unexpected scenario but possible in an overlap situation)
        broker = self._make_broker()
        shard_ranges = make_shard_ranges(broker, self.shard_data, '.shards_')
        for i, state in enumerate([ShardRange.SHRINKING] * 3 +
                                  [ShardRange.SHARDING] +
                                  [ShardRange.ACTIVE] * 6):
            shard_ranges[i].update_state(state)
        broker.merge_shard_ranges(shard_ranges)
        epoch = self._move_broker_to_sharded_state(broker)
        with mock_timestamp_now(epoch):
            own_sr = broker.get_own_shard_range(no_default=True)
        self.assertEqual(epoch, own_sr.state_timestamp)  # sanity check
        self.assertEqual(ShardRange.SHARDED, own_sr.state)  # sanity check

        out = StringIO()
        err = StringIO()
        with mock.patch('sys.stdout', out), mock.patch('sys.stderr', err):
            ret = main([broker.db_file, 'compact', '--yes',
                        '--max-shrinking', '99'])
        self.assertEqual(0, ret, 'stdout:\n%s\nstderr\n%s' %
                         (out.getvalue(), err.getvalue()))
        err_lines = err.getvalue().split('\n')
        self.assert_starts_with(err_lines[0], 'Loaded db broker for ')
        out_lines = out.getvalue().split('\n')
        self.assertEqual(
            ['Updated 1 shard sequences for compaction.'],
            out_lines[:1])
        updated_ranges = broker.get_shard_ranges()
        shard_ranges[9].lower = shard_ranges[4].lower  # expanded acceptor
        self.assertEqual(shard_ranges, updated_ranges)
        self.assertEqual([ShardRange.SHRINKING] * 3 +  # unchanged
                         [ShardRange.SHARDING] +  # unchanged
                         [ShardRange.SHRINKING] * 5 +  # moved to shrinking
                         [ShardRange.ACTIVE],  # unchanged
                         [sr.state for sr in updated_ranges])
        with mock_timestamp_now(epoch):  # force equal meta-timestamp
            updated_own_sr = broker.get_own_shard_range(no_default=True)
        self.assertEqual(dict(own_sr), dict(updated_own_sr))

    def test_compact_no_gaps(self):
        # verify that compactible sequences do not include gaps
        broker = self._make_broker()
        shard_ranges = make_shard_ranges(broker, self.shard_data, '.shards_')
        for i, sr in enumerate(shard_ranges):
            sr.update_state(ShardRange.ACTIVE)
        gapped_ranges = shard_ranges[:3] + shard_ranges[4:]
        broker.merge_shard_ranges(gapped_ranges)
        self._move_broker_to_sharded_state(broker)
        out = StringIO()
        err = StringIO()
        with mock.patch('sys.stdout', out), mock.patch('sys.stderr', err):
            ret = main([broker.db_file, 'compact', '--yes',
                        '--max-shrinking', '99'])
        self.assertEqual(0, ret)
        err_lines = err.getvalue().split('\n')
        self.assert_starts_with(err_lines[0], 'Loaded db broker for ')
        out_lines = out.getvalue().split('\n')
        self.assertEqual(
            ['Updated 2 shard sequences for compaction.'],
            out_lines[:1])
        updated_ranges = broker.get_shard_ranges()
        gapped_ranges[2].lower = gapped_ranges[0].lower
        gapped_ranges[8].lower = gapped_ranges[3].lower
        self.assertEqual(gapped_ranges, updated_ranges)
        self.assertEqual([ShardRange.SHRINKING] * 2 + [ShardRange.ACTIVE] +
                         [ShardRange.SHRINKING] * 5 + [ShardRange.ACTIVE],
                         [sr.state for sr in updated_ranges])

    def test_compact_max_shrinking_default(self):
        # verify default limit on number of shrinking shards per acceptor
        broker = self._make_broker()
        shard_ranges = make_shard_ranges(broker, self.shard_data, '.shards_')
        for i, sr in enumerate(shard_ranges):
            sr.update_state(ShardRange.ACTIVE)
        broker.merge_shard_ranges(shard_ranges)
        self._move_broker_to_sharded_state(broker)

        def do_compact(expect_msg):
            out = StringIO()
            err = StringIO()
            with mock.patch('sys.stdout', out), mock.patch('sys.stderr', err):
                ret = main([broker.db_file, 'compact', '--yes'])
            self.assertEqual(0, ret)
            err_lines = err.getvalue().split('\n')
            self.assert_starts_with(err_lines[0], 'Loaded db broker for ')
            out_lines = out.getvalue().split('\n')
            self.assertEqual([expect_msg], out_lines[:1])
            return broker.get_shard_ranges()

        updated_ranges = do_compact(
            'Updated 5 shard sequences for compaction.')
        for acceptor in (1, 3, 5, 7, 9):
            shard_ranges[acceptor].lower = shard_ranges[acceptor - 1].lower
        self.assertEqual(shard_ranges, updated_ranges)
        self.assertEqual([ShardRange.SHRINKING, ShardRange.ACTIVE] * 5,
                         [sr.state for sr in updated_ranges])

        # check idempotency
        updated_ranges = do_compact('No shards identified for compaction.')
        self.assertEqual(shard_ranges, updated_ranges)
        self.assertEqual([ShardRange.SHRINKING, ShardRange.ACTIVE] * 5,
                         [sr.state for sr in updated_ranges])

    def test_compact_max_shrinking(self):
        # verify option to limit the number of shrinking shards per acceptor
        broker = self._make_broker()
        shard_ranges = make_shard_ranges(broker, self.shard_data, '.shards_')
        for i, sr in enumerate(shard_ranges):
            sr.update_state(ShardRange.ACTIVE)
        broker.merge_shard_ranges(shard_ranges)
        self._move_broker_to_sharded_state(broker)

        def do_compact(expect_msg):
            out = StringIO()
            err = StringIO()
            with mock.patch('sys.stdout', out), mock.patch('sys.stderr', err):
                ret = main([broker.db_file, 'compact', '--yes',
                            '--max-shrinking', '7'])
            self.assertEqual(0, ret)
            err_lines = err.getvalue().split('\n')
            self.assert_starts_with(err_lines[0], 'Loaded db broker for ')
            out_lines = out.getvalue().split('\n')
            self.assertEqual([expect_msg], out_lines[:1])
            return broker.get_shard_ranges()

        updated_ranges = do_compact(
            'Updated 2 shard sequences for compaction.')
        shard_ranges[7].lower = shard_ranges[0].lower
        shard_ranges[9].lower = shard_ranges[8].lower
        self.assertEqual(shard_ranges, updated_ranges)
        self.assertEqual([ShardRange.SHRINKING] * 7 + [ShardRange.ACTIVE] +
                         [ShardRange.SHRINKING] + [ShardRange.ACTIVE],
                         [sr.state for sr in updated_ranges])

        # check idempotency
        updated_ranges = do_compact('No shards identified for compaction.')
        self.assertEqual(shard_ranges, updated_ranges)
        self.assertEqual([ShardRange.SHRINKING] * 7 + [ShardRange.ACTIVE] +
                         [ShardRange.SHRINKING] + [ShardRange.ACTIVE],
                         [sr.state for sr in updated_ranges])

    def test_compact_max_expanding(self):
        # verify option to limit the number of expanding shards per acceptor
        broker = self._make_broker()
        shard_ranges = make_shard_ranges(broker, self.shard_data, '.shards_')
        for i, sr in enumerate(shard_ranges):
            sr.update_state(ShardRange.ACTIVE)
        broker.merge_shard_ranges(shard_ranges)
        self._move_broker_to_sharded_state(broker)

        def do_compact(expect_msg):
            out = StringIO()
            err = StringIO()
            # note: max_shrinking is set to 3 so that there is opportunity for
            # more than 2 acceptors
            with mock.patch('sys.stdout', out), mock.patch('sys.stderr', err):
                ret = main([broker.db_file, 'compact', '--yes',
                            '--max-shrinking', '3', '--max-expanding', '2'])
            self.assertEqual(0, ret)
            err_lines = err.getvalue().split('\n')
            self.assert_starts_with(err_lines[0], 'Loaded db broker for ')
            out_lines = out.getvalue().split('\n')
            self.assertEqual([expect_msg], out_lines[:1])
            return broker.get_shard_ranges()

        updated_ranges = do_compact(
            'Updated 2 shard sequences for compaction.')
        shard_ranges[3].lower = shard_ranges[0].lower
        shard_ranges[7].lower = shard_ranges[4].lower
        self.assertEqual(shard_ranges, updated_ranges)
        self.assertEqual([ShardRange.SHRINKING] * 3 + [ShardRange.ACTIVE] +
                         [ShardRange.SHRINKING] * 3 + [ShardRange.ACTIVE] * 3,
                         [sr.state for sr in updated_ranges])

        # check idempotency - no more sequences found while existing sequences
        # are shrinking
        updated_ranges = do_compact('No shards identified for compaction.')
        self.assertEqual(shard_ranges, updated_ranges)
        self.assertEqual([ShardRange.SHRINKING] * 3 + [ShardRange.ACTIVE] +
                         [ShardRange.SHRINKING] * 3 + [ShardRange.ACTIVE] * 3,
                         [sr.state for sr in updated_ranges])

    def test_compact_expansion_limit(self):
        # verify option to limit the size of each acceptor after compaction
        broker = self._make_broker()
        shard_ranges = make_shard_ranges(broker, self.shard_data, '.shards_')
        for i, sr in enumerate(shard_ranges):
            sr.update_state(ShardRange.ACTIVE)
        broker.merge_shard_ranges(shard_ranges)
        self._move_broker_to_sharded_state(broker)
        out = StringIO()
        err = StringIO()
        with mock.patch('sys.stdout', out), mock.patch('sys.stderr', err):
            ret = main([broker.db_file, 'compact', '--yes',
                        '--expansion-limit', '20'])
        self.assertEqual(0, ret, out.getvalue())
        err_lines = err.getvalue().split('\n')
        self.assert_starts_with(err_lines[0], 'Loaded db broker for ')
        out_lines = out.getvalue().split('\n')
        self.assertEqual(
            ['Updated 5 shard sequences for compaction.'],
            out_lines[:1])
        updated_ranges = broker.get_shard_ranges()
        shard_ranges[1].lower = shard_ranges[0].lower
        shard_ranges[3].lower = shard_ranges[2].lower
        shard_ranges[5].lower = shard_ranges[4].lower
        shard_ranges[7].lower = shard_ranges[6].lower
        shard_ranges[9].lower = shard_ranges[8].lower
        self.assertEqual(shard_ranges, updated_ranges)
        self.assertEqual([ShardRange.SHRINKING] + [ShardRange.ACTIVE] +
                         [ShardRange.SHRINKING] + [ShardRange.ACTIVE] +
                         [ShardRange.SHRINKING] + [ShardRange.ACTIVE] +
                         [ShardRange.SHRINKING] + [ShardRange.ACTIVE] +
                         [ShardRange.SHRINKING] + [ShardRange.ACTIVE],
                         [sr.state for sr in updated_ranges])

    def test_compact_shrink_threshold(self):
        # verify option to set the shrink threshold for compaction;
        broker = self._make_broker()
        shard_ranges = make_shard_ranges(broker, self.shard_data, '.shards_')
        for i, sr in enumerate(shard_ranges):
            sr.update_state(ShardRange.ACTIVE)
        # (n-2)th shard range has one extra object
        shard_ranges[-2].object_count = 11
        broker.merge_shard_ranges(shard_ranges)
        self._move_broker_to_sharded_state(broker)
        # with threshold set to 10 no shard ranges can be shrunk
        out = StringIO()
        err = StringIO()
        with mock.patch('sys.stdout', out), mock.patch('sys.stderr', err):
            ret = main([broker.db_file, 'compact', '--yes',
                        '--max-shrinking', '99',
                        '--shrink-threshold', '10'])
        self.assertEqual(0, ret)
        err_lines = err.getvalue().split('\n')
        self.assert_starts_with(err_lines[0], 'Loaded db broker for ')
        out_lines = out.getvalue().split('\n')
        self.assertEqual(
            ['No shards identified for compaction.'],
            out_lines[:1])
        updated_ranges = broker.get_shard_ranges()
        self.assertEqual(shard_ranges, updated_ranges)
        self.assertEqual([ShardRange.ACTIVE] * 10,
                         [sr.state for sr in updated_ranges])

        # with threshold == 11 all but the final 2 shard ranges can be shrunk;
        # note: the (n-1)th shard range is NOT shrunk to root
        out = StringIO()
        err = StringIO()
        with mock.patch('sys.stdout', out), mock.patch('sys.stderr', err):
            ret = main([broker.db_file, 'compact', '--yes',
                        '--max-shrinking', '99',
                        '--shrink-threshold', '11'])
        self.assertEqual(0, ret)
        err_lines = err.getvalue().split('\n')
        self.assert_starts_with(err_lines[0], 'Loaded db broker for ')
        out_lines = out.getvalue().split('\n')
        self.assertEqual(
            ['Updated 1 shard sequences for compaction.'],
            out_lines[:1])
        updated_ranges = broker.get_shard_ranges()
        shard_ranges[8].lower = shard_ranges[0].lower
        self.assertEqual(shard_ranges, updated_ranges)
        self.assertEqual([ShardRange.SHRINKING] * 8 + [ShardRange.ACTIVE] * 2,
                         [sr.state for sr in updated_ranges])
>>>>>>> 1e052826
<|MERGE_RESOLUTION|>--- conflicted
+++ resolved
@@ -395,117 +395,6 @@
         self.assertEqual(['Loaded db broker for a/c.'],
                          err.getvalue().splitlines())
 
-<<<<<<< HEAD
-    def test_shrink(self):
-        db_file = os.path.join(self.testdir, 'hash.db')
-        broker = ContainerBroker(db_file)
-        broker.account = 'a'
-        broker.container = 'c'
-        broker.initialize()
-        out = StringIO()
-        err = StringIO()
-        with mock.patch('sys.stdout', out), mock.patch('sys.stderr', err), \
-                mock_timestamp_now():
-            main([broker.db_file, 'shrink', '.shards_a/c-xxx-2'])
-        self.assertEqual(['Specified donor not found.'],
-                         out.getvalue().splitlines())
-        ts = utils.Timestamp.now()
-        shard_ranges = [
-            ShardRange('.shards_a/c-xxx-1', ts, 'a', 'c', 25000001,
-                       state=ShardRange.ACTIVE),
-            ShardRange('.shards_a/c-xxx-2', ts, 'c', 'e', 10,
-                       state=ShardRange.ACTIVE),
-            ShardRange('.shards_a/c-xxx-3', ts, 'e', 'g', 25000001,
-                       state=ShardRange.ACTIVE),
-        ]
-        broker.merge_shard_ranges(shard_ranges)
-        out = StringIO()
-        err = StringIO()
-        in_ = StringIO()
-        with mock.patch('sys.stdout', out), mock.patch('sys.stderr', err), \
-                mock.patch('sys.stdin', in_), mock_timestamp_now():
-            in_.write('Y\n')
-            in_.seek(0)
-            main([broker.db_file, 'shrink', '.shards_a/c-xxx-2'])
-        new_shard_ranges = broker.get_shard_ranges()
-        donor = new_shard_ranges[1]
-        self.assertEqual('.shards_a/c-xxx-2', donor.name)
-        self.assertEqual(ShardRange.SHRINKING, donor.state)
-        acceptor = new_shard_ranges[0]
-        self.assertEqual('.shards_a/c-xxx-1', acceptor.name)
-        self.assertEqual('e', acceptor.upper)
-
-        out_lines = out.getvalue().splitlines()
-        self.assertEqual('*EXTENDING* last acceptor upper to cover donor',
-                         out_lines[0])
-        self.assertEqual('  c => e', out_lines[1])
-        self.assertEqual('Donor:', out_lines[2])
-        self.assertEqual('  .shards_a/c-xxx-2: %s' % donor.object_count,
-                         out_lines[3])
-        self.assertEqual('Acceptors:', out_lines[4])
-        self.assertEqual('  .shards_a/c-xxx-1: %s' % acceptor.object_count,
-                         out_lines[5])
-
-    def test_overlap_shrink(self):
-        db_file = os.path.join(self.testdir, 'hash.db')
-        broker = ContainerBroker(db_file)
-        broker.account = 'a'
-        broker.container = 'c'
-        broker.initialize()
-        ts = utils.Timestamp.now()
-        shard_ranges = [
-            ShardRange('.shards_a/c-xxx-1', ts, 'a', 'c', 100,
-                       state=ShardRange.ACTIVE),
-            ShardRange('.shards_a/c-yyy-0', ts, 'b', 'd', 10,
-                       state=ShardRange.ACTIVE),
-            ShardRange('.shards_a/c-xxx-2', ts, 'c', 'e', 100,
-                       state=ShardRange.ACTIVE),
-            ShardRange('.shards_a/c-xxx-3', ts, 'e', 'g', 1000,
-                       state=ShardRange.ACTIVE),
-        ]
-        broker.merge_shard_ranges(shard_ranges)
-
-        out = StringIO()
-        err = StringIO()
-        in_ = StringIO()
-        with mock.patch('sys.stdout', out), mock.patch('sys.stderr', err), \
-                mock.patch('sys.stdin', in_), mock_timestamp_now():
-            in_.write('N\n')  # don't do it!!
-            in_.seek(0)
-            main([broker.db_file, 'shrink', '.shards_a/c-yyy-0'])
-        # ... no changes made
-        self.assertEqual(shard_ranges, broker.get_shard_ranges())
-
-        out = StringIO()
-        err = StringIO()
-        in_ = StringIO()
-        with mock.patch('sys.stdout', out), mock.patch('sys.stderr', err), \
-                mock.patch('sys.stdin', in_), mock_timestamp_now():
-            in_.write('Y\n')  # do it!!
-            in_.seek(0)
-            main([broker.db_file, 'shrink', '.shards_a/c-yyy-0'])
-
-        new_shard_ranges = broker.get_shard_ranges()
-        donor = new_shard_ranges[1]
-        self.assertEqual('.shards_a/c-yyy-0', donor.name)
-        self.assertEqual(ShardRange.SHRINKING, donor.state)
-        acceptor1 = new_shard_ranges[0]
-        self.assertEqual('.shards_a/c-xxx-1', acceptor1.name)
-        self.assertEqual('a', acceptor1.lower)
-        acceptor2 = new_shard_ranges[2]
-        self.assertEqual('.shards_a/c-xxx-2', acceptor2.name)
-        self.assertEqual('e', acceptor2.upper)
-
-        out_lines = out.getvalue().splitlines()
-        self.assertEqual('Donor:', out_lines[0])
-        self.assertEqual('  .shards_a/c-yyy-0: %s' % donor.object_count,
-                         out_lines[1])
-        self.assertEqual('Acceptors:', out_lines[2])
-        self.assertEqual('  .shards_a/c-xxx-1: %s' % acceptor1.object_count,
-                         out_lines[3])
-        self.assertEqual('  .shards_a/c-xxx-2: %s' % acceptor2.object_count,
-                         out_lines[4])
-=======
     def test_compact_bad_args(self):
         broker = self._make_broker()
         out = StringIO()
@@ -1060,5 +949,4 @@
         shard_ranges[8].lower = shard_ranges[0].lower
         self.assertEqual(shard_ranges, updated_ranges)
         self.assertEqual([ShardRange.SHRINKING] * 8 + [ShardRange.ACTIVE] * 2,
-                         [sr.state for sr in updated_ranges])
->>>>>>> 1e052826
+                         [sr.state for sr in updated_ranges])
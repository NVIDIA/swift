--- conflicted
+++ resolved
@@ -37,14 +37,9 @@
 from swift.common.ring import Ring, RingData
 from hashlib import md5
 import logging.handlers
-<<<<<<< HEAD
-from httplib import HTTPException
-from swift.common import constraints
-=======
 
 from six.moves.http_client import HTTPException
->>>>>>> a5af24dd
-from swift.common import storage_policy
+from swift.common import constraints, storage_policy
 from swift.common.storage_policy import StoragePolicy, ECStoragePolicy
 import functools
 import six.moves.cPickle as pickle
@@ -1057,7 +1052,7 @@
     v = 'v' * constraints.MAX_META_VALUE_LENGTH
     while size < constraints.MAX_META_OVERALL_SIZE:
         k = ('%s%04d%s' %
-            (prefix, x, 'a' * (constraints.MAX_META_NAME_LENGTH - 4)))
+             (prefix, x, 'a' * (constraints.MAX_META_NAME_LENGTH - 4)))
         headers[k] = v
         size += chunk
         x += 1

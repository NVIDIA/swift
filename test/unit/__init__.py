--- conflicted
+++ resolved
@@ -399,11 +399,7 @@
         self.calls = []
 
     def clear_calls(self):
-<<<<<<< HEAD
-        self.calls = []
-=======
         del self.calls[:]
->>>>>>> 3e3978fb
 
     def _called(self, method, key=None, value=None, time=None):
         self.calls.append((method, key, value, time))
@@ -439,9 +435,6 @@
         return True
 
     def delete_all(self):
-<<<<<<< HEAD
-        self.store = {}
-=======
         self.store.clear()
 
 
@@ -462,7 +455,6 @@
 
     def close(self):
         self.close_call_count += 1
->>>>>>> 3e3978fb
 
 
 def readuntil2crlfs(fd):

# Copyright (c) 2010-2012 OpenStack Foundation
#
# Licensed under the Apache License, Version 2.0 (the "License");
# you may not use this file except in compliance with the License.
# You may obtain a copy of the License at
#
#    http://www.apache.org/licenses/LICENSE-2.0
#
# Unless required by applicable law or agreed to in writing, software
# distributed under the License is distributed on an "AS IS" BASIS,
# WITHOUT WARRANTIES OR CONDITIONS OF ANY KIND, either express or
# implied.
# See the License for the specific language governing permissions and
# limitations under the License.

""" Swift tests """

from __future__ import print_function
import os
import copy
import logging
import logging.handlers
import sys
from contextlib import contextmanager, closing
from collections import defaultdict
try:
    from collections.abc import Iterable
except ImportError:
    from collections import Iterable  # py2
import itertools
from numbers import Number
from tempfile import NamedTemporaryFile
import time
import eventlet
from eventlet import greenpool, debug as eventlet_debug
from eventlet.green import socket
from tempfile import mkdtemp, mkstemp, gettempdir
from shutil import rmtree
import signal
import json
import random
import errno
import xattr
from io import BytesIO
<<<<<<< HEAD
=======
from uuid import uuid4
>>>>>>> 7afc1d64
import collections

import six
import six.moves.cPickle as pickle
from six.moves import range
from six.moves.http_client import HTTPException

from swift.common import storage_policy, swob, utils, internal_client
from swift.common.memcached import MemcacheConnectionError
from swift.common.storage_policy import (StoragePolicy, ECStoragePolicy,
                                         VALID_EC_TYPES)
from swift.common.utils import Timestamp, md5
from test import get_config
from test.debug_logger import FakeLogger
from swift.common.header_key_dict import HeaderKeyDict
from swift.common.ring import Ring, RingData, RingBuilder
from swift.obj import server

import functools
from gzip import GzipFile
import mock as mocklib
import inspect
import unittest


class SkipTest(unittest.SkipTest):
    pass


EMPTY_ETAG = md5(usedforsecurity=False).hexdigest()

# try not to import this module from swift
if not os.path.basename(sys.argv[0]).startswith('swift'):
    # never patch HASH_PATH_SUFFIX AGAIN!
    utils.HASH_PATH_SUFFIX = b'endcap'


EC_TYPE_PREFERENCE = [
    'liberasurecode_rs_vand',
    'jerasure_rs_vand',
]
for eclib_name in EC_TYPE_PREFERENCE:
    if eclib_name in VALID_EC_TYPES:
        break
else:
    raise SystemExit('ERROR: unable to find suitable PyECLib type'
                     ' (none of %r found in %r)' % (
                         EC_TYPE_PREFERENCE,
                         VALID_EC_TYPES,
                     ))
DEFAULT_TEST_EC_TYPE = eclib_name


def patch_policies(thing_or_policies=None, legacy_only=False,
                   with_ec_default=False, fake_ring_args=None):
    if isinstance(thing_or_policies, (
            Iterable, storage_policy.StoragePolicyCollection)):
        return PatchPolicies(thing_or_policies, fake_ring_args=fake_ring_args)

    if legacy_only:
        default_policies = [
            StoragePolicy(0, name='legacy', is_default=True),
        ]
        default_ring_args = [{}]
    elif with_ec_default:
        default_policies = [
            ECStoragePolicy(0, name='ec', is_default=True,
                            ec_type=DEFAULT_TEST_EC_TYPE, ec_ndata=10,
                            ec_nparity=4, ec_segment_size=4096),
            StoragePolicy(1, name='unu'),
        ]
        default_ring_args = [{'replicas': 14}, {}]
    else:
        default_policies = [
            StoragePolicy(0, name='nulo', is_default=True),
            StoragePolicy(1, name='unu'),
        ]
        default_ring_args = [{}, {}]

    fake_ring_args = fake_ring_args or default_ring_args
    decorator = PatchPolicies(default_policies, fake_ring_args=fake_ring_args)

    if not thing_or_policies:
        return decorator
    else:
        # it's a thing, we return the wrapped thing instead of the decorator
        return decorator(thing_or_policies)


class PatchPolicies(object):
    """
    Why not mock.patch?  In my case, when used as a decorator on the class it
    seemed to patch setUp at the wrong time (i.e. in setUp the global wasn't
    patched yet)
    """

    def __init__(self, policies, fake_ring_args=None):
        if isinstance(policies, storage_policy.StoragePolicyCollection):
            self.policies = policies
        else:
            self.policies = storage_policy.StoragePolicyCollection(policies)
        self.fake_ring_args = fake_ring_args or [None] * len(self.policies)

    def _setup_rings(self):
        """
        Our tests tend to use the policies rings like their own personal
        playground - which can be a problem in the particular case of a
        patched TestCase class where the FakeRing objects are scoped in the
        call to the patch_policies wrapper outside of the TestCase instance
        which can lead to some bled state.

        To help tests get better isolation without having to think about it,
        here we're capturing the args required to *build* a new FakeRing
        instances so we can ensure each test method gets a clean ring setup.

        The TestCase can always "tweak" these fresh rings in setUp - or if
        they'd prefer to get the same "reset" behavior with custom FakeRing's
        they can pass in their own fake_ring_args to patch_policies instead of
        setting the object_ring on the policy definitions.
        """
        for policy, fake_ring_arg in zip(self.policies, self.fake_ring_args):
            if fake_ring_arg is not None:
                policy.object_ring = FakeRing(**fake_ring_arg)

    def __call__(self, thing):
        if isinstance(thing, type):
            return self._patch_class(thing)
        else:
            return self._patch_method(thing)

    def _patch_class(self, cls):
        """
        Creating a new class that inherits from decorated class is the more
        common way I've seen class decorators done - but it seems to cause
        infinite recursion when super is called from inside methods in the
        decorated class.
        """

        orig_setUp = cls.setUp

        def unpatch_cleanup(cls_self):
            if cls_self._policies_patched:
                self.__exit__(None, None, None)
                cls_self._policies_patched = False

        def setUp(cls_self):
            if not getattr(cls_self, '_policies_patched', False):
                self.__enter__()
                cls_self._policies_patched = True
                cls_self.addCleanup(unpatch_cleanup, cls_self)
            orig_setUp(cls_self)

        cls.setUp = setUp

        return cls

    def _patch_method(self, f):
        @functools.wraps(f)
        def mywrapper(*args, **kwargs):
            with self:
                return f(*args, **kwargs)
        return mywrapper

    def __enter__(self):
        self._orig_POLICIES = storage_policy._POLICIES
        storage_policy._POLICIES = self.policies
        try:
            self._setup_rings()
        except:  # noqa
            self.__exit__(None, None, None)
            raise

    def __exit__(self, *args):
        storage_policy._POLICIES = self._orig_POLICIES


class FakeRing(Ring):

    def __init__(self, replicas=3, max_more_nodes=0, part_power=0,
                 base_port=1000, separate_replication=False,
                 next_part_power=None, reload_time=15):
        self.serialized_path = '/foo/bar/object.ring.gz'
        self._base_port = base_port
        self.max_more_nodes = max_more_nodes
        self._part_shift = 32 - part_power
        self._init_device_char()
        self.separate_replication = separate_replication
        # 9 total nodes (6 more past the initial 3) is the cap, no matter if
        # this is set higher, or R^2 for R replicas
        self.reload_time = reload_time
        self.set_replicas(replicas)
        self._next_part_power = next_part_power
        self._reload()

    def has_changed(self):
        """
        The real implementation uses getmtime on the serialized_path attribute,
        which doesn't exist on our fake and relies on the implementation of
        _reload which we override.  So ... just NOOPE.
        """
        return False

    def _reload(self):
        self._rtime = time.time()

    @property
    def device_char(self):
        return next(self._device_char_iter)

    def _init_device_char(self):
        self._device_char_iter = itertools.cycle(
            ['sd%s' % chr(ord('a') + x) for x in range(26)])

    def add_node(self, dev):
        # round trip through json to ensure unicode like real rings
        self._devs.append(json.loads(json.dumps(dev)))

    def set_replicas(self, replicas):
        self.replicas = replicas
        self._devs = []
        self._init_device_char()
        for x in range(self.replicas):
            ip = '10.0.0.%s' % x
            port = self._base_port + x
            if self.separate_replication:
                repl_ip = '10.0.1.%s' % x
                repl_port = port + 100
            else:
                repl_ip, repl_port = ip, port
            dev = {
                'ip': ip,
                'replication_ip': repl_ip,
                'port': port,
                'replication_port': repl_port,
                'device': self.device_char,
                'zone': x % 3,
                'region': x % 2,
                'id': x,
                'weight': 1,
            }
            self.add_node(dev)

    @property
    def replica_count(self):
        return self.replicas

    def _get_part_nodes(self, part):
        return [dict(node, index=i) for i, node in enumerate(list(self._devs))]

    def get_more_nodes(self, part):
        index_counter = itertools.count()
        for x in range(self.replicas, (self.replicas + self.max_more_nodes)):
            ip = '10.0.0.%s' % x
            port = self._base_port + x
            if self.separate_replication:
                repl_ip = '10.0.1.%s' % x
                repl_port = port + 100
            else:
                repl_ip, repl_port = ip, port
            yield {'ip': ip,
                   'replication_ip': repl_ip,
                   'port': port,
                   'replication_port': repl_port,
                   'device': 'sda',
                   'zone': x % 3,
                   'region': x % 2,
                   'id': x,
                   'handoff_index': next(index_counter)}


def write_fake_ring(path, *devs):
    """
    Pretty much just a two node, two replica, 2 part power ring...
    """
    dev1 = {'id': 0, 'zone': 0, 'device': 'sda1', 'ip': '127.0.0.1',
            'port': 6200}
    dev2 = {'id': 1, 'zone': 0, 'device': 'sdb1', 'ip': '127.0.0.1',
            'port': 6200}

    dev1_updates, dev2_updates = devs or ({}, {})

    dev1.update(dev1_updates)
    dev2.update(dev2_updates)

    replica2part2dev_id = [[0, 1, 0, 1], [1, 0, 1, 0]]
    devs = [dev1, dev2]
    part_shift = 30
    with closing(GzipFile(path, 'wb')) as f:
        pickle.dump(RingData(replica2part2dev_id, devs, part_shift), f)


def write_stub_builder(tmpdir, region=1, name=''):
    """
    Pretty much just a three node, three replica, 8 part power builder...

    :param tmpdir: a place to write the builder, be sure to clean it up!
    :param region: an integer, fills in region and ip
    :param name: the name of the builder (i.e. <name>.builder)
    """
    name = name or str(region)
    replicas = 3
    builder = RingBuilder(8, replicas, 1)
    for i in range(replicas):
        dev = {'weight': 100,
               'region': '%d' % region,
               'zone': '1',
               'ip': '10.0.0.%d' % region,
               'port': '3600',
               'device': 'sdb%d' % i}
        builder.add_dev(dev)
    builder.rebalance()
    builder_file = os.path.join(tmpdir, '%s.builder' % name)
    builder.save(builder_file)
    return builder, builder_file


class FabricatedRing(Ring):
    """
    When a FakeRing just won't do - you can fabricate one to meet
    your tests needs.
    """

    def __init__(self, replicas=6, devices=8, nodes=4, port=6200,
                 part_power=4):
        self.devices = devices
        self.nodes = nodes
        self.port = port
        self.replicas = replicas
        self._part_shift = 32 - part_power
        self._reload()

    def has_changed(self):
        return False

    def _reload(self, *args, **kwargs):
        self._rtime = time.time() * 2
        if hasattr(self, '_replica2part2dev_id'):
            return
        self._devs = [{
            'region': 1,
            'zone': 1,
            'weight': 1.0,
            'id': i,
            'device': 'sda%d' % i,
            'ip': '10.0.0.%d' % (i % self.nodes),
            'replication_ip': '10.0.0.%d' % (i % self.nodes),
            'port': self.port,
            'replication_port': self.port,
        } for i in range(self.devices)]

        self._replica2part2dev_id = [
            [None] * 2 ** self.part_power
            for i in range(self.replicas)
        ]
        dev_ids = itertools.cycle(range(self.devices))
        for p in range(2 ** self.part_power):
            for r in range(self.replicas):
                self._replica2part2dev_id[r][p] = next(dev_ids)
        self._update_bookkeeping()


def track(f):
    def wrapper(self, *a, **kw):
        self.calls.append(getattr(mocklib.call, f.__name__)(*a, **kw))
        return f(self, *a, **kw)
    return wrapper


class FakeMemcache(object):

    def __init__(self, error_on_set=None, error_on_get=None):
        self.store = {}
        self.calls = []
        self.error_on_incr = False
        self.error_on_get = error_on_get or []
        self.error_on_set = error_on_set or []
        self.init_incr_return_neg = False

    def clear_calls(self):
        del self.calls[:]

    @track
    def get(self, key, raise_on_error=False):
        if self.error_on_get and self.error_on_get.pop(0):
            if raise_on_error:
                raise MemcacheConnectionError()
        return self.store.get(key)

    @property
    def keys(self):
        return self.store.keys

    @track
    def set(self, key, value, serialize=True, time=0, raise_on_error=False):
        if self.error_on_set and self.error_on_set.pop(0):
            if raise_on_error:
                raise MemcacheConnectionError()
        if serialize:
            value = json.loads(json.dumps(value))
        else:
            assert isinstance(value, (str, bytes))
        self.store[key] = value
        return True

    @track
    def incr(self, key, delta=1, time=0):
        if self.error_on_incr:
            raise MemcacheConnectionError('Memcache restarting')
        if self.init_incr_return_neg:
            # simulate initial hit, force reset of memcache
            self.init_incr_return_neg = False
            return -10000000
        self.store[key] = int(self.store.setdefault(key, 0)) + delta
        if self.store[key] < 0:
            self.store[key] = 0
        return self.store[key]

    # tracked via incr()
    def decr(self, key, delta=1, time=0):
        return self.incr(key, delta=-delta, time=time)

    @track
    def delete(self, key):
        try:
            del self.store[key]
        except Exception:
            pass
        return True

    def delete_all(self):
        self.store.clear()


# This decorator only makes sense in the context of FakeMemcache;
# may as well clean it up now
del track


class FakeIterable(object):
    def __init__(self, values):
        self.next_call_count = 0
        self.close_call_count = 0
        self.values = iter(values)

    def __iter__(self):
        return self

    def __next__(self):
        self.next_call_count += 1
        return next(self.values)

    next = __next__  # py2

    def close(self):
        self.close_call_count += 1


def readuntil2crlfs(fd):
    rv = b''
    lc = b''
    crlfs = 0
    while crlfs < 2:
        c = fd.read(1)
        if not c:
            raise ValueError("didn't get two CRLFs; just got %r" % rv)
        rv = rv + c
        if c == b'\r' and lc != b'\n':
            crlfs = 0
        if lc == b'\r' and c == b'\n':
            crlfs += 1
        lc = c
    return rv


def connect_tcp(hostport):
    rv = socket.socket()
    rv.connect(hostport)
    return rv


@contextmanager
def tmpfile(content):
    with NamedTemporaryFile('w', delete=False) as f:
        file_name = f.name
        f.write(str(content))
    try:
        yield file_name
    finally:
        os.unlink(file_name)


@contextmanager
def temptree(files, contents=''):
    # generate enough contents to fill the files
    c = len(files)
    contents = (list(contents) + [''] * c)[:c]
    tempdir = mkdtemp()
    for path, content in zip(files, contents):
        if os.path.isabs(path):
            path = '.' + path
        new_path = os.path.join(tempdir, path)
        subdir = os.path.dirname(new_path)
        if not os.path.exists(subdir):
            os.makedirs(subdir)
        with open(new_path, 'w') as f:
            f.write(str(content))
    try:
        yield tempdir
    finally:
        rmtree(tempdir)


def with_tempdir(f):
    """
    Decorator to give a single test a tempdir as argument to test method.
    """
    @functools.wraps(f)
    def wrapped(*args, **kwargs):
        tempdir = mkdtemp()
        args = list(args)
        args.append(tempdir)
        try:
            return f(*args, **kwargs)
        finally:
            rmtree(tempdir)
    return wrapped


class NullLoggingHandler(logging.Handler):

    def emit(self, record):
        pass


class UnmockTimeModule(object):
    """
    Even if a test mocks time.time - you can restore unmolested behavior in a
    another module who imports time directly by monkey patching it's imported
    reference to the module with an instance of this class
    """

    _orig_time = time.time

    def __getattribute__(self, name):
        if name == 'time':
            return UnmockTimeModule._orig_time
        return getattr(time, name)


# logging.LogRecord.__init__ calls time.time
logging.time = UnmockTimeModule()


original_syslog_handler = logging.handlers.SysLogHandler


def fake_syslog_handler():
    for attr in dir(original_syslog_handler):
        if attr.startswith('LOG'):
            setattr(FakeLogger, attr,
                    copy.copy(getattr(logging.handlers.SysLogHandler, attr)))
    FakeLogger.priority_map = \
        copy.deepcopy(logging.handlers.SysLogHandler.priority_map)

    logging.handlers.SysLogHandler = FakeLogger


if utils.config_true_value(
        get_config('unit_test').get('fake_syslog', 'False')):
    fake_syslog_handler()


@contextmanager
def quiet_eventlet_exceptions():
    orig_state = greenpool.DEBUG
    eventlet_debug.hub_exceptions(False)
    try:
        yield
    finally:
        eventlet_debug.hub_exceptions(orig_state)


@contextmanager
def mock_check_drive(isdir=False, ismount=False):
    """
    All device/drive/mount checking should be done through the constraints
    module. If we keep the mocking consistently within that module, we can
    keep our tests robust to further rework on that interface.

    Replace the constraint modules underlying os calls with mocks.

    :param isdir: return value of constraints isdir calls, default False
    :param ismount: return value of constraints ismount calls, default False
    :returns: a dict of constraint module mocks
    """
    mock_base = 'swift.common.constraints.'
    with mocklib.patch(mock_base + 'isdir') as mock_isdir, \
            mocklib.patch(mock_base + 'utils.ismount') as mock_ismount:
        mock_isdir.return_value = isdir
        mock_ismount.return_value = ismount
        yield {
            'isdir': mock_isdir,
            'ismount': mock_ismount,
        }


@contextmanager
def mock(update):
    returns = []
    deletes = []
    for key, value in update.items():
        imports = key.split('.')
        attr = imports.pop(-1)
        module = __import__(imports[0], fromlist=imports[1:])
        for modname in imports[1:]:
            module = getattr(module, modname)
        if hasattr(module, attr):
            returns.append((module, attr, getattr(module, attr)))
        else:
            deletes.append((module, attr))
        setattr(module, attr, value)
    try:
        yield True
    finally:
        for module, attr, value in returns:
            setattr(module, attr, value)
        for module, attr in deletes:
            delattr(module, attr)


class FakeStatus(object):
    """
    This will work with our fake_http_connect, if you hand in one of these
    instead of a status int or status int tuple to the "codes" iter you can
    add some eventlet sleep to the expect and response stages of the
    connection.
    """

    def __init__(self, status, expect_sleep=None, response_sleep=None):
        """
        :param status: the response status int, or a tuple of
                       ([expect_status, ...], response_status)
        :param expect_sleep: float, time to eventlet sleep during expect, can
                             be a iter of floats
        :param response_sleep: float, time to eventlet sleep during response
        """
        # connect exception
        if inspect.isclass(status) and issubclass(status, Exception):
            raise status('FakeStatus Error')
        if isinstance(status, (Exception, eventlet.Timeout)):
            raise status
        if isinstance(status, tuple):
            self.expect_status = list(status[:-1])
            self.status = status[-1]
            self.explicit_expect_list = True
        else:
            self.expect_status, self.status = ([], status)
            self.explicit_expect_list = False
        if not self.expect_status:
            # when a swift backend service returns a status before reading
            # from the body (mostly an error response) eventlet.wsgi will
            # respond with that status line immediately instead of 100
            # Continue, even if the client sent the Expect 100 header.
            # BufferedHttp and the proxy both see these error statuses
            # when they call getexpect, so our FakeConn tries to act like
            # our backend services and return certain types of responses
            # as expect statuses just like a real backend server would do.
            if self.status in (507, 412, 409):
                self.expect_status = [status]
            else:
                self.expect_status = [100, 100]

        # setup sleep attributes
        if not isinstance(expect_sleep, (list, tuple)):
            expect_sleep = [expect_sleep] * len(self.expect_status)
        self.expect_sleep_list = list(expect_sleep)
        while len(self.expect_sleep_list) < len(self.expect_status):
            self.expect_sleep_list.append(None)
        self.response_sleep = response_sleep

    def __repr__(self):
        return '%s(%s, expect_status=%r, response_sleep=%s)' % (
            self.__class__.__name__, self.status,
            self.expect_status, self.response_sleep)

    def get_response_status(self):
        if self.response_sleep is not None:
            eventlet.sleep(self.response_sleep)
        if self.expect_status and self.explicit_expect_list:
            raise Exception('Test did not consume all fake '
                            'expect status: %r' % (self.expect_status,))
        if isinstance(self.status, (Exception, eventlet.Timeout)):
            raise self.status
        return self.status

    def get_expect_status(self):
        expect_sleep = self.expect_sleep_list.pop(0)
        if expect_sleep is not None:
            eventlet.sleep(expect_sleep)
        expect_status = self.expect_status.pop(0)
        if isinstance(expect_status, (Exception, eventlet.Timeout)):
            raise expect_status
        return expect_status


class SlowBody(object):
    """
    This will work with our fake_http_connect, if you hand in these
    instead of strings it will make reads take longer by the given
    amount.  It should be a little bit easier to extend than the
    current slow kwarg - which inserts whitespace in the response.
    Also it should be easy to detect if you have one of these (or a
    subclass) for the body inside of FakeConn if we wanted to do
    something smarter than just duck-type the str/buffer api
    enough to get by.
    """

    def __init__(self, body, slowness):
        self.body = body
        self.slowness = slowness

    def slowdown(self):
        eventlet.sleep(self.slowness)

    def __getitem__(self, s):
        return SlowBody(self.body[s], self.slowness)

    def __len__(self):
        return len(self.body)

    def __radd__(self, other):
        self.slowdown()
        return other + self.body


def fake_http_connect(*code_iter, **kwargs):

    class FakeConn(object):

        SLOW_READS = 4
        SLOW_WRITES = 4

        def __init__(self, status, etag=None, body=b'', timestamp=-1,
                     headers=None, expect_headers=None, connection_id=None,
                     give_send=None, give_expect=None):
            if not isinstance(status, FakeStatus):
                status = FakeStatus(status)
            self._status = status
            self.reason = 'Fake'
            self.host = '1.2.3.4'
            self.port = '1234'
            self.sent = 0
            self.received = 0
            self.etag = etag
            self.body = body
            self.headers = headers or {}
            self.expect_headers = expect_headers or {}
            if timestamp == -1:
                # -1 is reserved to mean "magic default"
                if status.status != 404:
                    self.timestamp = '1'
                else:
                    self.timestamp = '0'
            else:
                # tests may specify int, string, Timestamp or None
                self.timestamp = timestamp
            self.connection_id = connection_id
            self.give_send = give_send
            self.give_expect = give_expect
            self.closed = False
            if 'slow' in kwargs and isinstance(kwargs['slow'], list):
                try:
                    self._next_sleep = kwargs['slow'].pop(0)
                except IndexError:
                    self._next_sleep = None

            # if we're going to be slow, we need a body to send slowly
            am_slow, _junk = self.get_slow()
            if am_slow and len(self.body) < self.SLOW_READS:
                self.body += b" " * (self.SLOW_READS - len(self.body))

            # be nice to trixy bits with node_iter's
            eventlet.sleep()

        def getresponse(self):
            exc = kwargs.get('raise_exc')
            if exc:
                if isinstance(exc, (Exception, eventlet.Timeout)):
                    raise exc
                raise Exception('test')
            if kwargs.get('raise_timeout_exc'):
                raise eventlet.Timeout()
            self.status = self._status.get_response_status()
            return self

        def getexpect(self):
            if self.give_expect:
                self.give_expect(self)
            expect_status = self._status.get_expect_status()
            headers = dict(self.expect_headers)
            if expect_status == 409:
                headers['X-Backend-Timestamp'] = self.timestamp
            response = FakeConn(expect_status,
                                timestamp=self.timestamp,
                                headers=headers)
            response.status = expect_status
            return response

        def getheaders(self):
            etag = self.etag
            if not etag:
                if isinstance(self.body, bytes):
                    etag = ('"' + md5(
                        self.body, usedforsecurity=False).hexdigest() + '"')
                else:
                    etag = '"68b329da9893e34099c7d8ad5cb9c940"'

            am_slow, _junk = self.get_slow()
            headers = HeaderKeyDict({
                'content-length': len(self.body),
                'content-type': 'x-application/test',
                'x-timestamp': self.timestamp,
                'x-backend-timestamp': self.timestamp,
                'last-modified': self.timestamp,
                'x-object-meta-test': 'testing',
                'x-delete-at': '9876543210',
                'etag': etag,
                'x-works': 'yes',
            })
            if self.status // 100 == 2:
                headers['x-account-container-count'] = \
                    kwargs.get('count', 12345)
            if not self.timestamp:
                # when timestamp is None, HeaderKeyDict raises KeyError
                headers.pop('x-timestamp', None)
            try:
                if next(container_ts_iter) is False:
                    headers['x-container-timestamp'] = '1'
            except StopIteration:
                pass
            headers.update(self.headers)
            return headers.items()

        def get_slow(self):
            if 'slow' in kwargs and isinstance(kwargs['slow'], list):
                if self._next_sleep is not None:
                    return True, self._next_sleep
                else:
                    return False, 0.01
            if kwargs.get('slow') and isinstance(kwargs['slow'], Number):
                return True, kwargs['slow']
            return bool(kwargs.get('slow')), 0.1

        def read(self, amt=None):
            am_slow, value = self.get_slow()
            if am_slow:
                if self.sent < self.SLOW_READS:
                    slowly_read_byte = self.body[self.sent:self.sent + 1]
                    self.sent += 1
                    eventlet.sleep(value)
                    return slowly_read_byte
            if amt is None:
                rv = self.body[self.sent:]
            else:
                rv = self.body[self.sent:self.sent + amt]
            self.sent += len(rv)
            return rv

        def send(self, data=None):
            if self.give_send:
                self.give_send(self, data)
            am_slow, value = self.get_slow()
            if am_slow:
                if self.received < self.SLOW_WRITES:
                    self.received += 1
                    eventlet.sleep(value)

        def getheader(self, name, default=None):
            return HeaderKeyDict(self.getheaders()).get(name, default)

        def nuke_from_orbit(self):
            # wrapped connections from buffered_http have this helper
            self.close()

        def close(self):
            self.closed = True

    # unless tests provide timestamps we use the "magic default"
    timestamps_iter = iter(kwargs.get('timestamps') or [-1] * len(code_iter))
    etag_iter = iter(kwargs.get('etags') or [None] * len(code_iter))
    if isinstance(kwargs.get('headers'), (list, tuple)):
        headers_iter = iter(kwargs['headers'])
    else:
        headers_iter = iter([kwargs.get('headers', {})] * len(code_iter))
    if isinstance(kwargs.get('expect_headers'), (list, tuple)):
        expect_headers_iter = iter(kwargs['expect_headers'])
    else:
        expect_headers_iter = iter([kwargs.get('expect_headers', {})] *
                                   len(code_iter))

    x = kwargs.get('missing_container', [False] * len(code_iter))
    if not isinstance(x, (tuple, list)):
        x = [x] * len(code_iter)
    container_ts_iter = iter(x)
    code_iter = iter(code_iter)
    conn_id_and_code_iter = enumerate(code_iter)
    static_body = kwargs.get('body', None)
    body_iter = kwargs.get('body_iter', None)
    if body_iter:
        body_iter = iter(body_iter)
    unexpected_requests = []

    def connect(*args, **ckwargs):
        if kwargs.get('slow_connect', False):
            eventlet.sleep(0.1)
        if 'give_content_type' in kwargs:
            if len(args) >= 7 and 'Content-Type' in args[6]:
                kwargs['give_content_type'](args[6]['Content-Type'])
            else:
                kwargs['give_content_type']('')
        try:
            i, status = next(conn_id_and_code_iter)
        except StopIteration:
            # the code under test may swallow the StopIteration, so by logging
            # unexpected requests here we allow the test framework to check for
            # them after the connect function has been used.
            unexpected_requests.append((args, ckwargs))
            raise

        if 'give_connect' in kwargs:
            give_conn_fn = kwargs['give_connect']

            if six.PY2:
                argspec = inspect.getargspec(give_conn_fn)
                if argspec.keywords or 'connection_id' in argspec.args:
                    ckwargs['connection_id'] = i
            else:
                argspec = inspect.getfullargspec(give_conn_fn)
                if argspec.varkw or 'connection_id' in argspec.args:
                    ckwargs['connection_id'] = i
            give_conn_fn(*args, **ckwargs)
        etag = next(etag_iter)
        headers = next(headers_iter)
        expect_headers = next(expect_headers_iter)
        timestamp = next(timestamps_iter)

        if isinstance(status, int) and status <= 0:
            raise HTTPException()
        if body_iter is None:
            body = static_body or b''
        else:
            body = next(body_iter)
        conn = FakeConn(status, etag, body=body, timestamp=timestamp,
                        headers=headers, expect_headers=expect_headers,
                        connection_id=i, give_send=kwargs.get('give_send'),
                        give_expect=kwargs.get('give_expect'))
        if 'capture_connections' in kwargs:
            kwargs['capture_connections'].append(conn)
        return conn

    connect.unexpected_requests = unexpected_requests
    connect.code_iter = code_iter

    return connect


@contextmanager
def mocked_http_conn(*args, **kwargs):
    requests = []
    responses = []

    def capture_requests(ip, port, method, path, headers, qs, ssl):
        if six.PY2 and not isinstance(ip, bytes):
            ip = ip.encode('ascii')
        req = {
            'ip': ip,
            'port': port,
            'method': method,
            'path': path,
            'headers': headers,
            'qs': qs,
            'ssl': ssl,
        }
        requests.append(req)
    kwargs.setdefault('give_connect', capture_requests)
    kwargs['capture_connections'] = responses
    fake_conn = fake_http_connect(*args, **kwargs)
    fake_conn.requests = requests
    fake_conn.responses = responses
    with mocklib.patch('swift.common.bufferedhttp.http_connect_raw',
                       new=fake_conn):
        yield fake_conn
        left_over_status = list(fake_conn.code_iter)
        if left_over_status:
            raise AssertionError('left over status %r' % left_over_status)
        if fake_conn.unexpected_requests:
            raise AssertionError('unexpected requests:\n%s' % '\n  '.join(
                '%r' % (req,) for req in fake_conn.unexpected_requests))


AppCall = collections.namedtuple('AppCall', [
    'method', 'path', 'query', 'headers', 'body'])


class FakeInternalClient(internal_client.InternalClient):
    def __init__(self, responses):
        self.resp_iter = iter(responses)
        self.calls = []

    def make_request(self, method, path, headers, acceptable_statuses,
                     body_file=None, params=None):
        if body_file is None:
            body = None
        else:
            body = body_file.read()
        path, _, query = path.partition('?')
        self.calls.append(AppCall(method, path, query, dict(headers), body))
        resp = next(self.resp_iter)
        if isinstance(resp, Exception):
            raise resp
        return resp

    def __enter__(self):
        return self

    def __exit__(self, *args):
        unused_responses = [r for r in self.resp_iter]
        if unused_responses:
            raise Exception('Unused responses: %r' % unused_responses)


def make_timestamp_iter(offset=0):
    return iter(Timestamp(t)
                for t in itertools.count(int(time.time()) + offset))


@contextmanager
def mock_timestamp_now(now=None, klass=Timestamp):
    if now is None:
        now = klass.now()
    with mocklib.patch('swift.common.utils.Timestamp.now',
                       classmethod(lambda c: now)):
        yield now


@contextmanager
def mock_timestamp_now_with_iter(ts_iter):
    with mocklib.patch('swift.common.utils.Timestamp.now',
                       side_effect=ts_iter):
        yield


class Timeout(object):
    def __init__(self, seconds):
        self.seconds = seconds

    def __enter__(self):
        signal.signal(signal.SIGALRM, self._exit)
        signal.alarm(self.seconds)

    def __exit__(self, type, value, traceback):
        signal.alarm(0)

    def _exit(self, signum, frame):
        class TimeoutException(Exception):
            pass
        raise TimeoutException


def requires_o_tmpfile_support_in_tmp(func):
    @functools.wraps(func)
    def wrapper(*args, **kwargs):
        if not utils.o_tmpfile_in_tmpdir_supported():
            raise SkipTest('Requires O_TMPFILE support in TMPDIR')
        return func(*args, **kwargs)
    return wrapper


class StubResponse(object):

    def __init__(self, status, body=b'', headers=None, frag_index=None,
                 slowdown=None):
        self.status = status
        self.body = body
        self.readable = BytesIO(body)
        try:
            self._slowdown = iter(slowdown)
        except TypeError:
            self._slowdown = iter([slowdown])
        self.headers = HeaderKeyDict(headers)
        if frag_index is not None:
            self.headers['X-Object-Sysmeta-Ec-Frag-Index'] = frag_index
        fake_reason = ('Fake', 'This response is a lie.')
        self.reason = swob.RESPONSE_REASONS.get(status, fake_reason)[0]

    def slowdown(self):
        try:
            wait = next(self._slowdown)
        except StopIteration:
            wait = None
        if wait is not None:
            eventlet.sleep(wait)

    def nuke_from_orbit(self):
        if hasattr(self, 'swift_conn'):
            self.swift_conn.close()

    def getheader(self, header_name, default=None):
        return self.headers.get(header_name, default)

    def getheaders(self):
        if 'Content-Length' not in self.headers:
            self.headers['Content-Length'] = len(self.body)
        return self.headers.items()

    def read(self, amt=0):
        self.slowdown()
        return self.readable.read(amt)

    def readline(self, size=-1):
        self.slowdown()
        return self.readable.readline(size)

    def __repr__(self):
        info = ['Status: %s' % self.status]
        if self.headers:
            info.append('Headers: %r' % dict(self.headers))
        if self.body:
            info.append('Body: %r' % self.body)
        return '<StubResponse %s>' % ', '.join(info)


def encode_frag_archive_bodies(policy, body):
    """
    Given a stub body produce a list of complete frag_archive bodies as
    strings in frag_index order.

    :param policy: a StoragePolicy instance, with policy_type EC_POLICY
    :param body: a string, the body to encode into frag archives

    :returns: list of strings, the complete frag_archive bodies for the given
              plaintext
    """
    segment_size = policy.ec_segment_size
    # split up the body into buffers
    chunks = [body[x:x + segment_size]
              for x in range(0, len(body), segment_size)]
    # encode the buffers into fragment payloads
    fragment_payloads = []
    for chunk in chunks:
        fragments = policy.pyeclib_driver.encode(chunk) \
            * policy.ec_duplication_factor
        if not fragments:
            break
        fragment_payloads.append(fragments)

    # join up the fragment payloads per node
    ec_archive_bodies = [b''.join(frags)
                         for frags in zip(*fragment_payloads)]
    return ec_archive_bodies


def make_ec_object_stub(test_body, policy, timestamp):
    segment_size = policy.ec_segment_size
    test_body = test_body or (
        b'test' * segment_size)[:-random.randint(1, 1000)]
    timestamp = timestamp or utils.Timestamp.now()
    etag = md5(test_body, usedforsecurity=False).hexdigest()
    ec_archive_bodies = encode_frag_archive_bodies(policy, test_body)

    return {
        'body': test_body,
        'etag': etag,
        'frags': ec_archive_bodies,
        'timestamp': timestamp
    }


def fake_ec_node_response(node_frags, policy):
    """
    Given a list of entries for each node in ring order, where the entries
    are a dict (or list of dicts) which describes the fragment (or
    fragments) that are on the node; create a function suitable for use
    with capture_http_requests that will accept a req object and return a
    response that will suitably fake the behavior of an object server who
    had the given fragments on disk at the time.

    :param node_frags: a list. Each item in the list describes the
        fragments that are on a node; each item is a dict or list of dicts,
        each dict describing a single fragment; where the item is a list,
        repeated calls to get_response will return fragments in the order
        of the list; each dict has keys:
            - obj: an object stub, as generated by _make_ec_object_stub,
                that defines all of the fragments that compose an object
                at a specific timestamp.
            - frag: the index of a fragment to be selected from the object
                stub
            - durable (optional): True if the selected fragment is durable
    :param policy: storage policy to return
    """
    node_map = {}  # maps node ip and port to node index
    all_nodes = []
    call_count = {}  # maps node index to get_response call count for node

    def _build_node_map(req, policy):
        part = utils.split_path(req['path'], 5, 5, True)[1]
        all_nodes.extend(policy.object_ring.get_part_nodes(part))
        all_nodes.extend(policy.object_ring.get_more_nodes(part))
        for i, node in enumerate(all_nodes):
            node_map[(node['ip'], node['port'])] = i
            call_count[i] = 0

    # normalize node_frags to a list of fragments for each node even
    # if there's only one fragment in the dataset provided.
    for i, frags in enumerate(node_frags):
        if isinstance(frags, dict):
            node_frags[i] = [frags]

    def get_response(req):
        requested_policy = int(
            req['headers']['X-Backend-Storage-Policy-Index'])
        if int(policy) != requested_policy:
            AssertionError(
                "Requested polciy doesn't fit the fake response policy")
        if not node_map:
            _build_node_map(req, policy)

        try:
            node_index = node_map[(req['ip'], req['port'])]
        except KeyError:
            raise Exception("Couldn't find node %s:%s in %r" % (
                req['ip'], req['port'], all_nodes))
        try:
            frags = node_frags[node_index]
        except IndexError:
            raise Exception('Found node %r:%r at index %s - '
                            'but only got %s stub response nodes' % (
                                req['ip'], req['port'], node_index,
                                len(node_frags)))

        if not frags:
            return StubResponse(404)

        # determine response fragment (if any) for this call
        resp_frag = frags[call_count[node_index]]
        call_count[node_index] += 1
        frag_prefs = req['headers'].get('X-Backend-Fragment-Preferences')
        if not (frag_prefs or resp_frag.get('durable', True)):
            return StubResponse(404)

        # prepare durable timestamp and backend frags header for this node
        obj_stub = resp_frag['obj']
        ts2frags = defaultdict(list)
        durable_timestamp = None
        for frag in frags:
            ts_frag = frag['obj']['timestamp']
            if frag.get('durable', True):
                durable_timestamp = ts_frag.internal
            ts2frags[ts_frag].append(frag['frag'])

        try:
            body = obj_stub['frags'][resp_frag['frag']]
        except IndexError as err:
            raise Exception(
                'Frag index %s not defined: node index %s, frags %r\n%s' %
                (resp_frag['frag'], node_index, [f['frag'] for f in frags],
                 err))
        headers = {
            'X-Object-Sysmeta-Ec-Content-Length': len(obj_stub['body']),
            'X-Object-Sysmeta-Ec-Etag': obj_stub['etag'],
            'X-Object-Sysmeta-Ec-Frag-Index':
                policy.get_backend_index(resp_frag['frag']),
            'X-Backend-Timestamp': obj_stub['timestamp'].internal,
            'X-Timestamp': obj_stub['timestamp'].normal,
            'X-Backend-Data-Timestamp': obj_stub['timestamp'].internal,
            'X-Backend-Fragments':
                server._make_backend_fragments_header(ts2frags)
        }
        if durable_timestamp:
            headers['X-Backend-Durable-Timestamp'] = durable_timestamp

        return StubResponse(200, body, headers)

    return get_response


supports_xattr_cached_val = None


def xattr_supported_check():
    """
    This check simply sets more than 4k of metadata on a tempfile and
    returns True if it worked and False if not.

    We want to use *more* than 4k of metadata in this check because
    some filesystems (eg ext4) only allow one blocksize worth of
    metadata. The XFS filesystem doesn't have this limit, and so this
    check returns True when TMPDIR is XFS. This check will return
    False under ext4 (which supports xattrs <= 4k) and tmpfs (which
    doesn't support xattrs at all).

    """
    global supports_xattr_cached_val

    if supports_xattr_cached_val is not None:
        return supports_xattr_cached_val

    # assume the worst -- xattrs aren't supported
    supports_xattr_cached_val = False

    big_val = b'x' * (4096 + 1)  # more than 4k of metadata
    try:
        fd, tmppath = mkstemp()
        xattr.setxattr(fd, 'user.swift.testing_key', big_val)
    except IOError as e:
        if errno.errorcode.get(e.errno) in ('ENOSPC', 'ENOTSUP', 'EOPNOTSUPP',
                                            'ERANGE'):
            # filesystem does not support xattr of this size
            return False
        raise
    else:
        supports_xattr_cached_val = True
        return True
    finally:
        # clean up the tmpfile
        os.close(fd)
        os.unlink(tmppath)


def skip_if_no_xattrs():
    if not xattr_supported_check():
        raise SkipTest('Large xattrs not supported in `%s`. Skipping test' %
                       gettempdir())


def unlink_files(paths):
    for path in paths:
        try:
            os.unlink(path)
        except OSError as err:
            if err.errno != errno.ENOENT:
                raise


class FakeHTTPResponse(object):

    def __init__(self, resp):
        self.resp = resp

    @property
    def status(self):
        return self.resp.status_int

    @property
    def data(self):
        return self.resp.body


def attach_fake_replication_rpc(rpc, replicate_hook=None, errors=None):
    class FakeReplConnection(object):

        def __init__(self, node, partition, hash_, logger):
            self.logger = logger
            self.node = node
            self.partition = partition
            self.path = '/%s/%s/%s' % (node['device'], partition, hash_)
            self.host = node['replication_ip']

        def replicate(self, op, *sync_args):
            print('REPLICATE: %s, %s, %r' % (self.path, op, sync_args))
            resp = None
            if errors and op in errors and errors[op]:
                resp = errors[op].pop(0)
            if not resp:
                replicate_args = self.path.lstrip('/').split('/')
                args = [op] + copy.deepcopy(list(sync_args))
                with mock_check_drive(isdir=not rpc.mount_check,
                                      ismount=rpc.mount_check):
                    swob_response = rpc.dispatch(replicate_args, args)
                resp = FakeHTTPResponse(swob_response)
            if replicate_hook:
                replicate_hook(op, *sync_args)
            return resp

    return FakeReplConnection


def group_by_byte(contents):
    # This looks a little funny, but iterating through a byte string on py3
    # yields a sequence of ints, not a sequence of single-byte byte strings
    # as it did on py2.
    byte_iter = (contents[i:i + 1] for i in range(len(contents)))
    return [
        (char, sum(1 for _ in grp))
        for char, grp in itertools.groupby(byte_iter)]


def generate_db_path(tempdir, server_type):
    return os.path.join(
        tempdir, '%ss' % server_type, 'part', 'suffix', 'hash',
        '%s-%s.db' % (server_type, uuid4()))<|MERGE_RESOLUTION|>--- conflicted
+++ resolved
@@ -42,10 +42,7 @@
 import errno
 import xattr
 from io import BytesIO
-<<<<<<< HEAD
-=======
 from uuid import uuid4
->>>>>>> 7afc1d64
 import collections
 
 import six

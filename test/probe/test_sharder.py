--- conflicted
+++ resolved
@@ -1458,11 +1458,7 @@
                 continue
             if async_data[k] != v:
                 errors.append(
-<<<<<<< HEAD
-                    "Exp value %s != %s" % (str(v, str(async_data[k]))))
-=======
                     "Exp value %s != %s" % (str(v), str(async_data[k])))
->>>>>>> 1cf4186f
                 continue
 
         if errors:

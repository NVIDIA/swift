--- conflicted
+++ resolved
@@ -3079,17 +3079,10 @@
         # run replicators first time to get sync points set
         self.replicators.once()
         # find 3 shard ranges on root nodes[0] and get the root sharded
-<<<<<<< HEAD
-        subprocess.check_output([
-            'swift-manage-shard-ranges',
-            self.get_db_file(self.brain.part, self.brain.nodes[0]),
-            'find_and_replace', '4', '--enable'], stderr=subprocess.STDOUT)
-=======
         self.assert_subprocess_success([
             'swift-manage-shard-ranges',
             self.get_db_file(self.brain.part, self.brain.nodes[0]),
             'find_and_replace', '4', '--enable'])
->>>>>>> 0c3a864e
         self.replicators.once()
         # cleave first two shards
         self.sharders_once(additional_args='--partitions=%s' % self.brain.part)
@@ -3123,21 +3116,6 @@
         # find 3 sub-shards on one shard node; use --force-commits to ensure
         # the recently PUT objects are included when finding the shard range
         # pivot points
-<<<<<<< HEAD
-        subprocess.check_output([
-            'swift-manage-shard-ranges', '--force-commits',
-            self.get_db_file(shard_1_part, shard_1_nodes[1], shard_1.account,
-                             shard_1.container),
-            'find_and_replace', '3', '--enable'],
-            stderr=subprocess.STDOUT)
-        # ... and mistakenly find 4 shard ranges on a different shard node :(
-        subprocess.check_output([
-            'swift-manage-shard-ranges', '--force-commits',
-            self.get_db_file(shard_1_part, shard_1_nodes[2], shard_1.account,
-                             shard_1.container),
-            'find_and_replace', '2', '--enable'],
-            stderr=subprocess.STDOUT)
-=======
         self.assert_subprocess_success([
             'swift-manage-shard-ranges', '--force-commits',
             self.get_db_file(shard_1_part, shard_1_nodes[1], shard_1.account,
@@ -3149,7 +3127,6 @@
             self.get_db_file(shard_1_part, shard_1_nodes[2], shard_1.account,
                              shard_1.container),
             'find_and_replace', '2', '--enable'])
->>>>>>> 0c3a864e
         # replicate the muddle of shard ranges between shard replicas, merged
         # result is:
         # '' - 6  shard     ACTIVE

--- conflicted
+++ resolved
@@ -4047,9 +4047,6 @@
         for idx in 1, 2:
             sb = self.get_shard_broker(ranges[1], idx)
             osr = sb.get_own_shard_range(no_default=True)
-<<<<<<< HEAD
-            self.assertIsNotNone(osr.epoch)
-=======
             self.assertIsNotNone(osr.epoch)
 
     def test_manage_shard_ranges_deleted_child_and_parent_gap(self):
@@ -4179,5 +4176,4 @@
                              c_shard_nodes[2]['device']])
         self.assert_container_state(
             c_shard_nodes[2], 'sharded', 3, account=c_shard_ranges[0].account,
-            container=c_shard_ranges[0].container, part=child_shard_part)
->>>>>>> b750aaee
+            container=c_shard_ranges[0].container, part=child_shard_part)
--- conflicted
+++ resolved
@@ -30,11 +30,7 @@
 from swift.common.manager import Manager
 from swift.common.memcached import MemcacheRing
 from swift.common.utils import ShardRange, parse_db_filename, quorum_size, \
-<<<<<<< HEAD
-    config_true_value, Timestamp, md5
-=======
     config_true_value, Timestamp, md5, Namespace
->>>>>>> 49b6325b
 from swift.container.backend import ContainerBroker, UNSHARDED, SHARDING, \
     SHARDED
 from swift.container.sharder import CleavingContext, ContainerSharder

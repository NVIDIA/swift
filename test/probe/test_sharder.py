--- conflicted
+++ resolved
@@ -2294,10 +2294,6 @@
                                          'path': mock.ANY,
                                          'root': mock.ANY,
                                          'processing_time': mock.ANY,
-<<<<<<< HEAD
-                                         'db_sharding_total_elapsed': mock.ANY
-=======
->>>>>>> 3c33b510
                                          }]}
         actual = recon['sharding_stats']['sharding']['sharding_in_progress']
         self.assertEqual(expected_in_progress, actual)
@@ -2379,12 +2375,7 @@
                                          'path': mock.ANY,
                                          'root': mock.ANY,
                                          'processing_time': mock.ANY,
-<<<<<<< HEAD
-                                         'db_sharding_total_elapsed': mock.ANY,
-                                         'total_replicate_calls': mock.ANY,
-=======
                                          'total_sharding_time': mock.ANY,
->>>>>>> 3c33b510
                                          'total_replicate_time': mock.ANY
                                          }]}
         actual = recon['sharding_stats']['sharding']['sharding_in_progress']

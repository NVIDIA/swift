# Copyright (c) 2017 OpenStack Foundation
#
# Licensed under the Apache License, Version 2.0 (the "License");
# you may not use this file except in compliance with the License.
# You may obtain a copy of the License at
#
#    http://www.apache.org/licenses/LICENSE-2.0
#
# Unless required by applicable law or agreed to in writing, software
# distributed under the License is distributed on an "AS IS" BASIS,
# WITHOUT WARRANTIES OR CONDITIONS OF ANY KIND, either express or
# implied.
# See the License for the specific language governing permissions and
# limitations under the License.
import json
import os
import pickle
import shutil
import subprocess
import unittest
import uuid

from unittest import SkipTest
import six
from six.moves.urllib.parse import quote

from swift.common import direct_client, utils
from swift.common.header_key_dict import HeaderKeyDict
from swift.common.internal_client import UnexpectedResponse
from swift.common.manager import Manager
from swift.common.memcached import MemcacheRing
from swift.common.utils import ShardRange, parse_db_filename, quorum_size, \
    config_true_value, Timestamp, md5, Namespace
from swift.container.backend import ContainerBroker, UNSHARDED, SHARDING, \
    SHARDED
from swift.container.sharder import CleavingContext, ContainerSharder
from swift.container.replicator import ContainerReplicator
from swiftclient import client, get_auth, ClientException

from swift.proxy.controllers.base import get_cache_key
from swift.proxy.controllers.obj import num_container_updates
from test import annotate_failure
from test.debug_logger import debug_logger
from test.probe import PROXY_BASE_URL
from test.probe.brain import BrainSplitter
from test.probe.common import ReplProbeTest, get_server_number, \
    wait_for_server_to_hangup, ENABLED_POLICIES, exclude_nodes
import mock

try:
    from swiftclient.requests_compat import requests as client_requests
except ImportError:
    # legacy location
    from swiftclient.client import requests as client_requests

MIN_SHARD_CONTAINER_THRESHOLD = 4
MAX_SHARD_CONTAINER_THRESHOLD = 100


class ShardCollector(object):
    """
    Returns map of node to tuples of (headers, shard ranges) returned from node
    """
    def __init__(self):
        self.ranges = {}

    def __call__(self, cnode, cpart, account, container):
        self.ranges[cnode['id']] = direct_client.direct_get_container(
            cnode, cpart, account, container,
            headers={'X-Backend-Record-Type': 'shard'})


class BaseTestContainerSharding(ReplProbeTest):
    DELIM = '-'

    def _maybe_skip_test(self):
        try:
            self.cont_configs = [
                utils.readconf(p, 'container-sharder')
                for p in self.configs['container-sharder'].values()]
        except ValueError:
            raise SkipTest('No [container-sharder] section found in '
                           'container-server configs')

        self.max_shard_size = max(
            int(c.get('shard_container_threshold', '1000000'))
            for c in self.cont_configs)

        skip_reasons = []
        if not (MIN_SHARD_CONTAINER_THRESHOLD <= self.max_shard_size
                <= MAX_SHARD_CONTAINER_THRESHOLD):
            skip_reasons.append(
                'shard_container_threshold %d must be between %d and %d' %
                (self.max_shard_size, MIN_SHARD_CONTAINER_THRESHOLD,
                 MAX_SHARD_CONTAINER_THRESHOLD))

        def skip_check(reason_list, option, required):
            values = {int(c.get(option, required)) for c in self.cont_configs}
            if values != {required}:
                reason_list.append('%s must be %s' % (option, required))

        skip_check(skip_reasons, 'shard_scanner_batch_size', 10)
        skip_check(skip_reasons, 'shard_batch_size', 2)

        if skip_reasons:
            raise SkipTest(', '.join(skip_reasons))

    def _load_rings_and_configs(self):
        super(BaseTestContainerSharding, self)._load_rings_and_configs()
        # perform checks for skipping test before starting services
        self._maybe_skip_test()

    def _make_object_names(self, number, start=0):
        return ['obj%s%04d' % (self.DELIM, x)
                for x in range(start, start + number)]

    def _setup_container_name(self):
        # Container where we're PUTting objects
        self.container_name = 'container%s%s' % (self.DELIM, uuid.uuid4())

    def setUp(self):
        client.logger.setLevel(client.logging.WARNING)
        client_requests.logging.getLogger().setLevel(
            client_requests.logging.WARNING)
        super(BaseTestContainerSharding, self).setUp()
        _, self.admin_token = get_auth(
            PROXY_BASE_URL + '/auth/v1.0', 'admin:admin', 'admin')
        self._setup_container_name()
        self.init_brain(self.container_name)
        self.sharders = Manager(['container-sharder'])
        self.internal_client = self.make_internal_client()
        self.logger = debug_logger('sharder-test')
        self.memcache = MemcacheRing(['127.0.0.1:11211'], logger=self.logger)
        self.container_replicators = Manager(['container-replicator'])

    def init_brain(self, container_name):
        self.container_to_shard = container_name
        self.brain = BrainSplitter(
            self.url, self.token, self.container_to_shard,
            None, 'container')
        self.brain.put_container(policy_index=int(self.policy))

    def stop_container_servers(self, node_numbers=None):
        if node_numbers:
            ipports = []
            server2ipport = {v: k for k, v in self.ipport2server.items()}
            for number in self.brain.node_numbers[node_numbers]:
                self.brain.servers.stop(number=number)
                server = 'container%d' % number
                ipports.append(server2ipport[server])
        else:
            ipports = [k for k, v in self.ipport2server.items()
                       if v.startswith('container')]
            self.brain.servers.stop()
        for ipport in ipports:
            wait_for_server_to_hangup(ipport)

    def put_objects(self, obj_names, contents=None):
        conn = client.Connection(preauthurl=self.url, preauthtoken=self.token)
        results = []
        for obj in obj_names:
            rdict = {}
            conn.put_object(self.container_name, obj,
                            contents=contents, response_dict=rdict)
            results.append((obj, rdict['headers'].get('x-object-version-id')))
        return results

    def delete_objects(self, obj_names_and_versions):
        conn = client.Connection(preauthurl=self.url, preauthtoken=self.token)
        for obj in obj_names_and_versions:
            if isinstance(obj, tuple):
                obj, version = obj
                conn.delete_object(self.container_name, obj,
                                   query_string='version-id=%s' % version)
            else:
                conn.delete_object(self.container_name, obj)

    def get_container_listing(self, account=None, container=None,
                              headers=None, params=None):
        account = account if account else self.account
        container = container if container else self.container_to_shard
        path = self.internal_client.make_path(account, container)
        headers = headers or {}
        return self.internal_client.make_request(
            'GET', path + '?format=json', headers, [200], params=params)

    def get_container_objects(self, account=None, container=None,
                              headers=None, params=None):
        headers = HeaderKeyDict(headers) if headers else {}
        resp = self.get_container_listing(account, container, headers,
                                          params=params)
        req_record_type = headers.get('X-Backend-Record-Type')
        resp_record_type = resp.headers.get('X-Backend-Record-Type')
        if req_record_type and req_record_type.lower() == 'object':
            self.assertEqual('object', resp_record_type)
        else:
            self.assertIsNone(resp_record_type)
        self.assertNotIn('X-Backend-Record-Shard-Format', resp.headers)
        return json.loads(resp.body)

    def get_container_shard_ranges(self, account=None, container=None,
                                   headers=None, params=None):
        headers = dict(headers) if headers else {}
        headers.update({'X-Backend-Record-Type': 'shard'})
        resp = self.get_container_listing(account, container, headers,
                                          params=params)
        self.assertEqual('shard', resp.headers.get('X-Backend-Record-Type'))
        self.assertEqual('full',
                         resp.headers.get('X-Backend-Record-Shard-Format'))
        return [ShardRange.from_dict(sr) for sr in json.loads(resp.body)]

    def get_container_namespaces(self, account=None, container=None,
                                 headers=None, params=None):
        headers = dict(headers) if headers else {}
        headers.update({'X-Backend-Record-Type': 'shard',
                        'X-Backend-Record-Shard-Format': 'namespace'})
        resp = self.get_container_listing(account, container, headers,
                                          params=params)
        self.assertEqual('shard', resp.headers.get('X-Backend-Record-Type'))
        self.assertEqual('namespace',
                         resp.headers.get('X-Backend-Record-Shard-Format'))
        return [Namespace(**ns) for ns in json.loads(resp.body)]

    def direct_get_container_shard_ranges(self, account=None, container=None,
                                          expect_failure=False):
        collector = ShardCollector()
        self.direct_container_op(
            collector, account, container, expect_failure)
        return collector.ranges

    def get_storage_dir(self, part, node, account=None, container=None):
        account = account or self.brain.account
        container = container or self.container_name
        server_type, config_number = get_server_number(
            (node['ip'], node['port']), self.ipport2server)
        assert server_type == 'container'
        repl_server = '%s-replicator' % server_type
        conf = utils.readconf(self.configs[repl_server][config_number],
                              section_name=repl_server)
        datadir = os.path.join(conf['devices'], node['device'], 'containers')
        container_hash = utils.hash_path(account, container)
        return (utils.storage_directory(datadir, part, container_hash),
                container_hash)

    def get_db_file(self, part, node, account=None, container=None):
        container_dir, container_hash = self.get_storage_dir(
            part, node, account=account, container=container)
        for f in os.listdir(container_dir):
            path = os.path.join(container_dir, f)
            if path.endswith('.db'):
                return path

    def get_broker(self, part, node, account=None, container=None):
        return ContainerBroker(
            self.get_db_file(part, node, account, container))

    def get_shard_broker(self, shard_range, node_index=0):
        shard_part, shard_nodes = self.brain.ring.get_nodes(
            shard_range.account, shard_range.container)
        return self.get_broker(
            shard_part, shard_nodes[node_index], shard_range.account,
            shard_range.container)

    def categorize_container_dir_content(self, account=None, container=None,
                                         more_nodes=False):
        account = account or self.brain.account
        container = container or self.container_name
        part, nodes = self.brain.ring.get_nodes(account, container)
        if more_nodes:
            nodes.extend(self.brain.ring.get_more_nodes(part))
        storage_dirs = [
            self.get_storage_dir(part, node, account=account,
                                 container=container)[0]
            for node in nodes]
        result = {
            'shard_dbs': [],
            'normal_dbs': [],
            'pendings': [],
            'locks': [],
            'other': [],
        }
        for storage_dir in storage_dirs:
            for f in os.listdir(storage_dir):
                path = os.path.join(storage_dir, f)
                if path.endswith('.db'):
                    hash_, epoch, ext = parse_db_filename(path)
                    if epoch:
                        result['shard_dbs'].append(path)
                    else:
                        result['normal_dbs'].append(path)
                elif path.endswith('.db.pending'):
                    result['pendings'].append(path)
                elif path.endswith('/.lock'):
                    result['locks'].append(path)
                else:
                    result['other'].append(path)
        if result['other']:
            self.fail('Found unexpected files in storage directory:\n  %s' %
                      '\n  '.join(result['other']))
        return result

    def assert_dict_contains(self, expected_items, actual_dict):
        ignored = set(expected_items) ^ set(actual_dict)
        filtered_actual = {k: actual_dict[k]
                           for k in actual_dict if k not in ignored}
        self.assertEqual(expected_items, filtered_actual)

    def assert_shard_ranges_contiguous(self, expected_number, shard_ranges,
                                       first_lower='', last_upper=''):
        if shard_ranges and isinstance(shard_ranges[0], ShardRange):
            actual_shard_ranges = sorted(shard_ranges)
        else:
            actual_shard_ranges = sorted(ShardRange.from_dict(d)
                                         for d in shard_ranges)
        self.assertLengthEqual(actual_shard_ranges, expected_number)
        if expected_number:
            with annotate_failure('Ranges %s.' % actual_shard_ranges):
                self.assertEqual(first_lower, actual_shard_ranges[0].lower_str)
                for x, y in zip(actual_shard_ranges, actual_shard_ranges[1:]):
                    self.assertEqual(x.upper, y.lower)
                self.assertEqual(last_upper, actual_shard_ranges[-1].upper_str)

    def assert_shard_range_equal(self, expected, actual, excludes=None):
        excludes = excludes or []
        expected_dict = dict(expected)
        actual_dict = dict(actual)
        for k in excludes:
            expected_dict.pop(k, None)
            actual_dict.pop(k, None)
        self.assertEqual(expected_dict, actual_dict)

    def assert_shard_range_lists_equal(self, expected, actual, excludes=None):
        self.assertEqual(len(expected), len(actual))
        for expected, actual in zip(expected, actual):
            self.assert_shard_range_equal(expected, actual, excludes=excludes)

    def assert_shard_range_state(self, expected_state, shard_ranges):
        if shard_ranges and not isinstance(shard_ranges[0], ShardRange):
            shard_ranges = [ShardRange.from_dict(data)
                            for data in shard_ranges]
        self.assertEqual([expected_state] * len(shard_ranges),
                         [sr.state for sr in shard_ranges])

    def assert_total_object_count(self, expected_object_count, shard_ranges):
        actual = sum(sr['object_count'] for sr in shard_ranges)
        self.assertEqual(expected_object_count, actual)

    def assert_container_listing(self, expected_listing, req_hdrs=None):
        req_hdrs = req_hdrs if req_hdrs else {}
        headers, actual_listing = client.get_container(
            self.url, self.token, self.container_name, headers=req_hdrs)
        self.assertIn('x-container-object-count', headers)
        expected_obj_count = len(expected_listing)
        self.assertEqual(expected_listing, [
            x['name'].encode('utf-8') if six.PY2 else x['name']
            for x in actual_listing])
        self.assertEqual(str(expected_obj_count),
                         headers['x-container-object-count'])
        return headers, actual_listing

    def assert_container_object_count(self, expected_obj_count):
        headers = client.head_container(
            self.url, self.token, self.container_name)
        self.assertIn('x-container-object-count', headers)
        self.assertEqual(str(expected_obj_count),
                         headers['x-container-object-count'])

    def assert_container_post_ok(self, meta_value):
        key = 'X-Container-Meta-Assert-Post-Works'
        headers = {key: meta_value}
        client.post_container(
            self.url, self.token, self.container_name, headers=headers)
        resp_headers = client.head_container(
            self.url, self.token, self.container_name)
        self.assertEqual(meta_value, resp_headers.get(key.lower()))

    def assert_container_post_fails(self, meta_value):
        key = 'X-Container-Meta-Assert-Post-Works'
        headers = {key: meta_value}
        with self.assertRaises(ClientException) as cm:
            client.post_container(
                self.url, self.token, self.container_name, headers=headers)
        self.assertEqual(404, cm.exception.http_status)

    def assert_container_delete_fails(self):
        with self.assertRaises(ClientException) as cm:
            client.delete_container(self.url, self.token, self.container_name)
        self.assertEqual(409, cm.exception.http_status)

    def assert_container_not_found(self):
        with self.assertRaises(ClientException) as cm:
            client.get_container(self.url, self.token, self.container_name)
        self.assertEqual(404, cm.exception.http_status)
        # check for headers leaking out while deleted
        resp_headers = cm.exception.http_response_headers
        self.assertNotIn('X-Container-Object-Count', resp_headers)
        self.assertNotIn('X-Container-Bytes-Used', resp_headers)
        self.assertNotIn('X-Timestamp', resp_headers)
        self.assertNotIn('X-PUT-Timestamp', resp_headers)

    def assert_container_has_shard_sysmeta(self):
        node_headers = self.direct_head_container()
        for node_id, headers in node_headers.items():
            with annotate_failure('%s in %s' % (node_id, node_headers.keys())):
                for k, v in headers.items():
                    if k.lower().startswith('x-container-sysmeta-shard'):
                        break
                else:
                    self.fail('No shard sysmeta found in %s' % headers)

    def assert_container_state(self, node, expected_state, num_shard_ranges,
                               account=None, container=None, part=None,
                               override_deleted=False):
        account = account or self.account
        container = container or self.container_to_shard
        part = part or self.brain.part
        headers = {'X-Backend-Record-Type': 'shard'}
        if override_deleted:
            headers['x-backend-override-deleted'] = True
        headers, shard_ranges = direct_client.direct_get_container(
            node, part, account, container,
            headers=headers)
        self.assertEqual(num_shard_ranges, len(shard_ranges))
        self.assertIn('X-Backend-Sharding-State', headers)
        self.assertEqual(
            expected_state, headers['X-Backend-Sharding-State'])
        return [ShardRange.from_dict(sr) for sr in shard_ranges]

    def assert_container_states(self, expected_state, num_shard_ranges):
        for node in self.brain.nodes:
            self.assert_container_state(node, expected_state, num_shard_ranges)

    def assert_subprocess_success(self, cmd_args):
        try:
            return subprocess.check_output(cmd_args, stderr=subprocess.STDOUT)
        except Exception as exc:
            # why not 'except CalledProcessError'? because in my py3.6 tests
            # the CalledProcessError wasn't caught by that! despite type(exc)
            # being a CalledProcessError, isinstance(exc, CalledProcessError)
            # is False and the type has a different hash - could be
            # related to https://github.com/eventlet/eventlet/issues/413
            try:
                # assume this is a CalledProcessError
                self.fail('%s with output:\n%s' % (exc, exc.output))
            except AttributeError:
                raise exc

    def get_part_and_node_numbers(self, shard_range):
        """Return the partition and node numbers for a shard range."""
        part, nodes = self.brain.ring.get_nodes(
            shard_range.account, shard_range.container)
        return part, [n['id'] + 1 for n in nodes]

    def run_sharders(self, shard_ranges, exclude_partitions=None):
        """Run the sharder on partitions for given shard ranges."""
        if not isinstance(shard_ranges, (list, tuple, set)):
            shard_ranges = (shard_ranges,)
        exclude_partitions = exclude_partitions or []
        shard_parts = []
        for sr in shard_ranges:
            sr_part = self.get_part_and_node_numbers(sr)[0]
            if sr_part not in exclude_partitions:
                shard_parts.append(str(sr_part))
        partitions = ','.join(shard_parts)
        self.sharders.once(additional_args='--partitions=%s' % partitions)

    def run_sharder_sequentially(self, shard_range=None):
        """Run sharder node by node on partition for given shard range."""
        if shard_range:
            part, node_numbers = self.get_part_and_node_numbers(shard_range)
        else:
            part, node_numbers = self.brain.part, self.brain.node_numbers
        for node_number in node_numbers:
            self.sharders.once(number=node_number,
                               additional_args='--partitions=%s' % part)

    def run_custom_sharder(self, conf_index, custom_conf, **kwargs):
        return self.run_custom_daemon(ContainerSharder, 'container-sharder',
                                      conf_index, custom_conf, **kwargs)

    def sharders_once_non_auto(self, **kwargs):
        # inhibit auto_sharding regardless of the config setting
        additional_args = kwargs.get('additional_args', [])
        if not isinstance(additional_args, list):
            additional_args = [additional_args]
        additional_args.append('--no-auto-shard')
        kwargs['additional_args'] = additional_args
        self.sharders.once(**kwargs)


class BaseAutoContainerSharding(BaseTestContainerSharding):

    def _maybe_skip_test(self):
        super(BaseAutoContainerSharding, self)._maybe_skip_test()
        auto_shard = all(config_true_value(c.get('auto_shard', False))
                         for c in self.cont_configs)
        if not auto_shard:
            raise SkipTest('auto_shard must be true '
                           'in all container_sharder configs')


class TestContainerShardingNonUTF8(BaseAutoContainerSharding):
    def test_sharding_listing(self):
        # verify parameterised listing of a container during sharding
        all_obj_names = self._make_object_names(4 * self.max_shard_size)
        obj_names = all_obj_names[::2]
        obj_content = 'testing'
        self.put_objects(obj_names, contents=obj_content)
        # choose some names approx in middle of each expected shard range
        markers = [
            obj_names[i] for i in range(self.max_shard_size // 4,
                                        2 * self.max_shard_size,
                                        self.max_shard_size // 2)]

        def check_listing(objects, req_hdrs=None, **params):
            req_hdrs = req_hdrs if req_hdrs else {}
            qs = '&'.join('%s=%s' % (k, quote(str(v)))
                          for k, v in params.items())
            headers, listing = client.get_container(
                self.url, self.token, self.container_name, query_string=qs,
                headers=req_hdrs)
            listing = [x['name'].encode('utf-8') if six.PY2 else x['name']
                       for x in listing]
            if params.get('reverse'):
                marker = params.get('marker', ShardRange.MAX)
                end_marker = params.get('end_marker', ShardRange.MIN)
                expected = [o for o in objects if end_marker < o < marker]
                expected.reverse()
            else:
                marker = params.get('marker', ShardRange.MIN)
                end_marker = params.get('end_marker', ShardRange.MAX)
                expected = [o for o in objects if marker < o < end_marker]
            if 'limit' in params:
                expected = expected[:params['limit']]
            self.assertEqual(expected, listing)
            self.assertIn('x-timestamp', headers)
            self.assertIn('last-modified', headers)
            self.assertIn('x-trans-id', headers)
            self.assertEqual('bytes', headers.get('accept-ranges'))
            self.assertEqual('application/json; charset=utf-8',
                             headers.get('content-type'))

        def check_listing_fails(exp_status, **params):
            qs = '&'.join(['%s=%s' % param for param in params.items()])
            with self.assertRaises(ClientException) as cm:
                client.get_container(
                    self.url, self.token, self.container_name, query_string=qs)
            self.assertEqual(exp_status, cm.exception.http_status)
            return cm.exception

        def do_listing_checks(objs, hdrs=None):
            hdrs = hdrs if hdrs else {}
            check_listing(objs, hdrs)
            check_listing(objs, hdrs, marker=markers[0], end_marker=markers[1])
            check_listing(objs, hdrs, marker=markers[0], end_marker=markers[2])
            check_listing(objs, hdrs, marker=markers[1], end_marker=markers[3])
            check_listing(objs, hdrs, marker=markers[1], end_marker=markers[3],
                          limit=self.max_shard_size // 4)
            check_listing(objs, hdrs, marker=markers[1], end_marker=markers[3],
                          limit=self.max_shard_size // 4)
            check_listing(objs, hdrs, marker=markers[1], end_marker=markers[2],
                          limit=self.max_shard_size // 2)
            check_listing(objs, hdrs, marker=markers[1], end_marker=markers[1])
            check_listing(objs, hdrs, reverse=True)
            check_listing(objs, hdrs, reverse=True, end_marker=markers[1])
            check_listing(objs, hdrs, reverse=True, marker=markers[3],
                          end_marker=markers[1],
                          limit=self.max_shard_size // 4)
            check_listing(objs, hdrs, reverse=True, marker=markers[3],
                          end_marker=markers[1], limit=0)
            check_listing([], hdrs, marker=markers[0], end_marker=markers[0])
            check_listing([], hdrs, marker=markers[0], end_marker=markers[1],
                          reverse=True)
            check_listing(objs, hdrs, prefix='obj')
            check_listing([], hdrs, prefix='zzz')
            # delimiter
            headers, listing = client.get_container(
                self.url, self.token, self.container_name,
                query_string='delimiter=' + quote(self.DELIM), headers=hdrs)
            self.assertEqual([{'subdir': 'obj' + self.DELIM}], listing)
            headers, listing = client.get_container(
                self.url, self.token, self.container_name,
                query_string='delimiter=j' + quote(self.DELIM), headers=hdrs)
            self.assertEqual([{'subdir': 'obj' + self.DELIM}], listing)

            limit = self.cluster_info['swift']['container_listing_limit']
            exc = check_listing_fails(412, limit=limit + 1)
            self.assertIn(b'Maximum limit', exc.http_response_content)
            exc = check_listing_fails(400, delimiter='%ff')
            self.assertIn(b'not valid UTF-8', exc.http_response_content)

        # sanity checks
        do_listing_checks(obj_names)

        # Shard the container
        client.post_container(self.url, self.admin_token, self.container_name,
                              headers={'X-Container-Sharding': 'on'})
        # First run the 'leader' in charge of scanning, which finds all shard
        # ranges and cleaves first two
        self.sharders.once(number=self.brain.node_numbers[0],
                           additional_args='--partitions=%s' % self.brain.part)
        # Then run sharder on other nodes which will also cleave first two
        # shard ranges
        for n in self.brain.node_numbers[1:]:
            self.sharders.once(
                number=n, additional_args='--partitions=%s' % self.brain.part)

        # sanity check shard range states
        self.assert_container_states('sharding', 4)
        shard_ranges = self.get_container_shard_ranges()
        self.assertLengthEqual(shard_ranges, 4)
        self.assert_shard_range_state(ShardRange.CLEAVED, shard_ranges[:2])
        self.assert_shard_range_state(ShardRange.CREATED, shard_ranges[2:])

        self.assert_container_delete_fails()
        self.assert_container_has_shard_sysmeta()  # confirm no sysmeta deleted
        self.assert_container_post_ok('sharding')
        do_listing_checks(obj_names)

        # put some new objects spread through entire namespace; object updates
        # should be directed to the shard container (both the cleaved and the
        # created shards)
        new_obj_names = all_obj_names[1::4]
        self.put_objects(new_obj_names, obj_content)

        # new objects that fell into the first two cleaved shard ranges are
        # reported in listing; new objects in the yet-to-be-cleaved shard
        # ranges are not yet included in listing because listings prefer the
        # root over the final two shards that are not yet-cleaved
        exp_obj_names = [o for o in obj_names + new_obj_names
                         if o <= shard_ranges[1].upper]
        exp_obj_names += [o for o in obj_names
                          if o > shard_ranges[1].upper]
        exp_obj_names.sort()
        do_listing_checks(exp_obj_names)

        # run all the sharders again and the last two shard ranges get cleaved
        self.sharders.once(additional_args='--partitions=%s' % self.brain.part)
        self.assert_container_states('sharded', 4)
        shard_ranges = self.get_container_shard_ranges()
        self.assert_shard_range_state(ShardRange.ACTIVE, shard_ranges)

        # listings are now gathered from all four shard ranges so should have
        # all the specified objects
        exp_obj_names = obj_names + new_obj_names
        exp_obj_names.sort()
        do_listing_checks(exp_obj_names)
        # shard ranges may now be cached by proxy so do listings checks again
        # forcing backend request
        do_listing_checks(exp_obj_names, hdrs={'X-Newest': 'true'})

        # post more metadata to the container and check that it is read back
        # correctly from backend (using x-newest) and cache
        test_headers = {'x-container-meta-test': 'testing',
                        'x-container-read': 'read_acl',
                        'x-container-write': 'write_acl',
                        'x-container-sync-key': 'sync_key',
                        # 'x-container-sync-to': 'sync_to',
                        'x-versions-location': 'versions',
                        'x-container-meta-access-control-allow-origin': 'aa',
                        'x-container-meta-access-control-expose-headers': 'bb',
                        'x-container-meta-access-control-max-age': '123'}
        client.post_container(self.url, self.admin_token, self.container_name,
                              headers=test_headers)
        headers, listing = client.get_container(
            self.url, self.token, self.container_name,
            headers={'X-Newest': 'true'})
        exp_headers = dict(test_headers)
        exp_headers.update({
            'x-container-object-count': str(len(exp_obj_names)),
            'x-container-bytes-used':
            str(len(exp_obj_names) * len(obj_content))
        })
        for k, v in exp_headers.items():
            self.assertIn(k, headers)
            self.assertEqual(v, headers[k], dict(headers))

        cache_headers, listing = client.get_container(
            self.url, self.token, self.container_name)
        for k, v in exp_headers.items():
            self.assertIn(k, cache_headers)
            self.assertEqual(v, cache_headers[k], dict(exp_headers))
        # we don't expect any of these headers to be equal...
        for k in ('x-timestamp', 'last-modified', 'date', 'x-trans-id',
                  'x-openstack-request-id'):
            headers.pop(k, None)
            cache_headers.pop(k, None)
        self.assertEqual(headers, cache_headers)

        self.assert_container_delete_fails()
        self.assert_container_has_shard_sysmeta()
        self.assert_container_post_ok('sharded')

        # delete original objects
        self.delete_objects(obj_names)
        do_listing_checks(new_obj_names)
        self.assert_container_delete_fails()
        self.assert_container_has_shard_sysmeta()
        self.assert_container_post_ok('sharded')


class TestContainerShardingFunkyNames(TestContainerShardingNonUTF8):
    DELIM = '\n'

    def _make_object_names(self, number, start=0):
        return ['obj\n%04d%%Ff' % x for x in range(start, start + number)]

    def _setup_container_name(self):
        self.container_name = 'container\n%%Ff\n%s' % uuid.uuid4()


class TestContainerShardingUTF8(TestContainerShardingNonUTF8):
    def _make_object_names(self, number, start=0):
        # override default with names that include non-ascii chars
        name_length = self.cluster_info['swift']['max_object_name_length']
        obj_names = []
        for x in range(start, start + number):
            name = (u'obj-\u00e4\u00ea\u00ec\u00f2\u00fb\u1234-%04d' % x)
            name = name.encode('utf8').ljust(name_length, b'o')
            if not six.PY2:
                name = name.decode('utf8')
            obj_names.append(name)
        return obj_names

    def _setup_container_name(self):
        # override default with max length name that includes non-ascii chars
        super(TestContainerShardingUTF8, self)._setup_container_name()
        name_length = self.cluster_info['swift']['max_container_name_length']
        cont_name = \
            self.container_name + u'-\u00e4\u00ea\u00ec\u00f2\u00fb\u1234'
        self.container_name = cont_name.encode('utf8').ljust(name_length, b'x')
        if not six.PY2:
            self.container_name = self.container_name.decode('utf8')


class TestContainerShardingObjectVersioning(BaseAutoContainerSharding):
    def _maybe_skip_test(self):
        super(TestContainerShardingObjectVersioning, self)._maybe_skip_test()
        try:
            vw_config = utils.readconf(self.configs['proxy-server'],
                                       'filter:versioned_writes')
        except ValueError:
            raise SkipTest('No [filter:versioned_writes] section found in '
                           'proxy-server configs')
        allow_object_versioning = config_true_value(
            vw_config.get('allow_object_versioning', False))
        if not allow_object_versioning:
            raise SkipTest('allow_object_versioning must be true '
                           'in all versioned_writes configs')

    def init_brain(self, container_name):
        client.put_container(self.url, self.token, container_name, headers={
            'X-Storage-Policy': self.policy.name,
            'X-Versions-Enabled': 'true',
        })
        self.container_to_shard = '\x00versions\x00' + container_name
        self.brain = BrainSplitter(
            self.url, self.token, self.container_to_shard,
            None, 'container')

    def test_sharding_listing(self):
        # verify parameterised listing of a container during sharding
        all_obj_names = self._make_object_names(3) * self.max_shard_size
        all_obj_names.extend(self._make_object_names(self.max_shard_size,
                                                     start=3))
        obj_names = all_obj_names[::2]
        obj_names_and_versions = self.put_objects(obj_names)

        def sort_key(obj_and_ver):
            obj, ver = obj_and_ver
            return obj, ~Timestamp(ver)

        obj_names_and_versions.sort(key=sort_key)
        # choose some names approx in middle of each expected shard range
        markers = [
            obj_names_and_versions[i]
            for i in range(self.max_shard_size // 4,
                           2 * self.max_shard_size,
                           self.max_shard_size // 2)]

        def check_listing(objects, **params):
            params['versions'] = ''
            qs = '&'.join('%s=%s' % param for param in params.items())
            headers, listing = client.get_container(
                self.url, self.token, self.container_name, query_string=qs)
            listing = [(x['name'].encode('utf-8') if six.PY2 else x['name'],
                        x['version_id'])
                       for x in listing]
            if params.get('reverse'):
                marker = (
                    params.get('marker', ShardRange.MAX),
                    ~Timestamp(params['version_marker'])
                    if 'version_marker' in params else ~Timestamp('0'),
                )
                end_marker = (
                    params.get('end_marker', ShardRange.MIN),
                    Timestamp('0'),
                )
                expected = [o for o in objects
                            if end_marker < sort_key(o) < marker]
                expected.reverse()
            else:
                marker = (
                    params.get('marker', ShardRange.MIN),
                    ~Timestamp(params['version_marker'])
                    if 'version_marker' in params else Timestamp('0'),
                )
                end_marker = (
                    params.get('end_marker', ShardRange.MAX),
                    ~Timestamp('0'),
                )
                expected = [o for o in objects
                            if marker < sort_key(o) < end_marker]
            if 'limit' in params:
                expected = expected[:params['limit']]
            self.assertEqual(expected, listing)

        def check_listing_fails(exp_status, **params):
            params['versions'] = ''
            qs = '&'.join('%s=%s' % param for param in params.items())
            with self.assertRaises(ClientException) as cm:
                client.get_container(
                    self.url, self.token, self.container_name, query_string=qs)
            self.assertEqual(exp_status, cm.exception.http_status)
            return cm.exception

        def do_listing_checks(objects):
            check_listing(objects)
            check_listing(objects,
                          marker=markers[0][0], version_marker=markers[0][1])
            check_listing(objects,
                          marker=markers[0][0], version_marker=markers[0][1],
                          limit=self.max_shard_size // 10)
            check_listing(objects,
                          marker=markers[0][0], version_marker=markers[0][1],
                          limit=self.max_shard_size // 4)
            check_listing(objects,
                          marker=markers[0][0], version_marker=markers[0][1],
                          limit=self.max_shard_size // 2)
            check_listing(objects,
                          marker=markers[1][0], version_marker=markers[1][1])
            check_listing(objects,
                          marker=markers[1][0], version_marker=markers[1][1],
                          limit=self.max_shard_size // 10)
            check_listing(objects,
                          marker=markers[2][0], version_marker=markers[2][1],
                          limit=self.max_shard_size // 4)
            check_listing(objects,
                          marker=markers[2][0], version_marker=markers[2][1],
                          limit=self.max_shard_size // 2)
            check_listing(objects, reverse=True)
            check_listing(objects, reverse=True,
                          marker=markers[1][0], version_marker=markers[1][1])

            check_listing(objects, prefix='obj')
            check_listing([], prefix='zzz')
            # delimiter
            headers, listing = client.get_container(
                self.url, self.token, self.container_name,
                query_string='delimiter=-')
            self.assertEqual([{'subdir': 'obj-'}], listing)
            headers, listing = client.get_container(
                self.url, self.token, self.container_name,
                query_string='delimiter=j-')
            self.assertEqual([{'subdir': 'obj-'}], listing)

            limit = self.cluster_info['swift']['container_listing_limit']
            exc = check_listing_fails(412, limit=limit + 1)
            self.assertIn(b'Maximum limit', exc.http_response_content)
            exc = check_listing_fails(400, delimiter='%ff')
            self.assertIn(b'not valid UTF-8', exc.http_response_content)

        # sanity checks
        do_listing_checks(obj_names_and_versions)

        # Shard the container. Use an internal_client so we get an implicit
        # X-Backend-Allow-Reserved-Names header
        self.internal_client.set_container_metadata(
            self.account, self.container_to_shard, {
                'X-Container-Sysmeta-Sharding': 'True',
            })
        # First run the 'leader' in charge of scanning, which finds all shard
        # ranges and cleaves first two
        self.sharders.once(number=self.brain.node_numbers[0],
                           additional_args='--partitions=%s' % self.brain.part)
        # Then run sharder on other nodes which will also cleave first two
        # shard ranges
        for n in self.brain.node_numbers[1:]:
            self.sharders.once(
                number=n, additional_args='--partitions=%s' % self.brain.part)

        # sanity check shard range states
        self.assert_container_states('sharding', 4)
        shard_ranges = self.get_container_shard_ranges()
        self.assertLengthEqual(shard_ranges, 4)
        self.assert_shard_range_state(ShardRange.CLEAVED, shard_ranges[:2])
        self.assert_shard_range_state(ShardRange.CREATED, shard_ranges[2:])

        self.assert_container_delete_fails()
        self.assert_container_has_shard_sysmeta()  # confirm no sysmeta deleted
        self.assert_container_post_ok('sharding')
        do_listing_checks(obj_names_and_versions)

        # put some new objects spread through entire namespace
        new_obj_names = all_obj_names[1::4]
        new_obj_names_and_versions = self.put_objects(new_obj_names)

        # new objects that fell into the first two cleaved shard ranges are
        # reported in listing, new objects in the yet-to-be-cleaved shard
        # ranges are not yet included in listing
        exp_obj_names_and_versions = [
            o for o in obj_names_and_versions + new_obj_names_and_versions
            if '\x00' + o[0] <= shard_ranges[1].upper]
        exp_obj_names_and_versions += [
            o for o in obj_names_and_versions
            if '\x00' + o[0] > shard_ranges[1].upper]
        exp_obj_names_and_versions.sort(key=sort_key)
        do_listing_checks(exp_obj_names_and_versions)

        # run all the sharders again and the last two shard ranges get cleaved
        self.sharders.once(additional_args='--partitions=%s' % self.brain.part)
        self.assert_container_states('sharded', 4)
        shard_ranges = self.get_container_shard_ranges()
        self.assert_shard_range_state(ShardRange.ACTIVE, shard_ranges)

        exp_obj_names_and_versions = \
            obj_names_and_versions + new_obj_names_and_versions
        exp_obj_names_and_versions.sort(key=sort_key)
        do_listing_checks(exp_obj_names_and_versions)
        self.assert_container_delete_fails()
        self.assert_container_has_shard_sysmeta()
        self.assert_container_post_ok('sharded')

        # delete original objects
        self.delete_objects(obj_names_and_versions)
        new_obj_names_and_versions.sort(key=sort_key)
        do_listing_checks(new_obj_names_and_versions)
        self.assert_container_delete_fails()
        self.assert_container_has_shard_sysmeta()
        self.assert_container_post_ok('sharded')


class TestContainerSharding(BaseAutoContainerSharding):
    def _test_sharded_listing(self, run_replicators=False):
        obj_names = self._make_object_names(self.max_shard_size)
        self.put_objects(obj_names)

        # Verify that we start out with normal DBs, no shards
        found = self.categorize_container_dir_content()
        self.assertLengthEqual(found['normal_dbs'], 3)
        self.assertLengthEqual(found['shard_dbs'], 0)
        for db_file in found['normal_dbs']:
            broker = ContainerBroker(db_file)
            self.assertIs(True, broker.is_root_container())
            self.assertEqual('unsharded', broker.get_db_state())
            self.assertLengthEqual(broker.get_shard_ranges(), 0)

        headers, pre_sharding_listing = client.get_container(
            self.url, self.token, self.container_name)
        self.assertEqual(obj_names, [
            x['name'].encode('utf-8') if six.PY2 else x['name']
            for x in pre_sharding_listing])  # sanity

        # Shard it
        client.post_container(self.url, self.admin_token, self.container_name,
                              headers={'X-Container-Sharding': 'on'})
        pre_sharding_headers = client.head_container(
            self.url, self.admin_token, self.container_name)
        self.assertEqual('True',
                         pre_sharding_headers.get('x-container-sharding'))

        # Only run the one in charge of scanning
        self.sharders.once(number=self.brain.node_numbers[0],
                           additional_args='--partitions=%s' % self.brain.part)

        # Verify that we have one sharded db -- though the other normal DBs
        # received the shard ranges that got defined
        found = self.categorize_container_dir_content()
        self.assertLengthEqual(found['shard_dbs'], 1)
        broker = self.get_broker(self.brain.part, self.brain.nodes[0])
        # sanity check - the shard db is on replica 0
        self.assertEqual(found['shard_dbs'][0], broker.db_file)
        self.assertIs(True, broker.is_root_container())
        self.assertEqual('sharded', broker.get_db_state())
        orig_root_shard_ranges = [dict(sr) for sr in broker.get_shard_ranges()]
        self.assertLengthEqual(orig_root_shard_ranges, 2)
        self.assert_total_object_count(len(obj_names), orig_root_shard_ranges)
        self.assert_shard_ranges_contiguous(2, orig_root_shard_ranges)
        self.assertEqual([ShardRange.ACTIVE, ShardRange.ACTIVE],
                         [sr['state'] for sr in orig_root_shard_ranges])
        # Contexts should still be there, and should be complete
        contexts = set([ctx.done()
                        for ctx, _ in CleavingContext.load_all(broker)])
        self.assertEqual({True}, contexts)
        self.direct_delete_container(expect_failure=True)

        self.assertLengthEqual(found['normal_dbs'], 2)
        for db_file in found['normal_dbs']:
            broker = ContainerBroker(db_file)
            self.assertIs(True, broker.is_root_container())
            self.assertEqual('unsharded', broker.get_db_state())
            shard_ranges = [dict(sr) for sr in broker.get_shard_ranges()]
            self.assertEqual([ShardRange.CREATED, ShardRange.CREATED],
                             [sr['state'] for sr in shard_ranges])
            # the sharded db had shard range meta_timestamps and state updated
            # during cleaving, so we do not expect those to be equal on other
            # nodes
            self.assert_shard_range_lists_equal(
                orig_root_shard_ranges, shard_ranges,
                excludes=['meta_timestamp', 'state', 'state_timestamp'])

            contexts = list(CleavingContext.load_all(broker))
            self.assertEqual([], contexts)  # length check

        if run_replicators:
            Manager(['container-replicator']).once()
            # replication doesn't change the db file names
            found = self.categorize_container_dir_content()
            self.assertLengthEqual(found['shard_dbs'], 1)
            self.assertLengthEqual(found['normal_dbs'], 2)

        # Now that everyone has shard ranges, run *everyone*
        self.sharders.once(additional_args='--partitions=%s' % self.brain.part)

        # Verify that we only have shard dbs now
        found = self.categorize_container_dir_content()
        self.assertLengthEqual(found['shard_dbs'], 3)
        self.assertLengthEqual(found['normal_dbs'], 0)
        # Shards stayed the same
        for db_file in found['shard_dbs']:
            broker = ContainerBroker(db_file)
            self.assertIs(True, broker.is_root_container())
            self.assertEqual('sharded', broker.get_db_state())
            # Well, except for meta_timestamps, since the shards each reported
            self.assert_shard_range_lists_equal(
                orig_root_shard_ranges, broker.get_shard_ranges(),
                excludes=['meta_timestamp', 'state_timestamp'])
            for orig, updated in zip(orig_root_shard_ranges,
                                     broker.get_shard_ranges()):
                self.assertGreaterEqual(updated.state_timestamp,
                                        orig['state_timestamp'])
                self.assertGreaterEqual(updated.meta_timestamp,
                                        orig['meta_timestamp'])
            # Contexts should still be there, and should be complete
            contexts = set([ctx.done()
                            for ctx, _ in CleavingContext.load_all(broker)])
            self.assertEqual({True}, contexts)

        # Check that entire listing is available
        headers, actual_listing = self.assert_container_listing(obj_names)
        # ... and check some other container properties
        self.assertEqual(headers['last-modified'],
                         pre_sharding_headers['last-modified'])
        # It even works in reverse!
        headers, listing = client.get_container(self.url, self.token,
                                                self.container_name,
                                                query_string='reverse=on')
        self.assertEqual(pre_sharding_listing[::-1], listing)

        # and repeat checks to use shard ranges now cached in proxy
        headers, actual_listing = self.assert_container_listing(obj_names)
        self.assertEqual(headers['last-modified'],
                         pre_sharding_headers['last-modified'])
        headers, listing = client.get_container(self.url, self.token,
                                                self.container_name,
                                                query_string='reverse=on')
        self.assertEqual(pre_sharding_listing[::-1], listing)

        # Now put some new objects into first shard, taking its count to
        # 3 shard ranges' worth
        more_obj_names = [
            'beta%03d' % x for x in range(self.max_shard_size)]
        self.put_objects(more_obj_names)

        # The listing includes new objects (shard ranges haven't changed, just
        # their object content, so cached shard ranges are still correct)...
        headers, listing = self.assert_container_listing(
            more_obj_names + obj_names)
        self.assertEqual(pre_sharding_listing, listing[len(more_obj_names):])

        # ...but root object count is out of date until the sharders run and
        # update the root
        self.assert_container_object_count(len(obj_names))

        # run sharders on the shard to get root updated
        shard_1 = ShardRange.from_dict(orig_root_shard_ranges[0])
        self.run_sharders(shard_1)
        self.assert_container_object_count(len(more_obj_names + obj_names))

        # we've added objects enough that we need to shard the first shard
        # *again* into three new sub-shards, but nothing happens until the root
        # leader identifies shard candidate...
        root_shard_ranges = self.direct_get_container_shard_ranges()
        for node, (hdrs, root_shards) in root_shard_ranges.items():
            self.assertLengthEqual(root_shards, 2)
            with annotate_failure('node %s. ' % node):
                self.assertEqual(
                    [ShardRange.ACTIVE] * 2,
                    [sr['state'] for sr in root_shards])
                # orig shards 0, 1 should be contiguous
                self.assert_shard_ranges_contiguous(2, root_shards)

        # Now run the root leader to identify shard candidate...while one of
        # the shard container servers is down
        shard_1_part, shard_1_nodes = self.get_part_and_node_numbers(shard_1)
        self.brain.servers.stop(number=shard_1_nodes[2])
        self.sharders.once(number=self.brain.node_numbers[0],
                           additional_args='--partitions=%s' % self.brain.part)

        # ... so third replica of first shard state is not moved to sharding
        found_for_shard = self.categorize_container_dir_content(
            shard_1.account, shard_1.container)
        self.assertLengthEqual(found_for_shard['normal_dbs'], 3)
        self.assertEqual(
            [ShardRange.SHARDING, ShardRange.SHARDING, ShardRange.ACTIVE],
            [ContainerBroker(db_file).get_own_shard_range().state
             for db_file in found_for_shard['normal_dbs']])

        # ...then run first cycle of first shard sharders in order, leader
        # first, to get to predictable state where all nodes have cleaved 2 out
        # of 3 ranges...starting with first two nodes
        for node_number in shard_1_nodes[:2]:
            self.sharders.once(
                number=node_number,
                additional_args='--partitions=%s' % shard_1_part)

        # ... first two replicas start sharding to sub-shards
        found_for_shard = self.categorize_container_dir_content(
            shard_1.account, shard_1.container)
        self.assertLengthEqual(found_for_shard['shard_dbs'], 2)
        for db_file in found_for_shard['shard_dbs'][:2]:
            broker = ContainerBroker(db_file)
            with annotate_failure('shard db file %s. ' % db_file):
                self.assertIs(False, broker.is_root_container())
                self.assertEqual('sharding', broker.get_db_state())
                self.assertEqual(
                    ShardRange.SHARDING, broker.get_own_shard_range().state)
                shard_shards = broker.get_shard_ranges()
                self.assertEqual(
                    [ShardRange.CLEAVED, ShardRange.CLEAVED,
                     ShardRange.CREATED],
                    [sr.state for sr in shard_shards])
                self.assert_shard_ranges_contiguous(
                    3, shard_shards,
                    first_lower=orig_root_shard_ranges[0]['lower'],
                    last_upper=orig_root_shard_ranges[0]['upper'])

                contexts = list(CleavingContext.load_all(broker))
                self.assertEqual(len(contexts), 1)
                context, _lm = contexts[0]
                self.assertIs(context.cleaving_done, False)
                self.assertIs(context.misplaced_done, True)
                self.assertEqual(context.ranges_done, 2)
                self.assertEqual(context.ranges_todo, 1)
                self.assertEqual(context.max_row,
                                 self.max_shard_size * 3 // 2)

        # but third replica still has no idea it should be sharding
        self.assertLengthEqual(found_for_shard['normal_dbs'], 3)
        broker = ContainerBroker(found_for_shard['normal_dbs'][2])
        self.assertEqual(ShardRange.ACTIVE, broker.get_own_shard_range().state)

        # ...but once sharder runs on third replica it will learn its state and
        # fetch its sub-shard ranges durng audit; note that any root replica on
        # the stopped container server also won't know about the shards being
        # in sharding state, so leave that server stopped for now so that shard
        # fetches its state from an up-to-date root replica
        self.sharders.once(
            number=shard_1_nodes[2],
            additional_args='--partitions=%s' % shard_1_part)

        # third replica is sharding and has sub-shard ranges so can start
        # cleaving...
        found_for_shard = self.categorize_container_dir_content(
            shard_1.account, shard_1.container)
        self.assertLengthEqual(found_for_shard['shard_dbs'], 3)
        self.assertLengthEqual(found_for_shard['normal_dbs'], 3)
        sharding_broker = ContainerBroker(found_for_shard['normal_dbs'][2])
        self.assertEqual('sharding', sharding_broker.get_db_state())
        self.assertEqual(
            ShardRange.SHARDING, sharding_broker.get_own_shard_range().state)
        self.assertEqual(3, len(sharding_broker.get_shard_ranges()))

        # there may also be a sub-shard replica missing so run replicators on
        # all nodes to fix that if necessary
        self.brain.servers.start(number=shard_1_nodes[2])
        self.replicators.once()

        # Now that the replicators have all run, third replica sees cleaving
        # contexts for the first two (plus its own cleaving context)
        contexts = list(CleavingContext.load_all(sharding_broker))
        self.assertEqual(len(contexts), 3)
        broker_id = broker.get_info()['id']
        self.assertIn(broker_id, [ctx[0].ref for ctx in contexts])

        # check original first shard range state and sub-shards - all replicas
        # should now be in consistent state
        found_for_shard = self.categorize_container_dir_content(
            shard_1.account, shard_1.container)
        self.assertLengthEqual(found_for_shard['shard_dbs'], 3)
        self.assertLengthEqual(found_for_shard['normal_dbs'], 3)
        for db_file in found_for_shard['shard_dbs']:
            broker = ContainerBroker(db_file)
            with annotate_failure('shard db file %s. ' % db_file):
                self.assertIs(False, broker.is_root_container())
                self.assertEqual('sharding', broker.get_db_state())
                self.assertEqual(
                    ShardRange.SHARDING, broker.get_own_shard_range().state)
                shard_shards = broker.get_shard_ranges()
                self.assertEqual(
                    [ShardRange.CLEAVED, ShardRange.CLEAVED,
                     ShardRange.CREATED],
                    [sr.state for sr in shard_shards])
                self.assert_shard_ranges_contiguous(
                    3, shard_shards,
                    first_lower=orig_root_shard_ranges[0]['lower'],
                    last_upper=orig_root_shard_ranges[0]['upper'])

        # check third sub-shard is in created state
        sub_shard = shard_shards[2]
        found_for_sub_shard = self.categorize_container_dir_content(
            sub_shard.account, sub_shard.container)
        self.assertFalse(found_for_sub_shard['shard_dbs'])
        self.assertLengthEqual(found_for_sub_shard['normal_dbs'], 3)
        for db_file in found_for_sub_shard['normal_dbs']:
            broker = ContainerBroker(db_file)
            with annotate_failure('sub shard db file %s. ' % db_file):
                self.assertIs(False, broker.is_root_container())
                self.assertEqual('unsharded', broker.get_db_state())
                self.assertEqual(
                    ShardRange.CREATED, broker.get_own_shard_range().state)
                self.assertFalse(broker.get_shard_ranges())

        # check root shard ranges
        root_shard_ranges = self.direct_get_container_shard_ranges()
        for node, (hdrs, root_shards) in root_shard_ranges.items():
            self.assertLengthEqual(root_shards, 5)
            with annotate_failure('node %s. ' % node):
                # shard ranges are sorted by upper, state, lower, so expect:
                # sub-shards, orig shard 0, orig shard 1
                self.assertEqual(
                    [ShardRange.CLEAVED, ShardRange.CLEAVED,
                     ShardRange.CREATED, ShardRange.SHARDING,
                     ShardRange.ACTIVE],
                    [sr['state'] for sr in root_shards])
                # sub-shards 0, 1, 2, orig shard 1 should be contiguous
                self.assert_shard_ranges_contiguous(
                    4, root_shards[:3] + root_shards[4:])
                # orig shards 0, 1 should be contiguous
                self.assert_shard_ranges_contiguous(2, root_shards[3:])

        self.assert_container_listing(more_obj_names + obj_names)
        self.assert_container_object_count(len(more_obj_names + obj_names))

        # Before writing, kill the cache
        self.memcache.delete(get_cache_key(
            self.account, self.container_name, shard='updating'))
        # add another object that lands in the first of the new sub-shards
        self.put_objects(['alpha'])

        # check that alpha object is in the first new shard
        shard_listings = self.direct_get_container(shard_shards[0].account,
                                                   shard_shards[0].container)
        for node, (hdrs, listing) in shard_listings.items():
            with annotate_failure(node):
                self.assertIn('alpha', [o['name'] for o in listing])
        self.assert_container_listing(['alpha'] + more_obj_names + obj_names)
        # Run sharders again so things settle.
        self.run_sharders(shard_1)
        # Also run replicators to settle cleaving contexts
        self.replicators.once()

        # check original first shard range shards
        for db_file in found_for_shard['shard_dbs']:
            broker = ContainerBroker(db_file)
            with annotate_failure('shard db file %s. ' % db_file):
                self.assertIs(False, broker.is_root_container())
                self.assertEqual('sharded', broker.get_db_state())
                self.assertEqual(
                    [ShardRange.ACTIVE] * 3,
                    [sr.state for sr in broker.get_shard_ranges()])

                # Contexts should still be there, and should be complete
                contexts = set([ctx.done()
                                for ctx, _
                                in CleavingContext.load_all(broker)])
                self.assertEqual({True}, contexts)

        # check root shard ranges
        root_shard_ranges = self.direct_get_container_shard_ranges()
        for node, (hdrs, root_shards) in root_shard_ranges.items():
            # old first shard range should have been deleted
            self.assertLengthEqual(root_shards, 4)
            with annotate_failure('node %s. ' % node):
                self.assertEqual(
                    [ShardRange.ACTIVE] * 4,
                    [sr['state'] for sr in root_shards])
                self.assert_shard_ranges_contiguous(4, root_shards)

        headers, final_listing = self.assert_container_listing(
            ['alpha'] + more_obj_names + obj_names)

        # check root
        found = self.categorize_container_dir_content()
        self.assertLengthEqual(found['shard_dbs'], 3)
        self.assertLengthEqual(found['normal_dbs'], 0)
        new_shard_ranges = None
        for db_file in found['shard_dbs']:
            broker = ContainerBroker(db_file)
            self.assertIs(True, broker.is_root_container())
            self.assertEqual('sharded', broker.get_db_state())
            if new_shard_ranges is None:
                new_shard_ranges = broker.get_shard_ranges(
                    include_deleted=True)
                self.assertLengthEqual(new_shard_ranges, 5)
                # Second half is still there, and unchanged
                self.assertIn(
                    dict(orig_root_shard_ranges[1], meta_timestamp=None,
                         state_timestamp=None),
                    [dict(sr, meta_timestamp=None, state_timestamp=None)
                     for sr in new_shard_ranges])
                # But the first half split in three, then deleted
                by_name = {sr.name: sr for sr in new_shard_ranges}
                self.assertIn(orig_root_shard_ranges[0]['name'], by_name)
                old_shard_range = by_name.pop(
                    orig_root_shard_ranges[0]['name'])
                self.assertTrue(old_shard_range.deleted)
                self.assert_shard_ranges_contiguous(4, list(by_name.values()))
            else:
                # Everyone's on the same page. Well, except for
                # meta_timestamps, since the shards each reported
                other_shard_ranges = broker.get_shard_ranges(
                    include_deleted=True)
                self.assert_shard_range_lists_equal(
                    new_shard_ranges, other_shard_ranges,
                    excludes=['meta_timestamp', 'state_timestamp'])
                for orig, updated in zip(orig_root_shard_ranges,
                                         other_shard_ranges):
                    self.assertGreaterEqual(updated.meta_timestamp,
                                            orig['meta_timestamp'])

        self.assert_container_delete_fails()

        for obj in final_listing:
            client.delete_object(
                self.url, self.token, self.container_name, obj['name'])

        # the objects won't be listed anymore
        self.assert_container_listing([])
        # but root container stats will not yet be aware of the deletions
        self.assert_container_delete_fails()

        # One server was down while the shard sharded its first two sub-shards,
        # so there may be undeleted handoff db(s) for sub-shard(s) that were
        # not fully replicated; run replicators now to clean up so they no
        # longer report bogus stats to root.
        self.replicators.once()

        # Run sharder so that shard containers update the root. Do not run
        # sharder on root container because that triggers shrinks which can
        # cause root object count to temporarily be non-zero and prevent the
        # final delete.
        self.run_sharders(self.get_container_shard_ranges())
        # then root is empty and can be deleted
        self.assert_container_listing([])
        self.assert_container_object_count(0)
        client.delete_container(self.url, self.token, self.container_name)

    def test_sharded_listing_no_replicators(self):
        self._test_sharded_listing()

    def test_sharded_listing_with_replicators(self):
        self._test_sharded_listing(run_replicators=True)

    def test_listing_under_populated_replica(self):
        # the leader node and one other primary have all the objects and will
        # cleave to 4 shard ranges, but the third primary only has 1 object in
        # the final shard range
        obj_names = self._make_object_names(2 * self.max_shard_size)
        self.brain.servers.stop(number=self.brain.node_numbers[2])
        self.put_objects(obj_names)
        self.brain.servers.start(number=self.brain.node_numbers[2])
        subset_obj_names = [obj_names[-1]]
        self.put_objects(subset_obj_names)
        self.brain.servers.stop(number=self.brain.node_numbers[2])

        # sanity check: the first 2 primaries will list all objects
        self.assert_container_listing(obj_names, req_hdrs={'x-newest': 'true'})

        # Run sharder on the fully populated nodes, starting with the leader
        client.post_container(self.url, self.admin_token, self.container_name,
                              headers={'X-Container-Sharding': 'on'})
        self.sharders.once(number=self.brain.node_numbers[0],
                           additional_args='--partitions=%s' % self.brain.part)
        self.sharders.once(number=self.brain.node_numbers[1],
                           additional_args='--partitions=%s' % self.brain.part)

        # Verify that the first 2 primary nodes have cleaved the first batch of
        # 2 shard ranges
        broker = self.get_broker(self.brain.part, self.brain.nodes[0])
        self.assertEqual('sharding', broker.get_db_state())
        shard_ranges = [dict(sr) for sr in broker.get_shard_ranges()]
        self.assertLengthEqual(shard_ranges, 4)
        self.assertEqual([ShardRange.CLEAVED, ShardRange.CLEAVED,
                          ShardRange.CREATED, ShardRange.CREATED],
                         [sr['state'] for sr in shard_ranges])
        self.assertEqual(
            {False},
            set([ctx.done() for ctx, _ in CleavingContext.load_all(broker)]))

        # listing is complete (from the fully populated primaries at least);
        # the root serves the listing parts for the last 2 shard ranges which
        # are not yet cleaved
        self.assert_container_listing(obj_names, req_hdrs={'x-newest': 'true'})

        # Run the sharder on the under-populated node to get it fully
        # cleaved.
        self.brain.servers.start(number=self.brain.node_numbers[2])
        Manager(['container-replicator']).once(
            number=self.brain.node_numbers[2])
        self.sharders.once(number=self.brain.node_numbers[2],
                           additional_args='--partitions=%s' % self.brain.part)

        broker = self.get_broker(self.brain.part, self.brain.nodes[2])
        self.assertEqual('sharded', broker.get_db_state())
        shard_ranges = [dict(sr) for sr in broker.get_shard_ranges()]
        self.assertLengthEqual(shard_ranges, 4)
        self.assertEqual([ShardRange.ACTIVE, ShardRange.ACTIVE,
                          ShardRange.ACTIVE, ShardRange.ACTIVE],
                         [sr['state'] for sr in shard_ranges])
        self.assertEqual(
            {True, False},
            set([ctx.done() for ctx, _ in CleavingContext.load_all(broker)]))

        # Get a consistent view of shard range states then check listing
        Manager(['container-replicator']).once(
            number=self.brain.node_numbers[2])
        # oops, the listing is incomplete because the last 2 listing parts are
        # now served by the under-populated shard ranges.
        self.assert_container_listing(
            obj_names[:self.max_shard_size] + subset_obj_names,
            req_hdrs={'x-newest': 'true'})

        # but once another replica has completed cleaving the listing is
        # complete again
        self.sharders.once(number=self.brain.node_numbers[1],
                           additional_args='--partitions=%s' % self.brain.part)
        self.assert_container_listing(obj_names, req_hdrs={'x-newest': 'true'})

    def assertInAsyncFile(self, async_path, expected):
        with open(async_path, 'rb') as fd:
            async_data = pickle.load(fd)

        errors = []
        for k, v in expected.items():
            if k not in async_data:
                errors.append("Key '%s' does not exist" % k)
                continue
            if async_data[k] != v:
                errors.append(
                    "Exp value %s != %s" % (str(v, str(async_data[k]))))
                continue

        if errors:
            self.fail('\n'.join(errors))

    def assertNotInAsyncFile(self, async_path, not_expect_keys):
        with open(async_path, 'rb') as fd:
            async_data = pickle.load(fd)

        errors = []
        for k in not_expect_keys:
            if k in async_data:
                errors.append(
                    "Key '%s' exists with value '%s'" % (k, async_data[k]))
                continue

        if errors:
            self.fail('\n'.join(errors))

<<<<<<< HEAD
    def get_async_files(self):
        # The async dir lives outside the datadir, so we just need the
        # devices dir to final all async pendings
        conf = utils.readconf(self.configs['object-server'][1],
                              section_name='app:object-server')
        devices = conf['devices']
        async_paths = set()

        for node in self.brain.nodes:
            async_dir = os.path.join(devices, node['device'], 'async_pending')
            if os.path.exists(async_dir):
                for suffix in os.listdir(async_dir):
                    suffix_dir = os.path.join(async_dir, suffix)
                    if not os.path.isdir(suffix_dir):
                        continue
                    for async_file in os.listdir(suffix_dir):
                        async_file = os.path.join(suffix_dir, async_file)
                        if os.path.isfile(async_file):
                            async_paths.add(async_file)
        return async_paths

=======
>>>>>>> 8d4e3f94
    def test_async_pendings(self):
        obj_names = self._make_object_names(self.max_shard_size * 2)

        # There are some updates *everyone* gets
        self.put_objects(obj_names[::5])
        # But roll some outages so each container only get ~2/5 more object
        # records i.e. total of 3/5 updates per container; and async pendings
        # pile up
        for i, n in enumerate(self.brain.node_numbers, start=1):
            self.brain.servers.stop(number=n)
            self.put_objects(obj_names[i::5])
            self.brain.servers.start(number=n)

        # Check the async pendings, they are unsharded so that's the db_state
<<<<<<< HEAD
        async_files = self.get_async_files()
=======
        async_files = self.gather_async_pendings()
        self.assertTrue(async_files)
>>>>>>> 8d4e3f94
        for af in async_files:
            self.assertInAsyncFile(af, {'db_state': 'unsharded'})
            self.assertNotInAsyncFile(af, ['container_path'])

        # But there are also 1/5 updates *no one* gets
        self.brain.servers.stop()
        self.put_objects(obj_names[4::5])
        self.brain.servers.start()

        # Shard it
        client.post_container(self.url, self.admin_token, self.container_name,
                              headers={'X-Container-Sharding': 'on'})
        headers = client.head_container(self.url, self.admin_token,
                                        self.container_name)
        self.assertEqual('True', headers.get('x-container-sharding'))

        # sanity check
        found = self.categorize_container_dir_content()
        self.assertLengthEqual(found['shard_dbs'], 0)
        self.assertLengthEqual(found['normal_dbs'], 3)
        for db_file in found['normal_dbs']:
            broker = ContainerBroker(db_file)
            self.assertIs(True, broker.is_root_container())
            self.assertEqual(len(obj_names) * 3 // 5,
                             broker.get_info()['object_count'])

        # Only run the 'leader' in charge of scanning.
        # Each container has ~2 * max * 3/5 objects
        # which are distributed from obj000 to obj<2 * max - 1>,
        # so expect 3 shard ranges to be found: the first two will be complete
        # shards with max/2 objects and lower/upper bounds spaced by approx:
        #     (2 * max - 1)/(2 * max * 3/5) * (max/2) =~ 5/6 * max
        #
        # Note that during this shard cycle the leader replicates to other
        # nodes so they will end up with ~2 * max * 4/5 objects.
        self.sharders.once(number=self.brain.node_numbers[0],
                           additional_args='--partitions=%s' % self.brain.part)

        # Verify that we have one shard db -- though the other normal DBs
        # received the shard ranges that got defined
        found = self.categorize_container_dir_content()
        self.assertLengthEqual(found['shard_dbs'], 1)
        node_index_zero_db = found['shard_dbs'][0]
        broker = ContainerBroker(node_index_zero_db)
        self.assertIs(True, broker.is_root_container())
        self.assertEqual(SHARDING, broker.get_db_state())
        expected_shard_ranges = broker.get_shard_ranges()
        self.assertLengthEqual(expected_shard_ranges, 3)
        self.assertEqual(
            [ShardRange.CLEAVED, ShardRange.CLEAVED, ShardRange.CREATED],
            [sr.state for sr in expected_shard_ranges])

        # Still have all three big DBs -- we've only cleaved 2 of the 3 shard
        # ranges that got defined
        self.assertLengthEqual(found['normal_dbs'], 3)
        db_states = []
        for db_file in found['normal_dbs']:
            broker = ContainerBroker(db_file)
            self.assertIs(True, broker.is_root_container())
            db_states.append(broker.get_db_state())
            # the sharded db had shard range meta_timestamps updated during
            # cleaving, so we do not expect those to be equal on other nodes
            self.assert_shard_range_lists_equal(
                expected_shard_ranges, broker.get_shard_ranges(),
                excludes=['meta_timestamp', 'state_timestamp', 'state'])
            self.assertEqual(len(obj_names) * 3 // 5,
                             broker.get_info()['object_count'])
        self.assertEqual([SHARDING, UNSHARDED, UNSHARDED], sorted(db_states))

        # Run the other sharders so we're all in (roughly) the same state
        for n in self.brain.node_numbers[1:]:
            self.sharders.once(
                number=n,
                additional_args='--partitions=%s' % self.brain.part)
        found = self.categorize_container_dir_content()
        self.assertLengthEqual(found['shard_dbs'], 3)
        self.assertLengthEqual(found['normal_dbs'], 3)
        for db_file in found['normal_dbs']:
            broker = ContainerBroker(db_file)
            self.assertEqual(SHARDING, broker.get_db_state())
            # no new rows
            self.assertEqual(len(obj_names) * 3 // 5,
                             broker.get_info()['object_count'])

        # Run updaters to clear the async pendings
        Manager(['object-updater']).once()

<<<<<<< HEAD
        async_files = self.get_async_files()
=======
        async_files = self.gather_async_pendings()
>>>>>>> 8d4e3f94
        self.assertFalse(async_files)

        # Our "big" dbs didn't take updates
        for db_file in found['normal_dbs']:
            broker = ContainerBroker(db_file)
            self.assertEqual(len(obj_names) * 3 // 5,
                             broker.get_info()['object_count'])

        # confirm that the async pending updates got redirected to the shards
        for sr in expected_shard_ranges:
            shard_listings = self.direct_get_container(sr.account,
                                                       sr.container)
            for node, (hdrs, listing) in shard_listings.items():
                shard_listing_names = [
                    o['name'].encode('utf-8') if six.PY2 else o['name']
                    for o in listing]
                for obj in obj_names[4::5]:
                    if obj in sr:
                        self.assertIn(obj, shard_listing_names)
                    else:
                        self.assertNotIn(obj, shard_listing_names)

        # The entire listing is not yet available - we have two cleaved shard
        # ranges, complete with async updates, but for the remainder of the
        # namespace only what landed in the original container
        headers, listing = client.get_container(self.url, self.token,
                                                self.container_name)
        start_listing = [
            o for o in obj_names if o <= expected_shard_ranges[1].upper]
        self.assertEqual(
            [x['name'].encode('utf-8') if six.PY2 else x['name']
             for x in listing[:len(start_listing)]],
            start_listing)
        # we can't assert much about the remaining listing, other than that
        # there should be something
        self.assertTrue(
            [x['name'].encode('utf-8') if six.PY2 else x['name']
             for x in listing[len(start_listing):]])
        self.assertIn('x-container-object-count', headers)
        self.assertEqual(str(len(listing)),
                         headers['x-container-object-count'])
        headers, listing = client.get_container(self.url, self.token,
                                                self.container_name,
                                                query_string='reverse=on')
        self.assertEqual([x['name'].encode('utf-8') if six.PY2 else x['name']
                          for x in listing[-len(start_listing):]],
                         list(reversed(start_listing)))
        self.assertIn('x-container-object-count', headers)
        self.assertEqual(str(len(listing)),
                         headers['x-container-object-count'])
        self.assertTrue(
            [x['name'].encode('utf-8') if six.PY2 else x['name']
             for x in listing[:-len(start_listing)]])

        # Run the sharders again to get everything to settle
        self.sharders.once()
        found = self.categorize_container_dir_content()
        self.assertLengthEqual(found['shard_dbs'], 3)
        self.assertLengthEqual(found['normal_dbs'], 0)
        # now all shards have been cleaved we should get the complete listing
        headers, listing = client.get_container(self.url, self.token,
                                                self.container_name)
        self.assertEqual([x['name'].encode('utf-8') if six.PY2 else x['name']
                          for x in listing],
                         obj_names)

        # Create a few more objects in async pending. Check them, they should
        # now have the correct db_state as sharded
        more_obj_names = self._make_object_names(10, self.max_shard_size * 2)

        # No one should get these updates
        self.brain.servers.stop()
        self.put_objects(more_obj_names)
        self.brain.servers.start()

<<<<<<< HEAD
        async_files = self.get_async_files()
=======
        async_files = self.gather_async_pendings()
        self.assertTrue(async_files)
>>>>>>> 8d4e3f94
        for af in async_files:
            # They should have a sharded db_state
            self.assertInAsyncFile(af, {'db_state': 'sharded'})
            # But because the container-servers were down, they wont have
            # container-path (because it couldn't get a shard range back)
            self.assertNotInAsyncFile(af, ['container_path'])

        # they don't exist yet
        headers, listing = client.get_container(self.url, self.token,
                                                self.container_name)
        self.assertEqual([x['name'].encode('utf-8') if six.PY2 else x['name']
                          for x in listing],
                         obj_names)

        # Now clear them out and they should now exist where we expect.
        Manager(['object-updater']).once()
        headers, listing = client.get_container(self.url, self.token,
                                                self.container_name)
        self.assertEqual([x['name'].encode('utf-8') if six.PY2 else x['name']
                          for x in listing],
                         obj_names + more_obj_names)

        # And they're cleared up
<<<<<<< HEAD
        async_files = self.get_async_files()
=======
        async_files = self.gather_async_pendings()
>>>>>>> 8d4e3f94
        self.assertFalse(async_files)

        # If we take 1/2 the nodes offline when we add some more objects,
        # we should get async pendings with container-path because there
        # was a container-server to respond.
        even_more_obj_names = self._make_object_names(
            10, self.max_shard_size * 2 + 10)

        self.brain.stop_primary_half()
        self.put_objects(even_more_obj_names)
        self.brain.start_primary_half()

<<<<<<< HEAD
        async_files = self.get_async_files()
=======
        async_files = self.gather_async_pendings()
        self.assertTrue(async_files)
>>>>>>> 8d4e3f94
        for af in async_files:
            # They should have a sharded db_state AND container_path
            self.assertInAsyncFile(af, {'db_state': 'sharded',
                                        'container_path': mock.ANY})

        Manager(['object-updater']).once()

        # And they're cleared up
<<<<<<< HEAD
        async_files = self.get_async_files()
=======
        async_files = self.gather_async_pendings()
>>>>>>> 8d4e3f94
        self.assertFalse(async_files)

    def test_shrinking(self):
        int_client = self.make_internal_client()

        def check_node_data(node_data, exp_hdrs, exp_obj_count, exp_shards,
                            exp_sharded_root_range=False):
            hdrs, range_data = node_data
            self.assert_dict_contains(exp_hdrs, hdrs)
            sharded_root_range = False
            other_range_data = []
            for data in range_data:
                sr = ShardRange.from_dict(data)
                if (sr.account == self.account and
                        sr.container == self.container_name and
                        sr.state == ShardRange.SHARDED):
                    # only expect one root range
                    self.assertFalse(sharded_root_range, range_data)
                    sharded_root_range = True
                    self.assertEqual(ShardRange.MIN, sr.lower, sr)
                    self.assertEqual(ShardRange.MAX, sr.upper, sr)
                else:
                    # include active root range in further assertions
                    other_range_data.append(data)
            self.assertEqual(exp_sharded_root_range, sharded_root_range)
            self.assert_shard_ranges_contiguous(exp_shards, other_range_data)
            self.assert_total_object_count(exp_obj_count, other_range_data)

        def check_shard_nodes_data(node_data, expected_state='unsharded',
                                   expected_shards=0, exp_obj_count=0,
                                   exp_sharded_root_range=False):
            # checks that shard range is consistent on all nodes
            root_path = '%s/%s' % (self.account, self.container_name)
            exp_shard_hdrs = {
                'X-Container-Sysmeta-Shard-Quoted-Root': quote(root_path),
                'X-Backend-Sharding-State': expected_state}
            object_counts = []
            bytes_used = []
            for node_id, node_data in node_data.items():
                with annotate_failure('Node id %s.' % node_id):
                    check_node_data(
                        node_data, exp_shard_hdrs, exp_obj_count,
                        expected_shards, exp_sharded_root_range)
                hdrs = node_data[0]
                object_counts.append(int(hdrs['X-Container-Object-Count']))
                bytes_used.append(int(hdrs['X-Container-Bytes-Used']))
            if len(set(object_counts)) != 1:
                self.fail('Inconsistent object counts: %s' % object_counts)
            if len(set(bytes_used)) != 1:
                self.fail('Inconsistent bytes used: %s' % bytes_used)
            return object_counts[0], bytes_used[0]

        repeat = [0]

        def do_shard_then_shrink():
            repeat[0] += 1
            obj_names = ['obj-%s-%03d' % (repeat[0], x)
                         for x in range(self.max_shard_size)]
            self.put_objects(obj_names)
            # these two object names will fall at start of first shard range...
            alpha = 'alpha-%s' % repeat[0]
            beta = 'beta-%s' % repeat[0]

            # Enable sharding
            client.post_container(
                self.url, self.admin_token, self.container_name,
                headers={'X-Container-Sharding': 'on'})

            # sanity check
            self.assert_container_listing(obj_names)

            # Only run the one in charge of scanning
            self.sharders.once(
                number=self.brain.node_numbers[0],
                additional_args='--partitions=%s' % self.brain.part)

            # check root container
            root_nodes_data = self.direct_get_container_shard_ranges()
            self.assertEqual(3, len(root_nodes_data))

            # nodes on which sharder has not run are still in unsharded state
            # but have had shard ranges replicated to them
            exp_obj_count = len(obj_names)
            exp_hdrs = {'X-Backend-Sharding-State': 'unsharded',
                        'X-Container-Object-Count': str(exp_obj_count)}
            node_id = self.brain.node_numbers[1] - 1
            check_node_data(
                root_nodes_data[node_id], exp_hdrs, exp_obj_count, 2)
            node_id = self.brain.node_numbers[2] - 1
            check_node_data(
                root_nodes_data[node_id], exp_hdrs, exp_obj_count, 2)

            # only one that ran sharder is in sharded state
            exp_hdrs['X-Backend-Sharding-State'] = 'sharded'
            node_id = self.brain.node_numbers[0] - 1
            check_node_data(
                root_nodes_data[node_id], exp_hdrs, exp_obj_count, 2)

            orig_range_data = root_nodes_data[node_id][1]
            orig_shard_ranges = [ShardRange.from_dict(r)
                                 for r in orig_range_data]

            # check first shard
            shard_nodes_data = self.direct_get_container_shard_ranges(
                orig_shard_ranges[0].account, orig_shard_ranges[0].container)
            obj_count, bytes_used = check_shard_nodes_data(shard_nodes_data)
            total_shard_object_count = obj_count

            # check second shard
            shard_nodes_data = self.direct_get_container_shard_ranges(
                orig_shard_ranges[1].account, orig_shard_ranges[1].container)
            obj_count, bytes_used = check_shard_nodes_data(shard_nodes_data)
            total_shard_object_count += obj_count
            self.assertEqual(exp_obj_count, total_shard_object_count)

            # Now that everyone has shard ranges, run *everyone*
            self.sharders.once(
                additional_args='--partitions=%s' % self.brain.part)

            # all root container nodes should now be in sharded state
            root_nodes_data = self.direct_get_container_shard_ranges()
            self.assertEqual(3, len(root_nodes_data))
            for node_id, node_data in root_nodes_data.items():
                with annotate_failure('Node id %s.' % node_id):
                    check_node_data(node_data, exp_hdrs, exp_obj_count, 2)

            # run updaters to update .sharded account; shard containers have
            # not updated account since having objects replicated to them
            self.updaters.once()
            shard_cont_count, shard_obj_count = int_client.get_account_info(
                orig_shard_ranges[0].account, [204])
            self.assertEqual(2 * repeat[0], shard_cont_count)
            # the shards account should always have zero object count to avoid
            # double accounting
            self.assertEqual(0, shard_obj_count)

            # checking the listing also refreshes proxy container info cache so
            # that the proxy becomes aware that container is sharded and will
            # now look up the shard target for subsequent updates
            self.assert_container_listing(obj_names)

            # Before writing, kill the cache
            self.memcache.delete(get_cache_key(
                self.account, self.container_name, shard='updating'))

            # delete objects from first shard range
            first_shard_objects = [obj_name for obj_name in obj_names
                                   if obj_name <= orig_shard_ranges[0].upper]
            for obj in first_shard_objects:
                client.delete_object(
                    self.url, self.token, self.container_name, obj)
                with self.assertRaises(ClientException):
                    client.get_object(
                        self.url, self.token, self.container_name, obj)

            second_shard_objects = [obj_name for obj_name in obj_names
                                    if obj_name > orig_shard_ranges[1].lower]
            self.assert_container_listing(second_shard_objects)

            # put a new object 'alpha' in first shard range
            self.put_objects([alpha])
            second_shard_objects = [obj_name for obj_name in obj_names
                                    if obj_name > orig_shard_ranges[1].lower]
            self.assert_container_listing([alpha] + second_shard_objects)

            # while container servers are down, but proxy has container info in
            # cache from recent listing, put another object; this update will
            # lurk in async pending until the updaters run again; because all
            # the root container servers are down and therefore cannot respond
            # to a GET for a redirect target, the object update will default to
            # being targeted at the root container
            self.stop_container_servers()

            # Before writing, kill the cache
            self.memcache.delete(get_cache_key(
                self.account, self.container_name, shard='updating'))

            self.put_objects([beta])
            self.brain.servers.start()
            async_pendings = self.gather_async_pendings()
            num_container_replicas = len(self.brain.nodes)
            num_obj_replicas = self.policy.object_ring.replica_count
            expected_num_updates = num_container_updates(
                num_container_replicas, quorum_size(num_container_replicas),
                num_obj_replicas, self.policy.quorum)
            expected_num_pendings = min(expected_num_updates, num_obj_replicas)
            # sanity check
            with annotate_failure('policy %s. ' % self.policy):
                self.assertLengthEqual(async_pendings, expected_num_pendings)

            # root object count is not updated...
            self.assert_container_object_count(len(obj_names))
            self.assert_container_listing([alpha] + second_shard_objects)
            root_nodes_data = self.direct_get_container_shard_ranges()
            self.assertEqual(3, len(root_nodes_data))
            for node_id, node_data in root_nodes_data.items():
                with annotate_failure('Node id %s.' % node_id):
                    check_node_data(node_data, exp_hdrs, exp_obj_count, 2)
                range_data = node_data[1]
                self.assert_shard_range_lists_equal(
                    orig_range_data, range_data,
                    excludes=['meta_timestamp', 'state_timestamp'])

            # ...until the sharders run and update root; reclaim tombstones so
            # that the shard is shrinkable
            shard_0_part = self.get_part_and_node_numbers(
                orig_shard_ranges[0])[0]
            for conf_index in self.configs['container-sharder'].keys():
                self.run_custom_sharder(conf_index, {'reclaim_age': 0},
                                        override_partitions=[shard_0_part])
            exp_obj_count = len(second_shard_objects) + 1
            self.assert_container_object_count(exp_obj_count)
            self.assert_container_listing([alpha] + second_shard_objects)

            # root sharder finds donor, acceptor pair and pushes changes
            self.sharders.once(
                additional_args='--partitions=%s' % self.brain.part)
            self.assert_container_listing([alpha] + second_shard_objects)
            # run sharder on donor to shrink and replicate to acceptor
            self.run_sharders(orig_shard_ranges[0])
            self.assert_container_listing([alpha] + second_shard_objects)
            # run sharder on acceptor to update root with stats
            self.run_sharders(orig_shard_ranges[1])
            self.assert_container_listing([alpha] + second_shard_objects)
            self.assert_container_object_count(len(second_shard_objects) + 1)

            # check root container
            root_nodes_data = self.direct_get_container_shard_ranges()
            self.assertEqual(3, len(root_nodes_data))
            exp_hdrs['X-Container-Object-Count'] = str(exp_obj_count)
            for node_id, node_data in root_nodes_data.items():
                with annotate_failure('Node id %s.' % node_id):
                    # NB now only *one* shard range in root
                    check_node_data(node_data, exp_hdrs, exp_obj_count, 1)

            # the acceptor shard is intact..
            shard_nodes_data = self.direct_get_container_shard_ranges(
                orig_shard_ranges[1].account, orig_shard_ranges[1].container)
            obj_count, bytes_used = check_shard_nodes_data(shard_nodes_data)
            # all objects should now be in this shard
            self.assertEqual(exp_obj_count, obj_count)

            # the donor shard is also still intact
            donor = orig_shard_ranges[0]
            shard_nodes_data = self.direct_get_container_shard_ranges(
                donor.account, donor.container)
            # donor has the acceptor shard range but not the root shard range
            # because the root is still in ACTIVE state;
            # the donor's shard range will have the acceptor's projected stats
            obj_count, bytes_used = check_shard_nodes_data(
                shard_nodes_data, expected_state='sharded', expected_shards=1,
                exp_obj_count=len(second_shard_objects) + 1)
            # but the donor is empty and so reports zero stats
            self.assertEqual(0, obj_count)
            self.assertEqual(0, bytes_used)
            # check the donor own shard range state
            part, nodes = self.brain.ring.get_nodes(
                donor.account, donor.container)
            for node in nodes:
                with annotate_failure(node):
                    broker = self.get_broker(
                        part, node, donor.account, donor.container)
                    own_sr = broker.get_own_shard_range()
                    self.assertEqual(ShardRange.SHRUNK, own_sr.state)
                    self.assertTrue(own_sr.deleted)

            # delete all the second shard's object apart from 'alpha'
            for obj in second_shard_objects:
                client.delete_object(
                    self.url, self.token, self.container_name, obj)

            self.assert_container_listing([alpha])

            # run sharders: second range should not shrink away yet because it
            # has tombstones
            self.sharders.once()  # second shard updates root stats
            self.assert_container_listing([alpha])
            self.sharders.once()  # root finds shrinkable shard
            self.assert_container_listing([alpha])
            self.sharders.once()  # shards shrink themselves
            self.assert_container_listing([alpha])

            # the acceptor shard is intact...
            shard_nodes_data = self.direct_get_container_shard_ranges(
                orig_shard_ranges[1].account, orig_shard_ranges[1].container)
            obj_count, bytes_used = check_shard_nodes_data(shard_nodes_data)
            self.assertEqual(1, obj_count)

            # run sharders to reclaim tombstones so that the second shard is
            # shrinkable
            shard_1_part = self.get_part_and_node_numbers(
                orig_shard_ranges[1])[0]
            for conf_index in self.configs['container-sharder'].keys():
                self.run_custom_sharder(conf_index, {'reclaim_age': 0},
                                        override_partitions=[shard_1_part])
            self.assert_container_listing([alpha])

            # run sharders so second range shrinks away, requires up to 2
            # cycles
            self.sharders.once()  # root finds shrinkable shard
            self.assert_container_listing([alpha])
            self.sharders.once()  # shards shrink themselves
            self.assert_container_listing([alpha])

            # the second shard range has sharded and is empty
            shard_nodes_data = self.direct_get_container_shard_ranges(
                orig_shard_ranges[1].account, orig_shard_ranges[1].container)
            check_shard_nodes_data(
                shard_nodes_data, expected_state='sharded', expected_shards=1,
                exp_obj_count=0)

            # check root container
            root_nodes_data = self.direct_get_container_shard_ranges()
            self.assertEqual(3, len(root_nodes_data))
            exp_hdrs = {'X-Backend-Sharding-State': 'collapsed',
                        # just the alpha object
                        'X-Container-Object-Count': '1'}
            for node_id, node_data in root_nodes_data.items():
                with annotate_failure('Node id %s.' % node_id):
                    # NB now no shard ranges in root
                    check_node_data(node_data, exp_hdrs, 0, 0)

            # delete the alpha object
            client.delete_object(
                self.url, self.token, self.container_name, alpha)
            # should now be able to delete the *apparently* empty container
            client.delete_container(self.url, self.token, self.container_name)
            self.assert_container_not_found()
            self.direct_head_container(expect_failure=True)

            # and the container stays deleted even after sharders run and shard
            # send updates
            self.sharders.once()
            self.assert_container_not_found()
            self.direct_head_container(expect_failure=True)

            # now run updaters to deal with the async pending for the beta
            # object
            self.updaters.once()
            # and the container is revived!
            self.assert_container_listing([beta])

            # finally, clear out the container
            client.delete_object(
                self.url, self.token, self.container_name, beta)

        do_shard_then_shrink()
        # repeat from starting point of a collapsed and previously deleted
        # container
        do_shard_then_shrink()

    def test_delete_root_reclaim(self):
        all_obj_names = self._make_object_names(self.max_shard_size)
        self.put_objects(all_obj_names)
        # Shard the container
        client.post_container(self.url, self.admin_token, self.container_name,
                              headers={'X-Container-Sharding': 'on'})
        for n in self.brain.node_numbers:
            self.sharders.once(
                number=n, additional_args='--partitions=%s' % self.brain.part)
        # sanity checks
        self.assert_container_states('sharded', 2)
        self.assert_container_delete_fails()
        self.assert_container_has_shard_sysmeta()
        self.assert_container_post_ok('sharded')
        self.assert_container_listing(all_obj_names)

        # delete all objects - updates redirected to shards
        self.delete_objects(all_obj_names)
        self.assert_container_listing([])
        self.assert_container_post_ok('has objects')
        # root not yet updated with shard stats
        self.assert_container_object_count(len(all_obj_names))
        self.assert_container_delete_fails()
        self.assert_container_has_shard_sysmeta()

        # run sharder on shard containers to update root stats
        shard_ranges = self.get_container_shard_ranges()
        self.assertLengthEqual(shard_ranges, 2)
        self.run_sharders(shard_ranges)
        self.assert_container_listing([])
        self.assert_container_post_ok('empty')
        self.assert_container_object_count(0)

        # and now we can delete it!
        client.delete_container(self.url, self.token, self.container_name)
        self.assert_container_post_fails('deleted')
        self.assert_container_not_found()

        # see if it will reclaim
        Manager(['container-updater']).once()
        for conf_file in self.configs['container-replicator'].values():
            conf = utils.readconf(conf_file, 'container-replicator')
            conf['reclaim_age'] = 0
            ContainerReplicator(conf).run_once()

        # we don't expect warnings from sharder root audits
        for conf_index in self.configs['container-sharder'].keys():
            sharder = self.run_custom_sharder(conf_index, {})
            self.assertEqual([], sharder.logger.get_lines_for_level('warning'))

        # until the root wants to start reclaiming but we haven't shrunk yet!
        found_warning = False
        for conf_index in self.configs['container-sharder'].keys():
            sharder = self.run_custom_sharder(conf_index, {'reclaim_age': 0})
            warnings = sharder.logger.get_lines_for_level('warning')
            if warnings:
                self.assertTrue(warnings[0].startswith(
                    'Reclaimable db stuck waiting for shrinking'))
                self.assertEqual(1, len(warnings))
                found_warning = True
        self.assertTrue(found_warning)

        # TODO: shrink empty shards and assert everything reclaims

    def _setup_replication_scenario(self, num_shards, extra_objs=('alpha',)):
        # Get cluster to state where 2 replicas are sharding or sharded but 3rd
        # replica is unsharded and has an object that the first 2 are missing.

        # put objects while all servers are up
        obj_names = self._make_object_names(
            num_shards * self.max_shard_size // 2)
        self.put_objects(obj_names)

        client.post_container(self.url, self.admin_token, self.container_name,
                              headers={'X-Container-Sharding': 'on'})
        node_numbers = self.brain.node_numbers

        # run replicators first time to get sync points set
        self.replicators.once()

        # stop the leader node and one other server
        self.stop_container_servers(slice(0, 2))

        # ...then put one more object in first shard range namespace
        self.put_objects(extra_objs)

        # start leader and first other server, stop third server
        for number in node_numbers[:2]:
            self.brain.servers.start(number=number)
        self.brain.servers.stop(number=node_numbers[2])
        self.assert_container_listing(obj_names)  # sanity check

        # shard the container - first two shard ranges are cleaved
        for number in node_numbers[:2]:
            self.sharders.once(
                number=number,
                additional_args='--partitions=%s' % self.brain.part)

        self.assert_container_listing(obj_names)  # sanity check
        return obj_names

    def test_replication_to_sharding_container(self):
        # verify that replication from an unsharded replica to a sharding
        # replica does not replicate rows but does replicate shard ranges
        obj_names = self._setup_replication_scenario(3)
        for node in self.brain.nodes[:2]:
            self.assert_container_state(node, 'sharding', 3)

        # bring third server back up, run replicator
        node_numbers = self.brain.node_numbers
        self.brain.servers.start(number=node_numbers[2])
        # sanity check...
        self.assert_container_state(self.brain.nodes[2], 'unsharded', 0)
        self.replicators.once(number=node_numbers[2])
        # check db files unchanged
        found = self.categorize_container_dir_content()
        self.assertLengthEqual(found['shard_dbs'], 2)
        self.assertLengthEqual(found['normal_dbs'], 3)

        # the 'alpha' object is NOT replicated to the two sharded nodes
        for node in self.brain.nodes[:2]:
            broker = self.get_broker(self.brain.part, node)
            with annotate_failure(
                    'Node id %s in %s' % (node['id'], self.brain.nodes[:2])):
                self.assertFalse(broker.get_objects())
                self.assert_container_state(node, 'sharding', 3)
        self.brain.servers.stop(number=node_numbers[2])
        self.assert_container_listing(obj_names)

        # all nodes now have shard ranges
        self.brain.servers.start(number=node_numbers[2])
        node_data = self.direct_get_container_shard_ranges()
        for node, (hdrs, shard_ranges) in node_data.items():
            with annotate_failure(node):
                self.assert_shard_ranges_contiguous(3, shard_ranges)

        # complete cleaving third shard range on first two nodes
        self.brain.servers.stop(number=node_numbers[2])
        for number in node_numbers[:2]:
            self.sharders.once(
                number=number,
                additional_args='--partitions=%s' % self.brain.part)
        # ...and now they are in sharded state
        self.assert_container_state(self.brain.nodes[0], 'sharded', 3)
        self.assert_container_state(self.brain.nodes[1], 'sharded', 3)
        # ...still no 'alpha' object in listing
        self.assert_container_listing(obj_names)

        # run the sharder on the third server, alpha object is included in
        # shards that it cleaves
        self.brain.servers.start(number=node_numbers[2])
        self.assert_container_state(self.brain.nodes[2], 'unsharded', 3)
        self.sharders.once(number=node_numbers[2],
                           additional_args='--partitions=%s' % self.brain.part)
        self.assert_container_state(self.brain.nodes[2], 'sharding', 3)
        self.sharders.once(number=node_numbers[2],
                           additional_args='--partitions=%s' % self.brain.part)
        self.assert_container_state(self.brain.nodes[2], 'sharded', 3)
        self.assert_container_listing(['alpha'] + obj_names)

    def test_replication_to_sharded_container(self):
        # verify that replication from an unsharded replica to a sharded
        # replica does not replicate rows but does replicate shard ranges
        obj_names = self._setup_replication_scenario(2)
        for node in self.brain.nodes[:2]:
            self.assert_container_state(node, 'sharded', 2)

        # sanity check
        found = self.categorize_container_dir_content()
        self.assertLengthEqual(found['shard_dbs'], 2)
        self.assertLengthEqual(found['normal_dbs'], 1)
        for node in self.brain.nodes[:2]:
            broker = self.get_broker(self.brain.part, node)
            info = broker.get_info()
            with annotate_failure(
                    'Node id %s in %s' % (node['id'], self.brain.nodes[:2])):
                self.assertEqual(len(obj_names), info['object_count'])
                self.assertFalse(broker.get_objects())

        # bring third server back up, run replicator
        node_numbers = self.brain.node_numbers
        self.brain.servers.start(number=node_numbers[2])
        # sanity check...
        self.assert_container_state(self.brain.nodes[2], 'unsharded', 0)
        self.replicators.once(number=node_numbers[2])
        # check db files unchanged
        found = self.categorize_container_dir_content()
        self.assertLengthEqual(found['shard_dbs'], 2)
        self.assertLengthEqual(found['normal_dbs'], 1)

        # the 'alpha' object is NOT replicated to the two sharded nodes
        for node in self.brain.nodes[:2]:
            broker = self.get_broker(self.brain.part, node)
            with annotate_failure(
                    'Node id %s in %s' % (node['id'], self.brain.nodes[:2])):
                self.assertFalse(broker.get_objects())
                self.assert_container_state(node, 'sharded', 2)
        self.brain.servers.stop(number=node_numbers[2])
        self.assert_container_listing(obj_names)

        # all nodes now have shard ranges
        self.brain.servers.start(number=node_numbers[2])
        node_data = self.direct_get_container_shard_ranges()
        for node, (hdrs, shard_ranges) in node_data.items():
            with annotate_failure(node):
                self.assert_shard_ranges_contiguous(2, shard_ranges)

        # run the sharder on the third server, alpha object is included in
        # shards that it cleaves
        self.assert_container_state(self.brain.nodes[2], 'unsharded', 2)
        self.sharders.once(number=node_numbers[2],
                           additional_args='--partitions=%s' % self.brain.part)
        self.assert_container_state(self.brain.nodes[2], 'sharded', 2)
        self.assert_container_listing(['alpha'] + obj_names)

    def test_sharding_requires_sufficient_replication(self):
        # verify that cleaving only progresses if each cleaved shard range is
        # sufficiently replicated

        # put enough objects for 4 shard ranges
        obj_names = self._make_object_names(2 * self.max_shard_size)
        self.put_objects(obj_names)

        client.post_container(self.url, self.admin_token, self.container_name,
                              headers={'X-Container-Sharding': 'on'})
        node_numbers = self.brain.node_numbers
        leader_node = self.brain.nodes[0]
        leader_num = node_numbers[0]

        # run replicators first time to get sync points set
        self.replicators.once()

        # start sharding on the leader node
        self.sharders.once(number=leader_num,
                           additional_args='--partitions=%s' % self.brain.part)
        shard_ranges = self.assert_container_state(leader_node, 'sharding', 4)
        self.assertEqual([ShardRange.CLEAVED] * 2 + [ShardRange.CREATED] * 2,
                         [sr.state for sr in shard_ranges])

        # Check the current progress. It shouldn't be complete.
        recon = direct_client.direct_get_recon(leader_node, "sharding")
        expected_in_progress = {'all': [{'account': 'AUTH_test',
                                         'active': 0,
                                         'cleaved': 2,
                                         'created': 2,
                                         'found': 0,
                                         'shrinking': 0,
                                         'db_state': 'sharding',
                                         'state': 'sharding',
                                         'error': None,
                                         'file_size': mock.ANY,
                                         'meta_timestamp': mock.ANY,
                                         'node_index': 0,
                                         'object_count': len(obj_names),
                                         'container': mock.ANY,
                                         'path': mock.ANY,
                                         'root': mock.ANY}]}
        actual = recon['sharding_stats']['sharding']['sharding_in_progress']
        self.assertEqual(expected_in_progress, actual)

        # stop *all* container servers for third shard range
        sr_part, sr_node_nums = self.get_part_and_node_numbers(shard_ranges[2])
        for node_num in sr_node_nums:
            self.brain.servers.stop(number=node_num)

        # attempt to continue sharding on the leader node
        self.sharders.once(number=leader_num,
                           additional_args='--partitions=%s' % self.brain.part)

        # no cleaving progress was made
        for node_num in sr_node_nums:
            self.brain.servers.start(number=node_num)
        shard_ranges = self.assert_container_state(leader_node, 'sharding', 4)
        self.assertEqual([ShardRange.CLEAVED] * 2 + [ShardRange.CREATED] * 2,
                         [sr.state for sr in shard_ranges])

        # stop two of the servers for third shard range, not including any
        # server that happens to be the leader node
        stopped = []
        for node_num in sr_node_nums:
            if node_num != leader_num:
                self.brain.servers.stop(number=node_num)
                stopped.append(node_num)
                if len(stopped) >= 2:
                    break
        self.assertLengthEqual(stopped, 2)  # sanity check

        # attempt to continue sharding on the leader node
        self.sharders.once(number=leader_num,
                           additional_args='--partitions=%s' % self.brain.part)

        # no cleaving progress was made
        for node_num in stopped:
            self.brain.servers.start(number=node_num)
        shard_ranges = self.assert_container_state(leader_node, 'sharding', 4)
        self.assertEqual([ShardRange.CLEAVED] * 2 + [ShardRange.CREATED] * 2,
                         [sr.state for sr in shard_ranges])

        # stop just one of the servers for third shard range
        stopped = []
        for node_num in sr_node_nums:
            if node_num != leader_num:
                self.brain.servers.stop(number=node_num)
                stopped.append(node_num)
                break
        self.assertLengthEqual(stopped, 1)  # sanity check

        # attempt to continue sharding the container
        self.sharders.once(number=leader_num,
                           additional_args='--partitions=%s' % self.brain.part)

        # this time cleaving completed
        self.brain.servers.start(number=stopped[0])
        shard_ranges = self.assert_container_state(leader_node, 'sharded', 4)
        self.assertEqual([ShardRange.ACTIVE] * 4,
                         [sr.state for sr in shard_ranges])

        # Check the leader's progress again, this time is should be complete
        recon = direct_client.direct_get_recon(leader_node, "sharding")
        expected_in_progress = {'all': [{'account': 'AUTH_test',
                                         'active': 4,
                                         'cleaved': 0,
                                         'created': 0,
                                         'found': 0,
                                         'shrinking': 0,
                                         'db_state': 'sharded',
                                         'state': 'sharded',
                                         'error': None,
                                         'file_size': mock.ANY,
                                         'meta_timestamp': mock.ANY,
                                         'node_index': 0,
                                         'object_count': len(obj_names),
                                         'container': mock.ANY,
                                         'path': mock.ANY,
                                         'root': mock.ANY}]}
        actual = recon['sharding_stats']['sharding']['sharding_in_progress']
        self.assertEqual(expected_in_progress, actual)

    def test_sharded_delete(self):
        all_obj_names = self._make_object_names(self.max_shard_size)
        self.put_objects(all_obj_names)
        # Shard the container
        client.post_container(self.url, self.admin_token, self.container_name,
                              headers={'X-Container-Sharding': 'on'})
        for n in self.brain.node_numbers:
            self.sharders.once(
                number=n, additional_args='--partitions=%s' % self.brain.part)
        # sanity checks
        self.assert_container_states('sharded', 2)
        self.assert_container_delete_fails()
        self.assert_container_has_shard_sysmeta()
        self.assert_container_post_ok('sharded')
        self.assert_container_listing(all_obj_names)

        # delete all objects - updates redirected to shards
        self.delete_objects(all_obj_names)
        self.assert_container_listing([])
        self.assert_container_post_ok('has objects')
        # root not yet updated with shard stats
        self.assert_container_object_count(len(all_obj_names))
        self.assert_container_delete_fails()
        self.assert_container_has_shard_sysmeta()

        # run sharder on shard containers to update root stats
        shard_ranges = self.get_container_shard_ranges()
        self.assertLengthEqual(shard_ranges, 2)
        self.run_sharders(shard_ranges)
        self.assert_container_listing([])
        self.assert_container_post_ok('empty')
        self.assert_container_object_count(0)

        # put a new object - update redirected to shard
        self.put_objects(['alpha'])
        self.assert_container_listing(['alpha'])
        self.assert_container_object_count(0)

        # before root learns about new object in shard, delete the container
        client.delete_container(self.url, self.token, self.container_name)
        self.assert_container_post_fails('deleted')
        self.assert_container_not_found()

        # run the sharders to update root with shard stats
        self.run_sharders(shard_ranges)

        self.assert_container_listing(['alpha'])
        self.assert_container_object_count(1)
        self.assert_container_delete_fails()
        self.assert_container_post_ok('revived')

    def _do_test_sharded_can_get_objects_different_policy(self,
                                                          policy_idx,
                                                          new_policy_idx):
        # create sharded container
        client.delete_container(self.url, self.token, self.container_name)
        self.brain.put_container(policy_index=int(policy_idx))
        all_obj_names = self._make_object_names(self.max_shard_size)
        self.put_objects(all_obj_names)
        client.post_container(self.url, self.admin_token, self.container_name,
                              headers={'X-Container-Sharding': 'on'})
        for n in self.brain.node_numbers:
            self.sharders.once(
                number=n, additional_args='--partitions=%s' % self.brain.part)
        # empty and delete
        self.delete_objects(all_obj_names)
        shard_ranges = self.get_container_shard_ranges()
        self.run_sharders(shard_ranges)
        client.delete_container(self.url, self.token, self.container_name)

        # re-create with new_policy_idx
        self.brain.put_container(policy_index=int(new_policy_idx))

        # we re-use shard ranges
        new_shard_ranges = self.get_container_shard_ranges()
        self.assertEqual(shard_ranges, new_shard_ranges)
        self.put_objects(all_obj_names)

        # The shard is still on the old policy index, but the root spi
        # is passed to shard container server and is used to pull objects
        # of that index out.
        self.assert_container_listing(all_obj_names)
        # although a head request is getting object count for the shard spi
        self.assert_container_object_count(0)

        # we can force the listing to use the old policy index in which case we
        # expect no objects to be listed
        try:
            resp = self.internal_client.make_request(
                'GET',
                path=self.internal_client.make_path(
                    self.account, self.container_name),
                headers={'X-Backend-Storage-Policy-Index': str(policy_idx)},
                acceptable_statuses=(2,),
                params={'format': 'json'}
            )
        except UnexpectedResponse as exc:
            self.fail('Listing failed with %s' % exc.resp.status)

        self.assertEqual([], json.loads(b''.join(resp.app_iter)))

    @unittest.skipIf(len(ENABLED_POLICIES) < 2, "Need more than one policy")
    def test_sharded_can_get_objects_different_policy(self):
        policy_idx = self.policy.idx
        new_policy_idx = [pol.idx for pol in ENABLED_POLICIES
                          if pol != self.policy.idx][0]
        self._do_test_sharded_can_get_objects_different_policy(
            policy_idx, new_policy_idx)

    @unittest.skipIf(len(ENABLED_POLICIES) < 2, "Need more than one policy")
    def test_sharded_can_get_objects_different_policy_reversed(self):
        policy_idx = [pol.idx for pol in ENABLED_POLICIES
                      if pol != self.policy][0]
        new_policy_idx = self.policy.idx
        self._do_test_sharded_can_get_objects_different_policy(
            policy_idx, new_policy_idx)

    def test_object_update_redirection(self):
        all_obj_names = self._make_object_names(self.max_shard_size)
        self.put_objects(all_obj_names)
        # Shard the container
        client.post_container(self.url, self.admin_token, self.container_name,
                              headers={'X-Container-Sharding': 'on'})
        for n in self.brain.node_numbers:
            self.sharders.once(
                number=n, additional_args='--partitions=%s' % self.brain.part)
        # sanity checks
        self.assert_container_states('sharded', 2)
        self.assert_container_delete_fails()
        self.assert_container_has_shard_sysmeta()
        self.assert_container_post_ok('sharded')
        self.assert_container_listing(all_obj_names)

        # delete all objects - updates redirected to shards
        self.delete_objects(all_obj_names)
        self.assert_container_listing([])
        self.assert_container_post_ok('has objects')

        # run sharder on shard containers to update root stats; reclaim
        # the tombstones so that the shards appear to be shrinkable
        shard_ranges = self.get_container_shard_ranges()
        self.assertLengthEqual(shard_ranges, 2)
        shard_partitions = [self.get_part_and_node_numbers(sr)[0]
                            for sr in shard_ranges]
        for conf_index in self.configs['container-sharder'].keys():
            self.run_custom_sharder(conf_index, {'reclaim_age': 0},
                                    override_partitions=shard_partitions)
        self.assert_container_object_count(0)

        # First, test a misplaced object moving from one shard to another.
        # with one shard server down, put a new 'alpha' object...
        shard_part, shard_nodes = self.get_part_and_node_numbers(
            shard_ranges[0])
        self.brain.servers.stop(number=shard_nodes[2])
        self.put_objects(['alpha'])
        self.assert_container_listing(['alpha'])
        self.assert_container_object_count(0)
        self.assertLengthEqual(self.gather_async_pendings(), 1)
        self.brain.servers.start(number=shard_nodes[2])

        # run sharder on root to discover first shrink candidate
        self.sharders.once(additional_args='--partitions=%s' % self.brain.part)
        # then run sharder on the shard node without the alpha object
        self.sharders.once(additional_args='--partitions=%s' % shard_part,
                           number=shard_nodes[2])
        # root sees first shard has shrunk
        self.assertLengthEqual(self.get_container_shard_ranges(), 1)
        # cached shard ranges still show first shard range as active so listing
        # will include 'alpha' if the shard listing is fetched from node (0,1)
        # but not if fetched from node 2; to achieve predictability we use
        # x-newest to use shard ranges from the root so that only the second
        # shard range is used for listing, so alpha object not in listing
        self.assert_container_listing([], req_hdrs={'x-newest': 'true'})
        self.assert_container_object_count(0)

        # run the updaters: the async pending update will be redirected from
        # shrunk shard to second shard
        self.updaters.once()
        self.assert_container_listing(['alpha'])
        self.assert_container_object_count(0)  # root not yet updated

        # then run sharder on other shard nodes to complete shrinking
        for number in shard_nodes[:2]:
            self.sharders.once(additional_args='--partitions=%s' % shard_part,
                               number=number)
        # and get root updated
        self.run_sharders(shard_ranges[1])
        self.assert_container_listing(['alpha'])
        self.assert_container_object_count(1)
        self.assertLengthEqual(self.get_container_shard_ranges(), 1)

        # Now we have just one active shard, test a misplaced object moving
        # from that shard to the root.
        # with one shard server down, delete 'alpha' and put a 'beta' object...
        shard_part, shard_nodes = self.get_part_and_node_numbers(
            shard_ranges[1])
        self.brain.servers.stop(number=shard_nodes[2])
        # Before writing, kill the cache
        self.memcache.delete(get_cache_key(
            self.account, self.container_name, shard='updating'))
        self.delete_objects(['alpha'])
        self.put_objects(['beta'])
        self.assert_container_listing(['beta'])
        self.assert_container_object_count(1)
        self.assertLengthEqual(self.gather_async_pendings(), 2)
        self.brain.servers.start(number=shard_nodes[2])

        # run sharder on root to discover second shrink candidate - root is not
        # yet aware of the beta object
        self.sharders.once(additional_args='--partitions=%s' % self.brain.part)
        # then run sharder on the shard node without the beta object, to shrink
        # it to root - note this moves stale copy of alpha to the root db
        self.sharders.once(additional_args='--partitions=%s' % shard_part,
                           number=shard_nodes[2])
        # now there are no active shards
        self.assertFalse(self.get_container_shard_ranges())

        # with other two shard servers down, listing won't find beta object
        for number in shard_nodes[:2]:
            self.brain.servers.stop(number=number)
        self.assert_container_listing(['alpha'])
        self.assert_container_object_count(1)

        # run the updaters: the async pending update will be redirected from
        # shrunk shard to the root
        self.updaters.once()
        self.assert_container_listing(['beta'])
        self.assert_container_object_count(1)

    def test_misplaced_object_movement(self):
        def merge_object(shard_range, name, deleted=0):
            # it's hard to get a test to put a misplaced object into a shard,
            # so this hack is used force an object record directly into a shard
            # container db. Note: the actual object won't exist, we're just
            # using this to test object records in container dbs.
            shard_part, shard_nodes = self.brain.ring.get_nodes(
                shard_range.account, shard_range.container)
            shard_broker = self.get_broker(
                shard_part, shard_nodes[0], shard_range.account,
                shard_range.container)
            shard_broker.merge_items(
                [{'name': name, 'created_at': Timestamp.now().internal,
                  'size': 0, 'content_type': 'text/plain',
                  'etag': md5(usedforsecurity=False).hexdigest(),
                  'deleted': deleted,
                  'storage_policy_index': shard_broker.storage_policy_index}])
            return shard_nodes[0]

        all_obj_names = self._make_object_names(self.max_shard_size)
        self.put_objects(all_obj_names)
        # Shard the container
        client.post_container(self.url, self.admin_token, self.container_name,
                              headers={'X-Container-Sharding': 'on'})
        for n in self.brain.node_numbers:
            self.sharders.once(
                number=n, additional_args='--partitions=%s' % self.brain.part)
        # sanity checks
        self.assert_container_states('sharded', 2)
        self.assert_container_delete_fails()
        self.assert_container_has_shard_sysmeta()
        self.assert_container_post_ok('sharded')
        self.assert_container_listing(all_obj_names)

        # delete all objects in first shard range - updates redirected to shard
        shard_ranges = self.get_container_shard_ranges()
        self.assertLengthEqual(shard_ranges, 2)
        shard_0_objects = [name for name in all_obj_names
                           if name in shard_ranges[0]]
        shard_1_objects = [name for name in all_obj_names
                           if name in shard_ranges[1]]
        self.delete_objects(shard_0_objects)
        self.assert_container_listing(shard_1_objects)
        self.assert_container_post_ok('has objects')

        # run sharder on first shard container to update root stats; reclaim
        # the tombstones so that the shard appears to be shrinkable
        shard_0_part = self.get_part_and_node_numbers(shard_ranges[0])[0]
        for conf_index in self.configs['container-sharder'].keys():
            self.run_custom_sharder(conf_index, {'reclaim_age': 0},
                                    override_partitions=[shard_0_part])
        self.assert_container_object_count(len(shard_1_objects))

        # First, test a misplaced object moving from one shard to another.
        # run sharder on root to discover first shrink candidate
        self.sharders.once(additional_args='--partitions=%s' % self.brain.part)
        # then run sharder on first shard range to shrink it
        self.run_sharders(shard_ranges[0])
        # force a misplaced object into the shrunken shard range to simulate
        # a client put that was in flight when it started to shrink
        misplaced_node = merge_object(shard_ranges[0], 'alpha', deleted=0)
        # root sees first shard has shrunk, only second shard range used for
        # listing so alpha object not in listing
        self.assertLengthEqual(self.get_container_shard_ranges(), 1)
        self.assert_container_listing(shard_1_objects)
        self.assert_container_object_count(len(shard_1_objects))
        # until sharder runs on that node to move the misplaced object to the
        # second shard range
        shard_part, shard_nodes_numbers = self.get_part_and_node_numbers(
            shard_ranges[0])
        self.sharders.once(additional_args='--partitions=%s' % shard_part,
                           number=misplaced_node['id'] + 1)
        self.assert_container_listing(['alpha'] + shard_1_objects)
        # root not yet updated
        self.assert_container_object_count(len(shard_1_objects))

        # run sharder to get root updated
        self.run_sharders(shard_ranges[1])
        self.assert_container_listing(['alpha'] + shard_1_objects)
        self.assert_container_object_count(len(shard_1_objects) + 1)
        self.assertLengthEqual(self.get_container_shard_ranges(), 1)

        # Now we have just one active shard, test a misplaced object moving
        # from that shard to the root.
        # delete most objects from second shard range, reclaim the tombstones,
        # and run sharder on root to discover second shrink candidate
        self.delete_objects(shard_1_objects)
        shard_1_part = self.get_part_and_node_numbers(shard_ranges[1])[0]
        for conf_index in self.configs['container-sharder'].keys():
            self.run_custom_sharder(conf_index, {'reclaim_age': 0},
                                    override_partitions=[shard_1_part])
        self.sharders.once(additional_args='--partitions=%s' % self.brain.part)
        # then run sharder on the shard node to shrink it to root - note this
        # moves alpha to the root db
        self.run_sharders(shard_ranges[1])
        # now there are no active shards
        self.assertFalse(self.get_container_shard_ranges())

        # force some misplaced object updates into second shrunk shard range
        merge_object(shard_ranges[1], 'alpha', deleted=1)
        misplaced_node = merge_object(shard_ranges[1], 'beta', deleted=0)
        # root is not yet aware of them
        self.assert_container_listing(['alpha'])
        self.assert_container_object_count(1)
        # until sharder runs on that node to move the misplaced object
        shard_part, shard_nodes_numbers = self.get_part_and_node_numbers(
            shard_ranges[1])
        self.sharders.once(additional_args='--partitions=%s' % shard_part,
                           number=misplaced_node['id'] + 1)
        self.assert_container_listing(['beta'])
        self.assert_container_object_count(1)
        self.assert_container_delete_fails()

    def test_misplaced_object_movement_from_deleted_shard(self):
        def merge_object(shard_range, name, deleted=0):
            # it's hard to get a test to put a misplaced object into a shard,
            # so this hack is used force an object record directly into a shard
            # container db. Note: the actual object won't exist, we're just
            # using this to test object records in container dbs.
            shard_part, shard_nodes = self.brain.ring.get_nodes(
                shard_range.account, shard_range.container)
            shard_broker = self.get_shard_broker(shard_range)
            # In this test we want to merge into a deleted container shard
            shard_broker.delete_db(Timestamp.now().internal)
            shard_broker.merge_items(
                [{'name': name, 'created_at': Timestamp.now().internal,
                  'size': 0, 'content_type': 'text/plain',
                  'etag': md5(usedforsecurity=False).hexdigest(),
                  'deleted': deleted,
                  'storage_policy_index': shard_broker.storage_policy_index}])
            return shard_nodes[0]

        all_obj_names = self._make_object_names(self.max_shard_size)
        self.put_objects(all_obj_names)
        # Shard the container
        client.post_container(self.url, self.admin_token, self.container_name,
                              headers={'X-Container-Sharding': 'on'})
        for n in self.brain.node_numbers:
            self.sharders.once(
                number=n, additional_args='--partitions=%s' % self.brain.part)
        # sanity checks
        self.assert_container_states('sharded', 2)
        self.assert_container_delete_fails()
        self.assert_container_has_shard_sysmeta()
        self.assert_container_post_ok('sharded')
        self.assert_container_listing(all_obj_names)

        # delete all objects in first shard range - updates redirected to shard
        shard_ranges = self.get_container_shard_ranges()
        self.assertLengthEqual(shard_ranges, 2)
        shard_0_objects = [name for name in all_obj_names
                           if name in shard_ranges[0]]
        shard_1_objects = [name for name in all_obj_names
                           if name in shard_ranges[1]]
        self.delete_objects(shard_0_objects)
        self.assert_container_listing(shard_1_objects)
        self.assert_container_post_ok('has objects')

        # run sharder on first shard container to update root stats
        shard_0_part = self.get_part_and_node_numbers(shard_ranges[0])[0]
        for conf_index in self.configs['container-sharder'].keys():
            self.run_custom_sharder(conf_index, {'reclaim_age': 0},
                                    override_partitions=[shard_0_part])
        self.assert_container_object_count(len(shard_1_objects))

        # First, test a misplaced object moving from one shard to another.
        # run sharder on root to discover first shrink candidate
        self.sharders.once(additional_args='--partitions=%s' % self.brain.part)
        # then run sharder on first shard range to shrink it
        self.run_sharders(shard_ranges[0])
        # force a misplaced object into the shrunken shard range to simulate
        # a client put that was in flight when it started to shrink
        misplaced_node = merge_object(shard_ranges[0], 'alpha', deleted=0)
        # root sees first shard has shrunk, only second shard range used for
        # listing so alpha object not in listing
        self.assertLengthEqual(self.get_container_shard_ranges(), 1)
        self.assert_container_listing(shard_1_objects)
        self.assert_container_object_count(len(shard_1_objects))
        # until sharder runs on that node to move the misplaced object to the
        # second shard range
        shard_part, shard_nodes_numbers = self.get_part_and_node_numbers(
            shard_ranges[0])
        self.sharders.once(additional_args='--partitions=%s' % shard_part,
                           number=misplaced_node['id'] + 1)
        self.assert_container_listing(['alpha'] + shard_1_objects)
        # root not yet updated
        self.assert_container_object_count(len(shard_1_objects))

        # check the deleted shard did not push the wrong root path into the
        # other container
        for replica in 0, 1, 2:
            shard_x_broker = self.get_shard_broker(shard_ranges[1], replica)
            self.assertEqual("%s/%s" % (self.account, self.container_name),
                             shard_x_broker.root_path)

        # run the sharder of the existing shard to update the root stats
        # to prove the misplaced object was moved to the other shard _and_
        # the other shard still has the correct root because it updates root's
        # stats
        self.run_sharders(shard_ranges[1])
        self.assert_container_object_count(len(shard_1_objects) + 1)

    def test_replication_to_sharded_container_from_unsharded_old_primary(self):
        primary_ids = [n['id'] for n in self.brain.nodes]
        handoff_node = next(n for n in self.brain.ring.devs
                            if n['id'] not in primary_ids)

        # start with two sharded replicas and one unsharded with extra object
        obj_names = self._setup_replication_scenario(2)
        for node in self.brain.nodes[:2]:
            self.assert_container_state(node, 'sharded', 2)

        # Fake a ring change - copy unsharded db which has no shard ranges to a
        # handoff to create illusion of a new unpopulated primary node
        node_numbers = self.brain.node_numbers
        new_primary_node = self.brain.nodes[2]
        new_primary_node_number = node_numbers[2]
        new_primary_dir, container_hash = self.get_storage_dir(
            self.brain.part, new_primary_node)
        old_primary_dir, container_hash = self.get_storage_dir(
            self.brain.part, handoff_node)
        utils.mkdirs(os.path.dirname(old_primary_dir))
        shutil.move(new_primary_dir, old_primary_dir)

        # make the cluster more or less "healthy" again
        self.brain.servers.start(number=new_primary_node_number)

        # get a db on every node...
        client.put_container(self.url, self.token, self.container_name)
        self.assertTrue(os.path.exists(os.path.join(
            new_primary_dir, container_hash + '.db')))
        found = self.categorize_container_dir_content()
        self.assertLengthEqual(found['normal_dbs'], 1)  # "new" primary
        self.assertLengthEqual(found['shard_dbs'], 2)  # existing primaries

        # catastrophic failure! drive dies and is replaced on unchanged primary
        failed_node = self.brain.nodes[0]
        failed_dir, _container_hash = self.get_storage_dir(
            self.brain.part, failed_node)
        shutil.rmtree(failed_dir)

        # replicate the "old primary" to everybody except the "new primary"
        self.brain.servers.stop(number=new_primary_node_number)
        self.replicators.once(number=handoff_node['id'] + 1)

        # We're willing to rsync the retiring db to the failed primary.
        # This may or may not have shard ranges, depending on the order in
        # which we hit the primaries, but it definitely *doesn't* have an
        # epoch in its name yet. All objects are replicated.
        self.assertTrue(os.path.exists(os.path.join(
            failed_dir, container_hash + '.db')))
        self.assertLengthEqual(os.listdir(failed_dir), 1)
        broker = self.get_broker(self.brain.part, failed_node)
        self.assertLengthEqual(broker.get_objects(), len(obj_names) + 1)

        # The other out-of-date primary is within usync range but objects are
        # not replicated to it because the handoff db learns about shard ranges
        broker = self.get_broker(self.brain.part, self.brain.nodes[1])
        self.assertLengthEqual(broker.get_objects(), 0)

        # Handoff db still exists and now has shard ranges!
        self.assertTrue(os.path.exists(os.path.join(
            old_primary_dir, container_hash + '.db')))
        broker = self.get_broker(self.brain.part, handoff_node)
        shard_ranges = broker.get_shard_ranges()
        self.assertLengthEqual(shard_ranges, 2)
        self.assert_container_state(handoff_node, 'unsharded', 2)

        # Replicate again, this time *including* "new primary"
        self.brain.servers.start(number=new_primary_node_number)
        self.replicators.once(number=handoff_node['id'] + 1)

        # Ordinarily, we would have rsync_then_merge'd to "new primary"
        # but instead we wait
        broker = self.get_broker(self.brain.part, new_primary_node)
        self.assertLengthEqual(broker.get_objects(), 0)
        shard_ranges = broker.get_shard_ranges()
        self.assertLengthEqual(shard_ranges, 2)

        # so the next time the sharder comes along, it can push rows out
        # and delete the big db
        self.sharders.once(number=handoff_node['id'] + 1,
                           additional_args='--partitions=%s' % self.brain.part)
        self.assert_container_state(handoff_node, 'sharded', 2)
        self.assertFalse(os.path.exists(os.path.join(
            old_primary_dir, container_hash + '.db')))
        # the sharded db hangs around until replication confirms durability
        # first attempt is not sufficiently successful
        self.brain.servers.stop(number=node_numbers[0])
        self.replicators.once(number=handoff_node['id'] + 1)
        self.assertTrue(os.path.exists(old_primary_dir))
        self.assert_container_state(handoff_node, 'sharded', 2)
        # second attempt is successful and handoff db is deleted
        self.brain.servers.start(number=node_numbers[0])
        self.replicators.once(number=handoff_node['id'] + 1)
        self.assertFalse(os.path.exists(old_primary_dir))

        # run all the sharders, get us into a consistent state
        self.sharders.once(additional_args='--partitions=%s' % self.brain.part)
        self.assert_container_listing(['alpha'] + obj_names)

    def test_replication_to_empty_new_primary_from_sharding_old_primary(self):
        primary_ids = [n['id'] for n in self.brain.nodes]
        handoff_node = next(n for n in self.brain.ring.devs
                            if n['id'] not in primary_ids)
        num_shards = 3
        obj_names = self._make_object_names(
            num_shards * self.max_shard_size // 2)
        self.put_objects(obj_names)
        client.post_container(self.url, self.admin_token, self.container_name,
                              headers={'X-Container-Sharding': 'on'})

        # run replicators first time to get sync points set
        self.replicators.once()
        # start sharding on only the leader node
        leader_node = self.brain.nodes[0]
        leader_node_number = self.brain.node_numbers[0]
        self.sharders.once(number=leader_node_number)
        self.assert_container_state(leader_node, 'sharding', 3)
        for node in self.brain.nodes[1:]:
            self.assert_container_state(node, 'unsharded', 3)

        # Fake a ring change - copy leader node db to a handoff to create
        # illusion of a new unpopulated primary leader node
        new_primary_dir, container_hash = self.get_storage_dir(
            self.brain.part, leader_node)
        old_primary_dir, container_hash = self.get_storage_dir(
            self.brain.part, handoff_node)
        utils.mkdirs(os.path.dirname(old_primary_dir))
        shutil.move(new_primary_dir, old_primary_dir)
        self.assert_container_state(handoff_node, 'sharding', 3)

        # run replicator on handoff node to create a fresh db on new primary
        self.assertFalse(os.path.exists(new_primary_dir))
        self.replicators.once(number=handoff_node['id'] + 1)
        self.assertTrue(os.path.exists(new_primary_dir))
        self.assert_container_state(leader_node, 'sharded', 3)
        broker = self.get_broker(self.brain.part, leader_node)
        shard_ranges = broker.get_shard_ranges()
        self.assertLengthEqual(shard_ranges, 3)
        self.assertEqual(
            [ShardRange.CLEAVED, ShardRange.CLEAVED, ShardRange.CREATED],
            [sr.state for sr in shard_ranges])

        # db still exists on handoff
        self.assertTrue(os.path.exists(old_primary_dir))
        self.assert_container_state(handoff_node, 'sharding', 3)
        # continue sharding it...
        self.sharders.once(number=handoff_node['id'] + 1)
        self.assert_container_state(leader_node, 'sharded', 3)
        # now handoff is fully sharded the replicator will delete it
        self.replicators.once(number=handoff_node['id'] + 1)
        self.assertFalse(os.path.exists(old_primary_dir))

        # all primaries now have active shard ranges but only one is in sharded
        # state
        self.assert_container_state(leader_node, 'sharded', 3)
        for node in self.brain.nodes[1:]:
            self.assert_container_state(node, 'unsharded', 3)
        node_data = self.direct_get_container_shard_ranges()
        for node_id, (hdrs, shard_ranges) in node_data.items():
            with annotate_failure(
                    'node id %s from %s' % (node_id, node_data.keys)):
                self.assert_shard_range_state(ShardRange.ACTIVE, shard_ranges)

        # check handoff cleaved all objects before it was deleted - stop all
        # but leader node so that listing is fetched from shards
        for number in self.brain.node_numbers[1:3]:
            self.brain.servers.stop(number=number)

        self.assert_container_listing(obj_names)

        for number in self.brain.node_numbers[1:3]:
            self.brain.servers.start(number=number)

        self.sharders.once()
        self.assert_container_state(leader_node, 'sharded', 3)
        for node in self.brain.nodes[1:]:
            self.assert_container_state(node, 'sharding', 3)
        self.sharders.once()
        self.assert_container_states('sharded', 3)

        self.assert_container_listing(obj_names)

    def test_sharded_account_updates(self):
        # verify that .shards account updates have zero object count and bytes
        # to avoid double accounting
        all_obj_names = self._make_object_names(self.max_shard_size)
        self.put_objects(all_obj_names, contents='xyz')
        # Shard the container into 2 shards
        client.post_container(self.url, self.admin_token, self.container_name,
                              headers={'X-Container-Sharding': 'on'})
        for n in self.brain.node_numbers:
            self.sharders.once(
                number=n, additional_args='--partitions=%s' % self.brain.part)
        # sanity checks
        for node in self.brain.nodes:
            shard_ranges = self.assert_container_state(node, 'sharded', 2)
        self.assert_container_delete_fails()
        self.assert_container_has_shard_sysmeta()
        self.assert_container_post_ok('sharded')
        self.assert_container_listing(all_obj_names)
        # run the updaters to get account stats updated
        self.updaters.once()
        # check user account stats
        metadata = self.internal_client.get_account_metadata(self.account)
        self.assertEqual(1, int(metadata.get('x-account-container-count')))
        self.assertEqual(self.max_shard_size,
                         int(metadata.get('x-account-object-count')))
        self.assertEqual(3 * self.max_shard_size,
                         int(metadata.get('x-account-bytes-used')))
        # check hidden .shards account stats
        metadata = self.internal_client.get_account_metadata(
            shard_ranges[0].account)
        self.assertEqual(2, int(metadata.get('x-account-container-count')))
        self.assertEqual(0, int(metadata.get('x-account-object-count')))
        self.assertEqual(0, int(metadata.get('x-account-bytes-used')))


class TestShardedAPI(BaseTestContainerSharding):
    def _assert_namespace_equivalence(
            self, namespaces_list, other_namespaces_list):
        # verify given lists are equivalent when cast to Namespaces
        self.assertEqual(len(namespaces_list), len(other_namespaces_list))
        self.assertEqual(
            [Namespace(sr.name, sr.lower, sr.upper)
             for sr in namespaces_list],
            [Namespace(sr.name, sr.lower, sr.upper)
             for sr in other_namespaces_list])

    def test_GET(self):
        all_obj_names = self._make_object_names(10)
        self.put_objects(all_obj_names)

        # unsharded container
        objs = self.get_container_objects()
        self.assertEqual(all_obj_names, [obj['name'] for obj in objs])

        objs = self.get_container_objects(
            headers={'X-Backend-Record-Type': 'auto'})
        self.assertEqual(all_obj_names, [obj['name'] for obj in objs])

        objs = self.get_container_objects(
            headers={'X-Backend-Record-Type': 'object'})
        self.assertEqual(all_obj_names, [obj['name'] for obj in objs])

        objs = self.get_container_objects(
            headers={'X-Backend-Record-Type': 'banana'})
        self.assertEqual(all_obj_names, [obj['name'] for obj in objs])

        shard_ranges = self.get_container_shard_ranges()
        self.assertFalse(shard_ranges)

        # Shard the container
        client.post_container(self.url, self.admin_token, self.container_name,
                              headers={'X-Container-Sharding': 'on'})
        self.assert_subprocess_success([
            'swift-manage-shard-ranges',
            self.get_db_file(self.brain.part, self.brain.nodes[0]),
            'find_and_replace', '5', '--enable', '--minimum-shard-size', '5'])
        self.replicators.once()
        # "Run container-sharder on all nodes to shard the container."
        # first pass cleaves 2 shards
        self.sharders_once_non_auto(
            additional_args='--partitions=%s' % self.brain.part)
        # sanity check
        self.assert_container_states('sharded', 2)

        orig_shard_ranges = self.get_container_shard_ranges()
        self.assertEqual(2, len(orig_shard_ranges))
        namespaces = self.get_container_namespaces()
        self._assert_namespace_equivalence(orig_shard_ranges, namespaces)

        # the container is sharded so *all* shard ranges should satisfy
        # updating and listing state aliases
        shard_ranges = self.get_container_shard_ranges(
            params={'states': 'updating'})
        self._assert_namespace_equivalence(orig_shard_ranges, shard_ranges)

        shard_ranges = self.get_container_shard_ranges(
            params={'states': 'listing'})
        self._assert_namespace_equivalence(orig_shard_ranges, shard_ranges)

        shard_ranges = self.get_container_shard_ranges(
            headers={'X-Newest': 'true'},
            params={'states': 'listing'})
        self._assert_namespace_equivalence(orig_shard_ranges, shard_ranges)

        # this is what the sharder requests...
        shard_ranges = self.get_container_shard_ranges(
            headers={'X-Newest': 'true'},
            params={'states': 'auditing'})
        own_ns = Namespace('%s/%s' % (self.account, self.container_name),
                           lower='', upper='')
        self._assert_namespace_equivalence(orig_shard_ranges + [own_ns],
                                           shard_ranges)

        shard_ranges = self.get_container_shard_ranges(
            params={'includes': all_obj_names[1]})
        self._assert_namespace_equivalence(orig_shard_ranges[:1], shard_ranges)
        namespaces = self.get_container_namespaces(
            params={'includes': all_obj_names[1]})
        self._assert_namespace_equivalence(shard_ranges, namespaces)

        shard_ranges = self.get_container_shard_ranges(
            # override 'includes'
            headers={'X-Backend-Override-Shard-Name-Filter': 'sharded'},
            params={'includes': all_obj_names[1]})
        self._assert_namespace_equivalence(orig_shard_ranges, shard_ranges)
        namespaces = self.get_container_namespaces(
            # override 'includes'
            headers={'X-Backend-Override-Shard-Name-Filter': 'sharded'},
            params={'includes': all_obj_names[1]})
        self._assert_namespace_equivalence(shard_ranges, namespaces)

        shard_ranges = self.get_container_shard_ranges(
            params={'end_marker': all_obj_names[1]})
        self._assert_namespace_equivalence(orig_shard_ranges[:1], shard_ranges)
        namespaces = self.get_container_namespaces(
            params={'end_marker': all_obj_names[1]})
        self._assert_namespace_equivalence(shard_ranges, namespaces)

        shard_ranges = self.get_container_shard_ranges(
            # override 'end_marker'
            headers={'X-Backend-Override-Shard-Name-Filter': 'sharded'},
            params={'end_marker': all_obj_names[1]})
        self._assert_namespace_equivalence(orig_shard_ranges, shard_ranges)
        namespaces = self.get_container_namespaces(
            # override 'end_marker'
            headers={'X-Backend-Override-Shard-Name-Filter': 'sharded'},
            params={'end_marker': all_obj_names[1]})
        self._assert_namespace_equivalence(shard_ranges, namespaces)

        shard_ranges = self.get_container_shard_ranges(
            params={'reverse': 'true'})
        self._assert_namespace_equivalence(list(reversed(orig_shard_ranges)),
                                           shard_ranges)
        namespaces = self.get_container_namespaces(
            params={'reverse': 'true'})
        self._assert_namespace_equivalence(shard_ranges, namespaces)

        shard_ranges = self.get_container_shard_ranges(
            # override 'reverse'
            headers={'X-Backend-Override-Shard-Name-Filter': 'sharded'},
            params={'reverse': 'true'})
        self._assert_namespace_equivalence(orig_shard_ranges, shard_ranges)
        namespaces = self.get_container_namespaces(
            # override 'reverse'
            headers={'X-Backend-Override-Shard-Name-Filter': 'sharded'},
            params={'reverse': 'true'})
        self._assert_namespace_equivalence(shard_ranges, namespaces)

        objs = self.get_container_objects()
        self.assertEqual(all_obj_names, [obj['name'] for obj in objs])

        objs = self.get_container_objects(
            headers={'X-Newest': 'true'})
        self.assertEqual(all_obj_names, [obj['name'] for obj in objs])

        objs = self.get_container_objects(
            headers={'X-Backend-Record-Type': 'auto'})
        self.assertEqual(all_obj_names, [obj['name'] for obj in objs])

        objs = self.get_container_objects(
            headers={'X-Backend-Record-Type': 'banana'})
        self.assertEqual(all_obj_names, [obj['name'] for obj in objs])

        # note: explicitly asking for the root object rows, but it has None
        objs = self.get_container_objects(
            headers={'X-Backend-Record-Type': 'object'})
        self.assertEqual([], objs)


class TestContainerShardingMoreUTF8(TestContainerSharding):
    def _make_object_names(self, number, start=0):
        # override default with names that include non-ascii chars
        name_length = self.cluster_info['swift']['max_object_name_length']
        obj_names = []
        for x in range(start, start + number):
            name = (u'obj-\u00e4\u00ea\u00ec\u00f2\u00fb-%04d' % x)
            name = name.encode('utf8').ljust(name_length, b'o')
            if not six.PY2:
                name = name.decode('utf8')
            obj_names.append(name)
        return obj_names

    def _setup_container_name(self):
        # override default with max length name that includes non-ascii chars
        super(TestContainerShardingMoreUTF8, self)._setup_container_name()
        name_length = self.cluster_info['swift']['max_container_name_length']
        cont_name = \
            self.container_name + u'-\u00e4\u00ea\u00ec\u00f2\u00fb\u1234'
        self.container_name = cont_name.encode('utf8').ljust(name_length, b'x')
        if not six.PY2:
            self.container_name = self.container_name.decode('utf8')


class TestManagedContainerSharding(BaseTestContainerSharding):
    """Test sharding using swift-manage-shard-ranges"""

    def test_manage_shard_ranges(self):
        obj_names = self._make_object_names(10)
        self.put_objects(obj_names)

        client.post_container(self.url, self.admin_token, self.container_name,
                              headers={'X-Container-Sharding': 'on'})

        # run replicators first time to get sync points set
        self.replicators.once()

        # sanity check: we don't have nearly enough objects for this to shard
        # automatically
        self.sharders_once_non_auto(
            number=self.brain.node_numbers[0],
            additional_args='--partitions=%s' % self.brain.part)
        self.assert_container_state(self.brain.nodes[0], 'unsharded', 0)

        self.assert_subprocess_success([
            'swift-manage-shard-ranges',
            self.get_db_file(self.brain.part, self.brain.nodes[0]),
            'find_and_replace', '3', '--enable', '--minimum-shard-size', '2'])
        self.assert_container_state(self.brain.nodes[0], 'unsharded', 3)

        # "Run container-replicator to replicate them to other nodes."
        self.replicators.once()
        # "Run container-sharder on all nodes to shard the container."
        # first pass cleaves 2 shards
        self.sharders_once_non_auto(
            additional_args='--partitions=%s' % self.brain.part)
        self.assert_container_state(self.brain.nodes[0], 'sharding', 3)
        self.assert_container_state(self.brain.nodes[1], 'sharding', 3)
        shard_ranges = self.assert_container_state(
            self.brain.nodes[2], 'sharding', 3)
        self.assert_container_listing(obj_names)

        # make the un-cleaved shard update the root container...
        self.assertEqual([3, 3, 4], [sr.object_count for sr in shard_ranges])
        shard_part, nodes = self.get_part_and_node_numbers(shard_ranges[2])
        self.sharders_once_non_auto(
            additional_args='--partitions=%s' % shard_part)
        shard_ranges = self.assert_container_state(
            self.brain.nodes[2], 'sharding', 3)
        # ...it does not report zero-stats despite being empty, because it has
        # not yet reached CLEAVED state
        self.assertEqual([3, 3, 4], [sr.object_count for sr in shard_ranges])

        # second pass cleaves final shard
        self.sharders_once_non_auto(
            additional_args='--partitions=%s' % self.brain.part)

        # Everybody's settled
        self.assert_container_state(self.brain.nodes[0], 'sharded', 3)
        self.assert_container_state(self.brain.nodes[1], 'sharded', 3)
        shard_ranges = self.assert_container_state(
            self.brain.nodes[2], 'sharded', 3)
        self.assertEqual([3, 3, 4], [sr.object_count for sr in shard_ranges])
        self.assert_container_listing(obj_names)

    def test_manage_shard_ranges_compact(self):
        # verify shard range compaction using swift-manage-shard-ranges
        obj_names = self._make_object_names(8)
        self.put_objects(obj_names)
        client.post_container(self.url, self.admin_token, self.container_name,
                              headers={'X-Container-Sharding': 'on'})
        # run replicators first time to get sync points set, and get container
        # sharded into 4 shards
        self.replicators.once()
        self.assert_subprocess_success([
            'swift-manage-shard-ranges',
            self.get_db_file(self.brain.part, self.brain.nodes[0]),
            'find_and_replace', '2', '--enable'])
        self.assert_container_state(self.brain.nodes[0], 'unsharded', 4)
        self.replicators.once()
        # run sharders twice to cleave all 4 shard ranges
        self.sharders_once_non_auto(
            additional_args='--partitions=%s' % self.brain.part)
        self.sharders_once_non_auto(
            additional_args='--partitions=%s' % self.brain.part)
        self.assert_container_states('sharded', 4)
        self.assert_container_listing(obj_names)

        # now compact some ranges; use --max-shrinking to allow 2 shrinking
        # shards
        self.assert_subprocess_success([
            'swift-manage-shard-ranges',
            self.get_db_file(self.brain.part, self.brain.nodes[0]),
            'compact', '--max-expanding', '1', '--max-shrinking', '2',
            '--yes'])
        shard_ranges = self.assert_container_state(
            self.brain.nodes[0], 'sharded', 4)
        self.assertEqual([ShardRange.SHRINKING] * 2 + [ShardRange.ACTIVE] * 2,
                         [sr.state for sr in shard_ranges])
        self.replicators.once()
        self.sharders_once_non_auto()
        # check there's now just 2 remaining shard ranges
        shard_ranges = self.assert_container_state(
            self.brain.nodes[0], 'sharded', 2)
        self.assertEqual([ShardRange.ACTIVE] * 2,
                         [sr.state for sr in shard_ranges])
        self.assert_container_listing(obj_names, req_hdrs={'X-Newest': 'True'})

        # root container own shard range should still be SHARDED
        for i, node in enumerate(self.brain.nodes):
            with annotate_failure('node[%d]' % i):
                broker = self.get_broker(self.brain.part, self.brain.nodes[0])
                self.assertEqual(ShardRange.SHARDED,
                                 broker.get_own_shard_range().state)

        # now compact the final two shard ranges to the root; use
        # --max-shrinking to allow 2 shrinking shards
        self.assert_subprocess_success([
            'swift-manage-shard-ranges',
            self.get_db_file(self.brain.part, self.brain.nodes[0]),
            'compact', '--yes', '--max-shrinking', '2'])
        shard_ranges = self.assert_container_state(
            self.brain.nodes[0], 'sharded', 2)
        self.assertEqual([ShardRange.SHRINKING] * 2,
                         [sr.state for sr in shard_ranges])
        self.replicators.once()
        self.sharders_once_non_auto()
        self.assert_container_state(self.brain.nodes[0], 'collapsed', 0)
        self.assert_container_listing(obj_names, req_hdrs={'X-Newest': 'True'})

        # root container own shard range should now be ACTIVE
        for i, node in enumerate(self.brain.nodes):
            with annotate_failure('node[%d]' % i):
                broker = self.get_broker(self.brain.part, self.brain.nodes[0])
                self.assertEqual(ShardRange.ACTIVE,
                                 broker.get_own_shard_range().state)

    def test_manage_shard_ranges_repair_root(self):
        # provoke overlaps in root container and repair
        obj_names = self._make_object_names(16)
        self.put_objects(obj_names)

        client.post_container(self.url, self.admin_token, self.container_name,
                              headers={'X-Container-Sharding': 'on'})

        # run replicators first time to get sync points set
        self.replicators.once()

        # find 4 shard ranges on nodes[0] - let's denote these ranges 0.0, 0.1,
        # 0.2 and 0.3 that are installed with epoch_0
        self.assert_subprocess_success([
            'swift-manage-shard-ranges',
            self.get_db_file(self.brain.part, self.brain.nodes[0]),
            'find_and_replace', '4', '--enable'])
        shard_ranges_0 = self.assert_container_state(self.brain.nodes[0],
                                                     'unsharded', 4)

        # *Also* go find 3 shard ranges on *another node*, like a dumb-dumb -
        # let's denote these ranges 1.0, 1.1 and 1.2 that are installed with
        # epoch_1
        self.assert_subprocess_success([
            'swift-manage-shard-ranges',
            self.get_db_file(self.brain.part, self.brain.nodes[1]),
            'find_and_replace', '7', '--enable'])
        shard_ranges_1 = self.assert_container_state(self.brain.nodes[1],
                                                     'unsharded', 3)

        # Run sharder in specific order so that the replica with the older
        # epoch_0 starts sharding first - this will prove problematic later!
        # On first pass the first replica passes audit, creates shards and then
        # syncs shard ranges with the other replicas, so it has a mix of 0.*
        # shard ranges in CLEAVED state and 1.* ranges in FOUND state. It
        # proceeds to cleave shard 0.0, but after 0.0 cleaving stalls because
        # next in iteration is shard range 1.0 in FOUND state from the other
        # replica that it cannot yet cleave.
        self.sharders_once_non_auto(
            number=self.brain.node_numbers[0],
            additional_args='--partitions=%s' % self.brain.part)

        # On first pass the second replica passes audit (it has its own found
        # ranges and the first replica's created shard ranges but none in the
        # same state overlap), creates its shards and then syncs shard ranges
        # with the other replicas. All of the 7 shard ranges on this replica
        # are now in CREATED state so it proceeds to cleave the first two shard
        # ranges, 0.1 and 1.0.
        self.sharders_once_non_auto(
            number=self.brain.node_numbers[1],
            additional_args='--partitions=%s' % self.brain.part)
        self.replicators.once()

        # Uh-oh
        self.assert_container_state(self.brain.nodes[0], 'sharding', 7)
        self.assert_container_state(self.brain.nodes[1], 'sharding', 7)
        # There's a race: the third replica may be sharding, may be unsharded

        # Try it again a few times
        self.sharders_once_non_auto(
            additional_args='--partitions=%s' % self.brain.part)
        self.replicators.once()
        self.sharders_once_non_auto(
            additional_args='--partitions=%s' % self.brain.part)

        # It's not really fixing itself... the sharder audit will detect
        # overlapping ranges which prevents cleaving proceeding; expect the
        # shard ranges to be mostly still in created state, with one or two
        # possibly cleaved during first pass before the sharding got stalled
        shard_ranges = self.assert_container_state(self.brain.nodes[0],
                                                   'sharding', 7)
        self.assertEqual([ShardRange.CLEAVED] * 2 + [ShardRange.CREATED] * 5,
                         [sr.state for sr in shard_ranges])
        shard_ranges = self.assert_container_state(self.brain.nodes[1],
                                                   'sharding', 7)
        self.assertEqual([ShardRange.CLEAVED] * 2 + [ShardRange.CREATED] * 5,
                         [sr.state for sr in shard_ranges])
        # But hey, at least listings still work! They're just going to get
        # horribly out of date as more objects are added
        self.assert_container_listing(obj_names)

        # 'swift-manage-shard-ranges repair' will choose the second set of 3
        # shard ranges (1.*) over the first set of 4 (0.*) because that's the
        # path with most cleaving progress, and so shrink shard ranges 0.*.
        db_file = self.get_db_file(self.brain.part, self.brain.nodes[0])
        self.assert_subprocess_success(
            ['swift-manage-shard-ranges', db_file, 'repair', '--yes',
             '--min-shard-age', '0'])

        # make sure all root replicas now sync their shard ranges
        self.replicators.once()
        # Run sharder on the shrinking shards. This should not change the state
        # of any of the acceptors, particularly the ones that have yet to have
        # object cleaved from the roots, because we don't want the as yet
        # uncleaved acceptors becoming prematurely active and creating 'holes'
        # in listings. The shrinking shard ranges should however get deleted in
        # root container table.
        self.run_sharders(shard_ranges_0)

        shard_ranges = self.assert_container_state(self.brain.nodes[1],
                                                   'sharding', 3)
        self.assertEqual([ShardRange.CLEAVED] * 1 + [ShardRange.CREATED] * 2,
                         [sr.state for sr in shard_ranges])
        self.assert_container_listing(obj_names)
        # check the unwanted shards did shrink away...
        for shard_range in shard_ranges_0:
            with annotate_failure(shard_range):
                found_for_shard = self.categorize_container_dir_content(
                    shard_range.account, shard_range.container)
                self.assertLengthEqual(found_for_shard['shard_dbs'], 3)
                actual = []
                for shard_db in found_for_shard['shard_dbs']:
                    broker = ContainerBroker(shard_db)
                    own_sr = broker.get_own_shard_range()
                    actual.append(
                        (broker.get_db_state(), own_sr.state, own_sr.deleted))
                self.assertEqual([(SHARDED, ShardRange.SHRUNK, True)] * 3,
                                 actual)

        # At this point one of the first two replicas may have done some useful
        # cleaving of 1.* shards, the other may have only cleaved 0.* shards,
        # and the third replica may have cleaved no shards. We therefore need
        # two more passes of the sharder to get to a predictable state where
        # all replicas have cleaved all three 0.* shards.
        self.sharders_once_non_auto()
        self.sharders_once_non_auto()

        # now we expect all replicas to have just the three 1.* shards, with
        # the 0.* shards all deleted
        brokers = {}
        exp_shard_ranges = sorted(
            [sr.copy(state=ShardRange.SHRUNK, deleted=True)
             for sr in shard_ranges_0] +
            [sr.copy(state=ShardRange.ACTIVE)
             for sr in shard_ranges_1],
            key=ShardRange.sort_key)
        for node in (0, 1, 2):
            with annotate_failure('node %s' % node):
                broker = self.get_broker(self.brain.part,
                                         self.brain.nodes[node])
                brokers[node] = broker
                shard_ranges = broker.get_shard_ranges()
                self.assertEqual(shard_ranges_1, shard_ranges)
                shard_ranges = broker.get_shard_ranges(include_deleted=True)
                self.assertLengthEqual(shard_ranges, len(exp_shard_ranges))
                self.maxDiff = None
                self.assertEqual(exp_shard_ranges, shard_ranges)
                self.assertEqual(ShardRange.SHARDED,
                                 broker.get_own_shard_range().state)

        # Sadly, the first replica to start sharding is still reporting its db
        # state to be 'unsharded' because, although it has sharded, its shard
        # db epoch (epoch_0) does not match its own shard range epoch
        # (epoch_1), and that is because the second replica (with epoch_1)
        # updated the own shard range and replicated it to all other replicas.
        # If we had run the sharder on the second replica before the first
        # replica, then by the time the first replica started sharding it would
        # have learnt the newer epoch_1 and we wouldn't see this inconsistency.
        self.assertEqual(UNSHARDED, brokers[0].get_db_state())
        self.assertEqual(SHARDED, brokers[1].get_db_state())
        self.assertEqual(SHARDED, brokers[2].get_db_state())
        epoch_1 = brokers[1].db_epoch
        self.assertEqual(epoch_1, brokers[2].db_epoch)
        self.assertLess(brokers[0].db_epoch, epoch_1)
        # the root replica that thinks it is unsharded is problematic - it will
        # not return shard ranges for listings, but has no objects, so it's
        # luck of the draw whether we get a listing or not at this point :(

        # Run the sharders again: the first replica that is still 'unsharded'
        # because of the older epoch_0 in its db filename will now start to
        # shard again with a newer epoch_1 db, and will start to re-cleave the
        # 3 active shards, albeit with zero objects to cleave.
        self.sharders_once_non_auto()
        for node in (0, 1, 2):
            with annotate_failure('node %s' % node):
                broker = self.get_broker(self.brain.part,
                                         self.brain.nodes[node])
                brokers[node] = broker
                shard_ranges = broker.get_shard_ranges()
                self.assertEqual(shard_ranges_1, shard_ranges)
                shard_ranges = broker.get_shard_ranges(include_deleted=True)
                self.assertLengthEqual(shard_ranges, len(exp_shard_ranges))
                self.assertEqual(exp_shard_ranges, shard_ranges)
                self.assertEqual(ShardRange.SHARDED,
                                 broker.get_own_shard_range().state)
                self.assertEqual(epoch_1, broker.db_epoch)
        self.assertIn(brokers[0].get_db_state(), (SHARDING, SHARDED))
        self.assertEqual(SHARDED, brokers[1].get_db_state())
        self.assertEqual(SHARDED, brokers[2].get_db_state())

        # This cycle of the sharders also guarantees that all shards have had
        # their state updated to ACTIVE from the root; this was not necessarily
        # true at end of the previous sharder pass because a shard audit (when
        # the shard is updated from a root) may have happened before all roots
        # have had their shard ranges transitioned to ACTIVE.
        for shard_range in shard_ranges_1:
            with annotate_failure(shard_range):
                found_for_shard = self.categorize_container_dir_content(
                    shard_range.account, shard_range.container)
                self.assertLengthEqual(found_for_shard['normal_dbs'], 3)
                actual = []
                for shard_db in found_for_shard['normal_dbs']:
                    broker = ContainerBroker(shard_db)
                    own_sr = broker.get_own_shard_range()
                    actual.append(
                        (broker.get_db_state(), own_sr.state, own_sr.deleted))
                self.assertEqual([(UNSHARDED, ShardRange.ACTIVE, False)] * 3,
                                 actual)

        # We may need one more pass of the sharder before all three shard
        # ranges are cleaved (2 per pass) and all the root replicas are
        # predictably in sharded state. Note: the accelerated cleaving of >2
        # zero-object shard ranges per cycle is defeated if a shard happens
        # to exist on the same node as the root because the roots cleaving
        # process doesn't think that it created the shard db and will therefore
        # replicate it as per a normal cleave.
        self.sharders_once_non_auto()
        for node in (0, 1, 2):
            with annotate_failure('node %s' % node):
                broker = self.get_broker(self.brain.part,
                                         self.brain.nodes[node])
                brokers[node] = broker
                shard_ranges = broker.get_shard_ranges()
                self.assertEqual(shard_ranges_1, shard_ranges)
                shard_ranges = broker.get_shard_ranges(include_deleted=True)
                self.assertLengthEqual(shard_ranges, len(exp_shard_ranges))
                self.assertEqual(exp_shard_ranges, shard_ranges)
                self.assertEqual(ShardRange.SHARDED,
                                 broker.get_own_shard_range().state)
                self.assertEqual(epoch_1, broker.db_epoch)
                self.assertEqual(SHARDED, broker.get_db_state())

        # Finally, with all root replicas in a consistent state, the listing
        # will be be predictably correct
        self.assert_container_listing(obj_names)

    def test_manage_shard_ranges_repair_shard(self):
        # provoke overlaps in a shard container and repair them
        obj_names = self._make_object_names(24)
        initial_obj_names = obj_names[::2]
        # put 12 objects in container
        self.put_objects(initial_obj_names)
        client.post_container(self.url, self.admin_token, self.container_name,
                              headers={'X-Container-Sharding': 'on'})
        # run replicators first time to get sync points set
        self.replicators.once()
        # find 3 shard ranges on root nodes[0] and get the root sharded
        self.assert_subprocess_success([
            'swift-manage-shard-ranges',
            self.get_db_file(self.brain.part, self.brain.nodes[0]),
            'find_and_replace', '4', '--enable'])
        self.replicators.once()
        # cleave first two shards
        self.sharders_once_non_auto(
            additional_args='--partitions=%s' % self.brain.part)
        # cleave third shard
        self.sharders_once_non_auto(
            additional_args='--partitions=%s' % self.brain.part)
        # ensure all shards learn their ACTIVE state from root
        self.sharders_once_non_auto()
        for node in (0, 1, 2):
            with annotate_failure('node %d' % node):
                shard_ranges = self.assert_container_state(
                    self.brain.nodes[node], 'sharded', 3)
                for sr in shard_ranges:
                    self.assertEqual(ShardRange.ACTIVE, sr.state)
        self.assert_container_listing(initial_obj_names)

        # add objects to second shard range so it has 8 objects ; this range
        # has bounds (obj-0006,obj-0014]
        root_shard_ranges = self.get_container_shard_ranges()
        self.assertEqual(3, len(root_shard_ranges))
        shard_1 = root_shard_ranges[1]
        self.assertEqual(obj_names[6], shard_1.lower)
        self.assertEqual(obj_names[14], shard_1.upper)
        more_obj_names = obj_names[7:15:2]
        self.put_objects(more_obj_names)
        expected_obj_names = sorted(initial_obj_names + more_obj_names)
        self.assert_container_listing(expected_obj_names)

        shard_1_part, shard_1_nodes = self.brain.ring.get_nodes(
            shard_1.account, shard_1.container)

        # find 3 sub-shards on one shard node; use --force-commits to ensure
        # the recently PUT objects are included when finding the shard range
        # pivot points
        self.assert_subprocess_success([
            'swift-manage-shard-ranges', '--force-commits',
            self.get_db_file(shard_1_part, shard_1_nodes[1], shard_1.account,
                             shard_1.container),
            'find_and_replace', '3', '--enable'])
        # ... and mistakenly find 4 shard ranges on a different shard node :(
        self.assert_subprocess_success([
            'swift-manage-shard-ranges', '--force-commits',
            self.get_db_file(shard_1_part, shard_1_nodes[2], shard_1.account,
                             shard_1.container),
            'find_and_replace', '2', '--enable'])
        # replicate the muddle of shard ranges between shard replicas, merged
        # result is:
        # '' - 6  shard     ACTIVE
        #  6 - 8  sub-shard FOUND
        #  6 - 9  sub-shard FOUND
        #  8 - 10 sub-shard FOUND
        #  9 - 12 sub-shard FOUND
        # 10 - 12 sub-shard FOUND
        # 12 - 14 sub-shard FOUND
        # 12 - 14 sub-shard FOUND
        #  6 - 14 shard     SHARDING
        # 14 - '' shard     ACTIVE
        self.replicators.once()

        # try hard to shard the shard...
        self.sharders_once_non_auto(
            additional_args='--partitions=%s' % shard_1_part)
        self.sharders_once_non_auto(
            additional_args='--partitions=%s' % shard_1_part)
        self.sharders_once_non_auto(
            additional_args='--partitions=%s' % shard_1_part)
        # sharding hasn't completed and there's overlaps in the shard and root:
        # the sub-shards will have been cleaved in the order listed above, but
        # sub-shards (10 -12) and one of (12 - 14) will be overlooked because
        # the cleave cursor will have moved past their namespace before they
        # were yielded by the shard range iterator, so we now have:
        # '' - 6  shard     ACTIVE
        #  6 - 8  sub-shard ACTIVE
        #  6 - 9  sub-shard ACTIVE
        #  8 - 10 sub-shard ACTIVE
        # 10 - 12 sub-shard CREATED
        #  9 - 12 sub-shard ACTIVE
        # 12 - 14 sub-shard CREATED
        # 12 - 14 sub-shard ACTIVE
        # 14 - '' shard     ACTIVE
        sub_shard_ranges = self.get_container_shard_ranges(
            shard_1.account, shard_1.container)
        self.assertEqual(7, len(sub_shard_ranges), sub_shard_ranges)
        root_shard_ranges = self.get_container_shard_ranges()
        self.assertEqual(9, len(root_shard_ranges), root_shard_ranges)
        self.assertEqual([ShardRange.ACTIVE] * 4 +
                         [ShardRange.CREATED, ShardRange.ACTIVE] * 2 +
                         [ShardRange.ACTIVE],
                         [sr.state for sr in root_shard_ranges])

        # fix the overlaps - a set of 3 ACTIVE sub-shards will be chosen and 4
        # other sub-shards will be shrunk away; apply the fix at the root
        # container
        db_file = self.get_db_file(self.brain.part, self.brain.nodes[0])
        self.assert_subprocess_success(
            ['swift-manage-shard-ranges', db_file, 'repair', '--yes',
             '--min-shard-age', '0'])
        self.replicators.once()
        self.sharders_once_non_auto()
        self.sharders_once_non_auto()

        # check root now has just 5 shard ranges
        root_shard_ranges = self.get_container_shard_ranges()
        self.assertEqual(5, len(root_shard_ranges), root_shard_ranges)
        self.assertEqual([ShardRange.ACTIVE] * 5,
                         [sr.state for sr in root_shard_ranges])
        # check there are 1 sharded shard and 4 shrunk sub-shard ranges in the
        # root (note, shard_1's shard ranges aren't updated once it has sharded
        # because the sub-shards report their state to the root; we cannot make
        # assertions about shrunk states in shard_1's shard range table)
        root_shard_ranges = self.get_container_shard_ranges(
            headers={'X-Backend-Include-Deleted': 'true'})
        self.assertEqual(10, len(root_shard_ranges), root_shard_ranges)
        shrunk_shard_ranges = [sr for sr in root_shard_ranges
                               if sr.state == ShardRange.SHRUNK]
        self.assertEqual(4, len(shrunk_shard_ranges), root_shard_ranges)
        self.assertEqual([True] * 4,
                         [sr.deleted for sr in shrunk_shard_ranges])
        sharded_shard_ranges = [sr for sr in root_shard_ranges
                                if sr.state == ShardRange.SHARDED]
        self.assertEqual(1, len(sharded_shard_ranges), root_shard_ranges)

        self.assert_container_listing(expected_obj_names)

    def test_manage_shard_ranges_repair_parent_child_ranges(self):
        # Test repairing a transient parent-child shard range overlap in the
        # root container, expect no repairs to be done.
        # note: be careful not to add a container listing to this test which
        # would get shard ranges into memcache
        obj_names = self._make_object_names(4)
        self.put_objects(obj_names)

        client.post_container(self.url, self.admin_token, self.container_name,
                              headers={'X-Container-Sharding': 'on'})

        # run replicators first time to get sync points set
        self.container_replicators.once(
            additional_args='--partitions=%s' % self.brain.part)

        # shard root
        root_0_db_file = self.get_db_file(self.brain.part, self.brain.nodes[0])
        self.assert_subprocess_success([
            'swift-manage-shard-ranges',
            root_0_db_file,
            'find_and_replace', '2', '--enable'])
        self.container_replicators.once(
            additional_args='--partitions=%s' % self.brain.part)
        self.assert_container_states('unsharded', 2)
        self.sharders_once_non_auto(
            additional_args='--partitions=%s' % self.brain.part)
        # get shards to update state from parent...
        self.sharders_once_non_auto()
        self.assert_container_states('sharded', 2)

        # sanity check, all is well
        msg = self.assert_subprocess_success([
            'swift-manage-shard-ranges', root_0_db_file, 'repair', '--gaps',
            '--dry-run'])
        self.assertIn(b'No repairs necessary.', msg)

        # shard first shard into 2 sub-shards while root node 0 is disabled
        self.stop_container_servers(node_numbers=slice(0, 1))
        shard_ranges = self.get_container_shard_ranges()
        shard_brokers = [self.get_shard_broker(shard_ranges[0], node_index=i)
                         for i in range(3)]
        self.assert_subprocess_success([
            'swift-manage-shard-ranges',
            shard_brokers[0].db_file,
            'find_and_replace', '1', '--enable'])
        shard_part, shard_nodes = self.brain.ring.get_nodes(
            shard_ranges[0].account, shard_ranges[0].container)
        self.container_replicators.once(
            additional_args='--partitions=%s' % shard_part)
        for node in exclude_nodes(shard_nodes, self.brain.nodes[0]):
            self.assert_container_state(
                node, 'unsharded', 2, account=shard_ranges[0].account,
                container=shard_ranges[0].container, part=shard_part)
        self.sharders_once_non_auto(
            additional_args='--partitions=%s' % shard_part)
        # get shards to update state from parent...
        self.sharders_once_non_auto()
        for node in exclude_nodes(shard_nodes, self.brain.nodes[0]):
            self.assert_container_state(
                node, 'sharded', 2, account=shard_ranges[0].account,
                container=shard_ranges[0].container, part=shard_part)

        # put an object into the second of the 2 sub-shards so that the shard
        # will update the root next time the sharder is run; do this before
        # restarting root node 0 so that the object update is definitely
        # redirected to a sub-shard by root node 1 or 2.
        new_obj_name = obj_names[0] + 'a'
        self.put_objects([new_obj_name])

        # restart root node 0
        self.brain.servers.start(number=self.brain.node_numbers[0])
        # node 0 DB doesn't know about the sub-shards
        root_brokers = [self.get_broker(self.brain.part, node)
                        for node in self.brain.nodes]
        broker = root_brokers[0]
        self.assertEqual(
            [(ShardRange.ACTIVE, False, ShardRange.MIN, obj_names[1]),
             (ShardRange.ACTIVE, False, obj_names[1], ShardRange.MAX)],
            [(sr.state, sr.deleted, sr.lower, sr.upper)
             for sr in broker.get_shard_ranges(include_deleted=True)])

        for broker in root_brokers[1:]:
            self.assertEqual(
                [(ShardRange.ACTIVE, False, ShardRange.MIN, obj_names[0]),
                 (ShardRange.ACTIVE, False, obj_names[0], obj_names[1]),
                 (ShardRange.SHARDED, True, ShardRange.MIN, obj_names[1]),
                 (ShardRange.ACTIVE, False, obj_names[1], ShardRange.MAX)],
                [(sr.state, sr.deleted, sr.lower, sr.upper)
                 for sr in broker.get_shard_ranges(include_deleted=True)])

        sub_shard = root_brokers[1].get_shard_ranges()[1]
        self.assertEqual(obj_names[0], sub_shard.lower)
        self.assertEqual(obj_names[1], sub_shard.upper)
        sub_shard_part, nodes = self.get_part_and_node_numbers(sub_shard)
        # we want the sub-shard to update root node 0 but not the sharded
        # shard, but there is a small chance the two will be in same partition
        # TODO: how can we work around this?
        self.assertNotEqual(sub_shard_part, shard_part,
                            'You were unlucky, try again')
        self.sharders_once_non_auto(
            additional_args='--partitions=%s' % sub_shard_part)

        # now root node 0 has the original shards plus one of the sub-shards
        # but all are active :(
        self.assertEqual(
            [(ShardRange.ACTIVE, False, ShardRange.MIN, obj_names[1]),
             # note: overlap!
             (ShardRange.ACTIVE, False, obj_names[0], obj_names[1]),
             (ShardRange.ACTIVE, False, obj_names[1], ShardRange.MAX)],
            [(sr.state, sr.deleted, sr.lower, sr.upper)
             for sr in root_brokers[0].get_shard_ranges(include_deleted=True)])

        # try to fix the overlap and expect no repair has been done.
        msg = self.assert_subprocess_success(
            ['swift-manage-shard-ranges', root_0_db_file, 'repair', '--yes',
             '--min-shard-age', '0'])
        self.assertIn(
            b'1 donor shards ignored due to parent-child relationship checks',
            msg)

        # verify parent-child checks has prevented repair to be done.
        self.assertEqual(
            [(ShardRange.ACTIVE, False, ShardRange.MIN, obj_names[1]),
             # note: overlap!
             (ShardRange.ACTIVE, False, obj_names[0], obj_names[1]),
             (ShardRange.ACTIVE, False, obj_names[1], ShardRange.MAX)],
            [(sr.state, sr.deleted, sr.lower, sr.upper)
             for sr in root_brokers[0].get_shard_ranges(include_deleted=True)])

        # the transient overlap is 'fixed' in subsequent sharder cycles...
        self.sharders_once_non_auto()
        self.sharders_once_non_auto()
        self.container_replicators.once()

        for broker in root_brokers:
            self.assertEqual(
                [(ShardRange.ACTIVE, False, ShardRange.MIN, obj_names[0]),
                 (ShardRange.ACTIVE, False, obj_names[0], obj_names[1]),
                 (ShardRange.SHARDED, True, ShardRange.MIN, obj_names[1]),
                 (ShardRange.ACTIVE, False, obj_names[1], ShardRange.MAX)],
                [(sr.state, sr.deleted, sr.lower, sr.upper)
                 for sr in broker.get_shard_ranges(include_deleted=True)])

    def test_manage_shard_ranges_repair_root_gap(self):
        # create a gap in root container; repair the gap.
        # note: be careful not to add a container listing to this test which
        # would get shard ranges into memcache
        obj_names = self._make_object_names(8)
        self.put_objects(obj_names)

        client.post_container(self.url, self.admin_token, self.container_name,
                              headers={'X-Container-Sharding': 'on'})

        # run replicators first time to get sync points set
        self.container_replicators.once(
            additional_args='--partitions=%s' % self.brain.part)

        # shard root
        root_0_db_file = self.get_db_file(self.brain.part, self.brain.nodes[0])
        self.assert_subprocess_success([
            'swift-manage-shard-ranges',
            root_0_db_file,
            'find_and_replace', '2', '--enable'])
        self.container_replicators.once(
            additional_args='--partitions=%s' % self.brain.part)
        self.assert_container_states('unsharded', 4)
        self.sharders_once_non_auto(
            additional_args='--partitions=%s' % self.brain.part)
        # get shards to update state from parent...
        self.sharders_once_non_auto()
        self.assert_container_states('sharded', 4)

        # sanity check, all is well
        msg = self.assert_subprocess_success([
            'swift-manage-shard-ranges', root_0_db_file, 'repair', '--gaps',
            '--dry-run'])
        self.assertIn(b'No repairs necessary.', msg)

        # deliberately create a gap in root shard ranges (don't ever do this
        # for real)
        # TODO: replace direct broker modification with s-m-s-r merge
        root_brokers = [self.get_broker(self.brain.part, node)
                        for node in self.brain.nodes]
        shard_ranges = root_brokers[0].get_shard_ranges()
        self.assertEqual(4, len(shard_ranges))
        shard_ranges[2].set_deleted()
        root_brokers[0].merge_shard_ranges(shard_ranges)
        shard_ranges = root_brokers[0].get_shard_ranges()
        self.assertEqual(3, len(shard_ranges))
        self.container_replicators.once()

        # confirm that we made a gap.
        for broker in root_brokers:
            self.assertEqual(
                [(ShardRange.ACTIVE, False, ShardRange.MIN, obj_names[1]),
                 (ShardRange.ACTIVE, False, obj_names[1], obj_names[3]),
                 (ShardRange.ACTIVE, True, obj_names[3], obj_names[5]),
                 (ShardRange.ACTIVE, False, obj_names[5], ShardRange.MAX)],
                [(sr.state, sr.deleted, sr.lower, sr.upper)
                 for sr in broker.get_shard_ranges(include_deleted=True)])

        msg = self.assert_subprocess_success([
            'swift-manage-shard-ranges', root_0_db_file, 'repair', '--gaps',
            '--yes'])
        self.assertIn(b'Repairs necessary to fill gaps.', msg)

        self.sharders_once_non_auto()
        self.sharders_once_non_auto()
        self.container_replicators.once()

        # yay! we fixed the gap (without creating an overlap)
        for broker in root_brokers:
            self.assertEqual(
                [(ShardRange.ACTIVE, False, ShardRange.MIN, obj_names[1]),
                 (ShardRange.ACTIVE, False, obj_names[1], obj_names[3]),
                 (ShardRange.ACTIVE, True, obj_names[3], obj_names[5]),
                 (ShardRange.ACTIVE, False, obj_names[3], ShardRange.MAX)],
                [(sr.state, sr.deleted, sr.lower, sr.upper)
                 for sr in broker.get_shard_ranges(include_deleted=True)])

        msg = self.assert_subprocess_success([
            'swift-manage-shard-ranges', root_0_db_file, 'repair',
            '--dry-run', '--min-shard-age', '0'])
        self.assertIn(b'No repairs necessary.', msg)
        msg = self.assert_subprocess_success([
            'swift-manage-shard-ranges', root_0_db_file, 'repair', '--gaps',
            '--dry-run'])
        self.assertIn(b'No repairs necessary.', msg)

        # put an object into the gap namespace
        new_objs = [obj_names[4] + 'a']
        self.put_objects(new_objs)
        # get root stats up to date
        self.sharders_once_non_auto()
        # new object is in listing but old objects in the gap have been lost -
        # don't delete shard ranges!
        self.assert_container_listing(obj_names[:4] + new_objs + obj_names[6:])

    def test_manage_shard_ranges_unsharded_deleted_root(self):
        # verify that a deleted DB will still be sharded

        # choose a node that will not be sharded initially
        sharded_nodes = []
        unsharded_node = None
        for node in self.brain.nodes:
            if self.brain.node_numbers[node['index']] \
                    in self.brain.handoff_numbers:
                unsharded_node = node
            else:
                sharded_nodes.append(node)

        # put some objects - not enough to trigger auto-sharding
        obj_names = self._make_object_names(MIN_SHARD_CONTAINER_THRESHOLD - 1)
        self.put_objects(obj_names)

        # run replicators first time to get sync points set and commit updates
        self.replicators.once()

        # setup sharding...
        self.assert_subprocess_success([
            'swift-manage-shard-ranges',
            self.get_db_file(self.brain.part, sharded_nodes[0]),
            'find_and_replace', '2', '--enable', '--minimum-shard-size', '1'])

        # Run container-replicator to replicate shard ranges
        self.container_replicators.once()
        self.assert_container_state(sharded_nodes[0], 'unsharded', 2)
        self.assert_container_state(sharded_nodes[1], 'unsharded', 2)
        self.assert_container_state(unsharded_node, 'unsharded', 2)

        # Run container-sharder to shard the 2 primary replicas that did
        # receive the object PUTs
        for num in self.brain.primary_numbers:
            self.sharders_once_non_auto(
                number=num,
                additional_args='--partitions=%s' % self.brain.part)

        # delete the objects - the proxy's will have cached container info with
        # out-of-date db_state=unsharded, so updates go to the root DBs
        self.delete_objects(obj_names)
        # deal with DELETE's being misplaced in root db's...
        for num in self.brain.primary_numbers:
            self.sharders_once_non_auto(
                number=num,
                additional_args='--partitions=%s' % self.brain.part)

        self.assert_container_state(sharded_nodes[0], 'sharded', 2)
        self.assert_container_state(sharded_nodes[1], 'sharded', 2)
        shard_ranges = self.assert_container_state(
            unsharded_node, 'unsharded', 2)

        # get root stats updated - but avoid sharding the remaining root DB
        self.run_sharders(shard_ranges, exclude_partitions=[self.brain.part])
        self.assert_container_listing([])

        # delete the empty container
        client.delete_container(self.url, self.admin_token,
                                self.container_name)

        # sanity check - unsharded DB is deleted
        broker = self.get_broker(self.brain.part, unsharded_node,
                                 self.account, self.container_name)
        self.assertEqual(UNSHARDED, broker.get_db_state())
        self.assertTrue(broker.is_deleted())
        self.assertEqual(0, broker.get_info()['object_count'])
        self.assertEqual(0, broker.get_shard_usage()['object_count'])

        # now shard the final DB
        for num in self.brain.handoff_numbers:
            self.sharders_once_non_auto(
                number=num,
                additional_args='--partitions=%s' % self.brain.part)

        # all DBs should now be sharded and still deleted
        for node in self.brain.nodes:
            with annotate_failure(
                    'node %s in %s'
                    % (node['index'], [n['index'] for n in self.brain.nodes])):
                self.assert_container_state(node, 'sharded', 2,
                                            override_deleted=True)
                broker = self.get_broker(self.brain.part, node,
                                         self.account, self.container_name)
                self.assertEqual(SHARDED, broker.get_db_state())
                self.assertEqual(0, broker.get_info()['object_count'])
                self.assertEqual(0,
                                 broker.get_shard_usage()['object_count'])
                self.assertTrue(broker.is_deleted())

    def test_manage_shard_ranges_unsharded_deleted_root_gets_undeleted(self):
        # verify that an apparently deleted DB (no object rows in root db) will
        # still be sharded and also become undeleted when objects are
        # discovered in the shards

        # choose a node that will not be sharded initially
        sharded_nodes = []
        unsharded_node = None
        for node in self.brain.nodes:
            if self.brain.node_numbers[node['index']] \
                    in self.brain.handoff_numbers:
                unsharded_node = node
            else:
                sharded_nodes.append(node)

        # put some objects, but only to 2 replicas - not enough to trigger
        # auto-sharding
        self.brain.stop_handoff_half()

        obj_names = self._make_object_names(MIN_SHARD_CONTAINER_THRESHOLD - 1)
        self.put_objects(obj_names)
        # run replicators first time to get sync points set and commit puts
        self.replicators.once()

        # setup sharding...
        self.assert_subprocess_success([
            'swift-manage-shard-ranges',
            self.get_db_file(self.brain.part, sharded_nodes[0]),
            'find_and_replace', '2', '--enable', '--minimum-shard-size', '1'])

        # Run container-replicator to replicate shard ranges - object rows will
        # not be sync'd now there are shard ranges
        for num in self.brain.primary_numbers:
            self.container_replicators.once(number=num)
        self.assert_container_state(sharded_nodes[0], 'unsharded', 2)
        self.assert_container_state(sharded_nodes[1], 'unsharded', 2)

        # revive the stopped node
        self.brain.start_handoff_half()
        self.assert_container_state(unsharded_node, 'unsharded', 0)

        # delete the empty replica
        direct_client.direct_delete_container(
            unsharded_node, self.brain.part, self.account,
            self.container_name)

        # Run container-sharder to shard the 2 primary replicas that did
        # receive the object PUTs
        for num in self.brain.primary_numbers:
            self.sharders_once_non_auto(
                number=num,
                additional_args='--partitions=%s' % self.brain.part)

        self.assert_container_state(sharded_nodes[0], 'sharded', 2)
        self.assert_container_state(sharded_nodes[1], 'sharded', 2)
        # the sharder syncs shard ranges ...
        self.assert_container_state(unsharded_node, 'unsharded', 2,
                                    override_deleted=True)

        # sanity check - unsharded DB is empty and deleted
        broker = self.get_broker(self.brain.part, unsharded_node,
                                 self.account, self.container_name)
        self.assertEqual(UNSHARDED, broker.get_db_state())
        self.assertEqual(0, broker.get_info()['object_count'])
        # the shard ranges do have object count but are in CREATED state so
        # not reported in shard usage...
        self.assertEqual(0, broker.get_shard_usage()['object_count'])
        self.assertTrue(broker.is_deleted())

        # now shard the final DB
        for num in self.brain.handoff_numbers:
            self.sharders_once_non_auto(
                number=num,
                additional_args='--partitions=%s' % self.brain.part)
        shard_ranges = self.assert_container_state(
            unsharded_node, 'sharded', 2, override_deleted=True)

        # and get roots updated and sync'd
        self.container_replicators.once()
        self.run_sharders(shard_ranges, exclude_partitions=[self.brain.part])

        # all DBs should now be sharded and NOT deleted
        for node in self.brain.nodes:
            with annotate_failure(
                    'node %s in %s'
                    % (node['index'], [n['index'] for n in self.brain.nodes])):
                broker = self.get_broker(self.brain.part, node,
                                         self.account, self.container_name)
                self.assertEqual(SHARDED, broker.get_db_state())
                self.assertEqual(3, broker.get_info()['object_count'])
                self.assertEqual(3,
                                 broker.get_shard_usage()['object_count'])
                self.assertFalse(broker.is_deleted())

    def test_handoff_replication_does_not_cause_reset_epoch(self):
        obj_names = self._make_object_names(100)
        self.put_objects(obj_names)

        client.post_container(self.url, self.admin_token, self.container_name,
                              headers={'X-Container-Sharding': 'on'})

        # run replicators first time to get sync points set
        self.replicators.once()

        # sanity check: we don't have nearly enough objects for this to shard
        # automatically
<<<<<<< HEAD
        self.sharders_once(number=self.brain.node_numbers[0],
                           additional_args='--partitions=%s' % self.brain.part)
=======
        self.sharders_once_non_auto(
            number=self.brain.node_numbers[0],
            additional_args='--partitions=%s' % self.brain.part)
>>>>>>> 8d4e3f94
        self.assert_container_state(self.brain.nodes[0], 'unsharded', 0)

        self.assert_subprocess_success([
            'swift-manage-shard-ranges',
            self.get_db_file(self.brain.part, self.brain.nodes[0]),
            'find_and_replace', '50', '--enable',
            '--minimum-shard-size', '40'])
        self.assert_container_state(self.brain.nodes[0], 'unsharded', 2)

        # "Run container-replicator to replicate them to other nodes."
        self.replicators.once()
        # "Run container-sharder on all nodes to shard the container."
<<<<<<< HEAD
        self.sharders_once(additional_args='--partitions=%s' % self.brain.part)
=======
        self.sharders_once_non_auto(
            additional_args='--partitions=%s' % self.brain.part)
>>>>>>> 8d4e3f94

        # Everybody's settled
        self.assert_container_state(self.brain.nodes[0], 'sharded', 2)
        self.assert_container_state(self.brain.nodes[1], 'sharded', 2)
        self.assert_container_state(self.brain.nodes[2], 'sharded', 2)
        self.assert_container_listing(obj_names)

        # now lets put the container again and make sure it lands on a handoff
        self.brain.stop_primary_half()
        self.brain.put_container(policy_index=int(self.policy))
        self.brain.start_primary_half()

        dir_content = self.categorize_container_dir_content(more_nodes=True)
        # the handoff node is considered normal because it doesn't have an
        # epoch
        self.assertEqual(len(dir_content['normal_dbs']), 1)
        self.assertEqual(len(dir_content['shard_dbs']), 3)

        # let's replicate
        self.replicators.once()
<<<<<<< HEAD
        self.sharders_once(additional_args='--partitions=%s' % self.brain.part)
=======
        self.sharders_once_non_auto(
            additional_args='--partitions=%s' % self.brain.part)
>>>>>>> 8d4e3f94

        # let's now check the handoff broker it should have all the shards
        handoff_broker = ContainerBroker(dir_content['normal_dbs'][0])
        self.assertEqual(len(handoff_broker.get_shard_ranges()), 2)
        handoff_osr = handoff_broker.get_own_shard_range(no_default=True)
        self.assertIsNotNone(handoff_osr.epoch)

    def test_force_replication_of_a_reset_own_shard_range(self):
        obj_names = self._make_object_names(100)
        self.put_objects(obj_names)

        client.post_container(self.url, self.admin_token, self.container_name,
                              headers={'X-Container-Sharding': 'on'})

        # run replicators first time to get sync points set
        self.replicators.once()

        # sanity check: we don't have nearly enough objects for this to shard
        # automatically
<<<<<<< HEAD
        self.sharders_once(number=self.brain.node_numbers[0],
                           additional_args='--partitions=%s' % self.brain.part)
=======
        self.sharders_once_non_auto(
            number=self.brain.node_numbers[0],
            additional_args='--partitions=%s' % self.brain.part)
>>>>>>> 8d4e3f94
        self.assert_container_state(self.brain.nodes[0], 'unsharded', 0)

        self.assert_subprocess_success([
            'swift-manage-shard-ranges',
            self.get_db_file(self.brain.part, self.brain.nodes[0]),
            'find_and_replace', '50', '--enable',
            '--minimum-shard-size', '40'])
        self.assert_container_state(self.brain.nodes[0], 'unsharded', 2)

        # "Run container-replicator to replicate them to other nodes."
        self.replicators.once()
        # "Run container-sharder on all nodes to shard the container."
<<<<<<< HEAD
        self.sharders_once(additional_args='--partitions=%s' % self.brain.part)
=======
        self.sharders_once_non_auto(
            additional_args='--partitions=%s' % self.brain.part)
>>>>>>> 8d4e3f94

        # Everybody's settled
        self.assert_container_state(self.brain.nodes[0], 'sharded', 2)
        self.assert_container_state(self.brain.nodes[1], 'sharded', 2)
        self.assert_container_state(self.brain.nodes[2], 'sharded', 2)
        self.assert_container_listing(obj_names)

        # Lets delete a primary to simulate a new primary and force an
        # own_shard_range reset.
        new_primary = self.brain.nodes[2]
        db_file = self.get_db_file(self.brain.part, new_primary)
        os.remove(db_file)

        # issue a new PUT to create the "new" primary container
        self.brain.put_container(policy_index=int(self.policy))

        # put a bunch of objects that should land in the primary so it'll be
        # shardable (in case this makes any kind of difference).
        self.put_objects(obj_names)

        # The new primary isn't considered a shard_db because it hasn't
        # sunk with the other primaries yet.
        dir_content = self.categorize_container_dir_content()
        self.assertEqual(len(dir_content['normal_dbs']), 1)
        self.assertEqual(len(dir_content['shard_dbs']), 2)

        # run the sharders incase this will trigger a reset osr
<<<<<<< HEAD
        self.sharders_once(additional_args='--partitions=%s' % self.brain.part)
=======
        self.sharders_once_non_auto(
            additional_args='--partitions=%s' % self.brain.part)
>>>>>>> 8d4e3f94
        new_primary_broker = self.get_broker(self.brain.part, new_primary)
        # Nope, still no default/reset osr
        self.assertIsNone(
            new_primary_broker.get_own_shard_range(no_default=True))

        # Let's reset the osr by hand.
        reset_osr = new_primary_broker.get_own_shard_range()
        self.assertIsNone(reset_osr.epoch)
        self.assertEqual(reset_osr.state, ShardRange.ACTIVE)
        new_primary_broker.merge_shard_ranges(reset_osr)

        # now let's replicate with the old primaries
        self.replicators.once()
        # Pull an old primary own_shard_range
        dir_content = self.categorize_container_dir_content()
        old_broker = ContainerBroker(dir_content['shard_dbs'][0])
        old_osr = old_broker.get_own_shard_range()
        new_primary_broker = ContainerBroker(dir_content['normal_dbs'][0])
        new_osr = new_primary_broker.get_own_shard_range()

        # This version stops replicating a remote non-epoch osr over a local
        # epoched osr. But it doesn't do the other way. So it means the
        # primary with non-epoched OSR get's stuck with it, if it is newer then
        # the other epoched versions.
        self.assertIsNotNone(old_osr.epoch)
        self.assertEqual(old_osr.state, ShardRange.SHARDED)

        self.assertIsNone(new_osr.epoch)
        self.assertGreater(new_osr.timestamp, old_osr.timestamp)

<<<<<<< HEAD
    def test_mange_shard_ranges_missing_epoch_false_postives(self):
        # verify shard range compaction using swift-manage-shard-ranges
=======
    def test_manage_shard_ranges_missing_epoch_no_false_positives(self):
        # when one replica of a shard is sharding before the others, it's epoch
        # is not None but it is normal for the other replica to replicate to it
        # sending their own shard ranges with epoch=None until they also shard
>>>>>>> 8d4e3f94
        obj_names = self._make_object_names(4)
        self.put_objects(obj_names)
        client.post_container(self.url, self.admin_token, self.container_name,
                              headers={'X-Container-Sharding': 'on'})
        # run replicators first time to get sync points set, and get container
        # sharded into 4 shards
        self.replicators.once()
        self.assert_subprocess_success([
            'swift-manage-shard-ranges',
            self.get_db_file(self.brain.part, self.brain.nodes[0]),
            'find_and_replace', '2', '--enable'])
        ranges = self.assert_container_state(
            self.brain.nodes[0], 'unsharded', 2)

        # "Run container-replicator to replicate them to other nodes."
        self.replicators.once()
        # "Run container-sharder on all nodes to shard the container."
<<<<<<< HEAD
        self.sharders_once(additional_args='--partitions=%s' % self.brain.part)
        # Run them again, just so the shards themselves can pull down the
        # latest sharded versions of their OSRs.
        self.sharders_once()
=======
        self.sharders_once_non_auto(
            additional_args='--partitions=%s' % self.brain.part)
        # Run them again, just so the shards themselves can pull down the
        # latest sharded versions of their OSRs.
        self.sharders_once_non_auto()
>>>>>>> 8d4e3f94

        # Everybody's settled
        self.assert_container_state(self.brain.nodes[0], 'sharded', 2)
        self.assert_container_state(self.brain.nodes[1], 'sharded', 2)
        ranges = self.assert_container_state(self.brain.nodes[2], 'sharded', 2)
        self.assert_container_listing(obj_names)

        # Now we need to shard a shard. A shard's OSR always exist and should
        # have an epoch of None, so we should get some false positives.
        # we'll shard ranges[1] which have a range of objs-0002 - MAX
        shard_obj_names = ['objs-0001%d' % i for i in range(2)]
        self.put_objects(shard_obj_names)

        part, shard_node_numbers = self.get_part_and_node_numbers(ranges[1])
        shard_nodes = self.brain.ring.get_part_nodes(part)
        shard_broker = self.get_shard_broker(ranges[1], 0)
        # set the account, container instance variables
        shard_broker.get_info()
        self.replicators.once()
        self.assert_subprocess_success([
            'swift-manage-shard-ranges',
            shard_broker.db_file,
            'find_and_replace', '2', '--enable'])
        self.assert_container_state(
            shard_nodes[0], 'unsharded', 2,
            shard_broker.account, shard_broker.container, part)

        # index 0 has an epoch now but 1 and 2 don't
        for idx in 1, 2:
            sb = self.get_shard_broker(ranges[1], idx)
            osr = sb.get_own_shard_range(no_default=True)
            self.assertIsNone(osr.epoch)

        expected_false_positive_line_snippet = 'Ignoring remote osr w/o epoch:'
        # run the replicator on the node with an epoch and it'll complain the
        # others dont have an epoch and not set it.
        replicator = self.run_custom_daemon(
            ContainerReplicator, 'container-replicator',
            shard_node_numbers[0], {})
        warnings = replicator.logger.get_lines_for_level('warning')

<<<<<<< HEAD
        self.assertTrue(any(
            [True for w in warnings
             if expected_false_positive_line_snippet in w]))
=======
        self.assertFalse([w for w in warnings
                          if expected_false_positive_line_snippet in w])
>>>>>>> 8d4e3f94

        # But it does send the new OSR with an epoch so the others should all
        # have it now.
        for idx in 1, 2:
            sb = self.get_shard_broker(ranges[1], idx)
            osr = sb.get_own_shard_range(no_default=True)
            self.assertIsNotNone(osr.epoch)

    def test_manage_shard_ranges_deleted_child_and_parent_gap(self):
        # Test to produce a scenario where a parent container is stuck at
        # sharding because of a gap in shard ranges. And the gap is caused by
        # deleted child shard range which finishes sharding before its parent
        # does.
        # note: be careful not to add a container listing to this test which
        # would get shard ranges into memcache.
        obj_names = self._make_object_names(20)
        self.put_objects(obj_names)

        client.post_container(self.url, self.admin_token, self.container_name,
                              headers={'X-Container-Sharding': 'on'})
        # run replicators first time to get sync points set.
        self.container_replicators.once(
            additional_args='--partitions=%s' % self.brain.part)

        # shard root into two child-shards.
        root_0_db_file = self.get_db_file(self.brain.part, self.brain.nodes[0])
        self.assert_subprocess_success([
            'swift-manage-shard-ranges',
            root_0_db_file,
            'find_and_replace', '10', '--enable'])
        # Run container-replicator to replicate them to other nodes.
        self.container_replicators.once(
            additional_args='--partitions=%s' % self.brain.part)
        self.assert_container_states('unsharded', 2)
        # Run container-sharder on all nodes to shard the container.
        self.sharders_once_non_auto(
            additional_args='--partitions=%s' % self.brain.part)
        # get shards to update state from parent...
        self.sharders_once_non_auto()
        self.assert_container_states('sharded', 2)

        # shard first child shard into 2 grand-child-shards.
        c_shard_ranges = self.get_container_shard_ranges()
        c_shard_brokers = [self.get_shard_broker(
            c_shard_ranges[0], node_index=i) for i in range(3)]
        self.assert_subprocess_success([
            'swift-manage-shard-ranges',
            c_shard_brokers[0].db_file,
            'find_and_replace', '5', '--enable'])
        child_shard_part, c_shard_nodes = self.brain.ring.get_nodes(
            c_shard_ranges[0].account, c_shard_ranges[0].container)
        self.container_replicators.once(
            additional_args='--partitions=%s' % child_shard_part)
        for node in c_shard_nodes:
            self.assert_container_state(
                node, 'unsharded', 2, account=c_shard_ranges[0].account,
                container=c_shard_ranges[0].container, part=child_shard_part)

        # run sharder on only 2 of the child replicas by renaming the third
        # replica's DB file directory.
        # NOTE: if we only rename the retiring DB file, other replicas will
        # create a "fresh" DB with timestamp during replication, and then
        # after we restore the retiring DB back, there will be two DB files
        # in the same folder, and container state will appear to be "sharding"
        # instead of "unsharded".
        c_shard_dir = os.path.dirname(c_shard_brokers[2].db_file)
        c_shard_tmp_dir = c_shard_dir + ".tmp"
        os.rename(c_shard_dir, c_shard_tmp_dir)
        self.sharders_once_non_auto(additional_args='--partitions=%s' %
                                                    child_shard_part)
        for node in c_shard_nodes[:2]:
            self.assert_container_state(
                node, 'sharded', 2, account=c_shard_ranges[0].account,
                container=c_shard_ranges[0].container, part=child_shard_part)
        # get updates done...
        self.sharders_once_non_auto()

        # shard first grand-child shard into 2 grand-grand-child-shards.
        gc_shard_ranges = self.get_container_shard_ranges(
            account=c_shard_ranges[0].account,
            container=c_shard_ranges[0].container)
        shard_brokers = [self.get_shard_broker(
            gc_shard_ranges[0],
            node_index=i) for i in range(3)]
        self.assert_subprocess_success([
            'swift-manage-shard-ranges',
            shard_brokers[0].db_file,
            'find_and_replace', '3', '--enable'])
        grandchild_shard_part, gc_shard_nodes = self.brain.ring.get_nodes(
            gc_shard_ranges[0].account, gc_shard_ranges[0].container)
        self.container_replicators.once(
            additional_args='--partitions=%s' % grandchild_shard_part)
        self.sharders_once_non_auto(additional_args='--partitions=%s' %
                                                    grandchild_shard_part)

        # get shards to update state from parent...
        self.sharders_once_non_auto()
        self.sharders_once_non_auto()
        self.container_replicators.once(
            additional_args='--partitions=%s' % child_shard_part)

        # restore back the DB file directory of the disable child replica.
        shutil.rmtree(c_shard_dir, ignore_errors=True)
        os.rename(c_shard_tmp_dir, c_shard_dir)

        # the 2 child shards that sharded earlier still have their original
        # grand-child shards because they stopped updating form root once
        # sharded.
        for node in c_shard_nodes[:2]:
            self.assert_container_state(
                node, 'sharded', 2, account=c_shard_ranges[0].account,
                container=c_shard_ranges[0].container, part=child_shard_part)
        # the child shard that did not shard earlier has not been touched by
        # the sharder since, so still has two grand-child shards.
        self.assert_container_state(
            c_shard_nodes[2],
            'unsharded', 2, account=c_shard_ranges[0].account,
            container=c_shard_ranges[0].container, part=child_shard_part)

        # now, finally, run the sharder on the child that is still waiting to
        # shard. It will get 2 great-grandchild ranges from root to replace
        # deleted grandchild.
        self.sharders_once_non_auto(
            additional_args=['--partitions=%s' %
                             child_shard_part, '--devices=%s' %
                             c_shard_nodes[2]['device']])
        # batch size is 2 but this replicas has 3 shard ranges so we need two
        # runs of the sharder
        self.sharders_once_non_auto(
            additional_args=['--partitions=%s' %
                             child_shard_part, '--devices=%s' %
                             c_shard_nodes[2]['device']])
        self.assert_container_state(
            c_shard_nodes[2], 'sharded', 3, account=c_shard_ranges[0].account,
            container=c_shard_ranges[0].container, part=child_shard_part)<|MERGE_RESOLUTION|>--- conflicted
+++ resolved
@@ -1478,30 +1478,6 @@
         if errors:
             self.fail('\n'.join(errors))
 
-<<<<<<< HEAD
-    def get_async_files(self):
-        # The async dir lives outside the datadir, so we just need the
-        # devices dir to final all async pendings
-        conf = utils.readconf(self.configs['object-server'][1],
-                              section_name='app:object-server')
-        devices = conf['devices']
-        async_paths = set()
-
-        for node in self.brain.nodes:
-            async_dir = os.path.join(devices, node['device'], 'async_pending')
-            if os.path.exists(async_dir):
-                for suffix in os.listdir(async_dir):
-                    suffix_dir = os.path.join(async_dir, suffix)
-                    if not os.path.isdir(suffix_dir):
-                        continue
-                    for async_file in os.listdir(suffix_dir):
-                        async_file = os.path.join(suffix_dir, async_file)
-                        if os.path.isfile(async_file):
-                            async_paths.add(async_file)
-        return async_paths
-
-=======
->>>>>>> 8d4e3f94
     def test_async_pendings(self):
         obj_names = self._make_object_names(self.max_shard_size * 2)
 
@@ -1516,12 +1492,8 @@
             self.brain.servers.start(number=n)
 
         # Check the async pendings, they are unsharded so that's the db_state
-<<<<<<< HEAD
-        async_files = self.get_async_files()
-=======
         async_files = self.gather_async_pendings()
         self.assertTrue(async_files)
->>>>>>> 8d4e3f94
         for af in async_files:
             self.assertInAsyncFile(af, {'db_state': 'unsharded'})
             self.assertNotInAsyncFile(af, ['container_path'])
@@ -1609,11 +1581,7 @@
         # Run updaters to clear the async pendings
         Manager(['object-updater']).once()
 
-<<<<<<< HEAD
-        async_files = self.get_async_files()
-=======
         async_files = self.gather_async_pendings()
->>>>>>> 8d4e3f94
         self.assertFalse(async_files)
 
         # Our "big" dbs didn't take updates
@@ -1689,12 +1657,8 @@
         self.put_objects(more_obj_names)
         self.brain.servers.start()
 
-<<<<<<< HEAD
-        async_files = self.get_async_files()
-=======
         async_files = self.gather_async_pendings()
         self.assertTrue(async_files)
->>>>>>> 8d4e3f94
         for af in async_files:
             # They should have a sharded db_state
             self.assertInAsyncFile(af, {'db_state': 'sharded'})
@@ -1718,11 +1682,7 @@
                          obj_names + more_obj_names)
 
         # And they're cleared up
-<<<<<<< HEAD
-        async_files = self.get_async_files()
-=======
         async_files = self.gather_async_pendings()
->>>>>>> 8d4e3f94
         self.assertFalse(async_files)
 
         # If we take 1/2 the nodes offline when we add some more objects,
@@ -1735,12 +1695,8 @@
         self.put_objects(even_more_obj_names)
         self.brain.start_primary_half()
 
-<<<<<<< HEAD
-        async_files = self.get_async_files()
-=======
         async_files = self.gather_async_pendings()
         self.assertTrue(async_files)
->>>>>>> 8d4e3f94
         for af in async_files:
             # They should have a sharded db_state AND container_path
             self.assertInAsyncFile(af, {'db_state': 'sharded',
@@ -1749,11 +1705,7 @@
         Manager(['object-updater']).once()
 
         # And they're cleared up
-<<<<<<< HEAD
-        async_files = self.get_async_files()
-=======
         async_files = self.gather_async_pendings()
->>>>>>> 8d4e3f94
         self.assertFalse(async_files)
 
     def test_shrinking(self):
@@ -4212,14 +4164,9 @@
 
         # sanity check: we don't have nearly enough objects for this to shard
         # automatically
-<<<<<<< HEAD
-        self.sharders_once(number=self.brain.node_numbers[0],
-                           additional_args='--partitions=%s' % self.brain.part)
-=======
         self.sharders_once_non_auto(
             number=self.brain.node_numbers[0],
             additional_args='--partitions=%s' % self.brain.part)
->>>>>>> 8d4e3f94
         self.assert_container_state(self.brain.nodes[0], 'unsharded', 0)
 
         self.assert_subprocess_success([
@@ -4232,12 +4179,8 @@
         # "Run container-replicator to replicate them to other nodes."
         self.replicators.once()
         # "Run container-sharder on all nodes to shard the container."
-<<<<<<< HEAD
-        self.sharders_once(additional_args='--partitions=%s' % self.brain.part)
-=======
         self.sharders_once_non_auto(
             additional_args='--partitions=%s' % self.brain.part)
->>>>>>> 8d4e3f94
 
         # Everybody's settled
         self.assert_container_state(self.brain.nodes[0], 'sharded', 2)
@@ -4258,12 +4201,8 @@
 
         # let's replicate
         self.replicators.once()
-<<<<<<< HEAD
-        self.sharders_once(additional_args='--partitions=%s' % self.brain.part)
-=======
         self.sharders_once_non_auto(
             additional_args='--partitions=%s' % self.brain.part)
->>>>>>> 8d4e3f94
 
         # let's now check the handoff broker it should have all the shards
         handoff_broker = ContainerBroker(dir_content['normal_dbs'][0])
@@ -4283,14 +4222,9 @@
 
         # sanity check: we don't have nearly enough objects for this to shard
         # automatically
-<<<<<<< HEAD
-        self.sharders_once(number=self.brain.node_numbers[0],
-                           additional_args='--partitions=%s' % self.brain.part)
-=======
         self.sharders_once_non_auto(
             number=self.brain.node_numbers[0],
             additional_args='--partitions=%s' % self.brain.part)
->>>>>>> 8d4e3f94
         self.assert_container_state(self.brain.nodes[0], 'unsharded', 0)
 
         self.assert_subprocess_success([
@@ -4303,12 +4237,8 @@
         # "Run container-replicator to replicate them to other nodes."
         self.replicators.once()
         # "Run container-sharder on all nodes to shard the container."
-<<<<<<< HEAD
-        self.sharders_once(additional_args='--partitions=%s' % self.brain.part)
-=======
         self.sharders_once_non_auto(
             additional_args='--partitions=%s' % self.brain.part)
->>>>>>> 8d4e3f94
 
         # Everybody's settled
         self.assert_container_state(self.brain.nodes[0], 'sharded', 2)
@@ -4336,12 +4266,8 @@
         self.assertEqual(len(dir_content['shard_dbs']), 2)
 
         # run the sharders incase this will trigger a reset osr
-<<<<<<< HEAD
-        self.sharders_once(additional_args='--partitions=%s' % self.brain.part)
-=======
         self.sharders_once_non_auto(
             additional_args='--partitions=%s' % self.brain.part)
->>>>>>> 8d4e3f94
         new_primary_broker = self.get_broker(self.brain.part, new_primary)
         # Nope, still no default/reset osr
         self.assertIsNone(
@@ -4372,15 +4298,10 @@
         self.assertIsNone(new_osr.epoch)
         self.assertGreater(new_osr.timestamp, old_osr.timestamp)
 
-<<<<<<< HEAD
-    def test_mange_shard_ranges_missing_epoch_false_postives(self):
-        # verify shard range compaction using swift-manage-shard-ranges
-=======
     def test_manage_shard_ranges_missing_epoch_no_false_positives(self):
         # when one replica of a shard is sharding before the others, it's epoch
         # is not None but it is normal for the other replica to replicate to it
         # sending their own shard ranges with epoch=None until they also shard
->>>>>>> 8d4e3f94
         obj_names = self._make_object_names(4)
         self.put_objects(obj_names)
         client.post_container(self.url, self.admin_token, self.container_name,
@@ -4398,18 +4319,11 @@
         # "Run container-replicator to replicate them to other nodes."
         self.replicators.once()
         # "Run container-sharder on all nodes to shard the container."
-<<<<<<< HEAD
-        self.sharders_once(additional_args='--partitions=%s' % self.brain.part)
-        # Run them again, just so the shards themselves can pull down the
-        # latest sharded versions of their OSRs.
-        self.sharders_once()
-=======
         self.sharders_once_non_auto(
             additional_args='--partitions=%s' % self.brain.part)
         # Run them again, just so the shards themselves can pull down the
         # latest sharded versions of their OSRs.
         self.sharders_once_non_auto()
->>>>>>> 8d4e3f94
 
         # Everybody's settled
         self.assert_container_state(self.brain.nodes[0], 'sharded', 2)
@@ -4451,14 +4365,8 @@
             shard_node_numbers[0], {})
         warnings = replicator.logger.get_lines_for_level('warning')
 
-<<<<<<< HEAD
-        self.assertTrue(any(
-            [True for w in warnings
-             if expected_false_positive_line_snippet in w]))
-=======
         self.assertFalse([w for w in warnings
                           if expected_false_positive_line_snippet in w])
->>>>>>> 8d4e3f94
 
         # But it does send the new OSR with an epoch so the others should all
         # have it now.

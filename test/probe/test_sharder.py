--- conflicted
+++ resolved
@@ -3600,8 +3600,6 @@
         self.assert_container_listing(
             [obj_names[0], new_obj_name] + obj_names[1:])
 
-<<<<<<< HEAD
-=======
     def test_manage_shard_ranges_unsharded_deleted_root(self):
         # verify that a deleted DB will still be sharded
 
@@ -3786,7 +3784,6 @@
                                  broker.get_shard_usage()['object_count'])
                 self.assertFalse(broker.is_deleted())
 
->>>>>>> 0095655c
     def test_handoff_replication_does_not_cause_reset_epoch(self):
         obj_names = self._make_object_names(100)
         self.put_objects(obj_names)
@@ -3925,9 +3922,6 @@
         self.assertEqual(old_osr.state, ShardRange.SHARDED)
 
         self.assertIsNone(new_osr.epoch)
-<<<<<<< HEAD
-        self.assertGreater(new_osr.timestamp, old_osr.timestamp)
-=======
         self.assertGreater(new_osr.timestamp, old_osr.timestamp)
 
     def test_mange_shard_ranges_missing_epoch_false_postives(self):
@@ -4003,5 +3997,4 @@
         for idx in 1, 2:
             sb = self.get_shard_broker(ranges[1], idx)
             osr = sb.get_own_shard_range(no_default=True)
-            self.assertIsNotNone(osr.epoch)
->>>>>>> 0095655c
+            self.assertIsNotNone(osr.epoch)
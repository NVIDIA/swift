--- conflicted
+++ resolved
@@ -3340,8 +3340,6 @@
 
         self.assert_container_listing(expected_obj_names)
 
-<<<<<<< HEAD
-=======
     def test_manage_shard_ranges_repair_root_shrinking_gaps(self):
         # provoke shrinking/shrunk gaps by prematurely repairing a transient
         # overlap in root container; repair the gap.
@@ -3513,7 +3511,6 @@
         self.assert_container_listing(
             [obj_names[0], new_obj_name] + obj_names[1:])
 
->>>>>>> 6f3769cb
     def test_handoff_replication_does_not_cause_reset_epoch(self):
         obj_names = self._make_object_names(100)
         self.put_objects(obj_names)

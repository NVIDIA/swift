--- conflicted
+++ resolved
@@ -802,11 +802,7 @@
                                      expiring_container_name)
         )
         self.assertEqual(1, len(expiring_objects))
-<<<<<<< HEAD
-        found_bytes = extract_expirer_bytes_from_ctype(
-=======
         found_bytes = expirer.extract_expirer_bytes_from_ctype(
->>>>>>> cceaf068
             expiring_objects[0]['content_type'])
         self.assertEqual(found_bytes, expected_size)
 

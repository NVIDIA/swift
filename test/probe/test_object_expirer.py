#!/usr/bin/python -u
# Licensed under the Apache License, Version 2.0 (the "License");
# you may not use this file except in compliance with the License.
# You may obtain a copy of the License at
#
#    http://www.apache.org/licenses/LICENSE-2.0
#
# Unless required by applicable law or agreed to in writing, software
# distributed under the License is distributed on an "AS IS" BASIS,
# WITHOUT WARRANTIES OR CONDITIONS OF ANY KIND, either express or
# implied.
# See the License for the specific language governing permissions and
# limitations under the License.

import json
import random
import time
import uuid
import unittest
import io
from collections import Counter

from swift.common.internal_client import InternalClient, UnexpectedResponse
from swift.common.manager import Manager
from swift.common.utils import Timestamp, config_true_value
<<<<<<< HEAD
=======
from swift.common import direct_client
from swift.obj.expirer import extract_expirer_bytes_from_ctype
>>>>>>> 69b4ad44

from test.probe.common import ReplProbeTest, ENABLED_POLICIES
from test.probe.brain import BrainSplitter

from swiftclient import client
from swiftclient.exceptions import ClientException


class TestObjectExpirer(ReplProbeTest):

    def setUp(self):
        self.expirer = Manager(['object-expirer'])
        self.expirer.start()
        err = self.expirer.stop()
        if err:
            raise unittest.SkipTest('Unable to verify object-expirer service')

        conf_files = []
        for server in self.expirer.servers:
            conf_files.extend(server.conf_files())
        conf_file = conf_files[0]
        self.client = InternalClient(conf_file, 'probe-test', 3)

        super(TestObjectExpirer, self).setUp()
        self.container_name = 'container-%s' % uuid.uuid4()
        self.object_name = 'object-%s' % uuid.uuid4()
        self.brain = BrainSplitter(self.url, self.token, self.container_name,
                                   self.object_name)

    def _check_obj_in_container_listing(self):
        for obj in self.client.iter_objects(self.account,
                                            self.container_name):

            if self.object_name == obj['name']:
                return True

        return False

    @unittest.skipIf(len(ENABLED_POLICIES) < 2, "Need more than one policy")
    def test_expirer_object_split_brain(self):
        old_policy = random.choice(ENABLED_POLICIES)
        wrong_policy = random.choice([p for p in ENABLED_POLICIES
                                      if p != old_policy])
        # create an expiring object and a container with the wrong policy
        self.brain.stop_primary_half()
        self.brain.put_container(int(old_policy))
        self.brain.put_object(headers={'X-Delete-After': 2})
        # get the object timestamp
        metadata = self.client.get_object_metadata(
            self.account, self.container_name, self.object_name,
            headers={'X-Backend-Storage-Policy-Index': int(old_policy)})
        create_timestamp = Timestamp(metadata['x-timestamp'])
        self.brain.start_primary_half()
        # get the expiring object updates in their queue, while we have all
        # the servers up
        Manager(['object-updater']).once()
        self.brain.stop_handoff_half()
        self.brain.put_container(int(wrong_policy))
        # don't start handoff servers, only wrong policy is available

        # make sure auto-created containers get in the account listing
        Manager(['container-updater']).once()
        # this guy should no-op since it's unable to expire the object
        self.expirer.once()

        self.brain.start_handoff_half()
        self.get_to_final_state()

        # validate object is expired
        found_in_policy = None
        metadata = self.client.get_object_metadata(
            self.account, self.container_name, self.object_name,
            acceptable_statuses=(4,),
            headers={'X-Backend-Storage-Policy-Index': int(old_policy)})
        self.assertIn('x-backend-timestamp', metadata)
        self.assertEqual(Timestamp(metadata['x-backend-timestamp']),
                         create_timestamp)

        # but it is still in the listing
        self.assertTrue(self._check_obj_in_container_listing(),
                        msg='Did not find listing for %s' % self.object_name)

        # clear proxy cache
        client.post_container(self.url, self.token, self.container_name, {})
        # run the expirer again after replication
        self.expirer.once()

        # object is not in the listing
        self.assertFalse(self._check_obj_in_container_listing(),
                         msg='Found listing for %s' % self.object_name)

        # and validate object is tombstoned
        found_in_policy = None
        for policy in ENABLED_POLICIES:
            metadata = self.client.get_object_metadata(
                self.account, self.container_name, self.object_name,
                acceptable_statuses=(4,),
                headers={'X-Backend-Storage-Policy-Index': int(policy)})
            if 'x-backend-timestamp' in metadata:
                if found_in_policy:
                    self.fail('found object in %s and also %s' %
                              (found_in_policy, policy))
                found_in_policy = policy
                self.assertIn('x-backend-timestamp', metadata)
                self.assertGreater(Timestamp(metadata['x-backend-timestamp']),
                                   create_timestamp)

    def test_expirer_doesnt_make_async_pendings(self):
        # The object expirer cleans up its own queue. The inner loop
        # basically looks like this:
        #
        #    for obj in stuff_to_delete:
        #        delete_the_object(obj)
        #        remove_the_queue_entry(obj)
        #
        # By default, upon receipt of a DELETE request for an expiring
        # object, the object servers will create async_pending records to
        # clean the expirer queue. Since the expirer cleans its own queue,
        # this is unnecessary. The expirer can make requests in such a way
        # tha the object server does not write out any async pendings; this
        # test asserts that this is the case.

        # Make an expiring object in each policy
        for policy in ENABLED_POLICIES:
            container_name = "expirer-test-%d" % policy.idx
            container_headers = {'X-Storage-Policy': policy.name}
            client.put_container(self.url, self.token, container_name,
                                 headers=container_headers)

            now = time.time()
            delete_at = int(now + 2.0)
            client.put_object(
                self.url, self.token, container_name, "some-object",
                headers={'X-Delete-At': str(delete_at),
                         'X-Timestamp': Timestamp(now).normal},
                contents='dontcare')

        time.sleep(2.0)
        # make sure auto-created expirer-queue containers get in the account
        # listing so the expirer can find them
        Manager(['container-updater']).once()

        # Make sure there's no async_pendings anywhere. Probe tests only run
        # on single-node installs anyway, so this set should be small enough
        # that an exhaustive check doesn't take too long.
        pendings_before = self.gather_async_pendings()

        # expire the objects
        Manager(['object-expirer']).once()
        pendings_after = self.gather_async_pendings()
        self.assertEqual(pendings_after, pendings_before)

    def test_expirer_object_should_not_be_expired(self):

        # Current object-expirer checks the correctness via x-if-delete-at
        # header that it can be deleted by expirer. If there are objects
        # either which doesn't have x-delete-at header as metadata or which
        # has different x-delete-at value from x-if-delete-at value,
        # object-expirer's delete will fail as 412 PreconditionFailed.
        # However, if some of the objects are in handoff nodes, the expirer
        # can put the tombstone with the timestamp as same as x-delete-at and
        # the object consistency will be resolved as the newer timestamp will
        # be winner (in particular, overwritten case w/o x-delete-at). This
        # test asserts such a situation that, at least, the overwriten object
        # which have larger timestamp than the original expirered date should
        # be safe.

        def put_object(headers):
            # use internal client to PUT objects so that X-Timestamp in headers
            # is effective
            headers['Content-Length'] = '0'
            path = self.client.make_path(
                self.account, self.container_name, self.object_name)
            try:
                self.client.make_request('PUT', path, headers, (2,))
            except UnexpectedResponse as e:
                self.fail(
                    'Expected 201 for PUT object but got %s' % e.resp.status)

        obj_brain = BrainSplitter(self.url, self.token, self.container_name,
                                  self.object_name, 'object', self.policy)

        # T(obj_created) < T(obj_deleted with x-delete-at) < T(obj_recreated)
        #   < T(expirer_executed)
        # Recreated obj should be appeared in any split brain case

        obj_brain.put_container()

        # T(obj_deleted with x-delete-at)
        # object-server accepts req only if X-Delete-At is later than 'now'
        # so here, T(obj_created) < T(obj_deleted with x-delete-at)
        now = time.time()
        delete_at = int(now + 2.0)
        recreate_at = delete_at + 1.0
        put_object(headers={'X-Delete-At': str(delete_at),
                            'X-Timestamp': Timestamp(now).normal})

        # some object servers stopped to make a situation that the
        # object-expirer can put tombstone in the primary nodes.
        obj_brain.stop_primary_half()

        # increment the X-Timestamp explicitly
        # (will be T(obj_deleted with x-delete-at) < T(obj_recreated))
        put_object(headers={'X-Object-Meta-Expired': 'False',
                            'X-Timestamp': Timestamp(recreate_at).normal})

        # make sure auto-created containers get in the account listing
        Manager(['container-updater']).once()
        # sanity, the newer object is still there
        try:
            metadata = self.client.get_object_metadata(
                self.account, self.container_name, self.object_name)
        except UnexpectedResponse as e:
            self.fail(
                'Expected 200 for HEAD object but got %s' % e.resp.status)

        self.assertIn('x-object-meta-expired', metadata)

        # some object servers recovered
        obj_brain.start_primary_half()

        # sleep until after recreated_at
        while time.time() <= recreate_at:
            time.sleep(0.1)
        # Now, expirer runs at the time after obj is recreated
        self.expirer.once()

        # verify that original object was deleted by expirer
        obj_brain.stop_handoff_half()
        try:
            metadata = self.client.get_object_metadata(
                self.account, self.container_name, self.object_name,
                acceptable_statuses=(4,))
        except UnexpectedResponse as e:
            self.fail(
                'Expected 404 for HEAD object but got %s' % e.resp.status)
        obj_brain.start_handoff_half()

        # and inconsistent state of objects is recovered by replicator
        Manager(['object-replicator']).once()

        # check if you can get recreated object
        try:
            metadata = self.client.get_object_metadata(
                self.account, self.container_name, self.object_name)
        except UnexpectedResponse as e:
            self.fail(
                'Expected 200 for HEAD object but got %s' % e.resp.status)

        self.assertIn('x-object-meta-expired', metadata)

    def _setup_test_open_expired(self):
        obj_brain = BrainSplitter(self.url, self.token, self.container_name,
                                  self.object_name, 'object', self.policy)

        obj_brain.put_container()

        now = time.time()
        delete_at = int(now + 2)
        try:
            path = self.client.make_path(
                self.account, self.container_name, self.object_name)
            self.client.make_request('PUT', path, {
                'X-Delete-At': str(delete_at),
                'X-Timestamp': Timestamp(now).normal,
                'Content-Length': '0',
                'X-Object-Meta-Test': 'foo'
            }, (2,))
        except UnexpectedResponse as e:
            self.fail(
                'Expected 201 for PUT object but got %s' % e.resp.status)

        # sanity: check that the object was created
        try:
            resp = client.head_object(self.url, self.token,
                                      self.container_name, self.object_name)
            self.assertEqual('foo', resp.get('x-object-meta-test'))
        except ClientException as e:
            self.fail(
                'Expected 200 for HEAD object but got %s' % e.http_status)

        # make sure auto-created containers get in the account listing
        Manager(['container-updater']).once()

        # sleep until after expired but not reaped
        while time.time() <= delete_at:
            time.sleep(0.1)

        # should get a 404, object is expired
        with self.assertRaises(ClientException) as e:
            client.head_object(self.url, self.token,
                               self.container_name, self.object_name)
        self.assertEqual(e.exception.http_status, 404)

    def test_open_expired_enabled(self):

        # When the global configuration option enable_open_expired is set to
        # true, the client should be able to access expired objects that have
        # not yet been reaped using the x-open-expired flag. However, after
        # they have been reaped, it should return 404.

        enable_open_expired = config_true_value(
            self.cluster_info['swift'].get('enable_open_expired')
        )

        if not enable_open_expired:
            raise unittest.SkipTest(
                "enable_open_expired is disabled in this swift cluster")

        self._setup_test_open_expired()

        # since enable_open_expired is enabled, ensure object can be accessed
        # with x-open-expired header
        # HEAD request should succeed
        try:
            resp = client.head_object(self.url, self.token,
                                      self.container_name, self.object_name,
                                      headers={'X-Open-Expired': True})
            self.assertEqual('foo', resp.get('x-object-meta-test'))
        except ClientException as e:
            self.fail(
                'Expected 200 for HEAD object but got %s' % e.http_status)

        # GET request should succeed
        try:
            _, body = client.get_object(self.url, self.token,
                                        self.container_name, self.object_name,
                                        headers={'X-Open-Expired': True})
            self.assertEqual(body, b'')
        except ClientException as e:
            self.fail(
                'Expected 200 for GET object but got %s' % e.http_status)

        # POST request should succeed, update x-delete-at
        now = time.time()
        new_delete_at = int(now + 2)
        try:
            client.post_object(self.url, self.token,
                               self.container_name, self.object_name,
                               headers={
                                   'X-Open-Expired': True,
                                   'X-Delete-At': str(new_delete_at),
                                   'X-Object-Meta-Test': 'bar'
                               })
        except ClientException as e:
            self.fail(
                'Expected 200 for POST object but got %s' % e.http_status)

        # make sure auto-created containers get in the account listing
        Manager(['container-updater']).once()

        # run the expirer, but the object expiry time is now in the future
        self.expirer.once()
        try:
            resp = client.head_object(self.url, self.token,
                                      self.container_name, self.object_name,
                                      headers={'X-Open-Expired': True})
            self.assertEqual('bar', resp.get('x-object-meta-test'))
        except ClientException as e:
            self.fail(
                'Expected 200 for HEAD object but got %s' % e.http_status)

        # wait for the object to expire
        while time.time() <= new_delete_at:
            time.sleep(0.1)

        # expirer runs to reap the object
        self.expirer.once()

        # should get a 404 even with x-open-expired since object is reaped
        with self.assertRaises(ClientException) as e:
            client.head_object(self.url, self.token,
                               self.container_name, self.object_name,
                               headers={'X-Open-Expired': True})
        self.assertEqual(e.exception.http_status, 404)

    def test_open_expired_disabled(self):

        # When the global configuration option enable_open_expired is set to
        # false or not configured, the client should not be able to access
        # expired objects that have not yet been reaped using the
        # x-open-expired flag.

        enable_open_expired = config_true_value(
            self.cluster_info['swift'].get('enable_open_expired')
        )

        if enable_open_expired:
            raise unittest.SkipTest(
                "enable_open_expired is enabled in this swift cluster")

        self._setup_test_open_expired()

        # since enable_open_expired is disabled, should get 404 even
        # with x-open-expired header
        # HEAD request should fail
        with self.assertRaises(ClientException) as e:
            client.head_object(self.url, self.token,
                               self.container_name, self.object_name,
                               headers={'X-Open-Expired': True})
        self.assertEqual(e.exception.http_status, 404)

        # POST request should fail
        with self.assertRaises(ClientException) as e:
            client.post_object(self.url, self.token,
                               self.container_name, self.object_name,
                               headers={'X-Open-Expired': True})
        self.assertEqual(e.exception.http_status, 404)

        # GET request should fail
        with self.assertRaises(ClientException) as e:
            client.get_object(self.url, self.token,
                              self.container_name, self.object_name,
                              headers={'X-Open-Expired': True})
        self.assertEqual(e.exception.http_status, 404)

        # expirer runs to reap the object
        self.expirer.once()

        # should get a 404 with x-open-expired since object is reaped
        with self.assertRaises(ClientException) as e:
            client.head_object(self.url, self.token,
                               self.container_name, self.object_name,
                               headers={'X-Open-Expired': True})
        self.assertEqual(e.exception.http_status, 404)

<<<<<<< HEAD
=======
    def test_expirer_object_bytes_eventual_consistency(self):
        def put_object(content_length=0):
            try:
                self.client.upload_object(io.BytesIO(bytes(content_length)),
                                          self.account, self.container_name,
                                          self.object_name)
            except UnexpectedResponse as e:
                self.fail(
                    'Expected 201 for PUT object but got %s' % e.resp.status)

        obj_brain = BrainSplitter(self.url, self.token, self.container_name,
                                  self.object_name, 'object', self.policy)

        obj_brain.put_container()

        t0_content_length = 24
        put_object(content_length=t0_content_length)

        try:
            metadata = self.client.get_object_metadata(
                self.account, self.container_name, self.object_name)
        except UnexpectedResponse as e:
            self.fail(
                'Expected 200 for HEAD object but got %s' % e.resp.status)

        assert metadata['content-length'] == str(t0_content_length)
        t0 = metadata['x-timestamp']

        obj_brain.stop_primary_half()

        t1_content_length = 32
        put_object(content_length=t1_content_length)

        try:
            metadata = self.client.get_object_metadata(
                self.account, self.container_name, self.object_name)
        except UnexpectedResponse as e:
            self.fail(
                'Expected 200 for HEAD object but got %s' % e.resp.status)

        assert metadata['content-length'] == str(t1_content_length)
        t1 = metadata['x-timestamp']

        # some object servers recovered
        obj_brain.start_primary_half()

        head_responses = []

        for node in obj_brain.ring.devs:
            metadata = direct_client.direct_head_object(
                node, obj_brain.part, self.account, self.container_name,
                self.object_name)
            head_responses.append(metadata)

        timestamp_counts = Counter([
            resp['X-Timestamp'] for resp in head_responses
        ])
        expected_counts = {t0: 2, t1: 2}
        self.assertEqual(expected_counts, timestamp_counts)

        # Do a POST to update object metadata (timestamp x-delete-at)
        # POST will create an expiry queue entry with 2 landing on t0, 1 on t1
        self.client.set_object_metadata(
            self.account, self.container_name, self.object_name,
            metadata={'X-Delete-After': '5'}, acceptable_statuses=(2,)
        )

        # Run the container updater once to register new container containing
        # expirey queue entry
        Manager(['container-updater']).once()

        # Find the name of the container containing the expiring object
        expiring_containers = list(
            self.client.iter_containers('.expiring_objects')
        )
        self.assertEqual(1, len(expiring_containers))

        expiring_container = expiring_containers[0]
        expiring_container_name = expiring_container['name']

        # Verify that there is one expiring object
        expiring_objects = list(
            self.client.iter_objects('.expiring_objects',
                                     expiring_container_name)
        )
        self.assertEqual(1, len(expiring_objects))

        # Get the nodes of the expiring container
        expiring_container_part_num, expiring_container_nodes = \
            self.client.container_ring.get_nodes('.expiring_objects',
                                                 expiring_container_name)

        # Verify that there are only 3 such nodes
        self.assertEqual(3, len(expiring_container_nodes))

        listing_records = []
        for node in expiring_container_nodes:
            metadata, container_data = direct_client.direct_get_container(
                node, expiring_container_part_num, '.expiring_objects',
                expiring_container_name)
            # Verify there is metadata for only one object
            self.assertEqual(1, len(container_data))
            listing_records.append(container_data[0])

        # Check for inconsistent metadata
        byte_size_counts = Counter([
            extract_expirer_bytes_from_ctype(resp['content_type'])
            for resp in listing_records
        ])
        expected_byte_size_counts = {
            t0_content_length: 2,
            t1_content_length: 1
        }

        self.assertEqual(expected_byte_size_counts, byte_size_counts)

        # Run the replicator to update expirey queue entries
        Manager(['container-replicator']).once()

        listing_records = []
        for node in expiring_container_nodes:
            metadata, container_data = direct_client.direct_get_container(
                node, expiring_container_part_num, '.expiring_objects',
                expiring_container_name)
            self.assertEqual(1, len(container_data))
            listing_records.append(container_data[0])

        # Ensure that metadata is now consistent
        byte_size_counts = Counter([
            extract_expirer_bytes_from_ctype(resp['content_type'])
            for resp in listing_records
        ])
        expected_byte_size_counts = {t1_content_length: 3}

        self.assertEqual(expected_byte_size_counts, byte_size_counts)

>>>>>>> 69b4ad44
    def _test_expirer_delete_outdated_object_version(self, object_exists):
        # This test simulates a case where the expirer tries to delete
        # an outdated version of an object.
        # One case is where the expirer gets a 404, whereas the newest version
        # of the object is offline.
        # Another case is where the expirer gets a 412, since the old version
        # of the object mismatches the expiration time sent by the expirer.
        # In any of these cases, the expirer should retry deleting the object
        # later, for as long as a reclaim age has not passed.
        obj_brain = BrainSplitter(self.url, self.token, self.container_name,
                                  self.object_name, 'object', self.policy)

        obj_brain.put_container()

        if object_exists:
            obj_brain.put_object()

        # currently, the object either doesn't exist, or does not have
        # an expiration

        # stop primary servers and put a newer version of the object, this
        # time with an expiration. only the handoff servers will have
        # the new version
        obj_brain.stop_primary_half()
        now = time.time()
        delete_at = int(now + 2.0)
        obj_brain.put_object({'X-Delete-At': str(delete_at)})

        # make sure auto-created containers get in the account listing
        Manager(['container-updater']).once()

        # update object record in the container listing
        Manager(['container-replicator']).once()

        # take handoff servers down, and bring up the outdated primary servers
        obj_brain.start_primary_half()
        obj_brain.stop_handoff_half()

        # wait until object expiration time
        while time.time() <= delete_at:
            time.sleep(0.1)

        # run expirer against the outdated servers. it should fail since
        # the outdated version does not match the expiration time
        self.expirer.once()

        # bring all servers up, and run replicator to update servers
        obj_brain.start_handoff_half()
        Manager(['object-replicator']).once()

        # verify the deletion has failed by checking the container listing
        self.assertTrue(self._check_obj_in_container_listing(),
                        msg='Did not find listing for %s' % self.object_name)

        # run expirer again, delete should now succeed
        self.expirer.once()

        # verify the deletion by checking the container listing
        self.assertFalse(self._check_obj_in_container_listing(),
                         msg='Found listing for %s' % self.object_name)

    def test_expirer_delete_returns_outdated_404(self):
        self._test_expirer_delete_outdated_object_version(object_exists=False)

    def test_expirer_delete_returns_outdated_412(self):
        self._test_expirer_delete_outdated_object_version(object_exists=True)

    def test_slo_async_delete(self):
        if not self.cluster_info.get('slo', {}).get('allow_async_delete'):
            raise unittest.SkipTest('allow_async_delete not enabled')

        segment_container = self.container_name + '_segments'
        client.put_container(self.url, self.token, self.container_name, {})
        client.put_container(self.url, self.token, segment_container, {})
        client.put_object(self.url, self.token,
                          segment_container, 'segment_1', b'1234')
        client.put_object(self.url, self.token,
                          segment_container, 'segment_2', b'5678')
        client.put_object(
            self.url, self.token, self.container_name, 'slo', json.dumps([
                {'path': segment_container + '/segment_1'},
                {'data': 'Cg=='},
                {'path': segment_container + '/segment_2'},
            ]), query_string='multipart-manifest=put')
        _, body = client.get_object(self.url, self.token,
                                    self.container_name, 'slo')
        self.assertEqual(body, b'1234\n5678')

        client.delete_object(
            self.url, self.token, self.container_name, 'slo',
            query_string='multipart-manifest=delete&async=true')

        # Object's deleted
        _, objects = client.get_container(self.url, self.token,
                                          self.container_name)
        self.assertEqual(objects, [])
        with self.assertRaises(client.ClientException) as caught:
            client.get_object(self.url, self.token, self.container_name, 'slo')
        self.assertEqual(404, caught.exception.http_status)

        # But segments are still around and accessible
        _, objects = client.get_container(self.url, self.token,
                                          segment_container)
        self.assertEqual([o['name'] for o in objects],
                         ['segment_1', 'segment_2'])
        _, body = client.get_object(self.url, self.token,
                                    segment_container, 'segment_1')
        self.assertEqual(body, b'1234')
        _, body = client.get_object(self.url, self.token,
                                    segment_container, 'segment_2')
        self.assertEqual(body, b'5678')

        # make sure auto-created expirer-queue containers get in the account
        # listing so the expirer can find them
        Manager(['container-updater']).once()
        self.expirer.once()

        # Now the expirer has cleaned up the segments
        _, objects = client.get_container(self.url, self.token,
                                          segment_container)
        self.assertEqual(objects, [])
        with self.assertRaises(client.ClientException) as caught:
            client.get_object(self.url, self.token,
                              segment_container, 'segment_1')
        self.assertEqual(404, caught.exception.http_status)
        with self.assertRaises(client.ClientException) as caught:
            client.get_object(self.url, self.token,
                              segment_container, 'segment_2')
        self.assertEqual(404, caught.exception.http_status)

    def _make_s3api_bucket_and_key_name(self, s3client):
        bucket_name = self._make_name('bucket-').decode('utf8')
        resp = s3client.create_bucket(Bucket=bucket_name)
        self.assertEqual(200, resp['ResponseMetadata']['HTTPStatusCode'])
        key_name = self._make_name('key-').decode('utf8')
        return bucket_name, key_name

    def _make_s3api_mpu(self, s3client, bucket_name, key_name, num_parts):
        create_mpu_resp = s3client.create_multipart_upload(
            Bucket=bucket_name, Key=key_name)
        self.assertEqual(200, create_mpu_resp[
            'ResponseMetadata']['HTTPStatusCode'])
        upload_id = create_mpu_resp['UploadId']

        parts = []
        for i in range(1, num_parts + 1):
            body = ('%d' % i) * 5 * (2 ** 20)
            part_resp = s3client.upload_part(
                Body=body, Bucket=bucket_name, Key=key_name,
                PartNumber=i, UploadId=upload_id)
            self.assertEqual(200, part_resp[
                'ResponseMetadata']['HTTPStatusCode'])
            parts.append({
                'ETag': part_resp['ETag'],
                'PartNumber': i,
            })

        complete_mpu_resp = s3client.complete_multipart_upload(
            Bucket=bucket_name, Key=key_name,
            MultipartUpload={
                'Parts': parts,
            },
            UploadId=upload_id,
        )
        self.assertEqual(200, complete_mpu_resp[
            'ResponseMetadata']['HTTPStatusCode'])

        return bucket_name, key_name

    def test_s3api_mpu_delete_at(self):
        s3api_info = self.cluster_info.get('s3api', {})
        if not s3api_info:
            raise unittest.SkipTest('s3api not enabled')
        if not s3api_info.get('allow_multipart_uploads'):
            raise unittest.SkipTest('allow_multipart_uploads not enabled')

        # lazy import boto only required if cluster supports s3api
        from test.s3api import get_s3_client

        s3client = get_s3_client(1)

        # setup bucket and object names and brain
        bucket_name, key_name = self._make_s3api_bucket_and_key_name(s3client)

        # N.B. with an object layer split brain this test will fail
        # brain = BrainSplitter(self.url, self.token, bucket_name, key_name,
        #                       server_type='object', policy=self.policy)
        # brain.put_object()
        # brain.stop_primary_half()
        num_parts = 2
        self._make_s3api_mpu(s3client, bucket_name, key_name, num_parts)

        # setup expiration (on just the manifest)
        start = time.time()
        delete_at = int(start + 2.0)
        self.client.set_object_metadata(
            self.account, bucket_name, key_name,
            {'X-Delete-At': str(delete_at)})

        # brain.start_primary_half()

        segment_container_name = '%s+segments' % bucket_name
        found_segments = [
            obj for obj in self.client.iter_objects(
                self.account, segment_container_name)
        ]
        self.assertEqual(len(found_segments), num_parts)

        # wait for expiration to pass and run the expirer
        for service in ('object', 'container'):
            Manager(['%s-updater' % service]).once()
        time.sleep(2 - (time.time() - start))
        self.expirer.once()

        try:
            self.client.get_object_metadata(
                self.account, bucket_name, key_name,
                acceptable_statuses=(404,))
        except UnexpectedResponse as e:
            self.fail(
                'Expected 404 for HEAD object but got %s' % e.resp.status)

        # and all the segments are gone too!
        for segment_info in found_segments:
            try:
                self.client.get_object_metadata(
                    self.account, segment_container_name, segment_info['name'],
                    acceptable_statuses=(404,))
            except UnexpectedResponse as e:
                self.fail(
                    'Expected 404 for HEAD %s/%s but got %s' % (
                        segment_container_name, segment_info['name'],
                        e.resp.status))
        found_segments = [
            obj for obj in self.client.iter_objects(
                self.account, segment_container_name)
        ]
        self.assertEqual(0, len(found_segments))


if __name__ == "__main__":
    unittest.main()<|MERGE_RESOLUTION|>--- conflicted
+++ resolved
@@ -23,11 +23,8 @@
 from swift.common.internal_client import InternalClient, UnexpectedResponse
 from swift.common.manager import Manager
 from swift.common.utils import Timestamp, config_true_value
-<<<<<<< HEAD
-=======
 from swift.common import direct_client
 from swift.obj.expirer import extract_expirer_bytes_from_ctype
->>>>>>> 69b4ad44
 
 from test.probe.common import ReplProbeTest, ENABLED_POLICIES
 from test.probe.brain import BrainSplitter
@@ -454,8 +451,6 @@
                                headers={'X-Open-Expired': True})
         self.assertEqual(e.exception.http_status, 404)
 
-<<<<<<< HEAD
-=======
     def test_expirer_object_bytes_eventual_consistency(self):
         def put_object(content_length=0):
             try:
@@ -592,7 +587,6 @@
 
         self.assertEqual(expected_byte_size_counts, byte_size_counts)
 
->>>>>>> 69b4ad44
     def _test_expirer_delete_outdated_object_version(self, object_exists):
         # This test simulates a case where the expirer tries to delete
         # an outdated version of an object.

#!/usr/bin/python -u
# Copyright (c) 2010-2012 OpenStack Foundation
#
# Licensed under the Apache License, Version 2.0 (the "License");
# you may not use this file except in compliance with the License.
# You may obtain a copy of the License at
#
#    http://www.apache.org/licenses/LICENSE-2.0
#
# Unless required by applicable law or agreed to in writing, software
# distributed under the License is distributed on an "AS IS" BASIS,
# WITHOUT WARRANTIES OR CONDITIONS OF ANY KIND, either express or
# implied.
# See the License for the specific language governing permissions and
# limitations under the License.
import itertools
import unittest
import uuid
import random
import time

from swift.common.direct_client import DirectClientException
from swift.common.header_key_dict import HeaderKeyDict
from swift.common.internal_client import UnexpectedResponse
from swift.common.manager import Manager
from swift.common.swob import wsgi_to_str, str_to_wsgi
from swift.common.utils import md5
from swift.obj.reconstructor import ObjectReconstructor
from test.probe.common import ECProbeTest

from swift.common import direct_client

from swiftclient import client, ClientException


class Body(object):

    def __init__(self, total=3.5 * 2 ** 20):
        self.total = int(total)
        self.hasher = md5(usedforsecurity=False)
        self.size = 0
        self.chunk = b'test' * 16 * 2 ** 10

    @property
    def etag(self):
        return self.hasher.hexdigest()

    def __iter__(self):
        return self

    def __next__(self):
        if self.size > self.total:
            raise StopIteration()
        self.size += len(self.chunk)
        self.hasher.update(self.chunk)
        return self.chunk


class TestReconstructorRebuild(ECProbeTest):

    def setUp(self):
        super(TestReconstructorRebuild, self).setUp()
        self.int_client = self.make_internal_client()
        # create EC container
        headers = {'X-Storage-Policy': self.policy.name}
        client.put_container(self.url, self.token, self.container_name,
                             headers=headers)

        # PUT object and POST some metadata
        self.proxy_put()
        self.headers_post = {
            self._make_name('x-object-meta-').decode('utf8'):
                self._make_name('meta-bar-').decode('utf8')}
        client.post_object(self.url, self.token, self.container_name,
                           self.object_name, headers=dict(self.headers_post))

        self.opart, self.onodes = self.object_ring.get_nodes(
            self.account, self.container_name, self.object_name)

        # stash frag etags and metadata for later comparison
        self.frag_headers, self.frag_etags = self._assert_all_nodes_have_frag()
        for node_index, hdrs in self.frag_headers.items():
            # sanity check
            self.assertIn(
                'X-Backend-Durable-Timestamp', hdrs,
                'Missing durable timestamp in %r' % self.frag_headers)

    def proxy_get(self):
        # Use internal-client instead of python-swiftclient, since we can't
        # handle UTF-8 headers properly w/ swiftclient.
        # Still a proxy-server tho!
        status, headers, body = self.int_client.get_object(
            self.account,
            self.container_name.decode('utf-8'),
            self.object_name.decode('utf-8'))
        resp_checksum = md5(usedforsecurity=False)
        for chunk in body:
            resp_checksum.update(chunk)
        return HeaderKeyDict(headers), resp_checksum.hexdigest()

    def _format_node(self, node):
        return '%s#%s' % (node['device'], node['index'])

    def _assert_all_nodes_have_frag(self, extra_headers=None):
        # check all frags are in place
        failures = []
        frag_etags = {}
        frag_headers = {}
        for node in self.onodes:
            try:
                headers, etag = self.direct_get(node, self.opart,
                                                extra_headers=extra_headers)
                frag_etags[node['index']] = etag
                del headers['Date']  # Date header will vary so remove it
                frag_headers[node['index']] = headers
            except direct_client.DirectClientException as err:
                failures.append((node, err))
        if failures:
            self.fail('\n'.join(['    Node %r raised %r' %
                                 (self._format_node(node), exc)
                                 for (node, exc) in failures]))
        return frag_headers, frag_etags

    def _test_rebuild_scenario(self, failed, non_durable,
                               reconstructor_cycles):
        # helper method to test a scenario with some nodes missing their
        # fragment and some nodes having non-durable fragments
        with self.subTest(
                failed=[self._format_node(self.onodes[n]) for n in failed],
                non_durable=[self._format_node(self.onodes[n])
                             for n in non_durable]):
            self.break_nodes(self.onodes, self.opart, failed, non_durable)

        # make sure we can still GET the object and it is correct; the
        # proxy is doing decode on remaining fragments to get the obj
        with self.subTest(
                failed=[self._format_node(self.onodes[n]) for n in failed],
                non_durable=[self._format_node(self.onodes[n])
                             for n in non_durable]):
            headers, etag = self.proxy_get()
            self.assertEqual(self.etag, etag)
            for key in self.headers_post:
                # Since we use internal_client for the GET, headers come back
                # as WSGI strings
                wsgi_key = str_to_wsgi(key)
                self.assertIn(wsgi_key, headers)
                self.assertEqual(self.headers_post[key],
                                 wsgi_to_str(headers[wsgi_key]))

        # fire up reconstructor
        for i in range(reconstructor_cycles):
            self.reconstructor.once()

        # check GET via proxy returns expected data and metadata
        with self.subTest(
                failed=[self._format_node(self.onodes[n]) for n in failed],
                non_durable=[self._format_node(self.onodes[n])
                             for n in non_durable]):
            headers, etag = self.proxy_get()
            self.assertEqual(self.etag, etag)
            for key in self.headers_post:
                wsgi_key = str_to_wsgi(key)
                self.assertIn(wsgi_key, headers)
                self.assertEqual(self.headers_post[key],
                                 wsgi_to_str(headers[wsgi_key]))
        # check all frags are intact, durable and have expected metadata
        with self.subTest(
                failed=[self._format_node(self.onodes[n]) for n in failed],
                non_durable=[self._format_node(self.onodes[n])
                             for n in non_durable]):
            frag_headers, frag_etags = self._assert_all_nodes_have_frag()
            self.assertEqual(self.frag_etags, frag_etags)
            # self._frag_headers include X-Backend-Durable-Timestamp so this
            # assertion confirms that the rebuilt frags are all durable
            self.assertEqual(self.frag_headers, frag_headers)

    def test_rebuild_missing_frags(self):
        # build up a list of node lists to kill data from,
        # first try a single node
        # then adjacent nodes and then nodes >1 node apart
        single_node = (random.randint(0, 5),)
        adj_nodes = (0, 5)
        far_nodes = (0, 4)

        for failed_nodes in [single_node, adj_nodes, far_nodes]:
            self._test_rebuild_scenario(failed_nodes, [], 1)

    def test_rebuild_non_durable_frags(self):
        # build up a list of node lists to make non-durable,
        # first try a single node
        # then adjacent nodes and then nodes >1 node apart
        single_node = (random.randint(0, 5),)
        adj_nodes = (0, 5)
        far_nodes = (0, 4)

        for non_durable_nodes in [single_node, adj_nodes, far_nodes]:
            self._test_rebuild_scenario([], non_durable_nodes, 1)

    def test_rebuild_with_missing_frags_and_non_durable_frags(self):
        # pick some nodes with parts deleted, some with non-durable fragments
        scenarios = [
            # failed, non-durable
            ((0, 2), (4,)),
            ((0, 4), (2,)),
        ]
        for failed, non_durable in scenarios:
            self._test_rebuild_scenario(failed, non_durable, 3)
        scenarios = [
            # failed, non-durable
            ((0, 1), (2,)),
            ((0, 2), (1,)),
        ]
        for failed, non_durable in scenarios:
            # why 2 repeats? consider missing fragment on nodes 0, 1  and
            # missing durable on node 2: first reconstructor cycle on node 3
            # will make node 2 durable, first cycle on node 5 will rebuild on
            # node 0; second cycle on node 0 or 2 will rebuild on node 1. Note
            # that it is possible, that reconstructor processes on each node
            # run in order such that all rebuild complete in once cycle, but
            # that is not guaranteed, we allow 2 cycles to be sure.
            self._test_rebuild_scenario(failed, non_durable, 2)
        scenarios = [
            # failed, non-durable
            ((0, 2), (1, 3, 5)),
            ((0,), (1, 2, 4, 5)),
        ]
        for failed, non_durable in scenarios:
            # why 3 repeats? consider missing fragment on node 0 and single
            # durable on node 3: first reconstructor cycle on node 3 will make
            # nodes 2 and 4 durable, second cycle on nodes 2 and 4 will make
            # node 1 and 5 durable, third cycle on nodes 1 or 5 will
            # reconstruct the missing fragment on node 0.
            self._test_rebuild_scenario(failed, non_durable, 3)

    def test_rebuild_partner_down(self):
        # we have to pick a lower index because we have few handoffs
        nodes = self.onodes[:2]
        random.shuffle(nodes)  # left or right is fine
        primary_node, partner_node = nodes

        # capture fragment etag from partner
        failed_partner_meta, failed_partner_etag = self.direct_get(
            partner_node, self.opart)

        # and 507 the failed partner device
        device_path = self.device_dir(partner_node)
        self.kill_drive(device_path)

        # reconstruct from the primary, while one of it's partners is 507'd
        self.reconstructor.once(number=self.config_number(primary_node))

        # a handoff will pickup the rebuild
        hnodes = list(self.object_ring.get_more_nodes(self.opart))
        for node in hnodes:
            try:
                found_meta, found_etag = self.direct_get(
                    node, self.opart)
            except DirectClientException as e:
                if e.http_status != 404:
                    raise
            else:
                break
        else:
            self.fail('Unable to fetch rebuilt frag from handoffs %r '
                      'given primary nodes %r with %s unmounted '
                      'trying to rebuild from %s' % (
                          [h['device'] for h in hnodes],
                          [n['device'] for n in self.onodes],
                          partner_node['device'],
                          primary_node['device'],
                      ))
        self.assertEqual(failed_partner_etag, found_etag)
        del failed_partner_meta['Date']
        del found_meta['Date']
        self.assertEqual(failed_partner_meta, found_meta)

        # just to be nice
        self.revive_drive(device_path)

    def test_sync_expired_object(self):
        # verify that missing frag can be rebuilt for an expired object
        delete_after = 2
        self.proxy_put(extra_headers={'x-delete-after': delete_after})
        self.proxy_get()  # sanity check
        orig_frag_headers, orig_frag_etags = self._assert_all_nodes_have_frag(
            extra_headers={'X-Backend-Replication': 'True'})

        # wait for object to expire
        timeout = time.time() + delete_after + 1
        while time.time() < timeout:
            try:
                self.proxy_get()
            except UnexpectedResponse as e:
                if e.resp.status_int == 404:
                    break
                else:
                    raise
        else:
            self.fail('Timed out waiting for %s/%s to expire after %ss' % (
                self.container_name, self.object_name, delete_after))

        # sanity check - X-Backend-Replication let's us get expired frag...
        fail_node = random.choice(self.onodes)
        self.assert_direct_get_succeeds(
            fail_node, self.opart,
            extra_headers={'X-Backend-Replication': 'True'})
        # ...until we remove the frag from fail_node
        self.break_nodes(
            self.onodes, self.opart, [self.onodes.index(fail_node)], [])
        # ...now it's really gone
        with self.assertRaises(DirectClientException) as cm:
            self.direct_get(fail_node, self.opart,
                            extra_headers={'X-Backend-Replication': 'True'})
        self.assertEqual(404, cm.exception.http_status)
        self.assertNotIn('X-Backend-Timestamp', cm.exception.http_headers)

        # run the reconstructor
        self.reconstructor.once()

        # the missing frag is now in place but expired
        with self.assertRaises(DirectClientException) as cm:
            self.direct_get(fail_node, self.opart)
        self.assertEqual(404, cm.exception.http_status)
        self.assertIn('X-Backend-Timestamp', cm.exception.http_headers)

        # check all frags are intact, durable and have expected metadata
        frag_headers, frag_etags = self._assert_all_nodes_have_frag(
            extra_headers={'X-Backend-Replication': 'True'})
        self.assertEqual(orig_frag_etags, frag_etags)
        self.maxDiff = None
        self.assertEqual(orig_frag_headers, frag_headers)

    def test_sync_unexpired_object_metadata(self):
        # verify that metadata can be sync'd to a frag that has missed a POST
        # and consequently that frag appears to be expired, when in fact the
        # POST removed the x-delete-at header
        client.put_container(self.url, self.token, self.container_name,
                             headers={'x-storage-policy': self.policy.name})
        opart, onodes = self.object_ring.get_nodes(
            self.account, self.container_name, self.object_name)
        delete_at = int(time.time() + 3)
        contents = ('body-%s' % uuid.uuid4()).encode()
        headers = {'x-delete-at': delete_at}
        client.put_object(self.url, self.token, self.container_name,
                          self.object_name, headers=headers, contents=contents)
        # fail a primary
        post_fail_node = random.choice(onodes)
        post_fail_path = self.device_dir(post_fail_node)
        self.kill_drive(post_fail_path)
        # post over w/o x-delete-at
        client.post_object(self.url, self.token, self.container_name,
                           self.object_name, {'content-type': 'something-new'})
        # revive failed primary
        self.revive_drive(post_fail_path)
        # wait for the delete_at to pass, and check that it thinks the object
        # is expired
        timeout = time.time() + 5
        err = None
        while time.time() < timeout:
            try:
                direct_client.direct_head_object(
                    post_fail_node, opart, self.account, self.container_name,
                    self.object_name, headers={
                        'X-Backend-Storage-Policy-Index': int(self.policy)})
            except direct_client.ClientException as client_err:
                if client_err.http_status != 404:
                    raise
                err = client_err
                break
            else:
                time.sleep(0.1)
        else:
            self.fail('Failed to get a 404 from node with expired object')
        self.assertEqual(err.http_status, 404)
        self.assertIn('X-Backend-Timestamp', err.http_headers)

        # but from the proxy we've got the whole story
        headers, body = client.get_object(self.url, self.token,
                                          self.container_name,
                                          self.object_name)
        self.assertNotIn('X-Delete-At', headers)
        self.reconstructor.once()

        # ... and all the nodes have the final unexpired state
        for node in onodes:
            headers = direct_client.direct_head_object(
                node, opart, self.account, self.container_name,
                self.object_name, headers={
                    'X-Backend-Storage-Policy-Index': int(self.policy)})
            self.assertNotIn('X-Delete-At', headers)

    def test_rebuild_quarantines_lonely_frag(self):
        # fail one device while the object is deleted so we are left with one
        # fragment and some tombstones
        failed_node = self.onodes[0]
        device_path = self.device_dir(failed_node)
        self.kill_drive(device_path)
        self.assert_direct_get_fails(failed_node, self.opart, 507)  # sanity

        # delete object
        client.delete_object(self.url, self.token, self.container_name,
                             self.object_name)

        # check we have tombstones
        for node in self.onodes[1:]:
            err = self.assert_direct_get_fails(node, self.opart, 404)
            self.assertIn('X-Backend-Timestamp', err.http_headers)

        # run the reconstructor with zero reclaim age to clean up tombstones
        for conf_index in self.configs['object-reconstructor'].keys():
            self.run_custom_daemon(
                ObjectReconstructor, 'object-reconstructor', conf_index,
                {'reclaim_age': '0'})

        # check we no longer have tombstones
        for node in self.onodes[1:]:
            err = self.assert_direct_get_fails(node, self.opart, 404)
            self.assertNotIn('X-Timestamp', err.http_headers)

        # revive the failed device and check it has a fragment
        self.revive_drive(device_path)
        self.assert_direct_get_succeeds(failed_node, self.opart)

        # restart proxy to clear error-limiting so that the revived drive
        # participates again
        Manager(['proxy-server']).restart()

        # client GET will fail with 503 ...
        with self.assertRaises(ClientException) as cm:
            client.get_object(self.url, self.token, self.container_name,
                              self.object_name)
        self.assertEqual(503, cm.exception.http_status)
        # ... but client HEAD succeeds
<<<<<<< HEAD
        headers = self.int_client.get_object_metadata(
            self.account,
            self.container_name.decode('utf-8'),
            self.object_name.decode('utf-8'))
        for key in self.headers_post:
            wsgi_key = str_to_wsgi(key)
            self.assertIn(wsgi_key, headers)
            self.assertEqual(self.headers_post[key],
                             wsgi_to_str(headers[wsgi_key]))
=======

        path = self.int_client.make_path(
            self.account,
            self.container_name.decode('utf-8'),
            self.object_name.decode('utf-8'))
        resp = self.int_client.make_request(
            'HEAD', path, {}, acceptable_statuses=(2,))
        for key in self.headers_post:
            wsgi_key = str_to_wsgi(key)
            self.assertIn(wsgi_key, resp.headers)
            self.assertEqual(self.headers_post[key],
                             wsgi_to_str(resp.headers[wsgi_key]))
>>>>>>> 3a6f0d52

        # run the reconstructor without quarantine_threshold set
        error_lines = []
        warning_lines = []
        for conf_index in self.configs['object-reconstructor'].keys():
            reconstructor = self.run_custom_daemon(
                ObjectReconstructor, 'object-reconstructor', conf_index,
                {'quarantine_age': '0'})
            logger = reconstructor.logger
            error_lines.append(logger.get_lines_for_level('error'))
            warning_lines.append(logger.get_lines_for_level('warning'))

        # check logs for errors
        found_lines = False
        for lines in error_lines:
            if not lines:
                continue
            self.assertFalse(found_lines, error_lines)
            found_lines = True
            for line in itertools.islice(lines, 0, 6, 2):
                self.assertIn(
                    'Unable to get enough responses (1/4 from 1 ok '
                    'responses)', line, lines)
            for line in itertools.islice(lines, 1, 7, 2):
                self.assertIn(
                    'Unable to get enough responses (4 x 404 error '
                    'responses)', line, lines)
        self.assertTrue(found_lines, 'error lines not found')

        for lines in warning_lines:
            self.assertEqual([], lines)

        # check we have still have a single fragment and no tombstones
        self.assert_direct_get_succeeds(failed_node, self.opart)
        for node in self.onodes[1:]:
            err = self.assert_direct_get_fails(node, self.opart, 404)
            self.assertNotIn('X-Timestamp', err.http_headers)

        # run the reconstructor to quarantine the lonely frag
        error_lines = []
        warning_lines = []
        for conf_index in self.configs['object-reconstructor'].keys():
            reconstructor = self.run_custom_daemon(
                ObjectReconstructor, 'object-reconstructor', conf_index,
                {'quarantine_age': '0', 'quarantine_threshold': '1'})
            logger = reconstructor.logger
            error_lines.append(logger.get_lines_for_level('error'))
            warning_lines.append(logger.get_lines_for_level('warning'))

        # check logs for errors
        found_lines = False
        for index, lines in enumerate(error_lines):
            if not lines:
                continue
            self.assertFalse(found_lines, error_lines)
            found_lines = True
            for line in itertools.islice(lines, 0, 6, 2):
                self.assertIn(
                    'Unable to get enough responses (1/4 from 1 ok '
                    'responses)', line, lines)
            for line in itertools.islice(lines, 1, 7, 2):
                self.assertIn(
                    'Unable to get enough responses (6 x 404 error '
                    'responses)', line, lines)
        self.assertTrue(found_lines, 'error lines not found')

        # check logs for quarantine warning
        found_lines = False
        for lines in warning_lines:
            if not lines:
                continue
            self.assertFalse(found_lines, warning_lines)
            found_lines = True
            self.assertEqual(1, len(lines), lines)
            self.assertIn('Quarantined object', lines[0])
        self.assertTrue(found_lines, 'warning lines not found')

        # check we have nothing
        for node in self.onodes:
            err = self.assert_direct_get_fails(node, self.opart, 404)
            self.assertNotIn('X-Backend-Timestamp', err.http_headers)
        # client HEAD and GET now both 404
        with self.assertRaises(ClientException) as cm:
            client.get_object(self.url, self.token, self.container_name,
                              self.object_name)
        self.assertEqual(404, cm.exception.http_status)
        with self.assertRaises(ClientException) as cm:
            client.head_object(self.url, self.token, self.container_name,
                               self.object_name)
        self.assertEqual(404, cm.exception.http_status)

        # run the reconstructor once more - should see no errors in logs!
        error_lines = []
        warning_lines = []
        for conf_index in self.configs['object-reconstructor'].keys():
            reconstructor = self.run_custom_daemon(
                ObjectReconstructor, 'object-reconstructor', conf_index,
                {'quarantine_age': '0', 'quarantine_threshold': '1'})
            logger = reconstructor.logger
            error_lines.append(logger.get_lines_for_level('error'))
            warning_lines.append(logger.get_lines_for_level('warning'))

        for lines in error_lines:
            self.assertEqual([], lines)
        for lines in warning_lines:
            self.assertEqual([], lines)


class TestReconstructorRebuildUTF8(TestReconstructorRebuild):

    def _make_name(self, prefix):
        return b'%s\xc3\xa8-%s' % (
            prefix.encode(), str(uuid.uuid4()).encode())


if __name__ == "__main__":
    unittest.main()<|MERGE_RESOLUTION|>--- conflicted
+++ resolved
@@ -431,17 +431,6 @@
                               self.object_name)
         self.assertEqual(503, cm.exception.http_status)
         # ... but client HEAD succeeds
-<<<<<<< HEAD
-        headers = self.int_client.get_object_metadata(
-            self.account,
-            self.container_name.decode('utf-8'),
-            self.object_name.decode('utf-8'))
-        for key in self.headers_post:
-            wsgi_key = str_to_wsgi(key)
-            self.assertIn(wsgi_key, headers)
-            self.assertEqual(self.headers_post[key],
-                             wsgi_to_str(headers[wsgi_key]))
-=======
 
         path = self.int_client.make_path(
             self.account,
@@ -454,7 +443,6 @@
             self.assertIn(wsgi_key, resp.headers)
             self.assertEqual(self.headers_post[key],
                              wsgi_to_str(resp.headers[wsgi_key]))
->>>>>>> 3a6f0d52
 
         # run the reconstructor without quarantine_threshold set
         error_lines = []
